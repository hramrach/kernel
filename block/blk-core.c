/*
 * Copyright (C) 1991, 1992 Linus Torvalds
 * Copyright (C) 1994,      Karl Keyte: Added support for disk statistics
 * Elevator latency, (C) 2000  Andrea Arcangeli <andrea@suse.de> SuSE
 * Queue request tables / lock, selectable elevator, Jens Axboe <axboe@suse.de>
 * kernel-doc documentation started by NeilBrown <neilb@cse.unsw.edu.au>
 *	-  July2000
 * bio rewrite, highmem i/o, etc, Jens Axboe <axboe@suse.de> - may 2001
 */

/*
 * This handles all read/write requests to block devices
 */
#include <linux/kernel.h>
#include <linux/module.h>
#include <linux/backing-dev.h>
#include <linux/bio.h>
#include <linux/blkdev.h>
#include <linux/blk-mq.h>
#include <linux/highmem.h>
#include <linux/mm.h>
#include <linux/kernel_stat.h>
#include <linux/string.h>
#include <linux/init.h>
#include <linux/completion.h>
#include <linux/slab.h>
#include <linux/swap.h>
#include <linux/writeback.h>
#include <linux/task_io_accounting_ops.h>
#include <linux/fault-inject.h>
#include <linux/list_sort.h>
#include <linux/delay.h>
#include <linux/ratelimit.h>
#include <linux/pm_runtime.h>
#include <linux/blk-cgroup.h>
#include <linux/debugfs.h>

#define CREATE_TRACE_POINTS
#include <trace/events/block.h>

#include "blk.h"
#include "blk-mq.h"
#include "blk-mq-sched.h"
#include "blk-wbt.h"

#ifdef CONFIG_DEBUG_FS
struct dentry *blk_debugfs_root;
#endif

EXPORT_TRACEPOINT_SYMBOL_GPL(block_bio_remap);
EXPORT_TRACEPOINT_SYMBOL_GPL(block_rq_remap);
EXPORT_TRACEPOINT_SYMBOL_GPL(block_bio_complete);
EXPORT_TRACEPOINT_SYMBOL_GPL(block_split);
EXPORT_TRACEPOINT_SYMBOL_GPL(block_unplug);

DEFINE_IDA(blk_queue_ida);

/*
 * For the allocated request tables
 */
struct kmem_cache *request_cachep;

/*
 * For queue allocation
 */
struct kmem_cache *blk_requestq_cachep;

/*
 * Controlling structure to kblockd
 */
static struct workqueue_struct *kblockd_workqueue;

static void blk_clear_congested(struct request_list *rl, int sync)
{
#ifdef CONFIG_CGROUP_WRITEBACK
	clear_wb_congested(rl->blkg->wb_congested, sync);
#else
	/*
	 * If !CGROUP_WRITEBACK, all blkg's map to bdi->wb and we shouldn't
	 * flip its congestion state for events on other blkcgs.
	 */
	if (rl == &rl->q->root_rl)
		clear_wb_congested(rl->q->backing_dev_info->wb.congested, sync);
#endif
}

static void blk_set_congested(struct request_list *rl, int sync)
{
#ifdef CONFIG_CGROUP_WRITEBACK
	set_wb_congested(rl->blkg->wb_congested, sync);
#else
	/* see blk_clear_congested() */
	if (rl == &rl->q->root_rl)
		set_wb_congested(rl->q->backing_dev_info->wb.congested, sync);
#endif
}

void blk_queue_congestion_threshold(struct request_queue *q)
{
	int nr;

	nr = q->nr_requests - (q->nr_requests / 8) + 1;
	if (nr > q->nr_requests)
		nr = q->nr_requests;
	q->nr_congestion_on = nr;

	nr = q->nr_requests - (q->nr_requests / 8) - (q->nr_requests / 16) - 1;
	if (nr < 1)
		nr = 1;
	q->nr_congestion_off = nr;
}

void blk_rq_init(struct request_queue *q, struct request *rq)
{
	memset(rq, 0, sizeof(*rq));

	INIT_LIST_HEAD(&rq->queuelist);
	INIT_LIST_HEAD(&rq->timeout_list);
	rq->cpu = -1;
	rq->q = q;
	rq->__sector = (sector_t) -1;
	INIT_HLIST_NODE(&rq->hash);
	RB_CLEAR_NODE(&rq->rb_node);
	rq->tag = -1;
	rq->internal_tag = -1;
	rq->start_time = jiffies;
	set_start_time_ns(rq);
	rq->part = NULL;
}
EXPORT_SYMBOL(blk_rq_init);

static const struct {
	int		errno;
	const char	*name;
} blk_errors[] = {
	[BLK_STS_OK]		= { 0,		"" },
	[BLK_STS_NOTSUPP]	= { -EOPNOTSUPP, "operation not supported" },
	[BLK_STS_TIMEOUT]	= { -ETIMEDOUT,	"timeout" },
	[BLK_STS_NOSPC]		= { -ENOSPC,	"critical space allocation" },
	[BLK_STS_TRANSPORT]	= { -ENOLINK,	"recoverable transport" },
	[BLK_STS_TARGET]	= { -EREMOTEIO,	"critical target" },
	[BLK_STS_NEXUS]		= { -EBADE,	"critical nexus" },
	[BLK_STS_MEDIUM]	= { -ENODATA,	"critical medium" },
	[BLK_STS_PROTECTION]	= { -EILSEQ,	"protection" },
	[BLK_STS_RESOURCE]	= { -ENOMEM,	"kernel resource" },
	[BLK_STS_AGAIN]		= { -EAGAIN,	"nonblocking retry" },

	/* device mapper special case, should not leak out: */
	[BLK_STS_DM_REQUEUE]	= { -EREMCHG, "dm internal retry" },

	/* everything else not covered above: */
	[BLK_STS_IOERR]		= { -EIO,	"I/O" },
};

blk_status_t errno_to_blk_status(int errno)
{
	int i;

	for (i = 0; i < ARRAY_SIZE(blk_errors); i++) {
		if (blk_errors[i].errno == errno)
			return (__force blk_status_t)i;
	}

	return BLK_STS_IOERR;
}
EXPORT_SYMBOL_GPL(errno_to_blk_status);

int blk_status_to_errno(blk_status_t status)
{
	int idx = (__force int)status;

	if (WARN_ON_ONCE(idx >= ARRAY_SIZE(blk_errors)))
		return -EIO;
	return blk_errors[idx].errno;
}
EXPORT_SYMBOL_GPL(blk_status_to_errno);

static void print_req_error(struct request *req, blk_status_t status)
{
	int idx = (__force int)status;

	if (WARN_ON_ONCE(idx >= ARRAY_SIZE(blk_errors)))
		return;

	printk_ratelimited(KERN_ERR "%s: %s error, dev %s, sector %llu\n",
			   __func__, blk_errors[idx].name, req->rq_disk ?
			   req->rq_disk->disk_name : "?",
			   (unsigned long long)blk_rq_pos(req));
}

static void req_bio_endio(struct request *rq, struct bio *bio,
			  unsigned int nbytes, blk_status_t error)
{
	if (error)
		bio->bi_status = error;

	if (unlikely(rq->rq_flags & RQF_QUIET))
		bio_set_flag(bio, BIO_QUIET);

	bio_advance(bio, nbytes);

	/* don't actually finish bio if it's part of flush sequence */
	if (bio->bi_iter.bi_size == 0 && !(rq->rq_flags & RQF_FLUSH_SEQ))
		bio_endio(bio);
}

void blk_dump_rq_flags(struct request *rq, char *msg)
{
	printk(KERN_INFO "%s: dev %s: flags=%llx\n", msg,
		rq->rq_disk ? rq->rq_disk->disk_name : "?",
		(unsigned long long) rq->cmd_flags);

	printk(KERN_INFO "  sector %llu, nr/cnr %u/%u\n",
	       (unsigned long long)blk_rq_pos(rq),
	       blk_rq_sectors(rq), blk_rq_cur_sectors(rq));
	printk(KERN_INFO "  bio %p, biotail %p, len %u\n",
	       rq->bio, rq->biotail, blk_rq_bytes(rq));
}
EXPORT_SYMBOL(blk_dump_rq_flags);

static void blk_delay_work(struct work_struct *work)
{
	struct request_queue *q;

	q = container_of(work, struct request_queue, delay_work.work);
	spin_lock_irq(q->queue_lock);
	__blk_run_queue(q);
	spin_unlock_irq(q->queue_lock);
}

/**
 * blk_delay_queue - restart queueing after defined interval
 * @q:		The &struct request_queue in question
 * @msecs:	Delay in msecs
 *
 * Description:
 *   Sometimes queueing needs to be postponed for a little while, to allow
 *   resources to come back. This function will make sure that queueing is
 *   restarted around the specified time.
 */
void blk_delay_queue(struct request_queue *q, unsigned long msecs)
{
	lockdep_assert_held(q->queue_lock);
	WARN_ON_ONCE(q->mq_ops);

	if (likely(!blk_queue_dead(q)))
		queue_delayed_work(kblockd_workqueue, &q->delay_work,
				   msecs_to_jiffies(msecs));
}
EXPORT_SYMBOL(blk_delay_queue);

/**
 * blk_start_queue_async - asynchronously restart a previously stopped queue
 * @q:    The &struct request_queue in question
 *
 * Description:
 *   blk_start_queue_async() will clear the stop flag on the queue, and
 *   ensure that the request_fn for the queue is run from an async
 *   context.
 **/
void blk_start_queue_async(struct request_queue *q)
{
	lockdep_assert_held(q->queue_lock);
	WARN_ON_ONCE(q->mq_ops);

	queue_flag_clear(QUEUE_FLAG_STOPPED, q);
	blk_run_queue_async(q);
}
EXPORT_SYMBOL(blk_start_queue_async);

/**
 * blk_start_queue - restart a previously stopped queue
 * @q:    The &struct request_queue in question
 *
 * Description:
 *   blk_start_queue() will clear the stop flag on the queue, and call
 *   the request_fn for the queue if it was in a stopped state when
 *   entered. Also see blk_stop_queue().
 **/
void blk_start_queue(struct request_queue *q)
{
	lockdep_assert_held(q->queue_lock);
	WARN_ON(!in_interrupt() && !irqs_disabled());
	WARN_ON_ONCE(q->mq_ops);

	queue_flag_clear(QUEUE_FLAG_STOPPED, q);
	__blk_run_queue(q);
}
EXPORT_SYMBOL(blk_start_queue);

/**
 * blk_stop_queue - stop a queue
 * @q:    The &struct request_queue in question
 *
 * Description:
 *   The Linux block layer assumes that a block driver will consume all
 *   entries on the request queue when the request_fn strategy is called.
 *   Often this will not happen, because of hardware limitations (queue
 *   depth settings). If a device driver gets a 'queue full' response,
 *   or if it simply chooses not to queue more I/O at one point, it can
 *   call this function to prevent the request_fn from being called until
 *   the driver has signalled it's ready to go again. This happens by calling
 *   blk_start_queue() to restart queue operations.
 **/
void blk_stop_queue(struct request_queue *q)
{
	lockdep_assert_held(q->queue_lock);
	WARN_ON_ONCE(q->mq_ops);

	cancel_delayed_work(&q->delay_work);
	queue_flag_set(QUEUE_FLAG_STOPPED, q);
}
EXPORT_SYMBOL(blk_stop_queue);

/**
 * blk_sync_queue - cancel any pending callbacks on a queue
 * @q: the queue
 *
 * Description:
 *     The block layer may perform asynchronous callback activity
 *     on a queue, such as calling the unplug function after a timeout.
 *     A block device may call blk_sync_queue to ensure that any
 *     such activity is cancelled, thus allowing it to release resources
 *     that the callbacks might use. The caller must already have made sure
 *     that its ->make_request_fn will not re-add plugging prior to calling
 *     this function.
 *
 *     This function does not cancel any asynchronous activity arising
 *     out of elevator or throttling code. That would require elevator_exit()
 *     and blkcg_exit_queue() to be called with queue lock initialized.
 *
 */
void blk_sync_queue(struct request_queue *q)
{
	del_timer_sync(&q->timeout);
	cancel_work_sync(&q->timeout_work);

	if (q->mq_ops) {
		struct blk_mq_hw_ctx *hctx;
		int i;

		cancel_delayed_work_sync(&q->requeue_work);
		queue_for_each_hw_ctx(q, hctx, i)
			cancel_delayed_work_sync(&hctx->run_work);
	} else {
		cancel_delayed_work_sync(&q->delay_work);
	}
}
EXPORT_SYMBOL(blk_sync_queue);

/**
 * blk_set_preempt_only - set QUEUE_FLAG_PREEMPT_ONLY
 * @q: request queue pointer
 *
 * Returns the previous value of the PREEMPT_ONLY flag - 0 if the flag was not
 * set and 1 if the flag was already set.
 */
int blk_set_preempt_only(struct request_queue *q)
{
	unsigned long flags;
	int res;

	spin_lock_irqsave(q->queue_lock, flags);
	res = queue_flag_test_and_set(QUEUE_FLAG_PREEMPT_ONLY, q);
	spin_unlock_irqrestore(q->queue_lock, flags);

	return res;
}
EXPORT_SYMBOL_GPL(blk_set_preempt_only);

void blk_clear_preempt_only(struct request_queue *q)
{
	unsigned long flags;

	spin_lock_irqsave(q->queue_lock, flags);
	queue_flag_clear(QUEUE_FLAG_PREEMPT_ONLY, q);
	wake_up_all(&q->mq_freeze_wq);
	spin_unlock_irqrestore(q->queue_lock, flags);
}
EXPORT_SYMBOL_GPL(blk_clear_preempt_only);

/**
 * __blk_run_queue_uncond - run a queue whether or not it has been stopped
 * @q:	The queue to run
 *
 * Description:
 *    Invoke request handling on a queue if there are any pending requests.
 *    May be used to restart request handling after a request has completed.
 *    This variant runs the queue whether or not the queue has been
 *    stopped. Must be called with the queue lock held and interrupts
 *    disabled. See also @blk_run_queue.
 */
inline void __blk_run_queue_uncond(struct request_queue *q)
{
	lockdep_assert_held(q->queue_lock);
	WARN_ON_ONCE(q->mq_ops);

	if (unlikely(blk_queue_dead(q)))
		return;

	/*
	 * Some request_fn implementations, e.g. scsi_request_fn(), unlock
	 * the queue lock internally. As a result multiple threads may be
	 * running such a request function concurrently. Keep track of the
	 * number of active request_fn invocations such that blk_drain_queue()
	 * can wait until all these request_fn calls have finished.
	 */
	q->request_fn_active++;
	q->request_fn(q);
	q->request_fn_active--;
}
EXPORT_SYMBOL_GPL(__blk_run_queue_uncond);

/**
 * __blk_run_queue - run a single device queue
 * @q:	The queue to run
 *
 * Description:
 *    See @blk_run_queue.
 */
void __blk_run_queue(struct request_queue *q)
{
	lockdep_assert_held(q->queue_lock);
	WARN_ON_ONCE(q->mq_ops);

	if (unlikely(blk_queue_stopped(q)))
		return;

	__blk_run_queue_uncond(q);
}
EXPORT_SYMBOL(__blk_run_queue);

/**
 * blk_run_queue_async - run a single device queue in workqueue context
 * @q:	The queue to run
 *
 * Description:
 *    Tells kblockd to perform the equivalent of @blk_run_queue on behalf
 *    of us.
 *
 * Note:
 *    Since it is not allowed to run q->delay_work after blk_cleanup_queue()
 *    has canceled q->delay_work, callers must hold the queue lock to avoid
 *    race conditions between blk_cleanup_queue() and blk_run_queue_async().
 */
void blk_run_queue_async(struct request_queue *q)
{
	lockdep_assert_held(q->queue_lock);
	WARN_ON_ONCE(q->mq_ops);

	if (likely(!blk_queue_stopped(q) && !blk_queue_dead(q)))
		mod_delayed_work(kblockd_workqueue, &q->delay_work, 0);
}
EXPORT_SYMBOL(blk_run_queue_async);

/**
 * blk_run_queue - run a single device queue
 * @q: The queue to run
 *
 * Description:
 *    Invoke request handling on this queue, if it has pending work to do.
 *    May be used to restart queueing when a request has completed.
 */
void blk_run_queue(struct request_queue *q)
{
	unsigned long flags;

	WARN_ON_ONCE(q->mq_ops);

	spin_lock_irqsave(q->queue_lock, flags);
	__blk_run_queue(q);
	spin_unlock_irqrestore(q->queue_lock, flags);
}
EXPORT_SYMBOL(blk_run_queue);

void blk_put_queue(struct request_queue *q)
{
	kobject_put(&q->kobj);
}
EXPORT_SYMBOL(blk_put_queue);

/**
 * __blk_drain_queue - drain requests from request_queue
 * @q: queue to drain
 * @drain_all: whether to drain all requests or only the ones w/ ELVPRIV
 *
 * Drain requests from @q.  If @drain_all is set, all requests are drained.
 * If not, only ELVPRIV requests are drained.  The caller is responsible
 * for ensuring that no new requests which need to be drained are queued.
 */
static void __blk_drain_queue(struct request_queue *q, bool drain_all)
	__releases(q->queue_lock)
	__acquires(q->queue_lock)
{
	int i;

	lockdep_assert_held(q->queue_lock);
	WARN_ON_ONCE(q->mq_ops);

	while (true) {
		bool drain = false;

		/*
		 * The caller might be trying to drain @q before its
		 * elevator is initialized.
		 */
		if (q->elevator)
			elv_drain_elevator(q);

		blkcg_drain_queue(q);

		/*
		 * This function might be called on a queue which failed
		 * driver init after queue creation or is not yet fully
		 * active yet.  Some drivers (e.g. fd and loop) get unhappy
		 * in such cases.  Kick queue iff dispatch queue has
		 * something on it and @q has request_fn set.
		 */
		if (!list_empty(&q->queue_head) && q->request_fn)
			__blk_run_queue(q);

		drain |= q->nr_rqs_elvpriv;
		drain |= q->request_fn_active;

		/*
		 * Unfortunately, requests are queued at and tracked from
		 * multiple places and there's no single counter which can
		 * be drained.  Check all the queues and counters.
		 */
		if (drain_all) {
			struct blk_flush_queue *fq = blk_get_flush_queue(q, NULL);
			drain |= !list_empty(&q->queue_head);
			for (i = 0; i < 2; i++) {
				drain |= q->nr_rqs[i];
				drain |= q->in_flight[i];
				if (fq)
				    drain |= !list_empty(&fq->flush_queue[i]);
			}
		}

		if (!drain)
			break;

		spin_unlock_irq(q->queue_lock);

		msleep(10);

		spin_lock_irq(q->queue_lock);
	}

	/*
	 * With queue marked dead, any woken up waiter will fail the
	 * allocation path, so the wakeup chaining is lost and we're
	 * left with hung waiters. We need to wake up those waiters.
	 */
	if (q->request_fn) {
		struct request_list *rl;

		blk_queue_for_each_rl(rl, q)
			for (i = 0; i < ARRAY_SIZE(rl->wait); i++)
				wake_up_all(&rl->wait[i]);
	}
}

void blk_drain_queue(struct request_queue *q)
{
	spin_lock_irq(q->queue_lock);
	__blk_drain_queue(q, true);
	spin_unlock_irq(q->queue_lock);
}

/**
 * blk_queue_bypass_start - enter queue bypass mode
 * @q: queue of interest
 *
 * In bypass mode, only the dispatch FIFO queue of @q is used.  This
 * function makes @q enter bypass mode and drains all requests which were
 * throttled or issued before.  On return, it's guaranteed that no request
 * is being throttled or has ELVPRIV set and blk_queue_bypass() %true
 * inside queue or RCU read lock.
 */
void blk_queue_bypass_start(struct request_queue *q)
{
	WARN_ON_ONCE(q->mq_ops);

	spin_lock_irq(q->queue_lock);
	q->bypass_depth++;
	queue_flag_set(QUEUE_FLAG_BYPASS, q);
	spin_unlock_irq(q->queue_lock);

	/*
	 * Queues start drained.  Skip actual draining till init is
	 * complete.  This avoids lenghty delays during queue init which
	 * can happen many times during boot.
	 */
	if (blk_queue_init_done(q)) {
		spin_lock_irq(q->queue_lock);
		__blk_drain_queue(q, false);
		spin_unlock_irq(q->queue_lock);

		/* ensure blk_queue_bypass() is %true inside RCU read lock */
		synchronize_rcu();
	}
}
EXPORT_SYMBOL_GPL(blk_queue_bypass_start);

/**
 * blk_queue_bypass_end - leave queue bypass mode
 * @q: queue of interest
 *
 * Leave bypass mode and restore the normal queueing behavior.
 *
 * Note: although blk_queue_bypass_start() is only called for blk-sq queues,
 * this function is called for both blk-sq and blk-mq queues.
 */
void blk_queue_bypass_end(struct request_queue *q)
{
	spin_lock_irq(q->queue_lock);
	if (!--q->bypass_depth)
		queue_flag_clear(QUEUE_FLAG_BYPASS, q);
	WARN_ON_ONCE(q->bypass_depth < 0);
	spin_unlock_irq(q->queue_lock);
}
EXPORT_SYMBOL_GPL(blk_queue_bypass_end);

void blk_set_queue_dying(struct request_queue *q)
{
	spin_lock_irq(q->queue_lock);
	queue_flag_set(QUEUE_FLAG_DYING, q);
	spin_unlock_irq(q->queue_lock);

	/*
	 * When queue DYING flag is set, we need to block new req
	 * entering queue, so we call blk_freeze_queue_start() to
	 * prevent I/O from crossing blk_queue_enter().
	 */
	blk_freeze_queue_start(q);

	if (q->mq_ops)
		blk_mq_wake_waiters(q);
	else {
		struct request_list *rl;

		spin_lock_irq(q->queue_lock);
		blk_queue_for_each_rl(rl, q) {
			if (rl->rq_pool) {
				wake_up_all(&rl->wait[BLK_RW_SYNC]);
				wake_up_all(&rl->wait[BLK_RW_ASYNC]);
			}
		}
		spin_unlock_irq(q->queue_lock);
	}

	/* Make blk_queue_enter() reexamine the DYING flag. */
	wake_up_all(&q->mq_freeze_wq);
}
EXPORT_SYMBOL_GPL(blk_set_queue_dying);

/**
 * blk_cleanup_queue - shutdown a request queue
 * @q: request queue to shutdown
 *
 * Mark @q DYING, drain all pending requests, mark @q DEAD, destroy and
 * put it.  All future requests will be failed immediately with -ENODEV.
 */
void blk_cleanup_queue(struct request_queue *q)
{
	spinlock_t *lock = q->queue_lock;

	/* mark @q DYING, no new request or merges will be allowed afterwards */
	mutex_lock(&q->sysfs_lock);
	blk_set_queue_dying(q);
	spin_lock_irq(lock);

	/*
	 * A dying queue is permanently in bypass mode till released.  Note
	 * that, unlike blk_queue_bypass_start(), we aren't performing
	 * synchronize_rcu() after entering bypass mode to avoid the delay
	 * as some drivers create and destroy a lot of queues while
	 * probing.  This is still safe because blk_release_queue() will be
	 * called only after the queue refcnt drops to zero and nothing,
	 * RCU or not, would be traversing the queue by then.
	 */
	q->bypass_depth++;
	queue_flag_set(QUEUE_FLAG_BYPASS, q);

	queue_flag_set(QUEUE_FLAG_NOMERGES, q);
	queue_flag_set(QUEUE_FLAG_NOXMERGES, q);
	queue_flag_set(QUEUE_FLAG_DYING, q);
	spin_unlock_irq(lock);
	mutex_unlock(&q->sysfs_lock);

	/*
	 * Drain all requests queued before DYING marking. Set DEAD flag to
	 * prevent that q->request_fn() gets invoked after draining finished.
	 */
	blk_freeze_queue(q);
	spin_lock_irq(lock);
	queue_flag_set(QUEUE_FLAG_DEAD, q);
	spin_unlock_irq(lock);

	/* for synchronous bio-based driver finish in-flight integrity i/o */
	blk_flush_integrity();

	/* @q won't process any more request, flush async actions */
	del_timer_sync(&q->backing_dev_info->laptop_mode_wb_timer);
	blk_sync_queue(q);

	if (q->mq_ops)
		blk_mq_free_queue(q);
	percpu_ref_exit(&q->q_usage_counter);

	spin_lock_irq(lock);
	if (q->queue_lock != &q->__queue_lock)
		q->queue_lock = &q->__queue_lock;
	spin_unlock_irq(lock);

	/* @q is and will stay empty, shutdown and put */
	blk_put_queue(q);
}
EXPORT_SYMBOL(blk_cleanup_queue);

/* Allocate memory local to the request queue */
static void *alloc_request_simple(gfp_t gfp_mask, void *data)
{
	struct request_queue *q = data;

	return kmem_cache_alloc_node(request_cachep, gfp_mask, q->node);
}

static void free_request_simple(void *element, void *data)
{
	kmem_cache_free(request_cachep, element);
}

static void *alloc_request_size(gfp_t gfp_mask, void *data)
{
	struct request_queue *q = data;
	struct request *rq;

	rq = kmalloc_node(sizeof(struct request) + q->cmd_size, gfp_mask,
			q->node);
	if (rq && q->init_rq_fn && q->init_rq_fn(q, rq, gfp_mask) < 0) {
		kfree(rq);
		rq = NULL;
	}
	return rq;
}

static void free_request_size(void *element, void *data)
{
	struct request_queue *q = data;

	if (q->exit_rq_fn)
		q->exit_rq_fn(q, element);
	kfree(element);
}

int blk_init_rl(struct request_list *rl, struct request_queue *q,
		gfp_t gfp_mask)
{
	if (unlikely(rl->rq_pool) || q->mq_ops)
		return 0;

	rl->q = q;
	rl->count[BLK_RW_SYNC] = rl->count[BLK_RW_ASYNC] = 0;
	rl->starved[BLK_RW_SYNC] = rl->starved[BLK_RW_ASYNC] = 0;
	init_waitqueue_head(&rl->wait[BLK_RW_SYNC]);
	init_waitqueue_head(&rl->wait[BLK_RW_ASYNC]);

	if (q->cmd_size) {
		rl->rq_pool = mempool_create_node(BLKDEV_MIN_RQ,
				alloc_request_size, free_request_size,
				q, gfp_mask, q->node);
	} else {
		rl->rq_pool = mempool_create_node(BLKDEV_MIN_RQ,
				alloc_request_simple, free_request_simple,
				q, gfp_mask, q->node);
	}
	if (!rl->rq_pool)
		return -ENOMEM;

	if (rl != &q->root_rl)
		WARN_ON_ONCE(!blk_get_queue(q));

	return 0;
}

void blk_exit_rl(struct request_queue *q, struct request_list *rl)
{
	if (rl->rq_pool) {
		mempool_destroy(rl->rq_pool);
		if (rl != &q->root_rl)
			blk_put_queue(q);
	}
}

struct request_queue *blk_alloc_queue(gfp_t gfp_mask)
{
	return blk_alloc_queue_node(gfp_mask, NUMA_NO_NODE);
}
EXPORT_SYMBOL(blk_alloc_queue);

/**
 * blk_queue_enter() - try to increase q->q_usage_counter
 * @q: request queue pointer
 * @flags: BLK_MQ_REQ_NOWAIT and/or BLK_MQ_REQ_PREEMPT
 */
int blk_queue_enter(struct request_queue *q, blk_mq_req_flags_t flags)
{
	const bool preempt = flags & BLK_MQ_REQ_PREEMPT;

	while (true) {
		bool success = false;
		int ret;

		rcu_read_lock_sched();
		if (percpu_ref_tryget_live(&q->q_usage_counter)) {
			/*
			 * The code that sets the PREEMPT_ONLY flag is
			 * responsible for ensuring that that flag is globally
			 * visible before the queue is unfrozen.
			 */
			if (preempt || !blk_queue_preempt_only(q)) {
				success = true;
			} else {
				percpu_ref_put(&q->q_usage_counter);
			}
		}
		rcu_read_unlock_sched();

		if (success)
			return 0;

		if (flags & BLK_MQ_REQ_NOWAIT)
			return -EBUSY;

		/*
		 * read pair of barrier in blk_freeze_queue_start(),
		 * we need to order reading __PERCPU_REF_DEAD flag of
		 * .q_usage_counter and reading .mq_freeze_depth or
		 * queue dying flag, otherwise the following wait may
		 * never return if the two reads are reordered.
		 */
		smp_rmb();

		ret = wait_event_interruptible(q->mq_freeze_wq,
				(atomic_read(&q->mq_freeze_depth) == 0 &&
				 (preempt || !blk_queue_preempt_only(q))) ||
				blk_queue_dying(q));
		if (blk_queue_dying(q))
			return -ENODEV;
		if (ret)
			return ret;
	}
}

void blk_queue_exit(struct request_queue *q)
{
	percpu_ref_put(&q->q_usage_counter);
}

static void blk_queue_usage_counter_release(struct percpu_ref *ref)
{
	struct request_queue *q =
		container_of(ref, struct request_queue, q_usage_counter);

	wake_up_all(&q->mq_freeze_wq);
}

static void blk_rq_timed_out_timer(struct timer_list *t)
{
	struct request_queue *q = from_timer(q, t, timeout);

	kblockd_schedule_work(&q->timeout_work);
}

struct request_queue *blk_alloc_queue_node(gfp_t gfp_mask, int node_id)
{
	struct request_queue *q;

	q = kmem_cache_alloc_node(blk_requestq_cachep,
				gfp_mask | __GFP_ZERO, node_id);
	if (!q)
		return NULL;

	q->id = ida_simple_get(&blk_queue_ida, 0, 0, gfp_mask);
	if (q->id < 0)
		goto fail_q;

	q->bio_split = bioset_create(BIO_POOL_SIZE, 0, BIOSET_NEED_BVECS);
	if (!q->bio_split)
		goto fail_id;

	q->backing_dev_info = bdi_alloc_node(gfp_mask, node_id);
	if (!q->backing_dev_info)
		goto fail_split;

	q->stats = blk_alloc_queue_stats();
	if (!q->stats)
		goto fail_stats;

	q->backing_dev_info->ra_pages =
			(VM_MAX_READAHEAD * 1024) / PAGE_SIZE;
	q->backing_dev_info->capabilities = BDI_CAP_CGROUP_WRITEBACK;
	q->backing_dev_info->name = "block";
	q->node = node_id;

<<<<<<< HEAD
	setup_timer(&q->backing_dev_info->laptop_mode_wb_timer,
		    laptop_mode_timer_fn, (unsigned long) q);
	setup_timer(&q->timeout, blk_rq_timed_out_timer, (unsigned long) q);
=======
	timer_setup(&q->backing_dev_info->laptop_mode_wb_timer,
		    laptop_mode_timer_fn, 0);
	timer_setup(&q->timeout, blk_rq_timed_out_timer, 0);
>>>>>>> 0186f2dc
	INIT_WORK(&q->timeout_work, NULL);
	INIT_LIST_HEAD(&q->queue_head);
	INIT_LIST_HEAD(&q->timeout_list);
	INIT_LIST_HEAD(&q->icq_list);
#ifdef CONFIG_BLK_CGROUP
	INIT_LIST_HEAD(&q->blkg_list);
#endif
	INIT_DELAYED_WORK(&q->delay_work, blk_delay_work);

	kobject_init(&q->kobj, &blk_queue_ktype);

#ifdef CONFIG_BLK_DEV_IO_TRACE
	mutex_init(&q->blk_trace_mutex);
#endif
	mutex_init(&q->sysfs_lock);
	spin_lock_init(&q->__queue_lock);

	/*
	 * By default initialize queue_lock to internal lock and driver can
	 * override it later if need be.
	 */
	q->queue_lock = &q->__queue_lock;

	/*
	 * A queue starts its life with bypass turned on to avoid
	 * unnecessary bypass on/off overhead and nasty surprises during
	 * init.  The initial bypass will be finished when the queue is
	 * registered by blk_register_queue().
	 */
	q->bypass_depth = 1;
	__set_bit(QUEUE_FLAG_BYPASS, &q->queue_flags);

	init_waitqueue_head(&q->mq_freeze_wq);

	/*
	 * Init percpu_ref in atomic mode so that it's faster to shutdown.
	 * See blk_register_queue() for details.
	 */
	if (percpu_ref_init(&q->q_usage_counter,
				blk_queue_usage_counter_release,
				PERCPU_REF_INIT_ATOMIC, GFP_KERNEL))
		goto fail_bdi;

	if (blkcg_init_queue(q))
		goto fail_ref;

	return q;

fail_ref:
	percpu_ref_exit(&q->q_usage_counter);
fail_bdi:
	blk_free_queue_stats(q->stats);
fail_stats:
	bdi_put(q->backing_dev_info);
fail_split:
	bioset_free(q->bio_split);
fail_id:
	ida_simple_remove(&blk_queue_ida, q->id);
fail_q:
	kmem_cache_free(blk_requestq_cachep, q);
	return NULL;
}
EXPORT_SYMBOL(blk_alloc_queue_node);

/**
 * blk_init_queue  - prepare a request queue for use with a block device
 * @rfn:  The function to be called to process requests that have been
 *        placed on the queue.
 * @lock: Request queue spin lock
 *
 * Description:
 *    If a block device wishes to use the standard request handling procedures,
 *    which sorts requests and coalesces adjacent requests, then it must
 *    call blk_init_queue().  The function @rfn will be called when there
 *    are requests on the queue that need to be processed.  If the device
 *    supports plugging, then @rfn may not be called immediately when requests
 *    are available on the queue, but may be called at some time later instead.
 *    Plugged queues are generally unplugged when a buffer belonging to one
 *    of the requests on the queue is needed, or due to memory pressure.
 *
 *    @rfn is not required, or even expected, to remove all requests off the
 *    queue, but only as many as it can handle at a time.  If it does leave
 *    requests on the queue, it is responsible for arranging that the requests
 *    get dealt with eventually.
 *
 *    The queue spin lock must be held while manipulating the requests on the
 *    request queue; this lock will be taken also from interrupt context, so irq
 *    disabling is needed for it.
 *
 *    Function returns a pointer to the initialized request queue, or %NULL if
 *    it didn't succeed.
 *
 * Note:
 *    blk_init_queue() must be paired with a blk_cleanup_queue() call
 *    when the block device is deactivated (such as at module unload).
 **/

struct request_queue *blk_init_queue(request_fn_proc *rfn, spinlock_t *lock)
{
	return blk_init_queue_node(rfn, lock, NUMA_NO_NODE);
}
EXPORT_SYMBOL(blk_init_queue);

struct request_queue *
blk_init_queue_node(request_fn_proc *rfn, spinlock_t *lock, int node_id)
{
	struct request_queue *q;

	q = blk_alloc_queue_node(GFP_KERNEL, node_id);
	if (!q)
		return NULL;

	q->request_fn = rfn;
	if (lock)
		q->queue_lock = lock;
	if (blk_init_allocated_queue(q) < 0) {
		blk_cleanup_queue(q);
		return NULL;
	}

	return q;
}
EXPORT_SYMBOL(blk_init_queue_node);

static blk_qc_t blk_queue_bio(struct request_queue *q, struct bio *bio);


int blk_init_allocated_queue(struct request_queue *q)
{
	WARN_ON_ONCE(q->mq_ops);

	q->fq = blk_alloc_flush_queue(q, NUMA_NO_NODE, q->cmd_size);
	if (!q->fq)
		return -ENOMEM;

	if (q->init_rq_fn && q->init_rq_fn(q, q->fq->flush_rq, GFP_KERNEL))
		goto out_free_flush_queue;

	if (blk_init_rl(&q->root_rl, q, GFP_KERNEL))
		goto out_exit_flush_rq;

	INIT_WORK(&q->timeout_work, blk_timeout_work);
	q->queue_flags		|= QUEUE_FLAG_DEFAULT;

	/*
	 * This also sets hw/phys segments, boundary and size
	 */
	blk_queue_make_request(q, blk_queue_bio);

	q->sg_reserved_size = INT_MAX;

	/* Protect q->elevator from elevator_change */
	mutex_lock(&q->sysfs_lock);

	/* init elevator */
	if (elevator_init(q, NULL)) {
		mutex_unlock(&q->sysfs_lock);
		goto out_exit_flush_rq;
	}

	mutex_unlock(&q->sysfs_lock);
	return 0;

out_exit_flush_rq:
	if (q->exit_rq_fn)
		q->exit_rq_fn(q, q->fq->flush_rq);
out_free_flush_queue:
	blk_free_flush_queue(q->fq);
	return -ENOMEM;
}
EXPORT_SYMBOL(blk_init_allocated_queue);

bool blk_get_queue(struct request_queue *q)
{
	if (likely(!blk_queue_dying(q))) {
		__blk_get_queue(q);
		return true;
	}

	return false;
}
EXPORT_SYMBOL(blk_get_queue);

static inline void blk_free_request(struct request_list *rl, struct request *rq)
{
	if (rq->rq_flags & RQF_ELVPRIV) {
		elv_put_request(rl->q, rq);
		if (rq->elv.icq)
			put_io_context(rq->elv.icq->ioc);
	}

	mempool_free(rq, rl->rq_pool);
}

/*
 * ioc_batching returns true if the ioc is a valid batching request and
 * should be given priority access to a request.
 */
static inline int ioc_batching(struct request_queue *q, struct io_context *ioc)
{
	if (!ioc)
		return 0;

	/*
	 * Make sure the process is able to allocate at least 1 request
	 * even if the batch times out, otherwise we could theoretically
	 * lose wakeups.
	 */
	return ioc->nr_batch_requests == q->nr_batching ||
		(ioc->nr_batch_requests > 0
		&& time_before(jiffies, ioc->last_waited + BLK_BATCH_TIME));
}

/*
 * ioc_set_batching sets ioc to be a new "batcher" if it is not one. This
 * will cause the process to be a "batcher" on all queues in the system. This
 * is the behaviour we want though - once it gets a wakeup it should be given
 * a nice run.
 */
static void ioc_set_batching(struct request_queue *q, struct io_context *ioc)
{
	if (!ioc || ioc_batching(q, ioc))
		return;

	ioc->nr_batch_requests = q->nr_batching;
	ioc->last_waited = jiffies;
}

static void __freed_request(struct request_list *rl, int sync)
{
	struct request_queue *q = rl->q;

	if (rl->count[sync] < queue_congestion_off_threshold(q))
		blk_clear_congested(rl, sync);

	if (rl->count[sync] + 1 <= q->nr_requests) {
		if (waitqueue_active(&rl->wait[sync]))
			wake_up(&rl->wait[sync]);

		blk_clear_rl_full(rl, sync);
	}
}

/*
 * A request has just been released.  Account for it, update the full and
 * congestion status, wake up any waiters.   Called under q->queue_lock.
 */
static void freed_request(struct request_list *rl, bool sync,
		req_flags_t rq_flags)
{
	struct request_queue *q = rl->q;

	q->nr_rqs[sync]--;
	rl->count[sync]--;
	if (rq_flags & RQF_ELVPRIV)
		q->nr_rqs_elvpriv--;

	__freed_request(rl, sync);

	if (unlikely(rl->starved[sync ^ 1]))
		__freed_request(rl, sync ^ 1);
}

int blk_update_nr_requests(struct request_queue *q, unsigned int nr)
{
	struct request_list *rl;
	int on_thresh, off_thresh;

	WARN_ON_ONCE(q->mq_ops);

	spin_lock_irq(q->queue_lock);
	q->nr_requests = nr;
	blk_queue_congestion_threshold(q);
	on_thresh = queue_congestion_on_threshold(q);
	off_thresh = queue_congestion_off_threshold(q);

	blk_queue_for_each_rl(rl, q) {
		if (rl->count[BLK_RW_SYNC] >= on_thresh)
			blk_set_congested(rl, BLK_RW_SYNC);
		else if (rl->count[BLK_RW_SYNC] < off_thresh)
			blk_clear_congested(rl, BLK_RW_SYNC);

		if (rl->count[BLK_RW_ASYNC] >= on_thresh)
			blk_set_congested(rl, BLK_RW_ASYNC);
		else if (rl->count[BLK_RW_ASYNC] < off_thresh)
			blk_clear_congested(rl, BLK_RW_ASYNC);

		if (rl->count[BLK_RW_SYNC] >= q->nr_requests) {
			blk_set_rl_full(rl, BLK_RW_SYNC);
		} else {
			blk_clear_rl_full(rl, BLK_RW_SYNC);
			wake_up(&rl->wait[BLK_RW_SYNC]);
		}

		if (rl->count[BLK_RW_ASYNC] >= q->nr_requests) {
			blk_set_rl_full(rl, BLK_RW_ASYNC);
		} else {
			blk_clear_rl_full(rl, BLK_RW_ASYNC);
			wake_up(&rl->wait[BLK_RW_ASYNC]);
		}
	}

	spin_unlock_irq(q->queue_lock);
	return 0;
}

/**
 * __get_request - get a free request
 * @rl: request list to allocate from
 * @op: operation and flags
 * @bio: bio to allocate request for (can be %NULL)
 * @flags: BLQ_MQ_REQ_* flags
 *
 * Get a free request from @q.  This function may fail under memory
 * pressure or if @q is dead.
 *
 * Must be called with @q->queue_lock held and,
 * Returns ERR_PTR on failure, with @q->queue_lock held.
 * Returns request pointer on success, with @q->queue_lock *not held*.
 */
static struct request *__get_request(struct request_list *rl, unsigned int op,
				     struct bio *bio, blk_mq_req_flags_t flags)
{
	struct request_queue *q = rl->q;
	struct request *rq;
	struct elevator_type *et = q->elevator->type;
	struct io_context *ioc = rq_ioc(bio);
	struct io_cq *icq = NULL;
	const bool is_sync = op_is_sync(op);
	int may_queue;
	gfp_t gfp_mask = flags & BLK_MQ_REQ_NOWAIT ? GFP_ATOMIC :
			 __GFP_DIRECT_RECLAIM;
	req_flags_t rq_flags = RQF_ALLOCED;

	lockdep_assert_held(q->queue_lock);

	if (unlikely(blk_queue_dying(q)))
		return ERR_PTR(-ENODEV);

	may_queue = elv_may_queue(q, op);
	if (may_queue == ELV_MQUEUE_NO)
		goto rq_starved;

	if (rl->count[is_sync]+1 >= queue_congestion_on_threshold(q)) {
		if (rl->count[is_sync]+1 >= q->nr_requests) {
			/*
			 * The queue will fill after this allocation, so set
			 * it as full, and mark this process as "batching".
			 * This process will be allowed to complete a batch of
			 * requests, others will be blocked.
			 */
			if (!blk_rl_full(rl, is_sync)) {
				ioc_set_batching(q, ioc);
				blk_set_rl_full(rl, is_sync);
			} else {
				if (may_queue != ELV_MQUEUE_MUST
						&& !ioc_batching(q, ioc)) {
					/*
					 * The queue is full and the allocating
					 * process is not a "batcher", and not
					 * exempted by the IO scheduler
					 */
					return ERR_PTR(-ENOMEM);
				}
			}
		}
		blk_set_congested(rl, is_sync);
	}

	/*
	 * Only allow batching queuers to allocate up to 50% over the defined
	 * limit of requests, otherwise we could have thousands of requests
	 * allocated with any setting of ->nr_requests
	 */
	if (rl->count[is_sync] >= (3 * q->nr_requests / 2))
		return ERR_PTR(-ENOMEM);

	q->nr_rqs[is_sync]++;
	rl->count[is_sync]++;
	rl->starved[is_sync] = 0;

	/*
	 * Decide whether the new request will be managed by elevator.  If
	 * so, mark @rq_flags and increment elvpriv.  Non-zero elvpriv will
	 * prevent the current elevator from being destroyed until the new
	 * request is freed.  This guarantees icq's won't be destroyed and
	 * makes creating new ones safe.
	 *
	 * Flush requests do not use the elevator so skip initialization.
	 * This allows a request to share the flush and elevator data.
	 *
	 * Also, lookup icq while holding queue_lock.  If it doesn't exist,
	 * it will be created after releasing queue_lock.
	 */
	if (!op_is_flush(op) && !blk_queue_bypass(q)) {
		rq_flags |= RQF_ELVPRIV;
		q->nr_rqs_elvpriv++;
		if (et->icq_cache && ioc)
			icq = ioc_lookup_icq(ioc, q);
	}

	if (blk_queue_io_stat(q))
		rq_flags |= RQF_IO_STAT;
	spin_unlock_irq(q->queue_lock);

	/* allocate and init request */
	rq = mempool_alloc(rl->rq_pool, gfp_mask);
	if (!rq)
		goto fail_alloc;

	blk_rq_init(q, rq);
	blk_rq_set_rl(rq, rl);
	rq->cmd_flags = op;
	rq->rq_flags = rq_flags;
	if (flags & BLK_MQ_REQ_PREEMPT)
		rq->rq_flags |= RQF_PREEMPT;

	/* init elvpriv */
	if (rq_flags & RQF_ELVPRIV) {
		if (unlikely(et->icq_cache && !icq)) {
			if (ioc)
				icq = ioc_create_icq(ioc, q, gfp_mask);
			if (!icq)
				goto fail_elvpriv;
		}

		rq->elv.icq = icq;
		if (unlikely(elv_set_request(q, rq, bio, gfp_mask)))
			goto fail_elvpriv;

		/* @rq->elv.icq holds io_context until @rq is freed */
		if (icq)
			get_io_context(icq->ioc);
	}
out:
	/*
	 * ioc may be NULL here, and ioc_batching will be false. That's
	 * OK, if the queue is under the request limit then requests need
	 * not count toward the nr_batch_requests limit. There will always
	 * be some limit enforced by BLK_BATCH_TIME.
	 */
	if (ioc_batching(q, ioc))
		ioc->nr_batch_requests--;

	trace_block_getrq(q, bio, op);
	return rq;

fail_elvpriv:
	/*
	 * elvpriv init failed.  ioc, icq and elvpriv aren't mempool backed
	 * and may fail indefinitely under memory pressure and thus
	 * shouldn't stall IO.  Treat this request as !elvpriv.  This will
	 * disturb iosched and blkcg but weird is bettern than dead.
	 */
	printk_ratelimited(KERN_WARNING "%s: dev %s: request aux data allocation failed, iosched may be disturbed\n",
			   __func__, dev_name(q->backing_dev_info->dev));

	rq->rq_flags &= ~RQF_ELVPRIV;
	rq->elv.icq = NULL;

	spin_lock_irq(q->queue_lock);
	q->nr_rqs_elvpriv--;
	spin_unlock_irq(q->queue_lock);
	goto out;

fail_alloc:
	/*
	 * Allocation failed presumably due to memory. Undo anything we
	 * might have messed up.
	 *
	 * Allocating task should really be put onto the front of the wait
	 * queue, but this is pretty rare.
	 */
	spin_lock_irq(q->queue_lock);
	freed_request(rl, is_sync, rq_flags);

	/*
	 * in the very unlikely event that allocation failed and no
	 * requests for this direction was pending, mark us starved so that
	 * freeing of a request in the other direction will notice
	 * us. another possible fix would be to split the rq mempool into
	 * READ and WRITE
	 */
rq_starved:
	if (unlikely(rl->count[is_sync] == 0))
		rl->starved[is_sync] = 1;
	return ERR_PTR(-ENOMEM);
}

/**
 * get_request - get a free request
 * @q: request_queue to allocate request from
 * @op: operation and flags
 * @bio: bio to allocate request for (can be %NULL)
 * @flags: BLK_MQ_REQ_* flags.
 *
 * Get a free request from @q.  If %__GFP_DIRECT_RECLAIM is set in @gfp_mask,
 * this function keeps retrying under memory pressure and fails iff @q is dead.
 *
 * Must be called with @q->queue_lock held and,
 * Returns ERR_PTR on failure, with @q->queue_lock held.
 * Returns request pointer on success, with @q->queue_lock *not held*.
 */
static struct request *get_request(struct request_queue *q, unsigned int op,
				   struct bio *bio, blk_mq_req_flags_t flags)
{
	const bool is_sync = op_is_sync(op);
	DEFINE_WAIT(wait);
	struct request_list *rl;
	struct request *rq;

	lockdep_assert_held(q->queue_lock);
	WARN_ON_ONCE(q->mq_ops);

	rl = blk_get_rl(q, bio);	/* transferred to @rq on success */
retry:
	rq = __get_request(rl, op, bio, flags);
	if (!IS_ERR(rq))
		return rq;

	if (op & REQ_NOWAIT) {
		blk_put_rl(rl);
		return ERR_PTR(-EAGAIN);
	}

	if ((flags & BLK_MQ_REQ_NOWAIT) || unlikely(blk_queue_dying(q))) {
		blk_put_rl(rl);
		return rq;
	}

	/* wait on @rl and retry */
	prepare_to_wait_exclusive(&rl->wait[is_sync], &wait,
				  TASK_UNINTERRUPTIBLE);

	trace_block_sleeprq(q, bio, op);

	spin_unlock_irq(q->queue_lock);
	io_schedule();

	/*
	 * After sleeping, we become a "batching" process and will be able
	 * to allocate at least one request, and up to a big batch of them
	 * for a small period time.  See ioc_batching, ioc_set_batching
	 */
	ioc_set_batching(q, current->io_context);

	spin_lock_irq(q->queue_lock);
	finish_wait(&rl->wait[is_sync], &wait);

	goto retry;
}

/* flags: BLK_MQ_REQ_PREEMPT and/or BLK_MQ_REQ_NOWAIT. */
static struct request *blk_old_get_request(struct request_queue *q,
				unsigned int op, blk_mq_req_flags_t flags)
{
	struct request *rq;
	gfp_t gfp_mask = flags & BLK_MQ_REQ_NOWAIT ? GFP_ATOMIC :
			 __GFP_DIRECT_RECLAIM;
	int ret = 0;

	WARN_ON_ONCE(q->mq_ops);

	/* create ioc upfront */
	create_io_context(gfp_mask, q->node);

	ret = blk_queue_enter(q, flags);
	if (ret)
		return ERR_PTR(ret);
	spin_lock_irq(q->queue_lock);
	rq = get_request(q, op, NULL, flags);
	if (IS_ERR(rq)) {
		spin_unlock_irq(q->queue_lock);
		blk_queue_exit(q);
		return rq;
	}

	/* q->queue_lock is unlocked at this point */
	rq->__data_len = 0;
	rq->__sector = (sector_t) -1;
	rq->bio = rq->biotail = NULL;
	return rq;
}

/**
 * blk_get_request_flags - allocate a request
 * @q: request queue to allocate a request for
 * @op: operation (REQ_OP_*) and REQ_* flags, e.g. REQ_SYNC.
 * @flags: BLK_MQ_REQ_* flags, e.g. BLK_MQ_REQ_NOWAIT.
 */
struct request *blk_get_request_flags(struct request_queue *q, unsigned int op,
				      blk_mq_req_flags_t flags)
{
	struct request *req;

	WARN_ON_ONCE(op & REQ_NOWAIT);
	WARN_ON_ONCE(flags & ~(BLK_MQ_REQ_NOWAIT | BLK_MQ_REQ_PREEMPT));

	if (q->mq_ops) {
		req = blk_mq_alloc_request(q, op, flags);
		if (!IS_ERR(req) && q->mq_ops->initialize_rq_fn)
			q->mq_ops->initialize_rq_fn(req);
	} else {
		req = blk_old_get_request(q, op, flags);
		if (!IS_ERR(req) && q->initialize_rq_fn)
			q->initialize_rq_fn(req);
	}

	return req;
}
EXPORT_SYMBOL(blk_get_request_flags);

struct request *blk_get_request(struct request_queue *q, unsigned int op,
				gfp_t gfp_mask)
{
	return blk_get_request_flags(q, op, gfp_mask & __GFP_DIRECT_RECLAIM ?
				     0 : BLK_MQ_REQ_NOWAIT);
}
EXPORT_SYMBOL(blk_get_request);

/**
 * blk_requeue_request - put a request back on queue
 * @q:		request queue where request should be inserted
 * @rq:		request to be inserted
 *
 * Description:
 *    Drivers often keep queueing requests until the hardware cannot accept
 *    more, when that condition happens we need to put the request back
 *    on the queue. Must be called with queue lock held.
 */
void blk_requeue_request(struct request_queue *q, struct request *rq)
{
	lockdep_assert_held(q->queue_lock);
	WARN_ON_ONCE(q->mq_ops);

	blk_delete_timer(rq);
	blk_clear_rq_complete(rq);
	trace_block_rq_requeue(q, rq);
	wbt_requeue(q->rq_wb, &rq->issue_stat);

	if (rq->rq_flags & RQF_QUEUED)
		blk_queue_end_tag(q, rq);

	BUG_ON(blk_queued_rq(rq));

	elv_requeue_request(q, rq);
}
EXPORT_SYMBOL(blk_requeue_request);

static void add_acct_request(struct request_queue *q, struct request *rq,
			     int where)
{
	blk_account_io_start(rq, true);
	__elv_add_request(q, rq, where);
}

static void part_round_stats_single(struct request_queue *q, int cpu,
				    struct hd_struct *part, unsigned long now,
				    unsigned int inflight)
{
	if (inflight) {
		__part_stat_add(cpu, part, time_in_queue,
				inflight * (now - part->stamp));
		__part_stat_add(cpu, part, io_ticks, (now - part->stamp));
	}
	part->stamp = now;
}

/**
 * part_round_stats() - Round off the performance stats on a struct disk_stats.
 * @q: target block queue
 * @cpu: cpu number for stats access
 * @part: target partition
 *
 * The average IO queue length and utilisation statistics are maintained
 * by observing the current state of the queue length and the amount of
 * time it has been in this state for.
 *
 * Normally, that accounting is done on IO completion, but that can result
 * in more than a second's worth of IO being accounted for within any one
 * second, leading to >100% utilisation.  To deal with that, we call this
 * function to do a round-off before returning the results when reading
 * /proc/diskstats.  This accounts immediately for all queue usage up to
 * the current jiffies and restarts the counters again.
 */
void part_round_stats(struct request_queue *q, int cpu, struct hd_struct *part)
{
	struct hd_struct *part2 = NULL;
	unsigned long now = jiffies;
	unsigned int inflight[2];
	int stats = 0;

	if (part->stamp != now)
		stats |= 1;

	if (part->partno) {
		part2 = &part_to_disk(part)->part0;
		if (part2->stamp != now)
			stats |= 2;
	}

	if (!stats)
		return;

	part_in_flight(q, part, inflight);

	if (stats & 2)
		part_round_stats_single(q, cpu, part2, now, inflight[1]);
	if (stats & 1)
		part_round_stats_single(q, cpu, part, now, inflight[0]);
}
EXPORT_SYMBOL_GPL(part_round_stats);

#ifdef CONFIG_PM
static void blk_pm_put_request(struct request *rq)
{
	if (rq->q->dev && !(rq->rq_flags & RQF_PM) && !--rq->q->nr_pending)
		pm_runtime_mark_last_busy(rq->q->dev);
}
#else
static inline void blk_pm_put_request(struct request *rq) {}
#endif

void __blk_put_request(struct request_queue *q, struct request *req)
{
	req_flags_t rq_flags = req->rq_flags;

	if (unlikely(!q))
		return;

	if (q->mq_ops) {
		blk_mq_free_request(req);
		return;
	}

	lockdep_assert_held(q->queue_lock);

	blk_pm_put_request(req);

	elv_completed_request(q, req);

	/* this is a bio leak */
	WARN_ON(req->bio != NULL);

	wbt_done(q->rq_wb, &req->issue_stat);

	/*
	 * Request may not have originated from ll_rw_blk. if not,
	 * it didn't come out of our reserved rq pools
	 */
	if (rq_flags & RQF_ALLOCED) {
		struct request_list *rl = blk_rq_rl(req);
		bool sync = op_is_sync(req->cmd_flags);

		BUG_ON(!list_empty(&req->queuelist));
		BUG_ON(ELV_ON_HASH(req));

		blk_free_request(rl, req);
		freed_request(rl, sync, rq_flags);
		blk_put_rl(rl);
		blk_queue_exit(q);
	}
}
EXPORT_SYMBOL_GPL(__blk_put_request);

void blk_put_request(struct request *req)
{
	struct request_queue *q = req->q;

	if (q->mq_ops)
		blk_mq_free_request(req);
	else {
		unsigned long flags;

		spin_lock_irqsave(q->queue_lock, flags);
		__blk_put_request(q, req);
		spin_unlock_irqrestore(q->queue_lock, flags);
	}
}
EXPORT_SYMBOL(blk_put_request);

bool bio_attempt_back_merge(struct request_queue *q, struct request *req,
			    struct bio *bio)
{
	const int ff = bio->bi_opf & REQ_FAILFAST_MASK;

	if (!ll_back_merge_fn(q, req, bio))
		return false;

	trace_block_bio_backmerge(q, req, bio);

	if ((req->cmd_flags & REQ_FAILFAST_MASK) != ff)
		blk_rq_set_mixed_merge(req);

	req->biotail->bi_next = bio;
	req->biotail = bio;
	req->__data_len += bio->bi_iter.bi_size;
	req->ioprio = ioprio_best(req->ioprio, bio_prio(bio));

	blk_account_io_start(req, false);
	return true;
}

bool bio_attempt_front_merge(struct request_queue *q, struct request *req,
			     struct bio *bio)
{
	const int ff = bio->bi_opf & REQ_FAILFAST_MASK;

	if (!ll_front_merge_fn(q, req, bio))
		return false;

	trace_block_bio_frontmerge(q, req, bio);

	if ((req->cmd_flags & REQ_FAILFAST_MASK) != ff)
		blk_rq_set_mixed_merge(req);

	bio->bi_next = req->bio;
	req->bio = bio;

	req->__sector = bio->bi_iter.bi_sector;
	req->__data_len += bio->bi_iter.bi_size;
	req->ioprio = ioprio_best(req->ioprio, bio_prio(bio));

	blk_account_io_start(req, false);
	return true;
}

bool bio_attempt_discard_merge(struct request_queue *q, struct request *req,
		struct bio *bio)
{
	unsigned short segments = blk_rq_nr_discard_segments(req);

	if (segments >= queue_max_discard_segments(q))
		goto no_merge;
	if (blk_rq_sectors(req) + bio_sectors(bio) >
	    blk_rq_get_max_sectors(req, blk_rq_pos(req)))
		goto no_merge;

	req->biotail->bi_next = bio;
	req->biotail = bio;
	req->__data_len += bio->bi_iter.bi_size;
	req->ioprio = ioprio_best(req->ioprio, bio_prio(bio));
	req->nr_phys_segments = segments + 1;

	blk_account_io_start(req, false);
	return true;
no_merge:
	req_set_nomerge(q, req);
	return false;
}

/**
 * blk_attempt_plug_merge - try to merge with %current's plugged list
 * @q: request_queue new bio is being queued at
 * @bio: new bio being queued
 * @request_count: out parameter for number of traversed plugged requests
 * @same_queue_rq: pointer to &struct request that gets filled in when
 * another request associated with @q is found on the plug list
 * (optional, may be %NULL)
 *
 * Determine whether @bio being queued on @q can be merged with a request
 * on %current's plugged list.  Returns %true if merge was successful,
 * otherwise %false.
 *
 * Plugging coalesces IOs from the same issuer for the same purpose without
 * going through @q->queue_lock.  As such it's more of an issuing mechanism
 * than scheduling, and the request, while may have elvpriv data, is not
 * added on the elevator at this point.  In addition, we don't have
 * reliable access to the elevator outside queue lock.  Only check basic
 * merging parameters without querying the elevator.
 *
 * Caller must ensure !blk_queue_nomerges(q) beforehand.
 */
bool blk_attempt_plug_merge(struct request_queue *q, struct bio *bio,
			    unsigned int *request_count,
			    struct request **same_queue_rq)
{
	struct blk_plug *plug;
	struct request *rq;
	struct list_head *plug_list;

	plug = current->plug;
	if (!plug)
		return false;
	*request_count = 0;

	if (q->mq_ops)
		plug_list = &plug->mq_list;
	else
		plug_list = &plug->list;

	list_for_each_entry_reverse(rq, plug_list, queuelist) {
		bool merged = false;

		if (rq->q == q) {
			(*request_count)++;
			/*
			 * Only blk-mq multiple hardware queues case checks the
			 * rq in the same queue, there should be only one such
			 * rq in a queue
			 **/
			if (same_queue_rq)
				*same_queue_rq = rq;
		}

		if (rq->q != q || !blk_rq_merge_ok(rq, bio))
			continue;

		switch (blk_try_merge(rq, bio)) {
		case ELEVATOR_BACK_MERGE:
			merged = bio_attempt_back_merge(q, rq, bio);
			break;
		case ELEVATOR_FRONT_MERGE:
			merged = bio_attempt_front_merge(q, rq, bio);
			break;
		case ELEVATOR_DISCARD_MERGE:
			merged = bio_attempt_discard_merge(q, rq, bio);
			break;
		default:
			break;
		}

		if (merged)
			return true;
	}

	return false;
}

unsigned int blk_plug_queued_count(struct request_queue *q)
{
	struct blk_plug *plug;
	struct request *rq;
	struct list_head *plug_list;
	unsigned int ret = 0;

	plug = current->plug;
	if (!plug)
		goto out;

	if (q->mq_ops)
		plug_list = &plug->mq_list;
	else
		plug_list = &plug->list;

	list_for_each_entry(rq, plug_list, queuelist) {
		if (rq->q == q)
			ret++;
	}
out:
	return ret;
}

void blk_init_request_from_bio(struct request *req, struct bio *bio)
{
	struct io_context *ioc = rq_ioc(bio);

	if (bio->bi_opf & REQ_RAHEAD)
		req->cmd_flags |= REQ_FAILFAST_MASK;

	req->__sector = bio->bi_iter.bi_sector;
	if (ioprio_valid(bio_prio(bio)))
		req->ioprio = bio_prio(bio);
	else if (ioc)
		req->ioprio = ioc->ioprio;
	else
		req->ioprio = IOPRIO_PRIO_VALUE(IOPRIO_CLASS_NONE, 0);
	req->write_hint = bio->bi_write_hint;
	blk_rq_bio_prep(req->q, req, bio);
}
EXPORT_SYMBOL_GPL(blk_init_request_from_bio);

static blk_qc_t blk_queue_bio(struct request_queue *q, struct bio *bio)
{
	struct blk_plug *plug;
	int where = ELEVATOR_INSERT_SORT;
	struct request *req, *free;
	unsigned int request_count = 0;
	unsigned int wb_acct;

	/*
	 * low level driver can indicate that it wants pages above a
	 * certain limit bounced to low memory (ie for highmem, or even
	 * ISA dma in theory)
	 */
	blk_queue_bounce(q, &bio);

	blk_queue_split(q, &bio);

	if (!bio_integrity_prep(bio))
		return BLK_QC_T_NONE;

	if (op_is_flush(bio->bi_opf)) {
		spin_lock_irq(q->queue_lock);
		where = ELEVATOR_INSERT_FLUSH;
		goto get_rq;
	}

	/*
	 * Check if we can merge with the plugged list before grabbing
	 * any locks.
	 */
	if (!blk_queue_nomerges(q)) {
		if (blk_attempt_plug_merge(q, bio, &request_count, NULL))
			return BLK_QC_T_NONE;
	} else
		request_count = blk_plug_queued_count(q);

	spin_lock_irq(q->queue_lock);

	switch (elv_merge(q, &req, bio)) {
	case ELEVATOR_BACK_MERGE:
		if (!bio_attempt_back_merge(q, req, bio))
			break;
		elv_bio_merged(q, req, bio);
		free = attempt_back_merge(q, req);
		if (free)
			__blk_put_request(q, free);
		else
			elv_merged_request(q, req, ELEVATOR_BACK_MERGE);
		goto out_unlock;
	case ELEVATOR_FRONT_MERGE:
		if (!bio_attempt_front_merge(q, req, bio))
			break;
		elv_bio_merged(q, req, bio);
		free = attempt_front_merge(q, req);
		if (free)
			__blk_put_request(q, free);
		else
			elv_merged_request(q, req, ELEVATOR_FRONT_MERGE);
		goto out_unlock;
	default:
		break;
	}

get_rq:
	wb_acct = wbt_wait(q->rq_wb, bio, q->queue_lock);

	/*
	 * Grab a free request. This is might sleep but can not fail.
	 * Returns with the queue unlocked.
	 */
	blk_queue_enter_live(q);
	req = get_request(q, bio->bi_opf, bio, 0);
	if (IS_ERR(req)) {
		blk_queue_exit(q);
		__wbt_done(q->rq_wb, wb_acct);
		if (PTR_ERR(req) == -ENOMEM)
			bio->bi_status = BLK_STS_RESOURCE;
		else
			bio->bi_status = BLK_STS_IOERR;
		bio_endio(bio);
		goto out_unlock;
	}

	wbt_track(&req->issue_stat, wb_acct);

	/*
	 * After dropping the lock and possibly sleeping here, our request
	 * may now be mergeable after it had proven unmergeable (above).
	 * We don't worry about that case for efficiency. It won't happen
	 * often, and the elevators are able to handle it.
	 */
	blk_init_request_from_bio(req, bio);

	if (test_bit(QUEUE_FLAG_SAME_COMP, &q->queue_flags))
		req->cpu = raw_smp_processor_id();

	plug = current->plug;
	if (plug) {
		/*
		 * If this is the first request added after a plug, fire
		 * of a plug trace.
		 *
		 * @request_count may become stale because of schedule
		 * out, so check plug list again.
		 */
		if (!request_count || list_empty(&plug->list))
			trace_block_plug(q);
		else {
			struct request *last = list_entry_rq(plug->list.prev);
			if (request_count >= BLK_MAX_REQUEST_COUNT ||
			    blk_rq_bytes(last) >= BLK_PLUG_FLUSH_SIZE) {
				blk_flush_plug_list(plug, false);
				trace_block_plug(q);
			}
		}
		list_add_tail(&req->queuelist, &plug->list);
		blk_account_io_start(req, true);
	} else {
		spin_lock_irq(q->queue_lock);
		add_acct_request(q, req, where);
		__blk_run_queue(q);
out_unlock:
		spin_unlock_irq(q->queue_lock);
	}

	return BLK_QC_T_NONE;
}

static void handle_bad_sector(struct bio *bio)
{
	char b[BDEVNAME_SIZE];

	printk(KERN_INFO "attempt to access beyond end of device\n");
	printk(KERN_INFO "%s: rw=%d, want=%Lu, limit=%Lu\n",
			bio_devname(bio, b), bio->bi_opf,
			(unsigned long long)bio_end_sector(bio),
			(long long)get_capacity(bio->bi_disk));
}

#ifdef CONFIG_FAIL_MAKE_REQUEST

static DECLARE_FAULT_ATTR(fail_make_request);

static int __init setup_fail_make_request(char *str)
{
	return setup_fault_attr(&fail_make_request, str);
}
__setup("fail_make_request=", setup_fail_make_request);

static bool should_fail_request(struct hd_struct *part, unsigned int bytes)
{
	return part->make_it_fail && should_fail(&fail_make_request, bytes);
}

static int __init fail_make_request_debugfs(void)
{
	struct dentry *dir = fault_create_debugfs_attr("fail_make_request",
						NULL, &fail_make_request);

	return PTR_ERR_OR_ZERO(dir);
}

late_initcall(fail_make_request_debugfs);

#else /* CONFIG_FAIL_MAKE_REQUEST */

static inline bool should_fail_request(struct hd_struct *part,
					unsigned int bytes)
{
	return false;
}

#endif /* CONFIG_FAIL_MAKE_REQUEST */

/*
 * Remap block n of partition p to block n+start(p) of the disk.
 */
static inline int blk_partition_remap(struct bio *bio)
{
	struct hd_struct *p;
	int ret = 0;

	/*
	 * Zone reset does not include bi_size so bio_sectors() is always 0.
	 * Include a test for the reset op code and perform the remap if needed.
	 */
	if (!bio->bi_partno ||
	    (!bio_sectors(bio) && bio_op(bio) != REQ_OP_ZONE_RESET))
		return 0;

	rcu_read_lock();
	p = __disk_get_part(bio->bi_disk, bio->bi_partno);
	if (likely(p && !should_fail_request(p, bio->bi_iter.bi_size))) {
		bio->bi_iter.bi_sector += p->start_sect;
		bio->bi_partno = 0;
		trace_block_bio_remap(bio->bi_disk->queue, bio, part_devt(p),
				bio->bi_iter.bi_sector - p->start_sect);
	} else {
		printk("%s: fail for partition %d\n", __func__, bio->bi_partno);
		ret = -EIO;
	}
	rcu_read_unlock();

	return ret;
}

/*
 * Check whether this bio extends beyond the end of the device.
 */
static inline int bio_check_eod(struct bio *bio, unsigned int nr_sectors)
{
	sector_t maxsector;

	if (!nr_sectors)
		return 0;

	/* Test device or partition size, when known. */
	maxsector = get_capacity(bio->bi_disk);
	if (maxsector) {
		sector_t sector = bio->bi_iter.bi_sector;

		if (maxsector < nr_sectors || maxsector - nr_sectors < sector) {
			/*
			 * This may well happen - the kernel calls bread()
			 * without checking the size of the device, e.g., when
			 * mounting a device.
			 */
			handle_bad_sector(bio);
			return 1;
		}
	}

	return 0;
}

static noinline_for_stack bool
generic_make_request_checks(struct bio *bio)
{
	struct request_queue *q;
	int nr_sectors = bio_sectors(bio);
	blk_status_t status = BLK_STS_IOERR;
	char b[BDEVNAME_SIZE];

	might_sleep();

	if (bio_check_eod(bio, nr_sectors))
		goto end_io;

	q = bio->bi_disk->queue;
	if (unlikely(!q)) {
		printk(KERN_ERR
		       "generic_make_request: Trying to access "
			"nonexistent block-device %s (%Lu)\n",
			bio_devname(bio, b), (long long)bio->bi_iter.bi_sector);
		goto end_io;
	}

	/*
	 * For a REQ_NOWAIT based request, return -EOPNOTSUPP
	 * if queue is not a request based queue.
	 */

	if ((bio->bi_opf & REQ_NOWAIT) && !queue_is_rq_based(q))
		goto not_supported;

	if (should_fail_request(&bio->bi_disk->part0, bio->bi_iter.bi_size))
		goto end_io;

	if (blk_partition_remap(bio))
		goto end_io;

	if (bio_check_eod(bio, nr_sectors))
		goto end_io;

	/*
	 * Filter flush bio's early so that make_request based
	 * drivers without flush support don't have to worry
	 * about them.
	 */
	if (op_is_flush(bio->bi_opf) &&
	    !test_bit(QUEUE_FLAG_WC, &q->queue_flags)) {
		bio->bi_opf &= ~(REQ_PREFLUSH | REQ_FUA);
		if (!nr_sectors) {
			status = BLK_STS_OK;
			goto end_io;
		}
	}

	switch (bio_op(bio)) {
	case REQ_OP_DISCARD:
		if (!blk_queue_discard(q))
			goto not_supported;
		break;
	case REQ_OP_SECURE_ERASE:
		if (!blk_queue_secure_erase(q))
			goto not_supported;
		break;
	case REQ_OP_WRITE_SAME:
		if (!q->limits.max_write_same_sectors)
			goto not_supported;
		break;
	case REQ_OP_ZONE_REPORT:
	case REQ_OP_ZONE_RESET:
		if (!blk_queue_is_zoned(q))
			goto not_supported;
		break;
	case REQ_OP_WRITE_ZEROES:
		if (!q->limits.max_write_zeroes_sectors)
			goto not_supported;
		break;
	default:
		break;
	}

	/*
	 * Various block parts want %current->io_context and lazy ioc
	 * allocation ends up trading a lot of pain for a small amount of
	 * memory.  Just allocate it upfront.  This may fail and block
	 * layer knows how to live with it.
	 */
	create_io_context(GFP_ATOMIC, q->node);

	if (!blkcg_bio_issue_check(q, bio))
		return false;

	if (!bio_flagged(bio, BIO_TRACE_COMPLETION)) {
		trace_block_bio_queue(q, bio);
		/* Now that enqueuing has been traced, we need to trace
		 * completion as well.
		 */
		bio_set_flag(bio, BIO_TRACE_COMPLETION);
	}
	return true;

not_supported:
	status = BLK_STS_NOTSUPP;
end_io:
	bio->bi_status = status;
	bio_endio(bio);
	return false;
}

/**
 * generic_make_request - hand a buffer to its device driver for I/O
 * @bio:  The bio describing the location in memory and on the device.
 *
 * generic_make_request() is used to make I/O requests of block
 * devices. It is passed a &struct bio, which describes the I/O that needs
 * to be done.
 *
 * generic_make_request() does not return any status.  The
 * success/failure status of the request, along with notification of
 * completion, is delivered asynchronously through the bio->bi_end_io
 * function described (one day) else where.
 *
 * The caller of generic_make_request must make sure that bi_io_vec
 * are set to describe the memory buffer, and that bi_dev and bi_sector are
 * set to describe the device address, and the
 * bi_end_io and optionally bi_private are set to describe how
 * completion notification should be signaled.
 *
 * generic_make_request and the drivers it calls may use bi_next if this
 * bio happens to be merged with someone else, and may resubmit the bio to
 * a lower device by calling into generic_make_request recursively, which
 * means the bio should NOT be touched after the call to ->make_request_fn.
 */
blk_qc_t generic_make_request(struct bio *bio)
{
	/*
	 * bio_list_on_stack[0] contains bios submitted by the current
	 * make_request_fn.
	 * bio_list_on_stack[1] contains bios that were submitted before
	 * the current make_request_fn, but that haven't been processed
	 * yet.
	 */
	struct bio_list bio_list_on_stack[2];
	blk_qc_t ret = BLK_QC_T_NONE;

	if (!generic_make_request_checks(bio))
		goto out;

	/*
	 * We only want one ->make_request_fn to be active at a time, else
	 * stack usage with stacked devices could be a problem.  So use
	 * current->bio_list to keep a list of requests submited by a
	 * make_request_fn function.  current->bio_list is also used as a
	 * flag to say if generic_make_request is currently active in this
	 * task or not.  If it is NULL, then no make_request is active.  If
	 * it is non-NULL, then a make_request is active, and new requests
	 * should be added at the tail
	 */
	if (current->bio_list) {
		bio_list_add(&current->bio_list[0], bio);
		goto out;
	}

	/* following loop may be a bit non-obvious, and so deserves some
	 * explanation.
	 * Before entering the loop, bio->bi_next is NULL (as all callers
	 * ensure that) so we have a list with a single bio.
	 * We pretend that we have just taken it off a longer list, so
	 * we assign bio_list to a pointer to the bio_list_on_stack,
	 * thus initialising the bio_list of new bios to be
	 * added.  ->make_request() may indeed add some more bios
	 * through a recursive call to generic_make_request.  If it
	 * did, we find a non-NULL value in bio_list and re-enter the loop
	 * from the top.  In this case we really did just take the bio
	 * of the top of the list (no pretending) and so remove it from
	 * bio_list, and call into ->make_request() again.
	 */
	BUG_ON(bio->bi_next);
	bio_list_init(&bio_list_on_stack[0]);
	current->bio_list = bio_list_on_stack;
	do {
		struct request_queue *q = bio->bi_disk->queue;
		blk_mq_req_flags_t flags = bio->bi_opf & REQ_NOWAIT ?
			BLK_MQ_REQ_NOWAIT : 0;

		if (likely(blk_queue_enter(q, flags) == 0)) {
			struct bio_list lower, same;

			/* Create a fresh bio_list for all subordinate requests */
			bio_list_on_stack[1] = bio_list_on_stack[0];
			bio_list_init(&bio_list_on_stack[0]);
			ret = q->make_request_fn(q, bio);

			blk_queue_exit(q);

			/* sort new bios into those for a lower level
			 * and those for the same level
			 */
			bio_list_init(&lower);
			bio_list_init(&same);
			while ((bio = bio_list_pop(&bio_list_on_stack[0])) != NULL)
				if (q == bio->bi_disk->queue)
					bio_list_add(&same, bio);
				else
					bio_list_add(&lower, bio);
			/* now assemble so we handle the lowest level first */
			bio_list_merge(&bio_list_on_stack[0], &lower);
			bio_list_merge(&bio_list_on_stack[0], &same);
			bio_list_merge(&bio_list_on_stack[0], &bio_list_on_stack[1]);
		} else {
			if (unlikely(!blk_queue_dying(q) &&
					(bio->bi_opf & REQ_NOWAIT)))
				bio_wouldblock_error(bio);
			else
				bio_io_error(bio);
		}
		bio = bio_list_pop(&bio_list_on_stack[0]);
	} while (bio);
	current->bio_list = NULL; /* deactivate */

out:
	return ret;
}
EXPORT_SYMBOL(generic_make_request);

/**
 * direct_make_request - hand a buffer directly to its device driver for I/O
 * @bio:  The bio describing the location in memory and on the device.
 *
 * This function behaves like generic_make_request(), but does not protect
 * against recursion.  Must only be used if the called driver is known
 * to not call generic_make_request (or direct_make_request) again from
 * its make_request function.  (Calling direct_make_request again from
 * a workqueue is perfectly fine as that doesn't recurse).
 */
blk_qc_t direct_make_request(struct bio *bio)
{
	struct request_queue *q = bio->bi_disk->queue;
	bool nowait = bio->bi_opf & REQ_NOWAIT;
	blk_qc_t ret;

	if (!generic_make_request_checks(bio))
		return BLK_QC_T_NONE;

	if (unlikely(blk_queue_enter(q, nowait ? BLK_MQ_REQ_NOWAIT : 0))) {
		if (nowait && !blk_queue_dying(q))
			bio->bi_status = BLK_STS_AGAIN;
		else
			bio->bi_status = BLK_STS_IOERR;
		bio_endio(bio);
		return BLK_QC_T_NONE;
	}

	ret = q->make_request_fn(q, bio);
	blk_queue_exit(q);
	return ret;
}
EXPORT_SYMBOL_GPL(direct_make_request);

/**
 * submit_bio - submit a bio to the block device layer for I/O
 * @bio: The &struct bio which describes the I/O
 *
 * submit_bio() is very similar in purpose to generic_make_request(), and
 * uses that function to do most of the work. Both are fairly rough
 * interfaces; @bio must be presetup and ready for I/O.
 *
 */
blk_qc_t submit_bio(struct bio *bio)
{
	/*
	 * If it's a regular read/write or a barrier with data attached,
	 * go through the normal accounting stuff before submission.
	 */
	if (bio_has_data(bio)) {
		unsigned int count;

		if (unlikely(bio_op(bio) == REQ_OP_WRITE_SAME))
			count = queue_logical_block_size(bio->bi_disk->queue);
		else
			count = bio_sectors(bio);

		if (op_is_write(bio_op(bio))) {
			count_vm_events(PGPGOUT, count);
		} else {
			task_io_account_read(bio->bi_iter.bi_size);
			count_vm_events(PGPGIN, count);
		}

		if (unlikely(block_dump)) {
			char b[BDEVNAME_SIZE];
			printk(KERN_DEBUG "%s(%d): %s block %Lu on %s (%u sectors)\n",
			current->comm, task_pid_nr(current),
				op_is_write(bio_op(bio)) ? "WRITE" : "READ",
				(unsigned long long)bio->bi_iter.bi_sector,
				bio_devname(bio, b), count);
		}
	}

	return generic_make_request(bio);
}
EXPORT_SYMBOL(submit_bio);

bool blk_poll(struct request_queue *q, blk_qc_t cookie)
{
	if (!q->poll_fn || !blk_qc_t_valid(cookie))
		return false;

	if (current->plug)
		blk_flush_plug_list(current->plug, false);
	return q->poll_fn(q, cookie);
}
EXPORT_SYMBOL_GPL(blk_poll);

/**
 * blk_cloned_rq_check_limits - Helper function to check a cloned request
 *                              for new the queue limits
 * @q:  the queue
 * @rq: the request being checked
 *
 * Description:
 *    @rq may have been made based on weaker limitations of upper-level queues
 *    in request stacking drivers, and it may violate the limitation of @q.
 *    Since the block layer and the underlying device driver trust @rq
 *    after it is inserted to @q, it should be checked against @q before
 *    the insertion using this generic function.
 *
 *    Request stacking drivers like request-based dm may change the queue
 *    limits when retrying requests on other queues. Those requests need
 *    to be checked against the new queue limits again during dispatch.
 */
static int blk_cloned_rq_check_limits(struct request_queue *q,
				      struct request *rq)
{
	if (blk_rq_sectors(rq) > blk_queue_get_max_sectors(q, req_op(rq))) {
		printk(KERN_ERR "%s: over max size limit.\n", __func__);
		return -EIO;
	}

	/*
	 * queue's settings related to segment counting like q->bounce_pfn
	 * may differ from that of other stacking queues.
	 * Recalculate it to check the request correctly on this queue's
	 * limitation.
	 */
	blk_recalc_rq_segments(rq);
	if (rq->nr_phys_segments > queue_max_segments(q)) {
		printk(KERN_ERR "%s: over max segments limit.\n", __func__);
		return -EIO;
	}

	return 0;
}

/**
 * blk_insert_cloned_request - Helper for stacking drivers to submit a request
 * @q:  the queue to submit the request
 * @rq: the request being queued
 */
blk_status_t blk_insert_cloned_request(struct request_queue *q, struct request *rq)
{
	unsigned long flags;
	int where = ELEVATOR_INSERT_BACK;

	if (blk_cloned_rq_check_limits(q, rq))
		return BLK_STS_IOERR;

	if (rq->rq_disk &&
	    should_fail_request(&rq->rq_disk->part0, blk_rq_bytes(rq)))
		return BLK_STS_IOERR;

	if (q->mq_ops) {
		if (blk_queue_io_stat(q))
			blk_account_io_start(rq, true);
		/*
		 * Since we have a scheduler attached on the top device,
		 * bypass a potential scheduler on the bottom device for
		 * insert.
		 */
		blk_mq_request_bypass_insert(rq, true);
		return BLK_STS_OK;
	}

	spin_lock_irqsave(q->queue_lock, flags);
	if (unlikely(blk_queue_dying(q))) {
		spin_unlock_irqrestore(q->queue_lock, flags);
		return BLK_STS_IOERR;
	}

	/*
	 * Submitting request must be dequeued before calling this function
	 * because it will be linked to another request_queue
	 */
	BUG_ON(blk_queued_rq(rq));

	if (op_is_flush(rq->cmd_flags))
		where = ELEVATOR_INSERT_FLUSH;

	add_acct_request(q, rq, where);
	if (where == ELEVATOR_INSERT_FLUSH)
		__blk_run_queue(q);
	spin_unlock_irqrestore(q->queue_lock, flags);

	return BLK_STS_OK;
}
EXPORT_SYMBOL_GPL(blk_insert_cloned_request);

/**
 * blk_rq_err_bytes - determine number of bytes till the next failure boundary
 * @rq: request to examine
 *
 * Description:
 *     A request could be merge of IOs which require different failure
 *     handling.  This function determines the number of bytes which
 *     can be failed from the beginning of the request without
 *     crossing into area which need to be retried further.
 *
 * Return:
 *     The number of bytes to fail.
 */
unsigned int blk_rq_err_bytes(const struct request *rq)
{
	unsigned int ff = rq->cmd_flags & REQ_FAILFAST_MASK;
	unsigned int bytes = 0;
	struct bio *bio;

	if (!(rq->rq_flags & RQF_MIXED_MERGE))
		return blk_rq_bytes(rq);

	/*
	 * Currently the only 'mixing' which can happen is between
	 * different fastfail types.  We can safely fail portions
	 * which have all the failfast bits that the first one has -
	 * the ones which are at least as eager to fail as the first
	 * one.
	 */
	for (bio = rq->bio; bio; bio = bio->bi_next) {
		if ((bio->bi_opf & ff) != ff)
			break;
		bytes += bio->bi_iter.bi_size;
	}

	/* this could lead to infinite loop */
	BUG_ON(blk_rq_bytes(rq) && !bytes);
	return bytes;
}
EXPORT_SYMBOL_GPL(blk_rq_err_bytes);

void blk_account_io_completion(struct request *req, unsigned int bytes)
{
	if (blk_do_io_stat(req)) {
		const int rw = rq_data_dir(req);
		struct hd_struct *part;
		int cpu;

		cpu = part_stat_lock();
		part = req->part;
		part_stat_add(cpu, part, sectors[rw], bytes >> 9);
		part_stat_unlock();
	}
}

void blk_account_io_done(struct request *req)
{
	/*
	 * Account IO completion.  flush_rq isn't accounted as a
	 * normal IO on queueing nor completion.  Accounting the
	 * containing request is enough.
	 */
	if (blk_do_io_stat(req) && !(req->rq_flags & RQF_FLUSH_SEQ)) {
		unsigned long duration = jiffies - req->start_time;
		const int rw = rq_data_dir(req);
		struct hd_struct *part;
		int cpu;

		cpu = part_stat_lock();
		part = req->part;

		part_stat_inc(cpu, part, ios[rw]);
		part_stat_add(cpu, part, ticks[rw], duration);
		part_round_stats(req->q, cpu, part);
		part_dec_in_flight(req->q, part, rw);

		hd_struct_put(part);
		part_stat_unlock();
	}
}

#ifdef CONFIG_PM
/*
 * Don't process normal requests when queue is suspended
 * or in the process of suspending/resuming
 */
static bool blk_pm_allow_request(struct request *rq)
{
	switch (rq->q->rpm_status) {
	case RPM_RESUMING:
	case RPM_SUSPENDING:
		return rq->rq_flags & RQF_PM;
	case RPM_SUSPENDED:
		return false;
	}

	return true;
}
#else
static bool blk_pm_allow_request(struct request *rq)
{
	return true;
}
#endif

void blk_account_io_start(struct request *rq, bool new_io)
{
	struct hd_struct *part;
	int rw = rq_data_dir(rq);
	int cpu;

	if (!blk_do_io_stat(rq))
		return;

	cpu = part_stat_lock();

	if (!new_io) {
		part = rq->part;
		part_stat_inc(cpu, part, merges[rw]);
	} else {
		part = disk_map_sector_rcu(rq->rq_disk, blk_rq_pos(rq));
		if (!hd_struct_try_get(part)) {
			/*
			 * The partition is already being removed,
			 * the request will be accounted on the disk only
			 *
			 * We take a reference on disk->part0 although that
			 * partition will never be deleted, so we can treat
			 * it as any other partition.
			 */
			part = &rq->rq_disk->part0;
			hd_struct_get(part);
		}
		part_round_stats(rq->q, cpu, part);
		part_inc_in_flight(rq->q, part, rw);
		rq->part = part;
	}

	part_stat_unlock();
}

static struct request *elv_next_request(struct request_queue *q)
{
	struct request *rq;
	struct blk_flush_queue *fq = blk_get_flush_queue(q, NULL);

	WARN_ON_ONCE(q->mq_ops);

	while (1) {
		list_for_each_entry(rq, &q->queue_head, queuelist) {
			if (blk_pm_allow_request(rq))
				return rq;

			if (rq->rq_flags & RQF_SOFTBARRIER)
				break;
		}

		/*
		 * Flush request is running and flush request isn't queueable
		 * in the drive, we can hold the queue till flush request is
		 * finished. Even we don't do this, driver can't dispatch next
		 * requests and will requeue them. And this can improve
		 * throughput too. For example, we have request flush1, write1,
		 * flush 2. flush1 is dispatched, then queue is hold, write1
		 * isn't inserted to queue. After flush1 is finished, flush2
		 * will be dispatched. Since disk cache is already clean,
		 * flush2 will be finished very soon, so looks like flush2 is
		 * folded to flush1.
		 * Since the queue is hold, a flag is set to indicate the queue
		 * should be restarted later. Please see flush_end_io() for
		 * details.
		 */
		if (fq->flush_pending_idx != fq->flush_running_idx &&
				!queue_flush_queueable(q)) {
			fq->flush_queue_delayed = 1;
			return NULL;
		}
		if (unlikely(blk_queue_bypass(q)) ||
		    !q->elevator->type->ops.sq.elevator_dispatch_fn(q, 0))
			return NULL;
	}
}

/**
 * blk_peek_request - peek at the top of a request queue
 * @q: request queue to peek at
 *
 * Description:
 *     Return the request at the top of @q.  The returned request
 *     should be started using blk_start_request() before LLD starts
 *     processing it.
 *
 * Return:
 *     Pointer to the request at the top of @q if available.  Null
 *     otherwise.
 */
struct request *blk_peek_request(struct request_queue *q)
{
	struct request *rq;
	int ret;

	lockdep_assert_held(q->queue_lock);
	WARN_ON_ONCE(q->mq_ops);

	while ((rq = elv_next_request(q)) != NULL) {
		if (!(rq->rq_flags & RQF_STARTED)) {
			/*
			 * This is the first time the device driver
			 * sees this request (possibly after
			 * requeueing).  Notify IO scheduler.
			 */
			if (rq->rq_flags & RQF_SORTED)
				elv_activate_rq(q, rq);

			/*
			 * just mark as started even if we don't start
			 * it, a request that has been delayed should
			 * not be passed by new incoming requests
			 */
			rq->rq_flags |= RQF_STARTED;
			trace_block_rq_issue(q, rq);
		}

		if (!q->boundary_rq || q->boundary_rq == rq) {
			q->end_sector = rq_end_sector(rq);
			q->boundary_rq = NULL;
		}

		if (rq->rq_flags & RQF_DONTPREP)
			break;

		if (q->dma_drain_size && blk_rq_bytes(rq)) {
			/*
			 * make sure space for the drain appears we
			 * know we can do this because max_hw_segments
			 * has been adjusted to be one fewer than the
			 * device can handle
			 */
			rq->nr_phys_segments++;
		}

		if (!q->prep_rq_fn)
			break;

		ret = q->prep_rq_fn(q, rq);
		if (ret == BLKPREP_OK) {
			break;
		} else if (ret == BLKPREP_DEFER) {
			/*
			 * the request may have been (partially) prepped.
			 * we need to keep this request in the front to
			 * avoid resource deadlock.  RQF_STARTED will
			 * prevent other fs requests from passing this one.
			 */
			if (q->dma_drain_size && blk_rq_bytes(rq) &&
			    !(rq->rq_flags & RQF_DONTPREP)) {
				/*
				 * remove the space for the drain we added
				 * so that we don't add it again
				 */
				--rq->nr_phys_segments;
			}

			rq = NULL;
			break;
		} else if (ret == BLKPREP_KILL || ret == BLKPREP_INVALID) {
			rq->rq_flags |= RQF_QUIET;
			/*
			 * Mark this request as started so we don't trigger
			 * any debug logic in the end I/O path.
			 */
			blk_start_request(rq);
			__blk_end_request_all(rq, ret == BLKPREP_INVALID ?
					BLK_STS_TARGET : BLK_STS_IOERR);
		} else {
			printk(KERN_ERR "%s: bad return=%d\n", __func__, ret);
			break;
		}
	}

	return rq;
}
EXPORT_SYMBOL(blk_peek_request);

static void blk_dequeue_request(struct request *rq)
{
	struct request_queue *q = rq->q;

	BUG_ON(list_empty(&rq->queuelist));
	BUG_ON(ELV_ON_HASH(rq));

	list_del_init(&rq->queuelist);

	/*
	 * the time frame between a request being removed from the lists
	 * and to it is freed is accounted as io that is in progress at
	 * the driver side.
	 */
	if (blk_account_rq(rq)) {
		q->in_flight[rq_is_sync(rq)]++;
		set_io_start_time_ns(rq);
	}
}

/**
 * blk_start_request - start request processing on the driver
 * @req: request to dequeue
 *
 * Description:
 *     Dequeue @req and start timeout timer on it.  This hands off the
 *     request to the driver.
 */
void blk_start_request(struct request *req)
{
	lockdep_assert_held(req->q->queue_lock);
	WARN_ON_ONCE(req->q->mq_ops);

	blk_dequeue_request(req);

	if (test_bit(QUEUE_FLAG_STATS, &req->q->queue_flags)) {
		blk_stat_set_issue(&req->issue_stat, blk_rq_sectors(req));
		req->rq_flags |= RQF_STATS;
		wbt_issue(req->q->rq_wb, &req->issue_stat);
	}

	BUG_ON(test_bit(REQ_ATOM_COMPLETE, &req->atomic_flags));
	blk_add_timer(req);
}
EXPORT_SYMBOL(blk_start_request);

/**
 * blk_fetch_request - fetch a request from a request queue
 * @q: request queue to fetch a request from
 *
 * Description:
 *     Return the request at the top of @q.  The request is started on
 *     return and LLD can start processing it immediately.
 *
 * Return:
 *     Pointer to the request at the top of @q if available.  Null
 *     otherwise.
 */
struct request *blk_fetch_request(struct request_queue *q)
{
	struct request *rq;

	lockdep_assert_held(q->queue_lock);
	WARN_ON_ONCE(q->mq_ops);

	rq = blk_peek_request(q);
	if (rq)
		blk_start_request(rq);
	return rq;
}
EXPORT_SYMBOL(blk_fetch_request);

/*
 * Steal bios from a request and add them to a bio list.
 * The request must not have been partially completed before.
 */
void blk_steal_bios(struct bio_list *list, struct request *rq)
{
	if (rq->bio) {
		if (list->tail)
			list->tail->bi_next = rq->bio;
		else
			list->head = rq->bio;
		list->tail = rq->biotail;

		rq->bio = NULL;
		rq->biotail = NULL;
	}

	rq->__data_len = 0;
}
EXPORT_SYMBOL_GPL(blk_steal_bios);

/**
 * blk_update_request - Special helper function for request stacking drivers
 * @req:      the request being processed
 * @error:    block status code
 * @nr_bytes: number of bytes to complete @req
 *
 * Description:
 *     Ends I/O on a number of bytes attached to @req, but doesn't complete
 *     the request structure even if @req doesn't have leftover.
 *     If @req has leftover, sets it up for the next range of segments.
 *
 *     This special helper function is only for request stacking drivers
 *     (e.g. request-based dm) so that they can handle partial completion.
 *     Actual device drivers should use blk_end_request instead.
 *
 *     Passing the result of blk_rq_bytes() as @nr_bytes guarantees
 *     %false return from this function.
 *
 * Return:
 *     %false - this request doesn't have any more data
 *     %true  - this request has more data
 **/
bool blk_update_request(struct request *req, blk_status_t error,
		unsigned int nr_bytes)
{
	int total_bytes;

	trace_block_rq_complete(req, blk_status_to_errno(error), nr_bytes);

	if (!req->bio)
		return false;

	if (unlikely(error && !blk_rq_is_passthrough(req) &&
		     !(req->rq_flags & RQF_QUIET)))
		print_req_error(req, error);

	blk_account_io_completion(req, nr_bytes);

	total_bytes = 0;
	while (req->bio) {
		struct bio *bio = req->bio;
		unsigned bio_bytes = min(bio->bi_iter.bi_size, nr_bytes);

		if (bio_bytes == bio->bi_iter.bi_size)
			req->bio = bio->bi_next;

		/* Completion has already been traced */
		bio_clear_flag(bio, BIO_TRACE_COMPLETION);
		req_bio_endio(req, bio, bio_bytes, error);

		total_bytes += bio_bytes;
		nr_bytes -= bio_bytes;

		if (!nr_bytes)
			break;
	}

	/*
	 * completely done
	 */
	if (!req->bio) {
		/*
		 * Reset counters so that the request stacking driver
		 * can find how many bytes remain in the request
		 * later.
		 */
		req->__data_len = 0;
		return false;
	}

	req->__data_len -= total_bytes;

	/* update sector only for requests with clear definition of sector */
	if (!blk_rq_is_passthrough(req))
		req->__sector += total_bytes >> 9;

	/* mixed attributes always follow the first bio */
	if (req->rq_flags & RQF_MIXED_MERGE) {
		req->cmd_flags &= ~REQ_FAILFAST_MASK;
		req->cmd_flags |= req->bio->bi_opf & REQ_FAILFAST_MASK;
	}

	if (!(req->rq_flags & RQF_SPECIAL_PAYLOAD)) {
		/*
		 * If total number of sectors is less than the first segment
		 * size, something has gone terribly wrong.
		 */
		if (blk_rq_bytes(req) < blk_rq_cur_bytes(req)) {
			blk_dump_rq_flags(req, "request botched");
			req->__data_len = blk_rq_cur_bytes(req);
		}

		/* recalculate the number of segments */
		blk_recalc_rq_segments(req);
	}

	return true;
}
EXPORT_SYMBOL_GPL(blk_update_request);

static bool blk_update_bidi_request(struct request *rq, blk_status_t error,
				    unsigned int nr_bytes,
				    unsigned int bidi_bytes)
{
	if (blk_update_request(rq, error, nr_bytes))
		return true;

	/* Bidi request must be completed as a whole */
	if (unlikely(blk_bidi_rq(rq)) &&
	    blk_update_request(rq->next_rq, error, bidi_bytes))
		return true;

	if (blk_queue_add_random(rq->q))
		add_disk_randomness(rq->rq_disk);

	return false;
}

/**
 * blk_unprep_request - unprepare a request
 * @req:	the request
 *
 * This function makes a request ready for complete resubmission (or
 * completion).  It happens only after all error handling is complete,
 * so represents the appropriate moment to deallocate any resources
 * that were allocated to the request in the prep_rq_fn.  The queue
 * lock is held when calling this.
 */
void blk_unprep_request(struct request *req)
{
	struct request_queue *q = req->q;

	req->rq_flags &= ~RQF_DONTPREP;
	if (q->unprep_rq_fn)
		q->unprep_rq_fn(q, req);
}
EXPORT_SYMBOL_GPL(blk_unprep_request);

void blk_finish_request(struct request *req, blk_status_t error)
{
	struct request_queue *q = req->q;

	lockdep_assert_held(req->q->queue_lock);
	WARN_ON_ONCE(q->mq_ops);

	if (req->rq_flags & RQF_STATS)
		blk_stat_add(req);

	if (req->rq_flags & RQF_QUEUED)
		blk_queue_end_tag(q, req);

	BUG_ON(blk_queued_rq(req));

	if (unlikely(laptop_mode) && !blk_rq_is_passthrough(req))
		laptop_io_completion(req->q->backing_dev_info);

	blk_delete_timer(req);

	if (req->rq_flags & RQF_DONTPREP)
		blk_unprep_request(req);

	blk_account_io_done(req);

	if (req->end_io) {
		wbt_done(req->q->rq_wb, &req->issue_stat);
		req->end_io(req, error);
	} else {
		if (blk_bidi_rq(req))
			__blk_put_request(req->next_rq->q, req->next_rq);

		__blk_put_request(q, req);
	}
}
EXPORT_SYMBOL(blk_finish_request);

/**
 * blk_end_bidi_request - Complete a bidi request
 * @rq:         the request to complete
 * @error:      block status code
 * @nr_bytes:   number of bytes to complete @rq
 * @bidi_bytes: number of bytes to complete @rq->next_rq
 *
 * Description:
 *     Ends I/O on a number of bytes attached to @rq and @rq->next_rq.
 *     Drivers that supports bidi can safely call this member for any
 *     type of request, bidi or uni.  In the later case @bidi_bytes is
 *     just ignored.
 *
 * Return:
 *     %false - we are done with this request
 *     %true  - still buffers pending for this request
 **/
static bool blk_end_bidi_request(struct request *rq, blk_status_t error,
				 unsigned int nr_bytes, unsigned int bidi_bytes)
{
	struct request_queue *q = rq->q;
	unsigned long flags;

	WARN_ON_ONCE(q->mq_ops);

	if (blk_update_bidi_request(rq, error, nr_bytes, bidi_bytes))
		return true;

	spin_lock_irqsave(q->queue_lock, flags);
	blk_finish_request(rq, error);
	spin_unlock_irqrestore(q->queue_lock, flags);

	return false;
}

/**
 * __blk_end_bidi_request - Complete a bidi request with queue lock held
 * @rq:         the request to complete
 * @error:      block status code
 * @nr_bytes:   number of bytes to complete @rq
 * @bidi_bytes: number of bytes to complete @rq->next_rq
 *
 * Description:
 *     Identical to blk_end_bidi_request() except that queue lock is
 *     assumed to be locked on entry and remains so on return.
 *
 * Return:
 *     %false - we are done with this request
 *     %true  - still buffers pending for this request
 **/
static bool __blk_end_bidi_request(struct request *rq, blk_status_t error,
				   unsigned int nr_bytes, unsigned int bidi_bytes)
{
	lockdep_assert_held(rq->q->queue_lock);
	WARN_ON_ONCE(rq->q->mq_ops);

	if (blk_update_bidi_request(rq, error, nr_bytes, bidi_bytes))
		return true;

	blk_finish_request(rq, error);

	return false;
}

/**
 * blk_end_request - Helper function for drivers to complete the request.
 * @rq:       the request being processed
 * @error:    block status code
 * @nr_bytes: number of bytes to complete
 *
 * Description:
 *     Ends I/O on a number of bytes attached to @rq.
 *     If @rq has leftover, sets it up for the next range of segments.
 *
 * Return:
 *     %false - we are done with this request
 *     %true  - still buffers pending for this request
 **/
bool blk_end_request(struct request *rq, blk_status_t error,
		unsigned int nr_bytes)
{
	WARN_ON_ONCE(rq->q->mq_ops);
	return blk_end_bidi_request(rq, error, nr_bytes, 0);
}
EXPORT_SYMBOL(blk_end_request);

/**
 * blk_end_request_all - Helper function for drives to finish the request.
 * @rq: the request to finish
 * @error: block status code
 *
 * Description:
 *     Completely finish @rq.
 */
void blk_end_request_all(struct request *rq, blk_status_t error)
{
	bool pending;
	unsigned int bidi_bytes = 0;

	if (unlikely(blk_bidi_rq(rq)))
		bidi_bytes = blk_rq_bytes(rq->next_rq);

	pending = blk_end_bidi_request(rq, error, blk_rq_bytes(rq), bidi_bytes);
	BUG_ON(pending);
}
EXPORT_SYMBOL(blk_end_request_all);

/**
 * __blk_end_request - Helper function for drivers to complete the request.
 * @rq:       the request being processed
 * @error:    block status code
 * @nr_bytes: number of bytes to complete
 *
 * Description:
 *     Must be called with queue lock held unlike blk_end_request().
 *
 * Return:
 *     %false - we are done with this request
 *     %true  - still buffers pending for this request
 **/
bool __blk_end_request(struct request *rq, blk_status_t error,
		unsigned int nr_bytes)
{
	lockdep_assert_held(rq->q->queue_lock);
	WARN_ON_ONCE(rq->q->mq_ops);

	return __blk_end_bidi_request(rq, error, nr_bytes, 0);
}
EXPORT_SYMBOL(__blk_end_request);

/**
 * __blk_end_request_all - Helper function for drives to finish the request.
 * @rq: the request to finish
 * @error:    block status code
 *
 * Description:
 *     Completely finish @rq.  Must be called with queue lock held.
 */
void __blk_end_request_all(struct request *rq, blk_status_t error)
{
	bool pending;
	unsigned int bidi_bytes = 0;

	lockdep_assert_held(rq->q->queue_lock);
	WARN_ON_ONCE(rq->q->mq_ops);

	if (unlikely(blk_bidi_rq(rq)))
		bidi_bytes = blk_rq_bytes(rq->next_rq);

	pending = __blk_end_bidi_request(rq, error, blk_rq_bytes(rq), bidi_bytes);
	BUG_ON(pending);
}
EXPORT_SYMBOL(__blk_end_request_all);

/**
 * __blk_end_request_cur - Helper function to finish the current request chunk.
 * @rq: the request to finish the current chunk for
 * @error:    block status code
 *
 * Description:
 *     Complete the current consecutively mapped chunk from @rq.  Must
 *     be called with queue lock held.
 *
 * Return:
 *     %false - we are done with this request
 *     %true  - still buffers pending for this request
 */
bool __blk_end_request_cur(struct request *rq, blk_status_t error)
{
	return __blk_end_request(rq, error, blk_rq_cur_bytes(rq));
}
EXPORT_SYMBOL(__blk_end_request_cur);

void blk_rq_bio_prep(struct request_queue *q, struct request *rq,
		     struct bio *bio)
{
	if (bio_has_data(bio))
		rq->nr_phys_segments = bio_phys_segments(q, bio);

	rq->__data_len = bio->bi_iter.bi_size;
	rq->bio = rq->biotail = bio;

	if (bio->bi_disk)
		rq->rq_disk = bio->bi_disk;
}

#if ARCH_IMPLEMENTS_FLUSH_DCACHE_PAGE
/**
 * rq_flush_dcache_pages - Helper function to flush all pages in a request
 * @rq: the request to be flushed
 *
 * Description:
 *     Flush all pages in @rq.
 */
void rq_flush_dcache_pages(struct request *rq)
{
	struct req_iterator iter;
	struct bio_vec bvec;

	rq_for_each_segment(bvec, rq, iter)
		flush_dcache_page(bvec.bv_page);
}
EXPORT_SYMBOL_GPL(rq_flush_dcache_pages);
#endif

/**
 * blk_lld_busy - Check if underlying low-level drivers of a device are busy
 * @q : the queue of the device being checked
 *
 * Description:
 *    Check if underlying low-level drivers of a device are busy.
 *    If the drivers want to export their busy state, they must set own
 *    exporting function using blk_queue_lld_busy() first.
 *
 *    Basically, this function is used only by request stacking drivers
 *    to stop dispatching requests to underlying devices when underlying
 *    devices are busy.  This behavior helps more I/O merging on the queue
 *    of the request stacking driver and prevents I/O throughput regression
 *    on burst I/O load.
 *
 * Return:
 *    0 - Not busy (The request stacking driver should dispatch request)
 *    1 - Busy (The request stacking driver should stop dispatching request)
 */
int blk_lld_busy(struct request_queue *q)
{
	if (q->lld_busy_fn)
		return q->lld_busy_fn(q);

	return 0;
}
EXPORT_SYMBOL_GPL(blk_lld_busy);

/**
 * blk_rq_unprep_clone - Helper function to free all bios in a cloned request
 * @rq: the clone request to be cleaned up
 *
 * Description:
 *     Free all bios in @rq for a cloned request.
 */
void blk_rq_unprep_clone(struct request *rq)
{
	struct bio *bio;

	while ((bio = rq->bio) != NULL) {
		rq->bio = bio->bi_next;

		bio_put(bio);
	}
}
EXPORT_SYMBOL_GPL(blk_rq_unprep_clone);

/*
 * Copy attributes of the original request to the clone request.
 * The actual data parts (e.g. ->cmd, ->sense) are not copied.
 */
static void __blk_rq_prep_clone(struct request *dst, struct request *src)
{
	dst->cpu = src->cpu;
	dst->__sector = blk_rq_pos(src);
	dst->__data_len = blk_rq_bytes(src);
	dst->nr_phys_segments = src->nr_phys_segments;
	dst->ioprio = src->ioprio;
	dst->extra_len = src->extra_len;
}

/**
 * blk_rq_prep_clone - Helper function to setup clone request
 * @rq: the request to be setup
 * @rq_src: original request to be cloned
 * @bs: bio_set that bios for clone are allocated from
 * @gfp_mask: memory allocation mask for bio
 * @bio_ctr: setup function to be called for each clone bio.
 *           Returns %0 for success, non %0 for failure.
 * @data: private data to be passed to @bio_ctr
 *
 * Description:
 *     Clones bios in @rq_src to @rq, and copies attributes of @rq_src to @rq.
 *     The actual data parts of @rq_src (e.g. ->cmd, ->sense)
 *     are not copied, and copying such parts is the caller's responsibility.
 *     Also, pages which the original bios are pointing to are not copied
 *     and the cloned bios just point same pages.
 *     So cloned bios must be completed before original bios, which means
 *     the caller must complete @rq before @rq_src.
 */
int blk_rq_prep_clone(struct request *rq, struct request *rq_src,
		      struct bio_set *bs, gfp_t gfp_mask,
		      int (*bio_ctr)(struct bio *, struct bio *, void *),
		      void *data)
{
	struct bio *bio, *bio_src;

	if (!bs)
		bs = fs_bio_set;

	__rq_for_each_bio(bio_src, rq_src) {
		bio = bio_clone_fast(bio_src, gfp_mask, bs);
		if (!bio)
			goto free_and_out;

		if (bio_ctr && bio_ctr(bio, bio_src, data))
			goto free_and_out;

		if (rq->bio) {
			rq->biotail->bi_next = bio;
			rq->biotail = bio;
		} else
			rq->bio = rq->biotail = bio;
	}

	__blk_rq_prep_clone(rq, rq_src);

	return 0;

free_and_out:
	if (bio)
		bio_put(bio);
	blk_rq_unprep_clone(rq);

	return -ENOMEM;
}
EXPORT_SYMBOL_GPL(blk_rq_prep_clone);

int kblockd_schedule_work(struct work_struct *work)
{
	return queue_work(kblockd_workqueue, work);
}
EXPORT_SYMBOL(kblockd_schedule_work);

int kblockd_schedule_work_on(int cpu, struct work_struct *work)
{
	return queue_work_on(cpu, kblockd_workqueue, work);
}
EXPORT_SYMBOL(kblockd_schedule_work_on);

int kblockd_mod_delayed_work_on(int cpu, struct delayed_work *dwork,
				unsigned long delay)
{
	return mod_delayed_work_on(cpu, kblockd_workqueue, dwork, delay);
}
EXPORT_SYMBOL(kblockd_mod_delayed_work_on);

int kblockd_schedule_delayed_work(struct delayed_work *dwork,
				  unsigned long delay)
{
	return queue_delayed_work(kblockd_workqueue, dwork, delay);
}
EXPORT_SYMBOL(kblockd_schedule_delayed_work);

int kblockd_schedule_delayed_work_on(int cpu, struct delayed_work *dwork,
				     unsigned long delay)
{
	return queue_delayed_work_on(cpu, kblockd_workqueue, dwork, delay);
}
EXPORT_SYMBOL(kblockd_schedule_delayed_work_on);

/**
 * blk_start_plug - initialize blk_plug and track it inside the task_struct
 * @plug:	The &struct blk_plug that needs to be initialized
 *
 * Description:
 *   Tracking blk_plug inside the task_struct will help with auto-flushing the
 *   pending I/O should the task end up blocking between blk_start_plug() and
 *   blk_finish_plug(). This is important from a performance perspective, but
 *   also ensures that we don't deadlock. For instance, if the task is blocking
 *   for a memory allocation, memory reclaim could end up wanting to free a
 *   page belonging to that request that is currently residing in our private
 *   plug. By flushing the pending I/O when the process goes to sleep, we avoid
 *   this kind of deadlock.
 */
void blk_start_plug(struct blk_plug *plug)
{
	struct task_struct *tsk = current;

	/*
	 * If this is a nested plug, don't actually assign it.
	 */
	if (tsk->plug)
		return;

	INIT_LIST_HEAD(&plug->list);
	INIT_LIST_HEAD(&plug->mq_list);
	INIT_LIST_HEAD(&plug->cb_list);
	/*
	 * Store ordering should not be needed here, since a potential
	 * preempt will imply a full memory barrier
	 */
	tsk->plug = plug;
}
EXPORT_SYMBOL(blk_start_plug);

static int plug_rq_cmp(void *priv, struct list_head *a, struct list_head *b)
{
	struct request *rqa = container_of(a, struct request, queuelist);
	struct request *rqb = container_of(b, struct request, queuelist);

	return !(rqa->q < rqb->q ||
		(rqa->q == rqb->q && blk_rq_pos(rqa) < blk_rq_pos(rqb)));
}

/*
 * If 'from_schedule' is true, then postpone the dispatch of requests
 * until a safe kblockd context. We due this to avoid accidental big
 * additional stack usage in driver dispatch, in places where the originally
 * plugger did not intend it.
 */
static void queue_unplugged(struct request_queue *q, unsigned int depth,
			    bool from_schedule)
	__releases(q->queue_lock)
{
	lockdep_assert_held(q->queue_lock);

	trace_block_unplug(q, depth, !from_schedule);

	if (from_schedule)
		blk_run_queue_async(q);
	else
		__blk_run_queue(q);
	spin_unlock(q->queue_lock);
}

static void flush_plug_callbacks(struct blk_plug *plug, bool from_schedule)
{
	LIST_HEAD(callbacks);

	while (!list_empty(&plug->cb_list)) {
		list_splice_init(&plug->cb_list, &callbacks);

		while (!list_empty(&callbacks)) {
			struct blk_plug_cb *cb = list_first_entry(&callbacks,
							  struct blk_plug_cb,
							  list);
			list_del(&cb->list);
			cb->callback(cb, from_schedule);
		}
	}
}

struct blk_plug_cb *blk_check_plugged(blk_plug_cb_fn unplug, void *data,
				      int size)
{
	struct blk_plug *plug = current->plug;
	struct blk_plug_cb *cb;

	if (!plug)
		return NULL;

	list_for_each_entry(cb, &plug->cb_list, list)
		if (cb->callback == unplug && cb->data == data)
			return cb;

	/* Not currently on the callback list */
	BUG_ON(size < sizeof(*cb));
	cb = kzalloc(size, GFP_ATOMIC);
	if (cb) {
		cb->data = data;
		cb->callback = unplug;
		list_add(&cb->list, &plug->cb_list);
	}
	return cb;
}
EXPORT_SYMBOL(blk_check_plugged);

void blk_flush_plug_list(struct blk_plug *plug, bool from_schedule)
{
	struct request_queue *q;
	unsigned long flags;
	struct request *rq;
	LIST_HEAD(list);
	unsigned int depth;

	flush_plug_callbacks(plug, from_schedule);

	if (!list_empty(&plug->mq_list))
		blk_mq_flush_plug_list(plug, from_schedule);

	if (list_empty(&plug->list))
		return;

	list_splice_init(&plug->list, &list);

	list_sort(NULL, &list, plug_rq_cmp);

	q = NULL;
	depth = 0;

	/*
	 * Save and disable interrupts here, to avoid doing it for every
	 * queue lock we have to take.
	 */
	local_irq_save(flags);
	while (!list_empty(&list)) {
		rq = list_entry_rq(list.next);
		list_del_init(&rq->queuelist);
		BUG_ON(!rq->q);
		if (rq->q != q) {
			/*
			 * This drops the queue lock
			 */
			if (q)
				queue_unplugged(q, depth, from_schedule);
			q = rq->q;
			depth = 0;
			spin_lock(q->queue_lock);
		}

		/*
		 * Short-circuit if @q is dead
		 */
		if (unlikely(blk_queue_dying(q))) {
			__blk_end_request_all(rq, BLK_STS_IOERR);
			continue;
		}

		/*
		 * rq is already accounted, so use raw insert
		 */
		if (op_is_flush(rq->cmd_flags))
			__elv_add_request(q, rq, ELEVATOR_INSERT_FLUSH);
		else
			__elv_add_request(q, rq, ELEVATOR_INSERT_SORT_MERGE);

		depth++;
	}

	/*
	 * This drops the queue lock
	 */
	if (q)
		queue_unplugged(q, depth, from_schedule);

	local_irq_restore(flags);
}

void blk_finish_plug(struct blk_plug *plug)
{
	if (plug != current->plug)
		return;
	blk_flush_plug_list(plug, false);

	current->plug = NULL;
}
EXPORT_SYMBOL(blk_finish_plug);

#ifdef CONFIG_PM
/**
 * blk_pm_runtime_init - Block layer runtime PM initialization routine
 * @q: the queue of the device
 * @dev: the device the queue belongs to
 *
 * Description:
 *    Initialize runtime-PM-related fields for @q and start auto suspend for
 *    @dev. Drivers that want to take advantage of request-based runtime PM
 *    should call this function after @dev has been initialized, and its
 *    request queue @q has been allocated, and runtime PM for it can not happen
 *    yet(either due to disabled/forbidden or its usage_count > 0). In most
 *    cases, driver should call this function before any I/O has taken place.
 *
 *    This function takes care of setting up using auto suspend for the device,
 *    the autosuspend delay is set to -1 to make runtime suspend impossible
 *    until an updated value is either set by user or by driver. Drivers do
 *    not need to touch other autosuspend settings.
 *
 *    The block layer runtime PM is request based, so only works for drivers
 *    that use request as their IO unit instead of those directly use bio's.
 */
void blk_pm_runtime_init(struct request_queue *q, struct device *dev)
{
	/* not support for RQF_PM and ->rpm_status in blk-mq yet */
	if (q->mq_ops)
		return;

	q->dev = dev;
	q->rpm_status = RPM_ACTIVE;
	pm_runtime_set_autosuspend_delay(q->dev, -1);
	pm_runtime_use_autosuspend(q->dev);
}
EXPORT_SYMBOL(blk_pm_runtime_init);

/**
 * blk_pre_runtime_suspend - Pre runtime suspend check
 * @q: the queue of the device
 *
 * Description:
 *    This function will check if runtime suspend is allowed for the device
 *    by examining if there are any requests pending in the queue. If there
 *    are requests pending, the device can not be runtime suspended; otherwise,
 *    the queue's status will be updated to SUSPENDING and the driver can
 *    proceed to suspend the device.
 *
 *    For the not allowed case, we mark last busy for the device so that
 *    runtime PM core will try to autosuspend it some time later.
 *
 *    This function should be called near the start of the device's
 *    runtime_suspend callback.
 *
 * Return:
 *    0		- OK to runtime suspend the device
 *    -EBUSY	- Device should not be runtime suspended
 */
int blk_pre_runtime_suspend(struct request_queue *q)
{
	int ret = 0;

	if (!q->dev)
		return ret;

	spin_lock_irq(q->queue_lock);
	if (q->nr_pending) {
		ret = -EBUSY;
		pm_runtime_mark_last_busy(q->dev);
	} else {
		q->rpm_status = RPM_SUSPENDING;
	}
	spin_unlock_irq(q->queue_lock);
	return ret;
}
EXPORT_SYMBOL(blk_pre_runtime_suspend);

/**
 * blk_post_runtime_suspend - Post runtime suspend processing
 * @q: the queue of the device
 * @err: return value of the device's runtime_suspend function
 *
 * Description:
 *    Update the queue's runtime status according to the return value of the
 *    device's runtime suspend function and mark last busy for the device so
 *    that PM core will try to auto suspend the device at a later time.
 *
 *    This function should be called near the end of the device's
 *    runtime_suspend callback.
 */
void blk_post_runtime_suspend(struct request_queue *q, int err)
{
	if (!q->dev)
		return;

	spin_lock_irq(q->queue_lock);
	if (!err) {
		q->rpm_status = RPM_SUSPENDED;
	} else {
		q->rpm_status = RPM_ACTIVE;
		pm_runtime_mark_last_busy(q->dev);
	}
	spin_unlock_irq(q->queue_lock);
}
EXPORT_SYMBOL(blk_post_runtime_suspend);

/**
 * blk_pre_runtime_resume - Pre runtime resume processing
 * @q: the queue of the device
 *
 * Description:
 *    Update the queue's runtime status to RESUMING in preparation for the
 *    runtime resume of the device.
 *
 *    This function should be called near the start of the device's
 *    runtime_resume callback.
 */
void blk_pre_runtime_resume(struct request_queue *q)
{
	if (!q->dev)
		return;

	spin_lock_irq(q->queue_lock);
	q->rpm_status = RPM_RESUMING;
	spin_unlock_irq(q->queue_lock);
}
EXPORT_SYMBOL(blk_pre_runtime_resume);

/**
 * blk_post_runtime_resume - Post runtime resume processing
 * @q: the queue of the device
 * @err: return value of the device's runtime_resume function
 *
 * Description:
 *    Update the queue's runtime status according to the return value of the
 *    device's runtime_resume function. If it is successfully resumed, process
 *    the requests that are queued into the device's queue when it is resuming
 *    and then mark last busy and initiate autosuspend for it.
 *
 *    This function should be called near the end of the device's
 *    runtime_resume callback.
 */
void blk_post_runtime_resume(struct request_queue *q, int err)
{
	if (!q->dev)
		return;

	spin_lock_irq(q->queue_lock);
	if (!err) {
		q->rpm_status = RPM_ACTIVE;
		__blk_run_queue(q);
		pm_runtime_mark_last_busy(q->dev);
		pm_request_autosuspend(q->dev);
	} else {
		q->rpm_status = RPM_SUSPENDED;
	}
	spin_unlock_irq(q->queue_lock);
}
EXPORT_SYMBOL(blk_post_runtime_resume);

/**
 * blk_set_runtime_active - Force runtime status of the queue to be active
 * @q: the queue of the device
 *
 * If the device is left runtime suspended during system suspend the resume
 * hook typically resumes the device and corrects runtime status
 * accordingly. However, that does not affect the queue runtime PM status
 * which is still "suspended". This prevents processing requests from the
 * queue.
 *
 * This function can be used in driver's resume hook to correct queue
 * runtime PM status and re-enable peeking requests from the queue. It
 * should be called before first request is added to the queue.
 */
void blk_set_runtime_active(struct request_queue *q)
{
	spin_lock_irq(q->queue_lock);
	q->rpm_status = RPM_ACTIVE;
	pm_runtime_mark_last_busy(q->dev);
	pm_request_autosuspend(q->dev);
	spin_unlock_irq(q->queue_lock);
}
EXPORT_SYMBOL(blk_set_runtime_active);
#endif

int __init blk_dev_init(void)
{
	BUILD_BUG_ON(REQ_OP_LAST >= (1 << REQ_OP_BITS));
	BUILD_BUG_ON(REQ_OP_BITS + REQ_FLAG_BITS > 8 *
			FIELD_SIZEOF(struct request, cmd_flags));
	BUILD_BUG_ON(REQ_OP_BITS + REQ_FLAG_BITS > 8 *
			FIELD_SIZEOF(struct bio, bi_opf));

	/* used for unplugging and affects IO latency/throughput - HIGHPRI */
	kblockd_workqueue = alloc_workqueue("kblockd",
					    WQ_MEM_RECLAIM | WQ_HIGHPRI, 0);
	if (!kblockd_workqueue)
		panic("Failed to create kblockd\n");

	request_cachep = kmem_cache_create("blkdev_requests",
			sizeof(struct request), 0, SLAB_PANIC, NULL);

	blk_requestq_cachep = kmem_cache_create("request_queue",
			sizeof(struct request_queue), 0, SLAB_PANIC, NULL);

#ifdef CONFIG_DEBUG_FS
	blk_debugfs_root = debugfs_create_dir("block", NULL);
#endif

	return 0;
}<|MERGE_RESOLUTION|>--- conflicted
+++ resolved
@@ -906,15 +906,9 @@
 	q->backing_dev_info->name = "block";
 	q->node = node_id;
 
-<<<<<<< HEAD
-	setup_timer(&q->backing_dev_info->laptop_mode_wb_timer,
-		    laptop_mode_timer_fn, (unsigned long) q);
-	setup_timer(&q->timeout, blk_rq_timed_out_timer, (unsigned long) q);
-=======
 	timer_setup(&q->backing_dev_info->laptop_mode_wb_timer,
 		    laptop_mode_timer_fn, 0);
 	timer_setup(&q->timeout, blk_rq_timed_out_timer, 0);
->>>>>>> 0186f2dc
 	INIT_WORK(&q->timeout_work, NULL);
 	INIT_LIST_HEAD(&q->queue_head);
 	INIT_LIST_HEAD(&q->timeout_list);
