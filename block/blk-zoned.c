--- conflicted
+++ resolved
@@ -273,6 +273,23 @@
 	return 0;
 }
 
+static int blkdev_truncate_zone_range(struct block_device *bdev, fmode_t mode,
+                                     const struct blk_zone_range *zrange)
+{
+       loff_t start, end;
+
+       if (zrange->sector + zrange->nr_sectors <= zrange->sector ||
+           zrange->sector + zrange->nr_sectors > get_capacity(bdev->bd_disk))
+               /* Out of range */
+               return -EINVAL;
+
+       start = zrange->sector << SECTOR_SHIFT;
+       end = ((zrange->sector + zrange->nr_sectors) << SECTOR_SHIFT) - 1;
+
+       truncate_inode_pages_range(bdev->bd_inode->i_mapping, start, end);
+       return 0;
+}
+
 /*
  * BLKREPORTZONE ioctl processing.
  * Called from blkdev_ioctl.
@@ -318,23 +335,6 @@
 	return 0;
 }
 
-static int blkdev_truncate_zone_range(struct block_device *bdev, fmode_t mode,
-				      const struct blk_zone_range *zrange)
-{
-	loff_t start, end;
-
-	if (zrange->sector + zrange->nr_sectors <= zrange->sector ||
-	    zrange->sector + zrange->nr_sectors > get_capacity(bdev->bd_disk))
-		/* Out of range */
-		return -EINVAL;
-
-	start = zrange->sector << SECTOR_SHIFT;
-	end = ((zrange->sector + zrange->nr_sectors) << SECTOR_SHIFT) - 1;
-
-	truncate_inode_pages_range(bdev->bd_inode->i_mapping, start, end);
-	return 0;
-}
-
 /*
  * BLKRESETZONE, BLKOPENZONE, BLKCLOSEZONE and BLKFINISHZONE ioctl processing.
  * Called from blkdev_ioctl.
@@ -345,11 +345,8 @@
 	void __user *argp = (void __user *)arg;
 	struct request_queue *q;
 	struct blk_zone_range zrange;
-<<<<<<< HEAD
 	enum req_opf op;
-=======
 	int ret;
->>>>>>> 8188989b
 
 	if (!argp)
 		return -EINVAL;
@@ -370,10 +367,14 @@
 	if (copy_from_user(&zrange, argp, sizeof(struct blk_zone_range)))
 		return -EFAULT;
 
-<<<<<<< HEAD
 	switch (cmd) {
 	case BLKRESETZONE:
 		op = REQ_OP_ZONE_RESET;
+
+		/* Invalidate the page cache, including dirty pages. */
+		ret = blkdev_truncate_zone_range(bdev, mode, &zrange);
+		if (ret)
+			return ret;
 		break;
 	case BLKOPENZONE:
 		op = REQ_OP_ZONE_OPEN;
@@ -388,29 +389,19 @@
 		return -ENOTTY;
 	}
 
-	return blkdev_zone_mgmt(bdev, op, zrange.sector, zrange.nr_sectors,
-				GFP_KERNEL);
-=======
-	/* Invalidate the page cache, including dirty pages. */
-	ret = blkdev_truncate_zone_range(bdev, mode, &zrange);
-	if (ret)
-		return ret;
-
-	ret = blkdev_zone_mgmt(bdev, REQ_OP_ZONE_RESET,
-			       zrange.sector, zrange.nr_sectors, GFP_KERNEL);
-
-	/*
-	 * Invalidate the page cache again for zone reset: writes can only be
+	ret = blkdev_zone_mgmt(bdev, op, zrange.sector, zrange.nr_sectors,
+			       GFP_KERNEL);
+
+	/* Invalidate the page cache again for zone reset: writes can only be
 	 * direct for zoned devices so concurrent writes would not add any page
 	 * to the page cache after/during reset. The page cache may be filled
 	 * again due to concurrent reads though and dropping the pages for
 	 * these is fine.
 	 */
-	if (!ret)
+	if (!ret && cmd == BLKRESETZONE)
 		ret = blkdev_truncate_zone_range(bdev, mode, &zrange);
 
 	return ret;
->>>>>>> 8188989b
 }
 
 static inline unsigned long *blk_alloc_zone_bitmap(int node,
