# SPDX-License-Identifier: GPL-2.0
#
# Makefile for the kernel block layer
#

obj-$(CONFIG_BLOCK) := bio.o elevator.o blk-core.o blk-sysfs.o \
			blk-flush.o blk-settings.o blk-ioc.o blk-map.o \
			blk-exec.o blk-merge.o blk-timeout.o \
			blk-lib.o blk-mq.o blk-mq-tag.o blk-stat.o \
			blk-mq-sysfs.o blk-mq-cpumap.o blk-mq-sched.o ioctl.o \
<<<<<<< HEAD
			genhd.o ioprio.o badblocks.o partitions/ blk-rq-qos.o
=======
			genhd.o ioprio.o badblocks.o partitions/ blk-rq-qos.o \
			disk-events.o
>>>>>>> 7d2a07b7

obj-$(CONFIG_BOUNCE)		+= bounce.o
obj-$(CONFIG_BLK_SCSI_REQUEST)	+= scsi_ioctl.o
obj-$(CONFIG_BLK_DEV_BSG)	+= bsg.o
obj-$(CONFIG_BLK_DEV_BSGLIB)	+= bsg-lib.o
obj-$(CONFIG_BLK_CGROUP)	+= blk-cgroup.o
obj-$(CONFIG_BLK_CGROUP_RWSTAT)	+= blk-cgroup-rwstat.o
obj-$(CONFIG_BLK_DEV_THROTTLING)	+= blk-throttle.o
obj-$(CONFIG_BLK_CGROUP_IOPRIO)	+= blk-ioprio.o
obj-$(CONFIG_BLK_CGROUP_IOLATENCY)	+= blk-iolatency.o
obj-$(CONFIG_BLK_CGROUP_IOCOST)	+= blk-iocost.o
obj-$(CONFIG_MQ_IOSCHED_DEADLINE)	+= mq-deadline.o
obj-$(CONFIG_MQ_IOSCHED_KYBER)	+= kyber-iosched.o
bfq-y				:= bfq-iosched.o bfq-wf2q.o bfq-cgroup.o
obj-$(CONFIG_IOSCHED_BFQ)	+= bfq.o

obj-$(CONFIG_BLK_CMDLINE_PARSER)	+= cmdline-parser.o
obj-$(CONFIG_BLK_DEV_INTEGRITY) += bio-integrity.o blk-integrity.o
obj-$(CONFIG_BLK_DEV_INTEGRITY_T10)	+= t10-pi.o
obj-$(CONFIG_BLK_MQ_PCI)	+= blk-mq-pci.o
obj-$(CONFIG_BLK_MQ_VIRTIO)	+= blk-mq-virtio.o
obj-$(CONFIG_BLK_MQ_RDMA)	+= blk-mq-rdma.o
obj-$(CONFIG_BLK_DEV_ZONED)	+= blk-zoned.o
obj-$(CONFIG_BLK_WBT)		+= blk-wbt.o
obj-$(CONFIG_BLK_DEBUG_FS)	+= blk-mq-debugfs.o
obj-$(CONFIG_BLK_DEBUG_FS_ZONED)+= blk-mq-debugfs-zoned.o
obj-$(CONFIG_BLK_SED_OPAL)	+= sed-opal.o
obj-$(CONFIG_BLK_PM)		+= blk-pm.o
obj-$(CONFIG_BLK_INLINE_ENCRYPTION)	+= keyslot-manager.o blk-crypto.o
obj-$(CONFIG_BLK_INLINE_ENCRYPTION_FALLBACK)	+= blk-crypto-fallback.o<|MERGE_RESOLUTION|>--- conflicted
+++ resolved
@@ -8,12 +8,8 @@
 			blk-exec.o blk-merge.o blk-timeout.o \
 			blk-lib.o blk-mq.o blk-mq-tag.o blk-stat.o \
 			blk-mq-sysfs.o blk-mq-cpumap.o blk-mq-sched.o ioctl.o \
-<<<<<<< HEAD
-			genhd.o ioprio.o badblocks.o partitions/ blk-rq-qos.o
-=======
 			genhd.o ioprio.o badblocks.o partitions/ blk-rq-qos.o \
 			disk-events.o
->>>>>>> 7d2a07b7
 
 obj-$(CONFIG_BOUNCE)		+= bounce.o
 obj-$(CONFIG_BLK_SCSI_REQUEST)	+= scsi_ioctl.o
