// SPDX-License-Identifier: GPL-2.0
/*
 * Block multiqueue core code
 *
 * Copyright (C) 2013-2014 Jens Axboe
 * Copyright (C) 2013-2014 Christoph Hellwig
 */
#include <linux/kernel.h>
#include <linux/module.h>
#include <linux/backing-dev.h>
#include <linux/bio.h>
#include <linux/blkdev.h>
#include <linux/kmemleak.h>
#include <linux/mm.h>
#include <linux/init.h>
#include <linux/slab.h>
#include <linux/workqueue.h>
#include <linux/smp.h>
#include <linux/llist.h>
#include <linux/list_sort.h>
#include <linux/cpu.h>
#include <linux/cache.h>
#include <linux/sched/sysctl.h>
#include <linux/sched/topology.h>
#include <linux/sched/signal.h>
#include <linux/delay.h>
#include <linux/crash_dump.h>
#include <linux/prefetch.h>
#include <linux/blk-crypto.h>

#include <trace/events/block.h>

#include <linux/blk-mq.h>
#include <linux/t10-pi.h>
#include "blk.h"
#include "blk-mq.h"
#include "blk-mq-debugfs.h"
#include "blk-mq-tag.h"
#include "blk-pm.h"
#include "blk-stat.h"
#include "blk-mq-sched.h"
#include "blk-rq-qos.h"

static DEFINE_PER_CPU(struct list_head, blk_cpu_done);

static void blk_mq_poll_stats_start(struct request_queue *q);
static void blk_mq_poll_stats_fn(struct blk_stat_callback *cb);

static int blk_mq_poll_stats_bkt(const struct request *rq)
{
	int ddir, sectors, bucket;

	ddir = rq_data_dir(rq);
	sectors = blk_rq_stats_sectors(rq);

	bucket = ddir + 2 * ilog2(sectors);

	if (bucket < 0)
		return -1;
	else if (bucket >= BLK_MQ_POLL_STATS_BKTS)
		return ddir + BLK_MQ_POLL_STATS_BKTS - 2;

	return bucket;
}

/*
 * Check if any of the ctx, dispatch list or elevator
 * have pending work in this hardware queue.
 */
static bool blk_mq_hctx_has_pending(struct blk_mq_hw_ctx *hctx)
{
	return !list_empty_careful(&hctx->dispatch) ||
		sbitmap_any_bit_set(&hctx->ctx_map) ||
			blk_mq_sched_has_work(hctx);
}

/*
 * Mark this ctx as having pending work in this hardware queue
 */
static void blk_mq_hctx_mark_pending(struct blk_mq_hw_ctx *hctx,
				     struct blk_mq_ctx *ctx)
{
	const int bit = ctx->index_hw[hctx->type];

	if (!sbitmap_test_bit(&hctx->ctx_map, bit))
		sbitmap_set_bit(&hctx->ctx_map, bit);
}

static void blk_mq_hctx_clear_pending(struct blk_mq_hw_ctx *hctx,
				      struct blk_mq_ctx *ctx)
{
	const int bit = ctx->index_hw[hctx->type];

	sbitmap_clear_bit(&hctx->ctx_map, bit);
}

struct mq_inflight {
	struct hd_struct *part;
	unsigned int inflight[2];
};

static bool blk_mq_check_inflight(struct blk_mq_hw_ctx *hctx,
				  struct request *rq, void *priv,
				  bool reserved)
{
	struct mq_inflight *mi = priv;

	if (rq->part == mi->part)
		mi->inflight[rq_data_dir(rq)]++;

	return true;
}

unsigned int blk_mq_in_flight(struct request_queue *q, struct hd_struct *part)
{
	struct mq_inflight mi = { .part = part };

	blk_mq_queue_tag_busy_iter(q, blk_mq_check_inflight, &mi);

	return mi.inflight[0] + mi.inflight[1];
}

void blk_mq_in_flight_rw(struct request_queue *q, struct hd_struct *part,
			 unsigned int inflight[2])
{
	struct mq_inflight mi = { .part = part };

	blk_mq_queue_tag_busy_iter(q, blk_mq_check_inflight, &mi);
	inflight[0] = mi.inflight[0];
	inflight[1] = mi.inflight[1];
}

void blk_freeze_queue_start(struct request_queue *q)
{
	mutex_lock(&q->mq_freeze_lock);
	if (++q->mq_freeze_depth == 1) {
		percpu_ref_kill(&q->q_usage_counter);
		mutex_unlock(&q->mq_freeze_lock);
		if (queue_is_mq(q))
			blk_mq_run_hw_queues(q, false);
	} else {
		mutex_unlock(&q->mq_freeze_lock);
	}
}
EXPORT_SYMBOL_GPL(blk_freeze_queue_start);

void blk_mq_freeze_queue_wait(struct request_queue *q)
{
	wait_event(q->mq_freeze_wq, percpu_ref_is_zero(&q->q_usage_counter));
}
EXPORT_SYMBOL_GPL(blk_mq_freeze_queue_wait);

int blk_mq_freeze_queue_wait_timeout(struct request_queue *q,
				     unsigned long timeout)
{
	return wait_event_timeout(q->mq_freeze_wq,
					percpu_ref_is_zero(&q->q_usage_counter),
					timeout);
}
EXPORT_SYMBOL_GPL(blk_mq_freeze_queue_wait_timeout);

/*
 * Guarantee no request is in use, so we can change any data structure of
 * the queue afterward.
 */
void blk_freeze_queue(struct request_queue *q)
{
	/*
	 * In the !blk_mq case we are only calling this to kill the
	 * q_usage_counter, otherwise this increases the freeze depth
	 * and waits for it to return to zero.  For this reason there is
	 * no blk_unfreeze_queue(), and blk_freeze_queue() is not
	 * exported to drivers as the only user for unfreeze is blk_mq.
	 */
	blk_freeze_queue_start(q);
	blk_mq_freeze_queue_wait(q);
}

void blk_mq_freeze_queue(struct request_queue *q)
{
	/*
	 * ...just an alias to keep freeze and unfreeze actions balanced
	 * in the blk_mq_* namespace
	 */
	blk_freeze_queue(q);
}
EXPORT_SYMBOL_GPL(blk_mq_freeze_queue);

void blk_mq_unfreeze_queue(struct request_queue *q)
{
	mutex_lock(&q->mq_freeze_lock);
	q->mq_freeze_depth--;
	WARN_ON_ONCE(q->mq_freeze_depth < 0);
	if (!q->mq_freeze_depth) {
		percpu_ref_resurrect(&q->q_usage_counter);
		wake_up_all(&q->mq_freeze_wq);
	}
	mutex_unlock(&q->mq_freeze_lock);
}
EXPORT_SYMBOL_GPL(blk_mq_unfreeze_queue);

/*
 * FIXME: replace the scsi_internal_device_*block_nowait() calls in the
 * mpt3sas driver such that this function can be removed.
 */
void blk_mq_quiesce_queue_nowait(struct request_queue *q)
{
	blk_queue_flag_set(QUEUE_FLAG_QUIESCED, q);
}
EXPORT_SYMBOL_GPL(blk_mq_quiesce_queue_nowait);

/**
 * blk_mq_quiesce_queue() - wait until all ongoing dispatches have finished
 * @q: request queue.
 *
 * Note: this function does not prevent that the struct request end_io()
 * callback function is invoked. Once this function is returned, we make
 * sure no dispatch can happen until the queue is unquiesced via
 * blk_mq_unquiesce_queue().
 */
void blk_mq_quiesce_queue(struct request_queue *q)
{
	struct blk_mq_hw_ctx *hctx;
	unsigned int i;
	bool rcu = false;

	blk_mq_quiesce_queue_nowait(q);

	queue_for_each_hw_ctx(q, hctx, i) {
		if (hctx->flags & BLK_MQ_F_BLOCKING)
			synchronize_srcu(hctx->srcu);
		else
			rcu = true;
	}
	if (rcu)
		synchronize_rcu();
}
EXPORT_SYMBOL_GPL(blk_mq_quiesce_queue);

/*
 * blk_mq_unquiesce_queue() - counterpart of blk_mq_quiesce_queue()
 * @q: request queue.
 *
 * This function recovers queue into the state before quiescing
 * which is done by blk_mq_quiesce_queue.
 */
void blk_mq_unquiesce_queue(struct request_queue *q)
{
	blk_queue_flag_clear(QUEUE_FLAG_QUIESCED, q);

	/* dispatch requests which are inserted during quiescing */
	blk_mq_run_hw_queues(q, true);
}
EXPORT_SYMBOL_GPL(blk_mq_unquiesce_queue);

void blk_mq_wake_waiters(struct request_queue *q)
{
	struct blk_mq_hw_ctx *hctx;
	unsigned int i;

	queue_for_each_hw_ctx(q, hctx, i)
		if (blk_mq_hw_queue_mapped(hctx))
			blk_mq_tag_wakeup_all(hctx->tags, true);
}

/*
 * Only need start/end time stamping if we have iostat or
 * blk stats enabled, or using an IO scheduler.
 */
static inline bool blk_mq_need_time_stamp(struct request *rq)
{
	return (rq->rq_flags & (RQF_IO_STAT | RQF_STATS)) || rq->q->elevator;
}

static struct request *blk_mq_rq_ctx_init(struct blk_mq_alloc_data *data,
		unsigned int tag, u64 alloc_time_ns)
{
	struct blk_mq_tags *tags = blk_mq_tags_from_data(data);
	struct request *rq = tags->static_rqs[tag];

	if (data->q->elevator) {
		rq->tag = BLK_MQ_NO_TAG;
		rq->internal_tag = tag;
	} else {
		rq->tag = tag;
		rq->internal_tag = BLK_MQ_NO_TAG;
	}

	/* csd/requeue_work/fifo_time is initialized before use */
	rq->q = data->q;
	rq->mq_ctx = data->ctx;
	rq->mq_hctx = data->hctx;
	rq->rq_flags = 0;
	rq->cmd_flags = data->cmd_flags;
	if (data->flags & BLK_MQ_REQ_PREEMPT)
		rq->rq_flags |= RQF_PREEMPT;
	if (blk_queue_io_stat(data->q))
		rq->rq_flags |= RQF_IO_STAT;
	INIT_LIST_HEAD(&rq->queuelist);
	INIT_HLIST_NODE(&rq->hash);
	RB_CLEAR_NODE(&rq->rb_node);
	rq->rq_disk = NULL;
	rq->part = NULL;
#ifdef CONFIG_BLK_RQ_ALLOC_TIME
	rq->alloc_time_ns = alloc_time_ns;
#endif
	if (blk_mq_need_time_stamp(rq))
		rq->start_time_ns = ktime_get_ns();
	else
		rq->start_time_ns = 0;
	rq->io_start_time_ns = 0;
	rq->stats_sectors = 0;
	rq->nr_phys_segments = 0;
#if defined(CONFIG_BLK_DEV_INTEGRITY)
	rq->nr_integrity_segments = 0;
#endif
	blk_crypto_rq_set_defaults(rq);
	/* tag was already set */
	WRITE_ONCE(rq->deadline, 0);

	rq->timeout = 0;

	rq->end_io = NULL;
	rq->end_io_data = NULL;

	data->ctx->rq_dispatched[op_is_sync(data->cmd_flags)]++;
	refcount_set(&rq->ref, 1);

	if (!op_is_flush(data->cmd_flags)) {
		struct elevator_queue *e = data->q->elevator;

		rq->elv.icq = NULL;
		if (e && e->type->ops.prepare_request) {
			if (e->type->icq_cache)
				blk_mq_sched_assign_ioc(rq);

			e->type->ops.prepare_request(rq);
			rq->rq_flags |= RQF_ELVPRIV;
		}
	}

	data->hctx->queued++;
	return rq;
}

static struct request *__blk_mq_alloc_request(struct blk_mq_alloc_data *data)
{
	struct request_queue *q = data->q;
	struct elevator_queue *e = q->elevator;
	u64 alloc_time_ns = 0;
	unsigned int tag;

	/* alloc_time includes depth and tag waits */
	if (blk_queue_rq_alloc_time(q))
		alloc_time_ns = ktime_get_ns();

	if (data->cmd_flags & REQ_NOWAIT)
		data->flags |= BLK_MQ_REQ_NOWAIT;

	if (e) {
		/*
		 * Flush requests are special and go directly to the
		 * dispatch list. Don't include reserved tags in the
		 * limiting, as it isn't useful.
		 */
		if (!op_is_flush(data->cmd_flags) &&
		    e->type->ops.limit_depth &&
		    !(data->flags & BLK_MQ_REQ_RESERVED))
			e->type->ops.limit_depth(data->cmd_flags, data);
	}

retry:
	data->ctx = blk_mq_get_ctx(q);
	data->hctx = blk_mq_map_queue(q, data->cmd_flags, data->ctx);
	if (!e)
		blk_mq_tag_busy(data->hctx);

	/*
	 * Waiting allocations only fail because of an inactive hctx.  In that
	 * case just retry the hctx assignment and tag allocation as CPU hotplug
	 * should have migrated us to an online CPU by now.
	 */
	tag = blk_mq_get_tag(data);
	if (tag == BLK_MQ_NO_TAG) {
		if (data->flags & BLK_MQ_REQ_NOWAIT)
			return NULL;

		/*
		 * Give up the CPU and sleep for a random short time to ensure
		 * that thread using a realtime scheduling class are migrated
		 * off the the CPU, and thus off the hctx that is going away.
		 */
		msleep(3);
		goto retry;
	}
	return blk_mq_rq_ctx_init(data, tag, alloc_time_ns);
}

struct request *blk_mq_alloc_request(struct request_queue *q, unsigned int op,
		blk_mq_req_flags_t flags)
{
	struct blk_mq_alloc_data data = {
		.q		= q,
		.flags		= flags,
		.cmd_flags	= op,
	};
	struct request *rq;
	int ret;

	ret = blk_queue_enter(q, flags);
	if (ret)
		return ERR_PTR(ret);

	rq = __blk_mq_alloc_request(&data);
	if (!rq)
		goto out_queue_exit;
	rq->__data_len = 0;
	rq->__sector = (sector_t) -1;
	rq->bio = rq->biotail = NULL;
	return rq;
out_queue_exit:
	blk_queue_exit(q);
	return ERR_PTR(-EWOULDBLOCK);
}
EXPORT_SYMBOL(blk_mq_alloc_request);

struct request *blk_mq_alloc_request_hctx(struct request_queue *q,
	unsigned int op, blk_mq_req_flags_t flags, unsigned int hctx_idx)
{
	struct blk_mq_alloc_data data = {
		.q		= q,
		.flags		= flags,
		.cmd_flags	= op,
	};
	u64 alloc_time_ns = 0;
	unsigned int cpu;
	unsigned int tag;
	int ret;

	/* alloc_time includes depth and tag waits */
	if (blk_queue_rq_alloc_time(q))
		alloc_time_ns = ktime_get_ns();

	/*
	 * If the tag allocator sleeps we could get an allocation for a
	 * different hardware context.  No need to complicate the low level
	 * allocator for this for the rare use case of a command tied to
	 * a specific queue.
	 */
	if (WARN_ON_ONCE(!(flags & (BLK_MQ_REQ_NOWAIT | BLK_MQ_REQ_RESERVED))))
		return ERR_PTR(-EINVAL);

	if (hctx_idx >= q->nr_hw_queues)
		return ERR_PTR(-EIO);

	ret = blk_queue_enter(q, flags);
	if (ret)
		return ERR_PTR(ret);

	/*
	 * Check if the hardware context is actually mapped to anything.
	 * If not tell the caller that it should skip this queue.
	 */
	ret = -EXDEV;
	data.hctx = q->queue_hw_ctx[hctx_idx];
	if (!blk_mq_hw_queue_mapped(data.hctx))
		goto out_queue_exit;
	cpu = cpumask_first_and(data.hctx->cpumask, cpu_online_mask);
	data.ctx = __blk_mq_get_ctx(q, cpu);

	if (!q->elevator)
		blk_mq_tag_busy(data.hctx);

	ret = -EWOULDBLOCK;
	tag = blk_mq_get_tag(&data);
	if (tag == BLK_MQ_NO_TAG)
		goto out_queue_exit;
	return blk_mq_rq_ctx_init(&data, tag, alloc_time_ns);

out_queue_exit:
	blk_queue_exit(q);
	return ERR_PTR(ret);
}
EXPORT_SYMBOL_GPL(blk_mq_alloc_request_hctx);

static void __blk_mq_free_request(struct request *rq)
{
	struct request_queue *q = rq->q;
	struct blk_mq_ctx *ctx = rq->mq_ctx;
	struct blk_mq_hw_ctx *hctx = rq->mq_hctx;
	const int sched_tag = rq->internal_tag;

	blk_crypto_free_request(rq);
	blk_pm_mark_last_busy(rq);
	rq->mq_hctx = NULL;
	if (rq->tag != BLK_MQ_NO_TAG)
		blk_mq_put_tag(hctx->tags, ctx, rq->tag);
	if (sched_tag != BLK_MQ_NO_TAG)
		blk_mq_put_tag(hctx->sched_tags, ctx, sched_tag);
	blk_mq_sched_restart(hctx);
	blk_queue_exit(q);
}

void blk_mq_free_request(struct request *rq)
{
	struct request_queue *q = rq->q;
	struct elevator_queue *e = q->elevator;
	struct blk_mq_ctx *ctx = rq->mq_ctx;
	struct blk_mq_hw_ctx *hctx = rq->mq_hctx;

	if (rq->rq_flags & RQF_ELVPRIV) {
		if (e && e->type->ops.finish_request)
			e->type->ops.finish_request(rq);
		if (rq->elv.icq) {
			put_io_context(rq->elv.icq->ioc);
			rq->elv.icq = NULL;
		}
	}

	ctx->rq_completed[rq_is_sync(rq)]++;
	if (rq->rq_flags & RQF_MQ_INFLIGHT)
		atomic_dec(&hctx->nr_active);

	if (unlikely(laptop_mode && !blk_rq_is_passthrough(rq)))
		laptop_io_completion(q->backing_dev_info);

	rq_qos_done(q, rq);

	WRITE_ONCE(rq->state, MQ_RQ_IDLE);
	if (refcount_dec_and_test(&rq->ref))
		__blk_mq_free_request(rq);
}
EXPORT_SYMBOL_GPL(blk_mq_free_request);

inline void __blk_mq_end_request(struct request *rq, blk_status_t error)
{
	u64 now = 0;

	if (blk_mq_need_time_stamp(rq))
		now = ktime_get_ns();

	if (rq->rq_flags & RQF_STATS) {
		blk_mq_poll_stats_start(rq->q);
		blk_stat_add(rq, now);
	}

	blk_mq_sched_completed_request(rq, now);

	blk_account_io_done(rq, now);

	if (rq->end_io) {
		rq_qos_done(rq->q, rq);
		rq->end_io(rq, error);
	} else {
		blk_mq_free_request(rq);
	}
}
EXPORT_SYMBOL(__blk_mq_end_request);

void blk_mq_end_request(struct request *rq, blk_status_t error)
{
	if (blk_update_request(rq, error, blk_rq_bytes(rq)))
		BUG();
	__blk_mq_end_request(rq, error);
}
EXPORT_SYMBOL(blk_mq_end_request);

/*
 * Softirq action handler - move entries to local list and loop over them
 * while passing them to the queue registered handler.
 */
static __latent_entropy void blk_done_softirq(struct softirq_action *h)
{
	struct list_head *cpu_list, local_list;

	local_irq_disable();
	cpu_list = this_cpu_ptr(&blk_cpu_done);
	list_replace_init(cpu_list, &local_list);
	local_irq_enable();

	while (!list_empty(&local_list)) {
		struct request *rq;

		rq = list_entry(local_list.next, struct request, ipi_list);
		list_del_init(&rq->ipi_list);
		rq->q->mq_ops->complete(rq);
	}
}

static void blk_mq_trigger_softirq(struct request *rq)
{
	struct list_head *list;
	unsigned long flags;

	local_irq_save(flags);
	list = this_cpu_ptr(&blk_cpu_done);
	list_add_tail(&rq->ipi_list, list);

	/*
	 * If the list only contains our just added request, signal a raise of
	 * the softirq.  If there are already entries there, someone already
	 * raised the irq but it hasn't run yet.
	 */
	if (list->next == &rq->ipi_list)
		raise_softirq_irqoff(BLOCK_SOFTIRQ);
	local_irq_restore(flags);
}

static int blk_softirq_cpu_dead(unsigned int cpu)
{
	/*
	 * If a CPU goes away, splice its entries to the current CPU
	 * and trigger a run of the softirq
	 */
	local_irq_disable();
	list_splice_init(&per_cpu(blk_cpu_done, cpu),
			 this_cpu_ptr(&blk_cpu_done));
	raise_softirq_irqoff(BLOCK_SOFTIRQ);
	local_irq_enable();

	return 0;
}


static void __blk_mq_complete_request_remote(void *data)
{
	struct request *rq = data;

	/*
	 * For most of single queue controllers, there is only one irq vector
	 * for handling I/O completion, and the only irq's affinity is set
	 * to all possible CPUs.  On most of ARCHs, this affinity means the irq
	 * is handled on one specific CPU.
	 *
	 * So complete I/O requests in softirq context in case of single queue
	 * devices to avoid degrading I/O performance due to irqsoff latency.
	 */
	if (rq->q->nr_hw_queues == 1)
		blk_mq_trigger_softirq(rq);
	else
		rq->q->mq_ops->complete(rq);
}

static inline bool blk_mq_complete_need_ipi(struct request *rq)
{
	int cpu = raw_smp_processor_id();

	if (!IS_ENABLED(CONFIG_SMP) ||
	    !test_bit(QUEUE_FLAG_SAME_COMP, &rq->q->queue_flags))
		return false;

	/* same CPU or cache domain?  Complete locally */
	if (cpu == rq->mq_ctx->cpu ||
	    (!test_bit(QUEUE_FLAG_SAME_FORCE, &rq->q->queue_flags) &&
	     cpus_share_cache(cpu, rq->mq_ctx->cpu)))
		return false;

	/* don't try to IPI to an offline CPU */
	return cpu_online(rq->mq_ctx->cpu);
}

bool blk_mq_complete_request_remote(struct request *rq)
{
	WRITE_ONCE(rq->state, MQ_RQ_COMPLETE);

	/*
	 * For a polled request, always complete locallly, it's pointless
	 * to redirect the completion.
	 */
	if (rq->cmd_flags & REQ_HIPRI)
		return false;

	if (blk_mq_complete_need_ipi(rq)) {
		rq->csd.func = __blk_mq_complete_request_remote;
		rq->csd.info = rq;
		rq->csd.flags = 0;
		smp_call_function_single_async(rq->mq_ctx->cpu, &rq->csd);
	} else {
		if (rq->q->nr_hw_queues > 1)
			return false;
		blk_mq_trigger_softirq(rq);
	}

	return true;
}
EXPORT_SYMBOL_GPL(blk_mq_complete_request_remote);

/**
 * blk_mq_complete_request - end I/O on a request
 * @rq:		the request being processed
 *
 * Description:
 *	Complete a request by scheduling the ->complete_rq operation.
 **/
void blk_mq_complete_request(struct request *rq)
{
	if (!blk_mq_complete_request_remote(rq))
		rq->q->mq_ops->complete(rq);
}
EXPORT_SYMBOL(blk_mq_complete_request);

static void hctx_unlock(struct blk_mq_hw_ctx *hctx, int srcu_idx)
	__releases(hctx->srcu)
{
	if (!(hctx->flags & BLK_MQ_F_BLOCKING))
		rcu_read_unlock();
	else
		srcu_read_unlock(hctx->srcu, srcu_idx);
}

static void hctx_lock(struct blk_mq_hw_ctx *hctx, int *srcu_idx)
	__acquires(hctx->srcu)
{
	if (!(hctx->flags & BLK_MQ_F_BLOCKING)) {
		/* shut up gcc false positive */
		*srcu_idx = 0;
		rcu_read_lock();
	} else
		*srcu_idx = srcu_read_lock(hctx->srcu);
}

/**
 * blk_mq_start_request - Start processing a request
 * @rq: Pointer to request to be started
 *
 * Function used by device drivers to notify the block layer that a request
 * is going to be processed now, so blk layer can do proper initializations
 * such as starting the timeout timer.
 */
void blk_mq_start_request(struct request *rq)
{
	struct request_queue *q = rq->q;

	trace_block_rq_issue(q, rq);

	if (test_bit(QUEUE_FLAG_STATS, &q->queue_flags)) {
		rq->io_start_time_ns = ktime_get_ns();
		rq->stats_sectors = blk_rq_sectors(rq);
		rq->rq_flags |= RQF_STATS;
		rq_qos_issue(q, rq);
	}

	WARN_ON_ONCE(blk_mq_rq_state(rq) != MQ_RQ_IDLE);

	blk_add_timer(rq);
	WRITE_ONCE(rq->state, MQ_RQ_IN_FLIGHT);

#ifdef CONFIG_BLK_DEV_INTEGRITY
	if (blk_integrity_rq(rq) && req_op(rq) == REQ_OP_WRITE)
		q->integrity.profile->prepare_fn(rq);
#endif
}
EXPORT_SYMBOL(blk_mq_start_request);

static void __blk_mq_requeue_request(struct request *rq)
{
	struct request_queue *q = rq->q;

	blk_mq_put_driver_tag(rq);

	trace_block_rq_requeue(q, rq);
	rq_qos_requeue(q, rq);

	if (blk_mq_request_started(rq)) {
		WRITE_ONCE(rq->state, MQ_RQ_IDLE);
		rq->rq_flags &= ~RQF_TIMED_OUT;
	}
}

void blk_mq_requeue_request(struct request *rq, bool kick_requeue_list)
{
	__blk_mq_requeue_request(rq);

	/* this request will be re-inserted to io scheduler queue */
	blk_mq_sched_requeue_request(rq);

	BUG_ON(!list_empty(&rq->queuelist));
	blk_mq_add_to_requeue_list(rq, true, kick_requeue_list);
}
EXPORT_SYMBOL(blk_mq_requeue_request);

static void blk_mq_requeue_work(struct work_struct *work)
{
	struct request_queue *q =
		container_of(work, struct request_queue, requeue_work.work);
	LIST_HEAD(rq_list);
	struct request *rq, *next;

	spin_lock_irq(&q->requeue_lock);
	list_splice_init(&q->requeue_list, &rq_list);
	spin_unlock_irq(&q->requeue_lock);

	list_for_each_entry_safe(rq, next, &rq_list, queuelist) {
		if (!(rq->rq_flags & (RQF_SOFTBARRIER | RQF_DONTPREP)))
			continue;

		rq->rq_flags &= ~RQF_SOFTBARRIER;
		list_del_init(&rq->queuelist);
		/*
		 * If RQF_DONTPREP, rq has contained some driver specific
		 * data, so insert it to hctx dispatch list to avoid any
		 * merge.
		 */
		if (rq->rq_flags & RQF_DONTPREP)
			blk_mq_request_bypass_insert(rq, false, false);
		else
			blk_mq_sched_insert_request(rq, true, false, false);
	}

	while (!list_empty(&rq_list)) {
		rq = list_entry(rq_list.next, struct request, queuelist);
		list_del_init(&rq->queuelist);
		blk_mq_sched_insert_request(rq, false, false, false);
	}

	blk_mq_run_hw_queues(q, false);
}

void blk_mq_add_to_requeue_list(struct request *rq, bool at_head,
				bool kick_requeue_list)
{
	struct request_queue *q = rq->q;
	unsigned long flags;

	/*
	 * We abuse this flag that is otherwise used by the I/O scheduler to
	 * request head insertion from the workqueue.
	 */
	BUG_ON(rq->rq_flags & RQF_SOFTBARRIER);

	spin_lock_irqsave(&q->requeue_lock, flags);
	if (at_head) {
		rq->rq_flags |= RQF_SOFTBARRIER;
		list_add(&rq->queuelist, &q->requeue_list);
	} else {
		list_add_tail(&rq->queuelist, &q->requeue_list);
	}
	spin_unlock_irqrestore(&q->requeue_lock, flags);

	if (kick_requeue_list)
		blk_mq_kick_requeue_list(q);
}

void blk_mq_kick_requeue_list(struct request_queue *q)
{
	kblockd_mod_delayed_work_on(WORK_CPU_UNBOUND, &q->requeue_work, 0);
}
EXPORT_SYMBOL(blk_mq_kick_requeue_list);

void blk_mq_delay_kick_requeue_list(struct request_queue *q,
				    unsigned long msecs)
{
	kblockd_mod_delayed_work_on(WORK_CPU_UNBOUND, &q->requeue_work,
				    msecs_to_jiffies(msecs));
}
EXPORT_SYMBOL(blk_mq_delay_kick_requeue_list);

struct request *blk_mq_tag_to_rq(struct blk_mq_tags *tags, unsigned int tag)
{
	if (tag < tags->nr_tags) {
		prefetch(tags->rqs[tag]);
		return tags->rqs[tag];
	}

	return NULL;
}
EXPORT_SYMBOL(blk_mq_tag_to_rq);

static bool blk_mq_rq_inflight(struct blk_mq_hw_ctx *hctx, struct request *rq,
			       void *priv, bool reserved)
{
	/*
	 * If we find a request that isn't idle and the queue matches,
	 * we know the queue is busy. Return false to stop the iteration.
	 */
	if (blk_mq_request_started(rq) && rq->q == hctx->queue) {
		bool *busy = priv;

		*busy = true;
		return false;
	}

	return true;
}

bool blk_mq_queue_inflight(struct request_queue *q)
{
	bool busy = false;

	blk_mq_queue_tag_busy_iter(q, blk_mq_rq_inflight, &busy);
	return busy;
}
EXPORT_SYMBOL_GPL(blk_mq_queue_inflight);

static void blk_mq_rq_timed_out(struct request *req, bool reserved)
{
	req->rq_flags |= RQF_TIMED_OUT;
	if (req->q->mq_ops->timeout) {
		enum blk_eh_timer_return ret;

		ret = req->q->mq_ops->timeout(req, reserved);
		if (ret == BLK_EH_DONE)
			return;
		WARN_ON_ONCE(ret != BLK_EH_RESET_TIMER);
	}

	blk_add_timer(req);
}

static bool blk_mq_req_expired(struct request *rq, unsigned long *next)
{
	unsigned long deadline;

	if (blk_mq_rq_state(rq) != MQ_RQ_IN_FLIGHT)
		return false;
	if (rq->rq_flags & RQF_TIMED_OUT)
		return false;

	deadline = READ_ONCE(rq->deadline);
	if (time_after_eq(jiffies, deadline))
		return true;

	if (*next == 0)
		*next = deadline;
	else if (time_after(*next, deadline))
		*next = deadline;
	return false;
}

static bool blk_mq_check_expired(struct blk_mq_hw_ctx *hctx,
		struct request *rq, void *priv, bool reserved)
{
	unsigned long *next = priv;

	/*
	 * Just do a quick check if it is expired before locking the request in
	 * so we're not unnecessarilly synchronizing across CPUs.
	 */
	if (!blk_mq_req_expired(rq, next))
		return true;

	/*
	 * We have reason to believe the request may be expired. Take a
	 * reference on the request to lock this request lifetime into its
	 * currently allocated context to prevent it from being reallocated in
	 * the event the completion by-passes this timeout handler.
	 *
	 * If the reference was already released, then the driver beat the
	 * timeout handler to posting a natural completion.
	 */
	if (!refcount_inc_not_zero(&rq->ref))
		return true;

	/*
	 * The request is now locked and cannot be reallocated underneath the
	 * timeout handler's processing. Re-verify this exact request is truly
	 * expired; if it is not expired, then the request was completed and
	 * reallocated as a new request.
	 */
	if (blk_mq_req_expired(rq, next))
		blk_mq_rq_timed_out(rq, reserved);

	if (is_flush_rq(rq, hctx))
		rq->end_io(rq, 0);
	else if (refcount_dec_and_test(&rq->ref))
		__blk_mq_free_request(rq);

	return true;
}

static void blk_mq_timeout_work(struct work_struct *work)
{
	struct request_queue *q =
		container_of(work, struct request_queue, timeout_work);
	unsigned long next = 0;
	struct blk_mq_hw_ctx *hctx;
	int i;

	/* A deadlock might occur if a request is stuck requiring a
	 * timeout at the same time a queue freeze is waiting
	 * completion, since the timeout code would not be able to
	 * acquire the queue reference here.
	 *
	 * That's why we don't use blk_queue_enter here; instead, we use
	 * percpu_ref_tryget directly, because we need to be able to
	 * obtain a reference even in the short window between the queue
	 * starting to freeze, by dropping the first reference in
	 * blk_freeze_queue_start, and the moment the last request is
	 * consumed, marked by the instant q_usage_counter reaches
	 * zero.
	 */
	if (!percpu_ref_tryget(&q->q_usage_counter))
		return;

	blk_mq_queue_tag_busy_iter(q, blk_mq_check_expired, &next);

	if (next != 0) {
		mod_timer(&q->timeout, next);
	} else {
		/*
		 * Request timeouts are handled as a forward rolling timer. If
		 * we end up here it means that no requests are pending and
		 * also that no request has been pending for a while. Mark
		 * each hctx as idle.
		 */
		queue_for_each_hw_ctx(q, hctx, i) {
			/* the hctx may be unmapped, so check it here */
			if (blk_mq_hw_queue_mapped(hctx))
				blk_mq_tag_idle(hctx);
		}
	}
	blk_queue_exit(q);
}

struct flush_busy_ctx_data {
	struct blk_mq_hw_ctx *hctx;
	struct list_head *list;
};

static bool flush_busy_ctx(struct sbitmap *sb, unsigned int bitnr, void *data)
{
	struct flush_busy_ctx_data *flush_data = data;
	struct blk_mq_hw_ctx *hctx = flush_data->hctx;
	struct blk_mq_ctx *ctx = hctx->ctxs[bitnr];
	enum hctx_type type = hctx->type;

	spin_lock(&ctx->lock);
	list_splice_tail_init(&ctx->rq_lists[type], flush_data->list);
	sbitmap_clear_bit(sb, bitnr);
	spin_unlock(&ctx->lock);
	return true;
}

/*
 * Process software queues that have been marked busy, splicing them
 * to the for-dispatch
 */
void blk_mq_flush_busy_ctxs(struct blk_mq_hw_ctx *hctx, struct list_head *list)
{
	struct flush_busy_ctx_data data = {
		.hctx = hctx,
		.list = list,
	};

	sbitmap_for_each_set(&hctx->ctx_map, flush_busy_ctx, &data);
}
EXPORT_SYMBOL_GPL(blk_mq_flush_busy_ctxs);

struct dispatch_rq_data {
	struct blk_mq_hw_ctx *hctx;
	struct request *rq;
};

static bool dispatch_rq_from_ctx(struct sbitmap *sb, unsigned int bitnr,
		void *data)
{
	struct dispatch_rq_data *dispatch_data = data;
	struct blk_mq_hw_ctx *hctx = dispatch_data->hctx;
	struct blk_mq_ctx *ctx = hctx->ctxs[bitnr];
	enum hctx_type type = hctx->type;

	spin_lock(&ctx->lock);
	if (!list_empty(&ctx->rq_lists[type])) {
		dispatch_data->rq = list_entry_rq(ctx->rq_lists[type].next);
		list_del_init(&dispatch_data->rq->queuelist);
		if (list_empty(&ctx->rq_lists[type]))
			sbitmap_clear_bit(sb, bitnr);
	}
	spin_unlock(&ctx->lock);

	return !dispatch_data->rq;
}

struct request *blk_mq_dequeue_from_ctx(struct blk_mq_hw_ctx *hctx,
					struct blk_mq_ctx *start)
{
	unsigned off = start ? start->index_hw[hctx->type] : 0;
	struct dispatch_rq_data data = {
		.hctx = hctx,
		.rq   = NULL,
	};

	__sbitmap_for_each_set(&hctx->ctx_map, off,
			       dispatch_rq_from_ctx, &data);

	return data.rq;
}

static inline unsigned int queued_to_index(unsigned int queued)
{
	if (!queued)
		return 0;

	return min(BLK_MQ_MAX_DISPATCH_ORDER - 1, ilog2(queued) + 1);
}

static bool __blk_mq_get_driver_tag(struct request *rq)
{
	struct sbitmap_queue *bt = &rq->mq_hctx->tags->bitmap_tags;
	unsigned int tag_offset = rq->mq_hctx->tags->nr_reserved_tags;
	int tag;

	blk_mq_tag_busy(rq->mq_hctx);

	if (blk_mq_tag_is_reserved(rq->mq_hctx->sched_tags, rq->internal_tag)) {
		bt = &rq->mq_hctx->tags->breserved_tags;
		tag_offset = 0;
	}

	if (!hctx_may_queue(rq->mq_hctx, bt))
		return false;
	tag = __sbitmap_queue_get(bt);
	if (tag == BLK_MQ_NO_TAG)
		return false;

	rq->tag = tag + tag_offset;
	return true;
}

static bool blk_mq_get_driver_tag(struct request *rq)
{
	struct blk_mq_hw_ctx *hctx = rq->mq_hctx;

	if (rq->tag == BLK_MQ_NO_TAG && !__blk_mq_get_driver_tag(rq))
		return false;

	if ((hctx->flags & BLK_MQ_F_TAG_SHARED) &&
			!(rq->rq_flags & RQF_MQ_INFLIGHT)) {
		rq->rq_flags |= RQF_MQ_INFLIGHT;
		atomic_inc(&hctx->nr_active);
	}
	hctx->tags->rqs[rq->tag] = rq;
	return true;
}

static int blk_mq_dispatch_wake(wait_queue_entry_t *wait, unsigned mode,
				int flags, void *key)
{
	struct blk_mq_hw_ctx *hctx;

	hctx = container_of(wait, struct blk_mq_hw_ctx, dispatch_wait);

	spin_lock(&hctx->dispatch_wait_lock);
	if (!list_empty(&wait->entry)) {
		struct sbitmap_queue *sbq;

		list_del_init(&wait->entry);
		sbq = &hctx->tags->bitmap_tags;
		atomic_dec(&sbq->ws_active);
	}
	spin_unlock(&hctx->dispatch_wait_lock);

	blk_mq_run_hw_queue(hctx, true);
	return 1;
}

/*
 * Mark us waiting for a tag. For shared tags, this involves hooking us into
 * the tag wakeups. For non-shared tags, we can simply mark us needing a
 * restart. For both cases, take care to check the condition again after
 * marking us as waiting.
 */
static bool blk_mq_mark_tag_wait(struct blk_mq_hw_ctx *hctx,
				 struct request *rq)
{
	struct sbitmap_queue *sbq = &hctx->tags->bitmap_tags;
	struct wait_queue_head *wq;
	wait_queue_entry_t *wait;
	bool ret;

	if (!(hctx->flags & BLK_MQ_F_TAG_SHARED)) {
		blk_mq_sched_mark_restart_hctx(hctx);

		/*
		 * It's possible that a tag was freed in the window between the
		 * allocation failure and adding the hardware queue to the wait
		 * queue.
		 *
		 * Don't clear RESTART here, someone else could have set it.
		 * At most this will cost an extra queue run.
		 */
		return blk_mq_get_driver_tag(rq);
	}

	wait = &hctx->dispatch_wait;
	if (!list_empty_careful(&wait->entry))
		return false;

	wq = &bt_wait_ptr(sbq, hctx)->wait;

	spin_lock_irq(&wq->lock);
	spin_lock(&hctx->dispatch_wait_lock);
	if (!list_empty(&wait->entry)) {
		spin_unlock(&hctx->dispatch_wait_lock);
		spin_unlock_irq(&wq->lock);
		return false;
	}

	atomic_inc(&sbq->ws_active);
	wait->flags &= ~WQ_FLAG_EXCLUSIVE;
	__add_wait_queue(wq, wait);

	/*
	 * It's possible that a tag was freed in the window between the
	 * allocation failure and adding the hardware queue to the wait
	 * queue.
	 */
	ret = blk_mq_get_driver_tag(rq);
	if (!ret) {
		spin_unlock(&hctx->dispatch_wait_lock);
		spin_unlock_irq(&wq->lock);
		return false;
	}

	/*
	 * We got a tag, remove ourselves from the wait queue to ensure
	 * someone else gets the wakeup.
	 */
	list_del_init(&wait->entry);
	atomic_dec(&sbq->ws_active);
	spin_unlock(&hctx->dispatch_wait_lock);
	spin_unlock_irq(&wq->lock);

	return true;
}

#define BLK_MQ_DISPATCH_BUSY_EWMA_WEIGHT  8
#define BLK_MQ_DISPATCH_BUSY_EWMA_FACTOR  4
/*
 * Update dispatch busy with the Exponential Weighted Moving Average(EWMA):
 * - EWMA is one simple way to compute running average value
 * - weight(7/8 and 1/8) is applied so that it can decrease exponentially
 * - take 4 as factor for avoiding to get too small(0) result, and this
 *   factor doesn't matter because EWMA decreases exponentially
 */
static void blk_mq_update_dispatch_busy(struct blk_mq_hw_ctx *hctx, bool busy)
{
	unsigned int ewma;

	if (hctx->queue->elevator)
		return;

	ewma = hctx->dispatch_busy;

	if (!ewma && !busy)
		return;

	ewma *= BLK_MQ_DISPATCH_BUSY_EWMA_WEIGHT - 1;
	if (busy)
		ewma += 1 << BLK_MQ_DISPATCH_BUSY_EWMA_FACTOR;
	ewma /= BLK_MQ_DISPATCH_BUSY_EWMA_WEIGHT;

	hctx->dispatch_busy = ewma;
}

#define BLK_MQ_RESOURCE_DELAY	3		/* ms units */

static void blk_mq_handle_dev_resource(struct request *rq,
				       struct list_head *list)
{
	struct request *next =
		list_first_entry_or_null(list, struct request, queuelist);

	/*
	 * If an I/O scheduler has been configured and we got a driver tag for
	 * the next request already, free it.
	 */
	if (next)
		blk_mq_put_driver_tag(next);

	list_add(&rq->queuelist, list);
	__blk_mq_requeue_request(rq);
}

static void blk_mq_handle_zone_resource(struct request *rq,
					struct list_head *zone_list)
{
	/*
	 * If we end up here it is because we cannot dispatch a request to a
	 * specific zone due to LLD level zone-write locking or other zone
	 * related resource not being available. In this case, set the request
	 * aside in zone_list for retrying it later.
	 */
	list_add(&rq->queuelist, zone_list);
	__blk_mq_requeue_request(rq);
}

enum prep_dispatch {
	PREP_DISPATCH_OK,
	PREP_DISPATCH_NO_TAG,
	PREP_DISPATCH_NO_BUDGET,
};

static enum prep_dispatch blk_mq_prep_dispatch_rq(struct request *rq,
						  bool need_budget)
{
	struct blk_mq_hw_ctx *hctx = rq->mq_hctx;

	if (need_budget && !blk_mq_get_dispatch_budget(rq->q)) {
		blk_mq_put_driver_tag(rq);
		return PREP_DISPATCH_NO_BUDGET;
	}

	if (!blk_mq_get_driver_tag(rq)) {
		/*
		 * The initial allocation attempt failed, so we need to
		 * rerun the hardware queue when a tag is freed. The
		 * waitqueue takes care of that. If the queue is run
		 * before we add this entry back on the dispatch list,
		 * we'll re-run it below.
		 */
		if (!blk_mq_mark_tag_wait(hctx, rq)) {
			/*
			 * All budgets not got from this function will be put
			 * together during handling partial dispatch
			 */
			if (need_budget)
				blk_mq_put_dispatch_budget(rq->q);
			return PREP_DISPATCH_NO_TAG;
		}
	}

	return PREP_DISPATCH_OK;
}

/* release all allocated budgets before calling to blk_mq_dispatch_rq_list */
static void blk_mq_release_budgets(struct request_queue *q,
		unsigned int nr_budgets)
{
	int i;

	for (i = 0; i < nr_budgets; i++)
		blk_mq_put_dispatch_budget(q);
}

/*
 * Returns true if we did some work AND can potentially do more.
 */
bool blk_mq_dispatch_rq_list(struct blk_mq_hw_ctx *hctx, struct list_head *list,
			     unsigned int nr_budgets)
{
	enum prep_dispatch prep;
	struct request_queue *q = hctx->queue;
	struct request *rq, *nxt;
	int errors, queued;
	blk_status_t ret = BLK_STS_OK;
	LIST_HEAD(zone_list);

	if (list_empty(list))
		return false;

	/*
	 * Now process all the entries, sending them to the driver.
	 */
	errors = queued = 0;
	do {
		struct blk_mq_queue_data bd;

		rq = list_first_entry(list, struct request, queuelist);

		WARN_ON_ONCE(hctx != rq->mq_hctx);
		prep = blk_mq_prep_dispatch_rq(rq, !nr_budgets);
		if (prep != PREP_DISPATCH_OK)
			break;

		list_del_init(&rq->queuelist);

		bd.rq = rq;

		/*
		 * Flag last if we have no more requests, or if we have more
		 * but can't assign a driver tag to it.
		 */
		if (list_empty(list))
			bd.last = true;
		else {
			nxt = list_first_entry(list, struct request, queuelist);
			bd.last = !blk_mq_get_driver_tag(nxt);
		}

		/*
		 * once the request is queued to lld, no need to cover the
		 * budget any more
		 */
		if (nr_budgets)
			nr_budgets--;
		ret = q->mq_ops->queue_rq(hctx, &bd);
		switch (ret) {
		case BLK_STS_OK:
			queued++;
			break;
		case BLK_STS_RESOURCE:
		case BLK_STS_DEV_RESOURCE:
			blk_mq_handle_dev_resource(rq, list);
			goto out;
		case BLK_STS_ZONE_RESOURCE:
			/*
			 * Move the request to zone_list and keep going through
			 * the dispatch list to find more requests the drive can
			 * accept.
			 */
			blk_mq_handle_zone_resource(rq, &zone_list);
			break;
		default:
			errors++;
<<<<<<< HEAD
			blk_mq_end_request(rq, BLK_STS_IOERR);
=======
			blk_mq_end_request(rq, ret);
			continue;
>>>>>>> 4ec1f5cc
		}
	} while (!list_empty(list));
out:
	if (!list_empty(&zone_list))
		list_splice_tail_init(&zone_list, list);

	hctx->dispatched[queued_to_index(queued)]++;

	/*
	 * Any items that need requeuing? Stuff them into hctx->dispatch,
	 * that is where we will continue on next queue run.
	 */
	if (!list_empty(list)) {
		bool needs_restart;
		/* For non-shared tags, the RESTART check will suffice */
		bool no_tag = prep == PREP_DISPATCH_NO_TAG &&
                        (hctx->flags & BLK_MQ_F_TAG_SHARED);
		bool no_budget_avail = prep == PREP_DISPATCH_NO_BUDGET;

		blk_mq_release_budgets(q, nr_budgets);

		/*
		 * If we didn't flush the entire list, we could have told
		 * the driver there was more coming, but that turned out to
		 * be a lie.
		 */
		if (q->mq_ops->commit_rqs && queued)
			q->mq_ops->commit_rqs(hctx);

		spin_lock(&hctx->lock);
		list_splice_tail_init(list, &hctx->dispatch);
		spin_unlock(&hctx->lock);

		/*
		 * Order adding requests to hctx->dispatch and checking
		 * SCHED_RESTART flag. The pair of this smp_mb() is the one
		 * in blk_mq_sched_restart(). Avoid restart code path to
		 * miss the new added requests to hctx->dispatch, meantime
		 * SCHED_RESTART is observed here.
		 */
		smp_mb();

		/*
		 * If SCHED_RESTART was set by the caller of this function and
		 * it is no longer set that means that it was cleared by another
		 * thread and hence that a queue rerun is needed.
		 *
		 * If 'no_tag' is set, that means that we failed getting
		 * a driver tag with an I/O scheduler attached. If our dispatch
		 * waitqueue is no longer active, ensure that we run the queue
		 * AFTER adding our entries back to the list.
		 *
		 * If no I/O scheduler has been configured it is possible that
		 * the hardware queue got stopped and restarted before requests
		 * were pushed back onto the dispatch list. Rerun the queue to
		 * avoid starvation. Notes:
		 * - blk_mq_run_hw_queue() checks whether or not a queue has
		 *   been stopped before rerunning a queue.
		 * - Some but not all block drivers stop a queue before
		 *   returning BLK_STS_RESOURCE. Two exceptions are scsi-mq
		 *   and dm-rq.
		 *
		 * If driver returns BLK_STS_RESOURCE and SCHED_RESTART
		 * bit is set, run queue after a delay to avoid IO stalls
		 * that could otherwise occur if the queue is idle.  We'll do
		 * similar if we couldn't get budget and SCHED_RESTART is set.
		 */
		needs_restart = blk_mq_sched_needs_restart(hctx);
		if (!needs_restart ||
		    (no_tag && list_empty_careful(&hctx->dispatch_wait.entry)))
			blk_mq_run_hw_queue(hctx, true);
		else if (needs_restart && (ret == BLK_STS_RESOURCE ||
					   no_budget_avail))
			blk_mq_delay_run_hw_queue(hctx, BLK_MQ_RESOURCE_DELAY);

		blk_mq_update_dispatch_busy(hctx, true);
		return false;
	} else
		blk_mq_update_dispatch_busy(hctx, false);

	return (queued + errors) != 0;
}

/**
 * __blk_mq_run_hw_queue - Run a hardware queue.
 * @hctx: Pointer to the hardware queue to run.
 *
 * Send pending requests to the hardware.
 */
static void __blk_mq_run_hw_queue(struct blk_mq_hw_ctx *hctx)
{
	int srcu_idx;

	/*
	 * We should be running this queue from one of the CPUs that
	 * are mapped to it.
	 *
	 * There are at least two related races now between setting
	 * hctx->next_cpu from blk_mq_hctx_next_cpu() and running
	 * __blk_mq_run_hw_queue():
	 *
	 * - hctx->next_cpu is found offline in blk_mq_hctx_next_cpu(),
	 *   but later it becomes online, then this warning is harmless
	 *   at all
	 *
	 * - hctx->next_cpu is found online in blk_mq_hctx_next_cpu(),
	 *   but later it becomes offline, then the warning can't be
	 *   triggered, and we depend on blk-mq timeout handler to
	 *   handle dispatched requests to this hctx
	 */
	if (!cpumask_test_cpu(raw_smp_processor_id(), hctx->cpumask) &&
		cpu_online(hctx->next_cpu)) {
		printk(KERN_WARNING "run queue from wrong CPU %d, hctx %s\n",
			raw_smp_processor_id(),
			cpumask_empty(hctx->cpumask) ? "inactive": "active");
		dump_stack();
	}

	/*
	 * We can't run the queue inline with ints disabled. Ensure that
	 * we catch bad users of this early.
	 */
	WARN_ON_ONCE(in_interrupt());

	might_sleep_if(hctx->flags & BLK_MQ_F_BLOCKING);

	hctx_lock(hctx, &srcu_idx);
	blk_mq_sched_dispatch_requests(hctx);
	hctx_unlock(hctx, srcu_idx);
}

static inline int blk_mq_first_mapped_cpu(struct blk_mq_hw_ctx *hctx)
{
	int cpu = cpumask_first_and(hctx->cpumask, cpu_online_mask);

	if (cpu >= nr_cpu_ids)
		cpu = cpumask_first(hctx->cpumask);
	return cpu;
}

/*
 * It'd be great if the workqueue API had a way to pass
 * in a mask and had some smarts for more clever placement.
 * For now we just round-robin here, switching for every
 * BLK_MQ_CPU_WORK_BATCH queued items.
 */
static int blk_mq_hctx_next_cpu(struct blk_mq_hw_ctx *hctx)
{
	bool tried = false;
	int next_cpu = hctx->next_cpu;

	if (hctx->queue->nr_hw_queues == 1)
		return WORK_CPU_UNBOUND;

	if (--hctx->next_cpu_batch <= 0) {
select_cpu:
		next_cpu = cpumask_next_and(next_cpu, hctx->cpumask,
				cpu_online_mask);
		if (next_cpu >= nr_cpu_ids)
			next_cpu = blk_mq_first_mapped_cpu(hctx);
		hctx->next_cpu_batch = BLK_MQ_CPU_WORK_BATCH;
	}

	/*
	 * Do unbound schedule if we can't find a online CPU for this hctx,
	 * and it should only happen in the path of handling CPU DEAD.
	 */
	if (!cpu_online(next_cpu)) {
		if (!tried) {
			tried = true;
			goto select_cpu;
		}

		/*
		 * Make sure to re-select CPU next time once after CPUs
		 * in hctx->cpumask become online again.
		 */
		hctx->next_cpu = next_cpu;
		hctx->next_cpu_batch = 1;
		return WORK_CPU_UNBOUND;
	}

	hctx->next_cpu = next_cpu;
	return next_cpu;
}

/**
 * __blk_mq_delay_run_hw_queue - Run (or schedule to run) a hardware queue.
 * @hctx: Pointer to the hardware queue to run.
 * @async: If we want to run the queue asynchronously.
 * @msecs: Microseconds of delay to wait before running the queue.
 *
 * If !@async, try to run the queue now. Else, run the queue asynchronously and
 * with a delay of @msecs.
 */
static void __blk_mq_delay_run_hw_queue(struct blk_mq_hw_ctx *hctx, bool async,
					unsigned long msecs)
{
	if (unlikely(blk_mq_hctx_stopped(hctx)))
		return;

	if (!async && !(hctx->flags & BLK_MQ_F_BLOCKING)) {
		int cpu = get_cpu();
		if (cpumask_test_cpu(cpu, hctx->cpumask)) {
			__blk_mq_run_hw_queue(hctx);
			put_cpu();
			return;
		}

		put_cpu();
	}

	kblockd_mod_delayed_work_on(blk_mq_hctx_next_cpu(hctx), &hctx->run_work,
				    msecs_to_jiffies(msecs));
}

/**
 * blk_mq_delay_run_hw_queue - Run a hardware queue asynchronously.
 * @hctx: Pointer to the hardware queue to run.
 * @msecs: Microseconds of delay to wait before running the queue.
 *
 * Run a hardware queue asynchronously with a delay of @msecs.
 */
void blk_mq_delay_run_hw_queue(struct blk_mq_hw_ctx *hctx, unsigned long msecs)
{
	__blk_mq_delay_run_hw_queue(hctx, true, msecs);
}
EXPORT_SYMBOL(blk_mq_delay_run_hw_queue);

/**
 * blk_mq_run_hw_queue - Start to run a hardware queue.
 * @hctx: Pointer to the hardware queue to run.
 * @async: If we want to run the queue asynchronously.
 *
 * Check if the request queue is not in a quiesced state and if there are
 * pending requests to be sent. If this is true, run the queue to send requests
 * to hardware.
 */
void blk_mq_run_hw_queue(struct blk_mq_hw_ctx *hctx, bool async)
{
	int srcu_idx;
	bool need_run;

	/*
	 * When queue is quiesced, we may be switching io scheduler, or
	 * updating nr_hw_queues, or other things, and we can't run queue
	 * any more, even __blk_mq_hctx_has_pending() can't be called safely.
	 *
	 * And queue will be rerun in blk_mq_unquiesce_queue() if it is
	 * quiesced.
	 */
	hctx_lock(hctx, &srcu_idx);
	need_run = !blk_queue_quiesced(hctx->queue) &&
		blk_mq_hctx_has_pending(hctx);
	hctx_unlock(hctx, srcu_idx);

	if (need_run)
		__blk_mq_delay_run_hw_queue(hctx, async, 0);
}
EXPORT_SYMBOL(blk_mq_run_hw_queue);

/**
 * blk_mq_run_hw_queue - Run all hardware queues in a request queue.
 * @q: Pointer to the request queue to run.
 * @async: If we want to run the queue asynchronously.
 */
void blk_mq_run_hw_queues(struct request_queue *q, bool async)
{
	struct blk_mq_hw_ctx *hctx;
	int i;

	queue_for_each_hw_ctx(q, hctx, i) {
		if (blk_mq_hctx_stopped(hctx))
			continue;

		blk_mq_run_hw_queue(hctx, async);
	}
}
EXPORT_SYMBOL(blk_mq_run_hw_queues);

/**
 * blk_mq_delay_run_hw_queues - Run all hardware queues asynchronously.
 * @q: Pointer to the request queue to run.
 * @msecs: Microseconds of delay to wait before running the queues.
 */
void blk_mq_delay_run_hw_queues(struct request_queue *q, unsigned long msecs)
{
	struct blk_mq_hw_ctx *hctx;
	int i;

	queue_for_each_hw_ctx(q, hctx, i) {
		if (blk_mq_hctx_stopped(hctx))
			continue;

		blk_mq_delay_run_hw_queue(hctx, msecs);
	}
}
EXPORT_SYMBOL(blk_mq_delay_run_hw_queues);

/**
 * blk_mq_queue_stopped() - check whether one or more hctxs have been stopped
 * @q: request queue.
 *
 * The caller is responsible for serializing this function against
 * blk_mq_{start,stop}_hw_queue().
 */
bool blk_mq_queue_stopped(struct request_queue *q)
{
	struct blk_mq_hw_ctx *hctx;
	int i;

	queue_for_each_hw_ctx(q, hctx, i)
		if (blk_mq_hctx_stopped(hctx))
			return true;

	return false;
}
EXPORT_SYMBOL(blk_mq_queue_stopped);

/*
 * This function is often used for pausing .queue_rq() by driver when
 * there isn't enough resource or some conditions aren't satisfied, and
 * BLK_STS_RESOURCE is usually returned.
 *
 * We do not guarantee that dispatch can be drained or blocked
 * after blk_mq_stop_hw_queue() returns. Please use
 * blk_mq_quiesce_queue() for that requirement.
 */
void blk_mq_stop_hw_queue(struct blk_mq_hw_ctx *hctx)
{
	cancel_delayed_work(&hctx->run_work);

	set_bit(BLK_MQ_S_STOPPED, &hctx->state);
}
EXPORT_SYMBOL(blk_mq_stop_hw_queue);

/*
 * This function is often used for pausing .queue_rq() by driver when
 * there isn't enough resource or some conditions aren't satisfied, and
 * BLK_STS_RESOURCE is usually returned.
 *
 * We do not guarantee that dispatch can be drained or blocked
 * after blk_mq_stop_hw_queues() returns. Please use
 * blk_mq_quiesce_queue() for that requirement.
 */
void blk_mq_stop_hw_queues(struct request_queue *q)
{
	struct blk_mq_hw_ctx *hctx;
	int i;

	queue_for_each_hw_ctx(q, hctx, i)
		blk_mq_stop_hw_queue(hctx);
}
EXPORT_SYMBOL(blk_mq_stop_hw_queues);

void blk_mq_start_hw_queue(struct blk_mq_hw_ctx *hctx)
{
	clear_bit(BLK_MQ_S_STOPPED, &hctx->state);

	blk_mq_run_hw_queue(hctx, false);
}
EXPORT_SYMBOL(blk_mq_start_hw_queue);

void blk_mq_start_hw_queues(struct request_queue *q)
{
	struct blk_mq_hw_ctx *hctx;
	int i;

	queue_for_each_hw_ctx(q, hctx, i)
		blk_mq_start_hw_queue(hctx);
}
EXPORT_SYMBOL(blk_mq_start_hw_queues);

void blk_mq_start_stopped_hw_queue(struct blk_mq_hw_ctx *hctx, bool async)
{
	if (!blk_mq_hctx_stopped(hctx))
		return;

	clear_bit(BLK_MQ_S_STOPPED, &hctx->state);
	blk_mq_run_hw_queue(hctx, async);
}
EXPORT_SYMBOL_GPL(blk_mq_start_stopped_hw_queue);

void blk_mq_start_stopped_hw_queues(struct request_queue *q, bool async)
{
	struct blk_mq_hw_ctx *hctx;
	int i;

	queue_for_each_hw_ctx(q, hctx, i)
		blk_mq_start_stopped_hw_queue(hctx, async);
}
EXPORT_SYMBOL(blk_mq_start_stopped_hw_queues);

static void blk_mq_run_work_fn(struct work_struct *work)
{
	struct blk_mq_hw_ctx *hctx;

	hctx = container_of(work, struct blk_mq_hw_ctx, run_work.work);

	/*
	 * If we are stopped, don't run the queue.
	 */
	if (test_bit(BLK_MQ_S_STOPPED, &hctx->state))
		return;

	__blk_mq_run_hw_queue(hctx);
}

static inline void __blk_mq_insert_req_list(struct blk_mq_hw_ctx *hctx,
					    struct request *rq,
					    bool at_head)
{
	struct blk_mq_ctx *ctx = rq->mq_ctx;
	enum hctx_type type = hctx->type;

	lockdep_assert_held(&ctx->lock);

	trace_block_rq_insert(hctx->queue, rq);

	if (at_head)
		list_add(&rq->queuelist, &ctx->rq_lists[type]);
	else
		list_add_tail(&rq->queuelist, &ctx->rq_lists[type]);
}

void __blk_mq_insert_request(struct blk_mq_hw_ctx *hctx, struct request *rq,
			     bool at_head)
{
	struct blk_mq_ctx *ctx = rq->mq_ctx;

	lockdep_assert_held(&ctx->lock);

	__blk_mq_insert_req_list(hctx, rq, at_head);
	blk_mq_hctx_mark_pending(hctx, ctx);
}

/**
 * blk_mq_request_bypass_insert - Insert a request at dispatch list.
 * @rq: Pointer to request to be inserted.
 * @at_head: true if the request should be inserted at the head of the list.
 * @run_queue: If we should run the hardware queue after inserting the request.
 *
 * Should only be used carefully, when the caller knows we want to
 * bypass a potential IO scheduler on the target device.
 */
void blk_mq_request_bypass_insert(struct request *rq, bool at_head,
				  bool run_queue)
{
	struct blk_mq_hw_ctx *hctx = rq->mq_hctx;

	spin_lock(&hctx->lock);
	if (at_head)
		list_add(&rq->queuelist, &hctx->dispatch);
	else
		list_add_tail(&rq->queuelist, &hctx->dispatch);
	spin_unlock(&hctx->lock);

	if (run_queue)
		blk_mq_run_hw_queue(hctx, false);
}

void blk_mq_insert_requests(struct blk_mq_hw_ctx *hctx, struct blk_mq_ctx *ctx,
			    struct list_head *list)

{
	struct request *rq;
	enum hctx_type type = hctx->type;

	/*
	 * preemption doesn't flush plug list, so it's possible ctx->cpu is
	 * offline now
	 */
	list_for_each_entry(rq, list, queuelist) {
		BUG_ON(rq->mq_ctx != ctx);
		trace_block_rq_insert(hctx->queue, rq);
	}

	spin_lock(&ctx->lock);
	list_splice_tail_init(list, &ctx->rq_lists[type]);
	blk_mq_hctx_mark_pending(hctx, ctx);
	spin_unlock(&ctx->lock);
}

static int plug_rq_cmp(void *priv, struct list_head *a, struct list_head *b)
{
	struct request *rqa = container_of(a, struct request, queuelist);
	struct request *rqb = container_of(b, struct request, queuelist);

	if (rqa->mq_ctx != rqb->mq_ctx)
		return rqa->mq_ctx > rqb->mq_ctx;
	if (rqa->mq_hctx != rqb->mq_hctx)
		return rqa->mq_hctx > rqb->mq_hctx;

	return blk_rq_pos(rqa) > blk_rq_pos(rqb);
}

void blk_mq_flush_plug_list(struct blk_plug *plug, bool from_schedule)
{
	LIST_HEAD(list);

	if (list_empty(&plug->mq_list))
		return;
	list_splice_init(&plug->mq_list, &list);

	if (plug->rq_count > 2 && plug->multiple_queues)
		list_sort(NULL, &list, plug_rq_cmp);

	plug->rq_count = 0;

	do {
		struct list_head rq_list;
		struct request *rq, *head_rq = list_entry_rq(list.next);
		struct list_head *pos = &head_rq->queuelist; /* skip first */
		struct blk_mq_hw_ctx *this_hctx = head_rq->mq_hctx;
		struct blk_mq_ctx *this_ctx = head_rq->mq_ctx;
		unsigned int depth = 1;

		list_for_each_continue(pos, &list) {
			rq = list_entry_rq(pos);
			BUG_ON(!rq->q);
			if (rq->mq_hctx != this_hctx || rq->mq_ctx != this_ctx)
				break;
			depth++;
		}

		list_cut_before(&rq_list, &list, pos);
		trace_block_unplug(head_rq->q, depth, !from_schedule);
		blk_mq_sched_insert_requests(this_hctx, this_ctx, &rq_list,
						from_schedule);
	} while(!list_empty(&list));
}

static void blk_mq_bio_to_request(struct request *rq, struct bio *bio,
		unsigned int nr_segs)
{
	if (bio->bi_opf & REQ_RAHEAD)
		rq->cmd_flags |= REQ_FAILFAST_MASK;

	rq->__sector = bio->bi_iter.bi_sector;
	rq->write_hint = bio->bi_write_hint;
	blk_rq_bio_prep(rq, bio, nr_segs);
	blk_crypto_rq_bio_prep(rq, bio, GFP_NOIO);

	blk_account_io_start(rq);
}

static blk_status_t __blk_mq_issue_directly(struct blk_mq_hw_ctx *hctx,
					    struct request *rq,
					    blk_qc_t *cookie, bool last)
{
	struct request_queue *q = rq->q;
	struct blk_mq_queue_data bd = {
		.rq = rq,
		.last = last,
	};
	blk_qc_t new_cookie;
	blk_status_t ret;

	new_cookie = request_to_qc_t(hctx, rq);

	/*
	 * For OK queue, we are done. For error, caller may kill it.
	 * Any other error (busy), just add it to our list as we
	 * previously would have done.
	 */
	ret = q->mq_ops->queue_rq(hctx, &bd);
	switch (ret) {
	case BLK_STS_OK:
		blk_mq_update_dispatch_busy(hctx, false);
		*cookie = new_cookie;
		break;
	case BLK_STS_RESOURCE:
	case BLK_STS_DEV_RESOURCE:
		blk_mq_update_dispatch_busy(hctx, true);
		__blk_mq_requeue_request(rq);
		break;
	default:
		blk_mq_update_dispatch_busy(hctx, false);
		*cookie = BLK_QC_T_NONE;
		break;
	}

	return ret;
}

static blk_status_t __blk_mq_try_issue_directly(struct blk_mq_hw_ctx *hctx,
						struct request *rq,
						blk_qc_t *cookie,
						bool bypass_insert, bool last)
{
	struct request_queue *q = rq->q;
	bool run_queue = true;

	/*
	 * RCU or SRCU read lock is needed before checking quiesced flag.
	 *
	 * When queue is stopped or quiesced, ignore 'bypass_insert' from
	 * blk_mq_request_issue_directly(), and return BLK_STS_OK to caller,
	 * and avoid driver to try to dispatch again.
	 */
	if (blk_mq_hctx_stopped(hctx) || blk_queue_quiesced(q)) {
		run_queue = false;
		bypass_insert = false;
		goto insert;
	}

	if (q->elevator && !bypass_insert)
		goto insert;

	if (!blk_mq_get_dispatch_budget(q))
		goto insert;

	if (!blk_mq_get_driver_tag(rq)) {
		blk_mq_put_dispatch_budget(q);
		goto insert;
	}

	return __blk_mq_issue_directly(hctx, rq, cookie, last);
insert:
	if (bypass_insert)
		return BLK_STS_RESOURCE;

	blk_mq_sched_insert_request(rq, false, run_queue, false);

	return BLK_STS_OK;
}

/**
 * blk_mq_try_issue_directly - Try to send a request directly to device driver.
 * @hctx: Pointer of the associated hardware queue.
 * @rq: Pointer to request to be sent.
 * @cookie: Request queue cookie.
 *
 * If the device has enough resources to accept a new request now, send the
 * request directly to device driver. Else, insert at hctx->dispatch queue, so
 * we can try send it another time in the future. Requests inserted at this
 * queue have higher priority.
 */
static void blk_mq_try_issue_directly(struct blk_mq_hw_ctx *hctx,
		struct request *rq, blk_qc_t *cookie)
{
	blk_status_t ret;
	int srcu_idx;

	might_sleep_if(hctx->flags & BLK_MQ_F_BLOCKING);

	hctx_lock(hctx, &srcu_idx);

	ret = __blk_mq_try_issue_directly(hctx, rq, cookie, false, true);
	if (ret == BLK_STS_RESOURCE || ret == BLK_STS_DEV_RESOURCE)
		blk_mq_request_bypass_insert(rq, false, true);
	else if (ret != BLK_STS_OK)
		blk_mq_end_request(rq, ret);

	hctx_unlock(hctx, srcu_idx);
}

blk_status_t blk_mq_request_issue_directly(struct request *rq, bool last)
{
	blk_status_t ret;
	int srcu_idx;
	blk_qc_t unused_cookie;
	struct blk_mq_hw_ctx *hctx = rq->mq_hctx;

	hctx_lock(hctx, &srcu_idx);
	ret = __blk_mq_try_issue_directly(hctx, rq, &unused_cookie, true, last);
	hctx_unlock(hctx, srcu_idx);

	return ret;
}

void blk_mq_try_issue_list_directly(struct blk_mq_hw_ctx *hctx,
		struct list_head *list)
{
	int queued = 0;

	while (!list_empty(list)) {
		blk_status_t ret;
		struct request *rq = list_first_entry(list, struct request,
				queuelist);

		list_del_init(&rq->queuelist);
		ret = blk_mq_request_issue_directly(rq, list_empty(list));
		if (ret != BLK_STS_OK) {
			if (ret == BLK_STS_RESOURCE ||
					ret == BLK_STS_DEV_RESOURCE) {
				blk_mq_request_bypass_insert(rq, false,
							list_empty(list));
				break;
			}
			blk_mq_end_request(rq, ret);
		} else
			queued++;
	}

	/*
	 * If we didn't flush the entire list, we could have told
	 * the driver there was more coming, but that turned out to
	 * be a lie.
	 */
	if (!list_empty(list) && hctx->queue->mq_ops->commit_rqs && queued)
		hctx->queue->mq_ops->commit_rqs(hctx);
}

static void blk_add_rq_to_plug(struct blk_plug *plug, struct request *rq)
{
	list_add_tail(&rq->queuelist, &plug->mq_list);
	plug->rq_count++;
	if (!plug->multiple_queues && !list_is_singular(&plug->mq_list)) {
		struct request *tmp;

		tmp = list_first_entry(&plug->mq_list, struct request,
						queuelist);
		if (tmp->q != rq->q)
			plug->multiple_queues = true;
	}
}

/**
 * blk_mq_submit_bio - Create and send a request to block device.
 * @bio: Bio pointer.
 *
 * Builds up a request structure from @q and @bio and send to the device. The
 * request may not be queued directly to hardware if:
 * * This request can be merged with another one
 * * We want to place request at plug queue for possible future merging
 * * There is an IO scheduler active at this queue
 *
 * It will not queue the request if there is an error with the bio, or at the
 * request creation.
 *
 * Returns: Request queue cookie.
 */
blk_qc_t blk_mq_submit_bio(struct bio *bio)
{
	struct request_queue *q = bio->bi_disk->queue;
	const int is_sync = op_is_sync(bio->bi_opf);
	const int is_flush_fua = op_is_flush(bio->bi_opf);
	struct blk_mq_alloc_data data = {
		.q		= q,
	};
	struct request *rq;
	struct blk_plug *plug;
	struct request *same_queue_rq = NULL;
	unsigned int nr_segs;
	blk_qc_t cookie;
	blk_status_t ret;

	blk_queue_bounce(q, &bio);
	__blk_queue_split(&bio, &nr_segs);

	if (!bio_integrity_prep(bio))
		goto queue_exit;

	if (!is_flush_fua && !blk_queue_nomerges(q) &&
	    blk_attempt_plug_merge(q, bio, nr_segs, &same_queue_rq))
		goto queue_exit;

	if (blk_mq_sched_bio_merge(q, bio, nr_segs))
		goto queue_exit;

	rq_qos_throttle(q, bio);

	data.cmd_flags = bio->bi_opf;
	rq = __blk_mq_alloc_request(&data);
	if (unlikely(!rq)) {
		rq_qos_cleanup(q, bio);
		if (bio->bi_opf & REQ_NOWAIT)
			bio_wouldblock_error(bio);
		goto queue_exit;
	}

	trace_block_getrq(q, bio, bio->bi_opf);

	rq_qos_track(q, rq, bio);

	cookie = request_to_qc_t(data.hctx, rq);

	blk_mq_bio_to_request(rq, bio, nr_segs);

	ret = blk_crypto_init_request(rq);
	if (ret != BLK_STS_OK) {
		bio->bi_status = ret;
		bio_endio(bio);
		blk_mq_free_request(rq);
		return BLK_QC_T_NONE;
	}

	plug = blk_mq_plug(q, bio);
	if (unlikely(is_flush_fua)) {
		/* Bypass scheduler for flush requests */
		blk_insert_flush(rq);
		blk_mq_run_hw_queue(data.hctx, true);
	} else if (plug && (q->nr_hw_queues == 1 || q->mq_ops->commit_rqs ||
				!blk_queue_nonrot(q))) {
		/*
		 * Use plugging if we have a ->commit_rqs() hook as well, as
		 * we know the driver uses bd->last in a smart fashion.
		 *
		 * Use normal plugging if this disk is slow HDD, as sequential
		 * IO may benefit a lot from plug merging.
		 */
		unsigned int request_count = plug->rq_count;
		struct request *last = NULL;

		if (!request_count)
			trace_block_plug(q);
		else
			last = list_entry_rq(plug->mq_list.prev);

		if (request_count >= BLK_MAX_REQUEST_COUNT || (last &&
		    blk_rq_bytes(last) >= BLK_PLUG_FLUSH_SIZE)) {
			blk_flush_plug_list(plug, false);
			trace_block_plug(q);
		}

		blk_add_rq_to_plug(plug, rq);
	} else if (q->elevator) {
		/* Insert the request at the IO scheduler queue */
		blk_mq_sched_insert_request(rq, false, true, true);
	} else if (plug && !blk_queue_nomerges(q)) {
		/*
		 * We do limited plugging. If the bio can be merged, do that.
		 * Otherwise the existing request in the plug list will be
		 * issued. So the plug list will have one request at most
		 * The plug list might get flushed before this. If that happens,
		 * the plug list is empty, and same_queue_rq is invalid.
		 */
		if (list_empty(&plug->mq_list))
			same_queue_rq = NULL;
		if (same_queue_rq) {
			list_del_init(&same_queue_rq->queuelist);
			plug->rq_count--;
		}
		blk_add_rq_to_plug(plug, rq);
		trace_block_plug(q);

		if (same_queue_rq) {
			data.hctx = same_queue_rq->mq_hctx;
			trace_block_unplug(q, 1, true);
			blk_mq_try_issue_directly(data.hctx, same_queue_rq,
					&cookie);
		}
	} else if ((q->nr_hw_queues > 1 && is_sync) ||
			!data.hctx->dispatch_busy) {
		/*
		 * There is no scheduler and we can try to send directly
		 * to the hardware.
		 */
		blk_mq_try_issue_directly(data.hctx, rq, &cookie);
	} else {
		/* Default case. */
		blk_mq_sched_insert_request(rq, false, true, true);
	}

	return cookie;
queue_exit:
	blk_queue_exit(q);
	return BLK_QC_T_NONE;
}
EXPORT_SYMBOL_GPL(blk_mq_submit_bio); /* only for request based dm */

void blk_mq_free_rqs(struct blk_mq_tag_set *set, struct blk_mq_tags *tags,
		     unsigned int hctx_idx)
{
	struct page *page;

	if (tags->rqs && set->ops->exit_request) {
		int i;

		for (i = 0; i < tags->nr_tags; i++) {
			struct request *rq = tags->static_rqs[i];

			if (!rq)
				continue;
			set->ops->exit_request(set, rq, hctx_idx);
			tags->static_rqs[i] = NULL;
		}
	}

	while (!list_empty(&tags->page_list)) {
		page = list_first_entry(&tags->page_list, struct page, lru);
		list_del_init(&page->lru);
		/*
		 * Remove kmemleak object previously allocated in
		 * blk_mq_alloc_rqs().
		 */
		kmemleak_free(page_address(page));
		__free_pages(page, page->private);
	}
}

void blk_mq_free_rq_map(struct blk_mq_tags *tags)
{
	kfree(tags->rqs);
	tags->rqs = NULL;
	kfree(tags->static_rqs);
	tags->static_rqs = NULL;

	blk_mq_free_tags(tags);
}

struct blk_mq_tags *blk_mq_alloc_rq_map(struct blk_mq_tag_set *set,
					unsigned int hctx_idx,
					unsigned int nr_tags,
					unsigned int reserved_tags)
{
	struct blk_mq_tags *tags;
	int node;

	node = blk_mq_hw_queue_to_node(&set->map[HCTX_TYPE_DEFAULT], hctx_idx);
	if (node == NUMA_NO_NODE)
		node = set->numa_node;

	tags = blk_mq_init_tags(nr_tags, reserved_tags, node,
				BLK_MQ_FLAG_TO_ALLOC_POLICY(set->flags));
	if (!tags)
		return NULL;

	tags->rqs = kcalloc_node(nr_tags, sizeof(struct request *),
				 GFP_NOIO | __GFP_NOWARN | __GFP_NORETRY,
				 node);
	if (!tags->rqs) {
		blk_mq_free_tags(tags);
		return NULL;
	}

	tags->static_rqs = kcalloc_node(nr_tags, sizeof(struct request *),
					GFP_NOIO | __GFP_NOWARN | __GFP_NORETRY,
					node);
	if (!tags->static_rqs) {
		kfree(tags->rqs);
		blk_mq_free_tags(tags);
		return NULL;
	}

	return tags;
}

static size_t order_to_size(unsigned int order)
{
	return (size_t)PAGE_SIZE << order;
}

static int blk_mq_init_request(struct blk_mq_tag_set *set, struct request *rq,
			       unsigned int hctx_idx, int node)
{
	int ret;

	if (set->ops->init_request) {
		ret = set->ops->init_request(set, rq, hctx_idx, node);
		if (ret)
			return ret;
	}

	WRITE_ONCE(rq->state, MQ_RQ_IDLE);
	return 0;
}

int blk_mq_alloc_rqs(struct blk_mq_tag_set *set, struct blk_mq_tags *tags,
		     unsigned int hctx_idx, unsigned int depth)
{
	unsigned int i, j, entries_per_page, max_order = 4;
	size_t rq_size, left;
	int node;

	node = blk_mq_hw_queue_to_node(&set->map[HCTX_TYPE_DEFAULT], hctx_idx);
	if (node == NUMA_NO_NODE)
		node = set->numa_node;

	INIT_LIST_HEAD(&tags->page_list);

	/*
	 * rq_size is the size of the request plus driver payload, rounded
	 * to the cacheline size
	 */
	rq_size = round_up(sizeof(struct request) + set->cmd_size,
				cache_line_size());
	left = rq_size * depth;

	for (i = 0; i < depth; ) {
		int this_order = max_order;
		struct page *page;
		int to_do;
		void *p;

		while (this_order && left < order_to_size(this_order - 1))
			this_order--;

		do {
			page = alloc_pages_node(node,
				GFP_NOIO | __GFP_NOWARN | __GFP_NORETRY | __GFP_ZERO,
				this_order);
			if (page)
				break;
			if (!this_order--)
				break;
			if (order_to_size(this_order) < rq_size)
				break;
		} while (1);

		if (!page)
			goto fail;

		page->private = this_order;
		list_add_tail(&page->lru, &tags->page_list);

		p = page_address(page);
		/*
		 * Allow kmemleak to scan these pages as they contain pointers
		 * to additional allocations like via ops->init_request().
		 */
		kmemleak_alloc(p, order_to_size(this_order), 1, GFP_NOIO);
		entries_per_page = order_to_size(this_order) / rq_size;
		to_do = min(entries_per_page, depth - i);
		left -= to_do * rq_size;
		for (j = 0; j < to_do; j++) {
			struct request *rq = p;

			tags->static_rqs[i] = rq;
			if (blk_mq_init_request(set, rq, hctx_idx, node)) {
				tags->static_rqs[i] = NULL;
				goto fail;
			}

			p += rq_size;
			i++;
		}
	}
	return 0;

fail:
	blk_mq_free_rqs(set, tags, hctx_idx);
	return -ENOMEM;
}

struct rq_iter_data {
	struct blk_mq_hw_ctx *hctx;
	bool has_rq;
};

static bool blk_mq_has_request(struct request *rq, void *data, bool reserved)
{
	struct rq_iter_data *iter_data = data;

	if (rq->mq_hctx != iter_data->hctx)
		return true;
	iter_data->has_rq = true;
	return false;
}

static bool blk_mq_hctx_has_requests(struct blk_mq_hw_ctx *hctx)
{
	struct blk_mq_tags *tags = hctx->sched_tags ?
			hctx->sched_tags : hctx->tags;
	struct rq_iter_data data = {
		.hctx	= hctx,
	};

	blk_mq_all_tag_iter(tags, blk_mq_has_request, &data);
	return data.has_rq;
}

static inline bool blk_mq_last_cpu_in_hctx(unsigned int cpu,
		struct blk_mq_hw_ctx *hctx)
{
	if (cpumask_next_and(-1, hctx->cpumask, cpu_online_mask) != cpu)
		return false;
	if (cpumask_next_and(cpu, hctx->cpumask, cpu_online_mask) < nr_cpu_ids)
		return false;
	return true;
}

static int blk_mq_hctx_notify_offline(unsigned int cpu, struct hlist_node *node)
{
	struct blk_mq_hw_ctx *hctx = hlist_entry_safe(node,
			struct blk_mq_hw_ctx, cpuhp_online);

	if (!cpumask_test_cpu(cpu, hctx->cpumask) ||
	    !blk_mq_last_cpu_in_hctx(cpu, hctx))
		return 0;

	/*
	 * Prevent new request from being allocated on the current hctx.
	 *
	 * The smp_mb__after_atomic() Pairs with the implied barrier in
	 * test_and_set_bit_lock in sbitmap_get().  Ensures the inactive flag is
	 * seen once we return from the tag allocator.
	 */
	set_bit(BLK_MQ_S_INACTIVE, &hctx->state);
	smp_mb__after_atomic();

	/*
	 * Try to grab a reference to the queue and wait for any outstanding
	 * requests.  If we could not grab a reference the queue has been
	 * frozen and there are no requests.
	 */
	if (percpu_ref_tryget(&hctx->queue->q_usage_counter)) {
		while (blk_mq_hctx_has_requests(hctx))
			msleep(5);
		percpu_ref_put(&hctx->queue->q_usage_counter);
	}

	return 0;
}

static int blk_mq_hctx_notify_online(unsigned int cpu, struct hlist_node *node)
{
	struct blk_mq_hw_ctx *hctx = hlist_entry_safe(node,
			struct blk_mq_hw_ctx, cpuhp_online);

	if (cpumask_test_cpu(cpu, hctx->cpumask))
		clear_bit(BLK_MQ_S_INACTIVE, &hctx->state);
	return 0;
}

/*
 * 'cpu' is going away. splice any existing rq_list entries from this
 * software queue to the hw queue dispatch list, and ensure that it
 * gets run.
 */
static int blk_mq_hctx_notify_dead(unsigned int cpu, struct hlist_node *node)
{
	struct blk_mq_hw_ctx *hctx;
	struct blk_mq_ctx *ctx;
	LIST_HEAD(tmp);
	enum hctx_type type;

	hctx = hlist_entry_safe(node, struct blk_mq_hw_ctx, cpuhp_dead);
	if (!cpumask_test_cpu(cpu, hctx->cpumask))
		return 0;

	ctx = __blk_mq_get_ctx(hctx->queue, cpu);
	type = hctx->type;

	spin_lock(&ctx->lock);
	if (!list_empty(&ctx->rq_lists[type])) {
		list_splice_init(&ctx->rq_lists[type], &tmp);
		blk_mq_hctx_clear_pending(hctx, ctx);
	}
	spin_unlock(&ctx->lock);

	if (list_empty(&tmp))
		return 0;

	spin_lock(&hctx->lock);
	list_splice_tail_init(&tmp, &hctx->dispatch);
	spin_unlock(&hctx->lock);

	blk_mq_run_hw_queue(hctx, true);
	return 0;
}

static void blk_mq_remove_cpuhp(struct blk_mq_hw_ctx *hctx)
{
	if (!(hctx->flags & BLK_MQ_F_STACKING))
		cpuhp_state_remove_instance_nocalls(CPUHP_AP_BLK_MQ_ONLINE,
						    &hctx->cpuhp_online);
	cpuhp_state_remove_instance_nocalls(CPUHP_BLK_MQ_DEAD,
					    &hctx->cpuhp_dead);
}

/* hctx->ctxs will be freed in queue's release handler */
static void blk_mq_exit_hctx(struct request_queue *q,
		struct blk_mq_tag_set *set,
		struct blk_mq_hw_ctx *hctx, unsigned int hctx_idx)
{
	if (blk_mq_hw_queue_mapped(hctx))
		blk_mq_tag_idle(hctx);

	if (set->ops->exit_request)
		set->ops->exit_request(set, hctx->fq->flush_rq, hctx_idx);

	if (set->ops->exit_hctx)
		set->ops->exit_hctx(hctx, hctx_idx);

	blk_mq_remove_cpuhp(hctx);

	spin_lock(&q->unused_hctx_lock);
	list_add(&hctx->hctx_list, &q->unused_hctx_list);
	spin_unlock(&q->unused_hctx_lock);
}

static void blk_mq_exit_hw_queues(struct request_queue *q,
		struct blk_mq_tag_set *set, int nr_queue)
{
	struct blk_mq_hw_ctx *hctx;
	unsigned int i;

	queue_for_each_hw_ctx(q, hctx, i) {
		if (i == nr_queue)
			break;
		blk_mq_debugfs_unregister_hctx(hctx);
		blk_mq_exit_hctx(q, set, hctx, i);
	}
}

static int blk_mq_hw_ctx_size(struct blk_mq_tag_set *tag_set)
{
	int hw_ctx_size = sizeof(struct blk_mq_hw_ctx);

	BUILD_BUG_ON(ALIGN(offsetof(struct blk_mq_hw_ctx, srcu),
			   __alignof__(struct blk_mq_hw_ctx)) !=
		     sizeof(struct blk_mq_hw_ctx));

	if (tag_set->flags & BLK_MQ_F_BLOCKING)
		hw_ctx_size += sizeof(struct srcu_struct);

	return hw_ctx_size;
}

static int blk_mq_init_hctx(struct request_queue *q,
		struct blk_mq_tag_set *set,
		struct blk_mq_hw_ctx *hctx, unsigned hctx_idx)
{
	hctx->queue_num = hctx_idx;

	if (!(hctx->flags & BLK_MQ_F_STACKING))
		cpuhp_state_add_instance_nocalls(CPUHP_AP_BLK_MQ_ONLINE,
				&hctx->cpuhp_online);
	cpuhp_state_add_instance_nocalls(CPUHP_BLK_MQ_DEAD, &hctx->cpuhp_dead);

	hctx->tags = set->tags[hctx_idx];

	if (set->ops->init_hctx &&
	    set->ops->init_hctx(hctx, set->driver_data, hctx_idx))
		goto unregister_cpu_notifier;

	if (blk_mq_init_request(set, hctx->fq->flush_rq, hctx_idx,
				hctx->numa_node))
		goto exit_hctx;
	return 0;

 exit_hctx:
	if (set->ops->exit_hctx)
		set->ops->exit_hctx(hctx, hctx_idx);
 unregister_cpu_notifier:
	blk_mq_remove_cpuhp(hctx);
	return -1;
}

static struct blk_mq_hw_ctx *
blk_mq_alloc_hctx(struct request_queue *q, struct blk_mq_tag_set *set,
		int node)
{
	struct blk_mq_hw_ctx *hctx;
	gfp_t gfp = GFP_NOIO | __GFP_NOWARN | __GFP_NORETRY;

	hctx = kzalloc_node(blk_mq_hw_ctx_size(set), gfp, node);
	if (!hctx)
		goto fail_alloc_hctx;

	if (!zalloc_cpumask_var_node(&hctx->cpumask, gfp, node))
		goto free_hctx;

	atomic_set(&hctx->nr_active, 0);
	if (node == NUMA_NO_NODE)
		node = set->numa_node;
	hctx->numa_node = node;

	INIT_DELAYED_WORK(&hctx->run_work, blk_mq_run_work_fn);
	spin_lock_init(&hctx->lock);
	INIT_LIST_HEAD(&hctx->dispatch);
	hctx->queue = q;
	hctx->flags = set->flags & ~BLK_MQ_F_TAG_SHARED;

	INIT_LIST_HEAD(&hctx->hctx_list);

	/*
	 * Allocate space for all possible cpus to avoid allocation at
	 * runtime
	 */
	hctx->ctxs = kmalloc_array_node(nr_cpu_ids, sizeof(void *),
			gfp, node);
	if (!hctx->ctxs)
		goto free_cpumask;

	if (sbitmap_init_node(&hctx->ctx_map, nr_cpu_ids, ilog2(8),
				gfp, node))
		goto free_ctxs;
	hctx->nr_ctx = 0;

	spin_lock_init(&hctx->dispatch_wait_lock);
	init_waitqueue_func_entry(&hctx->dispatch_wait, blk_mq_dispatch_wake);
	INIT_LIST_HEAD(&hctx->dispatch_wait.entry);

	hctx->fq = blk_alloc_flush_queue(hctx->numa_node, set->cmd_size, gfp);
	if (!hctx->fq)
		goto free_bitmap;

	if (hctx->flags & BLK_MQ_F_BLOCKING)
		init_srcu_struct(hctx->srcu);
	blk_mq_hctx_kobj_init(hctx);

	return hctx;

 free_bitmap:
	sbitmap_free(&hctx->ctx_map);
 free_ctxs:
	kfree(hctx->ctxs);
 free_cpumask:
	free_cpumask_var(hctx->cpumask);
 free_hctx:
	kfree(hctx);
 fail_alloc_hctx:
	return NULL;
}

static void blk_mq_init_cpu_queues(struct request_queue *q,
				   unsigned int nr_hw_queues)
{
	struct blk_mq_tag_set *set = q->tag_set;
	unsigned int i, j;

	for_each_possible_cpu(i) {
		struct blk_mq_ctx *__ctx = per_cpu_ptr(q->queue_ctx, i);
		struct blk_mq_hw_ctx *hctx;
		int k;

		__ctx->cpu = i;
		spin_lock_init(&__ctx->lock);
		for (k = HCTX_TYPE_DEFAULT; k < HCTX_MAX_TYPES; k++)
			INIT_LIST_HEAD(&__ctx->rq_lists[k]);

		__ctx->queue = q;

		/*
		 * Set local node, IFF we have more than one hw queue. If
		 * not, we remain on the home node of the device
		 */
		for (j = 0; j < set->nr_maps; j++) {
			hctx = blk_mq_map_queue_type(q, j, i);
			if (nr_hw_queues > 1 && hctx->numa_node == NUMA_NO_NODE)
				hctx->numa_node = local_memory_node(cpu_to_node(i));
		}
	}
}

static bool __blk_mq_alloc_map_and_request(struct blk_mq_tag_set *set,
					int hctx_idx)
{
	int ret = 0;

	set->tags[hctx_idx] = blk_mq_alloc_rq_map(set, hctx_idx,
					set->queue_depth, set->reserved_tags);
	if (!set->tags[hctx_idx])
		return false;

	ret = blk_mq_alloc_rqs(set, set->tags[hctx_idx], hctx_idx,
				set->queue_depth);
	if (!ret)
		return true;

	blk_mq_free_rq_map(set->tags[hctx_idx]);
	set->tags[hctx_idx] = NULL;
	return false;
}

static void blk_mq_free_map_and_requests(struct blk_mq_tag_set *set,
					 unsigned int hctx_idx)
{
	if (set->tags && set->tags[hctx_idx]) {
		blk_mq_free_rqs(set, set->tags[hctx_idx], hctx_idx);
		blk_mq_free_rq_map(set->tags[hctx_idx]);
		set->tags[hctx_idx] = NULL;
	}
}

static void blk_mq_map_swqueue(struct request_queue *q)
{
	unsigned int i, j, hctx_idx;
	struct blk_mq_hw_ctx *hctx;
	struct blk_mq_ctx *ctx;
	struct blk_mq_tag_set *set = q->tag_set;

	queue_for_each_hw_ctx(q, hctx, i) {
		cpumask_clear(hctx->cpumask);
		hctx->nr_ctx = 0;
		hctx->dispatch_from = NULL;
	}

	/*
	 * Map software to hardware queues.
	 *
	 * If the cpu isn't present, the cpu is mapped to first hctx.
	 */
	for_each_possible_cpu(i) {

		ctx = per_cpu_ptr(q->queue_ctx, i);
		for (j = 0; j < set->nr_maps; j++) {
			if (!set->map[j].nr_queues) {
				ctx->hctxs[j] = blk_mq_map_queue_type(q,
						HCTX_TYPE_DEFAULT, i);
				continue;
			}
			hctx_idx = set->map[j].mq_map[i];
			/* unmapped hw queue can be remapped after CPU topo changed */
			if (!set->tags[hctx_idx] &&
			    !__blk_mq_alloc_map_and_request(set, hctx_idx)) {
				/*
				 * If tags initialization fail for some hctx,
				 * that hctx won't be brought online.  In this
				 * case, remap the current ctx to hctx[0] which
				 * is guaranteed to always have tags allocated
				 */
				set->map[j].mq_map[i] = 0;
			}

			hctx = blk_mq_map_queue_type(q, j, i);
			ctx->hctxs[j] = hctx;
			/*
			 * If the CPU is already set in the mask, then we've
			 * mapped this one already. This can happen if
			 * devices share queues across queue maps.
			 */
			if (cpumask_test_cpu(i, hctx->cpumask))
				continue;

			cpumask_set_cpu(i, hctx->cpumask);
			hctx->type = j;
			ctx->index_hw[hctx->type] = hctx->nr_ctx;
			hctx->ctxs[hctx->nr_ctx++] = ctx;

			/*
			 * If the nr_ctx type overflows, we have exceeded the
			 * amount of sw queues we can support.
			 */
			BUG_ON(!hctx->nr_ctx);
		}

		for (; j < HCTX_MAX_TYPES; j++)
			ctx->hctxs[j] = blk_mq_map_queue_type(q,
					HCTX_TYPE_DEFAULT, i);
	}

	queue_for_each_hw_ctx(q, hctx, i) {
		/*
		 * If no software queues are mapped to this hardware queue,
		 * disable it and free the request entries.
		 */
		if (!hctx->nr_ctx) {
			/* Never unmap queue 0.  We need it as a
			 * fallback in case of a new remap fails
			 * allocation
			 */
			if (i && set->tags[i])
				blk_mq_free_map_and_requests(set, i);

			hctx->tags = NULL;
			continue;
		}

		hctx->tags = set->tags[i];
		WARN_ON(!hctx->tags);

		/*
		 * Set the map size to the number of mapped software queues.
		 * This is more accurate and more efficient than looping
		 * over all possibly mapped software queues.
		 */
		sbitmap_resize(&hctx->ctx_map, hctx->nr_ctx);

		/*
		 * Initialize batch roundrobin counts
		 */
		hctx->next_cpu = blk_mq_first_mapped_cpu(hctx);
		hctx->next_cpu_batch = BLK_MQ_CPU_WORK_BATCH;
	}
}

/*
 * Caller needs to ensure that we're either frozen/quiesced, or that
 * the queue isn't live yet.
 */
static void queue_set_hctx_shared(struct request_queue *q, bool shared)
{
	struct blk_mq_hw_ctx *hctx;
	int i;

	queue_for_each_hw_ctx(q, hctx, i) {
		if (shared)
			hctx->flags |= BLK_MQ_F_TAG_SHARED;
		else
			hctx->flags &= ~BLK_MQ_F_TAG_SHARED;
	}
}

static void blk_mq_update_tag_set_depth(struct blk_mq_tag_set *set,
					bool shared)
{
	struct request_queue *q;

	lockdep_assert_held(&set->tag_list_lock);

	list_for_each_entry(q, &set->tag_list, tag_set_list) {
		blk_mq_freeze_queue(q);
		queue_set_hctx_shared(q, shared);
		blk_mq_unfreeze_queue(q);
	}
}

static void blk_mq_del_queue_tag_set(struct request_queue *q)
{
	struct blk_mq_tag_set *set = q->tag_set;

	mutex_lock(&set->tag_list_lock);
	list_del(&q->tag_set_list);
	if (list_is_singular(&set->tag_list)) {
		/* just transitioned to unshared */
		set->flags &= ~BLK_MQ_F_TAG_SHARED;
		/* update existing queue */
		blk_mq_update_tag_set_depth(set, false);
	}
	mutex_unlock(&set->tag_list_lock);
	INIT_LIST_HEAD(&q->tag_set_list);
}

static void blk_mq_add_queue_tag_set(struct blk_mq_tag_set *set,
				     struct request_queue *q)
{
	mutex_lock(&set->tag_list_lock);

	/*
	 * Check to see if we're transitioning to shared (from 1 to 2 queues).
	 */
	if (!list_empty(&set->tag_list) &&
	    !(set->flags & BLK_MQ_F_TAG_SHARED)) {
		set->flags |= BLK_MQ_F_TAG_SHARED;
		/* update existing queue */
		blk_mq_update_tag_set_depth(set, true);
	}
	if (set->flags & BLK_MQ_F_TAG_SHARED)
		queue_set_hctx_shared(q, true);
	list_add_tail(&q->tag_set_list, &set->tag_list);

	mutex_unlock(&set->tag_list_lock);
}

/* All allocations will be freed in release handler of q->mq_kobj */
static int blk_mq_alloc_ctxs(struct request_queue *q)
{
	struct blk_mq_ctxs *ctxs;
	int cpu;

	ctxs = kzalloc(sizeof(*ctxs), GFP_KERNEL);
	if (!ctxs)
		return -ENOMEM;

	ctxs->queue_ctx = alloc_percpu(struct blk_mq_ctx);
	if (!ctxs->queue_ctx)
		goto fail;

	for_each_possible_cpu(cpu) {
		struct blk_mq_ctx *ctx = per_cpu_ptr(ctxs->queue_ctx, cpu);
		ctx->ctxs = ctxs;
	}

	q->mq_kobj = &ctxs->kobj;
	q->queue_ctx = ctxs->queue_ctx;

	return 0;
 fail:
	kfree(ctxs);
	return -ENOMEM;
}

/*
 * It is the actual release handler for mq, but we do it from
 * request queue's release handler for avoiding use-after-free
 * and headache because q->mq_kobj shouldn't have been introduced,
 * but we can't group ctx/kctx kobj without it.
 */
void blk_mq_release(struct request_queue *q)
{
	struct blk_mq_hw_ctx *hctx, *next;
	int i;

	queue_for_each_hw_ctx(q, hctx, i)
		WARN_ON_ONCE(hctx && list_empty(&hctx->hctx_list));

	/* all hctx are in .unused_hctx_list now */
	list_for_each_entry_safe(hctx, next, &q->unused_hctx_list, hctx_list) {
		list_del_init(&hctx->hctx_list);
		kobject_put(&hctx->kobj);
	}

	kfree(q->queue_hw_ctx);

	/*
	 * release .mq_kobj and sw queue's kobject now because
	 * both share lifetime with request queue.
	 */
	blk_mq_sysfs_deinit(q);
}

struct request_queue *blk_mq_init_queue_data(struct blk_mq_tag_set *set,
		void *queuedata)
{
	struct request_queue *uninit_q, *q;

	uninit_q = blk_alloc_queue(set->numa_node);
	if (!uninit_q)
		return ERR_PTR(-ENOMEM);
	uninit_q->queuedata = queuedata;

	/*
	 * Initialize the queue without an elevator. device_add_disk() will do
	 * the initialization.
	 */
	q = blk_mq_init_allocated_queue(set, uninit_q, false);
	if (IS_ERR(q))
		blk_cleanup_queue(uninit_q);

	return q;
}
EXPORT_SYMBOL_GPL(blk_mq_init_queue_data);

struct request_queue *blk_mq_init_queue(struct blk_mq_tag_set *set)
{
	return blk_mq_init_queue_data(set, NULL);
}
EXPORT_SYMBOL(blk_mq_init_queue);

/*
 * Helper for setting up a queue with mq ops, given queue depth, and
 * the passed in mq ops flags.
 */
struct request_queue *blk_mq_init_sq_queue(struct blk_mq_tag_set *set,
					   const struct blk_mq_ops *ops,
					   unsigned int queue_depth,
					   unsigned int set_flags)
{
	struct request_queue *q;
	int ret;

	memset(set, 0, sizeof(*set));
	set->ops = ops;
	set->nr_hw_queues = 1;
	set->nr_maps = 1;
	set->queue_depth = queue_depth;
	set->numa_node = NUMA_NO_NODE;
	set->flags = set_flags;

	ret = blk_mq_alloc_tag_set(set);
	if (ret)
		return ERR_PTR(ret);

	q = blk_mq_init_queue(set);
	if (IS_ERR(q)) {
		blk_mq_free_tag_set(set);
		return q;
	}

	return q;
}
EXPORT_SYMBOL(blk_mq_init_sq_queue);

static struct blk_mq_hw_ctx *blk_mq_alloc_and_init_hctx(
		struct blk_mq_tag_set *set, struct request_queue *q,
		int hctx_idx, int node)
{
	struct blk_mq_hw_ctx *hctx = NULL, *tmp;

	/* reuse dead hctx first */
	spin_lock(&q->unused_hctx_lock);
	list_for_each_entry(tmp, &q->unused_hctx_list, hctx_list) {
		if (tmp->numa_node == node) {
			hctx = tmp;
			break;
		}
	}
	if (hctx)
		list_del_init(&hctx->hctx_list);
	spin_unlock(&q->unused_hctx_lock);

	if (!hctx)
		hctx = blk_mq_alloc_hctx(q, set, node);
	if (!hctx)
		goto fail;

	if (blk_mq_init_hctx(q, set, hctx, hctx_idx))
		goto free_hctx;

	return hctx;

 free_hctx:
	kobject_put(&hctx->kobj);
 fail:
	return NULL;
}

static void blk_mq_realloc_hw_ctxs(struct blk_mq_tag_set *set,
						struct request_queue *q)
{
	int i, j, end;
	struct blk_mq_hw_ctx **hctxs = q->queue_hw_ctx;

	if (q->nr_hw_queues < set->nr_hw_queues) {
		struct blk_mq_hw_ctx **new_hctxs;

		new_hctxs = kcalloc_node(set->nr_hw_queues,
				       sizeof(*new_hctxs), GFP_KERNEL,
				       set->numa_node);
		if (!new_hctxs)
			return;
		if (hctxs)
			memcpy(new_hctxs, hctxs, q->nr_hw_queues *
			       sizeof(*hctxs));
		q->queue_hw_ctx = new_hctxs;
		kfree(hctxs);
		hctxs = new_hctxs;
	}

	/* protect against switching io scheduler  */
	mutex_lock(&q->sysfs_lock);
	for (i = 0; i < set->nr_hw_queues; i++) {
		int node;
		struct blk_mq_hw_ctx *hctx;

		node = blk_mq_hw_queue_to_node(&set->map[HCTX_TYPE_DEFAULT], i);
		/*
		 * If the hw queue has been mapped to another numa node,
		 * we need to realloc the hctx. If allocation fails, fallback
		 * to use the previous one.
		 */
		if (hctxs[i] && (hctxs[i]->numa_node == node))
			continue;

		hctx = blk_mq_alloc_and_init_hctx(set, q, i, node);
		if (hctx) {
			if (hctxs[i])
				blk_mq_exit_hctx(q, set, hctxs[i], i);
			hctxs[i] = hctx;
		} else {
			if (hctxs[i])
				pr_warn("Allocate new hctx on node %d fails,\
						fallback to previous one on node %d\n",
						node, hctxs[i]->numa_node);
			else
				break;
		}
	}
	/*
	 * Increasing nr_hw_queues fails. Free the newly allocated
	 * hctxs and keep the previous q->nr_hw_queues.
	 */
	if (i != set->nr_hw_queues) {
		j = q->nr_hw_queues;
		end = i;
	} else {
		j = i;
		end = q->nr_hw_queues;
		q->nr_hw_queues = set->nr_hw_queues;
	}

	for (; j < end; j++) {
		struct blk_mq_hw_ctx *hctx = hctxs[j];

		if (hctx) {
			if (hctx->tags)
				blk_mq_free_map_and_requests(set, j);
			blk_mq_exit_hctx(q, set, hctx, j);
			hctxs[j] = NULL;
		}
	}
	mutex_unlock(&q->sysfs_lock);
}

struct request_queue *blk_mq_init_allocated_queue(struct blk_mq_tag_set *set,
						  struct request_queue *q,
						  bool elevator_init)
{
	/* mark the queue as mq asap */
	q->mq_ops = set->ops;

	q->poll_cb = blk_stat_alloc_callback(blk_mq_poll_stats_fn,
					     blk_mq_poll_stats_bkt,
					     BLK_MQ_POLL_STATS_BKTS, q);
	if (!q->poll_cb)
		goto err_exit;

	if (blk_mq_alloc_ctxs(q))
		goto err_poll;

	/* init q->mq_kobj and sw queues' kobjects */
	blk_mq_sysfs_init(q);

	INIT_LIST_HEAD(&q->unused_hctx_list);
	spin_lock_init(&q->unused_hctx_lock);

	blk_mq_realloc_hw_ctxs(set, q);
	if (!q->nr_hw_queues)
		goto err_hctxs;

	INIT_WORK(&q->timeout_work, blk_mq_timeout_work);
	blk_queue_rq_timeout(q, set->timeout ? set->timeout : 30 * HZ);

	q->tag_set = set;

	q->queue_flags |= QUEUE_FLAG_MQ_DEFAULT;
	if (set->nr_maps > HCTX_TYPE_POLL &&
	    set->map[HCTX_TYPE_POLL].nr_queues)
		blk_queue_flag_set(QUEUE_FLAG_POLL, q);

	q->sg_reserved_size = INT_MAX;

	INIT_DELAYED_WORK(&q->requeue_work, blk_mq_requeue_work);
	INIT_LIST_HEAD(&q->requeue_list);
	spin_lock_init(&q->requeue_lock);

	q->nr_requests = set->queue_depth;

	/*
	 * Default to classic polling
	 */
	q->poll_nsec = BLK_MQ_POLL_CLASSIC;

	blk_mq_init_cpu_queues(q, set->nr_hw_queues);
	blk_mq_add_queue_tag_set(set, q);
	blk_mq_map_swqueue(q);

	if (elevator_init)
		elevator_init_mq(q);

	return q;

err_hctxs:
	kfree(q->queue_hw_ctx);
	q->nr_hw_queues = 0;
	blk_mq_sysfs_deinit(q);
err_poll:
	blk_stat_free_callback(q->poll_cb);
	q->poll_cb = NULL;
err_exit:
	q->mq_ops = NULL;
	return ERR_PTR(-ENOMEM);
}
EXPORT_SYMBOL(blk_mq_init_allocated_queue);

/* tags can _not_ be used after returning from blk_mq_exit_queue */
void blk_mq_exit_queue(struct request_queue *q)
{
	struct blk_mq_tag_set	*set = q->tag_set;

	blk_mq_del_queue_tag_set(q);
	blk_mq_exit_hw_queues(q, set, set->nr_hw_queues);
}

static int __blk_mq_alloc_rq_maps(struct blk_mq_tag_set *set)
{
	int i;

	for (i = 0; i < set->nr_hw_queues; i++)
		if (!__blk_mq_alloc_map_and_request(set, i))
			goto out_unwind;

	return 0;

out_unwind:
	while (--i >= 0)
		blk_mq_free_map_and_requests(set, i);

	return -ENOMEM;
}

/*
 * Allocate the request maps associated with this tag_set. Note that this
 * may reduce the depth asked for, if memory is tight. set->queue_depth
 * will be updated to reflect the allocated depth.
 */
static int blk_mq_alloc_map_and_requests(struct blk_mq_tag_set *set)
{
	unsigned int depth;
	int err;

	depth = set->queue_depth;
	do {
		err = __blk_mq_alloc_rq_maps(set);
		if (!err)
			break;

		set->queue_depth >>= 1;
		if (set->queue_depth < set->reserved_tags + BLK_MQ_TAG_MIN) {
			err = -ENOMEM;
			break;
		}
	} while (set->queue_depth);

	if (!set->queue_depth || err) {
		pr_err("blk-mq: failed to allocate request map\n");
		return -ENOMEM;
	}

	if (depth != set->queue_depth)
		pr_info("blk-mq: reduced tag depth (%u -> %u)\n",
						depth, set->queue_depth);

	return 0;
}

static int blk_mq_update_queue_map(struct blk_mq_tag_set *set)
{
	/*
	 * blk_mq_map_queues() and multiple .map_queues() implementations
	 * expect that set->map[HCTX_TYPE_DEFAULT].nr_queues is set to the
	 * number of hardware queues.
	 */
	if (set->nr_maps == 1)
		set->map[HCTX_TYPE_DEFAULT].nr_queues = set->nr_hw_queues;

	if (set->ops->map_queues && !is_kdump_kernel()) {
		int i;

		/*
		 * transport .map_queues is usually done in the following
		 * way:
		 *
		 * for (queue = 0; queue < set->nr_hw_queues; queue++) {
		 * 	mask = get_cpu_mask(queue)
		 * 	for_each_cpu(cpu, mask)
		 * 		set->map[x].mq_map[cpu] = queue;
		 * }
		 *
		 * When we need to remap, the table has to be cleared for
		 * killing stale mapping since one CPU may not be mapped
		 * to any hw queue.
		 */
		for (i = 0; i < set->nr_maps; i++)
			blk_mq_clear_mq_map(&set->map[i]);

		return set->ops->map_queues(set);
	} else {
		BUG_ON(set->nr_maps > 1);
		return blk_mq_map_queues(&set->map[HCTX_TYPE_DEFAULT]);
	}
}

static int blk_mq_realloc_tag_set_tags(struct blk_mq_tag_set *set,
				  int cur_nr_hw_queues, int new_nr_hw_queues)
{
	struct blk_mq_tags **new_tags;

	if (cur_nr_hw_queues >= new_nr_hw_queues)
		return 0;

	new_tags = kcalloc_node(new_nr_hw_queues, sizeof(struct blk_mq_tags *),
				GFP_KERNEL, set->numa_node);
	if (!new_tags)
		return -ENOMEM;

	if (set->tags)
		memcpy(new_tags, set->tags, cur_nr_hw_queues *
		       sizeof(*set->tags));
	kfree(set->tags);
	set->tags = new_tags;
	set->nr_hw_queues = new_nr_hw_queues;

	return 0;
}

/*
 * Alloc a tag set to be associated with one or more request queues.
 * May fail with EINVAL for various error conditions. May adjust the
 * requested depth down, if it's too large. In that case, the set
 * value will be stored in set->queue_depth.
 */
int blk_mq_alloc_tag_set(struct blk_mq_tag_set *set)
{
	int i, ret;

	BUILD_BUG_ON(BLK_MQ_MAX_DEPTH > 1 << BLK_MQ_UNIQUE_TAG_BITS);

	if (!set->nr_hw_queues)
		return -EINVAL;
	if (!set->queue_depth)
		return -EINVAL;
	if (set->queue_depth < set->reserved_tags + BLK_MQ_TAG_MIN)
		return -EINVAL;

	if (!set->ops->queue_rq)
		return -EINVAL;

	if (!set->ops->get_budget ^ !set->ops->put_budget)
		return -EINVAL;

	if (set->queue_depth > BLK_MQ_MAX_DEPTH) {
		pr_info("blk-mq: reduced tag depth to %u\n",
			BLK_MQ_MAX_DEPTH);
		set->queue_depth = BLK_MQ_MAX_DEPTH;
	}

	if (!set->nr_maps)
		set->nr_maps = 1;
	else if (set->nr_maps > HCTX_MAX_TYPES)
		return -EINVAL;

	/*
	 * If a crashdump is active, then we are potentially in a very
	 * memory constrained environment. Limit us to 1 queue and
	 * 64 tags to prevent using too much memory.
	 */
	if (is_kdump_kernel()) {
		set->nr_hw_queues = 1;
		set->nr_maps = 1;
		set->queue_depth = min(64U, set->queue_depth);
	}
	/*
	 * There is no use for more h/w queues than cpus if we just have
	 * a single map
	 */
	if (set->nr_maps == 1 && set->nr_hw_queues > nr_cpu_ids)
		set->nr_hw_queues = nr_cpu_ids;

	if (blk_mq_realloc_tag_set_tags(set, 0, set->nr_hw_queues) < 0)
		return -ENOMEM;

	ret = -ENOMEM;
	for (i = 0; i < set->nr_maps; i++) {
		set->map[i].mq_map = kcalloc_node(nr_cpu_ids,
						  sizeof(set->map[i].mq_map[0]),
						  GFP_KERNEL, set->numa_node);
		if (!set->map[i].mq_map)
			goto out_free_mq_map;
		set->map[i].nr_queues = is_kdump_kernel() ? 1 : set->nr_hw_queues;
	}

	ret = blk_mq_update_queue_map(set);
	if (ret)
		goto out_free_mq_map;

	ret = blk_mq_alloc_map_and_requests(set);
	if (ret)
		goto out_free_mq_map;

	mutex_init(&set->tag_list_lock);
	INIT_LIST_HEAD(&set->tag_list);

	return 0;

out_free_mq_map:
	for (i = 0; i < set->nr_maps; i++) {
		kfree(set->map[i].mq_map);
		set->map[i].mq_map = NULL;
	}
	kfree(set->tags);
	set->tags = NULL;
	return ret;
}
EXPORT_SYMBOL(blk_mq_alloc_tag_set);

void blk_mq_free_tag_set(struct blk_mq_tag_set *set)
{
	int i, j;

	for (i = 0; i < set->nr_hw_queues; i++)
		blk_mq_free_map_and_requests(set, i);

	for (j = 0; j < set->nr_maps; j++) {
		kfree(set->map[j].mq_map);
		set->map[j].mq_map = NULL;
	}

	kfree(set->tags);
	set->tags = NULL;
}
EXPORT_SYMBOL(blk_mq_free_tag_set);

int blk_mq_update_nr_requests(struct request_queue *q, unsigned int nr)
{
	struct blk_mq_tag_set *set = q->tag_set;
	struct blk_mq_hw_ctx *hctx;
	int i, ret;

	if (!set)
		return -EINVAL;

	if (q->nr_requests == nr)
		return 0;

	blk_mq_freeze_queue(q);
	blk_mq_quiesce_queue(q);

	ret = 0;
	queue_for_each_hw_ctx(q, hctx, i) {
		if (!hctx->tags)
			continue;
		/*
		 * If we're using an MQ scheduler, just update the scheduler
		 * queue depth. This is similar to what the old code would do.
		 */
		if (!hctx->sched_tags) {
			ret = blk_mq_tag_update_depth(hctx, &hctx->tags, nr,
							false);
		} else {
			ret = blk_mq_tag_update_depth(hctx, &hctx->sched_tags,
							nr, true);
		}
		if (ret)
			break;
		if (q->elevator && q->elevator->type->ops.depth_updated)
			q->elevator->type->ops.depth_updated(hctx);
	}

	if (!ret)
		q->nr_requests = nr;

	blk_mq_unquiesce_queue(q);
	blk_mq_unfreeze_queue(q);

	return ret;
}

/*
 * request_queue and elevator_type pair.
 * It is just used by __blk_mq_update_nr_hw_queues to cache
 * the elevator_type associated with a request_queue.
 */
struct blk_mq_qe_pair {
	struct list_head node;
	struct request_queue *q;
	struct elevator_type *type;
};

/*
 * Cache the elevator_type in qe pair list and switch the
 * io scheduler to 'none'
 */
static bool blk_mq_elv_switch_none(struct list_head *head,
		struct request_queue *q)
{
	struct blk_mq_qe_pair *qe;

	if (!q->elevator)
		return true;

	qe = kmalloc(sizeof(*qe), GFP_NOIO | __GFP_NOWARN | __GFP_NORETRY);
	if (!qe)
		return false;

	INIT_LIST_HEAD(&qe->node);
	qe->q = q;
	qe->type = q->elevator->type;
	list_add(&qe->node, head);

	mutex_lock(&q->sysfs_lock);
	/*
	 * After elevator_switch_mq, the previous elevator_queue will be
	 * released by elevator_release. The reference of the io scheduler
	 * module get by elevator_get will also be put. So we need to get
	 * a reference of the io scheduler module here to prevent it to be
	 * removed.
	 */
	__module_get(qe->type->elevator_owner);
	elevator_switch_mq(q, NULL);
	mutex_unlock(&q->sysfs_lock);

	return true;
}

static void blk_mq_elv_switch_back(struct list_head *head,
		struct request_queue *q)
{
	struct blk_mq_qe_pair *qe;
	struct elevator_type *t = NULL;

	list_for_each_entry(qe, head, node)
		if (qe->q == q) {
			t = qe->type;
			break;
		}

	if (!t)
		return;

	list_del(&qe->node);
	kfree(qe);

	mutex_lock(&q->sysfs_lock);
	elevator_switch_mq(q, t);
	mutex_unlock(&q->sysfs_lock);
}

static void __blk_mq_update_nr_hw_queues(struct blk_mq_tag_set *set,
							int nr_hw_queues)
{
	struct request_queue *q;
	LIST_HEAD(head);
	int prev_nr_hw_queues;

	lockdep_assert_held(&set->tag_list_lock);

	if (set->nr_maps == 1 && nr_hw_queues > nr_cpu_ids)
		nr_hw_queues = nr_cpu_ids;
	if (nr_hw_queues < 1)
		return;
	if (set->nr_maps == 1 && nr_hw_queues == set->nr_hw_queues)
		return;

	list_for_each_entry(q, &set->tag_list, tag_set_list)
		blk_mq_freeze_queue(q);
	/*
	 * Switch IO scheduler to 'none', cleaning up the data associated
	 * with the previous scheduler. We will switch back once we are done
	 * updating the new sw to hw queue mappings.
	 */
	list_for_each_entry(q, &set->tag_list, tag_set_list)
		if (!blk_mq_elv_switch_none(&head, q))
			goto switch_back;

	list_for_each_entry(q, &set->tag_list, tag_set_list) {
		blk_mq_debugfs_unregister_hctxs(q);
		blk_mq_sysfs_unregister(q);
	}

	prev_nr_hw_queues = set->nr_hw_queues;
	if (blk_mq_realloc_tag_set_tags(set, set->nr_hw_queues, nr_hw_queues) <
	    0)
		goto reregister;

	set->nr_hw_queues = nr_hw_queues;
fallback:
	blk_mq_update_queue_map(set);
	list_for_each_entry(q, &set->tag_list, tag_set_list) {
		blk_mq_realloc_hw_ctxs(set, q);
		if (q->nr_hw_queues != set->nr_hw_queues) {
			pr_warn("Increasing nr_hw_queues to %d fails, fallback to %d\n",
					nr_hw_queues, prev_nr_hw_queues);
			set->nr_hw_queues = prev_nr_hw_queues;
			blk_mq_map_queues(&set->map[HCTX_TYPE_DEFAULT]);
			goto fallback;
		}
		blk_mq_map_swqueue(q);
	}

reregister:
	list_for_each_entry(q, &set->tag_list, tag_set_list) {
		blk_mq_sysfs_register(q);
		blk_mq_debugfs_register_hctxs(q);
	}

switch_back:
	list_for_each_entry(q, &set->tag_list, tag_set_list)
		blk_mq_elv_switch_back(&head, q);

	list_for_each_entry(q, &set->tag_list, tag_set_list)
		blk_mq_unfreeze_queue(q);
}

void blk_mq_update_nr_hw_queues(struct blk_mq_tag_set *set, int nr_hw_queues)
{
	mutex_lock(&set->tag_list_lock);
	__blk_mq_update_nr_hw_queues(set, nr_hw_queues);
	mutex_unlock(&set->tag_list_lock);
}
EXPORT_SYMBOL_GPL(blk_mq_update_nr_hw_queues);

/* Enable polling stats and return whether they were already enabled. */
static bool blk_poll_stats_enable(struct request_queue *q)
{
	if (test_bit(QUEUE_FLAG_POLL_STATS, &q->queue_flags) ||
	    blk_queue_flag_test_and_set(QUEUE_FLAG_POLL_STATS, q))
		return true;
	blk_stat_add_callback(q, q->poll_cb);
	return false;
}

static void blk_mq_poll_stats_start(struct request_queue *q)
{
	/*
	 * We don't arm the callback if polling stats are not enabled or the
	 * callback is already active.
	 */
	if (!test_bit(QUEUE_FLAG_POLL_STATS, &q->queue_flags) ||
	    blk_stat_is_active(q->poll_cb))
		return;

	blk_stat_activate_msecs(q->poll_cb, 100);
}

static void blk_mq_poll_stats_fn(struct blk_stat_callback *cb)
{
	struct request_queue *q = cb->data;
	int bucket;

	for (bucket = 0; bucket < BLK_MQ_POLL_STATS_BKTS; bucket++) {
		if (cb->stat[bucket].nr_samples)
			q->poll_stat[bucket] = cb->stat[bucket];
	}
}

static unsigned long blk_mq_poll_nsecs(struct request_queue *q,
				       struct request *rq)
{
	unsigned long ret = 0;
	int bucket;

	/*
	 * If stats collection isn't on, don't sleep but turn it on for
	 * future users
	 */
	if (!blk_poll_stats_enable(q))
		return 0;

	/*
	 * As an optimistic guess, use half of the mean service time
	 * for this type of request. We can (and should) make this smarter.
	 * For instance, if the completion latencies are tight, we can
	 * get closer than just half the mean. This is especially
	 * important on devices where the completion latencies are longer
	 * than ~10 usec. We do use the stats for the relevant IO size
	 * if available which does lead to better estimates.
	 */
	bucket = blk_mq_poll_stats_bkt(rq);
	if (bucket < 0)
		return ret;

	if (q->poll_stat[bucket].nr_samples)
		ret = (q->poll_stat[bucket].mean + 1) / 2;

	return ret;
}

static bool blk_mq_poll_hybrid_sleep(struct request_queue *q,
				     struct request *rq)
{
	struct hrtimer_sleeper hs;
	enum hrtimer_mode mode;
	unsigned int nsecs;
	ktime_t kt;

	if (rq->rq_flags & RQF_MQ_POLL_SLEPT)
		return false;

	/*
	 * If we get here, hybrid polling is enabled. Hence poll_nsec can be:
	 *
	 *  0:	use half of prev avg
	 * >0:	use this specific value
	 */
	if (q->poll_nsec > 0)
		nsecs = q->poll_nsec;
	else
		nsecs = blk_mq_poll_nsecs(q, rq);

	if (!nsecs)
		return false;

	rq->rq_flags |= RQF_MQ_POLL_SLEPT;

	/*
	 * This will be replaced with the stats tracking code, using
	 * 'avg_completion_time / 2' as the pre-sleep target.
	 */
	kt = nsecs;

	mode = HRTIMER_MODE_REL;
	hrtimer_init_sleeper_on_stack(&hs, CLOCK_MONOTONIC, mode);
	hrtimer_set_expires(&hs.timer, kt);

	do {
		if (blk_mq_rq_state(rq) == MQ_RQ_COMPLETE)
			break;
		set_current_state(TASK_UNINTERRUPTIBLE);
		hrtimer_sleeper_start_expires(&hs, mode);
		if (hs.task)
			io_schedule();
		hrtimer_cancel(&hs.timer);
		mode = HRTIMER_MODE_ABS;
	} while (hs.task && !signal_pending(current));

	__set_current_state(TASK_RUNNING);
	destroy_hrtimer_on_stack(&hs.timer);
	return true;
}

static bool blk_mq_poll_hybrid(struct request_queue *q,
			       struct blk_mq_hw_ctx *hctx, blk_qc_t cookie)
{
	struct request *rq;

	if (q->poll_nsec == BLK_MQ_POLL_CLASSIC)
		return false;

	if (!blk_qc_t_is_internal(cookie))
		rq = blk_mq_tag_to_rq(hctx->tags, blk_qc_t_to_tag(cookie));
	else {
		rq = blk_mq_tag_to_rq(hctx->sched_tags, blk_qc_t_to_tag(cookie));
		/*
		 * With scheduling, if the request has completed, we'll
		 * get a NULL return here, as we clear the sched tag when
		 * that happens. The request still remains valid, like always,
		 * so we should be safe with just the NULL check.
		 */
		if (!rq)
			return false;
	}

	return blk_mq_poll_hybrid_sleep(q, rq);
}

/**
 * blk_poll - poll for IO completions
 * @q:  the queue
 * @cookie: cookie passed back at IO submission time
 * @spin: whether to spin for completions
 *
 * Description:
 *    Poll for completions on the passed in queue. Returns number of
 *    completed entries found. If @spin is true, then blk_poll will continue
 *    looping until at least one completion is found, unless the task is
 *    otherwise marked running (or we need to reschedule).
 */
int blk_poll(struct request_queue *q, blk_qc_t cookie, bool spin)
{
	struct blk_mq_hw_ctx *hctx;
	long state;

	if (!blk_qc_t_valid(cookie) ||
	    !test_bit(QUEUE_FLAG_POLL, &q->queue_flags))
		return 0;

	if (current->plug)
		blk_flush_plug_list(current->plug, false);

	hctx = q->queue_hw_ctx[blk_qc_t_to_queue_num(cookie)];

	/*
	 * If we sleep, have the caller restart the poll loop to reset
	 * the state. Like for the other success return cases, the
	 * caller is responsible for checking if the IO completed. If
	 * the IO isn't complete, we'll get called again and will go
	 * straight to the busy poll loop.
	 */
	if (blk_mq_poll_hybrid(q, hctx, cookie))
		return 1;

	hctx->poll_considered++;

	state = current->state;
	do {
		int ret;

		hctx->poll_invoked++;

		ret = q->mq_ops->poll(hctx);
		if (ret > 0) {
			hctx->poll_success++;
			__set_current_state(TASK_RUNNING);
			return ret;
		}

		if (signal_pending_state(state, current))
			__set_current_state(TASK_RUNNING);

		if (current->state == TASK_RUNNING)
			return 1;
		if (ret < 0 || !spin)
			break;
		cpu_relax();
	} while (!need_resched());

	__set_current_state(TASK_RUNNING);
	return 0;
}
EXPORT_SYMBOL_GPL(blk_poll);

unsigned int blk_mq_rq_cpu(struct request *rq)
{
	return rq->mq_ctx->cpu;
}
EXPORT_SYMBOL(blk_mq_rq_cpu);

static int __init blk_mq_init(void)
{
	int i;

	for_each_possible_cpu(i)
		INIT_LIST_HEAD(&per_cpu(blk_cpu_done, i));
	open_softirq(BLOCK_SOFTIRQ, blk_done_softirq);

	cpuhp_setup_state_nocalls(CPUHP_BLOCK_SOFTIRQ_DEAD,
				  "block/softirq:dead", NULL,
				  blk_softirq_cpu_dead);
	cpuhp_setup_state_multi(CPUHP_BLK_MQ_DEAD, "block/mq:dead", NULL,
				blk_mq_hctx_notify_dead);
	cpuhp_setup_state_multi(CPUHP_AP_BLK_MQ_ONLINE, "block/mq:online",
				blk_mq_hctx_notify_online,
				blk_mq_hctx_notify_offline);
	return 0;
}
subsys_initcall(blk_mq_init);<|MERGE_RESOLUTION|>--- conflicted
+++ resolved
@@ -1403,12 +1403,7 @@
 			break;
 		default:
 			errors++;
-<<<<<<< HEAD
-			blk_mq_end_request(rq, BLK_STS_IOERR);
-=======
 			blk_mq_end_request(rq, ret);
-			continue;
->>>>>>> 4ec1f5cc
 		}
 	} while (!list_empty(list));
 out:
