// SPDX-License-Identifier: GPL-2.0
/*
 *  Block device elevator/IO-scheduler.
 *
 *  Copyright (C) 2000 Andrea Arcangeli <andrea@suse.de> SuSE
 *
 * 30042000 Jens Axboe <axboe@kernel.dk> :
 *
 * Split the elevator a bit so that it is possible to choose a different
 * one or even write a new "plug in". There are three pieces:
 * - elevator_fn, inserts a new request in the queue list
 * - elevator_merge_fn, decides whether a new buffer can be merged with
 *   an existing request
 * - elevator_dequeue_fn, called when a request is taken off the active list
 *
 * 20082000 Dave Jones <davej@suse.de> :
 * Removed tests for max-bomb-segments, which was breaking elvtune
 *  when run without -bN
 *
 * Jens:
 * - Rework again to work with bio instead of buffer_heads
 * - loose bi_dev comparisons, partition handling is right now
 * - completely modularize elevator setup and teardown
 *
 */
#include <linux/kernel.h>
#include <linux/fs.h>
#include <linux/blkdev.h>
#include <linux/elevator.h>
#include <linux/bio.h>
#include <linux/module.h>
#include <linux/slab.h>
#include <linux/init.h>
#include <linux/compiler.h>
#include <linux/blktrace_api.h>
#include <linux/hash.h>
#include <linux/uaccess.h>
#include <linux/pm_runtime.h>
#include <linux/blk-cgroup.h>

#include <trace/events/block.h>

#include "blk.h"
#include "blk-mq-sched.h"
#include "blk-pm.h"
#include "blk-wbt.h"

static DEFINE_SPINLOCK(elv_list_lock);
static LIST_HEAD(elv_list);

/*
 * Merge hash stuff.
 */
#define rq_hash_key(rq)		(blk_rq_pos(rq) + blk_rq_sectors(rq))

/*
 * Query io scheduler to see if the current process issuing bio may be
 * merged with rq.
 */
static int elv_iosched_allow_bio_merge(struct request *rq, struct bio *bio)
{
	struct request_queue *q = rq->q;
	struct elevator_queue *e = q->elevator;

	if (e->type->ops.allow_merge)
		return e->type->ops.allow_merge(q, rq, bio);

	return 1;
}

/*
 * can we safely merge with this request?
 */
bool elv_bio_merge_ok(struct request *rq, struct bio *bio)
{
	if (!blk_rq_merge_ok(rq, bio))
		return false;

	if (!elv_iosched_allow_bio_merge(rq, bio))
		return false;

	return true;
}
EXPORT_SYMBOL(elv_bio_merge_ok);

static inline bool elv_support_features(unsigned int elv_features,
					unsigned int required_features)
{
	return (required_features & elv_features) == required_features;
}

/**
 * elevator_match - Test an elevator name and features
 * @e: Scheduler to test
 * @name: Elevator name to test
 * @required_features: Features that the elevator must provide
 *
 * Return true if the elevator @e name matches @name and if @e provides all
 * the features specified by @required_features.
 */
static bool elevator_match(const struct elevator_type *e, const char *name,
			   unsigned int required_features)
{
	if (!elv_support_features(e->elevator_features, required_features))
		return false;
	if (!strcmp(e->elevator_name, name))
		return true;
	if (e->elevator_alias && !strcmp(e->elevator_alias, name))
		return true;

	return false;
}

/**
 * elevator_find - Find an elevator
 * @name: Name of the elevator to find
 * @required_features: Features that the elevator must provide
 *
 * Return the first registered scheduler with name @name and supporting the
 * features @required_features and NULL otherwise.
 */
static struct elevator_type *elevator_find(const char *name,
					   unsigned int required_features)
{
	struct elevator_type *e;

	list_for_each_entry(e, &elv_list, list) {
		if (elevator_match(e, name, required_features))
			return e;
	}

	return NULL;
}

static void elevator_put(struct elevator_type *e)
{
	module_put(e->elevator_owner);
}

static struct elevator_type *elevator_get(struct request_queue *q,
					  const char *name, bool try_loading)
{
	struct elevator_type *e;

	spin_lock(&elv_list_lock);

	e = elevator_find(name, q->required_elevator_features);
	if (!e && try_loading) {
		spin_unlock(&elv_list_lock);
		request_module("%s-iosched", name);
		spin_lock(&elv_list_lock);
		e = elevator_find(name, q->required_elevator_features);
	}

	if (e && !try_module_get(e->elevator_owner))
		e = NULL;

	spin_unlock(&elv_list_lock);
	return e;
}

static struct kobj_type elv_ktype;

struct elevator_queue *elevator_alloc(struct request_queue *q,
				  struct elevator_type *e)
{
	struct elevator_queue *eq;

	eq = kzalloc_node(sizeof(*eq), GFP_KERNEL, q->node);
	if (unlikely(!eq))
		return NULL;

	eq->type = e;
	kobject_init(&eq->kobj, &elv_ktype);
	mutex_init(&eq->sysfs_lock);
	hash_init(eq->hash);

	return eq;
}
EXPORT_SYMBOL(elevator_alloc);

static void elevator_release(struct kobject *kobj)
{
	struct elevator_queue *e;

	e = container_of(kobj, struct elevator_queue, kobj);
	elevator_put(e->type);
	kfree(e);
}

void __elevator_exit(struct request_queue *q, struct elevator_queue *e)
{
	mutex_lock(&e->sysfs_lock);
	blk_mq_exit_sched(q, e);
	mutex_unlock(&e->sysfs_lock);

	kobject_put(&e->kobj);
}

static inline void __elv_rqhash_del(struct request *rq)
{
	hash_del(&rq->hash);
	rq->rq_flags &= ~RQF_HASHED;
}

void elv_rqhash_del(struct request_queue *q, struct request *rq)
{
	if (ELV_ON_HASH(rq))
		__elv_rqhash_del(rq);
}
EXPORT_SYMBOL_GPL(elv_rqhash_del);

void elv_rqhash_add(struct request_queue *q, struct request *rq)
{
	struct elevator_queue *e = q->elevator;

	BUG_ON(ELV_ON_HASH(rq));
	hash_add(e->hash, &rq->hash, rq_hash_key(rq));
	rq->rq_flags |= RQF_HASHED;
}
EXPORT_SYMBOL_GPL(elv_rqhash_add);

void elv_rqhash_reposition(struct request_queue *q, struct request *rq)
{
	__elv_rqhash_del(rq);
	elv_rqhash_add(q, rq);
}

struct request *elv_rqhash_find(struct request_queue *q, sector_t offset)
{
	struct elevator_queue *e = q->elevator;
	struct hlist_node *next;
	struct request *rq;

	hash_for_each_possible_safe(e->hash, rq, next, hash, offset) {
		BUG_ON(!ELV_ON_HASH(rq));

		if (unlikely(!rq_mergeable(rq))) {
			__elv_rqhash_del(rq);
			continue;
		}

		if (rq_hash_key(rq) == offset)
			return rq;
	}

	return NULL;
}

/*
 * RB-tree support functions for inserting/lookup/removal of requests
 * in a sorted RB tree.
 */
void elv_rb_add(struct rb_root *root, struct request *rq)
{
	struct rb_node **p = &root->rb_node;
	struct rb_node *parent = NULL;
	struct request *__rq;

	while (*p) {
		parent = *p;
		__rq = rb_entry(parent, struct request, rb_node);

		if (blk_rq_pos(rq) < blk_rq_pos(__rq))
			p = &(*p)->rb_left;
		else if (blk_rq_pos(rq) >= blk_rq_pos(__rq))
			p = &(*p)->rb_right;
	}

	rb_link_node(&rq->rb_node, parent, p);
	rb_insert_color(&rq->rb_node, root);
}
EXPORT_SYMBOL(elv_rb_add);

void elv_rb_del(struct rb_root *root, struct request *rq)
{
	BUG_ON(RB_EMPTY_NODE(&rq->rb_node));
	rb_erase(&rq->rb_node, root);
	RB_CLEAR_NODE(&rq->rb_node);
}
EXPORT_SYMBOL(elv_rb_del);

struct request *elv_rb_find(struct rb_root *root, sector_t sector)
{
	struct rb_node *n = root->rb_node;
	struct request *rq;

	while (n) {
		rq = rb_entry(n, struct request, rb_node);

		if (sector < blk_rq_pos(rq))
			n = n->rb_left;
		else if (sector > blk_rq_pos(rq))
			n = n->rb_right;
		else
			return rq;
	}

	return NULL;
}
EXPORT_SYMBOL(elv_rb_find);

enum elv_merge elv_merge(struct request_queue *q, struct request **req,
		struct bio *bio)
{
	struct elevator_queue *e = q->elevator;
	struct request *__rq;

	/*
	 * Levels of merges:
	 * 	nomerges:  No merges at all attempted
	 * 	noxmerges: Only simple one-hit cache try
	 * 	merges:	   All merge tries attempted
	 */
	if (blk_queue_nomerges(q) || !bio_mergeable(bio))
		return ELEVATOR_NO_MERGE;

	/*
	 * First try one-hit cache.
	 */
	if (q->last_merge && elv_bio_merge_ok(q->last_merge, bio)) {
		enum elv_merge ret = blk_try_merge(q->last_merge, bio);

		if (ret != ELEVATOR_NO_MERGE) {
			*req = q->last_merge;
			return ret;
		}
	}

	if (blk_queue_noxmerges(q))
		return ELEVATOR_NO_MERGE;

	/*
	 * See if our hash lookup can find a potential backmerge.
	 */
	__rq = elv_rqhash_find(q, bio->bi_iter.bi_sector);
	if (__rq && elv_bio_merge_ok(__rq, bio)) {
		*req = __rq;
		return ELEVATOR_BACK_MERGE;
	}

	if (e->type->ops.request_merge)
		return e->type->ops.request_merge(q, req, bio);

	return ELEVATOR_NO_MERGE;
}

/*
 * Attempt to do an insertion back merge. Only check for the case where
 * we can append 'rq' to an existing request, so we can throw 'rq' away
 * afterwards.
 *
 * Returns true if we merged, false otherwise. 'free' will contain all
 * requests that need to be freed.
 */
bool elv_attempt_insert_merge(struct request_queue *q, struct request *rq,
			      struct list_head *free)
{
	struct request *__rq;
	bool ret;

	if (blk_queue_nomerges(q))
		return false;

	/*
	 * First try one-hit cache.
	 */
	if (q->last_merge && blk_attempt_req_merge(q, q->last_merge, rq)) {
		list_add(&rq->queuelist, free);
		return true;
	}

	if (blk_queue_noxmerges(q))
		return false;

	ret = false;
	/*
	 * See if our hash lookup can find a potential backmerge.
	 */
	while (1) {
		__rq = elv_rqhash_find(q, blk_rq_pos(rq));
		if (!__rq || !blk_attempt_req_merge(q, __rq, rq))
			break;

		list_add(&rq->queuelist, free);
		/* The merged request could be merged with others, try again */
		ret = true;
		rq = __rq;
	}

	return ret;
}

void elv_merged_request(struct request_queue *q, struct request *rq,
		enum elv_merge type)
{
	struct elevator_queue *e = q->elevator;

	if (e->type->ops.request_merged)
		e->type->ops.request_merged(q, rq, type);

	if (type == ELEVATOR_BACK_MERGE)
		elv_rqhash_reposition(q, rq);

	q->last_merge = rq;
}

void elv_merge_requests(struct request_queue *q, struct request *rq,
			     struct request *next)
{
	struct elevator_queue *e = q->elevator;

	if (e->type->ops.requests_merged)
		e->type->ops.requests_merged(q, rq, next);

	elv_rqhash_reposition(q, rq);
	q->last_merge = rq;
}

struct request *elv_latter_request(struct request_queue *q, struct request *rq)
{
	struct elevator_queue *e = q->elevator;

	if (e->type->ops.next_request)
		return e->type->ops.next_request(q, rq);

	return NULL;
}

struct request *elv_former_request(struct request_queue *q, struct request *rq)
{
	struct elevator_queue *e = q->elevator;

	if (e->type->ops.former_request)
		return e->type->ops.former_request(q, rq);

	return NULL;
}

#define to_elv(atr) container_of((atr), struct elv_fs_entry, attr)

static ssize_t
elv_attr_show(struct kobject *kobj, struct attribute *attr, char *page)
{
	struct elv_fs_entry *entry = to_elv(attr);
	struct elevator_queue *e;
	ssize_t error;

	if (!entry->show)
		return -EIO;

	e = container_of(kobj, struct elevator_queue, kobj);
	mutex_lock(&e->sysfs_lock);
	error = e->type ? entry->show(e, page) : -ENOENT;
	mutex_unlock(&e->sysfs_lock);
	return error;
}

static ssize_t
elv_attr_store(struct kobject *kobj, struct attribute *attr,
	       const char *page, size_t length)
{
	struct elv_fs_entry *entry = to_elv(attr);
	struct elevator_queue *e;
	ssize_t error;

	if (!entry->store)
		return -EIO;

	e = container_of(kobj, struct elevator_queue, kobj);
	mutex_lock(&e->sysfs_lock);
	error = e->type ? entry->store(e, page, length) : -ENOENT;
	mutex_unlock(&e->sysfs_lock);
	return error;
}

static const struct sysfs_ops elv_sysfs_ops = {
	.show	= elv_attr_show,
	.store	= elv_attr_store,
};

static struct kobj_type elv_ktype = {
	.sysfs_ops	= &elv_sysfs_ops,
	.release	= elevator_release,
};

<<<<<<< HEAD
/*
 * elv_register_queue is called from either blk_register_queue or
 * elevator_switch, elevator switch is prevented from being happen
 * in the two paths, so it is safe to not hold q->sysfs_lock.
 */
=======
>>>>>>> 7d2a07b7
int elv_register_queue(struct request_queue *q, bool uevent)
{
	struct elevator_queue *e = q->elevator;
	int error;

	error = kobject_add(&e->kobj, &q->kobj, "%s", "iosched");
	if (!error) {
		struct elv_fs_entry *attr = e->type->elevator_attrs;
		if (attr) {
			while (attr->attr.name) {
				if (sysfs_create_file(&e->kobj, &attr->attr))
					break;
				attr++;
			}
		}
		if (uevent)
			kobject_uevent(&e->kobj, KOBJ_ADD);

		e->registered = 1;
	}
	return error;
}

/*
 * elv_unregister_queue is called from either blk_unregister_queue or
 * elevator_switch, elevator switch is prevented from being happen
 * in the two paths, so it is safe to not hold q->sysfs_lock.
 */
void elv_unregister_queue(struct request_queue *q)
{
	if (q) {
		struct elevator_queue *e = q->elevator;

		kobject_uevent(&e->kobj, KOBJ_REMOVE);
		kobject_del(&e->kobj);

		e->registered = 0;
		/* Re-enable throttling in case elevator disabled it */
		wbt_enable_default(q);
	}
}

int elv_register(struct elevator_type *e)
{
	/* insert_requests and dispatch_request are mandatory */
	if (WARN_ON_ONCE(!e->ops.insert_requests || !e->ops.dispatch_request))
		return -EINVAL;

	/* create icq_cache if requested */
	if (e->icq_size) {
		if (WARN_ON(e->icq_size < sizeof(struct io_cq)) ||
		    WARN_ON(e->icq_align < __alignof__(struct io_cq)))
			return -EINVAL;

		snprintf(e->icq_cache_name, sizeof(e->icq_cache_name),
			 "%s_io_cq", e->elevator_name);
		e->icq_cache = kmem_cache_create(e->icq_cache_name, e->icq_size,
						 e->icq_align, 0, NULL);
		if (!e->icq_cache)
			return -ENOMEM;
	}

	/* register, don't allow duplicate names */
	spin_lock(&elv_list_lock);
	if (elevator_find(e->elevator_name, 0)) {
		spin_unlock(&elv_list_lock);
		kmem_cache_destroy(e->icq_cache);
		return -EBUSY;
	}
	list_add_tail(&e->list, &elv_list);
	spin_unlock(&elv_list_lock);

	printk(KERN_INFO "io scheduler %s registered\n", e->elevator_name);

	return 0;
}
EXPORT_SYMBOL_GPL(elv_register);

void elv_unregister(struct elevator_type *e)
{
	/* unregister */
	spin_lock(&elv_list_lock);
	list_del_init(&e->list);
	spin_unlock(&elv_list_lock);

	/*
	 * Destroy icq_cache if it exists.  icq's are RCU managed.  Make
	 * sure all RCU operations are complete before proceeding.
	 */
	if (e->icq_cache) {
		rcu_barrier();
		kmem_cache_destroy(e->icq_cache);
		e->icq_cache = NULL;
	}
}
EXPORT_SYMBOL_GPL(elv_unregister);

int elevator_switch_mq(struct request_queue *q,
			      struct elevator_type *new_e)
{
	int ret;

	lockdep_assert_held(&q->sysfs_lock);

	if (q->elevator) {
		if (q->elevator->registered)
			elv_unregister_queue(q);

		ioc_clear_queue(q);
		elevator_exit(q, q->elevator);
	}

	ret = blk_mq_init_sched(q, new_e);
	if (ret)
		goto out;

	if (new_e) {
		ret = elv_register_queue(q, true);
		if (ret) {
			elevator_exit(q, q->elevator);
			goto out;
		}
	}

	if (new_e)
		blk_add_trace_msg(q, "elv switch: %s", new_e->elevator_name);
	else
		blk_add_trace_msg(q, "elv switch: none");

out:
	return ret;
}

static inline bool elv_support_iosched(struct request_queue *q)
{
<<<<<<< HEAD
	if (!q->mq_ops ||
=======
	if (!queue_is_mq(q) ||
>>>>>>> 7d2a07b7
	    (q->tag_set && (q->tag_set->flags & BLK_MQ_F_NO_SCHED)))
		return false;
	return true;
}

/*
 * For single queue devices, default to using mq-deadline. If we have multiple
 * queues or mq-deadline is not available, default to "none".
 */
static struct elevator_type *elevator_get_default(struct request_queue *q)
{
	if (q->nr_hw_queues != 1 &&
			!blk_mq_is_sbitmap_shared(q->tag_set->flags))
		return NULL;

	return elevator_get(q, "mq-deadline", false);
}

/*
 * Get the first elevator providing the features required by the request queue.
 * Default to "none" if no matching elevator is found.
 */
static struct elevator_type *elevator_get_by_features(struct request_queue *q)
{
	struct elevator_type *e, *found = NULL;

	spin_lock(&elv_list_lock);

	list_for_each_entry(e, &elv_list, list) {
		if (elv_support_features(e->elevator_features,
					 q->required_elevator_features)) {
			found = e;
			break;
		}
	}

	if (found && !try_module_get(found->elevator_owner))
		found = NULL;

	spin_unlock(&elv_list_lock);
	return found;
}

/*
 * For a device queue that has no required features, use the default elevator
 * settings. Otherwise, use the first elevator available matching the required
 * features. If no suitable elevator is find or if the chosen elevator
 * initialization fails, fall back to the "none" elevator (no elevator).
 */
void elevator_init_mq(struct request_queue *q)
{
	struct elevator_type *e;
	int err;

	if (!elv_support_iosched(q))
		return;

<<<<<<< HEAD
	WARN_ON_ONCE(test_bit(QUEUE_FLAG_REGISTERED, &q->queue_flags));
=======
	WARN_ON_ONCE(blk_queue_registered(q));
>>>>>>> 7d2a07b7

	if (unlikely(q->elevator))
		return;

	if (!q->required_elevator_features)
		e = elevator_get_default(q);
	else
		e = elevator_get_by_features(q);
	if (!e)
		return;

	blk_mq_freeze_queue(q);
	blk_mq_quiesce_queue(q);

	err = blk_mq_init_sched(q, e);

	blk_mq_unquiesce_queue(q);
	blk_mq_unfreeze_queue(q);

	if (err) {
		pr_warn("\"%s\" elevator initialization failed, "
			"falling back to \"none\"\n", e->elevator_name);
		elevator_put(e);
	}
}
EXPORT_SYMBOL_GPL(elevator_init_mq); /* only for dm-rq */

/*
 * switch to new_e io scheduler. be careful not to introduce deadlocks -
 * we don't free the old io scheduler, before we have allocated what we
 * need for the new one. this way we have a chance of going back to the old
 * one, if the new one fails init for some reason.
 */
static int elevator_switch(struct request_queue *q, struct elevator_type *new_e)
{
	int err;

	lockdep_assert_held(&q->sysfs_lock);

	blk_mq_freeze_queue(q);
	blk_mq_quiesce_queue(q);

	err = elevator_switch_mq(q, new_e);

	blk_mq_unquiesce_queue(q);
	blk_mq_unfreeze_queue(q);

	return err;
}

/*
 * Switch this queue to the given IO scheduler.
 */
static int __elevator_change(struct request_queue *q, const char *name)
{
	char elevator_name[ELV_NAME_MAX];
	struct elevator_type *e;

	/* Make sure queue is not in the middle of being removed */
	if (!blk_queue_registered(q))
		return -ENOENT;

	/*
	 * Special case for mq, turn off scheduling
	 */
	if (!strncmp(name, "none", 4)) {
		if (!q->elevator)
			return 0;
		return elevator_switch(q, NULL);
	}

	strlcpy(elevator_name, name, sizeof(elevator_name));
	e = elevator_get(q, strstrip(elevator_name), true);
	if (!e)
		return -EINVAL;

	if (q->elevator &&
	    elevator_match(q->elevator->type, elevator_name, 0)) {
		elevator_put(e);
		return 0;
	}

	return elevator_switch(q, e);
}

ssize_t elv_iosched_store(struct request_queue *q, const char *name,
			  size_t count)
{
	int ret;

	if (!elv_support_iosched(q))
		return count;

	ret = __elevator_change(q, name);
	if (!ret)
		return count;

	return ret;
}

ssize_t elv_iosched_show(struct request_queue *q, char *name)
{
	struct elevator_queue *e = q->elevator;
	struct elevator_type *elv = NULL;
	struct elevator_type *__e;
	int len = 0;

	if (!queue_is_mq(q))
		return sprintf(name, "none\n");

	if (!q->elevator)
		len += sprintf(name+len, "[none] ");
	else
		elv = e->type;

	spin_lock(&elv_list_lock);
	list_for_each_entry(__e, &elv_list, list) {
		if (elv && elevator_match(elv, __e->elevator_name, 0)) {
			len += sprintf(name+len, "[%s] ", elv->elevator_name);
			continue;
		}
		if (elv_support_iosched(q) &&
		    elevator_match(__e, __e->elevator_name,
				   q->required_elevator_features))
			len += sprintf(name+len, "%s ", __e->elevator_name);
	}
	spin_unlock(&elv_list_lock);

	if (q->elevator)
		len += sprintf(name+len, "none");

	len += sprintf(len+name, "\n");
	return len;
}

struct request *elv_rb_former_request(struct request_queue *q,
				      struct request *rq)
{
	struct rb_node *rbprev = rb_prev(&rq->rb_node);

	if (rbprev)
		return rb_entry_rq(rbprev);

	return NULL;
}
EXPORT_SYMBOL(elv_rb_former_request);

struct request *elv_rb_latter_request(struct request_queue *q,
				      struct request *rq)
{
	struct rb_node *rbnext = rb_next(&rq->rb_node);

	if (rbnext)
		return rb_entry_rq(rbnext);

	return NULL;
}
EXPORT_SYMBOL(elv_rb_latter_request);

static int __init elevator_setup(char *str)
{
	pr_warn("Kernel parameter elevator= does not have any effect anymore.\n"
		"Please use sysfs to set IO scheduler for individual devices.\n");
	return 1;
}

__setup("elevator=", elevator_setup);<|MERGE_RESOLUTION|>--- conflicted
+++ resolved
@@ -484,18 +484,12 @@
 	.release	= elevator_release,
 };
 
-<<<<<<< HEAD
-/*
- * elv_register_queue is called from either blk_register_queue or
- * elevator_switch, elevator switch is prevented from being happen
- * in the two paths, so it is safe to not hold q->sysfs_lock.
- */
-=======
->>>>>>> 7d2a07b7
 int elv_register_queue(struct request_queue *q, bool uevent)
 {
 	struct elevator_queue *e = q->elevator;
 	int error;
+
+	lockdep_assert_held(&q->sysfs_lock);
 
 	error = kobject_add(&e->kobj, &q->kobj, "%s", "iosched");
 	if (!error) {
@@ -515,13 +509,10 @@
 	return error;
 }
 
-/*
- * elv_unregister_queue is called from either blk_unregister_queue or
- * elevator_switch, elevator switch is prevented from being happen
- * in the two paths, so it is safe to not hold q->sysfs_lock.
- */
 void elv_unregister_queue(struct request_queue *q)
 {
+	lockdep_assert_held(&q->sysfs_lock);
+
 	if (q) {
 		struct elevator_queue *e = q->elevator;
 
@@ -627,11 +618,7 @@
 
 static inline bool elv_support_iosched(struct request_queue *q)
 {
-<<<<<<< HEAD
-	if (!q->mq_ops ||
-=======
 	if (!queue_is_mq(q) ||
->>>>>>> 7d2a07b7
 	    (q->tag_set && (q->tag_set->flags & BLK_MQ_F_NO_SCHED)))
 		return false;
 	return true;
@@ -689,11 +676,7 @@
 	if (!elv_support_iosched(q))
 		return;
 
-<<<<<<< HEAD
-	WARN_ON_ONCE(test_bit(QUEUE_FLAG_REGISTERED, &q->queue_flags));
-=======
 	WARN_ON_ONCE(blk_queue_registered(q));
->>>>>>> 7d2a07b7
 
 	if (unlikely(q->elevator))
 		return;
