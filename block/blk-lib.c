--- conflicted
+++ resolved
@@ -65,13 +65,8 @@
 		return -EINVAL;
 
 	/* In case the discard request is in a partition */
-<<<<<<< HEAD
-	if (bdev->bd_partno)
-		part_offset = bdev->bd_part->start_sect;
-=======
 	if (bdev_is_partition(bdev))
 		part_offset = bdev->bd_start_sect;
->>>>>>> 7d2a07b7
 
 	while (nr_sects) {
 		sector_t granularity_aligned_lba, req_sects;
