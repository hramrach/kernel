// SPDX-License-Identifier: GPL-2.0
/*
 *  MQ Deadline i/o scheduler - adaptation of the legacy deadline scheduler,
 *  for the blk-mq scheduling framework
 *
 *  Copyright (C) 2016 Jens Axboe <axboe@kernel.dk>
 */
#include <linux/kernel.h>
#include <linux/fs.h>
#include <linux/blkdev.h>
#include <linux/blk-mq.h>
#include <linux/elevator.h>
#include <linux/bio.h>
#include <linux/module.h>
#include <linux/slab.h>
#include <linux/init.h>
#include <linux/compiler.h>
#include <linux/rbtree.h>
#include <linux/sbitmap.h>

#include <trace/events/block.h>

#include "blk.h"
#include "blk-mq.h"
#include "blk-mq-debugfs.h"
#include "blk-mq-tag.h"
#include "blk-mq-sched.h"

/*
 * See Documentation/block/deadline-iosched.rst
 */
static const int read_expire = HZ / 2;  /* max time before a read is submitted. */
static const int write_expire = 5 * HZ; /* ditto for writes, these limits are SOFT! */
static const int writes_starved = 2;    /* max times reads can starve a write */
static const int fifo_batch = 16;       /* # of sequential requests treated as one
				     by the above parameters. For throughput. */

enum dd_data_dir {
	DD_READ		= READ,
	DD_WRITE	= WRITE,
};

enum { DD_DIR_COUNT = 2 };

enum dd_prio {
	DD_RT_PRIO	= 0,
	DD_BE_PRIO	= 1,
	DD_IDLE_PRIO	= 2,
	DD_PRIO_MAX	= 2,
};

enum { DD_PRIO_COUNT = 3 };

/* I/O statistics per I/O priority. */
struct io_stats_per_prio {
	local_t inserted;
	local_t merged;
	local_t dispatched;
	local_t completed;
};

/* I/O statistics for all I/O priorities (enum dd_prio). */
struct io_stats {
	struct io_stats_per_prio stats[DD_PRIO_COUNT];
};

/*
 * Deadline scheduler data per I/O priority (enum dd_prio). Requests are
 * present on both sort_list[] and fifo_list[].
 */
struct dd_per_prio {
	struct list_head dispatch;
	struct rb_root sort_list[DD_DIR_COUNT];
	struct list_head fifo_list[DD_DIR_COUNT];
	/* Next request in FIFO order. Read, write or both are NULL. */
	struct request *next_rq[DD_DIR_COUNT];
};

struct deadline_data {
	/*
	 * run time data
	 */

	struct dd_per_prio per_prio[DD_PRIO_COUNT];

	/* Data direction of latest dispatched request. */
	enum dd_data_dir last_dir;
	unsigned int batching;		/* number of sequential requests made */
	unsigned int starved;		/* times reads have starved writes */

	struct io_stats __percpu *stats;

	/*
	 * settings that change how the i/o scheduler behaves
	 */
	int fifo_expire[DD_DIR_COUNT];
	int fifo_batch;
	int writes_starved;
	int front_merges;
	u32 async_depth;

	spinlock_t lock;
	spinlock_t zone_lock;
};

/* Count one event of type 'event_type' and with I/O priority 'prio' */
#define dd_count(dd, event_type, prio) do {				\
	struct io_stats *io_stats = get_cpu_ptr((dd)->stats);		\
									\
	BUILD_BUG_ON(!__same_type((dd), struct deadline_data *));	\
	BUILD_BUG_ON(!__same_type((prio), enum dd_prio));		\
	local_inc(&io_stats->stats[(prio)].event_type);			\
	put_cpu_ptr(io_stats);						\
} while (0)

/*
 * Returns the total number of dd_count(dd, event_type, prio) calls across all
 * CPUs. No locking or barriers since it is fine if the returned sum is slightly
 * outdated.
 */
#define dd_sum(dd, event_type, prio) ({					\
	unsigned int cpu;						\
	u32 sum = 0;							\
									\
	BUILD_BUG_ON(!__same_type((dd), struct deadline_data *));	\
	BUILD_BUG_ON(!__same_type((prio), enum dd_prio));		\
	for_each_present_cpu(cpu)					\
		sum += local_read(&per_cpu_ptr((dd)->stats, cpu)->	\
				  stats[(prio)].event_type);		\
	sum;								\
})

/* Maps an I/O priority class to a deadline scheduler priority. */
static const enum dd_prio ioprio_class_to_prio[] = {
	[IOPRIO_CLASS_NONE]	= DD_BE_PRIO,
	[IOPRIO_CLASS_RT]	= DD_RT_PRIO,
	[IOPRIO_CLASS_BE]	= DD_BE_PRIO,
	[IOPRIO_CLASS_IDLE]	= DD_IDLE_PRIO,
};

static inline struct rb_root *
deadline_rb_root(struct dd_per_prio *per_prio, struct request *rq)
{
	return &per_prio->sort_list[rq_data_dir(rq)];
}

/*
 * Returns the I/O priority class (IOPRIO_CLASS_*) that has been assigned to a
 * request.
 */
static u8 dd_rq_ioclass(struct request *rq)
{
	return IOPRIO_PRIO_CLASS(req_get_ioprio(rq));
}

/*
 * get the request after `rq' in sector-sorted order
 */
static inline struct request *
deadline_latter_request(struct request *rq)
{
	struct rb_node *node = rb_next(&rq->rb_node);

	if (node)
		return rb_entry_rq(node);

	return NULL;
}

static void
deadline_add_rq_rb(struct dd_per_prio *per_prio, struct request *rq)
{
	struct rb_root *root = deadline_rb_root(per_prio, rq);

	elv_rb_add(root, rq);
}

static inline void
deadline_del_rq_rb(struct dd_per_prio *per_prio, struct request *rq)
{
	const enum dd_data_dir data_dir = rq_data_dir(rq);

	if (per_prio->next_rq[data_dir] == rq)
		per_prio->next_rq[data_dir] = deadline_latter_request(rq);

	elv_rb_del(deadline_rb_root(per_prio, rq), rq);
}

/*
 * remove rq from rbtree and fifo.
 */
static void deadline_remove_request(struct request_queue *q,
				    struct dd_per_prio *per_prio,
				    struct request *rq)
{
	list_del_init(&rq->queuelist);

	/*
	 * We might not be on the rbtree, if we are doing an insert merge
	 */
	if (!RB_EMPTY_NODE(&rq->rb_node))
		deadline_del_rq_rb(per_prio, rq);

	elv_rqhash_del(q, rq);
	if (q->last_merge == rq)
		q->last_merge = NULL;
}

static void dd_request_merged(struct request_queue *q, struct request *req,
			      enum elv_merge type)
{
	struct deadline_data *dd = q->elevator->elevator_data;
	const u8 ioprio_class = dd_rq_ioclass(req);
	const enum dd_prio prio = ioprio_class_to_prio[ioprio_class];
	struct dd_per_prio *per_prio = &dd->per_prio[prio];

	/*
	 * if the merge was a front merge, we need to reposition request
	 */
	if (type == ELEVATOR_FRONT_MERGE) {
		elv_rb_del(deadline_rb_root(per_prio, req), req);
		deadline_add_rq_rb(per_prio, req);
	}
}

/*
 * Callback function that is invoked after @next has been merged into @req.
 */
static void dd_merged_requests(struct request_queue *q, struct request *req,
			       struct request *next)
{
	struct deadline_data *dd = q->elevator->elevator_data;
	const u8 ioprio_class = dd_rq_ioclass(next);
	const enum dd_prio prio = ioprio_class_to_prio[ioprio_class];

	dd_count(dd, merged, prio);

	/*
	 * if next expires before rq, assign its expire time to rq
	 * and move into next position (next will be deleted) in fifo
	 */
	if (!list_empty(&req->queuelist) && !list_empty(&next->queuelist)) {
		if (time_before((unsigned long)next->fifo_time,
				(unsigned long)req->fifo_time)) {
			list_move(&req->queuelist, &next->queuelist);
			req->fifo_time = next->fifo_time;
		}
	}

	/*
	 * kill knowledge of next, this one is a goner
	 */
	deadline_remove_request(q, &dd->per_prio[prio], next);
}

/*
 * move an entry to dispatch queue
 */
static void
deadline_move_request(struct deadline_data *dd, struct dd_per_prio *per_prio,
		      struct request *rq)
{
	const enum dd_data_dir data_dir = rq_data_dir(rq);

	per_prio->next_rq[data_dir] = deadline_latter_request(rq);

	/*
	 * take it off the sort and fifo list
	 */
	deadline_remove_request(rq->q, per_prio, rq);
}

/* Number of requests queued for a given priority level. */
static u32 dd_queued(struct deadline_data *dd, enum dd_prio prio)
{
	return dd_sum(dd, inserted, prio) - dd_sum(dd, completed, prio);
}

/*
 * deadline_check_fifo returns 0 if there are no expired requests on the fifo,
 * 1 otherwise. Requires !list_empty(&dd->fifo_list[data_dir])
 */
static inline int deadline_check_fifo(struct dd_per_prio *per_prio,
				      enum dd_data_dir data_dir)
{
	struct request *rq = rq_entry_fifo(per_prio->fifo_list[data_dir].next);

	/*
	 * rq is expired!
	 */
	if (time_after_eq(jiffies, (unsigned long)rq->fifo_time))
		return 1;

	return 0;
}

/*
 * For the specified data direction, return the next request to
 * dispatch using arrival ordered lists.
 */
static struct request *
deadline_fifo_request(struct deadline_data *dd, struct dd_per_prio *per_prio,
		      enum dd_data_dir data_dir)
{
	struct request *rq;
	unsigned long flags;

	if (list_empty(&per_prio->fifo_list[data_dir]))
		return NULL;

	rq = rq_entry_fifo(per_prio->fifo_list[data_dir].next);
	if (data_dir == DD_READ || !blk_queue_is_zoned(rq->q))
		return rq;

	/*
	 * Look for a write request that can be dispatched, that is one with
	 * an unlocked target zone.
	 */
	spin_lock_irqsave(&dd->zone_lock, flags);
	list_for_each_entry(rq, &per_prio->fifo_list[DD_WRITE], queuelist) {
		if (blk_req_can_dispatch_to_zone(rq))
			goto out;
	}
	rq = NULL;
out:
	spin_unlock_irqrestore(&dd->zone_lock, flags);

	return rq;
}

/*
 * For the specified data direction, return the next request to
 * dispatch using sector position sorted lists.
 */
static struct request *
deadline_next_request(struct deadline_data *dd, struct dd_per_prio *per_prio,
		      enum dd_data_dir data_dir)
{
	struct request *rq;
	unsigned long flags;

	rq = per_prio->next_rq[data_dir];
	if (!rq)
		return NULL;

	if (data_dir == DD_READ || !blk_queue_is_zoned(rq->q))
		return rq;

	/*
	 * Look for a write request that can be dispatched, that is one with
	 * an unlocked target zone.
	 */
	spin_lock_irqsave(&dd->zone_lock, flags);
	while (rq) {
		if (blk_req_can_dispatch_to_zone(rq))
			break;
		rq = deadline_latter_request(rq);
	}
	spin_unlock_irqrestore(&dd->zone_lock, flags);

	return rq;
}

/*
 * deadline_dispatch_requests selects the best request according to
 * read/write expire, fifo_batch, etc
 */
static struct request *__dd_dispatch_request(struct deadline_data *dd,
					     struct dd_per_prio *per_prio)
{
	struct request *rq, *next_rq;
	enum dd_data_dir data_dir;
	enum dd_prio prio;
	u8 ioprio_class;

	lockdep_assert_held(&dd->lock);

	if (!list_empty(&per_prio->dispatch)) {
		rq = list_first_entry(&per_prio->dispatch, struct request,
				      queuelist);
		list_del_init(&rq->queuelist);
		goto done;
	}

	/*
	 * batches are currently reads XOR writes
	 */
	rq = deadline_next_request(dd, per_prio, dd->last_dir);
	if (rq && dd->batching < dd->fifo_batch)
		/* we have a next request are still entitled to batch */
		goto dispatch_request;

	/*
	 * at this point we are not running a batch. select the appropriate
	 * data direction (read / write)
	 */

	if (!list_empty(&per_prio->fifo_list[DD_READ])) {
		BUG_ON(RB_EMPTY_ROOT(&per_prio->sort_list[DD_READ]));

		if (deadline_fifo_request(dd, per_prio, DD_WRITE) &&
		    (dd->starved++ >= dd->writes_starved))
			goto dispatch_writes;

		data_dir = DD_READ;

		goto dispatch_find_request;
	}

	/*
	 * there are either no reads or writes have been starved
	 */

	if (!list_empty(&per_prio->fifo_list[DD_WRITE])) {
dispatch_writes:
		BUG_ON(RB_EMPTY_ROOT(&per_prio->sort_list[DD_WRITE]));

		dd->starved = 0;

		data_dir = DD_WRITE;

		goto dispatch_find_request;
	}

	return NULL;

dispatch_find_request:
	/*
	 * we are not running a batch, find best request for selected data_dir
	 */
	next_rq = deadline_next_request(dd, per_prio, data_dir);
	if (deadline_check_fifo(per_prio, data_dir) || !next_rq) {
		/*
		 * A deadline has expired, the last request was in the other
		 * direction, or we have run out of higher-sectored requests.
		 * Start again from the request with the earliest expiry time.
		 */
		rq = deadline_fifo_request(dd, per_prio, data_dir);
	} else {
		/*
		 * The last req was the same dir and we have a next request in
		 * sort order. No expired requests so continue on from here.
		 */
		rq = next_rq;
	}

	/*
	 * For a zoned block device, if we only have writes queued and none of
	 * them can be dispatched, rq will be NULL.
	 */
	if (!rq)
		return NULL;

	dd->last_dir = data_dir;
	dd->batching = 0;

dispatch_request:
	/*
	 * rq is the selected appropriate request.
	 */
	dd->batching++;
	deadline_move_request(dd, per_prio, rq);
done:
	ioprio_class = dd_rq_ioclass(rq);
	prio = ioprio_class_to_prio[ioprio_class];
	dd_count(dd, dispatched, prio);
	/*
	 * If the request needs its target zone locked, do it.
	 */
	blk_req_zone_write_lock(rq);
	rq->rq_flags |= RQF_STARTED;
	return rq;
}

/*
 * Called from blk_mq_run_hw_queue() -> __blk_mq_sched_dispatch_requests().
 *
 * One confusing aspect here is that we get called for a specific
 * hardware queue, but we may return a request that is for a
 * different hardware queue. This is because mq-deadline has shared
 * state for all hardware queues, in terms of sorting, FIFOs, etc.
 */
static struct request *dd_dispatch_request(struct blk_mq_hw_ctx *hctx)
{
	struct deadline_data *dd = hctx->queue->elevator->elevator_data;
	struct request *rq;
	enum dd_prio prio;

	spin_lock(&dd->lock);
<<<<<<< HEAD
	rq = __dd_dispatch_request(dd);
=======
	for (prio = 0; prio <= DD_PRIO_MAX; prio++) {
		rq = __dd_dispatch_request(dd, &dd->per_prio[prio]);
		if (rq)
			break;
	}
>>>>>>> 7d2a07b7
	spin_unlock(&dd->lock);

	return rq;
}

/*
 * Called by __blk_mq_alloc_request(). The shallow_depth value set by this
 * function is used by __blk_mq_get_tag().
 */
static void dd_limit_depth(unsigned int op, struct blk_mq_alloc_data *data)
{
	struct deadline_data *dd = data->q->elevator->elevator_data;

	/* Do not throttle synchronous reads. */
	if (op_is_sync(op) && !op_is_write(op))
		return;

	/*
	 * Throttle asynchronous requests and writes such that these requests
	 * do not block the allocation of synchronous requests.
	 */
	data->shallow_depth = dd->async_depth;
}

/* Called by blk_mq_update_nr_requests(). */
static void dd_depth_updated(struct blk_mq_hw_ctx *hctx)
{
	struct request_queue *q = hctx->queue;
	struct deadline_data *dd = q->elevator->elevator_data;
	struct blk_mq_tags *tags = hctx->sched_tags;

	dd->async_depth = max(1UL, 3 * q->nr_requests / 4);

	sbitmap_queue_min_shallow_depth(tags->bitmap_tags, dd->async_depth);
}

/* Called by blk_mq_init_hctx() and blk_mq_init_sched(). */
static int dd_init_hctx(struct blk_mq_hw_ctx *hctx, unsigned int hctx_idx)
{
	dd_depth_updated(hctx);
	return 0;
}

static void dd_exit_sched(struct elevator_queue *e)
{
	struct deadline_data *dd = e->elevator_data;
	enum dd_prio prio;

	for (prio = 0; prio <= DD_PRIO_MAX; prio++) {
		struct dd_per_prio *per_prio = &dd->per_prio[prio];

		WARN_ON_ONCE(!list_empty(&per_prio->fifo_list[DD_READ]));
		WARN_ON_ONCE(!list_empty(&per_prio->fifo_list[DD_WRITE]));
	}

	free_percpu(dd->stats);

	kfree(dd);
}

/*
 * initialize elevator private data (deadline_data).
 */
static int dd_init_sched(struct request_queue *q, struct elevator_type *e)
{
	struct deadline_data *dd;
	struct elevator_queue *eq;
	enum dd_prio prio;
	int ret = -ENOMEM;

	eq = elevator_alloc(q, e);
	if (!eq)
		return ret;

	dd = kzalloc_node(sizeof(*dd), GFP_KERNEL, q->node);
	if (!dd)
		goto put_eq;

	eq->elevator_data = dd;

	dd->stats = alloc_percpu_gfp(typeof(*dd->stats),
				     GFP_KERNEL | __GFP_ZERO);
	if (!dd->stats)
		goto free_dd;

	for (prio = 0; prio <= DD_PRIO_MAX; prio++) {
		struct dd_per_prio *per_prio = &dd->per_prio[prio];

		INIT_LIST_HEAD(&per_prio->dispatch);
		INIT_LIST_HEAD(&per_prio->fifo_list[DD_READ]);
		INIT_LIST_HEAD(&per_prio->fifo_list[DD_WRITE]);
		per_prio->sort_list[DD_READ] = RB_ROOT;
		per_prio->sort_list[DD_WRITE] = RB_ROOT;
	}
	dd->fifo_expire[DD_READ] = read_expire;
	dd->fifo_expire[DD_WRITE] = write_expire;
	dd->writes_starved = writes_starved;
	dd->front_merges = 1;
	dd->last_dir = DD_WRITE;
	dd->fifo_batch = fifo_batch;
	spin_lock_init(&dd->lock);
	spin_lock_init(&dd->zone_lock);

	q->elevator = eq;
	return 0;

free_dd:
	kfree(dd);

put_eq:
	kobject_put(&eq->kobj);
	return ret;
}

/*
 * Try to merge @bio into an existing request. If @bio has been merged into
 * an existing request, store the pointer to that request into *@rq.
 */
static int dd_request_merge(struct request_queue *q, struct request **rq,
			    struct bio *bio)
{
	struct deadline_data *dd = q->elevator->elevator_data;
	const u8 ioprio_class = IOPRIO_PRIO_CLASS(bio->bi_ioprio);
	const enum dd_prio prio = ioprio_class_to_prio[ioprio_class];
	struct dd_per_prio *per_prio = &dd->per_prio[prio];
	sector_t sector = bio_end_sector(bio);
	struct request *__rq;

	if (!dd->front_merges)
		return ELEVATOR_NO_MERGE;

	__rq = elv_rb_find(&per_prio->sort_list[bio_data_dir(bio)], sector);
	if (__rq) {
		BUG_ON(sector != blk_rq_pos(__rq));

		if (elv_bio_merge_ok(__rq, bio)) {
			*rq = __rq;
			return ELEVATOR_FRONT_MERGE;
		}
	}

	return ELEVATOR_NO_MERGE;
}

/*
 * Attempt to merge a bio into an existing request. This function is called
 * before @bio is associated with a request.
 */
static bool dd_bio_merge(struct request_queue *q, struct bio *bio,
		unsigned int nr_segs)
{
	struct deadline_data *dd = q->elevator->elevator_data;
	struct request *free = NULL;
	bool ret;

	spin_lock(&dd->lock);
	ret = blk_mq_sched_try_merge(q, bio, nr_segs, &free);
	spin_unlock(&dd->lock);

	if (free)
		blk_mq_free_request(free);

	return ret;
}

/*
 * add rq to rbtree and fifo
 */
static void dd_insert_request(struct blk_mq_hw_ctx *hctx, struct request *rq,
			      bool at_head)
{
	struct request_queue *q = hctx->queue;
	struct deadline_data *dd = q->elevator->elevator_data;
	const enum dd_data_dir data_dir = rq_data_dir(rq);
	u16 ioprio = req_get_ioprio(rq);
	u8 ioprio_class = IOPRIO_PRIO_CLASS(ioprio);
	struct dd_per_prio *per_prio;
	enum dd_prio prio;
	LIST_HEAD(free);

	lockdep_assert_held(&dd->lock);

	/*
	 * This may be a requeue of a write request that has locked its
	 * target zone. If it is the case, this releases the zone lock.
	 */
	blk_req_zone_write_unlock(rq);

	prio = ioprio_class_to_prio[ioprio_class];
	dd_count(dd, inserted, prio);
	rq->elv.priv[0] = (void *)(uintptr_t)1;

	if (blk_mq_sched_try_insert_merge(q, rq, &free)) {
		blk_mq_free_requests(&free);
		return;
	}

	trace_block_rq_insert(rq);

	per_prio = &dd->per_prio[prio];
	if (at_head) {
		list_add(&rq->queuelist, &per_prio->dispatch);
	} else {
		deadline_add_rq_rb(per_prio, rq);

		if (rq_mergeable(rq)) {
			elv_rqhash_add(q, rq);
			if (!q->last_merge)
				q->last_merge = rq;
		}

		/*
		 * set expire time and add to fifo list
		 */
		rq->fifo_time = jiffies + dd->fifo_expire[data_dir];
		list_add_tail(&rq->queuelist, &per_prio->fifo_list[data_dir]);
	}
}

/*
 * Called from blk_mq_sched_insert_request() or blk_mq_sched_insert_requests().
 */
static void dd_insert_requests(struct blk_mq_hw_ctx *hctx,
			       struct list_head *list, bool at_head)
{
	struct request_queue *q = hctx->queue;
	struct deadline_data *dd = q->elevator->elevator_data;

	spin_lock(&dd->lock);
	while (!list_empty(list)) {
		struct request *rq;

		rq = list_first_entry(list, struct request, queuelist);
		list_del_init(&rq->queuelist);
		dd_insert_request(hctx, rq, at_head);
	}
	spin_unlock(&dd->lock);
}

<<<<<<< HEAD
/*
 * Nothing to do here. This is defined only to ensure that .finish_request
 * method is called upon request completion.
 */
=======
/* Callback from inside blk_mq_rq_ctx_init(). */
>>>>>>> 7d2a07b7
static void dd_prepare_request(struct request *rq)
{
	rq->elv.priv[0] = NULL;
}

/*
 * Callback from inside blk_mq_free_request().
 *
 * For zoned block devices, write unlock the target zone of
 * completed write requests. Do this while holding the zone lock
 * spinlock so that the zone is never unlocked while deadline_fifo_request()
 * or deadline_next_request() are executing. This function is called for
 * all requests, whether or not these requests complete successfully.
 *
 * For a zoned block device, __dd_dispatch_request() may have stopped
 * dispatching requests if all the queued requests are write requests directed
 * at zones that are already locked due to on-going write requests. To ensure
 * write request dispatch progress in this case, mark the queue as needing a
 * restart to ensure that the queue is run again after completion of the
 * request and zones being unlocked.
 */
static void dd_finish_request(struct request *rq)
{
	struct request_queue *q = rq->q;
	struct deadline_data *dd = q->elevator->elevator_data;
	const u8 ioprio_class = dd_rq_ioclass(rq);
	const enum dd_prio prio = ioprio_class_to_prio[ioprio_class];
	struct dd_per_prio *per_prio = &dd->per_prio[prio];

	/*
	 * The block layer core may call dd_finish_request() without having
	 * called dd_insert_requests(). Hence only update statistics for
	 * requests for which dd_insert_requests() has been called. See also
	 * blk_mq_request_bypass_insert().
	 */
	if (rq->elv.priv[0])
		dd_count(dd, completed, prio);

	if (blk_queue_is_zoned(q)) {
		unsigned long flags;

		spin_lock_irqsave(&dd->zone_lock, flags);
		blk_req_zone_write_unlock(rq);
<<<<<<< HEAD
		if (!list_empty(&dd->fifo_list[WRITE]))
=======
		if (!list_empty(&per_prio->fifo_list[DD_WRITE]))
>>>>>>> 7d2a07b7
			blk_mq_sched_mark_restart_hctx(rq->mq_hctx);
		spin_unlock_irqrestore(&dd->zone_lock, flags);
	}
}

static bool dd_has_work_for_prio(struct dd_per_prio *per_prio)
{
	return !list_empty_careful(&per_prio->dispatch) ||
		!list_empty_careful(&per_prio->fifo_list[DD_READ]) ||
		!list_empty_careful(&per_prio->fifo_list[DD_WRITE]);
}

static bool dd_has_work(struct blk_mq_hw_ctx *hctx)
{
	struct deadline_data *dd = hctx->queue->elevator->elevator_data;
	enum dd_prio prio;

	for (prio = 0; prio <= DD_PRIO_MAX; prio++)
		if (dd_has_work_for_prio(&dd->per_prio[prio]))
			return true;

	return false;
}

/*
 * sysfs parts below
 */
#define SHOW_INT(__FUNC, __VAR)						\
static ssize_t __FUNC(struct elevator_queue *e, char *page)		\
{									\
	struct deadline_data *dd = e->elevator_data;			\
									\
	return sysfs_emit(page, "%d\n", __VAR);				\
}
#define SHOW_JIFFIES(__FUNC, __VAR) SHOW_INT(__FUNC, jiffies_to_msecs(__VAR))
SHOW_JIFFIES(deadline_read_expire_show, dd->fifo_expire[DD_READ]);
SHOW_JIFFIES(deadline_write_expire_show, dd->fifo_expire[DD_WRITE]);
SHOW_INT(deadline_writes_starved_show, dd->writes_starved);
SHOW_INT(deadline_front_merges_show, dd->front_merges);
SHOW_INT(deadline_async_depth_show, dd->front_merges);
SHOW_INT(deadline_fifo_batch_show, dd->fifo_batch);
#undef SHOW_INT
#undef SHOW_JIFFIES

#define STORE_FUNCTION(__FUNC, __PTR, MIN, MAX, __CONV)			\
static ssize_t __FUNC(struct elevator_queue *e, const char *page, size_t count)	\
{									\
	struct deadline_data *dd = e->elevator_data;			\
	int __data, __ret;						\
									\
	__ret = kstrtoint(page, 0, &__data);				\
	if (__ret < 0)							\
		return __ret;						\
	if (__data < (MIN))						\
		__data = (MIN);						\
	else if (__data > (MAX))					\
		__data = (MAX);						\
	*(__PTR) = __CONV(__data);					\
	return count;							\
}
#define STORE_INT(__FUNC, __PTR, MIN, MAX)				\
	STORE_FUNCTION(__FUNC, __PTR, MIN, MAX, )
#define STORE_JIFFIES(__FUNC, __PTR, MIN, MAX)				\
	STORE_FUNCTION(__FUNC, __PTR, MIN, MAX, msecs_to_jiffies)
STORE_JIFFIES(deadline_read_expire_store, &dd->fifo_expire[DD_READ], 0, INT_MAX);
STORE_JIFFIES(deadline_write_expire_store, &dd->fifo_expire[DD_WRITE], 0, INT_MAX);
STORE_INT(deadline_writes_starved_store, &dd->writes_starved, INT_MIN, INT_MAX);
STORE_INT(deadline_front_merges_store, &dd->front_merges, 0, 1);
STORE_INT(deadline_async_depth_store, &dd->front_merges, 1, INT_MAX);
STORE_INT(deadline_fifo_batch_store, &dd->fifo_batch, 0, INT_MAX);
#undef STORE_FUNCTION
#undef STORE_INT
#undef STORE_JIFFIES

#define DD_ATTR(name) \
	__ATTR(name, 0644, deadline_##name##_show, deadline_##name##_store)

static struct elv_fs_entry deadline_attrs[] = {
	DD_ATTR(read_expire),
	DD_ATTR(write_expire),
	DD_ATTR(writes_starved),
	DD_ATTR(front_merges),
	DD_ATTR(async_depth),
	DD_ATTR(fifo_batch),
	__ATTR_NULL
};

#ifdef CONFIG_BLK_DEBUG_FS
#define DEADLINE_DEBUGFS_DDIR_ATTRS(prio, data_dir, name)		\
static void *deadline_##name##_fifo_start(struct seq_file *m,		\
					  loff_t *pos)			\
	__acquires(&dd->lock)						\
{									\
	struct request_queue *q = m->private;				\
	struct deadline_data *dd = q->elevator->elevator_data;		\
	struct dd_per_prio *per_prio = &dd->per_prio[prio];		\
									\
	spin_lock(&dd->lock);						\
	return seq_list_start(&per_prio->fifo_list[data_dir], *pos);	\
}									\
									\
static void *deadline_##name##_fifo_next(struct seq_file *m, void *v,	\
					 loff_t *pos)			\
{									\
	struct request_queue *q = m->private;				\
	struct deadline_data *dd = q->elevator->elevator_data;		\
	struct dd_per_prio *per_prio = &dd->per_prio[prio];		\
									\
	return seq_list_next(v, &per_prio->fifo_list[data_dir], pos);	\
}									\
									\
static void deadline_##name##_fifo_stop(struct seq_file *m, void *v)	\
	__releases(&dd->lock)						\
{									\
	struct request_queue *q = m->private;				\
	struct deadline_data *dd = q->elevator->elevator_data;		\
									\
	spin_unlock(&dd->lock);						\
}									\
									\
static const struct seq_operations deadline_##name##_fifo_seq_ops = {	\
	.start	= deadline_##name##_fifo_start,				\
	.next	= deadline_##name##_fifo_next,				\
	.stop	= deadline_##name##_fifo_stop,				\
	.show	= blk_mq_debugfs_rq_show,				\
};									\
									\
static int deadline_##name##_next_rq_show(void *data,			\
					  struct seq_file *m)		\
{									\
	struct request_queue *q = data;					\
	struct deadline_data *dd = q->elevator->elevator_data;		\
	struct dd_per_prio *per_prio = &dd->per_prio[prio];		\
	struct request *rq = per_prio->next_rq[data_dir];		\
									\
	if (rq)								\
		__blk_mq_debugfs_rq_show(m, rq);			\
	return 0;							\
}

DEADLINE_DEBUGFS_DDIR_ATTRS(DD_RT_PRIO, DD_READ, read0);
DEADLINE_DEBUGFS_DDIR_ATTRS(DD_RT_PRIO, DD_WRITE, write0);
DEADLINE_DEBUGFS_DDIR_ATTRS(DD_BE_PRIO, DD_READ, read1);
DEADLINE_DEBUGFS_DDIR_ATTRS(DD_BE_PRIO, DD_WRITE, write1);
DEADLINE_DEBUGFS_DDIR_ATTRS(DD_IDLE_PRIO, DD_READ, read2);
DEADLINE_DEBUGFS_DDIR_ATTRS(DD_IDLE_PRIO, DD_WRITE, write2);
#undef DEADLINE_DEBUGFS_DDIR_ATTRS

static int deadline_batching_show(void *data, struct seq_file *m)
{
	struct request_queue *q = data;
	struct deadline_data *dd = q->elevator->elevator_data;

	seq_printf(m, "%u\n", dd->batching);
	return 0;
}

static int deadline_starved_show(void *data, struct seq_file *m)
{
	struct request_queue *q = data;
	struct deadline_data *dd = q->elevator->elevator_data;

	seq_printf(m, "%u\n", dd->starved);
	return 0;
}

static int dd_async_depth_show(void *data, struct seq_file *m)
{
	struct request_queue *q = data;
	struct deadline_data *dd = q->elevator->elevator_data;

	seq_printf(m, "%u\n", dd->async_depth);
	return 0;
}

static int dd_queued_show(void *data, struct seq_file *m)
{
	struct request_queue *q = data;
	struct deadline_data *dd = q->elevator->elevator_data;

	seq_printf(m, "%u %u %u\n", dd_queued(dd, DD_RT_PRIO),
		   dd_queued(dd, DD_BE_PRIO),
		   dd_queued(dd, DD_IDLE_PRIO));
	return 0;
}

/* Number of requests owned by the block driver for a given priority. */
static u32 dd_owned_by_driver(struct deadline_data *dd, enum dd_prio prio)
{
	return dd_sum(dd, dispatched, prio) + dd_sum(dd, merged, prio)
		- dd_sum(dd, completed, prio);
}

static int dd_owned_by_driver_show(void *data, struct seq_file *m)
{
	struct request_queue *q = data;
	struct deadline_data *dd = q->elevator->elevator_data;

	seq_printf(m, "%u %u %u\n", dd_owned_by_driver(dd, DD_RT_PRIO),
		   dd_owned_by_driver(dd, DD_BE_PRIO),
		   dd_owned_by_driver(dd, DD_IDLE_PRIO));
	return 0;
}

#define DEADLINE_DISPATCH_ATTR(prio)					\
static void *deadline_dispatch##prio##_start(struct seq_file *m,	\
					     loff_t *pos)		\
	__acquires(&dd->lock)						\
{									\
	struct request_queue *q = m->private;				\
	struct deadline_data *dd = q->elevator->elevator_data;		\
	struct dd_per_prio *per_prio = &dd->per_prio[prio];		\
									\
	spin_lock(&dd->lock);						\
	return seq_list_start(&per_prio->dispatch, *pos);		\
}									\
									\
static void *deadline_dispatch##prio##_next(struct seq_file *m,		\
					    void *v, loff_t *pos)	\
{									\
	struct request_queue *q = m->private;				\
	struct deadline_data *dd = q->elevator->elevator_data;		\
	struct dd_per_prio *per_prio = &dd->per_prio[prio];		\
									\
	return seq_list_next(v, &per_prio->dispatch, pos);		\
}									\
									\
static void deadline_dispatch##prio##_stop(struct seq_file *m, void *v)	\
	__releases(&dd->lock)						\
{									\
	struct request_queue *q = m->private;				\
	struct deadline_data *dd = q->elevator->elevator_data;		\
									\
	spin_unlock(&dd->lock);						\
}									\
									\
static const struct seq_operations deadline_dispatch##prio##_seq_ops = { \
	.start	= deadline_dispatch##prio##_start,			\
	.next	= deadline_dispatch##prio##_next,			\
	.stop	= deadline_dispatch##prio##_stop,			\
	.show	= blk_mq_debugfs_rq_show,				\
}

DEADLINE_DISPATCH_ATTR(0);
DEADLINE_DISPATCH_ATTR(1);
DEADLINE_DISPATCH_ATTR(2);
#undef DEADLINE_DISPATCH_ATTR

#define DEADLINE_QUEUE_DDIR_ATTRS(name)					\
	{#name "_fifo_list", 0400,					\
			.seq_ops = &deadline_##name##_fifo_seq_ops}
#define DEADLINE_NEXT_RQ_ATTR(name)					\
	{#name "_next_rq", 0400, deadline_##name##_next_rq_show}
static const struct blk_mq_debugfs_attr deadline_queue_debugfs_attrs[] = {
	DEADLINE_QUEUE_DDIR_ATTRS(read0),
	DEADLINE_QUEUE_DDIR_ATTRS(write0),
	DEADLINE_QUEUE_DDIR_ATTRS(read1),
	DEADLINE_QUEUE_DDIR_ATTRS(write1),
	DEADLINE_QUEUE_DDIR_ATTRS(read2),
	DEADLINE_QUEUE_DDIR_ATTRS(write2),
	DEADLINE_NEXT_RQ_ATTR(read0),
	DEADLINE_NEXT_RQ_ATTR(write0),
	DEADLINE_NEXT_RQ_ATTR(read1),
	DEADLINE_NEXT_RQ_ATTR(write1),
	DEADLINE_NEXT_RQ_ATTR(read2),
	DEADLINE_NEXT_RQ_ATTR(write2),
	{"batching", 0400, deadline_batching_show},
	{"starved", 0400, deadline_starved_show},
	{"async_depth", 0400, dd_async_depth_show},
	{"dispatch0", 0400, .seq_ops = &deadline_dispatch0_seq_ops},
	{"dispatch1", 0400, .seq_ops = &deadline_dispatch1_seq_ops},
	{"dispatch2", 0400, .seq_ops = &deadline_dispatch2_seq_ops},
	{"owned_by_driver", 0400, dd_owned_by_driver_show},
	{"queued", 0400, dd_queued_show},
	{},
};
#undef DEADLINE_QUEUE_DDIR_ATTRS
#endif

static struct elevator_type mq_deadline = {
	.ops = {
		.depth_updated		= dd_depth_updated,
		.limit_depth		= dd_limit_depth,
		.insert_requests	= dd_insert_requests,
		.dispatch_request	= dd_dispatch_request,
		.prepare_request	= dd_prepare_request,
		.finish_request		= dd_finish_request,
		.next_request		= elv_rb_latter_request,
		.former_request		= elv_rb_former_request,
		.bio_merge		= dd_bio_merge,
		.request_merge		= dd_request_merge,
		.requests_merged	= dd_merged_requests,
		.request_merged		= dd_request_merged,
		.has_work		= dd_has_work,
		.init_sched		= dd_init_sched,
		.exit_sched		= dd_exit_sched,
		.init_hctx		= dd_init_hctx,
	},

#ifdef CONFIG_BLK_DEBUG_FS
	.queue_debugfs_attrs = deadline_queue_debugfs_attrs,
#endif
	.elevator_attrs = deadline_attrs,
	.elevator_name = "mq-deadline",
	.elevator_alias = "deadline",
	.elevator_features = ELEVATOR_F_ZBD_SEQ_WRITE,
	.elevator_owner = THIS_MODULE,
};
MODULE_ALIAS("mq-deadline-iosched");

static int __init deadline_init(void)
{
	return elv_register(&mq_deadline);
}

static void __exit deadline_exit(void)
{
	elv_unregister(&mq_deadline);
}

module_init(deadline_init);
module_exit(deadline_exit);

MODULE_AUTHOR("Jens Axboe, Damien Le Moal and Bart Van Assche");
MODULE_LICENSE("GPL");
MODULE_DESCRIPTION("MQ deadline IO scheduler");<|MERGE_RESOLUTION|>--- conflicted
+++ resolved
@@ -487,15 +487,11 @@
 	enum dd_prio prio;
 
 	spin_lock(&dd->lock);
-<<<<<<< HEAD
-	rq = __dd_dispatch_request(dd);
-=======
 	for (prio = 0; prio <= DD_PRIO_MAX; prio++) {
 		rq = __dd_dispatch_request(dd, &dd->per_prio[prio]);
 		if (rq)
 			break;
 	}
->>>>>>> 7d2a07b7
 	spin_unlock(&dd->lock);
 
 	return rq;
@@ -735,14 +731,7 @@
 	spin_unlock(&dd->lock);
 }
 
-<<<<<<< HEAD
-/*
- * Nothing to do here. This is defined only to ensure that .finish_request
- * method is called upon request completion.
- */
-=======
 /* Callback from inside blk_mq_rq_ctx_init(). */
->>>>>>> 7d2a07b7
 static void dd_prepare_request(struct request *rq)
 {
 	rq->elv.priv[0] = NULL;
@@ -786,11 +775,7 @@
 
 		spin_lock_irqsave(&dd->zone_lock, flags);
 		blk_req_zone_write_unlock(rq);
-<<<<<<< HEAD
-		if (!list_empty(&dd->fifo_list[WRITE]))
-=======
 		if (!list_empty(&per_prio->fifo_list[DD_WRITE]))
->>>>>>> 7d2a07b7
 			blk_mq_sched_mark_restart_hctx(rq->mq_hctx);
 		spin_unlock_irqrestore(&dd->zone_lock, flags);
 	}
