// SPDX-License-Identifier: GPL-2.0
/*
 * The Kyber I/O scheduler. Controls latency by throttling queue depths using
 * scalable techniques.
 *
 * Copyright (C) 2017 Facebook
 */

#include <linux/kernel.h>
#include <linux/blkdev.h>
#include <linux/blk-mq.h>
#include <linux/elevator.h>
#include <linux/module.h>
#include <linux/sbitmap.h>

#include <trace/events/block.h>

#include "blk.h"
#include "blk-mq.h"
#include "blk-mq-debugfs.h"
#include "blk-mq-sched.h"
#include "blk-mq-tag.h"

#define CREATE_TRACE_POINTS
#include <trace/events/kyber.h>

/*
 * Scheduling domains: the device is divided into multiple domains based on the
 * request type.
 */
enum {
	KYBER_READ,
	KYBER_WRITE,
	KYBER_DISCARD,
	KYBER_OTHER,
	KYBER_NUM_DOMAINS,
};

static const char *kyber_domain_names[] = {
	[KYBER_READ] = "READ",
	[KYBER_WRITE] = "WRITE",
	[KYBER_DISCARD] = "DISCARD",
	[KYBER_OTHER] = "OTHER",
};

enum {
	/*
	 * In order to prevent starvation of synchronous requests by a flood of
	 * asynchronous requests, we reserve 25% of requests for synchronous
	 * operations.
	 */
	KYBER_ASYNC_PERCENT = 75,
};

/*
 * Maximum device-wide depth for each scheduling domain.
 *
 * Even for fast devices with lots of tags like NVMe, you can saturate the
 * device with only a fraction of the maximum possible queue depth. So, we cap
 * these to a reasonable value.
 */
static const unsigned int kyber_depth[] = {
	[KYBER_READ] = 256,
	[KYBER_WRITE] = 128,
	[KYBER_DISCARD] = 64,
	[KYBER_OTHER] = 16,
};

/*
 * Default latency targets for each scheduling domain.
 */
static const u64 kyber_latency_targets[] = {
	[KYBER_READ] = 2ULL * NSEC_PER_MSEC,
	[KYBER_WRITE] = 10ULL * NSEC_PER_MSEC,
	[KYBER_DISCARD] = 5ULL * NSEC_PER_SEC,
};

/*
 * Batch size (number of requests we'll dispatch in a row) for each scheduling
 * domain.
 */
static const unsigned int kyber_batch_size[] = {
	[KYBER_READ] = 16,
	[KYBER_WRITE] = 8,
	[KYBER_DISCARD] = 1,
	[KYBER_OTHER] = 1,
};

/*
 * Requests latencies are recorded in a histogram with buckets defined relative
 * to the target latency:
 *
 * <= 1/4 * target latency
 * <= 1/2 * target latency
 * <= 3/4 * target latency
 * <= target latency
 * <= 1 1/4 * target latency
 * <= 1 1/2 * target latency
 * <= 1 3/4 * target latency
 * > 1 3/4 * target latency
 */
enum {
	/*
	 * The width of the latency histogram buckets is
	 * 1 / (1 << KYBER_LATENCY_SHIFT) * target latency.
	 */
	KYBER_LATENCY_SHIFT = 2,
	/*
	 * The first (1 << KYBER_LATENCY_SHIFT) buckets are <= target latency,
	 * thus, "good".
	 */
	KYBER_GOOD_BUCKETS = 1 << KYBER_LATENCY_SHIFT,
	/* There are also (1 << KYBER_LATENCY_SHIFT) "bad" buckets. */
	KYBER_LATENCY_BUCKETS = 2 << KYBER_LATENCY_SHIFT,
};

/*
 * We measure both the total latency and the I/O latency (i.e., latency after
 * submitting to the device).
 */
enum {
	KYBER_TOTAL_LATENCY,
	KYBER_IO_LATENCY,
};

static const char *kyber_latency_type_names[] = {
	[KYBER_TOTAL_LATENCY] = "total",
	[KYBER_IO_LATENCY] = "I/O",
};

/*
 * Per-cpu latency histograms: total latency and I/O latency for each scheduling
 * domain except for KYBER_OTHER.
 */
struct kyber_cpu_latency {
	atomic_t buckets[KYBER_OTHER][2][KYBER_LATENCY_BUCKETS];
};

/*
 * There is a same mapping between ctx & hctx and kcq & khd,
 * we use request->mq_ctx->index_hw to index the kcq in khd.
 */
struct kyber_ctx_queue {
	/*
	 * Used to ensure operations on rq_list and kcq_map to be an atmoic one.
	 * Also protect the rqs on rq_list when merge.
	 */
	spinlock_t lock;
	struct list_head rq_list[KYBER_NUM_DOMAINS];
} ____cacheline_aligned_in_smp;

struct kyber_queue_data {
	struct request_queue *q;

	/*
	 * Each scheduling domain has a limited number of in-flight requests
	 * device-wide, limited by these tokens.
	 */
	struct sbitmap_queue domain_tokens[KYBER_NUM_DOMAINS];

	/*
	 * Async request percentage, converted to per-word depth for
	 * sbitmap_get_shallow().
	 */
	unsigned int async_depth;

	struct kyber_cpu_latency __percpu *cpu_latency;

	/* Timer for stats aggregation and adjusting domain tokens. */
	struct timer_list timer;

	unsigned int latency_buckets[KYBER_OTHER][2][KYBER_LATENCY_BUCKETS];

	unsigned long latency_timeout[KYBER_OTHER];

	int domain_p99[KYBER_OTHER];

	/* Target latencies in nanoseconds. */
	u64 latency_targets[KYBER_OTHER];
};

struct kyber_hctx_data {
	spinlock_t lock;
	struct list_head rqs[KYBER_NUM_DOMAINS];
	unsigned int cur_domain;
	unsigned int batching;
	struct kyber_ctx_queue *kcqs;
	struct sbitmap kcq_map[KYBER_NUM_DOMAINS];
	struct sbq_wait domain_wait[KYBER_NUM_DOMAINS];
	struct sbq_wait_state *domain_ws[KYBER_NUM_DOMAINS];
	atomic_t wait_index[KYBER_NUM_DOMAINS];
};

static int kyber_domain_wake(wait_queue_entry_t *wait, unsigned mode, int flags,
			     void *key);

static unsigned int kyber_sched_domain(unsigned int op)
{
	switch (op & REQ_OP_MASK) {
	case REQ_OP_READ:
		return KYBER_READ;
	case REQ_OP_WRITE:
		return KYBER_WRITE;
	case REQ_OP_DISCARD:
		return KYBER_DISCARD;
	default:
		return KYBER_OTHER;
	}
}

static void flush_latency_buckets(struct kyber_queue_data *kqd,
				  struct kyber_cpu_latency *cpu_latency,
				  unsigned int sched_domain, unsigned int type)
{
	unsigned int *buckets = kqd->latency_buckets[sched_domain][type];
	atomic_t *cpu_buckets = cpu_latency->buckets[sched_domain][type];
	unsigned int bucket;

	for (bucket = 0; bucket < KYBER_LATENCY_BUCKETS; bucket++)
		buckets[bucket] += atomic_xchg(&cpu_buckets[bucket], 0);
}

/*
 * Calculate the histogram bucket with the given percentile rank, or -1 if there
 * aren't enough samples yet.
 */
static int calculate_percentile(struct kyber_queue_data *kqd,
				unsigned int sched_domain, unsigned int type,
				unsigned int percentile)
{
	unsigned int *buckets = kqd->latency_buckets[sched_domain][type];
	unsigned int bucket, samples = 0, percentile_samples;

	for (bucket = 0; bucket < KYBER_LATENCY_BUCKETS; bucket++)
		samples += buckets[bucket];

	if (!samples)
		return -1;

	/*
	 * We do the calculation once we have 500 samples or one second passes
	 * since the first sample was recorded, whichever comes first.
	 */
	if (!kqd->latency_timeout[sched_domain])
		kqd->latency_timeout[sched_domain] = max(jiffies + HZ, 1UL);
	if (samples < 500 &&
	    time_is_after_jiffies(kqd->latency_timeout[sched_domain])) {
		return -1;
	}
	kqd->latency_timeout[sched_domain] = 0;

	percentile_samples = DIV_ROUND_UP(samples * percentile, 100);
	for (bucket = 0; bucket < KYBER_LATENCY_BUCKETS - 1; bucket++) {
		if (buckets[bucket] >= percentile_samples)
			break;
		percentile_samples -= buckets[bucket];
	}
	memset(buckets, 0, sizeof(kqd->latency_buckets[sched_domain][type]));

	trace_kyber_latency(kqd->q, kyber_domain_names[sched_domain],
			    kyber_latency_type_names[type], percentile,
			    bucket + 1, 1 << KYBER_LATENCY_SHIFT, samples);

	return bucket;
}

static void kyber_resize_domain(struct kyber_queue_data *kqd,
				unsigned int sched_domain, unsigned int depth)
{
	depth = clamp(depth, 1U, kyber_depth[sched_domain]);
	if (depth != kqd->domain_tokens[sched_domain].sb.depth) {
		sbitmap_queue_resize(&kqd->domain_tokens[sched_domain], depth);
		trace_kyber_adjust(kqd->q, kyber_domain_names[sched_domain],
				   depth);
	}
}

static void kyber_timer_fn(struct timer_list *t)
{
	struct kyber_queue_data *kqd = from_timer(kqd, t, timer);
	unsigned int sched_domain;
	int cpu;
	bool bad = false;

	/* Sum all of the per-cpu latency histograms. */
	for_each_online_cpu(cpu) {
		struct kyber_cpu_latency *cpu_latency;

		cpu_latency = per_cpu_ptr(kqd->cpu_latency, cpu);
		for (sched_domain = 0; sched_domain < KYBER_OTHER; sched_domain++) {
			flush_latency_buckets(kqd, cpu_latency, sched_domain,
					      KYBER_TOTAL_LATENCY);
			flush_latency_buckets(kqd, cpu_latency, sched_domain,
					      KYBER_IO_LATENCY);
		}
	}

	/*
	 * Check if any domains have a high I/O latency, which might indicate
	 * congestion in the device. Note that we use the p90; we don't want to
	 * be too sensitive to outliers here.
	 */
	for (sched_domain = 0; sched_domain < KYBER_OTHER; sched_domain++) {
		int p90;

		p90 = calculate_percentile(kqd, sched_domain, KYBER_IO_LATENCY,
					   90);
		if (p90 >= KYBER_GOOD_BUCKETS)
			bad = true;
	}

	/*
	 * Adjust the scheduling domain depths. If we determined that there was
	 * congestion, we throttle all domains with good latencies. Either way,
	 * we ease up on throttling domains with bad latencies.
	 */
	for (sched_domain = 0; sched_domain < KYBER_OTHER; sched_domain++) {
		unsigned int orig_depth, depth;
		int p99;

		p99 = calculate_percentile(kqd, sched_domain,
					   KYBER_TOTAL_LATENCY, 99);
		/*
		 * This is kind of subtle: different domains will not
		 * necessarily have enough samples to calculate the latency
		 * percentiles during the same window, so we have to remember
		 * the p99 for the next time we observe congestion; once we do,
		 * we don't want to throttle again until we get more data, so we
		 * reset it to -1.
		 */
		if (bad) {
			if (p99 < 0)
				p99 = kqd->domain_p99[sched_domain];
			kqd->domain_p99[sched_domain] = -1;
		} else if (p99 >= 0) {
			kqd->domain_p99[sched_domain] = p99;
		}
		if (p99 < 0)
			continue;

		/*
		 * If this domain has bad latency, throttle less. Otherwise,
		 * throttle more iff we determined that there is congestion.
		 *
		 * The new depth is scaled linearly with the p99 latency vs the
		 * latency target. E.g., if the p99 is 3/4 of the target, then
		 * we throttle down to 3/4 of the current depth, and if the p99
		 * is 2x the target, then we double the depth.
		 */
		if (bad || p99 >= KYBER_GOOD_BUCKETS) {
			orig_depth = kqd->domain_tokens[sched_domain].sb.depth;
			depth = (orig_depth * (p99 + 1)) >> KYBER_LATENCY_SHIFT;
			kyber_resize_domain(kqd, sched_domain, depth);
		}
	}
}

<<<<<<< HEAD
static unsigned int kyber_sched_tags_shift(struct request_queue *q)
{
	/*
	 * All of the hardware queues have the same depth, so we can just grab
	 * the shift of the first one.
	 */
	return q->queue_hw_ctx[0]->sched_tags->bitmap_tags->sb.shift;
}

=======
>>>>>>> 7d2a07b7
static struct kyber_queue_data *kyber_queue_data_alloc(struct request_queue *q)
{
	struct kyber_queue_data *kqd;
	int ret = -ENOMEM;
	int i;

	kqd = kzalloc_node(sizeof(*kqd), GFP_KERNEL, q->node);
	if (!kqd)
		goto err;

	kqd->q = q;

	kqd->cpu_latency = alloc_percpu_gfp(struct kyber_cpu_latency,
					    GFP_KERNEL | __GFP_ZERO);
	if (!kqd->cpu_latency)
		goto err_kqd;

	timer_setup(&kqd->timer, kyber_timer_fn, 0);

	for (i = 0; i < KYBER_NUM_DOMAINS; i++) {
		WARN_ON(!kyber_depth[i]);
		WARN_ON(!kyber_batch_size[i]);
		ret = sbitmap_queue_init_node(&kqd->domain_tokens[i],
					      kyber_depth[i], -1, false,
					      GFP_KERNEL, q->node);
		if (ret) {
			while (--i >= 0)
				sbitmap_queue_free(&kqd->domain_tokens[i]);
			goto err_buckets;
		}
	}

	for (i = 0; i < KYBER_OTHER; i++) {
		kqd->domain_p99[i] = -1;
		kqd->latency_targets[i] = kyber_latency_targets[i];
	}

	return kqd;

err_buckets:
	free_percpu(kqd->cpu_latency);
err_kqd:
	kfree(kqd);
err:
	return ERR_PTR(ret);
}

static int kyber_init_sched(struct request_queue *q, struct elevator_type *e)
{
	struct kyber_queue_data *kqd;
	struct elevator_queue *eq;

	eq = elevator_alloc(q, e);
	if (!eq)
		return -ENOMEM;

	kqd = kyber_queue_data_alloc(q);
	if (IS_ERR(kqd)) {
		kobject_put(&eq->kobj);
		return PTR_ERR(kqd);
	}

	blk_stat_enable_accounting(q);

	eq->elevator_data = kqd;
	q->elevator = eq;

	return 0;
}

static void kyber_exit_sched(struct elevator_queue *e)
{
	struct kyber_queue_data *kqd = e->elevator_data;
	int i;

	del_timer_sync(&kqd->timer);

	for (i = 0; i < KYBER_NUM_DOMAINS; i++)
		sbitmap_queue_free(&kqd->domain_tokens[i]);
	free_percpu(kqd->cpu_latency);
	kfree(kqd);
}

static void kyber_ctx_queue_init(struct kyber_ctx_queue *kcq)
{
	unsigned int i;

	spin_lock_init(&kcq->lock);
	for (i = 0; i < KYBER_NUM_DOMAINS; i++)
		INIT_LIST_HEAD(&kcq->rq_list[i]);
}

static void kyber_depth_updated(struct blk_mq_hw_ctx *hctx)
{
	struct kyber_queue_data *kqd = hctx->queue->elevator->elevator_data;
	struct blk_mq_tags *tags = hctx->sched_tags;
	unsigned int shift = tags->bitmap_tags->sb.shift;

	kqd->async_depth = (1U << shift) * KYBER_ASYNC_PERCENT / 100U;

	sbitmap_queue_min_shallow_depth(tags->bitmap_tags, kqd->async_depth);
}

static int kyber_init_hctx(struct blk_mq_hw_ctx *hctx, unsigned int hctx_idx)
{
	struct kyber_hctx_data *khd;
	int i;

	khd = kmalloc_node(sizeof(*khd), GFP_KERNEL, hctx->numa_node);
	if (!khd)
		return -ENOMEM;

	khd->kcqs = kmalloc_array_node(hctx->nr_ctx,
				       sizeof(struct kyber_ctx_queue),
				       GFP_KERNEL, hctx->numa_node);
	if (!khd->kcqs)
		goto err_khd;

	for (i = 0; i < hctx->nr_ctx; i++)
		kyber_ctx_queue_init(&khd->kcqs[i]);

	for (i = 0; i < KYBER_NUM_DOMAINS; i++) {
		if (sbitmap_init_node(&khd->kcq_map[i], hctx->nr_ctx,
				      ilog2(8), GFP_KERNEL, hctx->numa_node,
				      false, false)) {
			while (--i >= 0)
				sbitmap_free(&khd->kcq_map[i]);
			goto err_kcqs;
		}
	}

	spin_lock_init(&khd->lock);

	for (i = 0; i < KYBER_NUM_DOMAINS; i++) {
		INIT_LIST_HEAD(&khd->rqs[i]);
		khd->domain_wait[i].sbq = NULL;
		init_waitqueue_func_entry(&khd->domain_wait[i].wait,
					  kyber_domain_wake);
		khd->domain_wait[i].wait.private = hctx;
		INIT_LIST_HEAD(&khd->domain_wait[i].wait.entry);
		atomic_set(&khd->wait_index[i], 0);
	}

	khd->cur_domain = 0;
	khd->batching = 0;

	hctx->sched_data = khd;
<<<<<<< HEAD
	sbitmap_queue_min_shallow_depth(hctx->sched_tags->bitmap_tags,
					kqd->async_depth);
=======
	kyber_depth_updated(hctx);
>>>>>>> 7d2a07b7

	return 0;

err_kcqs:
	kfree(khd->kcqs);
err_khd:
	kfree(khd);
	return -ENOMEM;
}

static void kyber_exit_hctx(struct blk_mq_hw_ctx *hctx, unsigned int hctx_idx)
{
	struct kyber_hctx_data *khd = hctx->sched_data;
	int i;

	for (i = 0; i < KYBER_NUM_DOMAINS; i++)
		sbitmap_free(&khd->kcq_map[i]);
	kfree(khd->kcqs);
	kfree(hctx->sched_data);
}

static int rq_get_domain_token(struct request *rq)
{
	return (long)rq->elv.priv[0];
}

static void rq_set_domain_token(struct request *rq, int token)
{
	rq->elv.priv[0] = (void *)(long)token;
}

static void rq_clear_domain_token(struct kyber_queue_data *kqd,
				  struct request *rq)
{
	unsigned int sched_domain;
	int nr;

	nr = rq_get_domain_token(rq);
	if (nr != -1) {
		sched_domain = kyber_sched_domain(rq->cmd_flags);
		sbitmap_queue_clear(&kqd->domain_tokens[sched_domain], nr,
				    rq->mq_ctx->cpu);
	}
}

static void kyber_limit_depth(unsigned int op, struct blk_mq_alloc_data *data)
{
	/*
	 * We use the scheduler tags as per-hardware queue queueing tokens.
	 * Async requests can be limited at this stage.
	 */
	if (!op_is_sync(op)) {
		struct kyber_queue_data *kqd = data->q->elevator->elevator_data;

		data->shallow_depth = kqd->async_depth;
	}
}

static bool kyber_bio_merge(struct request_queue *q, struct bio *bio,
		unsigned int nr_segs)
{
<<<<<<< HEAD
	struct request_queue *q = hctx->queue;
	struct blk_mq_ctx *ctx = blk_mq_get_ctx(q);
	struct kyber_hctx_data *khd;
	struct kyber_ctx_queue *kcq;
=======
	struct blk_mq_ctx *ctx = blk_mq_get_ctx(q);
	struct blk_mq_hw_ctx *hctx = blk_mq_map_queue(q, bio->bi_opf, ctx);
	struct kyber_hctx_data *khd = hctx->sched_data;
	struct kyber_ctx_queue *kcq = &khd->kcqs[ctx->index_hw[hctx->type]];
>>>>>>> 7d2a07b7
	unsigned int sched_domain = kyber_sched_domain(bio->bi_opf);
	struct list_head *rq_list;
	bool merged;

	hctx = blk_mq_map_queue(q, bio->bi_opf, ctx);
	khd = hctx->sched_data;
	kcq = &khd->kcqs[ctx->index_hw[hctx->type]];
	rq_list = &kcq->rq_list[sched_domain];

	spin_lock(&kcq->lock);
	merged = blk_bio_list_merge(hctx->queue, rq_list, bio, nr_segs);
	spin_unlock(&kcq->lock);

	return merged;
}

static void kyber_prepare_request(struct request *rq)
{
	rq_set_domain_token(rq, -1);
}

static void kyber_insert_requests(struct blk_mq_hw_ctx *hctx,
				  struct list_head *rq_list, bool at_head)
{
	struct kyber_hctx_data *khd = hctx->sched_data;
	struct request *rq, *next;

	list_for_each_entry_safe(rq, next, rq_list, queuelist) {
		unsigned int sched_domain = kyber_sched_domain(rq->cmd_flags);
		struct kyber_ctx_queue *kcq = &khd->kcqs[rq->mq_ctx->index_hw[hctx->type]];
		struct list_head *head = &kcq->rq_list[sched_domain];

		spin_lock(&kcq->lock);
		trace_block_rq_insert(rq);
		if (at_head)
			list_move(&rq->queuelist, head);
		else
			list_move_tail(&rq->queuelist, head);
		sbitmap_set_bit(&khd->kcq_map[sched_domain],
				rq->mq_ctx->index_hw[hctx->type]);
		spin_unlock(&kcq->lock);
	}
}

static void kyber_finish_request(struct request *rq)
{
	struct kyber_queue_data *kqd = rq->q->elevator->elevator_data;

	rq_clear_domain_token(kqd, rq);
}

static void add_latency_sample(struct kyber_cpu_latency *cpu_latency,
			       unsigned int sched_domain, unsigned int type,
			       u64 target, u64 latency)
{
	unsigned int bucket;
	u64 divisor;

	if (latency > 0) {
		divisor = max_t(u64, target >> KYBER_LATENCY_SHIFT, 1);
		bucket = min_t(unsigned int, div64_u64(latency - 1, divisor),
			       KYBER_LATENCY_BUCKETS - 1);
	} else {
		bucket = 0;
	}

	atomic_inc(&cpu_latency->buckets[sched_domain][type][bucket]);
}

static void kyber_completed_request(struct request *rq, u64 now)
{
	struct kyber_queue_data *kqd = rq->q->elevator->elevator_data;
	struct kyber_cpu_latency *cpu_latency;
	unsigned int sched_domain;
	u64 target;

	sched_domain = kyber_sched_domain(rq->cmd_flags);
	if (sched_domain == KYBER_OTHER)
		return;

	cpu_latency = get_cpu_ptr(kqd->cpu_latency);
	target = kqd->latency_targets[sched_domain];
	add_latency_sample(cpu_latency, sched_domain, KYBER_TOTAL_LATENCY,
			   target, now - rq->start_time_ns);
	add_latency_sample(cpu_latency, sched_domain, KYBER_IO_LATENCY, target,
			   now - rq->io_start_time_ns);
	put_cpu_ptr(kqd->cpu_latency);

	timer_reduce(&kqd->timer, jiffies + HZ / 10);
}

struct flush_kcq_data {
	struct kyber_hctx_data *khd;
	unsigned int sched_domain;
	struct list_head *list;
};

static bool flush_busy_kcq(struct sbitmap *sb, unsigned int bitnr, void *data)
{
	struct flush_kcq_data *flush_data = data;
	struct kyber_ctx_queue *kcq = &flush_data->khd->kcqs[bitnr];

	spin_lock(&kcq->lock);
	list_splice_tail_init(&kcq->rq_list[flush_data->sched_domain],
			      flush_data->list);
	sbitmap_clear_bit(sb, bitnr);
	spin_unlock(&kcq->lock);

	return true;
}

static void kyber_flush_busy_kcqs(struct kyber_hctx_data *khd,
				  unsigned int sched_domain,
				  struct list_head *list)
{
	struct flush_kcq_data data = {
		.khd = khd,
		.sched_domain = sched_domain,
		.list = list,
	};

	sbitmap_for_each_set(&khd->kcq_map[sched_domain],
			     flush_busy_kcq, &data);
}

static int kyber_domain_wake(wait_queue_entry_t *wqe, unsigned mode, int flags,
			     void *key)
{
	struct blk_mq_hw_ctx *hctx = READ_ONCE(wqe->private);
	struct sbq_wait *wait = container_of(wqe, struct sbq_wait, wait);

	sbitmap_del_wait_queue(wait);
	blk_mq_run_hw_queue(hctx, true);
	return 1;
}

static int kyber_get_domain_token(struct kyber_queue_data *kqd,
				  struct kyber_hctx_data *khd,
				  struct blk_mq_hw_ctx *hctx)
{
	unsigned int sched_domain = khd->cur_domain;
	struct sbitmap_queue *domain_tokens = &kqd->domain_tokens[sched_domain];
	struct sbq_wait *wait = &khd->domain_wait[sched_domain];
	struct sbq_wait_state *ws;
	int nr;

	nr = __sbitmap_queue_get(domain_tokens);

	/*
	 * If we failed to get a domain token, make sure the hardware queue is
	 * run when one becomes available. Note that this is serialized on
	 * khd->lock, but we still need to be careful about the waker.
	 */
	if (nr < 0 && list_empty_careful(&wait->wait.entry)) {
		ws = sbq_wait_ptr(domain_tokens,
				  &khd->wait_index[sched_domain]);
		khd->domain_ws[sched_domain] = ws;
		sbitmap_add_wait_queue(domain_tokens, ws, wait);

		/*
		 * Try again in case a token was freed before we got on the wait
		 * queue.
		 */
		nr = __sbitmap_queue_get(domain_tokens);
	}

	/*
	 * If we got a token while we were on the wait queue, remove ourselves
	 * from the wait queue to ensure that all wake ups make forward
	 * progress. It's possible that the waker already deleted the entry
	 * between the !list_empty_careful() check and us grabbing the lock, but
	 * list_del_init() is okay with that.
	 */
	if (nr >= 0 && !list_empty_careful(&wait->wait.entry)) {
		ws = khd->domain_ws[sched_domain];
		spin_lock_irq(&ws->wait.lock);
		sbitmap_del_wait_queue(wait);
		spin_unlock_irq(&ws->wait.lock);
	}

	return nr;
}

static struct request *
kyber_dispatch_cur_domain(struct kyber_queue_data *kqd,
			  struct kyber_hctx_data *khd,
			  struct blk_mq_hw_ctx *hctx)
{
	struct list_head *rqs;
	struct request *rq;
	int nr;

	rqs = &khd->rqs[khd->cur_domain];

	/*
	 * If we already have a flushed request, then we just need to get a
	 * token for it. Otherwise, if there are pending requests in the kcqs,
	 * flush the kcqs, but only if we can get a token. If not, we should
	 * leave the requests in the kcqs so that they can be merged. Note that
	 * khd->lock serializes the flushes, so if we observed any bit set in
	 * the kcq_map, we will always get a request.
	 */
	rq = list_first_entry_or_null(rqs, struct request, queuelist);
	if (rq) {
		nr = kyber_get_domain_token(kqd, khd, hctx);
		if (nr >= 0) {
			khd->batching++;
			rq_set_domain_token(rq, nr);
			list_del_init(&rq->queuelist);
			return rq;
		} else {
			trace_kyber_throttled(kqd->q,
					      kyber_domain_names[khd->cur_domain]);
		}
	} else if (sbitmap_any_bit_set(&khd->kcq_map[khd->cur_domain])) {
		nr = kyber_get_domain_token(kqd, khd, hctx);
		if (nr >= 0) {
			kyber_flush_busy_kcqs(khd, khd->cur_domain, rqs);
			rq = list_first_entry(rqs, struct request, queuelist);
			khd->batching++;
			rq_set_domain_token(rq, nr);
			list_del_init(&rq->queuelist);
			return rq;
		} else {
			trace_kyber_throttled(kqd->q,
					      kyber_domain_names[khd->cur_domain]);
		}
	}

	/* There were either no pending requests or no tokens. */
	return NULL;
}

static struct request *kyber_dispatch_request(struct blk_mq_hw_ctx *hctx)
{
	struct kyber_queue_data *kqd = hctx->queue->elevator->elevator_data;
	struct kyber_hctx_data *khd = hctx->sched_data;
	struct request *rq;
	int i;

	spin_lock(&khd->lock);

	/*
	 * First, if we are still entitled to batch, try to dispatch a request
	 * from the batch.
	 */
	if (khd->batching < kyber_batch_size[khd->cur_domain]) {
		rq = kyber_dispatch_cur_domain(kqd, khd, hctx);
		if (rq)
			goto out;
	}

	/*
	 * Either,
	 * 1. We were no longer entitled to a batch.
	 * 2. The domain we were batching didn't have any requests.
	 * 3. The domain we were batching was out of tokens.
	 *
	 * Start another batch. Note that this wraps back around to the original
	 * domain if no other domains have requests or tokens.
	 */
	khd->batching = 0;
	for (i = 0; i < KYBER_NUM_DOMAINS; i++) {
		if (khd->cur_domain == KYBER_NUM_DOMAINS - 1)
			khd->cur_domain = 0;
		else
			khd->cur_domain++;

		rq = kyber_dispatch_cur_domain(kqd, khd, hctx);
		if (rq)
			goto out;
	}

	rq = NULL;
out:
	spin_unlock(&khd->lock);
	return rq;
}

static bool kyber_has_work(struct blk_mq_hw_ctx *hctx)
{
	struct kyber_hctx_data *khd = hctx->sched_data;
	int i;

	for (i = 0; i < KYBER_NUM_DOMAINS; i++) {
		if (!list_empty_careful(&khd->rqs[i]) ||
		    sbitmap_any_bit_set(&khd->kcq_map[i]))
			return true;
	}

	return false;
}

#define KYBER_LAT_SHOW_STORE(domain, name)				\
static ssize_t kyber_##name##_lat_show(struct elevator_queue *e,	\
				       char *page)			\
{									\
	struct kyber_queue_data *kqd = e->elevator_data;		\
									\
	return sprintf(page, "%llu\n", kqd->latency_targets[domain]);	\
}									\
									\
static ssize_t kyber_##name##_lat_store(struct elevator_queue *e,	\
					const char *page, size_t count)	\
{									\
	struct kyber_queue_data *kqd = e->elevator_data;		\
	unsigned long long nsec;					\
	int ret;							\
									\
	ret = kstrtoull(page, 10, &nsec);				\
	if (ret)							\
		return ret;						\
									\
	kqd->latency_targets[domain] = nsec;				\
									\
	return count;							\
}
KYBER_LAT_SHOW_STORE(KYBER_READ, read);
KYBER_LAT_SHOW_STORE(KYBER_WRITE, write);
#undef KYBER_LAT_SHOW_STORE

#define KYBER_LAT_ATTR(op) __ATTR(op##_lat_nsec, 0644, kyber_##op##_lat_show, kyber_##op##_lat_store)
static struct elv_fs_entry kyber_sched_attrs[] = {
	KYBER_LAT_ATTR(read),
	KYBER_LAT_ATTR(write),
	__ATTR_NULL
};
#undef KYBER_LAT_ATTR

#ifdef CONFIG_BLK_DEBUG_FS
#define KYBER_DEBUGFS_DOMAIN_ATTRS(domain, name)			\
static int kyber_##name##_tokens_show(void *data, struct seq_file *m)	\
{									\
	struct request_queue *q = data;					\
	struct kyber_queue_data *kqd = q->elevator->elevator_data;	\
									\
	sbitmap_queue_show(&kqd->domain_tokens[domain], m);		\
	return 0;							\
}									\
									\
static void *kyber_##name##_rqs_start(struct seq_file *m, loff_t *pos)	\
	__acquires(&khd->lock)						\
{									\
	struct blk_mq_hw_ctx *hctx = m->private;			\
	struct kyber_hctx_data *khd = hctx->sched_data;			\
									\
	spin_lock(&khd->lock);						\
	return seq_list_start(&khd->rqs[domain], *pos);			\
}									\
									\
static void *kyber_##name##_rqs_next(struct seq_file *m, void *v,	\
				     loff_t *pos)			\
{									\
	struct blk_mq_hw_ctx *hctx = m->private;			\
	struct kyber_hctx_data *khd = hctx->sched_data;			\
									\
	return seq_list_next(v, &khd->rqs[domain], pos);		\
}									\
									\
static void kyber_##name##_rqs_stop(struct seq_file *m, void *v)	\
	__releases(&khd->lock)						\
{									\
	struct blk_mq_hw_ctx *hctx = m->private;			\
	struct kyber_hctx_data *khd = hctx->sched_data;			\
									\
	spin_unlock(&khd->lock);					\
}									\
									\
static const struct seq_operations kyber_##name##_rqs_seq_ops = {	\
	.start	= kyber_##name##_rqs_start,				\
	.next	= kyber_##name##_rqs_next,				\
	.stop	= kyber_##name##_rqs_stop,				\
	.show	= blk_mq_debugfs_rq_show,				\
};									\
									\
static int kyber_##name##_waiting_show(void *data, struct seq_file *m)	\
{									\
	struct blk_mq_hw_ctx *hctx = data;				\
	struct kyber_hctx_data *khd = hctx->sched_data;			\
	wait_queue_entry_t *wait = &khd->domain_wait[domain].wait;	\
									\
	seq_printf(m, "%d\n", !list_empty_careful(&wait->entry));	\
	return 0;							\
}
KYBER_DEBUGFS_DOMAIN_ATTRS(KYBER_READ, read)
KYBER_DEBUGFS_DOMAIN_ATTRS(KYBER_WRITE, write)
KYBER_DEBUGFS_DOMAIN_ATTRS(KYBER_DISCARD, discard)
KYBER_DEBUGFS_DOMAIN_ATTRS(KYBER_OTHER, other)
#undef KYBER_DEBUGFS_DOMAIN_ATTRS

static int kyber_async_depth_show(void *data, struct seq_file *m)
{
	struct request_queue *q = data;
	struct kyber_queue_data *kqd = q->elevator->elevator_data;

	seq_printf(m, "%u\n", kqd->async_depth);
	return 0;
}

static int kyber_cur_domain_show(void *data, struct seq_file *m)
{
	struct blk_mq_hw_ctx *hctx = data;
	struct kyber_hctx_data *khd = hctx->sched_data;

	seq_printf(m, "%s\n", kyber_domain_names[khd->cur_domain]);
	return 0;
}

static int kyber_batching_show(void *data, struct seq_file *m)
{
	struct blk_mq_hw_ctx *hctx = data;
	struct kyber_hctx_data *khd = hctx->sched_data;

	seq_printf(m, "%u\n", khd->batching);
	return 0;
}

#define KYBER_QUEUE_DOMAIN_ATTRS(name)	\
	{#name "_tokens", 0400, kyber_##name##_tokens_show}
static const struct blk_mq_debugfs_attr kyber_queue_debugfs_attrs[] = {
	KYBER_QUEUE_DOMAIN_ATTRS(read),
	KYBER_QUEUE_DOMAIN_ATTRS(write),
	KYBER_QUEUE_DOMAIN_ATTRS(discard),
	KYBER_QUEUE_DOMAIN_ATTRS(other),
	{"async_depth", 0400, kyber_async_depth_show},
	{},
};
#undef KYBER_QUEUE_DOMAIN_ATTRS

#define KYBER_HCTX_DOMAIN_ATTRS(name)					\
	{#name "_rqs", 0400, .seq_ops = &kyber_##name##_rqs_seq_ops},	\
	{#name "_waiting", 0400, kyber_##name##_waiting_show}
static const struct blk_mq_debugfs_attr kyber_hctx_debugfs_attrs[] = {
	KYBER_HCTX_DOMAIN_ATTRS(read),
	KYBER_HCTX_DOMAIN_ATTRS(write),
	KYBER_HCTX_DOMAIN_ATTRS(discard),
	KYBER_HCTX_DOMAIN_ATTRS(other),
	{"cur_domain", 0400, kyber_cur_domain_show},
	{"batching", 0400, kyber_batching_show},
	{},
};
#undef KYBER_HCTX_DOMAIN_ATTRS
#endif

static struct elevator_type kyber_sched = {
	.ops = {
		.init_sched = kyber_init_sched,
		.exit_sched = kyber_exit_sched,
		.init_hctx = kyber_init_hctx,
		.exit_hctx = kyber_exit_hctx,
		.limit_depth = kyber_limit_depth,
		.bio_merge = kyber_bio_merge,
		.prepare_request = kyber_prepare_request,
		.insert_requests = kyber_insert_requests,
		.finish_request = kyber_finish_request,
		.requeue_request = kyber_finish_request,
		.completed_request = kyber_completed_request,
		.dispatch_request = kyber_dispatch_request,
		.has_work = kyber_has_work,
		.depth_updated = kyber_depth_updated,
	},
#ifdef CONFIG_BLK_DEBUG_FS
	.queue_debugfs_attrs = kyber_queue_debugfs_attrs,
	.hctx_debugfs_attrs = kyber_hctx_debugfs_attrs,
#endif
	.elevator_attrs = kyber_sched_attrs,
	.elevator_name = "kyber",
	.elevator_features = ELEVATOR_F_MQ_AWARE,
	.elevator_owner = THIS_MODULE,
};

static int __init kyber_init(void)
{
	return elv_register(&kyber_sched);
}

static void __exit kyber_exit(void)
{
	elv_unregister(&kyber_sched);
}

module_init(kyber_init);
module_exit(kyber_exit);

MODULE_AUTHOR("Omar Sandoval");
MODULE_LICENSE("GPL");
MODULE_DESCRIPTION("Kyber I/O scheduler");<|MERGE_RESOLUTION|>--- conflicted
+++ resolved
@@ -355,18 +355,6 @@
 	}
 }
 
-<<<<<<< HEAD
-static unsigned int kyber_sched_tags_shift(struct request_queue *q)
-{
-	/*
-	 * All of the hardware queues have the same depth, so we can just grab
-	 * the shift of the first one.
-	 */
-	return q->queue_hw_ctx[0]->sched_tags->bitmap_tags->sb.shift;
-}
-
-=======
->>>>>>> 7d2a07b7
 static struct kyber_queue_data *kyber_queue_data_alloc(struct request_queue *q)
 {
 	struct kyber_queue_data *kqd;
@@ -514,12 +502,7 @@
 	khd->batching = 0;
 
 	hctx->sched_data = khd;
-<<<<<<< HEAD
-	sbitmap_queue_min_shallow_depth(hctx->sched_tags->bitmap_tags,
-					kqd->async_depth);
-=======
 	kyber_depth_updated(hctx);
->>>>>>> 7d2a07b7
 
 	return 0;
 
@@ -581,25 +564,13 @@
 static bool kyber_bio_merge(struct request_queue *q, struct bio *bio,
 		unsigned int nr_segs)
 {
-<<<<<<< HEAD
-	struct request_queue *q = hctx->queue;
-	struct blk_mq_ctx *ctx = blk_mq_get_ctx(q);
-	struct kyber_hctx_data *khd;
-	struct kyber_ctx_queue *kcq;
-=======
 	struct blk_mq_ctx *ctx = blk_mq_get_ctx(q);
 	struct blk_mq_hw_ctx *hctx = blk_mq_map_queue(q, bio->bi_opf, ctx);
 	struct kyber_hctx_data *khd = hctx->sched_data;
 	struct kyber_ctx_queue *kcq = &khd->kcqs[ctx->index_hw[hctx->type]];
->>>>>>> 7d2a07b7
 	unsigned int sched_domain = kyber_sched_domain(bio->bi_opf);
-	struct list_head *rq_list;
+	struct list_head *rq_list = &kcq->rq_list[sched_domain];
 	bool merged;
-
-	hctx = blk_mq_map_queue(q, bio->bi_opf, ctx);
-	khd = hctx->sched_data;
-	kcq = &khd->kcqs[ctx->index_hw[hctx->type]];
-	rq_list = &kcq->rq_list[sched_domain];
 
 	spin_lock(&kcq->lock);
 	merged = blk_bio_list_merge(hctx->queue, rq_list, bio, nr_segs);
