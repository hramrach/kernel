--- conflicted
+++ resolved
@@ -1,12 +1,7 @@
 # SPDX-License-Identifier: GPL-2.0
 VERSION = 4
-<<<<<<< HEAD
-PATCHLEVEL = 13
-SUBLEVEL = 12
-=======
 PATCHLEVEL = 14
 SUBLEVEL = 0
->>>>>>> ef03de22
 EXTRAVERSION =
 NAME = Fearless Coyote
 
