--- conflicted
+++ resolved
@@ -1,11 +1,7 @@
 VERSION = 2
 PATCHLEVEL = 6
 SUBLEVEL = 31
-<<<<<<< HEAD
-EXTRAVERSION =.5-rt18
-=======
-EXTRAVERSION = .6
->>>>>>> 120f68c4
+EXTRAVERSION =.6-rt18
 NAME = Man-Eating Seals of Antiquity
 
 # *DOCUMENTATION*
