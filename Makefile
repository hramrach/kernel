VERSION = 3
<<<<<<< HEAD
PATCHLEVEL = 4
SUBLEVEL = 6
=======
PATCHLEVEL = 5
SUBLEVEL = 0
>>>>>>> 53c30a1a
EXTRAVERSION =
NAME = Saber-toothed Squirrel

# *DOCUMENTATION*
# To see a list of typical targets execute "make help"
# More info can be located in ./README
# Comments in this file are targeted only to the developer, do not
# expect to learn how to build the kernel reading this file.

# Do not:
# o  use make's built-in rules and variables
#    (this increases performance and avoids hard-to-debug behaviour);
# o  print "Entering directory ...";
MAKEFLAGS += -rR --no-print-directory

# Avoid funny character set dependencies
unexport LC_ALL
LC_COLLATE=C
LC_NUMERIC=C
export LC_COLLATE LC_NUMERIC

# We are using a recursive build, so we need to do a little thinking
# to get the ordering right.
#
# Most importantly: sub-Makefiles should only ever modify files in
# their own directory. If in some directory we have a dependency on
# a file in another dir (which doesn't happen often, but it's often
# unavoidable when linking the built-in.o targets which finally
# turn into vmlinux), we will call a sub make in that other dir, and
# after that we are sure that everything which is in that other dir
# is now up to date.
#
# The only cases where we need to modify files which have global
# effects are thus separated out and done before the recursive
# descending is started. They are now explicitly listed as the
# prepare rule.

# To put more focus on warnings, be less verbose as default
# Use 'make V=1' to see the full commands

ifeq ("$(origin V)", "command line")
  KBUILD_VERBOSE = $(V)
endif
ifndef KBUILD_VERBOSE
  KBUILD_VERBOSE = 0
endif

# Call a source code checker (by default, "sparse") as part of the
# C compilation.
#
# Use 'make C=1' to enable checking of only re-compiled files.
# Use 'make C=2' to enable checking of *all* source files, regardless
# of whether they are re-compiled or not.
#
# See the file "Documentation/sparse.txt" for more details, including
# where to get the "sparse" utility.

ifeq ("$(origin C)", "command line")
  KBUILD_CHECKSRC = $(C)
endif
ifndef KBUILD_CHECKSRC
  KBUILD_CHECKSRC = 0
endif

# Call message checker as part of the C compilation
#
# Use 'make D=1' to enable checking
# Use 'make D=2' to create the message catalog

ifdef D
  ifeq ("$(origin D)", "command line")
    KBUILD_KMSG_CHECK = $(D)
  endif
endif
ifndef KBUILD_KMSG_CHECK
  KBUILD_KMSG_CHECK = 0
endif

# Use make M=dir to specify directory of external module to build
# Old syntax make ... SUBDIRS=$PWD is still supported
# Setting the environment variable KBUILD_EXTMOD take precedence
ifdef SUBDIRS
  KBUILD_EXTMOD ?= $(SUBDIRS)
endif

ifeq ("$(origin M)", "command line")
  KBUILD_EXTMOD := $(M)
endif

# kbuild supports saving output files in a separate directory.
# To locate output files in a separate directory two syntaxes are supported.
# In both cases the working directory must be the root of the kernel src.
# 1) O=
# Use "make O=dir/to/store/output/files/"
#
# 2) Set KBUILD_OUTPUT
# Set the environment variable KBUILD_OUTPUT to point to the directory
# where the output files shall be placed.
# export KBUILD_OUTPUT=dir/to/store/output/files/
# make
#
# The O= assignment takes precedence over the KBUILD_OUTPUT environment
# variable.


# KBUILD_SRC is set on invocation of make in OBJ directory
# KBUILD_SRC is not intended to be used by the regular user (for now)
ifeq ($(KBUILD_SRC),)

# OK, Make called in directory where kernel src resides
# Do we want to locate output files in a separate directory?
ifeq ("$(origin O)", "command line")
  KBUILD_OUTPUT := $(O)
endif

ifeq ("$(origin W)", "command line")
  export KBUILD_ENABLE_EXTRA_GCC_CHECKS := $(W)
endif

# That's our default target when none is given on the command line
PHONY := _all
_all:

# Cancel implicit rules on top Makefile
$(CURDIR)/Makefile Makefile: ;

ifneq ($(KBUILD_OUTPUT),)
# Invoke a second make in the output directory, passing relevant variables
# check that the output directory actually exists
saved-output := $(KBUILD_OUTPUT)
KBUILD_OUTPUT := $(shell cd $(KBUILD_OUTPUT) && /bin/pwd)
$(if $(KBUILD_OUTPUT),, \
     $(error output directory "$(saved-output)" does not exist))

PHONY += $(MAKECMDGOALS) sub-make

$(filter-out _all sub-make $(CURDIR)/Makefile, $(MAKECMDGOALS)) _all: sub-make
	$(Q)@:

sub-make: FORCE
	$(if $(KBUILD_VERBOSE:1=),@)$(MAKE) -C $(KBUILD_OUTPUT) \
	KBUILD_SRC=$(CURDIR) \
	KBUILD_EXTMOD="$(KBUILD_EXTMOD)" -f $(CURDIR)/Makefile \
	$(filter-out _all sub-make,$(MAKECMDGOALS))

# Leave processing to above invocation of make
skip-makefile := 1
endif # ifneq ($(KBUILD_OUTPUT),)
endif # ifeq ($(KBUILD_SRC),)

# We process the rest of the Makefile if this is the final invocation of make
ifeq ($(skip-makefile),)

# If building an external module we do not care about the all: rule
# but instead _all depend on modules
PHONY += all
ifeq ($(KBUILD_EXTMOD),)
_all: all
else
_all: modules
endif

srctree		:= $(if $(KBUILD_SRC),$(KBUILD_SRC),$(CURDIR))
objtree		:= $(CURDIR)
src		:= $(srctree)
obj		:= $(objtree)

VPATH		:= $(srctree)$(if $(KBUILD_EXTMOD),:$(KBUILD_EXTMOD))

export srctree objtree VPATH


# SUBARCH tells the usermode build what the underlying arch is.  That is set
# first, and if a usermode build is happening, the "ARCH=um" on the command
# line overrides the setting of ARCH below.  If a native build is happening,
# then ARCH is assigned, getting whatever value it gets normally, and 
# SUBARCH is subsequently ignored.

SUBARCH := $(shell uname -m | sed -e s/i.86/i386/ -e s/sun4u/sparc64/ \
				  -e s/arm.*/arm/ -e s/sa110/arm/ \
				  -e s/s390x/s390/ -e s/parisc64/parisc/ \
				  -e s/ppc.*/powerpc/ -e s/mips.*/mips/ \
				  -e s/sh[234].*/sh/ )

# Cross compiling and selecting different set of gcc/bin-utils
# ---------------------------------------------------------------------------
#
# When performing cross compilation for other architectures ARCH shall be set
# to the target architecture. (See arch/* for the possibilities).
# ARCH can be set during invocation of make:
# make ARCH=ia64
# Another way is to have ARCH set in the environment.
# The default ARCH is the host where make is executed.

# CROSS_COMPILE specify the prefix used for all executables used
# during compilation. Only gcc and related bin-utils executables
# are prefixed with $(CROSS_COMPILE).
# CROSS_COMPILE can be set on the command line
# make CROSS_COMPILE=ia64-linux-
# Alternatively CROSS_COMPILE can be set in the environment.
# A third alternative is to store a setting in .config so that plain
# "make" in the configured kernel build directory always uses that.
# Default value for CROSS_COMPILE is not to prefix executables
# Note: Some architectures assign CROSS_COMPILE in their arch/*/Makefile
export KBUILD_BUILDHOST := $(SUBARCH)
ARCH		?= $(SUBARCH)
CROSS_COMPILE	?= $(CONFIG_CROSS_COMPILE:"%"=%)

# Architecture as present in compile.h
UTS_MACHINE 	:= $(ARCH)
SRCARCH 	:= $(ARCH)

# Additional ARCH settings for x86
ifeq ($(ARCH),i386)
        SRCARCH := x86
endif
ifeq ($(ARCH),x86_64)
        SRCARCH := x86
endif

# Additional ARCH settings for sparc
ifeq ($(ARCH),sparc32)
       SRCARCH := sparc
endif
ifeq ($(ARCH),sparc64)
       SRCARCH := sparc
endif

# Additional ARCH settings for sh
ifeq ($(ARCH),sh64)
       SRCARCH := sh
endif

# Additional ARCH settings for tile
ifeq ($(ARCH),tilepro)
       SRCARCH := tile
endif
ifeq ($(ARCH),tilegx)
       SRCARCH := tile
endif

# Where to locate arch specific headers
hdr-arch  := $(SRCARCH)

KCONFIG_CONFIG	?= .config
export KCONFIG_CONFIG

# SHELL used by kbuild
CONFIG_SHELL := $(shell if [ -x "$$BASH" ]; then echo $$BASH; \
	  else if [ -x /bin/bash ]; then echo /bin/bash; \
	  else echo sh; fi ; fi)

HOSTCC       = gcc
HOSTCXX      = g++
HOSTCFLAGS   = -Wall -Wmissing-prototypes -Wstrict-prototypes -O2 -fomit-frame-pointer
HOSTCXXFLAGS = -O2

# Decide whether to build built-in, modular, or both.
# Normally, just do built-in.

KBUILD_MODULES :=
KBUILD_BUILTIN := 1

#	If we have only "make modules", don't compile built-in objects.
#	When we're building modules with modversions, we need to consider
#	the built-in objects during the descend as well, in order to
#	make sure the checksums are up to date before we record them.

ifeq ($(MAKECMDGOALS),modules)
  KBUILD_BUILTIN := $(if $(CONFIG_MODVERSIONS),1)
endif

#	If we have "make <whatever> modules", compile modules
#	in addition to whatever we do anyway.
#	Just "make" or "make all" shall build modules as well

ifneq ($(filter all _all modules,$(MAKECMDGOALS)),)
  KBUILD_MODULES := 1
endif

ifeq ($(MAKECMDGOALS),)
  KBUILD_MODULES := 1
endif

export KBUILD_MODULES KBUILD_BUILTIN
export KBUILD_CHECKSRC KBUILD_SRC KBUILD_EXTMOD

# Beautify output
# ---------------------------------------------------------------------------
#
# Normally, we echo the whole command before executing it. By making
# that echo $($(quiet)$(cmd)), we now have the possibility to set
# $(quiet) to choose other forms of output instead, e.g.
#
#         quiet_cmd_cc_o_c = Compiling $(RELDIR)/$@
#         cmd_cc_o_c       = $(CC) $(c_flags) -c -o $@ $<
#
# If $(quiet) is empty, the whole command will be printed.
# If it is set to "quiet_", only the short version will be printed. 
# If it is set to "silent_", nothing will be printed at all, since
# the variable $(silent_cmd_cc_o_c) doesn't exist.
#
# A simple variant is to prefix commands with $(Q) - that's useful
# for commands that shall be hidden in non-verbose mode.
#
#	$(Q)ln $@ :<
#
# If KBUILD_VERBOSE equals 0 then the above command will be hidden.
# If KBUILD_VERBOSE equals 1 then the above command is displayed.

ifeq ($(KBUILD_VERBOSE),1)
  quiet =
  Q =
else
  quiet=quiet_
  Q = @
endif

# If the user is running make -s (silent mode), suppress echoing of
# commands

ifneq ($(filter s% -s%,$(MAKEFLAGS)),)
  quiet=silent_
endif

export quiet Q KBUILD_VERBOSE


# Look for make include files relative to root of kernel src
MAKEFLAGS += --include-dir=$(srctree)

# We need some generic definitions (do not try to remake the file).
$(srctree)/scripts/Kbuild.include: ;
include $(srctree)/scripts/Kbuild.include

# Make variables (CC, etc...)

AS		= $(CROSS_COMPILE)as
LD		= $(CROSS_COMPILE)ld
CC		= $(CROSS_COMPILE)gcc
CPP		= $(CC) -E
AR		= $(CROSS_COMPILE)ar
NM		= $(CROSS_COMPILE)nm
STRIP		= $(CROSS_COMPILE)strip
OBJCOPY		= $(CROSS_COMPILE)objcopy
OBJDUMP		= $(CROSS_COMPILE)objdump
AWK		= awk
GENKSYMS	= scripts/genksyms/genksyms
INSTALLKERNEL  := installkernel
DEPMOD		= /sbin/depmod
PERL		= perl
CHECK		= sparse

CHECKFLAGS     := -D__linux__ -Dlinux -D__STDC__ -Dunix -D__unix__ \
		  -Wbitwise -Wno-return-void $(CF)
KMSG_CHECK	= $(srctree)/scripts/kmsg-doc
CFLAGS_MODULE   =
AFLAGS_MODULE   =
LDFLAGS_MODULE  =
CFLAGS_KERNEL	=
AFLAGS_KERNEL	=
CFLAGS_GCOV	= -fprofile-arcs -ftest-coverage


# Use LINUXINCLUDE when you must reference the include/ directory.
# Needed to be compatible with the O= option
LINUXINCLUDE    := -I$(srctree)/arch/$(hdr-arch)/include \
                   -Iarch/$(hdr-arch)/include/generated -Iinclude \
                   $(if $(KBUILD_SRC), -I$(srctree)/include) \
                   -include $(srctree)/include/linux/kconfig.h

KBUILD_CPPFLAGS := -D__KERNEL__

KBUILD_CFLAGS   := -Wall -Wundef -Wstrict-prototypes -Wno-trigraphs \
		   -fno-strict-aliasing -fno-common \
		   -Werror-implicit-function-declaration \
		   -Wno-format-security \
		   -fno-delete-null-pointer-checks
KBUILD_AFLAGS_KERNEL :=
KBUILD_CFLAGS_KERNEL :=
KBUILD_AFLAGS   := -D__ASSEMBLY__
KBUILD_AFLAGS_MODULE  := -DMODULE
KBUILD_CFLAGS_MODULE  := -DMODULE
KBUILD_LDFLAGS_MODULE := -T $(srctree)/scripts/module-common.lds

# Warn about unsupported modules in kernels built inside Autobuild
ifneq ($(wildcard /.buildenv),)
CFLAGS		+= -DUNSUPPORTED_MODULES=2
endif

# Read KERNELRELEASE from include/config/kernel.release (if it exists)
KERNELRELEASE = $(shell cat include/config/kernel.release 2> /dev/null)
KERNELVERSION = $(VERSION)$(if $(PATCHLEVEL),.$(PATCHLEVEL)$(if $(SUBLEVEL),.$(SUBLEVEL)))$(EXTRAVERSION)

export VERSION PATCHLEVEL SUBLEVEL KERNELRELEASE KERNELVERSION
export ARCH SRCARCH CONFIG_SHELL HOSTCC HOSTCFLAGS CROSS_COMPILE AS LD CC
export CPP AR NM STRIP OBJCOPY OBJDUMP
export MAKE AWK GENKSYMS INSTALLKERNEL PERL UTS_MACHINE
export HOSTCXX HOSTCXXFLAGS LDFLAGS_MODULE CHECK CHECKFLAGS

export KBUILD_CPPFLAGS NOSTDINC_FLAGS LINUXINCLUDE OBJCOPYFLAGS LDFLAGS
export KBUILD_CFLAGS CFLAGS_KERNEL CFLAGS_MODULE CFLAGS_GCOV
export KBUILD_AFLAGS AFLAGS_KERNEL AFLAGS_MODULE
export KBUILD_AFLAGS_MODULE KBUILD_CFLAGS_MODULE KBUILD_LDFLAGS_MODULE
export KBUILD_AFLAGS_KERNEL KBUILD_CFLAGS_KERNEL
export KBUILD_ARFLAGS
export KBUILD_KMSG_CHECK KMSG_CHECK

# When compiling out-of-tree modules, put MODVERDIR in the module
# tree rather than in the kernel tree. The kernel tree might
# even be read-only.
export MODVERDIR := $(if $(KBUILD_EXTMOD),$(firstword $(KBUILD_EXTMOD))/).tmp_versions

# Files to ignore in find ... statements

RCS_FIND_IGNORE := \( -name SCCS -o -name BitKeeper -o -name .svn -o -name CVS \
		   -o -name .pc -o -name .hg -o -name .git \) -prune -o
export RCS_TAR_IGNORE := --exclude SCCS --exclude BitKeeper --exclude .svn \
			 --exclude CVS --exclude .pc --exclude .hg --exclude .git

# ===========================================================================
# Rules shared between *config targets and build targets

# Basic helpers built in scripts/
PHONY += scripts_basic
scripts_basic:
	$(Q)$(MAKE) $(build)=scripts/basic
	$(Q)rm -f .tmp_quiet_recordmcount

# To avoid any implicit rule to kick in, define an empty command.
scripts/basic/%: scripts_basic ;

PHONY += outputmakefile
# outputmakefile generates a Makefile in the output directory, if using a
# separate output directory. This allows convenient use of make in the
# output directory.
outputmakefile:
ifneq ($(KBUILD_SRC),)
	$(Q)ln -fsn $(srctree) source
	$(Q)$(CONFIG_SHELL) $(srctree)/scripts/mkmakefile \
	    $(srctree) $(objtree) $(VERSION) $(PATCHLEVEL)
endif

# Support for using generic headers in asm-generic
PHONY += asm-generic
asm-generic:
	$(Q)$(MAKE) -f $(srctree)/scripts/Makefile.asm-generic \
	            obj=arch/$(SRCARCH)/include/generated/asm

# To make sure we do not include .config for any of the *config targets
# catch them early, and hand them over to scripts/kconfig/Makefile
# It is allowed to specify more targets when calling make, including
# mixing *config targets and build targets.
# For example 'make oldconfig all'.
# Detect when mixed targets is specified, and make a second invocation
# of make so .config is not included in this case either (for *config).

no-dot-config-targets := clean mrproper distclean \
			 cscope gtags TAGS tags help %docs check% coccicheck \
			 include/linux/version.h headers_% archheaders archscripts \
			 kernelversion %src-pkg

config-targets := 0
mixed-targets  := 0
dot-config     := 1

ifneq ($(filter $(no-dot-config-targets), $(MAKECMDGOALS)),)
	ifeq ($(filter-out $(no-dot-config-targets), $(MAKECMDGOALS)),)
		dot-config := 0
	endif
endif

ifeq ($(KBUILD_EXTMOD),)
        ifneq ($(filter config %config,$(MAKECMDGOALS)),)
                config-targets := 1
                ifneq ($(filter-out config %config,$(MAKECMDGOALS)),)
                        mixed-targets := 1
                endif
        endif
endif

ifeq ($(mixed-targets),1)
# ===========================================================================
# We're called with mixed targets (*config and build targets).
# Handle them one by one.

%:: FORCE
	$(Q)$(MAKE) -C $(srctree) KBUILD_SRC= $@

else
ifeq ($(config-targets),1)
# ===========================================================================
# *config targets only - make sure prerequisites are updated, and descend
# in scripts/kconfig to make the *config target

# Read arch specific Makefile to set KBUILD_DEFCONFIG as needed.
# KBUILD_DEFCONFIG may point out an alternative default configuration
# used for 'make defconfig'
include $(srctree)/arch/$(SRCARCH)/Makefile
export KBUILD_DEFCONFIG KBUILD_KCONFIG

config: scripts_basic outputmakefile FORCE
	$(Q)mkdir -p include/linux include/config
	$(Q)$(MAKE) $(build)=scripts/kconfig $@

%config: scripts_basic outputmakefile FORCE
	$(Q)mkdir -p include/linux include/config
	$(Q)$(MAKE) $(build)=scripts/kconfig $@

else
# ===========================================================================
# Build targets only - this includes vmlinux, arch specific targets, clean
# targets and others. In general all targets except *config targets.

ifeq ($(KBUILD_EXTMOD),)
# Additional helpers built in scripts/
# Carefully list dependencies so we do not try to build scripts twice
# in parallel
PHONY += scripts
scripts: scripts_basic include/config/auto.conf include/config/tristate.conf
	$(Q)$(MAKE) $(build)=$(@)

# Objects we will link into vmlinux / subdirs we need to visit
init-y		:= init/
drivers-y	:= drivers/ sound/ firmware/
net-y		:= net/
libs-y		:= lib/
core-y		:= usr/
endif # KBUILD_EXTMOD

ifeq ($(dot-config),1)
# Read in config
-include include/config/auto.conf

ifeq ($(KBUILD_EXTMOD),)
# Read in dependencies to all Kconfig* files, make sure to run
# oldconfig if changes are detected.
-include include/config/auto.conf.cmd

# To avoid any implicit rule to kick in, define an empty command
$(KCONFIG_CONFIG) include/config/auto.conf.cmd: ;

# If .config is newer than include/config/auto.conf, someone tinkered
# with it and forgot to run make oldconfig.
# if auto.conf.cmd is missing then we are probably in a cleaned tree so
# we execute the config step to be sure to catch updated Kconfig files
include/config/%.conf: $(KCONFIG_CONFIG) include/config/auto.conf.cmd
	$(Q)$(MAKE) -f $(srctree)/Makefile silentoldconfig
else
# external modules needs include/generated/autoconf.h and include/config/auto.conf
# but do not care if they are up-to-date. Use auto.conf to trigger the test
PHONY += include/config/auto.conf

include/config/auto.conf:
	$(Q)test -e include/generated/autoconf.h -a -e $@ || (		\
	echo;								\
	echo "  ERROR: Kernel configuration is invalid.";		\
	echo "         include/generated/autoconf.h or $@ are missing.";\
	echo "         Run 'make oldconfig && make prepare' on kernel src to fix it.";	\
	echo;								\
	/bin/false)

endif # KBUILD_EXTMOD

else
# Dummy target needed, because used as prerequisite
include/config/auto.conf: ;
endif # $(dot-config)

# The all: target is the default when no target is given on the
# command line.
# This allow a user to issue only 'make' to build a kernel including modules
# Defaults to vmlinux, but the arch makefile usually adds further targets
all: vmlinux

ifdef CONFIG_CC_OPTIMIZE_FOR_SIZE
KBUILD_CFLAGS	+= -Os
else
KBUILD_CFLAGS	+= -O2
endif

include $(srctree)/arch/$(SRCARCH)/Makefile

ifdef CONFIG_READABLE_ASM
# Disable optimizations that make assembler listings hard to read.
# reorder blocks reorders the control in the function
# ipa clone creates specialized cloned functions
# partial inlining inlines only parts of functions
KBUILD_CFLAGS += $(call cc-option,-fno-reorder-blocks,) \
                 $(call cc-option,-fno-ipa-cp-clone,) \
                 $(call cc-option,-fno-partial-inlining)
endif

ifneq ($(CONFIG_FRAME_WARN),0)
KBUILD_CFLAGS += $(call cc-option,-Wframe-larger-than=${CONFIG_FRAME_WARN})
endif

# Force gcc to behave correct even for buggy distributions
ifndef CONFIG_CC_STACKPROTECTOR
KBUILD_CFLAGS += $(call cc-option, -fno-stack-protector)
endif

# This warning generated too much noise in a regular build.
# Use make W=1 to enable this warning (see scripts/Makefile.build)
KBUILD_CFLAGS += $(call cc-disable-warning, unused-but-set-variable)

ifdef CONFIG_FRAME_POINTER
KBUILD_CFLAGS	+= -fno-omit-frame-pointer -fno-optimize-sibling-calls
else
# Some targets (ARM with Thumb2, for example), can't be built with frame
# pointers.  For those, we don't have FUNCTION_TRACER automatically
# select FRAME_POINTER.  However, FUNCTION_TRACER adds -pg, and this is
# incompatible with -fomit-frame-pointer with current GCC, so we don't use
# -fomit-frame-pointer with FUNCTION_TRACER.
ifndef CONFIG_FUNCTION_TRACER
KBUILD_CFLAGS	+= -fomit-frame-pointer
endif
endif

ifdef CONFIG_UNWIND_INFO
KBUILD_CFLAGS	+= -fasynchronous-unwind-tables
LDFLAGS_vmlinux	+= --eh-frame-hdr
endif

ifdef CONFIG_DEBUG_INFO
KBUILD_CFLAGS	+= -g
KBUILD_AFLAGS	+= -gdwarf-2
endif

ifdef CONFIG_DEBUG_INFO_REDUCED
KBUILD_CFLAGS 	+= $(call cc-option, -femit-struct-debug-baseonly)
endif

ifdef CONFIG_FUNCTION_TRACER
KBUILD_CFLAGS	+= -pg
ifdef CONFIG_DYNAMIC_FTRACE
	ifdef CONFIG_HAVE_C_RECORDMCOUNT
		BUILD_C_RECORDMCOUNT := y
		export BUILD_C_RECORDMCOUNT
	endif
endif
endif

# We trigger additional mismatches with less inlining
ifdef CONFIG_DEBUG_SECTION_MISMATCH
KBUILD_CFLAGS += $(call cc-option, -fno-inline-functions-called-once)
endif

# arch Makefile may override CC so keep this after arch Makefile is included
NOSTDINC_FLAGS += -nostdinc -isystem $(shell $(CC) -print-file-name=include)
CHECKFLAGS     += $(NOSTDINC_FLAGS)

# warn about C99 declaration after statement
KBUILD_CFLAGS += $(call cc-option,-Wdeclaration-after-statement,)

# disable pointer signed / unsigned warnings in gcc 4.0
KBUILD_CFLAGS += $(call cc-disable-warning, pointer-sign)

# disable invalid "can't wrap" optimizations for signed / pointers
KBUILD_CFLAGS	+= $(call cc-option,-fno-strict-overflow)

# conserve stack if available
KBUILD_CFLAGS   += $(call cc-option,-fconserve-stack)

# use the deterministic mode of AR if available
KBUILD_ARFLAGS := $(call ar-option,D)

# check for 'asm goto'
ifeq ($(shell $(CONFIG_SHELL) $(srctree)/scripts/gcc-goto.sh $(CC)), y)
	KBUILD_CFLAGS += -DCC_HAVE_ASM_GOTO
endif

# Add user supplied CPPFLAGS, AFLAGS and CFLAGS as the last assignments
# But warn user when we do so
warn-assign = \
$(warning "WARNING: Appending $$K$(1) ($(K$(1))) from $(origin K$(1)) to kernel $$$(1)")

ifneq ($(KCPPFLAGS),)
        $(call warn-assign,CPPFLAGS)
        KBUILD_CPPFLAGS += $(KCPPFLAGS)
endif
ifneq ($(KAFLAGS),)
        $(call warn-assign,AFLAGS)
        KBUILD_AFLAGS += $(KAFLAGS)
endif
ifneq ($(KCFLAGS),)
        $(call warn-assign,CFLAGS)
        KBUILD_CFLAGS += $(KCFLAGS)
endif

# Use --build-id when available.
LDFLAGS_BUILD_ID = $(patsubst -Wl$(comma)%,%,\
			      $(call cc-ldoption, -Wl$(comma)--build-id,))
KBUILD_LDFLAGS_MODULE += $(LDFLAGS_BUILD_ID)
LDFLAGS_vmlinux += $(LDFLAGS_BUILD_ID)

ifeq ($(CONFIG_STRIP_ASM_SYMS),y)
LDFLAGS_vmlinux	+= $(call ld-option, -X,)
endif

# Default kernel image to build when no specific target is given.
# KBUILD_IMAGE may be overruled on the command line or
# set in the environment
# Also any assignments in arch/$(ARCH)/Makefile take precedence over
# this default value
export KBUILD_IMAGE ?= vmlinux

#
# INSTALL_PATH specifies where to place the updated kernel and system map
# images. Default is /boot, but you can set it to other values
export	INSTALL_PATH ?= /boot

#
# INSTALL_MOD_PATH specifies a prefix to MODLIB for module directory
# relocations required by build roots.  This is not defined in the
# makefile but the argument can be passed to make if needed.
#

MODLIB	= $(INSTALL_MOD_PATH)/lib/modules/$(KERNELRELEASE)
export MODLIB

#
#  INSTALL_MOD_STRIP, if defined, will cause modules to be
#  stripped after they are installed.  If INSTALL_MOD_STRIP is '1', then
#  the default option --strip-debug will be used.  Otherwise,
#  INSTALL_MOD_STRIP value will be used as the options to the strip command.

ifdef INSTALL_MOD_STRIP
ifeq ($(INSTALL_MOD_STRIP),1)
mod_strip_cmd = $(STRIP) --strip-debug
else
mod_strip_cmd = $(STRIP) $(INSTALL_MOD_STRIP)
endif # INSTALL_MOD_STRIP=1
else
mod_strip_cmd = true
endif # INSTALL_MOD_STRIP
export mod_strip_cmd


ifeq ($(KBUILD_EXTMOD),)
core-y		+= kernel/ mm/ fs/ ipc/ security/ crypto/ block/

vmlinux-dirs	:= $(patsubst %/,%,$(filter %/, $(init-y) $(init-m) \
		     $(core-y) $(core-m) $(drivers-y) $(drivers-m) \
		     $(net-y) $(net-m) $(libs-y) $(libs-m)))

vmlinux-alldirs	:= $(sort $(vmlinux-dirs) $(patsubst %/,%,$(filter %/, \
		     $(init-n) $(init-) \
		     $(core-n) $(core-) $(drivers-n) $(drivers-) \
		     $(net-n)  $(net-)  $(libs-n)    $(libs-))))

init-y		:= $(patsubst %/, %/built-in.o, $(init-y))
core-y		:= $(patsubst %/, %/built-in.o, $(core-y))
drivers-y	:= $(patsubst %/, %/built-in.o, $(drivers-y))
net-y		:= $(patsubst %/, %/built-in.o, $(net-y))
libs-y1		:= $(patsubst %/, %/lib.a, $(libs-y))
libs-y2		:= $(patsubst %/, %/built-in.o, $(libs-y))
libs-y		:= $(libs-y1) $(libs-y2)

# Externally visible symbols (used by link-vmlinux.sh)
export KBUILD_VMLINUX_INIT := $(head-y) $(init-y)
export KBUILD_VMLINUX_MAIN := $(core-y) $(libs-y) $(drivers-y) $(net-y)
export KBUILD_LDS          := arch/$(SRCARCH)/kernel/vmlinux.lds
export LDFLAGS_vmlinux

vmlinux-deps := $(KBUILD_LDS) $(KBUILD_VMLINUX_INIT) $(KBUILD_VMLINUX_MAIN)

# Final link of vmlinux
      cmd_link-vmlinux = $(CONFIG_SHELL) $< $(LD) $(LDFLAGS) $(LDFLAGS_vmlinux)
quiet_cmd_link-vmlinux = LINK    $@

# Include targets which we want to
# execute if the rest of the kernel build went well.
vmlinux: scripts/link-vmlinux.sh $(vmlinux-deps) FORCE
ifdef CONFIG_HEADERS_CHECK
	$(Q)$(MAKE) -f $(srctree)/Makefile headers_check
endif
ifdef CONFIG_SAMPLES
	$(Q)$(MAKE) $(build)=samples
endif
ifdef CONFIG_BUILD_DOCSRC
	$(Q)$(MAKE) $(build)=Documentation
endif
	+$(call if_changed,link-vmlinux)

# The actual objects are generated when descending, 
# make sure no implicit rule kicks in
$(sort $(vmlinux-deps)): $(vmlinux-dirs) ;

# Handle descending into subdirectories listed in $(vmlinux-dirs)
# Preset locale variables to speed up the build process. Limit locale
# tweaks to this spot to avoid wrong language settings when running
# make menuconfig etc.
# Error messages still appears in the original language

PHONY += $(vmlinux-dirs)
$(vmlinux-dirs): prepare scripts
	$(Q)$(MAKE) $(build)=$@

# Store (new) KERNELRELASE string in include/config/kernel.release
include/config/kernel.release: include/config/auto.conf FORCE
	$(Q)rm -f $@
	$(Q)echo "$(KERNELVERSION)$$($(CONFIG_SHELL) $(srctree)/scripts/setlocalversion $(srctree))" > $@


# Things we need to do before we recursively start building the kernel
# or the modules are listed in "prepare".
# A multi level approach is used. prepareN is processed before prepareN-1.
# archprepare is used in arch Makefiles and when processed asm symlink,
# version.h and scripts_basic is processed / created.

# Listed in dependency order
PHONY += prepare archprepare prepare0 prepare1 prepare2 prepare3

# prepare3 is used to check if we are building in a separate output directory,
# and if so do:
# 1) Check that make has not been executed in the kernel src $(srctree)
prepare3: include/config/kernel.release
ifneq ($(KBUILD_SRC),)
	@$(kecho) '  Using $(srctree) as source for kernel'
	$(Q)if [ -f $(srctree)/.config -o -d $(srctree)/include/config ]; then \
		echo "  $(srctree) is not clean, please run 'make mrproper'"; \
		echo "  in the '$(srctree)' directory.";\
		/bin/false; \
	fi;
endif

# prepare2 creates a makefile if using a separate output directory
prepare2: prepare3 outputmakefile asm-generic

prepare1: prepare2 include/linux/version.h include/generated/utsrelease.h \
                   include/config/auto.conf
	$(cmd_crmodverdir)

archprepare: archheaders archscripts prepare1 scripts_basic

prepare0: archprepare FORCE
	$(Q)$(MAKE) $(build)=.

# All the preparing..
prepare: prepare0

# Generate some files
# ---------------------------------------------------------------------------

# KERNELRELEASE can change from a few different places, meaning version.h
# needs to be updated, so this check is forced on all builds

uts_len := 64
define filechk_utsrelease.h
	if [ `echo -n "$(KERNELRELEASE)" | wc -c ` -gt $(uts_len) ]; then \
	  echo '"$(KERNELRELEASE)" exceeds $(uts_len) characters' >&2;    \
	  exit 1;                                                         \
	fi;                                                               \
	(echo \#define UTS_RELEASE \"$(KERNELRELEASE)\";)
endef

define filechk_version.h
	(echo \#define LINUX_VERSION_CODE $(shell                         \
	expr $(VERSION) \* 65536 + 0$(PATCHLEVEL) \* 256 + 0$(SUBLEVEL)); \
	echo '#define KERNEL_VERSION(a,b,c) (((a) << 16) + ((b) << 8) + (c))';)
endef

include/linux/version.h: $(srctree)/Makefile FORCE
	$(call filechk,version.h)

include/generated/utsrelease.h: include/config/kernel.release FORCE
	$(call filechk,utsrelease.h)

PHONY += headerdep
headerdep:
	$(Q)find $(srctree)/include/ -name '*.h' | xargs --max-args 1 \
	$(srctree)/scripts/headerdep.pl -I$(srctree)/include

# ---------------------------------------------------------------------------

PHONY += depend dep
depend dep:
	@echo '*** Warning: make $@ is unnecessary now.'

# ---------------------------------------------------------------------------
# Firmware install
INSTALL_FW_PATH=$(INSTALL_MOD_PATH)/lib/firmware/$(KERNELRELEASE)
export INSTALL_FW_PATH

PHONY += firmware_install
firmware_install: FORCE
	@mkdir -p $(objtree)/firmware
	$(Q)$(MAKE) -f $(srctree)/scripts/Makefile.fwinst obj=firmware __fw_install

# ---------------------------------------------------------------------------
# Kernel headers

#Default location for installed headers
export INSTALL_HDR_PATH = $(objtree)/usr

hdr-inst := -rR -f $(srctree)/scripts/Makefile.headersinst obj

# If we do an all arch process set dst to asm-$(hdr-arch)
hdr-dst = $(if $(KBUILD_HEADERS), dst=include/asm-$(hdr-arch), dst=include/asm)

PHONY += archheaders
archheaders:

PHONY += archscripts
archscripts:

PHONY += __headers
__headers: include/linux/version.h scripts_basic asm-generic archheaders archscripts FORCE
	$(Q)$(MAKE) $(build)=scripts build_unifdef

PHONY += headers_install_all
headers_install_all:
	$(Q)$(CONFIG_SHELL) $(srctree)/scripts/headers.sh install

PHONY += headers_install
headers_install: __headers
	$(if $(wildcard $(srctree)/arch/$(hdr-arch)/include/asm/Kbuild),, \
	$(error Headers not exportable for the $(SRCARCH) architecture))
	$(Q)$(MAKE) $(hdr-inst)=include
	$(Q)$(MAKE) $(hdr-inst)=arch/$(hdr-arch)/include/asm $(hdr-dst)

PHONY += headers_check_all
headers_check_all: headers_install_all
	$(Q)$(CONFIG_SHELL) $(srctree)/scripts/headers.sh check

PHONY += headers_check
headers_check: headers_install
	$(Q)$(MAKE) $(hdr-inst)=include HDRCHECK=1
	$(Q)$(MAKE) $(hdr-inst)=arch/$(hdr-arch)/include/asm $(hdr-dst) HDRCHECK=1

# ---------------------------------------------------------------------------
# Modules

ifdef CONFIG_MODULES

# By default, build modules as well

all: modules

#	Build modules
#
#	A module can be listed more than once in obj-m resulting in
#	duplicate lines in modules.order files.  Those are removed
#	using awk while concatenating to the final file.

PHONY += modules
modules: $(vmlinux-dirs) $(if $(KBUILD_BUILTIN),vmlinux) modules.builtin
	$(Q)$(AWK) '!x[$$0]++' $(vmlinux-dirs:%=$(objtree)/%/modules.order) > $(objtree)/modules.order
	@$(kecho) '  Building modules, stage 2.';
	$(Q)$(MAKE) -f $(srctree)/scripts/Makefile.modpost
	$(Q)$(MAKE) -f $(srctree)/scripts/Makefile.fwinst obj=firmware __fw_modbuild

modules.builtin: $(vmlinux-dirs:%=%/modules.builtin)
	$(Q)$(AWK) '!x[$$0]++' $^ > $(objtree)/modules.builtin

%/modules.builtin: include/config/auto.conf
	$(Q)$(MAKE) $(modbuiltin)=$*


# Target to prepare building external modules
PHONY += modules_prepare
modules_prepare: prepare scripts

# Target to install modules
PHONY += modules_install
modules_install: _modinst_ _modinst_post

PHONY += _modinst_
_modinst_:
	@rm -rf $(MODLIB)/kernel
	@rm -f $(MODLIB)/source
	@mkdir -p $(MODLIB)/kernel
	@ln -s $(srctree) $(MODLIB)/source
	@if [ ! $(objtree) -ef  $(MODLIB)/build ]; then \
		rm -f $(MODLIB)/build ; \
		ln -s $(objtree) $(MODLIB)/build ; \
	fi
	@cp -f $(objtree)/modules.order $(MODLIB)/
	@cp -f $(objtree)/modules.builtin $(MODLIB)/
	$(Q)$(MAKE) -f $(srctree)/scripts/Makefile.modinst

# This depmod is only for convenience to give the initial
# boot a modules.dep even before / is mounted read-write.  However the
# boot script depmod is the master version.
PHONY += _modinst_post
_modinst_post: _modinst_
	$(Q)$(MAKE) -f $(srctree)/scripts/Makefile.fwinst obj=firmware __fw_modinst
	$(call cmd,depmod)

else # CONFIG_MODULES

# Modules not configured
# ---------------------------------------------------------------------------

modules modules_install: FORCE
	@echo
	@echo "The present kernel configuration has modules disabled."
	@echo "Type 'make config' and enable loadable module support."
	@echo "Then build a kernel with module support enabled."
	@echo
	@exit 1

endif # CONFIG_MODULES

###
# Cleaning is done on three levels.
# make clean     Delete most generated files
#                Leave enough to build external modules
# make mrproper  Delete the current configuration, and all generated files
# make distclean Remove editor backup files, patch leftover files and the like

# Directories & files removed with 'make clean'
CLEAN_DIRS  += $(MODVERDIR)

# Directories & files removed with 'make mrproper'
MRPROPER_DIRS  += include/config usr/include include/generated          \
                  arch/*/include/generated
MRPROPER_FILES += .config .config.old .version .old_version             \
                  include/linux/version.h                               \
		  Module.symvers tags TAGS cscope* GPATH GTAGS GRTAGS GSYMS

# clean - Delete most, but leave enough to build external modules
#
clean: rm-dirs  := $(CLEAN_DIRS)
clean: rm-files := $(CLEAN_FILES)
clean-dirs      := $(addprefix _clean_, . $(vmlinux-alldirs) Documentation samples)

PHONY += $(clean-dirs) clean archclean
$(clean-dirs):
	$(Q)$(MAKE) $(clean)=$(patsubst _clean_%,%,$@)

clean: archclean

# mrproper - Delete all generated files, including .config
#
mrproper: rm-dirs  := $(wildcard $(MRPROPER_DIRS))
mrproper: rm-files := $(wildcard $(MRPROPER_FILES))
mrproper-dirs      := $(addprefix _mrproper_,Documentation/DocBook scripts)

PHONY += $(mrproper-dirs) mrproper archmrproper
$(mrproper-dirs):
	$(Q)$(MAKE) $(clean)=$(patsubst _mrproper_%,%,$@)

mrproper: clean archmrproper $(mrproper-dirs)
	$(call cmd,rmdirs)
	$(call cmd,rmfiles)

# distclean
#
PHONY += distclean

distclean: mrproper
	@find $(srctree) $(RCS_FIND_IGNORE) \
		\( -name '*.orig' -o -name '*.rej' -o -name '*~' \
		-o -name '*.bak' -o -name '#*#' -o -name '.*.orig' \
		-o -name '.*.rej' \
		-o -name '*%' -o -name '.*.cmd' -o -name 'core' \) \
		-type f -print | xargs rm -f


# Packaging of the kernel to various formats
# ---------------------------------------------------------------------------
# rpm target kept for backward compatibility
package-dir	:= $(srctree)/scripts/package

%src-pkg: FORCE
	$(Q)$(MAKE) $(build)=$(package-dir) $@
%pkg: include/config/kernel.release FORCE
	$(Q)$(MAKE) $(build)=$(package-dir) $@
rpm: include/config/kernel.release FORCE
	$(Q)$(MAKE) $(build)=$(package-dir) $@


# Brief documentation of the typical targets used
# ---------------------------------------------------------------------------

boards := $(wildcard $(srctree)/arch/$(SRCARCH)/configs/*_defconfig)
boards := $(notdir $(boards))
board-dirs := $(dir $(wildcard $(srctree)/arch/$(SRCARCH)/configs/*/*_defconfig))
board-dirs := $(sort $(notdir $(board-dirs:/=)))

help:
	@echo  'Cleaning targets:'
	@echo  '  clean		  - Remove most generated files but keep the config and'
	@echo  '                    enough build support to build external modules'
	@echo  '  mrproper	  - Remove all generated files + config + various backup files'
	@echo  '  distclean	  - mrproper + remove editor backup and patch files'
	@echo  ''
	@echo  'Configuration targets:'
	@$(MAKE) -f $(srctree)/scripts/kconfig/Makefile help
	@echo  ''
	@echo  'Other generic targets:'
	@echo  '  all		  - Build all targets marked with [*]'
	@echo  '* vmlinux	  - Build the bare kernel'
	@echo  '* modules	  - Build all modules'
	@echo  '  modules_install - Install all modules to INSTALL_MOD_PATH (default: /)'
	@echo  '  firmware_install- Install all firmware to INSTALL_FW_PATH'
	@echo  '                    (default: $$(INSTALL_MOD_PATH)/lib/firmware)'
	@echo  '  dir/            - Build all files in dir and below'
	@echo  '  dir/file.[oisS] - Build specified target only'
	@echo  '  dir/file.lst    - Build specified mixed source/assembly target only'
	@echo  '                    (requires a recent binutils and recent build (System.map))'
	@echo  '  dir/file.ko     - Build module including final link'
	@echo  '  modules_prepare - Set up for building external modules'
	@echo  '  tags/TAGS	  - Generate tags file for editors'
	@echo  '  cscope	  - Generate cscope index'
	@echo  '  gtags           - Generate GNU GLOBAL index'
	@echo  '  kernelrelease	  - Output the release version string'
	@echo  '  kernelversion	  - Output the version stored in Makefile'
	@echo  '  headers_install - Install sanitised kernel headers to INSTALL_HDR_PATH'; \
	 echo  '                    (default: $(INSTALL_HDR_PATH))'; \
	 echo  ''
	@echo  'Static analysers'
	@echo  '  checkstack      - Generate a list of stack hogs'
	@echo  '  namespacecheck  - Name space analysis on compiled kernel'
	@echo  '  versioncheck    - Sanity check on version.h usage'
	@echo  '  includecheck    - Check for duplicate included header files'
	@echo  '  export_report   - List the usages of all exported symbols'
	@echo  '  headers_check   - Sanity check on exported headers'
	@echo  '  headerdep       - Detect inclusion cycles in headers'
	@$(MAKE) -f $(srctree)/scripts/Makefile.help checker-help
	@echo  ''
	@echo  'Kernel packaging:'
	@$(MAKE) $(build)=$(package-dir) help
	@echo  ''
	@echo  'Documentation targets:'
	@$(MAKE) -f $(srctree)/Documentation/DocBook/Makefile dochelp
	@echo  ''
	@echo  'Architecture specific targets ($(SRCARCH)):'
	@$(if $(archhelp),$(archhelp),\
		echo '  No architecture specific help defined for $(SRCARCH)')
	@echo  ''
	@$(if $(boards), \
		$(foreach b, $(boards), \
		printf "  %-24s - Build for %s\\n" $(b) $(subst _defconfig,,$(b));) \
		echo '')
	@$(if $(board-dirs), \
		$(foreach b, $(board-dirs), \
		printf "  %-16s - Show %s-specific targets\\n" help-$(b) $(b);) \
		printf "  %-16s - Show all of the above\\n" help-boards; \
		echo '')

	@echo  '  make V=0|1 [targets] 0 => quiet build (default), 1 => verbose build'
	@echo  '  make V=2   [targets] 2 => give reason for rebuild of target'
	@echo  '  make O=dir [targets] Locate all output files in "dir", including .config'
	@echo  '  make C=1   [targets] Check all c source with $$CHECK (sparse by default)'
	@echo  '  make C=2   [targets] Force check of all c source with $$CHECK'
	@echo  '  make RECORDMCOUNT_WARN=1 [targets] Warn about ignored mcount sections'
	@echo  '  make W=n   [targets] Enable extra gcc checks, n=1,2,3 where'
	@echo  '		1: warnings which may be relevant and do not occur too often'
	@echo  '		2: warnings which occur quite often but may still be relevant'
	@echo  '		3: more obscure warnings, can most likely be ignored'
	@echo  '		Multiple levels can be combined with W=12 or W=123'
	@echo  ''
	@echo  'Execute "make" or "make all" to build all targets marked with [*] '
	@echo  'For further info see the ./README file'


help-board-dirs := $(addprefix help-,$(board-dirs))

help-boards: $(help-board-dirs)

boards-per-dir = $(notdir $(wildcard $(srctree)/arch/$(SRCARCH)/configs/$*/*_defconfig))

$(help-board-dirs): help-%:
	@echo  'Architecture specific targets ($(SRCARCH) $*):'
	@$(if $(boards-per-dir), \
		$(foreach b, $(boards-per-dir), \
		printf "  %-24s - Build for %s\\n" $*/$(b) $(subst _defconfig,,$(b));) \
		echo '')


# Documentation targets
# ---------------------------------------------------------------------------
%docs: scripts_basic FORCE
	$(Q)$(MAKE) $(build)=scripts build_docproc
	$(Q)$(MAKE) $(build)=Documentation/DocBook $@

else # KBUILD_EXTMOD

###
# External module support.
# When building external modules the kernel used as basis is considered
# read-only, and no consistency checks are made and the make
# system is not used on the basis kernel. If updates are required
# in the basis kernel ordinary make commands (without M=...) must
# be used.
#
# The following are the only valid targets when building external
# modules.
# make M=dir clean     Delete all automatically generated files
# make M=dir modules   Make all modules in specified dir
# make M=dir	       Same as 'make M=dir modules'
# make M=dir modules_install
#                      Install the modules built in the module directory
#                      Assumes install directory is already created

# We are always building modules
KBUILD_MODULES := 1
PHONY += crmodverdir
crmodverdir:
	$(cmd_crmodverdir)

PHONY += $(objtree)/Module.symvers
$(objtree)/Module.symvers:
	@test -e $(objtree)/Module.symvers || ( \
	echo; \
	echo "  WARNING: Symbol version dump $(objtree)/Module.symvers"; \
	echo "           is missing; modules will have no dependencies and modversions."; \
	echo )

module-dirs := $(addprefix _module_,$(KBUILD_EXTMOD))
PHONY += $(module-dirs) modules
$(module-dirs): crmodverdir $(objtree)/Module.symvers
	$(Q)$(MAKE) $(build)=$(patsubst _module_%,%,$@)

modules: $(module-dirs)
	@$(kecho) '  Building modules, stage 2.';
	$(Q)$(MAKE) -f $(srctree)/scripts/Makefile.modpost

PHONY += modules_install
modules_install: _emodinst_ _emodinst_post

install-dir := $(if $(INSTALL_MOD_DIR),$(INSTALL_MOD_DIR),extra)
PHONY += _emodinst_
_emodinst_:
	$(Q)mkdir -p $(MODLIB)/$(install-dir)
	$(Q)$(MAKE) -f $(srctree)/scripts/Makefile.modinst

PHONY += _emodinst_post
_emodinst_post: _emodinst_
	$(call cmd,depmod)

clean-dirs := $(addprefix _clean_,$(KBUILD_EXTMOD))

PHONY += $(clean-dirs) clean
$(clean-dirs):
	$(Q)$(MAKE) $(clean)=$(patsubst _clean_%,%,$@)

clean:	rm-dirs := $(MODVERDIR)
clean: rm-files := $(KBUILD_EXTMOD)/Module.symvers

help:
	@echo  '  Building external modules.'
	@echo  '  Syntax: make -C path/to/kernel/src M=$$PWD target'
	@echo  ''
	@echo  '  modules         - default target, build the module(s)'
	@echo  '  modules_install - install the module'
	@echo  '  clean           - remove generated files in module directory only'
	@echo  ''

# Dummies...
PHONY += prepare scripts
prepare: ;
scripts: ;
endif # KBUILD_EXTMOD

clean: $(clean-dirs)
	$(Q)$(CONFIG_SHELL) $(srctree)/scripts/link-vmlinux.sh clean
	$(call cmd,rmdirs)
	$(call cmd,rmfiles)
	@find $(if $(KBUILD_EXTMOD), $(KBUILD_EXTMOD), .) $(RCS_FIND_IGNORE) \
		\( -name '*.[oas]' -o -name '*.ko' -o -name '.*.cmd' \
		-o -name '.*.d' -o -name '.*.tmp' -o -name '*.mod.c' \
		-o -name '*.symtypes' -o -name 'modules.order' \
		-o -name modules.builtin -o -name '.tmp_*.o.*' \
		-o -name '*.gcno' \) -type f -print | xargs rm -f

# Generate tags for editors
# ---------------------------------------------------------------------------
quiet_cmd_tags = GEN     $@
      cmd_tags = $(CONFIG_SHELL) $(srctree)/scripts/tags.sh $@

tags TAGS cscope gtags: FORCE
	$(call cmd,tags)

# Scripts to check various things for consistency
# ---------------------------------------------------------------------------

PHONY += includecheck versioncheck coccicheck namespacecheck export_report

includecheck:
	find $(srctree)/* $(RCS_FIND_IGNORE) \
		-name '*.[hcS]' -type f -print | sort \
		| xargs $(PERL) -w $(srctree)/scripts/checkincludes.pl

versioncheck:
	find $(srctree)/* $(RCS_FIND_IGNORE) \
		-name '*.[hcS]' -type f -print | sort \
		| xargs $(PERL) -w $(srctree)/scripts/checkversion.pl

coccicheck:
	$(Q)$(CONFIG_SHELL) $(srctree)/scripts/$@

namespacecheck:
	$(PERL) $(srctree)/scripts/namespace.pl

export_report:
	$(PERL) $(srctree)/scripts/export_report.pl

endif #ifeq ($(config-targets),1)
endif #ifeq ($(mixed-targets),1)

PHONY += checkstack kernelrelease kernelversion

# UML needs a little special treatment here.  It wants to use the host
# toolchain, so needs $(SUBARCH) passed to checkstack.pl.  Everyone
# else wants $(ARCH), including people doing cross-builds, which means
# that $(SUBARCH) doesn't work here.
ifeq ($(ARCH), um)
CHECKSTACK_ARCH := $(SUBARCH)
else
CHECKSTACK_ARCH := $(ARCH)
endif
checkstack:
	$(OBJDUMP) -d vmlinux $$(find . -name '*.ko') | \
	$(PERL) $(src)/scripts/checkstack.pl $(CHECKSTACK_ARCH)

kernelrelease:
	@echo "$(KERNELVERSION)$$($(CONFIG_SHELL) $(srctree)/scripts/setlocalversion $(srctree))"

kernelversion:
	@echo $(KERNELVERSION)

# Clear a bunch of variables before executing the submake
tools/: FORCE
	$(Q)$(MAKE) LDFLAGS= MAKEFLAGS= -C $(src)/tools/

tools/%: FORCE
	$(Q)$(MAKE) LDFLAGS= MAKEFLAGS= -C $(src)/tools/ $*

# Single targets
# ---------------------------------------------------------------------------
# Single targets are compatible with:
# - build with mixed source and output
# - build with separate output dir 'make O=...'
# - external modules
#
#  target-dir => where to store outputfile
#  build-dir  => directory in kernel source tree to use

ifeq ($(KBUILD_EXTMOD),)
        build-dir  = $(patsubst %/,%,$(dir $@))
        target-dir = $(dir $@)
else
        zap-slash=$(filter-out .,$(patsubst %/,%,$(dir $@)))
        build-dir  = $(KBUILD_EXTMOD)$(if $(zap-slash),/$(zap-slash))
        target-dir = $(if $(KBUILD_EXTMOD),$(dir $<),$(dir $@))
endif

%.s: %.c prepare scripts FORCE
	$(Q)$(MAKE) $(build)=$(build-dir) $(target-dir)$(notdir $@)
%.i: %.c prepare scripts FORCE
	$(Q)$(MAKE) $(build)=$(build-dir) $(target-dir)$(notdir $@)
%.o: %.c prepare scripts FORCE
	$(Q)$(MAKE) $(build)=$(build-dir) $(target-dir)$(notdir $@)
%.lst: %.c prepare scripts FORCE
	$(Q)$(MAKE) $(build)=$(build-dir) $(target-dir)$(notdir $@)
%.s: %.S prepare scripts FORCE
	$(Q)$(MAKE) $(build)=$(build-dir) $(target-dir)$(notdir $@)
%.o: %.S prepare scripts FORCE
	$(Q)$(MAKE) $(build)=$(build-dir) $(target-dir)$(notdir $@)
%.symtypes: %.c prepare scripts FORCE
	$(Q)$(MAKE) $(build)=$(build-dir) $(target-dir)$(notdir $@)

# Modules
/: prepare scripts FORCE
	$(cmd_crmodverdir)
	$(Q)$(MAKE) KBUILD_MODULES=$(if $(CONFIG_MODULES),1) \
	$(build)=$(build-dir)
%/: prepare scripts FORCE
	$(cmd_crmodverdir)
	$(Q)$(MAKE) KBUILD_MODULES=$(if $(CONFIG_MODULES),1) \
	$(build)=$(build-dir)
%.ko: prepare scripts FORCE
	$(cmd_crmodverdir)
	$(Q)$(MAKE) KBUILD_MODULES=$(if $(CONFIG_MODULES),1)   \
	$(build)=$(build-dir) $(@:.ko=.o)
	$(Q)$(MAKE) -f $(srctree)/scripts/Makefile.modpost

# FIXME Should go into a make.lib or something 
# ===========================================================================

quiet_cmd_rmdirs = $(if $(wildcard $(rm-dirs)),CLEAN   $(wildcard $(rm-dirs)))
      cmd_rmdirs = rm -rf $(rm-dirs)

quiet_cmd_rmfiles = $(if $(wildcard $(rm-files)),CLEAN   $(wildcard $(rm-files)))
      cmd_rmfiles = rm -f $(rm-files)

# Run depmod only if we have System.map and depmod is executable
quiet_cmd_depmod = DEPMOD  $(KERNELRELEASE)
      cmd_depmod = $(CONFIG_SHELL) $(srctree)/scripts/depmod.sh $(DEPMOD) \
                   $(KERNELRELEASE)

# Create temporary dir for module support files
# clean it up only when building all modules
cmd_crmodverdir = $(Q)mkdir -p $(MODVERDIR) \
                  $(if $(KBUILD_MODULES),; rm -f $(MODVERDIR)/*)

# read all saved command lines

targets := $(wildcard $(sort $(targets)))
cmd_files := $(wildcard .*.cmd $(foreach f,$(targets),$(dir $(f)).$(notdir $(f)).cmd))

ifneq ($(cmd_files),)
  $(cmd_files): ;	# Do not try to update included dependency files
  include $(cmd_files)
endif

# Shorthand for $(Q)$(MAKE) -f scripts/Makefile.clean obj=dir
# Usage:
# $(Q)$(MAKE) $(clean)=dir
clean := -f $(if $(KBUILD_SRC),$(srctree)/)scripts/Makefile.clean obj

endif	# skip-makefile

PHONY += FORCE
FORCE:

# Declare the contents of the .PHONY variable as phony.  We keep that
# information in a variable so we can use it in if_changed and friends.
.PHONY: $(PHONY)<|MERGE_RESOLUTION|>--- conflicted
+++ resolved
@@ -1,11 +1,6 @@
 VERSION = 3
-<<<<<<< HEAD
-PATCHLEVEL = 4
-SUBLEVEL = 6
-=======
 PATCHLEVEL = 5
 SUBLEVEL = 0
->>>>>>> 53c30a1a
 EXTRAVERSION =
 NAME = Saber-toothed Squirrel
 
