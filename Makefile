--- conflicted
+++ resolved
@@ -1,12 +1,7 @@
 # SPDX-License-Identifier: GPL-2.0
 VERSION = 5
-<<<<<<< HEAD
-PATCHLEVEL = 8
-SUBLEVEL = 15
-=======
 PATCHLEVEL = 9
 SUBLEVEL = 1
->>>>>>> 019683d8
 EXTRAVERSION =
 NAME = Kleptomaniac Octopus
 
