--- conflicted
+++ resolved
@@ -1,11 +1,7 @@
 VERSION = 3
 PATCHLEVEL = 2
 SUBLEVEL = 0
-<<<<<<< HEAD
-EXTRAVERSION = -rc6-191-gb3b1b70
-=======
-EXTRAVERSION = -rc7
->>>>>>> 371de6e4
+EXTRAVERSION = -rc7-17-g371de6e
 NAME = Saber-toothed Squirrel
 
 # *DOCUMENTATION*
