--- conflicted
+++ resolved
@@ -1,11 +1,7 @@
 VERSION = 3
 PATCHLEVEL = 15
 SUBLEVEL = 0
-<<<<<<< HEAD
-EXTRAVERSION = -rc5-218-g06eb4cc
-=======
 EXTRAVERSION = -rc6
->>>>>>> 4b660a7f
 NAME = Shuffling Zombie Juror
 
 # *DOCUMENTATION*
