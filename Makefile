# SPDX-License-Identifier: GPL-2.0
VERSION = 5
PATCHLEVEL = 12
SUBLEVEL = 0
EXTRAVERSION = -rc1
NAME = Frozen Wasteland

# *DOCUMENTATION*
# To see a list of typical targets execute "make help"
# More info can be located in ./README
# Comments in this file are targeted only to the developer, do not
# expect to learn how to build the kernel reading this file.

$(if $(filter __%, $(MAKECMDGOALS)), \
	$(error targets prefixed with '__' are only for internal use))

# That's our default target when none is given on the command line
PHONY := __all
__all:

# We are using a recursive build, so we need to do a little thinking
# to get the ordering right.
#
# Most importantly: sub-Makefiles should only ever modify files in
# their own directory. If in some directory we have a dependency on
# a file in another dir (which doesn't happen often, but it's often
# unavoidable when linking the built-in.a targets which finally
# turn into vmlinux), we will call a sub make in that other dir, and
# after that we are sure that everything which is in that other dir
# is now up to date.
#
# The only cases where we need to modify files which have global
# effects are thus separated out and done before the recursive
# descending is started. They are now explicitly listed as the
# prepare rule.

ifneq ($(sub_make_done),1)

# Do not use make's built-in rules and variables
# (this increases performance and avoids hard-to-debug behaviour)
MAKEFLAGS += -rR

# Avoid funny character set dependencies
unexport LC_ALL
LC_COLLATE=C
LC_NUMERIC=C
export LC_COLLATE LC_NUMERIC

# Avoid interference with shell env settings
unexport GREP_OPTIONS

# Beautify output
# ---------------------------------------------------------------------------
#
# Normally, we echo the whole command before executing it. By making
# that echo $($(quiet)$(cmd)), we now have the possibility to set
# $(quiet) to choose other forms of output instead, e.g.
#
#         quiet_cmd_cc_o_c = Compiling $(RELDIR)/$@
#         cmd_cc_o_c       = $(CC) $(c_flags) -c -o $@ $<
#
# If $(quiet) is empty, the whole command will be printed.
# If it is set to "quiet_", only the short version will be printed.
# If it is set to "silent_", nothing will be printed at all, since
# the variable $(silent_cmd_cc_o_c) doesn't exist.
#
# A simple variant is to prefix commands with $(Q) - that's useful
# for commands that shall be hidden in non-verbose mode.
#
#	$(Q)ln $@ :<
#
# If KBUILD_VERBOSE equals 0 then the above command will be hidden.
# If KBUILD_VERBOSE equals 1 then the above command is displayed.
# If KBUILD_VERBOSE equals 2 then give the reason why each target is rebuilt.
#
# To put more focus on warnings, be less verbose as default
# Use 'make V=1' to see the full commands

ifeq ("$(origin V)", "command line")
  KBUILD_VERBOSE = $(V)
endif
ifndef KBUILD_VERBOSE
  KBUILD_VERBOSE = 0
endif

ifeq ($(KBUILD_VERBOSE),1)
  quiet =
  Q =
else
  quiet=quiet_
  Q = @
endif

# If the user is running make -s (silent mode), suppress echoing of
# commands

ifneq ($(findstring s,$(filter-out --%,$(MAKEFLAGS))),)
  quiet=silent_
  KBUILD_VERBOSE = 0
endif

export quiet Q KBUILD_VERBOSE

# Call a source code checker (by default, "sparse") as part of the
# C compilation.
#
# Use 'make C=1' to enable checking of only re-compiled files.
# Use 'make C=2' to enable checking of *all* source files, regardless
# of whether they are re-compiled or not.
#
# See the file "Documentation/dev-tools/sparse.rst" for more details,
# including where to get the "sparse" utility.

ifeq ("$(origin C)", "command line")
  KBUILD_CHECKSRC = $(C)
endif
ifndef KBUILD_CHECKSRC
  KBUILD_CHECKSRC = 0
endif

export KBUILD_CHECKSRC

# Use make M=dir or set the environment variable KBUILD_EXTMOD to specify the
# directory of external module to build. Setting M= takes precedence.
ifeq ("$(origin M)", "command line")
  KBUILD_EXTMOD := $(M)
endif

$(if $(word 2, $(KBUILD_EXTMOD)), \
	$(error building multiple external modules is not supported))

export KBUILD_EXTMOD

# Kbuild will save output files in the current working directory.
# This does not need to match to the root of the kernel source tree.
#
# For example, you can do this:
#
#  cd /dir/to/store/output/files; make -f /dir/to/kernel/source/Makefile
#
# If you want to save output files in a different location, there are
# two syntaxes to specify it.
#
# 1) O=
# Use "make O=dir/to/store/output/files/"
#
# 2) Set KBUILD_OUTPUT
# Set the environment variable KBUILD_OUTPUT to point to the output directory.
# export KBUILD_OUTPUT=dir/to/store/output/files/; make
#
# The O= assignment takes precedence over the KBUILD_OUTPUT environment
# variable.

# Do we want to change the working directory?
ifeq ("$(origin O)", "command line")
  KBUILD_OUTPUT := $(O)
endif

ifneq ($(KBUILD_OUTPUT),)
# Make's built-in functions such as $(abspath ...), $(realpath ...) cannot
# expand a shell special character '~'. We use a somewhat tedious way here.
abs_objtree := $(shell mkdir -p $(KBUILD_OUTPUT) && cd $(KBUILD_OUTPUT) && pwd)
$(if $(abs_objtree),, \
     $(error failed to create output directory "$(KBUILD_OUTPUT)"))

# $(realpath ...) resolves symlinks
abs_objtree := $(realpath $(abs_objtree))
else
abs_objtree := $(CURDIR)
endif # ifneq ($(KBUILD_OUTPUT),)

ifeq ($(abs_objtree),$(CURDIR))
# Suppress "Entering directory ..." unless we are changing the work directory.
MAKEFLAGS += --no-print-directory
else
need-sub-make := 1
endif

this-makefile := $(lastword $(MAKEFILE_LIST))
abs_srctree := $(realpath $(dir $(this-makefile)))

ifneq ($(words $(subst :, ,$(abs_srctree))), 1)
$(error source directory cannot contain spaces or colons)
endif

ifneq ($(abs_srctree),$(abs_objtree))
# Look for make include files relative to root of kernel src
#
# This does not become effective immediately because MAKEFLAGS is re-parsed
# once after the Makefile is read. We need to invoke sub-make.
MAKEFLAGS += --include-dir=$(abs_srctree)
need-sub-make := 1
endif

ifneq ($(filter 3.%,$(MAKE_VERSION)),)
# 'MAKEFLAGS += -rR' does not immediately become effective for GNU Make 3.x
# We need to invoke sub-make to avoid implicit rules in the top Makefile.
need-sub-make := 1
# Cancel implicit rules for this Makefile.
$(this-makefile): ;
endif

export abs_srctree abs_objtree
export sub_make_done := 1

ifeq ($(need-sub-make),1)

PHONY += $(MAKECMDGOALS) __sub-make

$(filter-out $(this-makefile), $(MAKECMDGOALS)) __all: __sub-make
	@:

# Invoke a second make in the output directory, passing relevant variables
__sub-make:
	$(Q)$(MAKE) -C $(abs_objtree) -f $(abs_srctree)/Makefile $(MAKECMDGOALS)

endif # need-sub-make
endif # sub_make_done

# We process the rest of the Makefile if this is the final invocation of make
ifeq ($(need-sub-make),)

# Do not print "Entering directory ...",
# but we want to display it when entering to the output directory
# so that IDEs/editors are able to understand relative filenames.
MAKEFLAGS += --no-print-directory

ifeq ($(abs_srctree),$(abs_objtree))
        # building in the source tree
        srctree := .
	building_out_of_srctree :=
else
        ifeq ($(abs_srctree)/,$(dir $(abs_objtree)))
                # building in a subdirectory of the source tree
                srctree := ..
        else
                srctree := $(abs_srctree)
        endif
	building_out_of_srctree := 1
endif

ifneq ($(KBUILD_ABS_SRCTREE),)
srctree := $(abs_srctree)
endif

objtree		:= .
VPATH		:= $(srctree)

export building_out_of_srctree srctree objtree VPATH

# To make sure we do not include .config for any of the *config targets
# catch them early, and hand them over to scripts/kconfig/Makefile
# It is allowed to specify more targets when calling make, including
# mixing *config targets and build targets.
# For example 'make oldconfig all'.
# Detect when mixed targets is specified, and make a second invocation
# of make so .config is not included in this case either (for *config).

version_h := include/generated/uapi/linux/version.h

clean-targets := %clean mrproper cleandocs
no-dot-config-targets := $(clean-targets) \
			 cscope gtags TAGS tags help% %docs check% coccicheck \
			 $(version_h) headers headers_% archheaders archscripts \
			 %asm-generic kernelversion %src-pkg dt_binding_check \
			 outputmakefile
no-sync-config-targets := $(no-dot-config-targets) %install kernelrelease
single-targets := %.a %.i %.ko %.lds %.ll %.lst %.mod %.o %.s %.symtypes %/

config-build	:=
mixed-build	:=
need-config	:= 1
may-sync-config	:= 1
single-build	:=

ifneq ($(filter $(no-dot-config-targets), $(MAKECMDGOALS)),)
	ifeq ($(filter-out $(no-dot-config-targets), $(MAKECMDGOALS)),)
		need-config :=
	endif
endif

ifneq ($(filter $(no-sync-config-targets), $(MAKECMDGOALS)),)
	ifeq ($(filter-out $(no-sync-config-targets), $(MAKECMDGOALS)),)
		may-sync-config :=
	endif
endif

ifneq ($(KBUILD_EXTMOD),)
	may-sync-config :=
endif

ifeq ($(KBUILD_EXTMOD),)
        ifneq ($(filter %config,$(MAKECMDGOALS)),)
		config-build := 1
                ifneq ($(words $(MAKECMDGOALS)),1)
			mixed-build := 1
                endif
        endif
endif

# We cannot build single targets and the others at the same time
ifneq ($(filter $(single-targets), $(MAKECMDGOALS)),)
	single-build := 1
	ifneq ($(filter-out $(single-targets), $(MAKECMDGOALS)),)
		mixed-build := 1
	endif
endif

# For "make -j clean all", "make -j mrproper defconfig all", etc.
ifneq ($(filter $(clean-targets),$(MAKECMDGOALS)),)
        ifneq ($(filter-out $(clean-targets),$(MAKECMDGOALS)),)
		mixed-build := 1
        endif
endif

# install and modules_install need also be processed one by one
ifneq ($(filter install,$(MAKECMDGOALS)),)
        ifneq ($(filter modules_install,$(MAKECMDGOALS)),)
		mixed-build := 1
        endif
endif

ifdef mixed-build
# ===========================================================================
# We're called with mixed targets (*config and build targets).
# Handle them one by one.

PHONY += $(MAKECMDGOALS) __build_one_by_one

$(MAKECMDGOALS): __build_one_by_one
	@:

__build_one_by_one:
	$(Q)set -e; \
	for i in $(MAKECMDGOALS); do \
		$(MAKE) -f $(srctree)/Makefile $$i; \
	done

else # !mixed-build

include scripts/Kbuild.include

# Read KERNELRELEASE from include/config/kernel.release (if it exists)
KERNELRELEASE = $(shell cat include/config/kernel.release 2> /dev/null)
KERNELVERSION = $(VERSION)$(if $(PATCHLEVEL),.$(PATCHLEVEL)$(if $(SUBLEVEL),.$(SUBLEVEL)))$(EXTRAVERSION)
export VERSION PATCHLEVEL SUBLEVEL KERNELRELEASE KERNELVERSION

include scripts/subarch.include

# Cross compiling and selecting different set of gcc/bin-utils
# ---------------------------------------------------------------------------
#
# When performing cross compilation for other architectures ARCH shall be set
# to the target architecture. (See arch/* for the possibilities).
# ARCH can be set during invocation of make:
# make ARCH=ia64
# Another way is to have ARCH set in the environment.
# The default ARCH is the host where make is executed.

# CROSS_COMPILE specify the prefix used for all executables used
# during compilation. Only gcc and related bin-utils executables
# are prefixed with $(CROSS_COMPILE).
# CROSS_COMPILE can be set on the command line
# make CROSS_COMPILE=ia64-linux-
# Alternatively CROSS_COMPILE can be set in the environment.
# Default value for CROSS_COMPILE is not to prefix executables
# Note: Some architectures assign CROSS_COMPILE in their arch/*/Makefile
ARCH		?= $(SUBARCH)

# Architecture as present in compile.h
UTS_MACHINE 	:= $(ARCH)
SRCARCH 	:= $(ARCH)

# Additional ARCH settings for x86
ifeq ($(ARCH),i386)
        SRCARCH := x86
endif
ifeq ($(ARCH),x86_64)
        SRCARCH := x86
endif

# Additional ARCH settings for sparc
ifeq ($(ARCH),sparc32)
       SRCARCH := sparc
endif
ifeq ($(ARCH),sparc64)
       SRCARCH := sparc
endif

# Additional ARCH settings for sh
ifeq ($(ARCH),sh64)
       SRCARCH := sh
endif

KCONFIG_CONFIG	?= .config
export KCONFIG_CONFIG

# Default file for 'make defconfig'. This may be overridden by arch-Makefile.
export KBUILD_DEFCONFIG := defconfig

# SHELL used by kbuild
CONFIG_SHELL := sh

HOST_LFS_CFLAGS := $(shell getconf LFS_CFLAGS 2>/dev/null)
HOST_LFS_LDFLAGS := $(shell getconf LFS_LDFLAGS 2>/dev/null)
HOST_LFS_LIBS := $(shell getconf LFS_LIBS 2>/dev/null)

ifneq ($(LLVM),)
HOSTCC	= clang
HOSTCXX	= clang++
else
HOSTCC	= gcc
HOSTCXX	= g++
endif

export KBUILD_USERCFLAGS := -Wall -Wmissing-prototypes -Wstrict-prototypes \
			      -O2 -fomit-frame-pointer -std=gnu89
export KBUILD_USERLDFLAGS :=

KBUILD_HOSTCFLAGS   := $(KBUILD_USERCFLAGS) $(HOST_LFS_CFLAGS) $(HOSTCFLAGS)
KBUILD_HOSTCXXFLAGS := -Wall -O2 $(HOST_LFS_CFLAGS) $(HOSTCXXFLAGS)
KBUILD_HOSTLDFLAGS  := $(HOST_LFS_LDFLAGS) $(HOSTLDFLAGS)
KBUILD_HOSTLDLIBS   := $(HOST_LFS_LIBS) $(HOSTLDLIBS)

# Make variables (CC, etc...)
CPP		= $(CC) -E
ifneq ($(LLVM),)
CC		= clang
LD		= ld.lld
AR		= llvm-ar
NM		= llvm-nm
OBJCOPY		= llvm-objcopy
OBJDUMP		= llvm-objdump
READELF		= llvm-readelf
STRIP		= llvm-strip
else
CC		= $(CROSS_COMPILE)gcc
LD		= $(CROSS_COMPILE)ld
AR		= $(CROSS_COMPILE)ar
NM		= $(CROSS_COMPILE)nm
OBJCOPY		= $(CROSS_COMPILE)objcopy
OBJDUMP		= $(CROSS_COMPILE)objdump
READELF		= $(CROSS_COMPILE)readelf
STRIP		= $(CROSS_COMPILE)strip
endif
PAHOLE		= pahole
RESOLVE_BTFIDS	= $(objtree)/tools/bpf/resolve_btfids/resolve_btfids
LEX		= flex
YACC		= bison
AWK		= awk
INSTALLKERNEL  := installkernel
DEPMOD		= depmod
PERL		= perl
PYTHON3		= python3
CHECK		= sparse
BASH		= bash
KGZIP		= gzip
KBZIP2		= bzip2
KLZOP		= lzop
LZMA		= lzma
LZ4		= lz4c
XZ		= xz
ZSTD		= zstd

CHECKFLAGS     := -D__linux__ -Dlinux -D__STDC__ -Dunix -D__unix__ \
		  -Wbitwise -Wno-return-void -Wno-unknown-attribute $(CF)
NOSTDINC_FLAGS :=
CFLAGS_MODULE   =
AFLAGS_MODULE   =
LDFLAGS_MODULE  =
CFLAGS_KERNEL	=
AFLAGS_KERNEL	=
LDFLAGS_vmlinux =

# Use USERINCLUDE when you must reference the UAPI directories only.
USERINCLUDE    := \
		-I$(srctree)/arch/$(SRCARCH)/include/uapi \
		-I$(objtree)/arch/$(SRCARCH)/include/generated/uapi \
		-I$(srctree)/include/uapi \
		-I$(objtree)/include/generated/uapi \
                -include $(srctree)/include/linux/kconfig.h

# Use LINUXINCLUDE when you must reference the include/ directory.
# Needed to be compatible with the O= option
LINUXINCLUDE    := \
		-I$(srctree)/arch/$(SRCARCH)/include \
		-I$(objtree)/arch/$(SRCARCH)/include/generated \
		$(if $(building_out_of_srctree),-I$(srctree)/include) \
		-I$(objtree)/include \
		$(USERINCLUDE)

KBUILD_AFLAGS   := -D__ASSEMBLY__ -fno-PIE
KBUILD_CFLAGS   := -Wall -Wundef -Werror=strict-prototypes -Wno-trigraphs \
		   -fno-strict-aliasing -fno-common -fshort-wchar -fno-PIE \
		   -Werror=implicit-function-declaration -Werror=implicit-int \
		   -Werror=return-type -Wno-format-security \
		   -std=gnu89
KBUILD_CPPFLAGS := -D__KERNEL__
KBUILD_AFLAGS_KERNEL :=
KBUILD_CFLAGS_KERNEL :=
KBUILD_AFLAGS_MODULE  := -DMODULE
KBUILD_CFLAGS_MODULE  := -DMODULE
KBUILD_LDFLAGS_MODULE :=
KBUILD_LDFLAGS :=
CLANG_FLAGS :=

export ARCH SRCARCH CONFIG_SHELL BASH HOSTCC KBUILD_HOSTCFLAGS CROSS_COMPILE LD CC
export CPP AR NM STRIP OBJCOPY OBJDUMP READELF PAHOLE RESOLVE_BTFIDS LEX YACC AWK INSTALLKERNEL
export PERL PYTHON3 CHECK CHECKFLAGS MAKE UTS_MACHINE HOSTCXX
export KGZIP KBZIP2 KLZOP LZMA LZ4 XZ ZSTD
export KBUILD_HOSTCXXFLAGS KBUILD_HOSTLDFLAGS KBUILD_HOSTLDLIBS LDFLAGS_MODULE

export KBUILD_CPPFLAGS NOSTDINC_FLAGS LINUXINCLUDE OBJCOPYFLAGS KBUILD_LDFLAGS
export KBUILD_CFLAGS CFLAGS_KERNEL CFLAGS_MODULE
export KBUILD_AFLAGS AFLAGS_KERNEL AFLAGS_MODULE
export KBUILD_AFLAGS_MODULE KBUILD_CFLAGS_MODULE KBUILD_LDFLAGS_MODULE
export KBUILD_AFLAGS_KERNEL KBUILD_CFLAGS_KERNEL

# Files to ignore in find ... statements

export RCS_FIND_IGNORE := \( -name SCCS -o -name BitKeeper -o -name .svn -o    \
			  -name CVS -o -name .pc -o -name .hg -o -name .git \) \
			  -prune -o
export RCS_TAR_IGNORE := --exclude SCCS --exclude BitKeeper --exclude .svn \
			 --exclude CVS --exclude .pc --exclude .hg --exclude .git

# ===========================================================================
# Rules shared between *config targets and build targets

# Basic helpers built in scripts/basic/
PHONY += scripts_basic
scripts_basic:
	$(Q)$(MAKE) $(build)=scripts/basic
	$(Q)rm -f .tmp_quiet_recordmcount

PHONY += outputmakefile
# Before starting out-of-tree build, make sure the source tree is clean.
# outputmakefile generates a Makefile in the output directory, if using a
# separate output directory. This allows convenient use of make in the
# output directory.
# At the same time when output Makefile generated, generate .gitignore to
# ignore whole output directory
outputmakefile:
ifdef building_out_of_srctree
	$(Q)if [ -f $(srctree)/.config -o \
		 -d $(srctree)/include/config -o \
		 -d $(srctree)/arch/$(SRCARCH)/include/generated ]; then \
		echo >&2 "***"; \
		echo >&2 "*** The source tree is not clean, please run 'make$(if $(findstring command line, $(origin ARCH)), ARCH=$(ARCH)) mrproper'"; \
		echo >&2 "*** in $(abs_srctree)";\
		echo >&2 "***"; \
		false; \
	fi
	$(Q)ln -fsn $(srctree) source
	$(Q)$(CONFIG_SHELL) $(srctree)/scripts/mkmakefile $(srctree)
	$(Q)test -e .gitignore || \
	{ echo "# this is build directory, ignore it"; echo "*"; } > .gitignore
endif

# The expansion should be delayed until arch/$(SRCARCH)/Makefile is included.
# Some architectures define CROSS_COMPILE in arch/$(SRCARCH)/Makefile.
# CC_VERSION_TEXT is referenced from Kconfig (so it needs export),
# and from include/config/auto.conf.cmd to detect the compiler upgrade.
CC_VERSION_TEXT = $(shell $(CC) --version 2>/dev/null | head -n 1 | sed 's/\#//g')

ifneq ($(findstring clang,$(CC_VERSION_TEXT)),)
ifneq ($(CROSS_COMPILE),)
CLANG_FLAGS	+= --target=$(notdir $(CROSS_COMPILE:%-=%))
GCC_TOOLCHAIN_DIR := $(dir $(shell which $(CROSS_COMPILE)elfedit))
CLANG_FLAGS	+= --prefix=$(GCC_TOOLCHAIN_DIR)$(notdir $(CROSS_COMPILE))
GCC_TOOLCHAIN	:= $(realpath $(GCC_TOOLCHAIN_DIR)/..)
endif
ifneq ($(GCC_TOOLCHAIN),)
CLANG_FLAGS	+= --gcc-toolchain=$(GCC_TOOLCHAIN)
endif
ifneq ($(LLVM_IAS),1)
CLANG_FLAGS	+= -no-integrated-as
endif
CLANG_FLAGS	+= -Werror=unknown-warning-option
KBUILD_CFLAGS	+= $(CLANG_FLAGS)
KBUILD_AFLAGS	+= $(CLANG_FLAGS)
export CLANG_FLAGS
endif

ifdef config-build
# ===========================================================================
# *config targets only - make sure prerequisites are updated, and descend
# in scripts/kconfig to make the *config target

# Read arch specific Makefile to set KBUILD_DEFCONFIG as needed.
# KBUILD_DEFCONFIG may point out an alternative default configuration
# used for 'make defconfig'
include arch/$(SRCARCH)/Makefile
export KBUILD_DEFCONFIG KBUILD_KCONFIG CC_VERSION_TEXT

config: outputmakefile scripts_basic FORCE
	$(Q)$(MAKE) $(build)=scripts/kconfig $@

%config: outputmakefile scripts_basic FORCE
	$(Q)$(MAKE) $(build)=scripts/kconfig $@

else #!config-build
# ===========================================================================
# Build targets only - this includes vmlinux, arch specific targets, clean
# targets and others. In general all targets except *config targets.

# If building an external module we do not care about the all: rule
# but instead __all depend on modules
PHONY += all
ifeq ($(KBUILD_EXTMOD),)
__all: all
else
__all: modules
endif

# Decide whether to build built-in, modular, or both.
# Normally, just do built-in.

KBUILD_MODULES :=
KBUILD_BUILTIN := 1

# If we have only "make modules", don't compile built-in objects.
ifeq ($(MAKECMDGOALS),modules)
  KBUILD_BUILTIN :=
endif

# If we have "make <whatever> modules", compile modules
# in addition to whatever we do anyway.
# Just "make" or "make all" shall build modules as well

ifneq ($(filter all modules nsdeps %compile_commands.json clang-%,$(MAKECMDGOALS)),)
  KBUILD_MODULES := 1
endif

ifeq ($(MAKECMDGOALS),)
  KBUILD_MODULES := 1
endif

export KBUILD_MODULES KBUILD_BUILTIN

ifdef need-config
include include/config/auto.conf
endif

ifeq ($(KBUILD_EXTMOD),)
# Objects we will link into vmlinux / subdirs we need to visit
core-y		:= init/ usr/
drivers-y	:= drivers/ sound/
drivers-$(CONFIG_SAMPLES) += samples/
drivers-$(CONFIG_NET) += net/
drivers-y	+= virt/
libs-y		:= lib/
endif # KBUILD_EXTMOD

# The all: target is the default when no target is given on the
# command line.
# This allow a user to issue only 'make' to build a kernel including modules
# Defaults to vmlinux, but the arch makefile usually adds further targets
all: vmlinux

CFLAGS_GCOV	:= -fprofile-arcs -ftest-coverage \
	$(call cc-option,-fno-tree-loop-im) \
	$(call cc-disable-warning,maybe-uninitialized,)
export CFLAGS_GCOV

# The arch Makefiles can override CC_FLAGS_FTRACE. We may also append it later.
ifdef CONFIG_FUNCTION_TRACER
  CC_FLAGS_FTRACE := -pg
endif

RETPOLINE_CFLAGS_GCC := -mindirect-branch=thunk-extern -mindirect-branch-register
RETPOLINE_VDSO_CFLAGS_GCC := -mindirect-branch=thunk-inline -mindirect-branch-register
RETPOLINE_CFLAGS_CLANG := -mretpoline-external-thunk
RETPOLINE_VDSO_CFLAGS_CLANG := -mretpoline
RETPOLINE_CFLAGS := $(call cc-option,$(RETPOLINE_CFLAGS_GCC),$(call cc-option,$(RETPOLINE_CFLAGS_CLANG)))
RETPOLINE_VDSO_CFLAGS := $(call cc-option,$(RETPOLINE_VDSO_CFLAGS_GCC),$(call cc-option,$(RETPOLINE_VDSO_CFLAGS_CLANG)))
export RETPOLINE_CFLAGS
export RETPOLINE_VDSO_CFLAGS

include arch/$(SRCARCH)/Makefile

ifdef need-config
ifdef may-sync-config
# Read in dependencies to all Kconfig* files, make sure to run syncconfig if
# changes are detected. This should be included after arch/$(SRCARCH)/Makefile
# because some architectures define CROSS_COMPILE there.
include include/config/auto.conf.cmd

$(KCONFIG_CONFIG):
	@echo >&2 '***'
	@echo >&2 '*** Configuration file "$@" not found!'
	@echo >&2 '***'
	@echo >&2 '*** Please run some configurator (e.g. "make oldconfig" or'
	@echo >&2 '*** "make menuconfig" or "make xconfig").'
	@echo >&2 '***'
	@/bin/false

# The actual configuration files used during the build are stored in
# include/generated/ and include/config/. Update them if .config is newer than
# include/config/auto.conf (which mirrors .config).
#
# This exploits the 'multi-target pattern rule' trick.
# The syncconfig should be executed only once to make all the targets.
# (Note: use the grouped target '&:' when we bump to GNU Make 4.3)
quiet_cmd_syncconfig = SYNC    $@
      cmd_syncconfig = $(MAKE) -f $(srctree)/Makefile syncconfig

%/config/auto.conf %/config/auto.conf.cmd %/generated/autoconf.h: $(KCONFIG_CONFIG)
	+$(call cmd,syncconfig)
else # !may-sync-config
# External modules and some install targets need include/generated/autoconf.h
# and include/config/auto.conf but do not care if they are up-to-date.
# Use auto.conf to trigger the test
PHONY += include/config/auto.conf

include/config/auto.conf:
	$(Q)test -e include/generated/autoconf.h -a -e $@ || (		\
	echo >&2;							\
	echo >&2 "  ERROR: Kernel configuration is invalid.";		\
	echo >&2 "         include/generated/autoconf.h or $@ are missing.";\
	echo >&2 "         Run 'make oldconfig && make prepare' on kernel src to fix it.";	\
	echo >&2 ;							\
	/bin/false)

endif # may-sync-config
endif # need-config

KBUILD_CFLAGS	+= $(call cc-option,-fno-delete-null-pointer-checks,)
KBUILD_CFLAGS	+= $(call cc-disable-warning,frame-address,)
KBUILD_CFLAGS	+= $(call cc-disable-warning, format-truncation)
KBUILD_CFLAGS	+= $(call cc-disable-warning, format-overflow)
KBUILD_CFLAGS	+= $(call cc-disable-warning, address-of-packed-member)

ifdef CONFIG_CC_OPTIMIZE_FOR_PERFORMANCE
KBUILD_CFLAGS += -O2
else ifdef CONFIG_CC_OPTIMIZE_FOR_PERFORMANCE_O3
KBUILD_CFLAGS += -O3
else ifdef CONFIG_CC_OPTIMIZE_FOR_SIZE
KBUILD_CFLAGS += -Os
endif

# Tell gcc to never replace conditional load with a non-conditional one
KBUILD_CFLAGS	+= $(call cc-option,--param=allow-store-data-races=0)
KBUILD_CFLAGS	+= $(call cc-option,-fno-allow-store-data-races)

ifdef CONFIG_READABLE_ASM
# Disable optimizations that make assembler listings hard to read.
# reorder blocks reorders the control in the function
# ipa clone creates specialized cloned functions
# partial inlining inlines only parts of functions
KBUILD_CFLAGS += $(call cc-option,-fno-reorder-blocks,) \
                 $(call cc-option,-fno-ipa-cp-clone,) \
                 $(call cc-option,-fno-partial-inlining)
endif

ifneq ($(CONFIG_FRAME_WARN),0)
KBUILD_CFLAGS += -Wframe-larger-than=$(CONFIG_FRAME_WARN)
endif

stackp-flags-y                                    := -fno-stack-protector
stackp-flags-$(CONFIG_STACKPROTECTOR)             := -fstack-protector
stackp-flags-$(CONFIG_STACKPROTECTOR_STRONG)      := -fstack-protector-strong

KBUILD_CFLAGS += $(stackp-flags-y)

ifdef CONFIG_CC_IS_CLANG
KBUILD_CPPFLAGS += -Qunused-arguments
KBUILD_CFLAGS += -Wno-format-invalid-specifier
KBUILD_CFLAGS += -Wno-gnu
# CLANG uses a _MergedGlobals as optimization, but this breaks modpost, as the
# source of a reference will be _MergedGlobals and not on of the whitelisted names.
# See modpost pattern 2
KBUILD_CFLAGS += -mno-global-merge
else

# These warnings generated too much noise in a regular build.
# Use make W=1 to enable them (see scripts/Makefile.extrawarn)
KBUILD_CFLAGS += -Wno-unused-but-set-variable

# Warn about unmarked fall-throughs in switch statement.
# Disabled for clang while comment to attribute conversion happens and
# https://github.com/ClangBuiltLinux/linux/issues/636 is discussed.
KBUILD_CFLAGS += $(call cc-option,-Wimplicit-fallthrough,)
endif

KBUILD_CFLAGS += $(call cc-disable-warning, unused-const-variable)
ifdef CONFIG_FRAME_POINTER
KBUILD_CFLAGS	+= -fno-omit-frame-pointer -fno-optimize-sibling-calls
else
# Some targets (ARM with Thumb2, for example), can't be built with frame
# pointers.  For those, we don't have FUNCTION_TRACER automatically
# select FRAME_POINTER.  However, FUNCTION_TRACER adds -pg, and this is
# incompatible with -fomit-frame-pointer with current GCC, so we don't use
# -fomit-frame-pointer with FUNCTION_TRACER.
ifndef CONFIG_FUNCTION_TRACER
KBUILD_CFLAGS	+= -fomit-frame-pointer
endif
endif

# Initialize all stack variables with a 0xAA pattern.
ifdef CONFIG_INIT_STACK_ALL_PATTERN
KBUILD_CFLAGS	+= -ftrivial-auto-var-init=pattern
endif

# Initialize all stack variables with a zero value.
ifdef CONFIG_INIT_STACK_ALL_ZERO
# Future support for zero initialization is still being debated, see
# https://bugs.llvm.org/show_bug.cgi?id=45497. These flags are subject to being
# renamed or dropped.
KBUILD_CFLAGS	+= -ftrivial-auto-var-init=zero
KBUILD_CFLAGS	+= -enable-trivial-auto-var-init-zero-knowing-it-will-be-removed-from-clang
endif

DEBUG_CFLAGS	:=

# Workaround for GCC versions < 5.0
# https://gcc.gnu.org/bugzilla/show_bug.cgi?id=61801
ifdef CONFIG_CC_IS_GCC
DEBUG_CFLAGS	+= $(call cc-ifversion, -lt, 0500, $(call cc-option, -fno-var-tracking-assignments))
endif

ifdef CONFIG_DEBUG_INFO

ifdef CONFIG_DEBUG_INFO_SPLIT
DEBUG_CFLAGS	+= -gsplit-dwarf
else
DEBUG_CFLAGS	+= -g
endif

ifneq ($(LLVM_IAS),1)
KBUILD_AFLAGS	+= -Wa,-gdwarf-2
endif

ifndef CONFIG_DEBUG_INFO_DWARF_TOOLCHAIN_DEFAULT
dwarf-version-$(CONFIG_DEBUG_INFO_DWARF4) := 4
dwarf-version-$(CONFIG_DEBUG_INFO_DWARF5) := 5
DEBUG_CFLAGS	+= -gdwarf-$(dwarf-version-y)
endif

ifdef CONFIG_DEBUG_INFO_REDUCED
DEBUG_CFLAGS	+= $(call cc-option, -femit-struct-debug-baseonly) \
		   $(call cc-option,-fno-var-tracking)
endif

ifdef CONFIG_DEBUG_INFO_COMPRESSED
DEBUG_CFLAGS	+= -gz=zlib
KBUILD_AFLAGS	+= -gz=zlib
KBUILD_LDFLAGS	+= --compress-debug-sections=zlib
endif

endif # CONFIG_DEBUG_INFO

KBUILD_CFLAGS += $(DEBUG_CFLAGS)
export DEBUG_CFLAGS

ifdef CONFIG_FUNCTION_TRACER
ifdef CONFIG_FTRACE_MCOUNT_USE_CC
  CC_FLAGS_FTRACE	+= -mrecord-mcount
  ifdef CONFIG_HAVE_NOP_MCOUNT
    ifeq ($(call cc-option-yn, -mnop-mcount),y)
      CC_FLAGS_FTRACE	+= -mnop-mcount
      CC_FLAGS_USING	+= -DCC_USING_NOP_MCOUNT
    endif
  endif
endif
ifdef CONFIG_FTRACE_MCOUNT_USE_OBJTOOL
  CC_FLAGS_USING	+= -DCC_USING_NOP_MCOUNT
endif
ifdef CONFIG_FTRACE_MCOUNT_USE_RECORDMCOUNT
  ifdef CONFIG_HAVE_C_RECORDMCOUNT
    BUILD_C_RECORDMCOUNT := y
    export BUILD_C_RECORDMCOUNT
  endif
endif
ifdef CONFIG_HAVE_FENTRY
  ifeq ($(call cc-option-yn, -mfentry),y)
    CC_FLAGS_FTRACE	+= -mfentry
    CC_FLAGS_USING	+= -DCC_USING_FENTRY
  endif
endif
export CC_FLAGS_FTRACE
KBUILD_CFLAGS	+= $(CC_FLAGS_FTRACE) $(CC_FLAGS_USING)
KBUILD_AFLAGS	+= $(CC_FLAGS_USING)
endif

# We trigger additional mismatches with less inlining
ifdef CONFIG_DEBUG_SECTION_MISMATCH
KBUILD_CFLAGS += $(call cc-option, -fno-inline-functions-called-once)
endif

ifdef CONFIG_LD_DEAD_CODE_DATA_ELIMINATION
KBUILD_CFLAGS_KERNEL += -ffunction-sections -fdata-sections
LDFLAGS_vmlinux += --gc-sections
endif

ifdef CONFIG_SHADOW_CALL_STACK
CC_FLAGS_SCS	:= -fsanitize=shadow-call-stack
KBUILD_CFLAGS	+= $(CC_FLAGS_SCS)
export CC_FLAGS_SCS
endif

ifdef CONFIG_LTO_CLANG
ifdef CONFIG_LTO_CLANG_THIN
CC_FLAGS_LTO	:= -flto=thin -fsplit-lto-unit
KBUILD_LDFLAGS	+= --thinlto-cache-dir=$(extmod-prefix).thinlto-cache
else
CC_FLAGS_LTO	:= -flto
endif
CC_FLAGS_LTO	+= -fvisibility=hidden

# Limit inlining across translation units to reduce binary size
KBUILD_LDFLAGS += -mllvm -import-instr-limit=5
endif

ifdef CONFIG_LTO
KBUILD_CFLAGS	+= -fno-lto $(CC_FLAGS_LTO)
KBUILD_AFLAGS	+= -fno-lto
export CC_FLAGS_LTO
endif

ifdef CONFIG_DEBUG_FORCE_FUNCTION_ALIGN_32B
KBUILD_CFLAGS += -falign-functions=32
endif

# arch Makefile may override CC so keep this after arch Makefile is included
NOSTDINC_FLAGS += -nostdinc -isystem $(shell $(CC) -print-file-name=include)

# warn about C99 declaration after statement
KBUILD_CFLAGS += -Wdeclaration-after-statement

# Variable Length Arrays (VLAs) should not be used anywhere in the kernel
KBUILD_CFLAGS += -Wvla

# disable pointer signed / unsigned warnings in gcc 4.0
KBUILD_CFLAGS += -Wno-pointer-sign

# disable stringop warnings in gcc 8+
KBUILD_CFLAGS += $(call cc-disable-warning, stringop-truncation)

# We'll want to enable this eventually, but it's not going away for 5.7 at least
KBUILD_CFLAGS += $(call cc-disable-warning, zero-length-bounds)
KBUILD_CFLAGS += $(call cc-disable-warning, array-bounds)
KBUILD_CFLAGS += $(call cc-disable-warning, stringop-overflow)

# Another good warning that we'll want to enable eventually
KBUILD_CFLAGS += $(call cc-disable-warning, restrict)

# Enabled with W=2, disabled by default as noisy
KBUILD_CFLAGS += $(call cc-disable-warning, maybe-uninitialized)

# disable invalid "can't wrap" optimizations for signed / pointers
KBUILD_CFLAGS	+= -fno-strict-overflow

# Make sure -fstack-check isn't enabled (like gentoo apparently did)
KBUILD_CFLAGS  += -fno-stack-check

# conserve stack if available
KBUILD_CFLAGS   += $(call cc-option,-fconserve-stack)

# Prohibit date/time macros, which would make the build non-deterministic
KBUILD_CFLAGS   += -Werror=date-time

# enforce correct pointer usage
KBUILD_CFLAGS   += $(call cc-option,-Werror=incompatible-pointer-types)

# Require designated initializers for all marked structures
KBUILD_CFLAGS   += $(call cc-option,-Werror=designated-init)

# change __FILE__ to the relative path from the srctree
KBUILD_CPPFLAGS += $(call cc-option,-fmacro-prefix-map=$(srctree)/=)

# include additional Makefiles when needed
include-y			:= scripts/Makefile.extrawarn
include-$(CONFIG_KASAN)		+= scripts/Makefile.kasan
include-$(CONFIG_KCSAN)		+= scripts/Makefile.kcsan
include-$(CONFIG_UBSAN)		+= scripts/Makefile.ubsan
include-$(CONFIG_KCOV)		+= scripts/Makefile.kcov
include-$(CONFIG_GCC_PLUGINS)	+= scripts/Makefile.gcc-plugins

include $(addprefix $(srctree)/, $(include-y))

# scripts/Makefile.gcc-plugins is intentionally included last.
# Do not add $(call cc-option,...) below this line. When you build the kernel
# from the clean source tree, the GCC plugins do not exist at this point.

# Add user supplied CPPFLAGS, AFLAGS and CFLAGS as the last assignments
KBUILD_CPPFLAGS += $(KCPPFLAGS)
KBUILD_AFLAGS   += $(KAFLAGS)
KBUILD_CFLAGS   += $(KCFLAGS)

KBUILD_LDFLAGS_MODULE += --build-id=sha1
LDFLAGS_vmlinux += --build-id=sha1

ifeq ($(CONFIG_STRIP_ASM_SYMS),y)
LDFLAGS_vmlinux	+= $(call ld-option, -X,)
endif

ifeq ($(CONFIG_RELR),y)
LDFLAGS_vmlinux	+= --pack-dyn-relocs=relr
endif

# We never want expected sections to be placed heuristically by the
# linker. All sections should be explicitly named in the linker script.
ifdef CONFIG_LD_ORPHAN_WARN
LDFLAGS_vmlinux += --orphan-handling=warn
endif

# Align the bit size of userspace programs with the kernel
KBUILD_USERCFLAGS  += $(filter -m32 -m64 --target=%, $(KBUILD_CFLAGS))
KBUILD_USERLDFLAGS += $(filter -m32 -m64 --target=%, $(KBUILD_CFLAGS))

# make the checker run with the right architecture
CHECKFLAGS += --arch=$(ARCH)

# insure the checker run with the right endianness
CHECKFLAGS += $(if $(CONFIG_CPU_BIG_ENDIAN),-mbig-endian,-mlittle-endian)

# the checker needs the correct machine size
CHECKFLAGS += $(if $(CONFIG_64BIT),-m64,-m32)

# Default kernel image to build when no specific target is given.
# KBUILD_IMAGE may be overruled on the command line or
# set in the environment
# Also any assignments in arch/$(ARCH)/Makefile take precedence over
# this default value
export KBUILD_IMAGE ?= vmlinux

#
# INSTALL_PATH specifies where to place the updated kernel and system map
# images. Default is /boot, but you can set it to other values
export	INSTALL_PATH ?= /boot

#
# INSTALL_DTBS_PATH specifies a prefix for relocations required by build roots.
# Like INSTALL_MOD_PATH, it isn't defined in the Makefile, but can be passed as
# an argument if needed. Otherwise it defaults to the kernel install path
#
export INSTALL_DTBS_PATH ?= $(INSTALL_PATH)/dtbs/$(KERNELRELEASE)

#
# INSTALL_MOD_PATH specifies a prefix to MODLIB for module directory
# relocations required by build roots.  This is not defined in the
# makefile but the argument can be passed to make if needed.
#

MODLIB	= $(INSTALL_MOD_PATH)/lib/modules/$(KERNELRELEASE)
export MODLIB

#
# INSTALL_MOD_STRIP, if defined, will cause modules to be
# stripped after they are installed.  If INSTALL_MOD_STRIP is '1', then
# the default option --strip-debug will be used.  Otherwise,
# INSTALL_MOD_STRIP value will be used as the options to the strip command.

ifdef INSTALL_MOD_STRIP
ifeq ($(INSTALL_MOD_STRIP),1)
mod_strip_cmd = $(STRIP) --strip-debug
else
mod_strip_cmd = $(STRIP) $(INSTALL_MOD_STRIP)
endif # INSTALL_MOD_STRIP=1
else
mod_strip_cmd = true
endif # INSTALL_MOD_STRIP
export mod_strip_cmd

# CONFIG_MODULE_COMPRESS, if defined, will cause module to be compressed
# after they are installed in agreement with CONFIG_MODULE_COMPRESS_GZIP
# or CONFIG_MODULE_COMPRESS_XZ.

mod_compress_cmd = true
ifdef CONFIG_MODULE_COMPRESS
  ifdef CONFIG_MODULE_COMPRESS_GZIP
    mod_compress_cmd = $(KGZIP) -n -f
  endif # CONFIG_MODULE_COMPRESS_GZIP
  ifdef CONFIG_MODULE_COMPRESS_XZ
    mod_compress_cmd = $(XZ) --lzma2=dict=2MiB -f
  endif # CONFIG_MODULE_COMPRESS_XZ
endif # CONFIG_MODULE_COMPRESS
export mod_compress_cmd

ifdef CONFIG_MODULE_SIG_ALL
$(eval $(call config_filename,MODULE_SIG_KEY))

mod_sign_cmd = scripts/sign-file $(CONFIG_MODULE_SIG_HASH) $(MODULE_SIG_KEY_SRCPREFIX)$(CONFIG_MODULE_SIG_KEY) certs/signing_key.x509
else
mod_sign_cmd = true
endif
export mod_sign_cmd

HOST_LIBELF_LIBS = $(shell pkg-config libelf --libs 2>/dev/null || echo -lelf)

has_libelf = $(call try-run,\
               echo "int main() {}" | $(HOSTCC) -xc -o /dev/null $(HOST_LIBELF_LIBS) -,1,0)

ifdef CONFIG_STACK_VALIDATION
  ifeq ($(has_libelf),1)
    objtool_target := tools/objtool FORCE
  else
    SKIP_STACK_VALIDATION := 1
    export SKIP_STACK_VALIDATION
  endif
endif

PHONY += resolve_btfids_clean

resolve_btfids_O = $(abspath $(objtree))/tools/bpf/resolve_btfids

# tools/bpf/resolve_btfids directory might not exist
# in output directory, skip its clean in that case
resolve_btfids_clean:
ifneq ($(wildcard $(resolve_btfids_O)),)
	$(Q)$(MAKE) -sC $(srctree)/tools/bpf/resolve_btfids O=$(resolve_btfids_O) clean
endif

ifdef CONFIG_BPF
ifdef CONFIG_DEBUG_INFO_BTF
  ifeq ($(has_libelf),1)
    resolve_btfids_target := tools/bpf/resolve_btfids FORCE
  else
    ERROR_RESOLVE_BTFIDS := 1
  endif
endif # CONFIG_DEBUG_INFO_BTF
endif # CONFIG_BPF

PHONY += prepare0

extmod-prefix = $(if $(KBUILD_EXTMOD),$(KBUILD_EXTMOD)/)
export MODORDER := $(extmod-prefix)modules.order
export MODULES_NSDEPS := $(extmod-prefix)modules.nsdeps

ifeq ($(KBUILD_EXTMOD),)
core-y		+= kernel/ certs/ mm/ fs/ ipc/ security/ crypto/ block/

vmlinux-dirs	:= $(patsubst %/,%,$(filter %/, \
		     $(core-y) $(core-m) $(drivers-y) $(drivers-m) \
		     $(libs-y) $(libs-m)))

vmlinux-alldirs	:= $(sort $(vmlinux-dirs) Documentation \
		     $(patsubst %/,%,$(filter %/, $(core-) \
			$(drivers-) $(libs-))))

subdir-modorder := $(addsuffix modules.order,$(filter %/, \
			$(core-y) $(core-m) $(libs-y) $(libs-m) \
			$(drivers-y) $(drivers-m)))

build-dirs	:= $(vmlinux-dirs)
clean-dirs	:= $(vmlinux-alldirs)

# Externally visible symbols (used by link-vmlinux.sh)
KBUILD_VMLINUX_OBJS := $(head-y) $(patsubst %/,%/built-in.a, $(core-y))
KBUILD_VMLINUX_OBJS += $(addsuffix built-in.a, $(filter %/, $(libs-y)))
ifdef CONFIG_MODULES
KBUILD_VMLINUX_OBJS += $(patsubst %/, %/lib.a, $(filter %/, $(libs-y)))
KBUILD_VMLINUX_LIBS := $(filter-out %/, $(libs-y))
else
KBUILD_VMLINUX_LIBS := $(patsubst %/,%/lib.a, $(libs-y))
endif
KBUILD_VMLINUX_OBJS += $(patsubst %/,%/built-in.a, $(drivers-y))

export KBUILD_VMLINUX_OBJS KBUILD_VMLINUX_LIBS
export KBUILD_LDS          := arch/$(SRCARCH)/kernel/vmlinux.lds
# used by scripts/Makefile.package
export KBUILD_ALLDIRS := $(sort $(filter-out arch/%,$(vmlinux-alldirs)) LICENSES arch include scripts tools)

vmlinux-deps := $(KBUILD_LDS) $(KBUILD_VMLINUX_OBJS) $(KBUILD_VMLINUX_LIBS)

# Recurse until adjust_autoksyms.sh is satisfied
PHONY += autoksyms_recursive
ifdef CONFIG_TRIM_UNUSED_KSYMS
# For the kernel to actually contain only the needed exported symbols,
# we have to build modules as well to determine what those symbols are.
# (this can be evaluated only once include/config/auto.conf has been included)
KBUILD_MODULES := 1

autoksyms_recursive: descend modules.order
	$(Q)$(CONFIG_SHELL) $(srctree)/scripts/adjust_autoksyms.sh \
	  "$(MAKE) -f $(srctree)/Makefile vmlinux"
endif

autoksyms_h := $(if $(CONFIG_TRIM_UNUSED_KSYMS), include/generated/autoksyms.h)

quiet_cmd_autoksyms_h = GEN     $@
      cmd_autoksyms_h = mkdir -p $(dir $@); \
			$(CONFIG_SHELL) $(srctree)/scripts/gen_autoksyms.sh $@

$(autoksyms_h):
	$(call cmd,autoksyms_h)

ARCH_POSTLINK := $(wildcard $(srctree)/arch/$(SRCARCH)/Makefile.postlink)

# Final link of vmlinux with optional arch pass after final link
cmd_link-vmlinux =                                                 \
	$(CONFIG_SHELL) $< "$(LD)" "$(KBUILD_LDFLAGS)" "$(LDFLAGS_vmlinux)";    \
	$(if $(ARCH_POSTLINK), $(MAKE) -f $(ARCH_POSTLINK) $@, true)

vmlinux: scripts/link-vmlinux.sh autoksyms_recursive $(vmlinux-deps) FORCE
	+$(call if_changed,link-vmlinux)

targets := vmlinux

# The actual objects are generated when descending,
# make sure no implicit rule kicks in
$(sort $(vmlinux-deps) $(subdir-modorder)): descend ;

filechk_kernel.release = \
	echo "$(KERNELVERSION)$$($(CONFIG_SHELL) $(srctree)/scripts/setlocalversion $(srctree))"

# Store (new) KERNELRELEASE string in include/config/kernel.release
include/config/kernel.release: FORCE
	$(call filechk,kernel.release)

# Additional helpers built in scripts/
# Carefully list dependencies so we do not try to build scripts twice
# in parallel
PHONY += scripts
scripts: scripts_basic scripts_dtc
	$(Q)$(MAKE) $(build)=$(@)

# Things we need to do before we recursively start building the kernel
# or the modules are listed in "prepare".
# A multi level approach is used. prepareN is processed before prepareN-1.
# archprepare is used in arch Makefiles and when processed asm symlink,
# version.h and scripts_basic is processed / created.

PHONY += prepare archprepare

archprepare: outputmakefile archheaders archscripts scripts include/config/kernel.release \
	asm-generic $(version_h) $(autoksyms_h) include/generated/utsrelease.h \
	include/generated/autoconf.h

prepare0: archprepare
	$(Q)$(MAKE) $(build)=scripts/mod
	$(Q)$(MAKE) $(build)=.

# All the preparing..
prepare: prepare0 prepare-objtool prepare-resolve_btfids

# Support for using generic headers in asm-generic
asm-generic := -f $(srctree)/scripts/Makefile.asm-generic obj

PHONY += asm-generic uapi-asm-generic
asm-generic: uapi-asm-generic
	$(Q)$(MAKE) $(asm-generic)=arch/$(SRCARCH)/include/generated/asm \
	generic=include/asm-generic
uapi-asm-generic:
	$(Q)$(MAKE) $(asm-generic)=arch/$(SRCARCH)/include/generated/uapi/asm \
	generic=include/uapi/asm-generic

PHONY += prepare-objtool prepare-resolve_btfids
prepare-objtool: $(objtool_target)
ifeq ($(SKIP_STACK_VALIDATION),1)
ifdef CONFIG_FTRACE_MCOUNT_USE_OBJTOOL
	@echo "error: Cannot generate __mcount_loc for CONFIG_DYNAMIC_FTRACE=y, please install libelf-dev, libelf-devel or elfutils-libelf-devel" >&2
	@false
endif
ifdef CONFIG_UNWINDER_ORC
	@echo "error: Cannot generate ORC metadata for CONFIG_UNWINDER_ORC=y, please install libelf-dev, libelf-devel or elfutils-libelf-devel" >&2
	@false
else
	@echo "warning: Cannot use CONFIG_STACK_VALIDATION=y, please install libelf-dev, libelf-devel or elfutils-libelf-devel" >&2
endif
endif

prepare-resolve_btfids: $(resolve_btfids_target)
ifeq ($(ERROR_RESOLVE_BTFIDS),1)
	@echo "error: Cannot resolve BTF IDs for CONFIG_DEBUG_INFO_BTF, please install libelf-dev, libelf-devel or elfutils-libelf-devel" >&2
	@false
endif
# Generate some files
# ---------------------------------------------------------------------------

# KERNELRELEASE can change from a few different places, meaning version.h
# needs to be updated, so this check is forced on all builds

uts_len := 64
define filechk_utsrelease.h
	if [ `echo -n "$(KERNELRELEASE)" | wc -c ` -gt $(uts_len) ]; then \
	  echo '"$(KERNELRELEASE)" exceeds $(uts_len) characters' >&2;    \
	  exit 1;                                                         \
	fi;                                                               \
	echo \#define UTS_RELEASE \"$(KERNELRELEASE)\"
endef

define filechk_version.h
	if [ $(SUBLEVEL) -gt 255 ]; then                                 \
		echo \#define LINUX_VERSION_CODE $(shell                 \
<<<<<<< HEAD
		expr $(VERSION) \* 65536 + 0$(PATCHLEVEL) \* 256 + 255); \
	else                                                             \
		echo \#define LINUX_VERSION_CODE $(shell                 \
		expr $(VERSION) \* 65536 + 0$(PATCHLEVEL) \* 256 + $(SUBLEVEL)); \
=======
		expr $(VERSION) \* 65536 + $(PATCHLEVEL) \* 256 + 255); \
	else                                                             \
		echo \#define LINUX_VERSION_CODE $(shell                 \
		expr $(VERSION) \* 65536 + $(PATCHLEVEL) \* 256 + $(SUBLEVEL)); \
>>>>>>> fe07bfda
	fi;                                                              \
	echo '#define KERNEL_VERSION(a,b,c) (((a) << 16) + ((b) << 8) +  \
	((c) > 255 ? 255 : (c)))';                                       \
	echo \#define LINUX_VERSION_MAJOR $(VERSION);                    \
	echo \#define LINUX_VERSION_PATCHLEVEL $(PATCHLEVEL);            \
	echo \#define LINUX_VERSION_SUBLEVEL $(SUBLEVEL)
endef

$(version_h): PATCHLEVEL := $(if $(PATCHLEVEL), $(PATCHLEVEL), 0)
$(version_h): SUBLEVEL := $(if $(SUBLEVEL), $(SUBLEVEL), 0)
$(version_h): FORCE
	$(call filechk,version.h)

include/generated/utsrelease.h: include/config/kernel.release FORCE
	$(call filechk,utsrelease.h)

PHONY += headerdep
headerdep:
	$(Q)find $(srctree)/include/ -name '*.h' | xargs --max-args 1 \
	$(srctree)/scripts/headerdep.pl -I$(srctree)/include

# ---------------------------------------------------------------------------
# Kernel headers

#Default location for installed headers
export INSTALL_HDR_PATH = $(objtree)/usr

quiet_cmd_headers_install = INSTALL $(INSTALL_HDR_PATH)/include
      cmd_headers_install = \
	mkdir -p $(INSTALL_HDR_PATH); \
	rsync -mrl --include='*/' --include='*\.h' --exclude='*' \
	usr/include $(INSTALL_HDR_PATH)

PHONY += headers_install
headers_install: headers
	$(call cmd,headers_install)

PHONY += archheaders archscripts

hdr-inst := -f $(srctree)/scripts/Makefile.headersinst obj

PHONY += headers
headers: $(version_h) scripts_unifdef uapi-asm-generic archheaders archscripts
	$(if $(wildcard $(srctree)/arch/$(SRCARCH)/include/uapi/asm/Kbuild),, \
	  $(error Headers not exportable for the $(SRCARCH) architecture))
	$(Q)$(MAKE) $(hdr-inst)=include/uapi
	$(Q)$(MAKE) $(hdr-inst)=arch/$(SRCARCH)/include/uapi

# Deprecated. It is no-op now.
PHONY += headers_check
headers_check:
	@:

ifdef CONFIG_HEADERS_INSTALL
prepare: headers
endif

PHONY += scripts_unifdef
scripts_unifdef: scripts_basic
	$(Q)$(MAKE) $(build)=scripts scripts/unifdef

# ---------------------------------------------------------------------------
# Kernel selftest

PHONY += kselftest
kselftest:
	$(Q)$(MAKE) -C $(srctree)/tools/testing/selftests run_tests

kselftest-%: FORCE
	$(Q)$(MAKE) -C $(srctree)/tools/testing/selftests $*

PHONY += kselftest-merge
kselftest-merge:
	$(if $(wildcard $(objtree)/.config),, $(error No .config exists, config your kernel first!))
	$(Q)find $(srctree)/tools/testing/selftests -name config | \
		xargs $(srctree)/scripts/kconfig/merge_config.sh -m $(objtree)/.config
	$(Q)$(MAKE) -f $(srctree)/Makefile olddefconfig

# ---------------------------------------------------------------------------
# Devicetree files

ifneq ($(wildcard $(srctree)/arch/$(SRCARCH)/boot/dts/),)
dtstree := arch/$(SRCARCH)/boot/dts
endif

ifneq ($(dtstree),)

%.dtb: include/config/kernel.release scripts_dtc
	$(Q)$(MAKE) $(build)=$(dtstree) $(dtstree)/$@

%.dtbo: include/config/kernel.release scripts_dtc
	$(Q)$(MAKE) $(build)=$(dtstree) $(dtstree)/$@

PHONY += dtbs dtbs_install dtbs_check
dtbs: include/config/kernel.release scripts_dtc
	$(Q)$(MAKE) $(build)=$(dtstree)

ifneq ($(filter dtbs_check, $(MAKECMDGOALS)),)
export CHECK_DTBS=y
dtbs: dt_binding_check
endif

dtbs_check: dtbs

dtbs_install:
	$(Q)$(MAKE) $(dtbinst)=$(dtstree) dst=$(INSTALL_DTBS_PATH)

ifdef CONFIG_OF_EARLY_FLATTREE
all: dtbs
endif

endif

PHONY += scripts_dtc
scripts_dtc: scripts_basic
	$(Q)$(MAKE) $(build)=scripts/dtc

ifneq ($(filter dt_binding_check, $(MAKECMDGOALS)),)
export CHECK_DT_BINDING=y
endif

PHONY += dt_binding_check
dt_binding_check: scripts_dtc
	$(Q)$(MAKE) $(build)=Documentation/devicetree/bindings

# ---------------------------------------------------------------------------
# Modules

ifdef CONFIG_MODULES

# By default, build modules as well

all: modules

# When we're building modules with modversions, we need to consider
# the built-in objects during the descend as well, in order to
# make sure the checksums are up to date before we record them.
ifdef CONFIG_MODVERSIONS
  KBUILD_BUILTIN := 1
endif

# Build modules
#
# A module can be listed more than once in obj-m resulting in
# duplicate lines in modules.order files.  Those are removed
# using awk while concatenating to the final file.

PHONY += modules
modules: $(if $(KBUILD_BUILTIN),vmlinux) modules_check modules_prepare
	$(Q)$(MAKE) -f $(srctree)/scripts/Makefile.modpost

PHONY += modules_check
modules_check: modules.order
	$(Q)$(CONFIG_SHELL) $(srctree)/scripts/modules-check.sh $<

cmd_modules_order = $(AWK) '!x[$$0]++' $(real-prereqs) > $@

modules.order: $(subdir-modorder) FORCE
	$(call if_changed,modules_order)

targets += modules.order

# Target to prepare building external modules
PHONY += modules_prepare
modules_prepare: prepare
	$(Q)$(MAKE) $(build)=scripts scripts/module.lds

# Target to install modules
PHONY += modules_install
modules_install: _modinst_ _modinst_post

PHONY += _modinst_
_modinst_:
	@rm -rf $(MODLIB)/kernel
	@rm -f $(MODLIB)/source
	@mkdir -p $(MODLIB)/kernel
	@ln -s $(abspath $(srctree)) $(MODLIB)/source
	@if [ ! $(objtree) -ef  $(MODLIB)/build ]; then \
		rm -f $(MODLIB)/build ; \
		ln -s $(CURDIR) $(MODLIB)/build ; \
	fi
	@sed 's:^:kernel/:' modules.order > $(MODLIB)/modules.order
	@cp -f modules.builtin $(MODLIB)/
	@cp -f $(objtree)/modules.builtin.modinfo $(MODLIB)/
	$(Q)$(MAKE) -f $(srctree)/scripts/Makefile.modinst

# This depmod is only for convenience to give the initial
# boot a modules.dep even before / is mounted read-write.  However the
# boot script depmod is the master version.
PHONY += _modinst_post
_modinst_post: _modinst_
	$(call cmd,depmod)

ifeq ($(CONFIG_MODULE_SIG), y)
PHONY += modules_sign
modules_sign:
	$(Q)$(MAKE) -f $(srctree)/scripts/Makefile.modsign
endif

else # CONFIG_MODULES

# Modules not configured
# ---------------------------------------------------------------------------

PHONY += modules modules_install
modules modules_install:
	@echo >&2
	@echo >&2 "The present kernel configuration has modules disabled."
	@echo >&2 "Type 'make config' and enable loadable module support."
	@echo >&2 "Then build a kernel with module support enabled."
	@echo >&2
	@exit 1

endif # CONFIG_MODULES

###
# Cleaning is done on three levels.
# make clean     Delete most generated files
#                Leave enough to build external modules
# make mrproper  Delete the current configuration, and all generated files
# make distclean Remove editor backup files, patch leftover files and the like

# Directories & files removed with 'make clean'
CLEAN_FILES += include/ksym vmlinux.symvers \
	       modules.builtin modules.builtin.modinfo modules.nsdeps \
	       compile_commands.json .thinlto-cache

# Directories & files removed with 'make mrproper'
MRPROPER_FILES += include/config include/generated          \
		  arch/$(SRCARCH)/include/generated .tmp_objdiff \
		  debian snap tar-install \
		  .config .config.old .version \
		  Module.symvers \
		  signing_key.pem signing_key.priv signing_key.x509	\
		  x509.genkey extra_certificates signing_key.x509.keyid	\
		  signing_key.x509.signer vmlinux-gdb.py \
		  *.spec

# Directories & files removed with 'make distclean'
DISTCLEAN_FILES += tags TAGS cscope* GPATH GTAGS GRTAGS GSYMS

# clean - Delete most, but leave enough to build external modules
#
clean: rm-files := $(CLEAN_FILES)

PHONY += archclean vmlinuxclean

vmlinuxclean:
	$(Q)$(CONFIG_SHELL) $(srctree)/scripts/link-vmlinux.sh clean
	$(Q)$(if $(ARCH_POSTLINK), $(MAKE) -f $(ARCH_POSTLINK) clean)

clean: archclean vmlinuxclean resolve_btfids_clean

# mrproper - Delete all generated files, including .config
#
mrproper: rm-files := $(wildcard $(MRPROPER_FILES))
mrproper-dirs      := $(addprefix _mrproper_,scripts)

PHONY += $(mrproper-dirs) mrproper
$(mrproper-dirs):
	$(Q)$(MAKE) $(clean)=$(patsubst _mrproper_%,%,$@)

mrproper: clean $(mrproper-dirs)
	$(call cmd,rmfiles)

# distclean
#
distclean: rm-files := $(wildcard $(DISTCLEAN_FILES))

PHONY += distclean

distclean: mrproper
	$(call cmd,rmfiles)
	@find $(srctree) $(RCS_FIND_IGNORE) \
		\( -name '*.orig' -o -name '*.rej' -o -name '*~' \
		-o -name '*.bak' -o -name '#*#' -o -name '*%' \
		-o -name 'core' \) \
		-type f -print | xargs rm -f


# Packaging of the kernel to various formats
# ---------------------------------------------------------------------------

%src-pkg: FORCE
	$(Q)$(MAKE) -f $(srctree)/scripts/Makefile.package $@
%pkg: include/config/kernel.release FORCE
	$(Q)$(MAKE) -f $(srctree)/scripts/Makefile.package $@

# Brief documentation of the typical targets used
# ---------------------------------------------------------------------------

boards := $(wildcard $(srctree)/arch/$(SRCARCH)/configs/*_defconfig)
boards := $(sort $(notdir $(boards)))
board-dirs := $(dir $(wildcard $(srctree)/arch/$(SRCARCH)/configs/*/*_defconfig))
board-dirs := $(sort $(notdir $(board-dirs:/=)))

PHONY += help
help:
	@echo  'Cleaning targets:'
	@echo  '  clean		  - Remove most generated files but keep the config and'
	@echo  '                    enough build support to build external modules'
	@echo  '  mrproper	  - Remove all generated files + config + various backup files'
	@echo  '  distclean	  - mrproper + remove editor backup and patch files'
	@echo  ''
	@echo  'Configuration targets:'
	@$(MAKE) -f $(srctree)/scripts/kconfig/Makefile help
	@echo  ''
	@echo  'Other generic targets:'
	@echo  '  all		  - Build all targets marked with [*]'
	@echo  '* vmlinux	  - Build the bare kernel'
	@echo  '* modules	  - Build all modules'
	@echo  '  modules_install - Install all modules to INSTALL_MOD_PATH (default: /)'
	@echo  '  dir/            - Build all files in dir and below'
	@echo  '  dir/file.[ois]  - Build specified target only'
	@echo  '  dir/file.ll     - Build the LLVM assembly file'
	@echo  '                    (requires compiler support for LLVM assembly generation)'
	@echo  '  dir/file.lst    - Build specified mixed source/assembly target only'
	@echo  '                    (requires a recent binutils and recent build (System.map))'
	@echo  '  dir/file.ko     - Build module including final link'
	@echo  '  modules_prepare - Set up for building external modules'
	@echo  '  tags/TAGS	  - Generate tags file for editors'
	@echo  '  cscope	  - Generate cscope index'
	@echo  '  gtags           - Generate GNU GLOBAL index'
	@echo  '  kernelrelease	  - Output the release version string (use with make -s)'
	@echo  '  kernelversion	  - Output the version stored in Makefile (use with make -s)'
	@echo  '  image_name	  - Output the image name (use with make -s)'
	@echo  '  headers_install - Install sanitised kernel headers to INSTALL_HDR_PATH'; \
	 echo  '                    (default: $(INSTALL_HDR_PATH))'; \
	 echo  ''
	@echo  'Static analysers:'
	@echo  '  checkstack      - Generate a list of stack hogs'
	@echo  '  versioncheck    - Sanity check on version.h usage'
	@echo  '  includecheck    - Check for duplicate included header files'
	@echo  '  export_report   - List the usages of all exported symbols'
	@echo  '  headerdep       - Detect inclusion cycles in headers'
	@echo  '  coccicheck      - Check with Coccinelle'
	@echo  '  clang-analyzer  - Check with clang static analyzer'
	@echo  '  clang-tidy      - Check with clang-tidy'
	@echo  ''
	@echo  'Tools:'
	@echo  '  nsdeps          - Generate missing symbol namespace dependencies'
	@echo  ''
	@echo  'Kernel selftest:'
	@echo  '  kselftest         - Build and run kernel selftest'
	@echo  '                      Build, install, and boot kernel before'
	@echo  '                      running kselftest on it'
	@echo  '                      Run as root for full coverage'
	@echo  '  kselftest-all     - Build kernel selftest'
	@echo  '  kselftest-install - Build and install kernel selftest'
	@echo  '  kselftest-clean   - Remove all generated kselftest files'
	@echo  '  kselftest-merge   - Merge all the config dependencies of'
	@echo  '		      kselftest to existing .config.'
	@echo  ''
	@$(if $(dtstree), \
		echo 'Devicetree:'; \
		echo '* dtbs             - Build device tree blobs for enabled boards'; \
		echo '  dtbs_install     - Install dtbs to $(INSTALL_DTBS_PATH)'; \
		echo '  dt_binding_check - Validate device tree binding documents'; \
		echo '  dtbs_check       - Validate device tree source files';\
		echo '')

	@echo 'Userspace tools targets:'
	@echo '  use "make tools/help"'
	@echo '  or  "cd tools; make help"'
	@echo  ''
	@echo  'Kernel packaging:'
	@$(MAKE) -f $(srctree)/scripts/Makefile.package help
	@echo  ''
	@echo  'Documentation targets:'
	@$(MAKE) -f $(srctree)/Documentation/Makefile dochelp
	@echo  ''
	@echo  'Architecture specific targets ($(SRCARCH)):'
	@$(if $(archhelp),$(archhelp),\
		echo '  No architecture specific help defined for $(SRCARCH)')
	@echo  ''
	@$(if $(boards), \
		$(foreach b, $(boards), \
		printf "  %-27s - Build for %s\\n" $(b) $(subst _defconfig,,$(b));) \
		echo '')
	@$(if $(board-dirs), \
		$(foreach b, $(board-dirs), \
		printf "  %-16s - Show %s-specific targets\\n" help-$(b) $(b);) \
		printf "  %-16s - Show all of the above\\n" help-boards; \
		echo '')

	@echo  '  make V=0|1 [targets] 0 => quiet build (default), 1 => verbose build'
	@echo  '  make V=2   [targets] 2 => give reason for rebuild of target'
	@echo  '  make O=dir [targets] Locate all output files in "dir", including .config'
	@echo  '  make C=1   [targets] Check re-compiled c source with $$CHECK'
	@echo  '                       (sparse by default)'
	@echo  '  make C=2   [targets] Force check of all c source with $$CHECK'
	@echo  '  make RECORDMCOUNT_WARN=1 [targets] Warn about ignored mcount sections'
	@echo  '  make W=n   [targets] Enable extra build checks, n=1,2,3 where'
	@echo  '		1: warnings which may be relevant and do not occur too often'
	@echo  '		2: warnings which occur quite often but may still be relevant'
	@echo  '		3: more obscure warnings, can most likely be ignored'
	@echo  '		Multiple levels can be combined with W=12 or W=123'
	@echo  ''
	@echo  'Execute "make" or "make all" to build all targets marked with [*] '
	@echo  'For further info see the ./README file'


help-board-dirs := $(addprefix help-,$(board-dirs))

help-boards: $(help-board-dirs)

boards-per-dir = $(sort $(notdir $(wildcard $(srctree)/arch/$(SRCARCH)/configs/$*/*_defconfig)))

$(help-board-dirs): help-%:
	@echo  'Architecture specific targets ($(SRCARCH) $*):'
	@$(if $(boards-per-dir), \
		$(foreach b, $(boards-per-dir), \
		printf "  %-24s - Build for %s\\n" $*/$(b) $(subst _defconfig,,$(b));) \
		echo '')


# Documentation targets
# ---------------------------------------------------------------------------
DOC_TARGETS := xmldocs latexdocs pdfdocs htmldocs epubdocs cleandocs \
	       linkcheckdocs dochelp refcheckdocs
PHONY += $(DOC_TARGETS)
$(DOC_TARGETS):
	$(Q)$(MAKE) $(build)=Documentation $@

# Misc
# ---------------------------------------------------------------------------

PHONY += scripts_gdb
scripts_gdb: prepare0
	$(Q)$(MAKE) $(build)=scripts/gdb
	$(Q)ln -fsn $(abspath $(srctree)/scripts/gdb/vmlinux-gdb.py)

ifdef CONFIG_GDB_SCRIPTS
all: scripts_gdb
endif

else # KBUILD_EXTMOD

###
# External module support.
# When building external modules the kernel used as basis is considered
# read-only, and no consistency checks are made and the make
# system is not used on the basis kernel. If updates are required
# in the basis kernel ordinary make commands (without M=...) must
# be used.
#
# The following are the only valid targets when building external
# modules.
# make M=dir clean     Delete all automatically generated files
# make M=dir modules   Make all modules in specified dir
# make M=dir	       Same as 'make M=dir modules'
# make M=dir modules_install
#                      Install the modules built in the module directory
#                      Assumes install directory is already created

# We are always building only modules.
KBUILD_BUILTIN :=
KBUILD_MODULES := 1

build-dirs := $(KBUILD_EXTMOD)
PHONY += modules
modules: $(MODORDER)
	$(Q)$(MAKE) -f $(srctree)/scripts/Makefile.modpost

$(MODORDER): descend
	@:

PHONY += modules_install
modules_install: _emodinst_ _emodinst_post

install-dir := $(if $(INSTALL_MOD_DIR),$(INSTALL_MOD_DIR),extra)
PHONY += _emodinst_
_emodinst_:
	$(Q)mkdir -p $(MODLIB)/$(install-dir)
	$(Q)$(MAKE) -f $(srctree)/scripts/Makefile.modinst

PHONY += _emodinst_post
_emodinst_post: _emodinst_
	$(call cmd,depmod)

compile_commands.json: $(extmod-prefix)compile_commands.json
PHONY += compile_commands.json

clean-dirs := $(KBUILD_EXTMOD)
clean: rm-files := $(KBUILD_EXTMOD)/Module.symvers $(KBUILD_EXTMOD)/modules.nsdeps \
	$(KBUILD_EXTMOD)/compile_commands.json $(KBUILD_EXTMOD)/.thinlto-cache

PHONY += help
help:
	@echo  '  Building external modules.'
	@echo  '  Syntax: make -C path/to/kernel/src M=$$PWD target'
	@echo  ''
	@echo  '  modules         - default target, build the module(s)'
	@echo  '  modules_install - install the module'
	@echo  '  clean           - remove generated files in module directory only'
	@echo  ''

# no-op for external module builds
PHONY += prepare modules_prepare

endif # KBUILD_EXTMOD

# Single targets
# ---------------------------------------------------------------------------
# To build individual files in subdirectories, you can do like this:
#
#   make foo/bar/baz.s
#
# The supported suffixes for single-target are listed in 'single-targets'
#
# To build only under specific subdirectories, you can do like this:
#
#   make foo/bar/baz/

ifdef single-build

# .ko is special because modpost is needed
single-ko := $(sort $(filter %.ko, $(MAKECMDGOALS)))
single-no-ko := $(sort $(patsubst %.ko,%.mod, $(MAKECMDGOALS)))

$(single-ko): single_modpost
	@:
$(single-no-ko): descend
	@:

ifeq ($(KBUILD_EXTMOD),)
# For the single build of in-tree modules, use a temporary file to avoid
# the situation of modules_install installing an invalid modules.order.
MODORDER := .modules.tmp
endif

PHONY += single_modpost
single_modpost: $(single-no-ko) modules_prepare
	$(Q){ $(foreach m, $(single-ko), echo $(extmod-prefix)$m;) } > $(MODORDER)
	$(Q)$(MAKE) -f $(srctree)/scripts/Makefile.modpost

KBUILD_MODULES := 1

export KBUILD_SINGLE_TARGETS := $(addprefix $(extmod-prefix), $(single-no-ko))

# trim unrelated directories
build-dirs := $(foreach d, $(build-dirs), \
			$(if $(filter $(d)/%, $(KBUILD_SINGLE_TARGETS)), $(d)))

endif

ifndef CONFIG_MODULES
KBUILD_MODULES :=
endif

# Handle descending into subdirectories listed in $(build-dirs)
# Preset locale variables to speed up the build process. Limit locale
# tweaks to this spot to avoid wrong language settings when running
# make menuconfig etc.
# Error messages still appears in the original language
PHONY += descend $(build-dirs)
descend: $(build-dirs)
$(build-dirs): prepare
	$(Q)$(MAKE) $(build)=$@ \
	single-build=$(if $(filter-out $@/, $(filter $@/%, $(KBUILD_SINGLE_TARGETS))),1) \
	need-builtin=1 need-modorder=1

clean-dirs := $(addprefix _clean_, $(clean-dirs))
PHONY += $(clean-dirs) clean
$(clean-dirs):
	$(Q)$(MAKE) $(clean)=$(patsubst _clean_%,%,$@)

clean: $(clean-dirs)
	$(call cmd,rmfiles)
	@find $(if $(KBUILD_EXTMOD), $(KBUILD_EXTMOD), .) $(RCS_FIND_IGNORE) \
		\( -name '*.[aios]' -o -name '*.ko' -o -name '.*.cmd' \
		-o -name '*.ko.*' \
		-o -name '*.dtb' -o -name '*.dtbo' -o -name '*.dtb.S' -o -name '*.dt.yaml' \
		-o -name '*.dwo' -o -name '*.lst' \
		-o -name '*.su' -o -name '*.mod' \
		-o -name '.*.d' -o -name '.*.tmp' -o -name '*.mod.c' \
		-o -name '*.lex.c' -o -name '*.tab.[ch]' \
		-o -name '*.asn1.[ch]' \
		-o -name '*.symtypes' -o -name 'modules.order' \
		-o -name '.tmp_*.o.*' \
		-o -name '*.c.[012]*.*' \
		-o -name '*.ll' \
		-o -name '*.gcno' \
		-o -name '*.*.symversions' \) -type f -print | xargs rm -f

# Generate tags for editors
# ---------------------------------------------------------------------------
quiet_cmd_tags = GEN     $@
      cmd_tags = $(BASH) $(srctree)/scripts/tags.sh $@

tags TAGS cscope gtags: FORCE
	$(call cmd,tags)

# Script to generate missing namespace dependencies
# ---------------------------------------------------------------------------

PHONY += nsdeps
nsdeps: export KBUILD_NSDEPS=1
nsdeps: modules
	$(Q)$(CONFIG_SHELL) $(srctree)/scripts/nsdeps

# Clang Tooling
# ---------------------------------------------------------------------------

quiet_cmd_gen_compile_commands = GEN     $@
      cmd_gen_compile_commands = $(PYTHON3) $< -a $(AR) -o $@ $(filter-out $<, $(real-prereqs))

$(extmod-prefix)compile_commands.json: scripts/clang-tools/gen_compile_commands.py \
	$(if $(KBUILD_EXTMOD),,$(KBUILD_VMLINUX_OBJS) $(KBUILD_VMLINUX_LIBS)) \
	$(if $(CONFIG_MODULES), $(MODORDER)) FORCE
	$(call if_changed,gen_compile_commands)

targets += $(extmod-prefix)compile_commands.json

PHONY += clang-tidy clang-analyzer

ifdef CONFIG_CC_IS_CLANG
quiet_cmd_clang_tools = CHECK   $<
      cmd_clang_tools = $(PYTHON3) $(srctree)/scripts/clang-tools/run-clang-tools.py $@ $<

clang-tidy clang-analyzer: $(extmod-prefix)compile_commands.json
	$(call cmd,clang_tools)
else
clang-tidy clang-analyzer:
	@echo "$@ requires CC=clang" >&2
	@false
endif

# Scripts to check various things for consistency
# ---------------------------------------------------------------------------

PHONY += includecheck versioncheck coccicheck export_report

includecheck:
	find $(srctree)/* $(RCS_FIND_IGNORE) \
		-name '*.[hcS]' -type f -print | sort \
		| xargs $(PERL) -w $(srctree)/scripts/checkincludes.pl

versioncheck:
	find $(srctree)/* $(RCS_FIND_IGNORE) \
		-name '*.[hcS]' -type f -print | sort \
		| xargs $(PERL) -w $(srctree)/scripts/checkversion.pl

coccicheck:
	$(Q)$(BASH) $(srctree)/scripts/$@

export_report:
	$(PERL) $(srctree)/scripts/export_report.pl

PHONY += checkstack kernelrelease kernelversion image_name

# UML needs a little special treatment here.  It wants to use the host
# toolchain, so needs $(SUBARCH) passed to checkstack.pl.  Everyone
# else wants $(ARCH), including people doing cross-builds, which means
# that $(SUBARCH) doesn't work here.
ifeq ($(ARCH), um)
CHECKSTACK_ARCH := $(SUBARCH)
else
CHECKSTACK_ARCH := $(ARCH)
endif
checkstack:
	$(OBJDUMP) -d vmlinux $$(find . -name '*.ko') | \
	$(PERL) $(srctree)/scripts/checkstack.pl $(CHECKSTACK_ARCH)

kernelrelease:
	@echo "$(KERNELVERSION)$$($(CONFIG_SHELL) $(srctree)/scripts/setlocalversion $(srctree))"

kernelversion:
	@echo $(KERNELVERSION)

image_name:
	@echo $(KBUILD_IMAGE)

# Clear a bunch of variables before executing the submake

ifeq ($(quiet),silent_)
tools_silent=s
endif

tools/: FORCE
	$(Q)mkdir -p $(objtree)/tools
	$(Q)$(MAKE) LDFLAGS= MAKEFLAGS="$(tools_silent) $(filter --j% -j,$(MAKEFLAGS))" O=$(abspath $(objtree)) subdir=tools -C $(srctree)/tools/

tools/%: FORCE
	$(Q)mkdir -p $(objtree)/tools
	$(Q)$(MAKE) LDFLAGS= MAKEFLAGS="$(tools_silent) $(filter --j% -j,$(MAKEFLAGS))" O=$(abspath $(objtree)) subdir=tools -C $(srctree)/tools/ $*

quiet_cmd_rmfiles = $(if $(wildcard $(rm-files)),CLEAN   $(wildcard $(rm-files)))
      cmd_rmfiles = rm -rf $(rm-files)

# Run depmod only if we have System.map and depmod is executable
quiet_cmd_depmod = DEPMOD  $(KERNELRELEASE)
      cmd_depmod = $(CONFIG_SHELL) $(srctree)/scripts/depmod.sh $(DEPMOD) \
                   $(KERNELRELEASE)

# read saved command lines for existing targets
existing-targets := $(wildcard $(sort $(targets)))

-include $(foreach f,$(existing-targets),$(dir $(f)).$(notdir $(f)).cmd)

endif # config-build
endif # mixed-build
endif # need-sub-make

PHONY += FORCE
FORCE:

# Declare the contents of the PHONY variable as phony.  We keep that
# information in a variable so we can use it in if_changed and friends.
.PHONY: $(PHONY)<|MERGE_RESOLUTION|>--- conflicted
+++ resolved
@@ -1284,17 +1284,10 @@
 define filechk_version.h
 	if [ $(SUBLEVEL) -gt 255 ]; then                                 \
 		echo \#define LINUX_VERSION_CODE $(shell                 \
-<<<<<<< HEAD
-		expr $(VERSION) \* 65536 + 0$(PATCHLEVEL) \* 256 + 255); \
-	else                                                             \
-		echo \#define LINUX_VERSION_CODE $(shell                 \
-		expr $(VERSION) \* 65536 + 0$(PATCHLEVEL) \* 256 + $(SUBLEVEL)); \
-=======
 		expr $(VERSION) \* 65536 + $(PATCHLEVEL) \* 256 + 255); \
 	else                                                             \
 		echo \#define LINUX_VERSION_CODE $(shell                 \
 		expr $(VERSION) \* 65536 + $(PATCHLEVEL) \* 256 + $(SUBLEVEL)); \
->>>>>>> fe07bfda
 	fi;                                                              \
 	echo '#define KERNEL_VERSION(a,b,c) (((a) << 16) + ((b) << 8) +  \
 	((c) > 255 ? 255 : (c)))';                                       \
