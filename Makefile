VERSION = 2
PATCHLEVEL = 6
SUBLEVEL = 33
<<<<<<< HEAD
EXTRAVERSION = .5-rt25
=======
EXTRAVERSION = .6
>>>>>>> 9666790d
NAME = Man-Eating Seals of Antiquity

# *DOCUMENTATION*
# To see a list of typical targets execute "make help"
# More info can be located in ./README
# Comments in this file are targeted only to the developer, do not
# expect to learn how to build the kernel reading this file.

# Do not:
# o  use make's built-in rules and variables
#    (this increases performance and avoids hard-to-debug behaviour);
# o  print "Entering directory ...";
MAKEFLAGS += -rR --no-print-directory

# Avoid funny character set dependencies
unexport LC_ALL
LC_COLLATE=C
LC_NUMERIC=C
export LC_COLLATE LC_NUMERIC

# We are using a recursive build, so we need to do a little thinking
# to get the ordering right.
#
# Most importantly: sub-Makefiles should only ever modify files in
# their own directory. If in some directory we have a dependency on
# a file in another dir (which doesn't happen often, but it's often
# unavoidable when linking the built-in.o targets which finally
# turn into vmlinux), we will call a sub make in that other dir, and
# after that we are sure that everything which is in that other dir
# is now up to date.
#
# The only cases where we need to modify files which have global
# effects are thus separated out and done before the recursive
# descending is started. They are now explicitly listed as the
# prepare rule.

# To put more focus on warnings, be less verbose as default
# Use 'make V=1' to see the full commands

ifeq ("$(origin V)", "command line")
  KBUILD_VERBOSE = $(V)
endif
ifndef KBUILD_VERBOSE
  KBUILD_VERBOSE = 0
endif

# Call a source code checker (by default, "sparse") as part of the
# C compilation.
#
# Use 'make C=1' to enable checking of only re-compiled files.
# Use 'make C=2' to enable checking of *all* source files, regardless
# of whether they are re-compiled or not.
#
# See the file "Documentation/sparse.txt" for more details, including
# where to get the "sparse" utility.

ifeq ("$(origin C)", "command line")
  KBUILD_CHECKSRC = $(C)
endif
ifndef KBUILD_CHECKSRC
  KBUILD_CHECKSRC = 0
endif

# Use make M=dir to specify directory of external module to build
# Old syntax make ... SUBDIRS=$PWD is still supported
# Setting the environment variable KBUILD_EXTMOD take precedence
ifdef SUBDIRS
  KBUILD_EXTMOD ?= $(SUBDIRS)
endif

ifeq ("$(origin M)", "command line")
  KBUILD_EXTMOD := $(M)
endif

# kbuild supports saving output files in a separate directory.
# To locate output files in a separate directory two syntaxes are supported.
# In both cases the working directory must be the root of the kernel src.
# 1) O=
# Use "make O=dir/to/store/output/files/"
#
# 2) Set KBUILD_OUTPUT
# Set the environment variable KBUILD_OUTPUT to point to the directory
# where the output files shall be placed.
# export KBUILD_OUTPUT=dir/to/store/output/files/
# make
#
# The O= assignment takes precedence over the KBUILD_OUTPUT environment
# variable.


# KBUILD_SRC is set on invocation of make in OBJ directory
# KBUILD_SRC is not intended to be used by the regular user (for now)
ifeq ($(KBUILD_SRC),)

# OK, Make called in directory where kernel src resides
# Do we want to locate output files in a separate directory?
ifeq ("$(origin O)", "command line")
  KBUILD_OUTPUT := $(O)
endif

# That's our default target when none is given on the command line
PHONY := _all
_all:

# Cancel implicit rules on top Makefile
$(CURDIR)/Makefile Makefile: ;

ifneq ($(KBUILD_OUTPUT),)
# Invoke a second make in the output directory, passing relevant variables
# check that the output directory actually exists
saved-output := $(KBUILD_OUTPUT)
KBUILD_OUTPUT := $(shell cd $(KBUILD_OUTPUT) && /bin/pwd)
$(if $(KBUILD_OUTPUT),, \
     $(error output directory "$(saved-output)" does not exist))

PHONY += $(MAKECMDGOALS) sub-make

$(filter-out _all sub-make $(CURDIR)/Makefile, $(MAKECMDGOALS)) _all: sub-make
	$(Q)@:

sub-make: FORCE
	$(if $(KBUILD_VERBOSE:1=),@)$(MAKE) -C $(KBUILD_OUTPUT) \
	KBUILD_SRC=$(CURDIR) \
	KBUILD_EXTMOD="$(KBUILD_EXTMOD)" -f $(CURDIR)/Makefile \
	$(filter-out _all sub-make,$(MAKECMDGOALS))

# Leave processing to above invocation of make
skip-makefile := 1
endif # ifneq ($(KBUILD_OUTPUT),)
endif # ifeq ($(KBUILD_SRC),)

# We process the rest of the Makefile if this is the final invocation of make
ifeq ($(skip-makefile),)

# If building an external module we do not care about the all: rule
# but instead _all depend on modules
PHONY += all
ifeq ($(KBUILD_EXTMOD),)
_all: all
else
_all: modules
endif

srctree		:= $(if $(KBUILD_SRC),$(KBUILD_SRC),$(CURDIR))
objtree		:= $(CURDIR)
src		:= $(srctree)
obj		:= $(objtree)

VPATH		:= $(srctree)$(if $(KBUILD_EXTMOD),:$(KBUILD_EXTMOD))

export srctree objtree VPATH


# SUBARCH tells the usermode build what the underlying arch is.  That is set
# first, and if a usermode build is happening, the "ARCH=um" on the command
# line overrides the setting of ARCH below.  If a native build is happening,
# then ARCH is assigned, getting whatever value it gets normally, and 
# SUBARCH is subsequently ignored.

SUBARCH := $(shell uname -m | sed -e s/i.86/i386/ -e s/sun4u/sparc64/ \
				  -e s/arm.*/arm/ -e s/sa110/arm/ \
				  -e s/s390x/s390/ -e s/parisc64/parisc/ \
				  -e s/ppc.*/powerpc/ -e s/mips.*/mips/ \
				  -e s/sh[234].*/sh/ )

# Cross compiling and selecting different set of gcc/bin-utils
# ---------------------------------------------------------------------------
#
# When performing cross compilation for other architectures ARCH shall be set
# to the target architecture. (See arch/* for the possibilities).
# ARCH can be set during invocation of make:
# make ARCH=ia64
# Another way is to have ARCH set in the environment.
# The default ARCH is the host where make is executed.

# CROSS_COMPILE specify the prefix used for all executables used
# during compilation. Only gcc and related bin-utils executables
# are prefixed with $(CROSS_COMPILE).
# CROSS_COMPILE can be set on the command line
# make CROSS_COMPILE=ia64-linux-
# Alternatively CROSS_COMPILE can be set in the environment.
# Default value for CROSS_COMPILE is not to prefix executables
# Note: Some architectures assign CROSS_COMPILE in their arch/*/Makefile
export KBUILD_BUILDHOST := $(SUBARCH)
ARCH		?= $(SUBARCH)
CROSS_COMPILE	?=

# Architecture as present in compile.h
UTS_MACHINE 	:= $(ARCH)
SRCARCH 	:= $(ARCH)

# Additional ARCH settings for x86
ifeq ($(ARCH),i386)
        SRCARCH := x86
endif
ifeq ($(ARCH),x86_64)
        SRCARCH := x86
endif

# Additional ARCH settings for sparc
ifeq ($(ARCH),sparc64)
       SRCARCH := sparc
endif

# Additional ARCH settings for sh
ifeq ($(ARCH),sh64)
       SRCARCH := sh
endif

# Where to locate arch specific headers
hdr-arch  := $(SRCARCH)

ifeq ($(ARCH),m68knommu)
       hdr-arch  := m68k
endif

KCONFIG_CONFIG	?= .config

# SHELL used by kbuild
CONFIG_SHELL := $(shell if [ -x "$$BASH" ]; then echo $$BASH; \
	  else if [ -x /bin/bash ]; then echo /bin/bash; \
	  else echo sh; fi ; fi)

HOSTCC       = gcc
HOSTCXX      = g++
HOSTCFLAGS   = -Wall -Wmissing-prototypes -Wstrict-prototypes -O2 -fomit-frame-pointer
HOSTCXXFLAGS = -O2

# Decide whether to build built-in, modular, or both.
# Normally, just do built-in.

KBUILD_MODULES :=
KBUILD_BUILTIN := 1

#	If we have only "make modules", don't compile built-in objects.
#	When we're building modules with modversions, we need to consider
#	the built-in objects during the descend as well, in order to
#	make sure the checksums are up to date before we record them.

ifeq ($(MAKECMDGOALS),modules)
  KBUILD_BUILTIN := $(if $(CONFIG_MODVERSIONS),1)
endif

#	If we have "make <whatever> modules", compile modules
#	in addition to whatever we do anyway.
#	Just "make" or "make all" shall build modules as well

ifneq ($(filter all _all modules,$(MAKECMDGOALS)),)
  KBUILD_MODULES := 1
endif

ifeq ($(MAKECMDGOALS),)
  KBUILD_MODULES := 1
endif

export KBUILD_MODULES KBUILD_BUILTIN
export KBUILD_CHECKSRC KBUILD_SRC KBUILD_EXTMOD

# Beautify output
# ---------------------------------------------------------------------------
#
# Normally, we echo the whole command before executing it. By making
# that echo $($(quiet)$(cmd)), we now have the possibility to set
# $(quiet) to choose other forms of output instead, e.g.
#
#         quiet_cmd_cc_o_c = Compiling $(RELDIR)/$@
#         cmd_cc_o_c       = $(CC) $(c_flags) -c -o $@ $<
#
# If $(quiet) is empty, the whole command will be printed.
# If it is set to "quiet_", only the short version will be printed. 
# If it is set to "silent_", nothing will be printed at all, since
# the variable $(silent_cmd_cc_o_c) doesn't exist.
#
# A simple variant is to prefix commands with $(Q) - that's useful
# for commands that shall be hidden in non-verbose mode.
#
#	$(Q)ln $@ :<
#
# If KBUILD_VERBOSE equals 0 then the above command will be hidden.
# If KBUILD_VERBOSE equals 1 then the above command is displayed.

ifeq ($(KBUILD_VERBOSE),1)
  quiet =
  Q =
else
  quiet=quiet_
  Q = @
endif

# If the user is running make -s (silent mode), suppress echoing of
# commands

ifneq ($(findstring s,$(MAKEFLAGS)),)
  quiet=silent_
endif

export quiet Q KBUILD_VERBOSE


# Look for make include files relative to root of kernel src
MAKEFLAGS += --include-dir=$(srctree)

# We need some generic definitions (do not try to remake the file).
$(srctree)/scripts/Kbuild.include: ;
include $(srctree)/scripts/Kbuild.include

# Make variables (CC, etc...)

AS		= $(CROSS_COMPILE)as
LD		= $(CROSS_COMPILE)ld
CC		= $(CROSS_COMPILE)gcc
CPP		= $(CC) -E
AR		= $(CROSS_COMPILE)ar
NM		= $(CROSS_COMPILE)nm
STRIP		= $(CROSS_COMPILE)strip
OBJCOPY		= $(CROSS_COMPILE)objcopy
OBJDUMP		= $(CROSS_COMPILE)objdump
AWK		= awk
GENKSYMS	= scripts/genksyms/genksyms
INSTALLKERNEL  := installkernel
DEPMOD		= /sbin/depmod
KALLSYMS	= scripts/kallsyms
PERL		= perl
CHECK		= sparse

CHECKFLAGS     := -D__linux__ -Dlinux -D__STDC__ -Dunix -D__unix__ \
		  -Wbitwise -Wno-return-void $(CF)
MODFLAGS	= -DMODULE
CFLAGS_MODULE   = $(MODFLAGS)
AFLAGS_MODULE   = $(MODFLAGS)
LDFLAGS_MODULE  = -T $(srctree)/scripts/module-common.lds
CFLAGS_KERNEL	=
AFLAGS_KERNEL	=
CFLAGS_GCOV	= -fprofile-arcs -ftest-coverage


# Use LINUXINCLUDE when you must reference the include/ directory.
# Needed to be compatible with the O= option
LINUXINCLUDE    := -I$(srctree)/arch/$(hdr-arch)/include -Iinclude \
                   $(if $(KBUILD_SRC), -I$(srctree)/include) \
                   -include include/generated/autoconf.h

KBUILD_CPPFLAGS := -D__KERNEL__

KBUILD_CFLAGS   := -Wall -Wundef -Wstrict-prototypes -Wno-trigraphs \
		   -fno-strict-aliasing -fno-common \
		   -Werror-implicit-function-declaration \
		   -Wno-format-security \
		   -fno-delete-null-pointer-checks
KBUILD_AFLAGS   := -D__ASSEMBLY__

# Read KERNELRELEASE from include/config/kernel.release (if it exists)
KERNELRELEASE = $(shell cat include/config/kernel.release 2> /dev/null)
KERNELVERSION = $(VERSION).$(PATCHLEVEL).$(SUBLEVEL)$(EXTRAVERSION)

export VERSION PATCHLEVEL SUBLEVEL KERNELRELEASE KERNELVERSION
export ARCH SRCARCH CONFIG_SHELL HOSTCC HOSTCFLAGS CROSS_COMPILE AS LD CC
export CPP AR NM STRIP OBJCOPY OBJDUMP
export MAKE AWK GENKSYMS INSTALLKERNEL PERL UTS_MACHINE
export HOSTCXX HOSTCXXFLAGS LDFLAGS_MODULE CHECK CHECKFLAGS

export KBUILD_CPPFLAGS NOSTDINC_FLAGS LINUXINCLUDE OBJCOPYFLAGS LDFLAGS
export KBUILD_CFLAGS CFLAGS_KERNEL CFLAGS_MODULE CFLAGS_GCOV
export KBUILD_AFLAGS AFLAGS_KERNEL AFLAGS_MODULE

# When compiling out-of-tree modules, put MODVERDIR in the module
# tree rather than in the kernel tree. The kernel tree might
# even be read-only.
export MODVERDIR := $(if $(KBUILD_EXTMOD),$(firstword $(KBUILD_EXTMOD))/).tmp_versions

# Files to ignore in find ... statements

RCS_FIND_IGNORE := \( -name SCCS -o -name BitKeeper -o -name .svn -o -name CVS -o -name .pc -o -name .hg -o -name .git \) -prune -o
export RCS_TAR_IGNORE := --exclude SCCS --exclude BitKeeper --exclude .svn --exclude CVS --exclude .pc --exclude .hg --exclude .git

# ===========================================================================
# Rules shared between *config targets and build targets

# Basic helpers built in scripts/
PHONY += scripts_basic
scripts_basic:
	$(Q)$(MAKE) $(build)=scripts/basic
	$(Q)rm -f .tmp_quiet_recordmcount

# To avoid any implicit rule to kick in, define an empty command.
scripts/basic/%: scripts_basic ;

PHONY += outputmakefile
# outputmakefile generates a Makefile in the output directory, if using a
# separate output directory. This allows convenient use of make in the
# output directory.
outputmakefile:
ifneq ($(KBUILD_SRC),)
	$(Q)ln -fsn $(srctree) source
	$(Q)$(CONFIG_SHELL) $(srctree)/scripts/mkmakefile \
	    $(srctree) $(objtree) $(VERSION) $(PATCHLEVEL)
endif

# To make sure we do not include .config for any of the *config targets
# catch them early, and hand them over to scripts/kconfig/Makefile
# It is allowed to specify more targets when calling make, including
# mixing *config targets and build targets.
# For example 'make oldconfig all'.
# Detect when mixed targets is specified, and make a second invocation
# of make so .config is not included in this case either (for *config).

no-dot-config-targets := clean mrproper distclean \
			 cscope TAGS tags help %docs check% \
			 include/linux/version.h headers_% \
			 kernelrelease kernelversion

config-targets := 0
mixed-targets  := 0
dot-config     := 1

ifneq ($(filter $(no-dot-config-targets), $(MAKECMDGOALS)),)
	ifeq ($(filter-out $(no-dot-config-targets), $(MAKECMDGOALS)),)
		dot-config := 0
	endif
endif

ifeq ($(KBUILD_EXTMOD),)
        ifneq ($(filter config %config,$(MAKECMDGOALS)),)
                config-targets := 1
                ifneq ($(filter-out config %config,$(MAKECMDGOALS)),)
                        mixed-targets := 1
                endif
        endif
endif

ifeq ($(mixed-targets),1)
# ===========================================================================
# We're called with mixed targets (*config and build targets).
# Handle them one by one.

%:: FORCE
	$(Q)$(MAKE) -C $(srctree) KBUILD_SRC= $@

else
ifeq ($(config-targets),1)
# ===========================================================================
# *config targets only - make sure prerequisites are updated, and descend
# in scripts/kconfig to make the *config target

# Read arch specific Makefile to set KBUILD_DEFCONFIG as needed.
# KBUILD_DEFCONFIG may point out an alternative default configuration
# used for 'make defconfig'
include $(srctree)/arch/$(SRCARCH)/Makefile
export KBUILD_DEFCONFIG KBUILD_KCONFIG

config: scripts_basic outputmakefile FORCE
	$(Q)mkdir -p include/linux include/config
	$(Q)$(MAKE) $(build)=scripts/kconfig $@

%config: scripts_basic outputmakefile FORCE
	$(Q)mkdir -p include/linux include/config
	$(Q)$(MAKE) $(build)=scripts/kconfig $@

else
# ===========================================================================
# Build targets only - this includes vmlinux, arch specific targets, clean
# targets and others. In general all targets except *config targets.

ifeq ($(KBUILD_EXTMOD),)
# Additional helpers built in scripts/
# Carefully list dependencies so we do not try to build scripts twice
# in parallel
PHONY += scripts
scripts: scripts_basic include/config/auto.conf include/config/tristate.conf
	$(Q)$(MAKE) $(build)=$(@)

# Objects we will link into vmlinux / subdirs we need to visit
init-y		:= init/
drivers-y	:= drivers/ sound/ firmware/
net-y		:= net/
libs-y		:= lib/
core-y		:= usr/
endif # KBUILD_EXTMOD

ifeq ($(dot-config),1)
# Read in config
-include include/config/auto.conf

ifeq ($(KBUILD_EXTMOD),)
# Read in dependencies to all Kconfig* files, make sure to run
# oldconfig if changes are detected.
-include include/config/auto.conf.cmd

# To avoid any implicit rule to kick in, define an empty command
$(KCONFIG_CONFIG) include/config/auto.conf.cmd: ;

# If .config is newer than include/config/auto.conf, someone tinkered
# with it and forgot to run make oldconfig.
# if auto.conf.cmd is missing then we are probably in a cleaned tree so
# we execute the config step to be sure to catch updated Kconfig files
include/config/%.conf: $(KCONFIG_CONFIG) include/config/auto.conf.cmd
	$(Q)$(MAKE) -f $(srctree)/Makefile silentoldconfig
else
# external modules needs include/generated/autoconf.h and include/config/auto.conf
# but do not care if they are up-to-date. Use auto.conf to trigger the test
PHONY += include/config/auto.conf

include/config/auto.conf:
	$(Q)test -e include/generated/autoconf.h -a -e $@ || (		\
	echo;								\
	echo "  ERROR: Kernel configuration is invalid.";		\
	echo "         include/generated/autoconf.h or $@ are missing.";\
	echo "         Run 'make oldconfig && make prepare' on kernel src to fix it.";	\
	echo;								\
	/bin/false)

endif # KBUILD_EXTMOD

else
# Dummy target needed, because used as prerequisite
include/config/auto.conf: ;
endif # $(dot-config)

# The all: target is the default when no target is given on the
# command line.
# This allow a user to issue only 'make' to build a kernel including modules
# Defaults vmlinux but it is usually overridden in the arch makefile
all: vmlinux

ifdef CONFIG_CC_OPTIMIZE_FOR_SIZE
KBUILD_CFLAGS	+= -Os
else
KBUILD_CFLAGS	+= -O2
endif

include $(srctree)/arch/$(SRCARCH)/Makefile

ifneq ($(CONFIG_FRAME_WARN),0)
KBUILD_CFLAGS += $(call cc-option,-Wframe-larger-than=${CONFIG_FRAME_WARN})
endif

# Force gcc to behave correct even for buggy distributions
ifndef CONFIG_CC_STACKPROTECTOR
KBUILD_CFLAGS += $(call cc-option, -fno-stack-protector)
endif

ifdef CONFIG_FRAME_POINTER
KBUILD_CFLAGS	+= -fno-omit-frame-pointer -fno-optimize-sibling-calls
else
KBUILD_CFLAGS	+= -fomit-frame-pointer
endif

ifdef CONFIG_DEBUG_INFO
KBUILD_CFLAGS	+= -g
KBUILD_AFLAGS	+= -gdwarf-2
endif

ifdef CONFIG_FUNCTION_TRACER
KBUILD_CFLAGS	+= -pg
endif

# We trigger additional mismatches with less inlining
ifdef CONFIG_DEBUG_SECTION_MISMATCH
KBUILD_CFLAGS += $(call cc-option, -fno-inline-functions-called-once)
endif

# arch Makefile may override CC so keep this after arch Makefile is included
NOSTDINC_FLAGS += -nostdinc -isystem $(shell $(CC) -print-file-name=include)
CHECKFLAGS     += $(NOSTDINC_FLAGS)

# warn about C99 declaration after statement
KBUILD_CFLAGS += $(call cc-option,-Wdeclaration-after-statement,)

# disable pointer signed / unsigned warnings in gcc 4.0
KBUILD_CFLAGS += $(call cc-option,-Wno-pointer-sign,)

# disable invalid "can't wrap" optimizations for signed / pointers
KBUILD_CFLAGS	+= $(call cc-option,-fno-strict-overflow)

# revert to pre-gcc-4.4 behaviour of .eh_frame
KBUILD_CFLAGS	+= $(call cc-option,-fno-dwarf2-cfi-asm)

# conserve stack if available
KBUILD_CFLAGS   += $(call cc-option,-fconserve-stack)

# Add user supplied CPPFLAGS, AFLAGS and CFLAGS as the last assignments
# But warn user when we do so
warn-assign = \
$(warning "WARNING: Appending $$K$(1) ($(K$(1))) from $(origin K$(1)) to kernel $$$(1)")

ifneq ($(KCPPFLAGS),)
        $(call warn-assign,CPPFLAGS)
        KBUILD_CPPFLAGS += $(KCPPFLAGS)
endif
ifneq ($(KAFLAGS),)
        $(call warn-assign,AFLAGS)
        KBUILD_AFLAGS += $(KAFLAGS)
endif
ifneq ($(KCFLAGS),)
        $(call warn-assign,CFLAGS)
        KBUILD_CFLAGS += $(KCFLAGS)
endif

# Use --build-id when available.
LDFLAGS_BUILD_ID = $(patsubst -Wl$(comma)%,%,\
			      $(call cc-ldoption, -Wl$(comma)--build-id,))
LDFLAGS_MODULE += $(LDFLAGS_BUILD_ID)
LDFLAGS_vmlinux += $(LDFLAGS_BUILD_ID)

ifeq ($(CONFIG_STRIP_ASM_SYMS),y)
LDFLAGS_vmlinux	+= $(call ld-option, -X,)
endif

# Default kernel image to build when no specific target is given.
# KBUILD_IMAGE may be overruled on the command line or
# set in the environment
# Also any assignments in arch/$(ARCH)/Makefile take precedence over
# this default value
export KBUILD_IMAGE ?= vmlinux

#
# INSTALL_PATH specifies where to place the updated kernel and system map
# images. Default is /boot, but you can set it to other values
export	INSTALL_PATH ?= /boot

#
# INSTALL_MOD_PATH specifies a prefix to MODLIB for module directory
# relocations required by build roots.  This is not defined in the
# makefile but the argument can be passed to make if needed.
#

MODLIB	= $(INSTALL_MOD_PATH)/lib/modules/$(KERNELRELEASE)
export MODLIB

#
#  INSTALL_MOD_STRIP, if defined, will cause modules to be
#  stripped after they are installed.  If INSTALL_MOD_STRIP is '1', then
#  the default option --strip-debug will be used.  Otherwise,
#  INSTALL_MOD_STRIP will used as the options to the strip command.

ifdef INSTALL_MOD_STRIP
ifeq ($(INSTALL_MOD_STRIP),1)
mod_strip_cmd = $(STRIP) --strip-debug
else
mod_strip_cmd = $(STRIP) $(INSTALL_MOD_STRIP)
endif # INSTALL_MOD_STRIP=1
else
mod_strip_cmd = true
endif # INSTALL_MOD_STRIP
export mod_strip_cmd


ifeq ($(KBUILD_EXTMOD),)
core-y		+= kernel/ mm/ fs/ ipc/ security/ crypto/ block/

vmlinux-dirs	:= $(patsubst %/,%,$(filter %/, $(init-y) $(init-m) \
		     $(core-y) $(core-m) $(drivers-y) $(drivers-m) \
		     $(net-y) $(net-m) $(libs-y) $(libs-m)))

vmlinux-alldirs	:= $(sort $(vmlinux-dirs) $(patsubst %/,%,$(filter %/, \
		     $(init-n) $(init-) \
		     $(core-n) $(core-) $(drivers-n) $(drivers-) \
		     $(net-n)  $(net-)  $(libs-n)    $(libs-))))

init-y		:= $(patsubst %/, %/built-in.o, $(init-y))
core-y		:= $(patsubst %/, %/built-in.o, $(core-y))
drivers-y	:= $(patsubst %/, %/built-in.o, $(drivers-y))
net-y		:= $(patsubst %/, %/built-in.o, $(net-y))
libs-y1		:= $(patsubst %/, %/lib.a, $(libs-y))
libs-y2		:= $(patsubst %/, %/built-in.o, $(libs-y))
libs-y		:= $(libs-y1) $(libs-y2)

# Build vmlinux
# ---------------------------------------------------------------------------
# vmlinux is built from the objects selected by $(vmlinux-init) and
# $(vmlinux-main). Most are built-in.o files from top-level directories
# in the kernel tree, others are specified in arch/$(ARCH)/Makefile.
# Ordering when linking is important, and $(vmlinux-init) must be first.
#
# vmlinux
#   ^
#   |
#   +-< $(vmlinux-init)
#   |   +--< init/version.o + more
#   |
#   +--< $(vmlinux-main)
#   |    +--< driver/built-in.o mm/built-in.o + more
#   |
#   +-< kallsyms.o (see description in CONFIG_KALLSYMS section)
#
# vmlinux version (uname -v) cannot be updated during normal
# descending-into-subdirs phase since we do not yet know if we need to
# update vmlinux.
# Therefore this step is delayed until just before final link of vmlinux -
# except in the kallsyms case where it is done just before adding the
# symbols to the kernel.
#
# System.map is generated to document addresses of all kernel symbols

vmlinux-init := $(head-y) $(init-y)
vmlinux-main := $(core-y) $(libs-y) $(drivers-y) $(net-y)
vmlinux-all  := $(vmlinux-init) $(vmlinux-main)
vmlinux-lds  := arch/$(SRCARCH)/kernel/vmlinux.lds
export KBUILD_VMLINUX_OBJS := $(vmlinux-all)

# Rule to link vmlinux - also used during CONFIG_KALLSYMS
# May be overridden by arch/$(ARCH)/Makefile
quiet_cmd_vmlinux__ ?= LD      $@
      cmd_vmlinux__ ?= $(LD) $(LDFLAGS) $(LDFLAGS_vmlinux) -o $@ \
      -T $(vmlinux-lds) $(vmlinux-init)                          \
      --start-group $(vmlinux-main) --end-group                  \
      $(filter-out $(vmlinux-lds) $(vmlinux-init) $(vmlinux-main) vmlinux.o FORCE ,$^)

# Generate new vmlinux version
quiet_cmd_vmlinux_version = GEN     .version
      cmd_vmlinux_version = set -e;                     \
	if [ ! -r .version ]; then			\
	  rm -f .version;				\
	  echo 1 >.version;				\
	else						\
	  mv .version .old_version;			\
	  expr 0$$(cat .old_version) + 1 >.version;	\
	fi;						\
	$(MAKE) $(build)=init

# Generate System.map
quiet_cmd_sysmap = SYSMAP
      cmd_sysmap = $(CONFIG_SHELL) $(srctree)/scripts/mksysmap

# Link of vmlinux
# If CONFIG_KALLSYMS is set .version is already updated
# Generate System.map and verify that the content is consistent
# Use + in front of the vmlinux_version rule to silent warning with make -j2
# First command is ':' to allow us to use + in front of the rule
define rule_vmlinux__
	:
	$(if $(CONFIG_KALLSYMS),,+$(call cmd,vmlinux_version))

	$(call cmd,vmlinux__)
	$(Q)echo 'cmd_$@ := $(cmd_vmlinux__)' > $(@D)/.$(@F).cmd

	$(Q)$(if $($(quiet)cmd_sysmap),                                      \
	  echo '  $($(quiet)cmd_sysmap)  System.map' &&)                     \
	$(cmd_sysmap) $@ System.map;                                         \
	if [ $$? -ne 0 ]; then                                               \
		rm -f $@;                                                    \
		/bin/false;                                                  \
	fi;
	$(verify_kallsyms)
endef


ifdef CONFIG_KALLSYMS
# Generate section listing all symbols and add it into vmlinux $(kallsyms.o)
# It's a three stage process:
# o .tmp_vmlinux1 has all symbols and sections, but __kallsyms is
#   empty
#   Running kallsyms on that gives us .tmp_kallsyms1.o with
#   the right size - vmlinux version (uname -v) is updated during this step
# o .tmp_vmlinux2 now has a __kallsyms section of the right size,
#   but due to the added section, some addresses have shifted.
#   From here, we generate a correct .tmp_kallsyms2.o
# o The correct .tmp_kallsyms2.o is linked into the final vmlinux.
# o Verify that the System.map from vmlinux matches the map from
#   .tmp_vmlinux2, just in case we did not generate kallsyms correctly.
# o If CONFIG_KALLSYMS_EXTRA_PASS is set, do an extra pass using
#   .tmp_vmlinux3 and .tmp_kallsyms3.o.  This is only meant as a
#   temporary bypass to allow the kernel to be built while the
#   maintainers work out what went wrong with kallsyms.

ifdef CONFIG_KALLSYMS_EXTRA_PASS
last_kallsyms := 3
else
last_kallsyms := 2
endif

kallsyms.o := .tmp_kallsyms$(last_kallsyms).o

define verify_kallsyms
	$(Q)$(if $($(quiet)cmd_sysmap),                                      \
	  echo '  $($(quiet)cmd_sysmap)  .tmp_System.map' &&)                \
	  $(cmd_sysmap) .tmp_vmlinux$(last_kallsyms) .tmp_System.map
	$(Q)cmp -s System.map .tmp_System.map ||                             \
		(echo Inconsistent kallsyms data;                            \
		 echo Try setting CONFIG_KALLSYMS_EXTRA_PASS;                \
		 rm .tmp_kallsyms* ; /bin/false )
endef

# Update vmlinux version before link
# Use + in front of this rule to silent warning about make -j1
# First command is ':' to allow us to use + in front of this rule
cmd_ksym_ld = $(cmd_vmlinux__)
define rule_ksym_ld
	: 
	+$(call cmd,vmlinux_version)
	$(call cmd,vmlinux__)
	$(Q)echo 'cmd_$@ := $(cmd_vmlinux__)' > $(@D)/.$(@F).cmd
endef

# Generate .S file with all kernel symbols
quiet_cmd_kallsyms = KSYM    $@
      cmd_kallsyms = $(NM) -n $< | $(KALLSYMS) \
                     $(if $(CONFIG_KALLSYMS_ALL),--all-symbols) > $@

.tmp_kallsyms1.o .tmp_kallsyms2.o .tmp_kallsyms3.o: %.o: %.S scripts FORCE
	$(call if_changed_dep,as_o_S)

.tmp_kallsyms%.S: .tmp_vmlinux% $(KALLSYMS)
	$(call cmd,kallsyms)

# .tmp_vmlinux1 must be complete except kallsyms, so update vmlinux version
.tmp_vmlinux1: $(vmlinux-lds) $(vmlinux-all) FORCE
	$(call if_changed_rule,ksym_ld)

.tmp_vmlinux2: $(vmlinux-lds) $(vmlinux-all) .tmp_kallsyms1.o FORCE
	$(call if_changed,vmlinux__)

.tmp_vmlinux3: $(vmlinux-lds) $(vmlinux-all) .tmp_kallsyms2.o FORCE
	$(call if_changed,vmlinux__)

# Needs to visit scripts/ before $(KALLSYMS) can be used.
$(KALLSYMS): scripts ;

# Generate some data for debugging strange kallsyms problems
debug_kallsyms: .tmp_map$(last_kallsyms)

.tmp_map%: .tmp_vmlinux% FORCE
	($(OBJDUMP) -h $< | $(AWK) '/^ +[0-9]/{print $$4 " 0 " $$2}'; $(NM) $<) | sort > $@

.tmp_map3: .tmp_map2

.tmp_map2: .tmp_map1

endif # ifdef CONFIG_KALLSYMS

# Do modpost on a prelinked vmlinux. The finally linked vmlinux has
# relevant sections renamed as per the linker script.
quiet_cmd_vmlinux-modpost = LD      $@
      cmd_vmlinux-modpost = $(LD) $(LDFLAGS) -r -o $@                          \
	 $(vmlinux-init) --start-group $(vmlinux-main) --end-group             \
	 $(filter-out $(vmlinux-init) $(vmlinux-main) FORCE ,$^)
define rule_vmlinux-modpost
	:
	+$(call cmd,vmlinux-modpost)
	$(Q)$(MAKE) -f $(srctree)/scripts/Makefile.modpost $@
	$(Q)echo 'cmd_$@ := $(cmd_vmlinux-modpost)' > $(dot-target).cmd
endef

# vmlinux image - including updated kernel symbols
vmlinux: $(vmlinux-lds) $(vmlinux-init) $(vmlinux-main) vmlinux.o $(kallsyms.o) FORCE
ifdef CONFIG_HEADERS_CHECK
	$(Q)$(MAKE) -f $(srctree)/Makefile headers_check
endif
ifdef CONFIG_SAMPLES
	$(Q)$(MAKE) $(build)=samples
endif
ifdef CONFIG_BUILD_DOCSRC
	$(Q)$(MAKE) $(build)=Documentation
endif
	$(call vmlinux-modpost)
	$(call if_changed_rule,vmlinux__)
	$(Q)rm -f .old_version

# build vmlinux.o first to catch section mismatch errors early
ifdef CONFIG_KALLSYMS
.tmp_vmlinux1: vmlinux.o
endif

modpost-init := $(filter-out init/built-in.o, $(vmlinux-init))
vmlinux.o: $(modpost-init) $(vmlinux-main) FORCE
	$(call if_changed_rule,vmlinux-modpost)

# The actual objects are generated when descending, 
# make sure no implicit rule kicks in
$(sort $(vmlinux-init) $(vmlinux-main)) $(vmlinux-lds): $(vmlinux-dirs) ;

# Handle descending into subdirectories listed in $(vmlinux-dirs)
# Preset locale variables to speed up the build process. Limit locale
# tweaks to this spot to avoid wrong language settings when running
# make menuconfig etc.
# Error messages still appears in the original language

PHONY += $(vmlinux-dirs)
$(vmlinux-dirs): prepare scripts
	$(Q)$(MAKE) $(build)=$@
ifdef CONFIG_MODULES
	$(Q)$(MAKE) $(modbuiltin)=$@
endif

# Build the kernel release string
#
# The KERNELRELEASE value built here is stored in the file
# include/config/kernel.release, and is used when executing several
# make targets, such as "make install" or "make modules_install."
#
# The eventual kernel release string consists of the following fields,
# shown in a hierarchical format to show how smaller parts are concatenated
# to form the larger and final value, with values coming from places like
# the Makefile, kernel config options, make command line options and/or
# SCM tag information.
#
#	$(KERNELVERSION)
#	  $(VERSION)			eg, 2
#	  $(PATCHLEVEL)			eg, 6
#	  $(SUBLEVEL)			eg, 18
#	  $(EXTRAVERSION)		eg, -rc6
#	$(localver-full)
#	  $(localver)
#	    localversion*		(files without backups, containing '~')
#	    $(CONFIG_LOCALVERSION)	(from kernel config setting)
#	  $(localver-auto)		(only if CONFIG_LOCALVERSION_AUTO is set)
#	    ./scripts/setlocalversion	(SCM tag, if one exists)
#	    $(LOCALVERSION)		(from make command line if provided)
#
#  Note how the final $(localver-auto) string is included *only* if the
# kernel config option CONFIG_LOCALVERSION_AUTO is selected.  Also, at the
# moment, only git is supported but other SCMs can edit the script
# scripts/setlocalversion and add the appropriate checks as needed.

pattern = ".*/localversion[^~]*"
string  = $(shell cat /dev/null \
	   `find $(objtree) $(srctree) -maxdepth 1 -regex $(pattern) | sort -u`)

localver = $(subst $(space),, $(string) \
			      $(patsubst "%",%,$(CONFIG_LOCALVERSION)))

# If CONFIG_LOCALVERSION_AUTO is set scripts/setlocalversion is called
# and if the SCM is know a tag from the SCM is appended.
# The appended tag is determined by the SCM used.
#
# .scmversion is used when generating rpm packages so we do not loose
# the version information from the SCM when we do the build of the kernel
# from the copied source
ifdef CONFIG_LOCALVERSION_AUTO

ifeq ($(wildcard .scmversion),)
        _localver-auto = $(shell $(CONFIG_SHELL) \
                         $(srctree)/scripts/setlocalversion $(srctree))
else
        _localver-auto = $(shell cat .scmversion 2> /dev/null)
endif

	localver-auto  = $(LOCALVERSION)$(_localver-auto)
endif

localver-full = $(localver)$(localver-auto)

# Store (new) KERNELRELASE string in include/config/kernel.release
kernelrelease = $(KERNELVERSION)$(localver-full)
include/config/kernel.release: include/config/auto.conf FORCE
	$(Q)rm -f $@
	$(Q)echo $(kernelrelease) > $@


# Things we need to do before we recursively start building the kernel
# or the modules are listed in "prepare".
# A multi level approach is used. prepareN is processed before prepareN-1.
# archprepare is used in arch Makefiles and when processed asm symlink,
# version.h and scripts_basic is processed / created.

# Listed in dependency order
PHONY += prepare archprepare prepare0 prepare1 prepare2 prepare3

# prepare3 is used to check if we are building in a separate output directory,
# and if so do:
# 1) Check that make has not been executed in the kernel src $(srctree)
prepare3: include/config/kernel.release
ifneq ($(KBUILD_SRC),)
	@$(kecho) '  Using $(srctree) as source for kernel'
	$(Q)if [ -f $(srctree)/.config -o -d $(srctree)/include/config ]; then \
		echo "  $(srctree) is not clean, please run 'make mrproper'";\
		echo "  in the '$(srctree)' directory.";\
		/bin/false; \
	fi;
endif

# prepare2 creates a makefile if using a separate output directory
prepare2: prepare3 outputmakefile

prepare1: prepare2 include/linux/version.h include/generated/utsrelease.h \
                   include/config/auto.conf
	$(cmd_crmodverdir)

archprepare: prepare1 scripts_basic

prepare0: archprepare FORCE
	$(Q)$(MAKE) $(build)=.
	$(Q)$(MAKE) $(build)=. missing-syscalls

# All the preparing..
prepare: prepare0

# Generate some files
# ---------------------------------------------------------------------------

# KERNELRELEASE can change from a few different places, meaning version.h
# needs to be updated, so this check is forced on all builds

uts_len := 64
define filechk_utsrelease.h
	if [ `echo -n "$(KERNELRELEASE)" | wc -c ` -gt $(uts_len) ]; then \
	  echo '"$(KERNELRELEASE)" exceeds $(uts_len) characters' >&2;    \
	  exit 1;                                                         \
	fi;                                                               \
	(echo \#define UTS_RELEASE \"$(KERNELRELEASE)\";)
endef

define filechk_version.h
	(echo \#define LINUX_VERSION_CODE $(shell                             \
	expr $(VERSION) \* 65536 + $(PATCHLEVEL) \* 256 + $(SUBLEVEL));     \
	echo '#define KERNEL_VERSION(a,b,c) (((a) << 16) + ((b) << 8) + (c))';)
endef

include/linux/version.h: $(srctree)/Makefile FORCE
	$(call filechk,version.h)

include/generated/utsrelease.h: include/config/kernel.release FORCE
	$(call filechk,utsrelease.h)

PHONY += headerdep
headerdep:
	$(Q)find include/ -name '*.h' | xargs --max-args 1 scripts/headerdep.pl

# ---------------------------------------------------------------------------

PHONY += depend dep
depend dep:
	@echo '*** Warning: make $@ is unnecessary now.'

# ---------------------------------------------------------------------------
# Firmware install
INSTALL_FW_PATH=$(INSTALL_MOD_PATH)/lib/firmware
export INSTALL_FW_PATH

PHONY += firmware_install
firmware_install: FORCE
	@mkdir -p $(objtree)/firmware
	$(Q)$(MAKE) -f $(srctree)/scripts/Makefile.fwinst obj=firmware __fw_install

# ---------------------------------------------------------------------------
# Kernel headers

#Default location for installed headers
export INSTALL_HDR_PATH = $(objtree)/usr

hdr-inst := -rR -f $(srctree)/scripts/Makefile.headersinst obj

# If we do an all arch process set dst to asm-$(hdr-arch)
hdr-dst = $(if $(KBUILD_HEADERS), dst=include/asm-$(hdr-arch), dst=include/asm)

PHONY += __headers
__headers: include/linux/version.h scripts_basic FORCE
	$(Q)$(MAKE) $(build)=scripts scripts/unifdef

PHONY += headers_install_all
headers_install_all:
	$(Q)$(CONFIG_SHELL) $(srctree)/scripts/headers.sh install

PHONY += headers_install
headers_install: __headers
	$(if $(wildcard $(srctree)/arch/$(hdr-arch)/include/asm/Kbuild),, \
	$(error Headers not exportable for the $(SRCARCH) architecture))
	$(Q)$(MAKE) $(hdr-inst)=include
	$(Q)$(MAKE) $(hdr-inst)=arch/$(hdr-arch)/include/asm $(hdr-dst)

PHONY += headers_check_all
headers_check_all: headers_install_all
	$(Q)$(CONFIG_SHELL) $(srctree)/scripts/headers.sh check

PHONY += headers_check
headers_check: headers_install
	$(Q)$(MAKE) $(hdr-inst)=include HDRCHECK=1
	$(Q)$(MAKE) $(hdr-inst)=arch/$(hdr-arch)/include/asm $(hdr-dst) HDRCHECK=1

# ---------------------------------------------------------------------------
# Modules

ifdef CONFIG_MODULES

# By default, build modules as well

all: modules

#	Build modules
#
#	A module can be listed more than once in obj-m resulting in
#	duplicate lines in modules.order files.  Those are removed
#	using awk while concatenating to the final file.

PHONY += modules
modules: $(vmlinux-dirs) $(if $(KBUILD_BUILTIN),vmlinux)
	$(Q)$(AWK) '!x[$$0]++' $(vmlinux-dirs:%=$(objtree)/%/modules.order) > $(objtree)/modules.order
	$(Q)$(AWK) '!x[$$0]++' $(vmlinux-dirs:%=$(objtree)/%/modules.builtin) > $(objtree)/modules.builtin
	@$(kecho) '  Building modules, stage 2.';
	$(Q)$(MAKE) -f $(srctree)/scripts/Makefile.modpost
	$(Q)$(MAKE) -f $(srctree)/scripts/Makefile.fwinst obj=firmware __fw_modbuild


# Target to prepare building external modules
PHONY += modules_prepare
modules_prepare: prepare scripts

# Target to install modules
PHONY += modules_install
modules_install: _modinst_ _modinst_post

PHONY += _modinst_
_modinst_:
	@if [ -z "`$(DEPMOD) -V 2>/dev/null | grep module-init-tools`" ]; then \
		echo "Warning: you may need to install module-init-tools"; \
		echo "See http://www.codemonkey.org.uk/docs/post-halloween-2.6.txt";\
		sleep 1; \
	fi
	@rm -rf $(MODLIB)/kernel
	@rm -f $(MODLIB)/source
	@mkdir -p $(MODLIB)/kernel
	@ln -s $(srctree) $(MODLIB)/source
	@if [ ! $(objtree) -ef  $(MODLIB)/build ]; then \
		rm -f $(MODLIB)/build ; \
		ln -s $(objtree) $(MODLIB)/build ; \
	fi
	@cp -f $(objtree)/modules.order $(MODLIB)/
	@cp -f $(objtree)/modules.builtin $(MODLIB)/
	$(Q)$(MAKE) -f $(srctree)/scripts/Makefile.modinst

# This depmod is only for convenience to give the initial
# boot a modules.dep even before / is mounted read-write.  However the
# boot script depmod is the master version.
PHONY += _modinst_post
_modinst_post: _modinst_
	$(Q)$(MAKE) -f $(srctree)/scripts/Makefile.fwinst obj=firmware __fw_modinst
	$(call cmd,depmod)

else # CONFIG_MODULES

# Modules not configured
# ---------------------------------------------------------------------------

modules modules_install: FORCE
	@echo
	@echo "The present kernel configuration has modules disabled."
	@echo "Type 'make config' and enable loadable module support."
	@echo "Then build a kernel with module support enabled."
	@echo
	@exit 1

endif # CONFIG_MODULES

###
# Cleaning is done on three levels.
# make clean     Delete most generated files
#                Leave enough to build external modules
# make mrproper  Delete the current configuration, and all generated files
# make distclean Remove editor backup files, patch leftover files and the like

# Directories & files removed with 'make clean'
CLEAN_DIRS  += $(MODVERDIR)
CLEAN_FILES +=	vmlinux System.map \
                .tmp_kallsyms* .tmp_version .tmp_vmlinux* .tmp_System.map

# Directories & files removed with 'make mrproper'
MRPROPER_DIRS  += include/config usr/include include/generated
MRPROPER_FILES += .config .config.old .version .old_version             \
                  include/linux/version.h                               \
		  Module.symvers tags TAGS cscope*

# clean - Delete most, but leave enough to build external modules
#
clean: rm-dirs  := $(CLEAN_DIRS)
clean: rm-files := $(CLEAN_FILES)
clean-dirs      := $(addprefix _clean_,$(srctree) $(vmlinux-alldirs) Documentation)

PHONY += $(clean-dirs) clean archclean
$(clean-dirs):
	$(Q)$(MAKE) $(clean)=$(patsubst _clean_%,%,$@)

clean: archclean $(clean-dirs)
	$(call cmd,rmdirs)
	$(call cmd,rmfiles)
	@find . $(RCS_FIND_IGNORE) \
		\( -name '*.[oas]' -o -name '*.ko' -o -name '.*.cmd' \
		-o -name '.*.d' -o -name '.*.tmp' -o -name '*.mod.c' \
		-o -name '*.symtypes' -o -name 'modules.order' \
		-o -name modules.builtin -o -name '.tmp_*.o.*' \
		-o -name '*.gcno' \) -type f -print | xargs rm -f

# mrproper - Delete all generated files, including .config
#
mrproper: rm-dirs  := $(wildcard $(MRPROPER_DIRS))
mrproper: rm-files := $(wildcard $(MRPROPER_FILES))
mrproper-dirs      := $(addprefix _mrproper_,Documentation/DocBook scripts)

PHONY += $(mrproper-dirs) mrproper archmrproper
$(mrproper-dirs):
	$(Q)$(MAKE) $(clean)=$(patsubst _mrproper_%,%,$@)

mrproper: clean archmrproper $(mrproper-dirs)
	$(call cmd,rmdirs)
	$(call cmd,rmfiles)

# distclean
#
PHONY += distclean

distclean: mrproper
	@find $(srctree) $(RCS_FIND_IGNORE) \
		\( -name '*.orig' -o -name '*.rej' -o -name '*~' \
		-o -name '*.bak' -o -name '#*#' -o -name '.*.orig' \
		-o -name '.*.rej' -o -size 0 \
		-o -name '*%' -o -name '.*.cmd' -o -name 'core' \) \
		-type f -print | xargs rm -f


# Packaging of the kernel to various formats
# ---------------------------------------------------------------------------
# rpm target kept for backward compatibility
package-dir	:= $(srctree)/scripts/package

%pkg: include/config/kernel.release FORCE
	$(Q)$(MAKE) $(build)=$(package-dir) $@
rpm: include/config/kernel.release FORCE
	$(Q)$(MAKE) $(build)=$(package-dir) $@


# Brief documentation of the typical targets used
# ---------------------------------------------------------------------------

boards := $(wildcard $(srctree)/arch/$(SRCARCH)/configs/*_defconfig)
boards := $(notdir $(boards))
board-dirs := $(dir $(wildcard $(srctree)/arch/$(SRCARCH)/configs/*/*_defconfig))
board-dirs := $(sort $(notdir $(board-dirs:/=)))

help:
	@echo  'Cleaning targets:'
	@echo  '  clean		  - Remove most generated files but keep the config and'
	@echo  '                    enough build support to build external modules'
	@echo  '  mrproper	  - Remove all generated files + config + various backup files'
	@echo  '  distclean	  - mrproper + remove editor backup and patch files'
	@echo  ''
	@echo  'Configuration targets:'
	@$(MAKE) -f $(srctree)/scripts/kconfig/Makefile help
	@echo  ''
	@echo  'Other generic targets:'
	@echo  '  all		  - Build all targets marked with [*]'
	@echo  '* vmlinux	  - Build the bare kernel'
	@echo  '* modules	  - Build all modules'
	@echo  '  modules_install - Install all modules to INSTALL_MOD_PATH (default: /)'
	@echo  '  firmware_install- Install all firmware to INSTALL_FW_PATH'
	@echo  '                    (default: $$(INSTALL_MOD_PATH)/lib/firmware)'
	@echo  '  dir/            - Build all files in dir and below'
	@echo  '  dir/file.[ois]  - Build specified target only'
	@echo  '  dir/file.ko     - Build module including final link'
	@echo  '  modules_prepare - Set up for building external modules'
	@echo  '  tags/TAGS	  - Generate tags file for editors'
	@echo  '  cscope	  - Generate cscope index'
	@echo  '  kernelrelease	  - Output the release version string'
	@echo  '  kernelversion	  - Output the version stored in Makefile'
	@echo  '  headers_install - Install sanitised kernel headers to INSTALL_HDR_PATH'; \
	 echo  '                    (default: $(INSTALL_HDR_PATH))'; \
	 echo  ''
	@echo  'Static analysers'
	@echo  '  checkstack      - Generate a list of stack hogs'
	@echo  '  namespacecheck  - Name space analysis on compiled kernel'
	@echo  '  versioncheck    - Sanity check on version.h usage'
	@echo  '  includecheck    - Check for duplicate included header files'
	@echo  '  export_report   - List the usages of all exported symbols'
	@echo  '  headers_check   - Sanity check on exported headers'
	@echo  '  headerdep       - Detect inclusion cycles in headers'; \
	 echo  ''
	@echo  'Kernel packaging:'
	@$(MAKE) $(build)=$(package-dir) help
	@echo  ''
	@echo  'Documentation targets:'
	@$(MAKE) -f $(srctree)/Documentation/DocBook/Makefile dochelp
	@echo  ''
	@echo  'Architecture specific targets ($(SRCARCH)):'
	@$(if $(archhelp),$(archhelp),\
		echo '  No architecture specific help defined for $(SRCARCH)')
	@echo  ''
	@$(if $(boards), \
		$(foreach b, $(boards), \
		printf "  %-24s - Build for %s\\n" $(b) $(subst _defconfig,,$(b));) \
		echo '')
	@$(if $(board-dirs), \
		$(foreach b, $(board-dirs), \
		printf "  %-16s - Show %s-specific targets\\n" help-$(b) $(b);) \
		printf "  %-16s - Show all of the above\\n" help-boards; \
		echo '')

	@echo  '  make V=0|1 [targets] 0 => quiet build (default), 1 => verbose build'
	@echo  '  make V=2   [targets] 2 => give reason for rebuild of target'
	@echo  '  make O=dir [targets] Locate all output files in "dir", including .config'
	@echo  '  make C=1   [targets] Check all c source with $$CHECK (sparse by default)'
	@echo  '  make C=2   [targets] Force check of all c source with $$CHECK'
	@echo  ''
	@echo  'Execute "make" or "make all" to build all targets marked with [*] '
	@echo  'For further info see the ./README file'


help-board-dirs := $(addprefix help-,$(board-dirs))

help-boards: $(help-board-dirs)

boards-per-dir = $(notdir $(wildcard $(srctree)/arch/$(SRCARCH)/configs/$*/*_defconfig))

$(help-board-dirs): help-%:
	@echo  'Architecture specific targets ($(SRCARCH) $*):'
	@$(if $(boards-per-dir), \
		$(foreach b, $(boards-per-dir), \
		printf "  %-24s - Build for %s\\n" $*/$(b) $(subst _defconfig,,$(b));) \
		echo '')


# Documentation targets
# ---------------------------------------------------------------------------
%docs: scripts_basic FORCE
	$(Q)$(MAKE) $(build)=Documentation/DocBook $@

else # KBUILD_EXTMOD

###
# External module support.
# When building external modules the kernel used as basis is considered
# read-only, and no consistency checks are made and the make
# system is not used on the basis kernel. If updates are required
# in the basis kernel ordinary make commands (without M=...) must
# be used.
#
# The following are the only valid targets when building external
# modules.
# make M=dir clean     Delete all automatically generated files
# make M=dir modules   Make all modules in specified dir
# make M=dir	       Same as 'make M=dir modules'
# make M=dir modules_install
#                      Install the modules built in the module directory
#                      Assumes install directory is already created

# We are always building modules
KBUILD_MODULES := 1
PHONY += crmodverdir
crmodverdir:
	$(cmd_crmodverdir)

PHONY += $(objtree)/Module.symvers
$(objtree)/Module.symvers:
	@test -e $(objtree)/Module.symvers || ( \
	echo; \
	echo "  WARNING: Symbol version dump $(objtree)/Module.symvers"; \
	echo "           is missing; modules will have no dependencies and modversions."; \
	echo )

module-dirs := $(addprefix _module_,$(KBUILD_EXTMOD))
PHONY += $(module-dirs) modules
$(module-dirs): crmodverdir $(objtree)/Module.symvers
	$(Q)$(MAKE) $(build)=$(patsubst _module_%,%,$@)

modules: $(module-dirs)
	@$(kecho) '  Building modules, stage 2.';
	$(Q)$(MAKE) -f $(srctree)/scripts/Makefile.modpost

PHONY += modules_install
modules_install: _emodinst_ _emodinst_post

install-dir := $(if $(INSTALL_MOD_DIR),$(INSTALL_MOD_DIR),extra)
PHONY += _emodinst_
_emodinst_:
	$(Q)mkdir -p $(MODLIB)/$(install-dir)
	$(Q)$(MAKE) -f $(srctree)/scripts/Makefile.modinst

PHONY += _emodinst_post
_emodinst_post: _emodinst_
	$(call cmd,depmod)

clean-dirs := $(addprefix _clean_,$(KBUILD_EXTMOD))

PHONY += $(clean-dirs) clean
$(clean-dirs):
	$(Q)$(MAKE) $(clean)=$(patsubst _clean_%,%,$@)

clean:	rm-dirs := $(MODVERDIR)
clean: rm-files := $(KBUILD_EXTMOD)/Module.symvers \
                   $(KBUILD_EXTMOD)/modules.order \
                   $(KBUILD_EXTMOD)/modules.builtin
clean: $(clean-dirs)
	$(call cmd,rmdirs)
	$(call cmd,rmfiles)
	@find $(KBUILD_EXTMOD) $(RCS_FIND_IGNORE) \
		\( -name '*.[oas]' -o -name '*.ko' -o -name '.*.cmd' \
		-o -name '.*.d' -o -name '.*.tmp' -o -name '*.mod.c' \
		-o -name '*.gcno' \) -type f -print | xargs rm -f

help:
	@echo  '  Building external modules.'
	@echo  '  Syntax: make -C path/to/kernel/src M=$$PWD target'
	@echo  ''
	@echo  '  modules         - default target, build the module(s)'
	@echo  '  modules_install - install the module'
	@echo  '  clean           - remove generated files in module directory only'
	@echo  ''

# Dummies...
PHONY += prepare scripts
prepare: ;
scripts: ;
endif # KBUILD_EXTMOD

# Generate tags for editors
# ---------------------------------------------------------------------------
quiet_cmd_tags = GEN     $@
      cmd_tags = $(CONFIG_SHELL) $(srctree)/scripts/tags.sh $@

tags TAGS cscope: FORCE
	$(call cmd,tags)

# Scripts to check various things for consistency
# ---------------------------------------------------------------------------

includecheck:
	find * $(RCS_FIND_IGNORE) \
		-name '*.[hcS]' -type f -print | sort \
		| xargs $(PERL) -w $(srctree)/scripts/checkincludes.pl

versioncheck:
	find * $(RCS_FIND_IGNORE) \
		-name '*.[hcS]' -type f -print | sort \
		| xargs $(PERL) -w $(srctree)/scripts/checkversion.pl

namespacecheck:
	$(PERL) $(srctree)/scripts/namespace.pl

export_report:
	$(PERL) $(srctree)/scripts/export_report.pl

endif #ifeq ($(config-targets),1)
endif #ifeq ($(mixed-targets),1)

PHONY += checkstack kernelrelease kernelversion

# UML needs a little special treatment here.  It wants to use the host
# toolchain, so needs $(SUBARCH) passed to checkstack.pl.  Everyone
# else wants $(ARCH), including people doing cross-builds, which means
# that $(SUBARCH) doesn't work here.
ifeq ($(ARCH), um)
CHECKSTACK_ARCH := $(SUBARCH)
else
CHECKSTACK_ARCH := $(ARCH)
endif
checkstack:
	$(OBJDUMP) -d vmlinux $$(find . -name '*.ko') | \
	$(PERL) $(src)/scripts/checkstack.pl $(CHECKSTACK_ARCH)

kernelrelease:
	$(if $(wildcard include/config/kernel.release), $(Q)echo $(KERNELRELEASE), \
	$(error kernelrelease not valid - run 'make prepare' to update it))
kernelversion:
	@echo $(KERNELVERSION)

# Single targets
# ---------------------------------------------------------------------------
# Single targets are compatible with:
# - build with mixed source and output
# - build with separate output dir 'make O=...'
# - external modules
#
#  target-dir => where to store outputfile
#  build-dir  => directory in kernel source tree to use

ifeq ($(KBUILD_EXTMOD),)
        build-dir  = $(patsubst %/,%,$(dir $@))
        target-dir = $(dir $@)
else
        zap-slash=$(filter-out .,$(patsubst %/,%,$(dir $@)))
        build-dir  = $(KBUILD_EXTMOD)$(if $(zap-slash),/$(zap-slash))
        target-dir = $(if $(KBUILD_EXTMOD),$(dir $<),$(dir $@))
endif

%.s: %.c prepare scripts FORCE
	$(Q)$(MAKE) $(build)=$(build-dir) $(target-dir)$(notdir $@)
%.i: %.c prepare scripts FORCE
	$(Q)$(MAKE) $(build)=$(build-dir) $(target-dir)$(notdir $@)
%.o: %.c prepare scripts FORCE
	$(Q)$(MAKE) $(build)=$(build-dir) $(target-dir)$(notdir $@)
%.lst: %.c prepare scripts FORCE
	$(Q)$(MAKE) $(build)=$(build-dir) $(target-dir)$(notdir $@)
%.s: %.S prepare scripts FORCE
	$(Q)$(MAKE) $(build)=$(build-dir) $(target-dir)$(notdir $@)
%.o: %.S prepare scripts FORCE
	$(Q)$(MAKE) $(build)=$(build-dir) $(target-dir)$(notdir $@)
%.symtypes: %.c prepare scripts FORCE
	$(Q)$(MAKE) $(build)=$(build-dir) $(target-dir)$(notdir $@)

# Modules
/: prepare scripts FORCE
	$(cmd_crmodverdir)
	$(Q)$(MAKE) KBUILD_MODULES=$(if $(CONFIG_MODULES),1) \
	$(build)=$(build-dir)
%/: prepare scripts FORCE
	$(cmd_crmodverdir)
	$(Q)$(MAKE) KBUILD_MODULES=$(if $(CONFIG_MODULES),1) \
	$(build)=$(build-dir)
%.ko: prepare scripts FORCE
	$(cmd_crmodverdir)
	$(Q)$(MAKE) KBUILD_MODULES=$(if $(CONFIG_MODULES),1)   \
	$(build)=$(build-dir) $(@:.ko=.o)
	$(Q)$(MAKE) -f $(srctree)/scripts/Makefile.modpost

# FIXME Should go into a make.lib or something 
# ===========================================================================

quiet_cmd_rmdirs = $(if $(wildcard $(rm-dirs)),CLEAN   $(wildcard $(rm-dirs)))
      cmd_rmdirs = rm -rf $(rm-dirs)

quiet_cmd_rmfiles = $(if $(wildcard $(rm-files)),CLEAN   $(wildcard $(rm-files)))
      cmd_rmfiles = rm -f $(rm-files)

# Run depmod only if we have System.map and depmod is executable
quiet_cmd_depmod = DEPMOD  $(KERNELRELEASE)
      cmd_depmod = \
	if [ -r System.map -a -x $(DEPMOD) ]; then                              \
		$(DEPMOD) -ae -F System.map                                     \
		$(if $(strip $(INSTALL_MOD_PATH)), -b $(INSTALL_MOD_PATH) )     \
		$(KERNELRELEASE);                                               \
	fi

# Create temporary dir for module support files
# clean it up only when building all modules
cmd_crmodverdir = $(Q)mkdir -p $(MODVERDIR) \
                  $(if $(KBUILD_MODULES),; rm -f $(MODVERDIR)/*)

a_flags = -Wp,-MD,$(depfile) $(KBUILD_AFLAGS) $(AFLAGS_KERNEL) \
	  $(NOSTDINC_FLAGS) $(LINUXINCLUDE) $(KBUILD_CPPFLAGS) \
	  $(modkern_aflags) $(EXTRA_AFLAGS) $(AFLAGS_$(basetarget).o)

quiet_cmd_as_o_S = AS      $@
cmd_as_o_S       = $(CC) $(a_flags) -c -o $@ $<

# read all saved command lines

targets := $(wildcard $(sort $(targets)))
cmd_files := $(wildcard .*.cmd $(foreach f,$(targets),$(dir $(f)).$(notdir $(f)).cmd))

ifneq ($(cmd_files),)
  $(cmd_files): ;	# Do not try to update included dependency files
  include $(cmd_files)
endif

# Shorthand for $(Q)$(MAKE) -f scripts/Makefile.clean obj=dir
# Usage:
# $(Q)$(MAKE) $(clean)=dir
clean := -f $(if $(KBUILD_SRC),$(srctree)/)scripts/Makefile.clean obj

endif	# skip-makefile

PHONY += FORCE
FORCE:

# Declare the contents of the .PHONY variable as phony.  We keep that
# information in a variable so we can use it in if_changed and friends.
.PHONY: $(PHONY)<|MERGE_RESOLUTION|>--- conflicted
+++ resolved
@@ -1,11 +1,7 @@
 VERSION = 2
 PATCHLEVEL = 6
 SUBLEVEL = 33
-<<<<<<< HEAD
-EXTRAVERSION = .5-rt25
-=======
-EXTRAVERSION = .6
->>>>>>> 9666790d
+EXTRAVERSION = .6-rt25
 NAME = Man-Eating Seals of Antiquity
 
 # *DOCUMENTATION*
