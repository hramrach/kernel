--- conflicted
+++ resolved
@@ -1,14 +1,8 @@
 # SPDX-License-Identifier: GPL-2.0
 VERSION = 5
-<<<<<<< HEAD
-PATCHLEVEL = 18
-SUBLEVEL = 1
-EXTRAVERSION =
-=======
 PATCHLEVEL = 19
 SUBLEVEL = 0
 EXTRAVERSION = -rc1
->>>>>>> f2906aa8
 NAME = Superb Owl
 
 # *DOCUMENTATION*
