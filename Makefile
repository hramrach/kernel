VERSION = 3
<<<<<<< HEAD
PATCHLEVEL = 17
SUBLEVEL = 6
=======
PATCHLEVEL = 18
SUBLEVEL = 0
>>>>>>> 6f566b79
EXTRAVERSION =
NAME = Diseased Newt

# *DOCUMENTATION*
# To see a list of typical targets execute "make help"
# More info can be located in ./README
# Comments in this file are targeted only to the developer, do not
# expect to learn how to build the kernel reading this file.

# Do not use make's built-in rules and variables
# (this increases performance and avoids hard-to-debug behaviour);
MAKEFLAGS += -rR

# Avoid funny character set dependencies
unexport LC_ALL
LC_COLLATE=C
LC_NUMERIC=C
export LC_COLLATE LC_NUMERIC

# Avoid interference with shell env settings
unexport GREP_OPTIONS

# We are using a recursive build, so we need to do a little thinking
# to get the ordering right.
#
# Most importantly: sub-Makefiles should only ever modify files in
# their own directory. If in some directory we have a dependency on
# a file in another dir (which doesn't happen often, but it's often
# unavoidable when linking the built-in.o targets which finally
# turn into vmlinux), we will call a sub make in that other dir, and
# after that we are sure that everything which is in that other dir
# is now up to date.
#
# The only cases where we need to modify files which have global
# effects are thus separated out and done before the recursive
# descending is started. They are now explicitly listed as the
# prepare rule.

# Beautify output
# ---------------------------------------------------------------------------
#
# Normally, we echo the whole command before executing it. By making
# that echo $($(quiet)$(cmd)), we now have the possibility to set
# $(quiet) to choose other forms of output instead, e.g.
#
#         quiet_cmd_cc_o_c = Compiling $(RELDIR)/$@
#         cmd_cc_o_c       = $(CC) $(c_flags) -c -o $@ $<
#
# If $(quiet) is empty, the whole command will be printed.
# If it is set to "quiet_", only the short version will be printed.
# If it is set to "silent_", nothing will be printed at all, since
# the variable $(silent_cmd_cc_o_c) doesn't exist.
#
# A simple variant is to prefix commands with $(Q) - that's useful
# for commands that shall be hidden in non-verbose mode.
#
#	$(Q)ln $@ :<
#
# If KBUILD_VERBOSE equals 0 then the above command will be hidden.
# If KBUILD_VERBOSE equals 1 then the above command is displayed.
#
# To put more focus on warnings, be less verbose as default
# Use 'make V=1' to see the full commands

ifeq ("$(origin V)", "command line")
  KBUILD_VERBOSE = $(V)
endif
ifndef KBUILD_VERBOSE
  KBUILD_VERBOSE = 0
endif

ifeq ($(KBUILD_VERBOSE),1)
  quiet =
  Q =
else
  quiet=quiet_
  Q = @
endif

# If the user is running make -s (silent mode), suppress echoing of
# commands

ifneq ($(filter 4.%,$(MAKE_VERSION)),)	# make-4
ifneq ($(filter %s ,$(firstword x$(MAKEFLAGS))),)
  quiet=silent_
endif
else					# make-3.8x
ifneq ($(filter s% -s%,$(MAKEFLAGS)),)
  quiet=silent_
endif
endif

export quiet Q KBUILD_VERBOSE

# kbuild supports saving output files in a separate directory.
# To locate output files in a separate directory two syntaxes are supported.
# In both cases the working directory must be the root of the kernel src.
# 1) O=
# Use "make O=dir/to/store/output/files/"
#
# 2) Set KBUILD_OUTPUT
# Set the environment variable KBUILD_OUTPUT to point to the directory
# where the output files shall be placed.
# export KBUILD_OUTPUT=dir/to/store/output/files/
# make
#
# The O= assignment takes precedence over the KBUILD_OUTPUT environment
# variable.

# KBUILD_SRC is set on invocation of make in OBJ directory
# KBUILD_SRC is not intended to be used by the regular user (for now)
ifeq ($(KBUILD_SRC),)

# OK, Make called in directory where kernel src resides
# Do we want to locate output files in a separate directory?
ifeq ("$(origin O)", "command line")
  KBUILD_OUTPUT := $(O)
endif

# That's our default target when none is given on the command line
PHONY := _all
_all:

# Cancel implicit rules on top Makefile
$(CURDIR)/Makefile Makefile: ;

ifneq ($(KBUILD_OUTPUT),)
# Invoke a second make in the output directory, passing relevant variables
# check that the output directory actually exists
saved-output := $(KBUILD_OUTPUT)
KBUILD_OUTPUT := $(shell mkdir -p $(KBUILD_OUTPUT) && cd $(KBUILD_OUTPUT) \
								&& /bin/pwd)
$(if $(KBUILD_OUTPUT),, \
     $(error failed to create output directory "$(saved-output)"))

PHONY += $(MAKECMDGOALS) sub-make

$(filter-out _all sub-make $(CURDIR)/Makefile, $(MAKECMDGOALS)) _all: sub-make
	@:

sub-make: FORCE
	$(Q)$(MAKE) -C $(KBUILD_OUTPUT) KBUILD_SRC=$(CURDIR) \
	-f $(CURDIR)/Makefile $(filter-out _all sub-make,$(MAKECMDGOALS))

# Leave processing to above invocation of make
skip-makefile := 1
endif # ifneq ($(KBUILD_OUTPUT),)
endif # ifeq ($(KBUILD_SRC),)

# We process the rest of the Makefile if this is the final invocation of make
ifeq ($(skip-makefile),)

# Do not print "Entering directory ...",
# but we want to display it when entering to the output directory
# so that IDEs/editors are able to understand relative filenames.
MAKEFLAGS += --no-print-directory

# Call a source code checker (by default, "sparse") as part of the
# C compilation.
#
# Use 'make C=1' to enable checking of only re-compiled files.
# Use 'make C=2' to enable checking of *all* source files, regardless
# of whether they are re-compiled or not.
#
# See the file "Documentation/sparse.txt" for more details, including
# where to get the "sparse" utility.

ifeq ("$(origin C)", "command line")
  KBUILD_CHECKSRC = $(C)
endif
ifndef KBUILD_CHECKSRC
  KBUILD_CHECKSRC = 0
endif

# Call message checker as part of the C compilation
#
# Use 'make D=1' to enable checking
# Use 'make D=2' to create the message catalog

ifdef D
  ifeq ("$(origin D)", "command line")
    KBUILD_KMSG_CHECK = $(D)
  endif
endif
ifndef KBUILD_KMSG_CHECK
  KBUILD_KMSG_CHECK = 0
endif

# Use make M=dir to specify directory of external module to build
# Old syntax make ... SUBDIRS=$PWD is still supported
# Setting the environment variable KBUILD_EXTMOD take precedence
ifdef SUBDIRS
  KBUILD_EXTMOD ?= $(SUBDIRS)
endif

ifeq ("$(origin M)", "command line")
  KBUILD_EXTMOD := $(M)
endif

# If building an external module we do not care about the all: rule
# but instead _all depend on modules
PHONY += all
ifeq ($(KBUILD_EXTMOD),)
_all: all
else
_all: modules
endif

ifeq ($(KBUILD_SRC),)
        # building in the source tree
        srctree := .
else
        ifeq ($(KBUILD_SRC)/,$(dir $(CURDIR)))
                # building in a subdirectory of the source tree
                srctree := ..
        else
                srctree := $(KBUILD_SRC)
        endif
endif
objtree		:= .
src		:= $(srctree)
obj		:= $(objtree)

VPATH		:= $(srctree)$(if $(KBUILD_EXTMOD),:$(KBUILD_EXTMOD))

export srctree objtree VPATH


# SUBARCH tells the usermode build what the underlying arch is.  That is set
# first, and if a usermode build is happening, the "ARCH=um" on the command
# line overrides the setting of ARCH below.  If a native build is happening,
# then ARCH is assigned, getting whatever value it gets normally, and
# SUBARCH is subsequently ignored.

SUBARCH := $(shell uname -m | sed -e s/i.86/x86/ -e s/x86_64/x86/ \
				  -e s/sun4u/sparc64/ \
				  -e s/arm.*/arm/ -e s/sa110/arm/ \
				  -e s/s390x/s390/ -e s/parisc64/parisc/ \
				  -e s/ppc.*/powerpc/ -e s/mips.*/mips/ \
				  -e s/sh[234].*/sh/ -e s/aarch64.*/arm64/ )

# Cross compiling and selecting different set of gcc/bin-utils
# ---------------------------------------------------------------------------
#
# When performing cross compilation for other architectures ARCH shall be set
# to the target architecture. (See arch/* for the possibilities).
# ARCH can be set during invocation of make:
# make ARCH=ia64
# Another way is to have ARCH set in the environment.
# The default ARCH is the host where make is executed.

# CROSS_COMPILE specify the prefix used for all executables used
# during compilation. Only gcc and related bin-utils executables
# are prefixed with $(CROSS_COMPILE).
# CROSS_COMPILE can be set on the command line
# make CROSS_COMPILE=ia64-linux-
# Alternatively CROSS_COMPILE can be set in the environment.
# A third alternative is to store a setting in .config so that plain
# "make" in the configured kernel build directory always uses that.
# Default value for CROSS_COMPILE is not to prefix executables
# Note: Some architectures assign CROSS_COMPILE in their arch/*/Makefile
ARCH		?= $(SUBARCH)
CROSS_COMPILE	?= $(CONFIG_CROSS_COMPILE:"%"=%)

# Architecture as present in compile.h
UTS_MACHINE 	:= $(ARCH)
SRCARCH 	:= $(ARCH)

# Additional ARCH settings for x86
ifeq ($(ARCH),i386)
        SRCARCH := x86
endif
ifeq ($(ARCH),x86_64)
        SRCARCH := x86
endif

# Additional ARCH settings for sparc
ifeq ($(ARCH),sparc32)
       SRCARCH := sparc
endif
ifeq ($(ARCH),sparc64)
       SRCARCH := sparc
endif

# Additional ARCH settings for sh
ifeq ($(ARCH),sh64)
       SRCARCH := sh
endif

# Additional ARCH settings for tile
ifeq ($(ARCH),tilepro)
       SRCARCH := tile
endif
ifeq ($(ARCH),tilegx)
       SRCARCH := tile
endif

# Where to locate arch specific headers
hdr-arch  := $(SRCARCH)

KCONFIG_CONFIG	?= .config
export KCONFIG_CONFIG

# SHELL used by kbuild
CONFIG_SHELL := $(shell if [ -x "$$BASH" ]; then echo $$BASH; \
	  else if [ -x /bin/bash ]; then echo /bin/bash; \
	  else echo sh; fi ; fi)

HOSTCC       = gcc
HOSTCXX      = g++
HOSTCFLAGS   = -Wall -Wmissing-prototypes -Wstrict-prototypes -O2 -fomit-frame-pointer -std=gnu89
HOSTCXXFLAGS = -O2

ifeq ($(shell $(HOSTCC) -v 2>&1 | grep -c "clang version"), 1)
HOSTCFLAGS  += -Wno-unused-value -Wno-unused-parameter \
		-Wno-missing-field-initializers -fno-delete-null-pointer-checks
endif

# Decide whether to build built-in, modular, or both.
# Normally, just do built-in.

KBUILD_MODULES :=
KBUILD_BUILTIN := 1

# If we have only "make modules", don't compile built-in objects.
# When we're building modules with modversions, we need to consider
# the built-in objects during the descend as well, in order to
# make sure the checksums are up to date before we record them.

ifeq ($(MAKECMDGOALS),modules)
  KBUILD_BUILTIN := $(if $(CONFIG_MODVERSIONS),1)
endif

# If we have "make <whatever> modules", compile modules
# in addition to whatever we do anyway.
# Just "make" or "make all" shall build modules as well

ifneq ($(filter all _all modules,$(MAKECMDGOALS)),)
  KBUILD_MODULES := 1
endif

ifeq ($(MAKECMDGOALS),)
  KBUILD_MODULES := 1
endif

export KBUILD_MODULES KBUILD_BUILTIN
export KBUILD_CHECKSRC KBUILD_SRC KBUILD_EXTMOD

ifneq ($(CC),)
ifeq ($(shell $(CC) -v 2>&1 | grep -c "clang version"), 1)
COMPILER := clang
else
COMPILER := gcc
endif
export COMPILER
endif

# Look for make include files relative to root of kernel src
MAKEFLAGS += --include-dir=$(srctree)

# We need some generic definitions (do not try to remake the file).
$(srctree)/scripts/Kbuild.include: ;
include $(srctree)/scripts/Kbuild.include

# Make variables (CC, etc...)
AS		= $(CROSS_COMPILE)as
LD		= $(CROSS_COMPILE)ld
CC		= $(CROSS_COMPILE)gcc
CPP		= $(CC) -E
AR		= $(CROSS_COMPILE)ar
NM		= $(CROSS_COMPILE)nm
STRIP		= $(CROSS_COMPILE)strip
OBJCOPY		= $(CROSS_COMPILE)objcopy
OBJDUMP		= $(CROSS_COMPILE)objdump
AWK		= awk
GENKSYMS	= scripts/genksyms/genksyms
INSTALLKERNEL  := installkernel
DEPMOD		= /sbin/depmod
PERL		= perl
PYTHON		= python
CHECK		= sparse

CHECKFLAGS     := -D__linux__ -Dlinux -D__STDC__ -Dunix -D__unix__ \
		  -Wbitwise -Wno-return-void $(CF)
KMSG_CHECK	= $(srctree)/scripts/kmsg-doc
CFLAGS_MODULE   =
AFLAGS_MODULE   =
LDFLAGS_MODULE  =
CFLAGS_KERNEL	=
AFLAGS_KERNEL	=
CFLAGS_GCOV	= -fprofile-arcs -ftest-coverage


# Use USERINCLUDE when you must reference the UAPI directories only.
USERINCLUDE    := \
		-I$(srctree)/arch/$(hdr-arch)/include/uapi \
		-Iarch/$(hdr-arch)/include/generated/uapi \
		-I$(srctree)/include/uapi \
		-Iinclude/generated/uapi \
                -include $(srctree)/include/linux/kconfig.h

# Use LINUXINCLUDE when you must reference the include/ directory.
# Needed to be compatible with the O= option
LINUXINCLUDE    := \
		-I$(srctree)/arch/$(hdr-arch)/include \
		-Iarch/$(hdr-arch)/include/generated \
		$(if $(KBUILD_SRC), -I$(srctree)/include) \
		-Iinclude \
		$(USERINCLUDE)

KBUILD_CPPFLAGS := -D__KERNEL__

KBUILD_CFLAGS   := -Wall -Wundef -Wstrict-prototypes -Wno-trigraphs \
		   -fno-strict-aliasing -fno-common \
		   -Werror-implicit-function-declaration \
		   -Wno-format-security \
		   -std=gnu89

KBUILD_AFLAGS_KERNEL :=
KBUILD_CFLAGS_KERNEL :=
KBUILD_AFLAGS   := -D__ASSEMBLY__
KBUILD_AFLAGS_MODULE  := -DMODULE
KBUILD_CFLAGS_MODULE  := -DMODULE
KBUILD_LDFLAGS_MODULE := -T $(srctree)/scripts/module-common.lds

# Warn about unsupported modules in kernels built inside Autobuild
ifneq ($(wildcard /.buildenv),)
CFLAGS		+= -DUNSUPPORTED_MODULES=2
endif

# Read KERNELRELEASE from include/config/kernel.release (if it exists)
KERNELRELEASE = $(shell cat include/config/kernel.release 2> /dev/null)
KERNELVERSION = $(VERSION)$(if $(PATCHLEVEL),.$(PATCHLEVEL)$(if $(SUBLEVEL),.$(SUBLEVEL)))$(EXTRAVERSION)

export VERSION PATCHLEVEL SUBLEVEL KERNELRELEASE KERNELVERSION
export ARCH SRCARCH CONFIG_SHELL HOSTCC HOSTCFLAGS CROSS_COMPILE AS LD CC
export CPP AR NM STRIP OBJCOPY OBJDUMP
export MAKE AWK GENKSYMS INSTALLKERNEL PERL PYTHON UTS_MACHINE
export HOSTCXX HOSTCXXFLAGS LDFLAGS_MODULE CHECK CHECKFLAGS

export KBUILD_CPPFLAGS NOSTDINC_FLAGS LINUXINCLUDE OBJCOPYFLAGS LDFLAGS
export KBUILD_CFLAGS CFLAGS_KERNEL CFLAGS_MODULE CFLAGS_GCOV
export KBUILD_AFLAGS AFLAGS_KERNEL AFLAGS_MODULE
export KBUILD_AFLAGS_MODULE KBUILD_CFLAGS_MODULE KBUILD_LDFLAGS_MODULE
export KBUILD_AFLAGS_KERNEL KBUILD_CFLAGS_KERNEL
export KBUILD_ARFLAGS
export KBUILD_KMSG_CHECK KMSG_CHECK

# When compiling out-of-tree modules, put MODVERDIR in the module
# tree rather than in the kernel tree. The kernel tree might
# even be read-only.
export MODVERDIR := $(if $(KBUILD_EXTMOD),$(firstword $(KBUILD_EXTMOD))/).tmp_versions

# Files to ignore in find ... statements

export RCS_FIND_IGNORE := \( -name SCCS -o -name BitKeeper -o -name .svn -o    \
			  -name CVS -o -name .pc -o -name .hg -o -name .git \) \
			  -prune -o
export RCS_TAR_IGNORE := --exclude SCCS --exclude BitKeeper --exclude .svn \
			 --exclude CVS --exclude .pc --exclude .hg --exclude .git

# ===========================================================================
# Rules shared between *config targets and build targets

# Basic helpers built in scripts/
PHONY += scripts_basic
scripts_basic:
	$(Q)$(MAKE) $(build)=scripts/basic
	$(Q)rm -f .tmp_quiet_recordmcount

# To avoid any implicit rule to kick in, define an empty command.
scripts/basic/%: scripts_basic ;

PHONY += outputmakefile
# outputmakefile generates a Makefile in the output directory, if using a
# separate output directory. This allows convenient use of make in the
# output directory.
outputmakefile:
ifneq ($(KBUILD_SRC),)
	$(Q)ln -fsn $(srctree) source
	$(Q)$(CONFIG_SHELL) $(srctree)/scripts/mkmakefile \
	    $(srctree) $(objtree) $(VERSION) $(PATCHLEVEL)
endif

# Support for using generic headers in asm-generic
PHONY += asm-generic
asm-generic:
	$(Q)$(MAKE) -f $(srctree)/scripts/Makefile.asm-generic \
	            src=asm obj=arch/$(SRCARCH)/include/generated/asm
	$(Q)$(MAKE) -f $(srctree)/scripts/Makefile.asm-generic \
	            src=uapi/asm obj=arch/$(SRCARCH)/include/generated/uapi/asm

# To make sure we do not include .config for any of the *config targets
# catch them early, and hand them over to scripts/kconfig/Makefile
# It is allowed to specify more targets when calling make, including
# mixing *config targets and build targets.
# For example 'make oldconfig all'.
# Detect when mixed targets is specified, and make a second invocation
# of make so .config is not included in this case either (for *config).

version_h := include/generated/uapi/linux/version.h

no-dot-config-targets := clean mrproper distclean \
			 cscope gtags TAGS tags help %docs check% coccicheck \
			 $(version_h) headers_% archheaders archscripts \
			 kernelversion %src-pkg

config-targets := 0
mixed-targets  := 0
dot-config     := 1

ifneq ($(filter $(no-dot-config-targets), $(MAKECMDGOALS)),)
	ifeq ($(filter-out $(no-dot-config-targets), $(MAKECMDGOALS)),)
		dot-config := 0
	endif
endif

ifeq ($(KBUILD_EXTMOD),)
        ifneq ($(filter config %config,$(MAKECMDGOALS)),)
                config-targets := 1
                ifneq ($(filter-out config %config,$(MAKECMDGOALS)),)
                        mixed-targets := 1
                endif
        endif
endif

ifeq ($(mixed-targets),1)
# ===========================================================================
# We're called with mixed targets (*config and build targets).
# Handle them one by one.

PHONY += $(MAKECMDGOALS) __build_one_by_one

$(filter-out __build_one_by_one, $(MAKECMDGOALS)): __build_one_by_one
	@:

__build_one_by_one:
	$(Q)set -e; \
	for i in $(MAKECMDGOALS); do \
		$(MAKE) -f $(srctree)/Makefile $$i; \
	done

else
ifeq ($(config-targets),1)
# ===========================================================================
# *config targets only - make sure prerequisites are updated, and descend
# in scripts/kconfig to make the *config target

# Read arch specific Makefile to set KBUILD_DEFCONFIG as needed.
# KBUILD_DEFCONFIG may point out an alternative default configuration
# used for 'make defconfig'
include $(srctree)/arch/$(SRCARCH)/Makefile
export KBUILD_DEFCONFIG KBUILD_KCONFIG

config: scripts_basic outputmakefile FORCE
	$(Q)$(MAKE) $(build)=scripts/kconfig $@

%config: scripts_basic outputmakefile FORCE
	$(Q)$(MAKE) $(build)=scripts/kconfig $@

else
# ===========================================================================
# Build targets only - this includes vmlinux, arch specific targets, clean
# targets and others. In general all targets except *config targets.

ifeq ($(KBUILD_EXTMOD),)
# Additional helpers built in scripts/
# Carefully list dependencies so we do not try to build scripts twice
# in parallel
PHONY += scripts
scripts: scripts_basic include/config/auto.conf include/config/tristate.conf \
	 asm-generic
	$(Q)$(MAKE) $(build)=$(@)

# Objects we will link into vmlinux / subdirs we need to visit
init-y		:= init/
drivers-y	:= drivers/ sound/ firmware/
net-y		:= net/
libs-y		:= lib/
core-y		:= usr/
endif # KBUILD_EXTMOD

ifeq ($(dot-config),1)
# Read in config
-include include/config/auto.conf

ifeq ($(KBUILD_EXTMOD),)
# Read in dependencies to all Kconfig* files, make sure to run
# oldconfig if changes are detected.
-include include/config/auto.conf.cmd

# To avoid any implicit rule to kick in, define an empty command
$(KCONFIG_CONFIG) include/config/auto.conf.cmd: ;

# If .config is newer than include/config/auto.conf, someone tinkered
# with it and forgot to run make oldconfig.
# if auto.conf.cmd is missing then we are probably in a cleaned tree so
# we execute the config step to be sure to catch updated Kconfig files
include/config/%.conf: $(KCONFIG_CONFIG) include/config/auto.conf.cmd
	$(Q)$(MAKE) -f $(srctree)/Makefile silentoldconfig
else
# external modules needs include/generated/autoconf.h and include/config/auto.conf
# but do not care if they are up-to-date. Use auto.conf to trigger the test
PHONY += include/config/auto.conf

include/config/auto.conf:
	$(Q)test -e include/generated/autoconf.h -a -e $@ || (		\
	echo >&2;							\
	echo >&2 "  ERROR: Kernel configuration is invalid.";		\
	echo >&2 "         include/generated/autoconf.h or $@ are missing.";\
	echo >&2 "         Run 'make oldconfig && make prepare' on kernel src to fix it.";	\
	echo >&2 ;							\
	/bin/false)

endif # KBUILD_EXTMOD

else
# Dummy target needed, because used as prerequisite
include/config/auto.conf: ;
endif # $(dot-config)

# The all: target is the default when no target is given on the
# command line.
# This allow a user to issue only 'make' to build a kernel including modules
# Defaults to vmlinux, but the arch makefile usually adds further targets
all: vmlinux

include $(srctree)/arch/$(SRCARCH)/Makefile

KBUILD_CFLAGS	+= $(call cc-option,-fno-delete-null-pointer-checks,)

ifdef CONFIG_CC_OPTIMIZE_FOR_SIZE
KBUILD_CFLAGS	+= -Os $(call cc-disable-warning,maybe-uninitialized,)
else
KBUILD_CFLAGS	+= -O2
endif

# Tell gcc to never replace conditional load with a non-conditional one
KBUILD_CFLAGS	+= $(call cc-option,--param=allow-store-data-races=0)

ifdef CONFIG_READABLE_ASM
# Disable optimizations that make assembler listings hard to read.
# reorder blocks reorders the control in the function
# ipa clone creates specialized cloned functions
# partial inlining inlines only parts of functions
KBUILD_CFLAGS += $(call cc-option,-fno-reorder-blocks,) \
                 $(call cc-option,-fno-ipa-cp-clone,) \
                 $(call cc-option,-fno-partial-inlining)
endif

ifneq ($(CONFIG_FRAME_WARN),0)
KBUILD_CFLAGS += $(call cc-option,-Wframe-larger-than=${CONFIG_FRAME_WARN})
endif

# Handle stack protector mode.
#
# Since kbuild can potentially perform two passes (first with the old
# .config values and then with updated .config values), we cannot error out
# if a desired compiler option is unsupported. If we were to error, kbuild
# could never get to the second pass and actually notice that we changed
# the option to something that was supported.
#
# Additionally, we don't want to fallback and/or silently change which compiler
# flags will be used, since that leads to producing kernels with different
# security feature characteristics depending on the compiler used. ("But I
# selected CC_STACKPROTECTOR_STRONG! Why did it build with _REGULAR?!")
#
# The middle ground is to warn here so that the failed option is obvious, but
# to let the build fail with bad compiler flags so that we can't produce a
# kernel when there is a CONFIG and compiler mismatch.
#
ifdef CONFIG_CC_STACKPROTECTOR_REGULAR
  stackp-flag := -fstack-protector
  ifeq ($(call cc-option, $(stackp-flag)),)
    $(warning Cannot use CONFIG_CC_STACKPROTECTOR_REGULAR: \
             -fstack-protector not supported by compiler)
  endif
else
ifdef CONFIG_CC_STACKPROTECTOR_STRONG
  stackp-flag := -fstack-protector-strong
  ifeq ($(call cc-option, $(stackp-flag)),)
    $(warning Cannot use CONFIG_CC_STACKPROTECTOR_STRONG: \
	      -fstack-protector-strong not supported by compiler)
  endif
else
  # Force off for distro compilers that enable stack protector by default.
  stackp-flag := $(call cc-option, -fno-stack-protector)
endif
endif
KBUILD_CFLAGS += $(stackp-flag)

ifeq ($(COMPILER),clang)
KBUILD_CPPFLAGS += $(call cc-option,-Qunused-arguments,)
KBUILD_CPPFLAGS += $(call cc-option,-Wno-unknown-warning-option,)
KBUILD_CFLAGS += $(call cc-disable-warning, unused-variable)
KBUILD_CFLAGS += $(call cc-disable-warning, format-invalid-specifier)
KBUILD_CFLAGS += $(call cc-disable-warning, gnu)
# Quiet clang warning: comparison of unsigned expression < 0 is always false
KBUILD_CFLAGS += $(call cc-disable-warning, tautological-compare)
# CLANG uses a _MergedGlobals as optimization, but this breaks modpost, as the
# source of a reference will be _MergedGlobals and not on of the whitelisted names.
# See modpost pattern 2
KBUILD_CFLAGS += $(call cc-option, -mno-global-merge,)
KBUILD_CFLAGS += $(call cc-option, -fcatch-undefined-behavior)
else

# This warning generated too much noise in a regular build.
# Use make W=1 to enable this warning (see scripts/Makefile.build)
KBUILD_CFLAGS += $(call cc-disable-warning, unused-but-set-variable)
endif

ifdef CONFIG_FRAME_POINTER
KBUILD_CFLAGS	+= -fno-omit-frame-pointer -fno-optimize-sibling-calls
else
# Some targets (ARM with Thumb2, for example), can't be built with frame
# pointers.  For those, we don't have FUNCTION_TRACER automatically
# select FRAME_POINTER.  However, FUNCTION_TRACER adds -pg, and this is
# incompatible with -fomit-frame-pointer with current GCC, so we don't use
# -fomit-frame-pointer with FUNCTION_TRACER.
ifndef CONFIG_FUNCTION_TRACER
KBUILD_CFLAGS	+= -fomit-frame-pointer
endif
endif

KBUILD_CFLAGS   += $(call cc-option, -fno-var-tracking-assignments)

ifdef CONFIG_UNWIND_INFO
KBUILD_CFLAGS	+= -fasynchronous-unwind-tables
LDFLAGS_vmlinux	+= --eh-frame-hdr
endif

ifdef CONFIG_DEBUG_INFO
ifdef CONFIG_DEBUG_INFO_SPLIT
KBUILD_CFLAGS   += $(call cc-option, -gsplit-dwarf, -g)
else
KBUILD_CFLAGS	+= -g
endif
KBUILD_AFLAGS	+= -Wa,-gdwarf-2
endif
ifdef CONFIG_DEBUG_INFO_DWARF4
KBUILD_CFLAGS	+= $(call cc-option, -gdwarf-4,)
endif

ifdef CONFIG_DEBUG_INFO_REDUCED
KBUILD_CFLAGS 	+= $(call cc-option, -femit-struct-debug-baseonly) \
		   $(call cc-option,-fno-var-tracking)
endif

ifdef CONFIG_FUNCTION_TRACER
ifdef CONFIG_HAVE_FENTRY
CC_USING_FENTRY	:= $(call cc-option, -mfentry -DCC_USING_FENTRY)
endif
KBUILD_CFLAGS	+= -pg $(CC_USING_FENTRY)
KBUILD_AFLAGS	+= $(CC_USING_FENTRY)
ifdef CONFIG_DYNAMIC_FTRACE
	ifdef CONFIG_HAVE_C_RECORDMCOUNT
		BUILD_C_RECORDMCOUNT := y
		export BUILD_C_RECORDMCOUNT
	endif
endif
endif

# We trigger additional mismatches with less inlining
ifdef CONFIG_DEBUG_SECTION_MISMATCH
KBUILD_CFLAGS += $(call cc-option, -fno-inline-functions-called-once)
endif

# arch Makefile may override CC so keep this after arch Makefile is included
NOSTDINC_FLAGS += -nostdinc -isystem $(shell $(CC) -print-file-name=include)
CHECKFLAGS     += $(NOSTDINC_FLAGS)

# warn about C99 declaration after statement
KBUILD_CFLAGS += $(call cc-option,-Wdeclaration-after-statement,)

# disable pointer signed / unsigned warnings in gcc 4.0
KBUILD_CFLAGS += $(call cc-disable-warning, pointer-sign)

# disable invalid "can't wrap" optimizations for signed / pointers
KBUILD_CFLAGS	+= $(call cc-option,-fno-strict-overflow)

# conserve stack if available
KBUILD_CFLAGS   += $(call cc-option,-fconserve-stack)

# disallow errors like 'EXPORT_GPL(foo);' with missing header
KBUILD_CFLAGS   += $(call cc-option,-Werror=implicit-int)

# require functions to have arguments in prototypes, not empty 'int foo()'
KBUILD_CFLAGS   += $(call cc-option,-Werror=strict-prototypes)

# Prohibit date/time macros, which would make the build non-deterministic
KBUILD_CFLAGS   += $(call cc-option,-Werror=date-time)

# use the deterministic mode of AR if available
KBUILD_ARFLAGS := $(call ar-option,D)

# check for 'asm goto'
ifeq ($(shell $(CONFIG_SHELL) $(srctree)/scripts/gcc-goto.sh $(CC)), y)
	KBUILD_CFLAGS += -DCC_HAVE_ASM_GOTO
endif

include $(srctree)/scripts/Makefile.extrawarn

# Add user supplied CPPFLAGS, AFLAGS and CFLAGS as the last assignments
KBUILD_CPPFLAGS += $(KCPPFLAGS)
KBUILD_AFLAGS += $(KAFLAGS)
KBUILD_CFLAGS += $(KCFLAGS)

# Use --build-id when available.
LDFLAGS_BUILD_ID = $(patsubst -Wl$(comma)%,%,\
			      $(call cc-ldoption, -Wl$(comma)--build-id,))
KBUILD_LDFLAGS_MODULE += $(LDFLAGS_BUILD_ID)
LDFLAGS_vmlinux += $(LDFLAGS_BUILD_ID)

ifeq ($(CONFIG_STRIP_ASM_SYMS),y)
LDFLAGS_vmlinux	+= $(call ld-option, -X,)
endif

# Default kernel image to build when no specific target is given.
# KBUILD_IMAGE may be overruled on the command line or
# set in the environment
# Also any assignments in arch/$(ARCH)/Makefile take precedence over
# this default value
export KBUILD_IMAGE ?= vmlinux

#
# INSTALL_PATH specifies where to place the updated kernel and system map
# images. Default is /boot, but you can set it to other values
export	INSTALL_PATH ?= /boot

#
# INSTALL_DTBS_PATH specifies a prefix for relocations required by build roots.
# Like INSTALL_MOD_PATH, it isn't defined in the Makefile, but can be passed as
# an argument if needed. Otherwise it defaults to the kernel install path
#
export INSTALL_DTBS_PATH ?= $(INSTALL_PATH)/dtbs/$(KERNELRELEASE)

#
# INSTALL_MOD_PATH specifies a prefix to MODLIB for module directory
# relocations required by build roots.  This is not defined in the
# makefile but the argument can be passed to make if needed.
#

MODLIB	= $(INSTALL_MOD_PATH)/lib/modules/$(KERNELRELEASE)
export MODLIB

#
# INSTALL_MOD_STRIP, if defined, will cause modules to be
# stripped after they are installed.  If INSTALL_MOD_STRIP is '1', then
# the default option --strip-debug will be used.  Otherwise,
# INSTALL_MOD_STRIP value will be used as the options to the strip command.

ifdef INSTALL_MOD_STRIP
ifeq ($(INSTALL_MOD_STRIP),1)
mod_strip_cmd = $(STRIP) --strip-debug
else
mod_strip_cmd = $(STRIP) $(INSTALL_MOD_STRIP)
endif # INSTALL_MOD_STRIP=1
else
mod_strip_cmd = true
endif # INSTALL_MOD_STRIP
export mod_strip_cmd

# CONFIG_MODULE_COMPRESS, if defined, will cause module to be compressed
# after they are installed in agreement with CONFIG_MODULE_COMPRESS_GZIP
# or CONFIG_MODULE_COMPRESS_XZ.

mod_compress_cmd = true
ifdef CONFIG_MODULE_COMPRESS
  ifdef CONFIG_MODULE_COMPRESS_GZIP
    mod_compress_cmd = gzip -n
  endif # CONFIG_MODULE_COMPRESS_GZIP
  ifdef CONFIG_MODULE_COMPRESS_XZ
    mod_compress_cmd = xz
  endif # CONFIG_MODULE_COMPRESS_XZ
endif # CONFIG_MODULE_COMPRESS
export mod_compress_cmd

# Select initial ramdisk compression format, default is gzip(1).
# This shall be used by the dracut(8) tool while creating an initramfs image.
#
INITRD_COMPRESS-y                  := gzip
INITRD_COMPRESS-$(CONFIG_RD_BZIP2) := bzip2
INITRD_COMPRESS-$(CONFIG_RD_LZMA)  := lzma
INITRD_COMPRESS-$(CONFIG_RD_XZ)    := xz
INITRD_COMPRESS-$(CONFIG_RD_LZO)   := lzo
INITRD_COMPRESS-$(CONFIG_RD_LZ4)   := lz4
# do not export INITRD_COMPRESS, since we didn't actually
# choose a sane default compression above.
# export INITRD_COMPRESS := $(INITRD_COMPRESS-y)

ifdef CONFIG_MODULE_SIG_ALL
MODSECKEY = ./signing_key.priv
MODPUBKEY = ./signing_key.x509
export MODPUBKEY
mod_sign_cmd = perl $(srctree)/scripts/sign-file $(CONFIG_MODULE_SIG_HASH) $(MODSECKEY) $(MODPUBKEY)
else
mod_sign_cmd = true
endif
export mod_sign_cmd


ifeq ($(KBUILD_EXTMOD),)
core-y		+= kernel/ mm/ fs/ ipc/ security/ crypto/ block/

vmlinux-dirs	:= $(patsubst %/,%,$(filter %/, $(init-y) $(init-m) \
		     $(core-y) $(core-m) $(drivers-y) $(drivers-m) \
		     $(net-y) $(net-m) $(libs-y) $(libs-m)))

vmlinux-alldirs	:= $(sort $(vmlinux-dirs) $(patsubst %/,%,$(filter %/, \
		     $(init-) $(core-) $(drivers-) $(net-) $(libs-))))

init-y		:= $(patsubst %/, %/built-in.o, $(init-y))
core-y		:= $(patsubst %/, %/built-in.o, $(core-y))
drivers-y	:= $(patsubst %/, %/built-in.o, $(drivers-y))
net-y		:= $(patsubst %/, %/built-in.o, $(net-y))
libs-y1		:= $(patsubst %/, %/lib.a, $(libs-y))
libs-y2		:= $(patsubst %/, %/built-in.o, $(libs-y))
libs-y		:= $(libs-y1) $(libs-y2)

# Externally visible symbols (used by link-vmlinux.sh)
export KBUILD_VMLINUX_INIT := $(head-y) $(init-y)
export KBUILD_VMLINUX_MAIN := $(core-y) $(libs-y) $(drivers-y) $(net-y)
export KBUILD_LDS          := arch/$(SRCARCH)/kernel/vmlinux.lds
export LDFLAGS_vmlinux
# used by scripts/pacmage/Makefile
export KBUILD_ALLDIRS := $(sort $(filter-out arch/%,$(vmlinux-alldirs)) arch Documentation include samples scripts tools virt)

vmlinux-deps := $(KBUILD_LDS) $(KBUILD_VMLINUX_INIT) $(KBUILD_VMLINUX_MAIN)

# Final link of vmlinux
      cmd_link-vmlinux = $(CONFIG_SHELL) $< $(LD) $(LDFLAGS) $(LDFLAGS_vmlinux)
quiet_cmd_link-vmlinux = LINK    $@

# Include targets which we want to
# execute if the rest of the kernel build went well.
vmlinux: scripts/link-vmlinux.sh $(vmlinux-deps) FORCE
ifdef CONFIG_HEADERS_CHECK
	$(Q)$(MAKE) -f $(srctree)/Makefile headers_check
endif
ifdef CONFIG_SAMPLES
	$(Q)$(MAKE) $(build)=samples
endif
ifdef CONFIG_BUILD_DOCSRC
	$(Q)$(MAKE) $(build)=Documentation
endif
	+$(call if_changed,link-vmlinux)

# The actual objects are generated when descending,
# make sure no implicit rule kicks in
$(sort $(vmlinux-deps)): $(vmlinux-dirs) ;

# Handle descending into subdirectories listed in $(vmlinux-dirs)
# Preset locale variables to speed up the build process. Limit locale
# tweaks to this spot to avoid wrong language settings when running
# make menuconfig etc.
# Error messages still appears in the original language

PHONY += $(vmlinux-dirs)
$(vmlinux-dirs): prepare scripts
	$(Q)$(MAKE) $(build)=$@

define filechk_kernel.release
	echo "$(KERNELVERSION)$$($(CONFIG_SHELL) $(srctree)/scripts/setlocalversion $(srctree))"
endef

# Store (new) KERNELRELEASE string in include/config/kernel.release
include/config/kernel.release: include/config/auto.conf FORCE
	$(call filechk,kernel.release)


# Things we need to do before we recursively start building the kernel
# or the modules are listed in "prepare".
# A multi level approach is used. prepareN is processed before prepareN-1.
# archprepare is used in arch Makefiles and when processed asm symlink,
# version.h and scripts_basic is processed / created.

# Listed in dependency order
PHONY += prepare archprepare prepare0 prepare1 prepare2 prepare3

# prepare3 is used to check if we are building in a separate output directory,
# and if so do:
# 1) Check that make has not been executed in the kernel src $(srctree)
prepare3: include/config/kernel.release
ifneq ($(KBUILD_SRC),)
	@$(kecho) '  Using $(srctree) as source for kernel'
	$(Q)if [ -f $(srctree)/.config -o -d $(srctree)/include/config ]; then \
		echo >&2 "  $(srctree) is not clean, please run 'make mrproper'"; \
		echo >&2 "  in the '$(srctree)' directory.";\
		/bin/false; \
	fi;
endif

# prepare2 creates a makefile if using a separate output directory
prepare2: prepare3 outputmakefile asm-generic

prepare1: prepare2 $(version_h) include/generated/utsrelease.h \
                   include/config/auto.conf
	$(cmd_crmodverdir)

archprepare: archheaders archscripts prepare1 scripts_basic

prepare0: archprepare FORCE
	$(Q)$(MAKE) $(build)=.

# All the preparing..
prepare: prepare0

# Generate some files
# ---------------------------------------------------------------------------

# KERNELRELEASE can change from a few different places, meaning version.h
# needs to be updated, so this check is forced on all builds

uts_len := 64
define filechk_utsrelease.h
	if [ `echo -n "$(KERNELRELEASE)" | wc -c ` -gt $(uts_len) ]; then \
	  echo '"$(KERNELRELEASE)" exceeds $(uts_len) characters' >&2;    \
	  exit 1;                                                         \
	fi;                                                               \
	(echo \#define UTS_RELEASE \"$(KERNELRELEASE)\";)
endef

define filechk_version.h
	(echo \#define LINUX_VERSION_CODE $(shell                         \
	expr $(VERSION) \* 65536 + 0$(PATCHLEVEL) \* 256 + 0$(SUBLEVEL)); \
	echo '#define KERNEL_VERSION(a,b,c) (((a) << 16) + ((b) << 8) + (c))';)
endef

$(version_h): $(srctree)/Makefile FORCE
	$(call filechk,version.h)

include/generated/utsrelease.h: include/config/kernel.release FORCE
	$(call filechk,utsrelease.h)

PHONY += headerdep
headerdep:
	$(Q)find $(srctree)/include/ -name '*.h' | xargs --max-args 1 \
	$(srctree)/scripts/headerdep.pl -I$(srctree)/include

# ---------------------------------------------------------------------------

PHONY += depend dep
depend dep:
	@echo '*** Warning: make $@ is unnecessary now.'

# ---------------------------------------------------------------------------
# Firmware install
INSTALL_FW_PATH=$(INSTALL_MOD_PATH)/lib/firmware/$(KERNELRELEASE)
export INSTALL_FW_PATH

PHONY += firmware_install
firmware_install: FORCE
	@mkdir -p $(objtree)/firmware
	$(Q)$(MAKE) -f $(srctree)/scripts/Makefile.fwinst obj=firmware __fw_install

# ---------------------------------------------------------------------------
# Kernel headers

#Default location for installed headers
export INSTALL_HDR_PATH = $(objtree)/usr

hdr-inst := -rR -f $(srctree)/scripts/Makefile.headersinst obj

# If we do an all arch process set dst to asm-$(hdr-arch)
hdr-dst = $(if $(KBUILD_HEADERS), dst=include/asm-$(hdr-arch), dst=include/asm)

PHONY += archheaders
archheaders:

PHONY += archscripts
archscripts:

PHONY += __headers
__headers: $(version_h) scripts_basic asm-generic archheaders archscripts FORCE
	$(Q)$(MAKE) $(build)=scripts build_unifdef

PHONY += headers_install_all
headers_install_all:
	$(Q)$(CONFIG_SHELL) $(srctree)/scripts/headers.sh install

PHONY += headers_install
headers_install: __headers
	$(if $(wildcard $(srctree)/arch/$(hdr-arch)/include/uapi/asm/Kbuild),, \
	  $(error Headers not exportable for the $(SRCARCH) architecture))
	$(Q)$(MAKE) $(hdr-inst)=include/uapi
	$(Q)$(MAKE) $(hdr-inst)=arch/$(hdr-arch)/include/uapi/asm $(hdr-dst)

PHONY += headers_check_all
headers_check_all: headers_install_all
	$(Q)$(CONFIG_SHELL) $(srctree)/scripts/headers.sh check

PHONY += headers_check
headers_check: headers_install
	$(Q)$(MAKE) $(hdr-inst)=include/uapi HDRCHECK=1
	$(Q)$(MAKE) $(hdr-inst)=arch/$(hdr-arch)/include/uapi/asm $(hdr-dst) HDRCHECK=1

# ---------------------------------------------------------------------------
# Kernel selftest

PHONY += kselftest
kselftest:
	$(Q)$(MAKE) -C tools/testing/selftests run_tests

# ---------------------------------------------------------------------------
# Modules

ifdef CONFIG_MODULES

# By default, build modules as well

all: modules

# Build modules
#
# A module can be listed more than once in obj-m resulting in
# duplicate lines in modules.order files.  Those are removed
# using awk while concatenating to the final file.

PHONY += modules
modules: $(vmlinux-dirs) $(if $(KBUILD_BUILTIN),vmlinux) modules.builtin
	$(Q)$(AWK) '!x[$$0]++' $(vmlinux-dirs:%=$(objtree)/%/modules.order) > $(objtree)/modules.order
	@$(kecho) '  Building modules, stage 2.';
	$(Q)$(MAKE) -f $(srctree)/scripts/Makefile.modpost
	$(Q)$(MAKE) -f $(srctree)/scripts/Makefile.fwinst obj=firmware __fw_modbuild

modules.builtin: $(vmlinux-dirs:%=%/modules.builtin)
	$(Q)$(AWK) '!x[$$0]++' $^ > $(objtree)/modules.builtin

%/modules.builtin: include/config/auto.conf
	$(Q)$(MAKE) $(modbuiltin)=$*


# Target to prepare building external modules
PHONY += modules_prepare
modules_prepare: prepare scripts

# Target to install modules
PHONY += modules_install
modules_install: _modinst_ _modinst_post

PHONY += _modinst_
_modinst_:
	@rm -rf $(MODLIB)/kernel
	@rm -f $(MODLIB)/source
	@mkdir -p $(MODLIB)/kernel
	@ln -s `cd $(srctree) && /bin/pwd` $(MODLIB)/source
	@if [ ! $(objtree) -ef  $(MODLIB)/build ]; then \
		rm -f $(MODLIB)/build ; \
		ln -s $(CURDIR) $(MODLIB)/build ; \
	fi
	@cp -f $(objtree)/modules.order $(MODLIB)/
	@cp -f $(objtree)/modules.builtin $(MODLIB)/
	$(Q)$(MAKE) -f $(srctree)/scripts/Makefile.modinst

# This depmod is only for convenience to give the initial
# boot a modules.dep even before / is mounted read-write.  However the
# boot script depmod is the master version.
PHONY += _modinst_post
_modinst_post: _modinst_
	$(Q)$(MAKE) -f $(srctree)/scripts/Makefile.fwinst obj=firmware __fw_modinst
	$(call cmd,depmod)

ifeq ($(CONFIG_MODULE_SIG), y)
PHONY += modules_sign
modules_sign:
	$(Q)$(MAKE) -f $(srctree)/scripts/Makefile.modsign
endif

else # CONFIG_MODULES

# Modules not configured
# ---------------------------------------------------------------------------

modules modules_install: FORCE
	@echo >&2
	@echo >&2 "The present kernel configuration has modules disabled."
	@echo >&2 "Type 'make config' and enable loadable module support."
	@echo >&2 "Then build a kernel with module support enabled."
	@echo >&2
	@exit 1

endif # CONFIG_MODULES

###
# Cleaning is done on three levels.
# make clean     Delete most generated files
#                Leave enough to build external modules
# make mrproper  Delete the current configuration, and all generated files
# make distclean Remove editor backup files, patch leftover files and the like

# Directories & files removed with 'make clean'
CLEAN_DIRS  += $(MODVERDIR)

# Directories & files removed with 'make mrproper'
MRPROPER_DIRS  += include/config usr/include include/generated          \
		  arch/*/include/generated .tmp_objdiff
MRPROPER_FILES += .config .config.old .version .old_version $(version_h) \
		  Module.symvers tags TAGS cscope* GPATH GTAGS GRTAGS GSYMS \
		  signing_key.priv signing_key.x509 x509.genkey		\
		  extra_certificates signing_key.x509.keyid		\
		  signing_key.x509.signer include/linux/version.h

# clean - Delete most, but leave enough to build external modules
#
clean: rm-dirs  := $(CLEAN_DIRS)
clean: rm-files := $(CLEAN_FILES)
clean-dirs      := $(addprefix _clean_, . $(vmlinux-alldirs) Documentation samples)

PHONY += $(clean-dirs) clean archclean vmlinuxclean
$(clean-dirs):
	$(Q)$(MAKE) $(clean)=$(patsubst _clean_%,%,$@)

vmlinuxclean:
	$(Q)$(CONFIG_SHELL) $(srctree)/scripts/link-vmlinux.sh clean

clean: archclean vmlinuxclean

# mrproper - Delete all generated files, including .config
#
mrproper: rm-dirs  := $(wildcard $(MRPROPER_DIRS))
mrproper: rm-files := $(wildcard $(MRPROPER_FILES))
mrproper-dirs      := $(addprefix _mrproper_,Documentation/DocBook scripts)

PHONY += $(mrproper-dirs) mrproper archmrproper
$(mrproper-dirs):
	$(Q)$(MAKE) $(clean)=$(patsubst _mrproper_%,%,$@)

mrproper: clean archmrproper $(mrproper-dirs)
	$(call cmd,rmdirs)
	$(call cmd,rmfiles)

# distclean
#
PHONY += distclean

distclean: mrproper
	@find $(srctree) $(RCS_FIND_IGNORE) \
		\( -name '*.orig' -o -name '*.rej' -o -name '*~' \
		-o -name '*.bak' -o -name '#*#' -o -name '.*.orig' \
		-o -name '.*.rej' -o -name '*%'  -o -name 'core' \) \
		-type f -print | xargs rm -f


# Packaging of the kernel to various formats
# ---------------------------------------------------------------------------
# rpm target kept for backward compatibility
package-dir	:= scripts/package

%src-pkg: FORCE
	$(Q)$(MAKE) $(build)=$(package-dir) $@
%pkg: include/config/kernel.release FORCE
	$(Q)$(MAKE) $(build)=$(package-dir) $@
rpm: include/config/kernel.release FORCE
	$(Q)$(MAKE) $(build)=$(package-dir) $@


# Brief documentation of the typical targets used
# ---------------------------------------------------------------------------

boards := $(wildcard $(srctree)/arch/$(SRCARCH)/configs/*_defconfig)
boards := $(notdir $(boards))
board-dirs := $(dir $(wildcard $(srctree)/arch/$(SRCARCH)/configs/*/*_defconfig))
board-dirs := $(sort $(notdir $(board-dirs:/=)))

help:
	@echo  'Cleaning targets:'
	@echo  '  clean		  - Remove most generated files but keep the config and'
	@echo  '                    enough build support to build external modules'
	@echo  '  mrproper	  - Remove all generated files + config + various backup files'
	@echo  '  distclean	  - mrproper + remove editor backup and patch files'
	@echo  ''
	@echo  'Configuration targets:'
	@$(MAKE) -f $(srctree)/scripts/kconfig/Makefile help
	@echo  ''
	@echo  'Other generic targets:'
	@echo  '  all		  - Build all targets marked with [*]'
	@echo  '* vmlinux	  - Build the bare kernel'
	@echo  '* modules	  - Build all modules'
	@echo  '  modules_install - Install all modules to INSTALL_MOD_PATH (default: /)'
	@echo  '  firmware_install- Install all firmware to INSTALL_FW_PATH'
	@echo  '                    (default: $$(INSTALL_MOD_PATH)/lib/firmware)'
	@echo  '  dir/            - Build all files in dir and below'
	@echo  '  dir/file.[oisS] - Build specified target only'
	@echo  '  dir/file.lst    - Build specified mixed source/assembly target only'
	@echo  '                    (requires a recent binutils and recent build (System.map))'
	@echo  '  dir/file.ko     - Build module including final link'
	@echo  '  modules_prepare - Set up for building external modules'
	@echo  '  tags/TAGS	  - Generate tags file for editors'
	@echo  '  cscope	  - Generate cscope index'
	@echo  '  gtags           - Generate GNU GLOBAL index'
	@echo  '  kernelrelease	  - Output the release version string (use with make -s)'
	@echo  '  kernelversion	  - Output the version stored in Makefile (use with make -s)'
	@echo  '  image_name	  - Output the image name (use with make -s)'
	@echo  '  headers_install - Install sanitised kernel headers to INSTALL_HDR_PATH'; \
	 echo  '                    (default: $(INSTALL_HDR_PATH))'; \
	 echo  ''
	@echo  'Static analysers'
	@echo  '  checkstack      - Generate a list of stack hogs'
	@echo  '  namespacecheck  - Name space analysis on compiled kernel'
	@echo  '  versioncheck    - Sanity check on version.h usage'
	@echo  '  includecheck    - Check for duplicate included header files'
	@echo  '  export_report   - List the usages of all exported symbols'
	@echo  '  headers_check   - Sanity check on exported headers'
	@echo  '  headerdep       - Detect inclusion cycles in headers'
	@$(MAKE) -f $(srctree)/scripts/Makefile.help checker-help
	@echo  ''
	@echo  'Kernel selftest'
	@echo  '  kselftest       - Build and run kernel selftest (run as root)'
	@echo  '                    Build, install, and boot kernel before'
	@echo  '                    running kselftest on it'
	@echo  ''
	@echo  'Kernel packaging:'
	@$(MAKE) $(build)=$(package-dir) help
	@echo  ''
	@echo  'Documentation targets:'
	@$(MAKE) -f $(srctree)/Documentation/DocBook/Makefile dochelp
	@echo  ''
	@echo  'Architecture specific targets ($(SRCARCH)):'
	@$(if $(archhelp),$(archhelp),\
		echo '  No architecture specific help defined for $(SRCARCH)')
	@echo  ''
	@$(if $(boards), \
		$(foreach b, $(boards), \
		printf "  %-24s - Build for %s\\n" $(b) $(subst _defconfig,,$(b));) \
		echo '')
	@$(if $(board-dirs), \
		$(foreach b, $(board-dirs), \
		printf "  %-16s - Show %s-specific targets\\n" help-$(b) $(b);) \
		printf "  %-16s - Show all of the above\\n" help-boards; \
		echo '')

	@echo  '  make V=0|1 [targets] 0 => quiet build (default), 1 => verbose build'
	@echo  '  make V=2   [targets] 2 => give reason for rebuild of target'
	@echo  '  make O=dir [targets] Locate all output files in "dir", including .config'
	@echo  '  make C=1   [targets] Check all c source with $$CHECK (sparse by default)'
	@echo  '  make C=2   [targets] Force check of all c source with $$CHECK'
	@echo  '  make RECORDMCOUNT_WARN=1 [targets] Warn about ignored mcount sections'
	@echo  '  make W=n   [targets] Enable extra gcc checks, n=1,2,3 where'
	@echo  '		1: warnings which may be relevant and do not occur too often'
	@echo  '		2: warnings which occur quite often but may still be relevant'
	@echo  '		3: more obscure warnings, can most likely be ignored'
	@echo  '		Multiple levels can be combined with W=12 or W=123'
	@echo  ''
	@echo  'Execute "make" or "make all" to build all targets marked with [*] '
	@echo  'For further info see the ./README file'


help-board-dirs := $(addprefix help-,$(board-dirs))

help-boards: $(help-board-dirs)

boards-per-dir = $(notdir $(wildcard $(srctree)/arch/$(SRCARCH)/configs/$*/*_defconfig))

$(help-board-dirs): help-%:
	@echo  'Architecture specific targets ($(SRCARCH) $*):'
	@$(if $(boards-per-dir), \
		$(foreach b, $(boards-per-dir), \
		printf "  %-24s - Build for %s\\n" $*/$(b) $(subst _defconfig,,$(b));) \
		echo '')


# Documentation targets
# ---------------------------------------------------------------------------
%docs: scripts_basic FORCE
	$(Q)$(MAKE) $(build)=scripts build_docproc
	$(Q)$(MAKE) $(build)=Documentation/DocBook $@

else # KBUILD_EXTMOD

###
# External module support.
# When building external modules the kernel used as basis is considered
# read-only, and no consistency checks are made and the make
# system is not used on the basis kernel. If updates are required
# in the basis kernel ordinary make commands (without M=...) must
# be used.
#
# The following are the only valid targets when building external
# modules.
# make M=dir clean     Delete all automatically generated files
# make M=dir modules   Make all modules in specified dir
# make M=dir	       Same as 'make M=dir modules'
# make M=dir modules_install
#                      Install the modules built in the module directory
#                      Assumes install directory is already created

# We are always building modules
KBUILD_MODULES := 1
PHONY += crmodverdir
crmodverdir:
	$(cmd_crmodverdir)

PHONY += $(objtree)/Module.symvers
$(objtree)/Module.symvers:
	@test -e $(objtree)/Module.symvers || ( \
	echo; \
	echo "  WARNING: Symbol version dump $(objtree)/Module.symvers"; \
	echo "           is missing; modules will have no dependencies and modversions."; \
	echo )

module-dirs := $(addprefix _module_,$(KBUILD_EXTMOD))
PHONY += $(module-dirs) modules
$(module-dirs): crmodverdir $(objtree)/Module.symvers
	$(Q)$(MAKE) $(build)=$(patsubst _module_%,%,$@)

modules: $(module-dirs)
	@$(kecho) '  Building modules, stage 2.';
	$(Q)$(MAKE) -f $(srctree)/scripts/Makefile.modpost

PHONY += modules_install
modules_install: _emodinst_ _emodinst_post

install-dir := $(if $(INSTALL_MOD_DIR),$(INSTALL_MOD_DIR),extra)
PHONY += _emodinst_
_emodinst_:
	$(Q)mkdir -p $(MODLIB)/$(install-dir)
	$(Q)$(MAKE) -f $(srctree)/scripts/Makefile.modinst

PHONY += _emodinst_post
_emodinst_post: _emodinst_
	$(call cmd,depmod)

clean-dirs := $(addprefix _clean_,$(KBUILD_EXTMOD))

PHONY += $(clean-dirs) clean
$(clean-dirs):
	$(Q)$(MAKE) $(clean)=$(patsubst _clean_%,%,$@)

clean:	rm-dirs := $(MODVERDIR)
clean: rm-files := $(KBUILD_EXTMOD)/Module.symvers

help:
	@echo  '  Building external modules.'
	@echo  '  Syntax: make -C path/to/kernel/src M=$$PWD target'
	@echo  ''
	@echo  '  modules         - default target, build the module(s)'
	@echo  '  modules_install - install the module'
	@echo  '  clean           - remove generated files in module directory only'
	@echo  ''

# Dummies...
PHONY += prepare scripts
prepare: ;
scripts: ;
endif # KBUILD_EXTMOD

clean: $(clean-dirs)
	$(call cmd,rmdirs)
	$(call cmd,rmfiles)
	@find $(if $(KBUILD_EXTMOD), $(KBUILD_EXTMOD), .) $(RCS_FIND_IGNORE) \
		\( -name '*.[oas]' -o -name '*.ko' -o -name '.*.cmd' \
		-o -name '*.ko.*' \
		-o -name '*.dwo'  \
		-o -name '.*.d' -o -name '.*.tmp' -o -name '*.mod.c' \
		-o -name '*.symtypes' -o -name 'modules.order' \
		-o -name modules.builtin -o -name '.tmp_*.o.*' \
		-o -name '*.gcno' \) -type f -print | xargs rm -f

# Generate tags for editors
# ---------------------------------------------------------------------------
quiet_cmd_tags = GEN     $@
      cmd_tags = $(CONFIG_SHELL) $(srctree)/scripts/tags.sh $@

tags TAGS cscope gtags: FORCE
	$(call cmd,tags)

# Scripts to check various things for consistency
# ---------------------------------------------------------------------------

PHONY += includecheck versioncheck coccicheck namespacecheck export_report

includecheck:
	find $(srctree)/* $(RCS_FIND_IGNORE) \
		-name '*.[hcS]' -type f -print | sort \
		| xargs $(PERL) -w $(srctree)/scripts/checkincludes.pl

versioncheck:
	find $(srctree)/* $(RCS_FIND_IGNORE) \
		-name '*.[hcS]' -type f -print | sort \
		| xargs $(PERL) -w $(srctree)/scripts/checkversion.pl

coccicheck:
	$(Q)$(CONFIG_SHELL) $(srctree)/scripts/$@

namespacecheck:
	$(PERL) $(srctree)/scripts/namespace.pl

export_report:
	$(PERL) $(srctree)/scripts/export_report.pl

endif #ifeq ($(config-targets),1)
endif #ifeq ($(mixed-targets),1)

PHONY += checkstack kernelrelease kernelversion image_name

# UML needs a little special treatment here.  It wants to use the host
# toolchain, so needs $(SUBARCH) passed to checkstack.pl.  Everyone
# else wants $(ARCH), including people doing cross-builds, which means
# that $(SUBARCH) doesn't work here.
ifeq ($(ARCH), um)
CHECKSTACK_ARCH := $(SUBARCH)
else
CHECKSTACK_ARCH := $(ARCH)
endif
checkstack:
	$(OBJDUMP) -d vmlinux $$(find . -name '*.ko') | \
	$(PERL) $(src)/scripts/checkstack.pl $(CHECKSTACK_ARCH)

kernelrelease:
	@echo "$(KERNELVERSION)$$($(CONFIG_SHELL) $(srctree)/scripts/setlocalversion $(srctree))"

kernelversion:
	@echo $(KERNELVERSION)

image_name:
	@echo $(KBUILD_IMAGE)

# Clear a bunch of variables before executing the submake
tools/: FORCE
	$(Q)mkdir -p $(objtree)/tools
	$(Q)$(MAKE) LDFLAGS= MAKEFLAGS="$(filter --j% -j,$(MAKEFLAGS))" O=$(objtree) subdir=tools -C $(src)/tools/

tools/%: FORCE
	$(Q)mkdir -p $(objtree)/tools
	$(Q)$(MAKE) LDFLAGS= MAKEFLAGS="$(filter --j% -j,$(MAKEFLAGS))" O=$(objtree) subdir=tools -C $(src)/tools/ $*

# Single targets
# ---------------------------------------------------------------------------
# Single targets are compatible with:
# - build with mixed source and output
# - build with separate output dir 'make O=...'
# - external modules
#
#  target-dir => where to store outputfile
#  build-dir  => directory in kernel source tree to use

ifeq ($(KBUILD_EXTMOD),)
        build-dir  = $(patsubst %/,%,$(dir $@))
        target-dir = $(dir $@)
else
        zap-slash=$(filter-out .,$(patsubst %/,%,$(dir $@)))
        build-dir  = $(KBUILD_EXTMOD)$(if $(zap-slash),/$(zap-slash))
        target-dir = $(if $(KBUILD_EXTMOD),$(dir $<),$(dir $@))
endif

%.s: %.c prepare scripts FORCE
	$(Q)$(MAKE) $(build)=$(build-dir) $(target-dir)$(notdir $@)
%.i: %.c prepare scripts FORCE
	$(Q)$(MAKE) $(build)=$(build-dir) $(target-dir)$(notdir $@)
%.o: %.c prepare scripts FORCE
	$(Q)$(MAKE) $(build)=$(build-dir) $(target-dir)$(notdir $@)
%.lst: %.c prepare scripts FORCE
	$(Q)$(MAKE) $(build)=$(build-dir) $(target-dir)$(notdir $@)
%.s: %.S prepare scripts FORCE
	$(Q)$(MAKE) $(build)=$(build-dir) $(target-dir)$(notdir $@)
%.o: %.S prepare scripts FORCE
	$(Q)$(MAKE) $(build)=$(build-dir) $(target-dir)$(notdir $@)
%.symtypes: %.c prepare scripts FORCE
	$(Q)$(MAKE) $(build)=$(build-dir) $(target-dir)$(notdir $@)

# Modules
/: prepare scripts FORCE
	$(cmd_crmodverdir)
	$(Q)$(MAKE) KBUILD_MODULES=$(if $(CONFIG_MODULES),1) \
	$(build)=$(build-dir)
# Make sure the latest headers are built for Documentation
Documentation/: headers_install
%/: prepare scripts FORCE
	$(cmd_crmodverdir)
	$(Q)$(MAKE) KBUILD_MODULES=$(if $(CONFIG_MODULES),1) \
	$(build)=$(build-dir)
%.ko: prepare scripts FORCE
	$(cmd_crmodverdir)
	$(Q)$(MAKE) KBUILD_MODULES=$(if $(CONFIG_MODULES),1)   \
	$(build)=$(build-dir) $(@:.ko=.o)
	$(Q)$(MAKE) -f $(srctree)/scripts/Makefile.modpost

# FIXME Should go into a make.lib or something
# ===========================================================================

quiet_cmd_rmdirs = $(if $(wildcard $(rm-dirs)),CLEAN   $(wildcard $(rm-dirs)))
      cmd_rmdirs = rm -rf $(rm-dirs)

quiet_cmd_rmfiles = $(if $(wildcard $(rm-files)),CLEAN   $(wildcard $(rm-files)))
      cmd_rmfiles = rm -f $(rm-files)

# Run depmod only if we have System.map and depmod is executable
quiet_cmd_depmod = DEPMOD  $(KERNELRELEASE)
      cmd_depmod = $(CONFIG_SHELL) $(srctree)/scripts/depmod.sh $(DEPMOD) \
                   $(KERNELRELEASE) "$(patsubst y,_,$(CONFIG_HAVE_UNDERSCORE_SYMBOL_PREFIX))"

# Create temporary dir for module support files
# clean it up only when building all modules
cmd_crmodverdir = $(Q)mkdir -p $(MODVERDIR) \
                  $(if $(KBUILD_MODULES),; rm -f $(MODVERDIR)/*)

# read all saved command lines

targets := $(wildcard $(sort $(targets)))
cmd_files := $(wildcard .*.cmd $(foreach f,$(targets),$(dir $(f)).$(notdir $(f)).cmd))

ifneq ($(cmd_files),)
  $(cmd_files): ;	# Do not try to update included dependency files
  include $(cmd_files)
endif

# Shorthand for $(Q)$(MAKE) -f scripts/Makefile.clean obj=dir
# Usage:
# $(Q)$(MAKE) $(clean)=dir
clean := -f $(srctree)/scripts/Makefile.clean obj

endif	# skip-makefile

PHONY += FORCE
FORCE:

# Declare the contents of the .PHONY variable as phony.  We keep that
# information in a variable so we can use it in if_changed and friends.
.PHONY: $(PHONY)<|MERGE_RESOLUTION|>--- conflicted
+++ resolved
@@ -1,11 +1,6 @@
 VERSION = 3
-<<<<<<< HEAD
-PATCHLEVEL = 17
-SUBLEVEL = 6
-=======
 PATCHLEVEL = 18
 SUBLEVEL = 0
->>>>>>> 6f566b79
 EXTRAVERSION =
 NAME = Diseased Newt
 
