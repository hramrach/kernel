VERSION = 4
<<<<<<< HEAD
PATCHLEVEL = 11
SUBLEVEL = 8
EXTRAVERSION =
=======
PATCHLEVEL = 12
SUBLEVEL = 0
EXTRAVERSION = -rc7
>>>>>>> a122c576
NAME = Fearless Coyote

# *DOCUMENTATION*
# To see a list of typical targets execute "make help"
# More info can be located in ./README
# Comments in this file are targeted only to the developer, do not
# expect to learn how to build the kernel reading this file.

# o Do not use make's built-in rules and variables
#   (this increases performance and avoids hard-to-debug behaviour);
# o Look for make include files relative to root of kernel src
MAKEFLAGS += -rR --include-dir=$(CURDIR)

# Avoid funny character set dependencies
unexport LC_ALL
LC_COLLATE=C
LC_NUMERIC=C
export LC_COLLATE LC_NUMERIC

# Avoid interference with shell env settings
unexport GREP_OPTIONS

# We are using a recursive build, so we need to do a little thinking
# to get the ordering right.
#
# Most importantly: sub-Makefiles should only ever modify files in
# their own directory. If in some directory we have a dependency on
# a file in another dir (which doesn't happen often, but it's often
# unavoidable when linking the built-in.o targets which finally
# turn into vmlinux), we will call a sub make in that other dir, and
# after that we are sure that everything which is in that other dir
# is now up to date.
#
# The only cases where we need to modify files which have global
# effects are thus separated out and done before the recursive
# descending is started. They are now explicitly listed as the
# prepare rule.

# Beautify output
# ---------------------------------------------------------------------------
#
# Normally, we echo the whole command before executing it. By making
# that echo $($(quiet)$(cmd)), we now have the possibility to set
# $(quiet) to choose other forms of output instead, e.g.
#
#         quiet_cmd_cc_o_c = Compiling $(RELDIR)/$@
#         cmd_cc_o_c       = $(CC) $(c_flags) -c -o $@ $<
#
# If $(quiet) is empty, the whole command will be printed.
# If it is set to "quiet_", only the short version will be printed.
# If it is set to "silent_", nothing will be printed at all, since
# the variable $(silent_cmd_cc_o_c) doesn't exist.
#
# A simple variant is to prefix commands with $(Q) - that's useful
# for commands that shall be hidden in non-verbose mode.
#
#	$(Q)ln $@ :<
#
# If KBUILD_VERBOSE equals 0 then the above command will be hidden.
# If KBUILD_VERBOSE equals 1 then the above command is displayed.
#
# To put more focus on warnings, be less verbose as default
# Use 'make V=1' to see the full commands

ifeq ("$(origin V)", "command line")
  KBUILD_VERBOSE = $(V)
endif
ifndef KBUILD_VERBOSE
  KBUILD_VERBOSE = 0
endif

ifeq ($(KBUILD_VERBOSE),1)
  quiet =
  Q =
else
  quiet=quiet_
  Q = @
endif

# If the user is running make -s (silent mode), suppress echoing of
# commands

ifneq ($(filter 4.%,$(MAKE_VERSION)),)	# make-4
ifneq ($(filter %s ,$(firstword x$(MAKEFLAGS))),)
  quiet=silent_
  tools_silent=s
endif
else					# make-3.8x
ifneq ($(filter s% -s%,$(MAKEFLAGS)),)
  quiet=silent_
  tools_silent=-s
endif
endif

export quiet Q KBUILD_VERBOSE

# kbuild supports saving output files in a separate directory.
# To locate output files in a separate directory two syntaxes are supported.
# In both cases the working directory must be the root of the kernel src.
# 1) O=
# Use "make O=dir/to/store/output/files/"
#
# 2) Set KBUILD_OUTPUT
# Set the environment variable KBUILD_OUTPUT to point to the directory
# where the output files shall be placed.
# export KBUILD_OUTPUT=dir/to/store/output/files/
# make
#
# The O= assignment takes precedence over the KBUILD_OUTPUT environment
# variable.

# KBUILD_SRC is set on invocation of make in OBJ directory
# KBUILD_SRC is not intended to be used by the regular user (for now)
ifeq ($(KBUILD_SRC),)

# OK, Make called in directory where kernel src resides
# Do we want to locate output files in a separate directory?
ifeq ("$(origin O)", "command line")
  KBUILD_OUTPUT := $(O)
endif

# That's our default target when none is given on the command line
PHONY := _all
_all:

# Cancel implicit rules on top Makefile
$(CURDIR)/Makefile Makefile: ;

ifneq ($(words $(subst :, ,$(CURDIR))), 1)
  $(error main directory cannot contain spaces nor colons)
endif

ifneq ($(KBUILD_OUTPUT),)
# Invoke a second make in the output directory, passing relevant variables
# check that the output directory actually exists
saved-output := $(KBUILD_OUTPUT)
KBUILD_OUTPUT := $(shell mkdir -p $(KBUILD_OUTPUT) && cd $(KBUILD_OUTPUT) \
								&& /bin/pwd)
$(if $(KBUILD_OUTPUT),, \
     $(error failed to create output directory "$(saved-output)"))

PHONY += $(MAKECMDGOALS) sub-make

$(filter-out _all sub-make $(CURDIR)/Makefile, $(MAKECMDGOALS)) _all: sub-make
	@:

sub-make:
	$(Q)$(MAKE) -C $(KBUILD_OUTPUT) KBUILD_SRC=$(CURDIR) \
	-f $(CURDIR)/Makefile $(filter-out _all sub-make,$(MAKECMDGOALS))

# Leave processing to above invocation of make
skip-makefile := 1
endif # ifneq ($(KBUILD_OUTPUT),)
endif # ifeq ($(KBUILD_SRC),)

# We process the rest of the Makefile if this is the final invocation of make
ifeq ($(skip-makefile),)

# Do not print "Entering directory ...",
# but we want to display it when entering to the output directory
# so that IDEs/editors are able to understand relative filenames.
MAKEFLAGS += --no-print-directory

# Call a source code checker (by default, "sparse") as part of the
# C compilation.
#
# Use 'make C=1' to enable checking of only re-compiled files.
# Use 'make C=2' to enable checking of *all* source files, regardless
# of whether they are re-compiled or not.
#
# See the file "Documentation/dev-tools/sparse.rst" for more details,
# including where to get the "sparse" utility.

ifeq ("$(origin C)", "command line")
  KBUILD_CHECKSRC = $(C)
endif
ifndef KBUILD_CHECKSRC
  KBUILD_CHECKSRC = 0
endif

# Use make M=dir to specify directory of external module to build
# Old syntax make ... SUBDIRS=$PWD is still supported
# Setting the environment variable KBUILD_EXTMOD take precedence
ifdef SUBDIRS
  KBUILD_EXTMOD ?= $(SUBDIRS)
endif

ifeq ("$(origin M)", "command line")
  KBUILD_EXTMOD := $(M)
endif

# If building an external module we do not care about the all: rule
# but instead _all depend on modules
PHONY += all
ifeq ($(KBUILD_EXTMOD),)
_all: all
else
_all: modules
endif

ifeq ($(KBUILD_SRC),)
        # building in the source tree
        srctree := .
else
        ifeq ($(KBUILD_SRC)/,$(dir $(CURDIR)))
                # building in a subdirectory of the source tree
                srctree := ..
        else
                srctree := $(KBUILD_SRC)
        endif
endif
objtree		:= .
src		:= $(srctree)
obj		:= $(objtree)

VPATH		:= $(srctree)$(if $(KBUILD_EXTMOD),:$(KBUILD_EXTMOD))

export srctree objtree VPATH

# SUBARCH tells the usermode build what the underlying arch is.  That is set
# first, and if a usermode build is happening, the "ARCH=um" on the command
# line overrides the setting of ARCH below.  If a native build is happening,
# then ARCH is assigned, getting whatever value it gets normally, and
# SUBARCH is subsequently ignored.

SUBARCH := $(shell uname -m | sed -e s/i.86/x86/ -e s/x86_64/x86/ \
				  -e s/sun4u/sparc64/ \
				  -e s/arm.*/arm/ -e s/sa110/arm/ \
				  -e s/s390x/s390/ -e s/parisc64/parisc/ \
				  -e s/ppc.*/powerpc/ -e s/mips.*/mips/ \
				  -e s/sh[234].*/sh/ -e s/aarch64.*/arm64/ )

# Cross compiling and selecting different set of gcc/bin-utils
# ---------------------------------------------------------------------------
#
# When performing cross compilation for other architectures ARCH shall be set
# to the target architecture. (See arch/* for the possibilities).
# ARCH can be set during invocation of make:
# make ARCH=ia64
# Another way is to have ARCH set in the environment.
# The default ARCH is the host where make is executed.

# CROSS_COMPILE specify the prefix used for all executables used
# during compilation. Only gcc and related bin-utils executables
# are prefixed with $(CROSS_COMPILE).
# CROSS_COMPILE can be set on the command line
# make CROSS_COMPILE=ia64-linux-
# Alternatively CROSS_COMPILE can be set in the environment.
# A third alternative is to store a setting in .config so that plain
# "make" in the configured kernel build directory always uses that.
# Default value for CROSS_COMPILE is not to prefix executables
# Note: Some architectures assign CROSS_COMPILE in their arch/*/Makefile
ARCH		?= $(SUBARCH)
CROSS_COMPILE	?= $(CONFIG_CROSS_COMPILE:"%"=%)

# Architecture as present in compile.h
UTS_MACHINE 	:= $(ARCH)
SRCARCH 	:= $(ARCH)

# Additional ARCH settings for x86
ifeq ($(ARCH),i386)
        SRCARCH := x86
endif
ifeq ($(ARCH),x86_64)
        SRCARCH := x86
endif

# Additional ARCH settings for sparc
ifeq ($(ARCH),sparc32)
       SRCARCH := sparc
endif
ifeq ($(ARCH),sparc64)
       SRCARCH := sparc
endif

# Additional ARCH settings for sh
ifeq ($(ARCH),sh64)
       SRCARCH := sh
endif

# Additional ARCH settings for tile
ifeq ($(ARCH),tilepro)
       SRCARCH := tile
endif
ifeq ($(ARCH),tilegx)
       SRCARCH := tile
endif

# Where to locate arch specific headers
hdr-arch  := $(SRCARCH)

KCONFIG_CONFIG	?= .config
export KCONFIG_CONFIG

# SHELL used by kbuild
CONFIG_SHELL := $(shell if [ -x "$$BASH" ]; then echo $$BASH; \
	  else if [ -x /bin/bash ]; then echo /bin/bash; \
	  else echo sh; fi ; fi)

HOSTCC       = gcc
HOSTCXX      = g++
HOSTCFLAGS   = -Wall -Wmissing-prototypes -Wstrict-prototypes -O2 -fomit-frame-pointer -std=gnu89
HOSTCXXFLAGS = -O2

ifeq ($(shell $(HOSTCC) -v 2>&1 | grep -c "clang version"), 1)
HOSTCFLAGS  += -Wno-unused-value -Wno-unused-parameter \
		-Wno-missing-field-initializers -fno-delete-null-pointer-checks
endif

# Decide whether to build built-in, modular, or both.
# Normally, just do built-in.

KBUILD_MODULES :=
KBUILD_BUILTIN := 1

# If we have only "make modules", don't compile built-in objects.
# When we're building modules with modversions, we need to consider
# the built-in objects during the descend as well, in order to
# make sure the checksums are up to date before we record them.

ifeq ($(MAKECMDGOALS),modules)
  KBUILD_BUILTIN := $(if $(CONFIG_MODVERSIONS),1)
endif

# If we have "make <whatever> modules", compile modules
# in addition to whatever we do anyway.
# Just "make" or "make all" shall build modules as well

ifneq ($(filter all _all modules,$(MAKECMDGOALS)),)
  KBUILD_MODULES := 1
endif

ifeq ($(MAKECMDGOALS),)
  KBUILD_MODULES := 1
endif

export KBUILD_MODULES KBUILD_BUILTIN
export KBUILD_CHECKSRC KBUILD_SRC KBUILD_EXTMOD

# We need some generic definitions (do not try to remake the file).
scripts/Kbuild.include: ;
include scripts/Kbuild.include

# Make variables (CC, etc...)
AS		= $(CROSS_COMPILE)as
LD		= $(CROSS_COMPILE)ld
CC		= $(CROSS_COMPILE)gcc
CPP		= $(CC) -E
AR		= $(CROSS_COMPILE)ar
NM		= $(CROSS_COMPILE)nm
STRIP		= $(CROSS_COMPILE)strip
OBJCOPY		= $(CROSS_COMPILE)objcopy
OBJDUMP		= $(CROSS_COMPILE)objdump
AWK		= awk
GENKSYMS	= scripts/genksyms/genksyms
INSTALLKERNEL  := installkernel
DEPMOD		= /sbin/depmod
PERL		= perl
PYTHON		= python
CHECK		= sparse

CHECKFLAGS     := -D__linux__ -Dlinux -D__STDC__ -Dunix -D__unix__ \
		  -Wbitwise -Wno-return-void $(CF)
NOSTDINC_FLAGS  =
CFLAGS_MODULE   =
AFLAGS_MODULE   =
LDFLAGS_MODULE  =
CFLAGS_KERNEL	=
AFLAGS_KERNEL	=
LDFLAGS_vmlinux =
CFLAGS_GCOV	:= -fprofile-arcs -ftest-coverage -fno-tree-loop-im $(call cc-disable-warning,maybe-uninitialized,)
CFLAGS_KCOV	:= $(call cc-option,-fsanitize-coverage=trace-pc,)


# Use USERINCLUDE when you must reference the UAPI directories only.
USERINCLUDE    := \
		-I$(srctree)/arch/$(hdr-arch)/include/uapi \
		-I$(objtree)/arch/$(hdr-arch)/include/generated/uapi \
		-I$(srctree)/include/uapi \
		-I$(objtree)/include/generated/uapi \
                -include $(srctree)/include/linux/kconfig.h

# Use LINUXINCLUDE when you must reference the include/ directory.
# Needed to be compatible with the O= option
LINUXINCLUDE    := \
		-I$(srctree)/arch/$(hdr-arch)/include \
		-I$(objtree)/arch/$(hdr-arch)/include/generated/uapi \
		-I$(objtree)/arch/$(hdr-arch)/include/generated \
		$(if $(KBUILD_SRC), -I$(srctree)/include) \
		-I$(objtree)/include

LINUXINCLUDE	+= $(filter-out $(LINUXINCLUDE),$(USERINCLUDE))

KBUILD_CPPFLAGS := -D__KERNEL__

KBUILD_CFLAGS   := -Wall -Wundef -Wstrict-prototypes -Wno-trigraphs \
		   -fno-strict-aliasing -fno-common \
		   -Werror-implicit-function-declaration \
		   -Wno-format-security \
		   -std=gnu89 $(call cc-option,-fno-PIE)


KBUILD_AFLAGS_KERNEL :=
KBUILD_CFLAGS_KERNEL :=
KBUILD_AFLAGS   := -D__ASSEMBLY__ $(call cc-option,-fno-PIE)
KBUILD_AFLAGS_MODULE  := -DMODULE
KBUILD_CFLAGS_MODULE  := -DMODULE
KBUILD_LDFLAGS_MODULE := -T $(srctree)/scripts/module-common.lds

# Warn about unsupported modules in kernels built inside Autobuild
ifneq ($(wildcard /.buildenv),)
CFLAGS		+= -DUNSUPPORTED_MODULES=2
endif

# Read KERNELRELEASE from include/config/kernel.release (if it exists)
KERNELRELEASE = $(shell cat include/config/kernel.release 2> /dev/null)
KERNELVERSION = $(VERSION)$(if $(PATCHLEVEL),.$(PATCHLEVEL)$(if $(SUBLEVEL),.$(SUBLEVEL)))$(EXTRAVERSION)

export VERSION PATCHLEVEL SUBLEVEL KERNELRELEASE KERNELVERSION
export ARCH SRCARCH CONFIG_SHELL HOSTCC HOSTCFLAGS CROSS_COMPILE AS LD CC
export CPP AR NM STRIP OBJCOPY OBJDUMP
export MAKE AWK GENKSYMS INSTALLKERNEL PERL PYTHON UTS_MACHINE
export HOSTCXX HOSTCXXFLAGS LDFLAGS_MODULE CHECK CHECKFLAGS

export KBUILD_CPPFLAGS NOSTDINC_FLAGS LINUXINCLUDE OBJCOPYFLAGS LDFLAGS
export KBUILD_CFLAGS CFLAGS_KERNEL CFLAGS_MODULE CFLAGS_GCOV CFLAGS_KCOV CFLAGS_KASAN CFLAGS_UBSAN
export KBUILD_AFLAGS AFLAGS_KERNEL AFLAGS_MODULE
export KBUILD_AFLAGS_MODULE KBUILD_CFLAGS_MODULE KBUILD_LDFLAGS_MODULE
export KBUILD_AFLAGS_KERNEL KBUILD_CFLAGS_KERNEL
export KBUILD_ARFLAGS

# When compiling out-of-tree modules, put MODVERDIR in the module
# tree rather than in the kernel tree. The kernel tree might
# even be read-only.
export MODVERDIR := $(if $(KBUILD_EXTMOD),$(firstword $(KBUILD_EXTMOD))/).tmp_versions

# Files to ignore in find ... statements

export RCS_FIND_IGNORE := \( -name SCCS -o -name BitKeeper -o -name .svn -o    \
			  -name CVS -o -name .pc -o -name .hg -o -name .git \) \
			  -prune -o
export RCS_TAR_IGNORE := --exclude SCCS --exclude BitKeeper --exclude .svn \
			 --exclude CVS --exclude .pc --exclude .hg --exclude .git

# ===========================================================================
# Rules shared between *config targets and build targets

# Basic helpers built in scripts/
PHONY += scripts_basic
scripts_basic:
	$(Q)$(MAKE) $(build)=scripts/basic
	$(Q)rm -f .tmp_quiet_recordmcount

# To avoid any implicit rule to kick in, define an empty command.
scripts/basic/%: scripts_basic ;

PHONY += outputmakefile
# outputmakefile generates a Makefile in the output directory, if using a
# separate output directory. This allows convenient use of make in the
# output directory.
outputmakefile:
ifneq ($(KBUILD_SRC),)
	$(Q)ln -fsn $(srctree) source
	$(Q)$(CONFIG_SHELL) $(srctree)/scripts/mkmakefile \
	    $(srctree) $(objtree) $(VERSION) $(PATCHLEVEL)
endif

# Support for using generic headers in asm-generic
PHONY += asm-generic
asm-generic:
	$(Q)$(MAKE) -f $(srctree)/scripts/Makefile.asm-generic \
	            src=asm obj=arch/$(SRCARCH)/include/generated/asm
	$(Q)$(MAKE) -f $(srctree)/scripts/Makefile.asm-generic \
	            src=uapi/asm obj=arch/$(SRCARCH)/include/generated/uapi/asm

# To make sure we do not include .config for any of the *config targets
# catch them early, and hand them over to scripts/kconfig/Makefile
# It is allowed to specify more targets when calling make, including
# mixing *config targets and build targets.
# For example 'make oldconfig all'.
# Detect when mixed targets is specified, and make a second invocation
# of make so .config is not included in this case either (for *config).

version_h := include/generated/uapi/linux/version.h
old_version_h := include/linux/version.h

no-dot-config-targets := clean mrproper distclean \
			 cscope gtags TAGS tags help% %docs check% coccicheck \
			 $(version_h) headers_% archheaders archscripts \
			 kernelversion %src-pkg

config-targets := 0
mixed-targets  := 0
dot-config     := 1

ifneq ($(filter $(no-dot-config-targets), $(MAKECMDGOALS)),)
	ifeq ($(filter-out $(no-dot-config-targets), $(MAKECMDGOALS)),)
		dot-config := 0
	endif
endif

ifeq ($(KBUILD_EXTMOD),)
        ifneq ($(filter config %config,$(MAKECMDGOALS)),)
                config-targets := 1
                ifneq ($(words $(MAKECMDGOALS)),1)
                        mixed-targets := 1
                endif
        endif
endif
# install and module_install need also be processed one by one
ifneq ($(filter install,$(MAKECMDGOALS)),)
        ifneq ($(filter modules_install,$(MAKECMDGOALS)),)
	        mixed-targets := 1
        endif
endif

ifeq ($(mixed-targets),1)
# ===========================================================================
# We're called with mixed targets (*config and build targets).
# Handle them one by one.

PHONY += $(MAKECMDGOALS) __build_one_by_one

$(filter-out __build_one_by_one, $(MAKECMDGOALS)): __build_one_by_one
	@:

__build_one_by_one:
	$(Q)set -e; \
	for i in $(MAKECMDGOALS); do \
		$(MAKE) -f $(srctree)/Makefile $$i; \
	done

else
ifeq ($(config-targets),1)
# ===========================================================================
# *config targets only - make sure prerequisites are updated, and descend
# in scripts/kconfig to make the *config target

# Read arch specific Makefile to set KBUILD_DEFCONFIG as needed.
# KBUILD_DEFCONFIG may point out an alternative default configuration
# used for 'make defconfig'
include arch/$(SRCARCH)/Makefile
export KBUILD_DEFCONFIG KBUILD_KCONFIG

config: scripts_basic outputmakefile FORCE
	$(Q)$(MAKE) $(build)=scripts/kconfig $@

%config: scripts_basic outputmakefile FORCE
	$(Q)$(MAKE) $(build)=scripts/kconfig $@

else
# ===========================================================================
# Build targets only - this includes vmlinux, arch specific targets, clean
# targets and others. In general all targets except *config targets.

ifeq ($(KBUILD_EXTMOD),)
# Additional helpers built in scripts/
# Carefully list dependencies so we do not try to build scripts twice
# in parallel
PHONY += scripts
scripts: scripts_basic include/config/auto.conf include/config/tristate.conf \
	 asm-generic gcc-plugins
	$(Q)$(MAKE) $(build)=$(@)

# Objects we will link into vmlinux / subdirs we need to visit
init-y		:= init/
drivers-y	:= drivers/ sound/ firmware/
net-y		:= net/
libs-y		:= lib/
core-y		:= usr/
virt-y		:= virt/
endif # KBUILD_EXTMOD

ifeq ($(dot-config),1)
# Read in config
-include include/config/auto.conf

ifeq ($(KBUILD_EXTMOD),)
# Read in dependencies to all Kconfig* files, make sure to run
# oldconfig if changes are detected.
-include include/config/auto.conf.cmd

# To avoid any implicit rule to kick in, define an empty command
$(KCONFIG_CONFIG) include/config/auto.conf.cmd: ;

# If .config is newer than include/config/auto.conf, someone tinkered
# with it and forgot to run make oldconfig.
# if auto.conf.cmd is missing then we are probably in a cleaned tree so
# we execute the config step to be sure to catch updated Kconfig files
include/config/%.conf: $(KCONFIG_CONFIG) include/config/auto.conf.cmd
	$(Q)$(MAKE) -f $(srctree)/Makefile silentoldconfig
else
# external modules needs include/generated/autoconf.h and include/config/auto.conf
# but do not care if they are up-to-date. Use auto.conf to trigger the test
PHONY += include/config/auto.conf

include/config/auto.conf:
	$(Q)test -e include/generated/autoconf.h -a -e $@ || (		\
	echo >&2;							\
	echo >&2 "  ERROR: Kernel configuration is invalid.";		\
	echo >&2 "         include/generated/autoconf.h or $@ are missing.";\
	echo >&2 "         Run 'make oldconfig && make prepare' on kernel src to fix it.";	\
	echo >&2 ;							\
	/bin/false)

endif # KBUILD_EXTMOD

else
# Dummy target needed, because used as prerequisite
include/config/auto.conf: ;
endif # $(dot-config)

# For the kernel to actually contain only the needed exported symbols,
# we have to build modules as well to determine what those symbols are.
# (this can be evaluated only once include/config/auto.conf has been included)
ifdef CONFIG_TRIM_UNUSED_KSYMS
  KBUILD_MODULES := 1
endif

# The all: target is the default when no target is given on the
# command line.
# This allow a user to issue only 'make' to build a kernel including modules
# Defaults to vmlinux, but the arch makefile usually adds further targets
all: vmlinux

# The arch Makefile can set ARCH_{CPP,A,C}FLAGS to override the default
# values of the respective KBUILD_* variables
ARCH_CPPFLAGS :=
ARCH_AFLAGS :=
ARCH_CFLAGS :=
include arch/$(SRCARCH)/Makefile

KBUILD_CFLAGS	+= $(call cc-option,-fno-delete-null-pointer-checks,)
KBUILD_CFLAGS	+= $(call cc-disable-warning,frame-address,)

ifdef CONFIG_CC_OPTIMIZE_FOR_SIZE
KBUILD_CFLAGS	+= $(call cc-option,-Oz,-Os)
KBUILD_CFLAGS	+= $(call cc-disable-warning,maybe-uninitialized,)
else
ifdef CONFIG_PROFILE_ALL_BRANCHES
KBUILD_CFLAGS	+= -O2 $(call cc-disable-warning,maybe-uninitialized,)
else
KBUILD_CFLAGS   += -O2
endif
endif

KBUILD_CFLAGS += $(call cc-ifversion, -lt, 0409, \
			$(call cc-disable-warning,maybe-uninitialized,))

# Tell gcc to never replace conditional load with a non-conditional one
KBUILD_CFLAGS	+= $(call cc-option,--param=allow-store-data-races=0)

# check for 'asm goto'
ifeq ($(shell $(CONFIG_SHELL) $(srctree)/scripts/gcc-goto.sh $(CC) $(KBUILD_CFLAGS)), y)
	KBUILD_CFLAGS += -DCC_HAVE_ASM_GOTO
	KBUILD_AFLAGS += -DCC_HAVE_ASM_GOTO
endif

include scripts/Makefile.gcc-plugins

ifdef CONFIG_READABLE_ASM
# Disable optimizations that make assembler listings hard to read.
# reorder blocks reorders the control in the function
# ipa clone creates specialized cloned functions
# partial inlining inlines only parts of functions
KBUILD_CFLAGS += $(call cc-option,-fno-reorder-blocks,) \
                 $(call cc-option,-fno-ipa-cp-clone,) \
                 $(call cc-option,-fno-partial-inlining)
endif

ifneq ($(CONFIG_FRAME_WARN),0)
KBUILD_CFLAGS += $(call cc-option,-Wframe-larger-than=${CONFIG_FRAME_WARN})
endif

# This selects the stack protector compiler flag. Testing it is delayed
# until after .config has been reprocessed, in the prepare-compiler-check
# target.
ifdef CONFIG_CC_STACKPROTECTOR_REGULAR
  stackp-flag := -fstack-protector
  stackp-name := REGULAR
else
ifdef CONFIG_CC_STACKPROTECTOR_STRONG
  stackp-flag := -fstack-protector-strong
  stackp-name := STRONG
else
  # Force off for distro compilers that enable stack protector by default.
  stackp-flag := $(call cc-option, -fno-stack-protector)
endif
endif
# Find arch-specific stack protector compiler sanity-checking script.
ifdef CONFIG_CC_STACKPROTECTOR
  stackp-path := $(srctree)/scripts/gcc-$(SRCARCH)_$(BITS)-has-stack-protector.sh
  stackp-check := $(wildcard $(stackp-path))
endif
KBUILD_CFLAGS += $(stackp-flag)

ifeq ($(cc-name),clang)
ifneq ($(CROSS_COMPILE),)
CLANG_TARGET	:= -target $(notdir $(CROSS_COMPILE:%-=%))
GCC_TOOLCHAIN	:= $(realpath $(dir $(shell which $(LD)))/..)
endif
ifneq ($(GCC_TOOLCHAIN),)
CLANG_GCC_TC	:= -gcc-toolchain $(GCC_TOOLCHAIN)
endif
KBUILD_CFLAGS += $(CLANG_TARGET) $(CLANG_GCC_TC)
KBUILD_AFLAGS += $(CLANG_TARGET) $(CLANG_GCC_TC)
KBUILD_CPPFLAGS += $(call cc-option,-Qunused-arguments,)
KBUILD_CFLAGS += $(call cc-disable-warning, unused-variable)
KBUILD_CFLAGS += $(call cc-disable-warning, format-invalid-specifier)
KBUILD_CFLAGS += $(call cc-disable-warning, gnu)
# Quiet clang warning: comparison of unsigned expression < 0 is always false
KBUILD_CFLAGS += $(call cc-disable-warning, tautological-compare)
# CLANG uses a _MergedGlobals as optimization, but this breaks modpost, as the
# source of a reference will be _MergedGlobals and not on of the whitelisted names.
# See modpost pattern 2
KBUILD_CFLAGS += $(call cc-option, -mno-global-merge,)
KBUILD_CFLAGS += $(call cc-option, -fcatch-undefined-behavior)
KBUILD_CFLAGS += $(call cc-option, -no-integrated-as)
KBUILD_AFLAGS += $(call cc-option, -no-integrated-as)
else

# These warnings generated too much noise in a regular build.
# Use make W=1 to enable them (see scripts/Makefile.extrawarn)
KBUILD_CFLAGS += $(call cc-disable-warning, unused-but-set-variable)
KBUILD_CFLAGS += $(call cc-disable-warning, unused-const-variable)
endif

ifdef CONFIG_FRAME_POINTER
KBUILD_CFLAGS	+= -fno-omit-frame-pointer -fno-optimize-sibling-calls
else
# Some targets (ARM with Thumb2, for example), can't be built with frame
# pointers.  For those, we don't have FUNCTION_TRACER automatically
# select FRAME_POINTER.  However, FUNCTION_TRACER adds -pg, and this is
# incompatible with -fomit-frame-pointer with current GCC, so we don't use
# -fomit-frame-pointer with FUNCTION_TRACER.
ifndef CONFIG_FUNCTION_TRACER
KBUILD_CFLAGS	+= -fomit-frame-pointer
endif
endif

KBUILD_CFLAGS   += $(call cc-option, -fno-var-tracking-assignments)

ifdef CONFIG_UNWIND_INFO
KBUILD_CFLAGS	+= -fasynchronous-unwind-tables
LDFLAGS_vmlinux	+= --eh-frame-hdr
endif

ifdef CONFIG_DEBUG_INFO
ifdef CONFIG_DEBUG_INFO_SPLIT
KBUILD_CFLAGS   += $(call cc-option, -gsplit-dwarf, -g)
else
KBUILD_CFLAGS	+= -g
endif
KBUILD_AFLAGS	+= -Wa,-gdwarf-2
endif
ifdef CONFIG_DEBUG_INFO_DWARF4
KBUILD_CFLAGS	+= $(call cc-option, -gdwarf-4,)
endif

ifdef CONFIG_DEBUG_INFO_REDUCED
KBUILD_CFLAGS 	+= $(call cc-option, -femit-struct-debug-baseonly) \
		   $(call cc-option,-fno-var-tracking)
endif

ifdef CONFIG_FUNCTION_TRACER
ifndef CC_FLAGS_FTRACE
CC_FLAGS_FTRACE := -pg
endif
export CC_FLAGS_FTRACE
ifdef CONFIG_HAVE_FENTRY
CC_USING_FENTRY	:= $(call cc-option, -mfentry -DCC_USING_FENTRY)
endif
KBUILD_CFLAGS	+= $(CC_FLAGS_FTRACE) $(CC_USING_FENTRY)
KBUILD_AFLAGS	+= $(CC_USING_FENTRY)
ifdef CONFIG_DYNAMIC_FTRACE
	ifdef CONFIG_HAVE_C_RECORDMCOUNT
		BUILD_C_RECORDMCOUNT := y
		export BUILD_C_RECORDMCOUNT
	endif
endif
endif

# We trigger additional mismatches with less inlining
ifdef CONFIG_DEBUG_SECTION_MISMATCH
KBUILD_CFLAGS += $(call cc-option, -fno-inline-functions-called-once)
endif

ifdef CONFIG_LD_DEAD_CODE_DATA_ELIMINATION
KBUILD_CFLAGS	+= $(call cc-option,-ffunction-sections,)
KBUILD_CFLAGS	+= $(call cc-option,-fdata-sections,)
endif

# arch Makefile may override CC so keep this after arch Makefile is included
NOSTDINC_FLAGS += -nostdinc -isystem $(shell $(CC) -print-file-name=include)
CHECKFLAGS     += $(NOSTDINC_FLAGS)

# warn about C99 declaration after statement
KBUILD_CFLAGS += $(call cc-option,-Wdeclaration-after-statement,)

# disable pointer signed / unsigned warnings in gcc 4.0
KBUILD_CFLAGS += $(call cc-disable-warning, pointer-sign)

# disable invalid "can't wrap" optimizations for signed / pointers
KBUILD_CFLAGS	+= $(call cc-option,-fno-strict-overflow)

# conserve stack if available
KBUILD_CFLAGS   += $(call cc-option,-fconserve-stack)

# disallow errors like 'EXPORT_GPL(foo);' with missing header
KBUILD_CFLAGS   += $(call cc-option,-Werror=implicit-int)

# require functions to have arguments in prototypes, not empty 'int foo()'
KBUILD_CFLAGS   += $(call cc-option,-Werror=strict-prototypes)

# Prohibit date/time macros, which would make the build non-deterministic
KBUILD_CFLAGS   += $(call cc-option,-Werror=date-time)

# enforce correct pointer usage
KBUILD_CFLAGS   += $(call cc-option,-Werror=incompatible-pointer-types)

# Require designated initializers for all marked structures
KBUILD_CFLAGS   += $(call cc-option,-Werror=designated-init)

# use the deterministic mode of AR if available
KBUILD_ARFLAGS := $(call ar-option,D)

include scripts/Makefile.kasan
include scripts/Makefile.extrawarn
include scripts/Makefile.ubsan

# Add any arch overrides and user supplied CPPFLAGS, AFLAGS and CFLAGS as the
# last assignments
KBUILD_CPPFLAGS += $(ARCH_CPPFLAGS) $(KCPPFLAGS)
KBUILD_AFLAGS   += $(ARCH_AFLAGS)   $(KAFLAGS)
KBUILD_CFLAGS   += $(ARCH_CFLAGS)   $(KCFLAGS)

# Use --build-id when available.
LDFLAGS_BUILD_ID := $(patsubst -Wl$(comma)%,%,\
			      $(call cc-ldoption, -Wl$(comma)--build-id,))
KBUILD_LDFLAGS_MODULE += $(LDFLAGS_BUILD_ID)
LDFLAGS_vmlinux += $(LDFLAGS_BUILD_ID)

ifdef CONFIG_LD_DEAD_CODE_DATA_ELIMINATION
LDFLAGS_vmlinux	+= $(call ld-option, --gc-sections,)
endif

ifeq ($(CONFIG_STRIP_ASM_SYMS),y)
LDFLAGS_vmlinux	+= $(call ld-option, -X,)
endif

# Default kernel image to build when no specific target is given.
# KBUILD_IMAGE may be overruled on the command line or
# set in the environment
# Also any assignments in arch/$(ARCH)/Makefile take precedence over
# this default value
export KBUILD_IMAGE ?= vmlinux

#
# INSTALL_PATH specifies where to place the updated kernel and system map
# images. Default is /boot, but you can set it to other values
export	INSTALL_PATH ?= /boot

#
# INSTALL_DTBS_PATH specifies a prefix for relocations required by build roots.
# Like INSTALL_MOD_PATH, it isn't defined in the Makefile, but can be passed as
# an argument if needed. Otherwise it defaults to the kernel install path
#
export INSTALL_DTBS_PATH ?= $(INSTALL_PATH)/dtbs/$(KERNELRELEASE)

#
# INSTALL_MOD_PATH specifies a prefix to MODLIB for module directory
# relocations required by build roots.  This is not defined in the
# makefile but the argument can be passed to make if needed.
#

MODLIB	= $(INSTALL_MOD_PATH)/lib/modules/$(KERNELRELEASE)
export MODLIB

#
# INSTALL_MOD_STRIP, if defined, will cause modules to be
# stripped after they are installed.  If INSTALL_MOD_STRIP is '1', then
# the default option --strip-debug will be used.  Otherwise,
# INSTALL_MOD_STRIP value will be used as the options to the strip command.

ifdef INSTALL_MOD_STRIP
ifeq ($(INSTALL_MOD_STRIP),1)
mod_strip_cmd = $(STRIP) --strip-debug
else
mod_strip_cmd = $(STRIP) $(INSTALL_MOD_STRIP)
endif # INSTALL_MOD_STRIP=1
else
mod_strip_cmd = true
endif # INSTALL_MOD_STRIP
export mod_strip_cmd

# CONFIG_MODULE_COMPRESS, if defined, will cause module to be compressed
# after they are installed in agreement with CONFIG_MODULE_COMPRESS_GZIP
# or CONFIG_MODULE_COMPRESS_XZ.

mod_compress_cmd = true
ifdef CONFIG_MODULE_COMPRESS
  ifdef CONFIG_MODULE_COMPRESS_GZIP
    mod_compress_cmd = gzip -n -f
  endif # CONFIG_MODULE_COMPRESS_GZIP
  ifdef CONFIG_MODULE_COMPRESS_XZ
    mod_compress_cmd = xz -f
  endif # CONFIG_MODULE_COMPRESS_XZ
endif # CONFIG_MODULE_COMPRESS
export mod_compress_cmd

# Select initial ramdisk compression format, default is gzip(1).
# This shall be used by the dracut(8) tool while creating an initramfs image.
#
INITRD_COMPRESS-y                  := gzip
INITRD_COMPRESS-$(CONFIG_RD_BZIP2) := bzip2
INITRD_COMPRESS-$(CONFIG_RD_LZMA)  := lzma
INITRD_COMPRESS-$(CONFIG_RD_XZ)    := xz
INITRD_COMPRESS-$(CONFIG_RD_LZO)   := lzo
INITRD_COMPRESS-$(CONFIG_RD_LZ4)   := lz4
# do not export INITRD_COMPRESS, since we didn't actually
# choose a sane default compression above.
# export INITRD_COMPRESS := $(INITRD_COMPRESS-y)

ifdef CONFIG_MODULE_SIG_ALL
$(eval $(call config_filename,MODULE_SIG_KEY))

mod_sign_cmd = scripts/sign-file $(CONFIG_MODULE_SIG_HASH) $(MODULE_SIG_KEY_SRCPREFIX)$(CONFIG_MODULE_SIG_KEY) certs/signing_key.x509
else
mod_sign_cmd = true
endif
export mod_sign_cmd

ifdef CONFIG_STACK_VALIDATION
  has_libelf := $(call try-run,\
		echo "int main() {}" | $(HOSTCC) -xc -o /dev/null -lelf -,1,0)
  ifeq ($(has_libelf),1)
    objtool_target := tools/objtool FORCE
  else
    $(warning "Cannot use CONFIG_STACK_VALIDATION, please install libelf-dev, libelf-devel or elfutils-libelf-devel")
    SKIP_STACK_VALIDATION := 1
    export SKIP_STACK_VALIDATION
  endif
endif


ifeq ($(KBUILD_EXTMOD),)
core-y		+= kernel/ certs/ mm/ fs/ ipc/ security/ crypto/ block/

vmlinux-dirs	:= $(patsubst %/,%,$(filter %/, $(init-y) $(init-m) \
		     $(core-y) $(core-m) $(drivers-y) $(drivers-m) \
		     $(net-y) $(net-m) $(libs-y) $(libs-m) $(virt-y)))

vmlinux-alldirs	:= $(sort $(vmlinux-dirs) $(patsubst %/,%,$(filter %/, \
		     $(init-) $(core-) $(drivers-) $(net-) $(libs-) $(virt-))))

init-y		:= $(patsubst %/, %/built-in.o, $(init-y))
core-y		:= $(patsubst %/, %/built-in.o, $(core-y))
drivers-y	:= $(patsubst %/, %/built-in.o, $(drivers-y))
net-y		:= $(patsubst %/, %/built-in.o, $(net-y))
libs-y1		:= $(patsubst %/, %/lib.a, $(libs-y))
libs-y2		:= $(patsubst %/, %/built-in.o, $(libs-y))
libs-y		:= $(libs-y1) $(libs-y2)
virt-y		:= $(patsubst %/, %/built-in.o, $(virt-y))

# Externally visible symbols (used by link-vmlinux.sh)
export KBUILD_VMLINUX_INIT := $(head-y) $(init-y)
export KBUILD_VMLINUX_MAIN := $(core-y) $(libs-y) $(drivers-y) $(net-y) $(virt-y)
export KBUILD_LDS          := arch/$(SRCARCH)/kernel/vmlinux.lds
export LDFLAGS_vmlinux
# used by scripts/pacmage/Makefile
export KBUILD_ALLDIRS := $(sort $(filter-out arch/%,$(vmlinux-alldirs)) arch Documentation include samples scripts tools)

vmlinux-deps := $(KBUILD_LDS) $(KBUILD_VMLINUX_INIT) $(KBUILD_VMLINUX_MAIN)

# Include targets which we want to execute sequentially if the rest of the
# kernel build went well. If CONFIG_TRIM_UNUSED_KSYMS is set, this might be
# evaluated more than once.
PHONY += vmlinux_prereq
vmlinux_prereq: $(vmlinux-deps) FORCE
ifdef CONFIG_HEADERS_CHECK
	$(Q)$(MAKE) -f $(srctree)/Makefile headers_check
endif
ifdef CONFIG_GDB_SCRIPTS
	$(Q)ln -fsn `cd $(srctree) && /bin/pwd`/scripts/gdb/vmlinux-gdb.py
endif
ifdef CONFIG_TRIM_UNUSED_KSYMS
	$(Q)$(CONFIG_SHELL) $(srctree)/scripts/adjust_autoksyms.sh \
	  "$(MAKE) -f $(srctree)/Makefile vmlinux"
endif

# standalone target for easier testing
include/generated/autoksyms.h: FORCE
	$(Q)$(CONFIG_SHELL) $(srctree)/scripts/adjust_autoksyms.sh true

ARCH_POSTLINK := $(wildcard $(srctree)/arch/$(SRCARCH)/Makefile.postlink)

# Final link of vmlinux with optional arch pass after final link
    cmd_link-vmlinux =                                                 \
	$(CONFIG_SHELL) $< $(LD) $(LDFLAGS) $(LDFLAGS_vmlinux) ;       \
	$(if $(ARCH_POSTLINK), $(MAKE) -f $(ARCH_POSTLINK) $@, true)

vmlinux: scripts/link-vmlinux.sh vmlinux_prereq $(vmlinux-deps) FORCE
	+$(call if_changed,link-vmlinux)

# Build samples along the rest of the kernel
ifdef CONFIG_SAMPLES
vmlinux-dirs += samples
endif

# The actual objects are generated when descending,
# make sure no implicit rule kicks in
$(sort $(vmlinux-deps)): $(vmlinux-dirs) ;

# Handle descending into subdirectories listed in $(vmlinux-dirs)
# Preset locale variables to speed up the build process. Limit locale
# tweaks to this spot to avoid wrong language settings when running
# make menuconfig etc.
# Error messages still appears in the original language

PHONY += $(vmlinux-dirs)
$(vmlinux-dirs): prepare scripts
	$(Q)$(MAKE) $(build)=$@

define filechk_kernel.release
	echo "$(KERNELVERSION)$$($(CONFIG_SHELL) $(srctree)/scripts/setlocalversion $(srctree))"
endef

# Store (new) KERNELRELEASE string in include/config/kernel.release
include/config/kernel.release: include/config/auto.conf FORCE
	$(call filechk,kernel.release)


# Things we need to do before we recursively start building the kernel
# or the modules are listed in "prepare".
# A multi level approach is used. prepareN is processed before prepareN-1.
# archprepare is used in arch Makefiles and when processed asm symlink,
# version.h and scripts_basic is processed / created.

# Listed in dependency order
PHONY += prepare archprepare prepare0 prepare1 prepare2 prepare3

# prepare3 is used to check if we are building in a separate output directory,
# and if so do:
# 1) Check that make has not been executed in the kernel src $(srctree)
prepare3: include/config/kernel.release
ifneq ($(KBUILD_SRC),)
	@$(kecho) '  Using $(srctree) as source for kernel'
	$(Q)if [ -f $(srctree)/.config -o -d $(srctree)/include/config ]; then \
		echo >&2 "  $(srctree) is not clean, please run 'make mrproper'"; \
		echo >&2 "  in the '$(srctree)' directory.";\
		/bin/false; \
	fi;
endif

# prepare2 creates a makefile if using a separate output directory.
# From this point forward, .config has been reprocessed, so any rules
# that need to depend on updated CONFIG_* values can be checked here.
prepare2: prepare3 prepare-compiler-check outputmakefile asm-generic

prepare1: prepare2 $(version_h) include/generated/utsrelease.h \
                   include/config/auto.conf
	$(cmd_crmodverdir)

archprepare: archheaders archscripts prepare1 scripts_basic

prepare0: archprepare gcc-plugins
	$(Q)$(MAKE) $(build)=.

# All the preparing..
prepare: prepare0 prepare-objtool

PHONY += prepare-objtool
prepare-objtool: $(objtool_target)

# Check for CONFIG flags that require compiler support. Abort the build
# after .config has been processed, but before the kernel build starts.
#
# For security-sensitive CONFIG options, we don't want to fallback and/or
# silently change which compiler flags will be used, since that leads to
# producing kernels with different security feature characteristics
# depending on the compiler used. (For example, "But I selected
# CC_STACKPROTECTOR_STRONG! Why did it build with _REGULAR?!")
PHONY += prepare-compiler-check
prepare-compiler-check: FORCE
# Make sure compiler supports requested stack protector flag.
ifdef stackp-name
  ifeq ($(call cc-option, $(stackp-flag)),)
	@echo Cannot use CONFIG_CC_STACKPROTECTOR_$(stackp-name): \
		  $(stackp-flag) not supported by compiler >&2 && exit 1
  endif
endif
# Make sure compiler does not have buggy stack-protector support.
ifdef stackp-check
  ifneq ($(shell $(CONFIG_SHELL) $(stackp-check) $(CC) $(KBUILD_CPPFLAGS) $(biarch)),y)
	@echo Cannot use CONFIG_CC_STACKPROTECTOR_$(stackp-name): \
                  $(stackp-flag) available but compiler is broken >&2 && exit 1
  endif
endif
	@:

# Generate some files
# ---------------------------------------------------------------------------

# KERNELRELEASE can change from a few different places, meaning version.h
# needs to be updated, so this check is forced on all builds

uts_len := 64
define filechk_utsrelease.h
	if [ `echo -n "$(KERNELRELEASE)" | wc -c ` -gt $(uts_len) ]; then \
	  echo '"$(KERNELRELEASE)" exceeds $(uts_len) characters' >&2;    \
	  exit 1;                                                         \
	fi;                                                               \
	(echo \#define UTS_RELEASE \"$(KERNELRELEASE)\";)
endef

define filechk_version.h
	(echo \#define LINUX_VERSION_CODE $(shell                         \
	expr $(VERSION) \* 65536 + 0$(PATCHLEVEL) \* 256 + 0$(SUBLEVEL)); \
	echo '#define KERNEL_VERSION(a,b,c) (((a) << 16) + ((b) << 8) + (c))';)
endef

$(version_h): $(srctree)/Makefile FORCE
	$(call filechk,version.h)
	$(Q)rm -f $(old_version_h)

include/generated/utsrelease.h: include/config/kernel.release FORCE
	$(call filechk,utsrelease.h)

PHONY += headerdep
headerdep:
	$(Q)find $(srctree)/include/ -name '*.h' | xargs --max-args 1 \
	$(srctree)/scripts/headerdep.pl -I$(srctree)/include

# ---------------------------------------------------------------------------
# Firmware install
INSTALL_FW_PATH=$(INSTALL_MOD_PATH)/lib/firmware/$(KERNELRELEASE)
export INSTALL_FW_PATH

PHONY += firmware_install
firmware_install:
	@mkdir -p $(objtree)/firmware
	$(Q)$(MAKE) -f $(srctree)/scripts/Makefile.fwinst obj=firmware __fw_install

# ---------------------------------------------------------------------------
# Kernel headers

#Default location for installed headers
export INSTALL_HDR_PATH = $(objtree)/usr

# If we do an all arch process set dst to asm-$(hdr-arch)
hdr-dst = $(if $(KBUILD_HEADERS), dst=include/arch-$(hdr-arch), dst=include)

PHONY += archheaders
archheaders:

PHONY += archscripts
archscripts:

PHONY += __headers
__headers: $(version_h) scripts_basic asm-generic archheaders archscripts
	$(Q)$(MAKE) $(build)=scripts build_unifdef

PHONY += headers_install_all
headers_install_all:
	$(Q)$(CONFIG_SHELL) $(srctree)/scripts/headers.sh install

PHONY += headers_install
headers_install: __headers
	$(if $(wildcard $(srctree)/arch/$(hdr-arch)/include/uapi/asm/Kbuild),, \
	  $(error Headers not exportable for the $(SRCARCH) architecture))
	$(Q)$(MAKE) $(hdr-inst)=include/uapi
	$(Q)$(MAKE) $(hdr-inst)=arch/$(hdr-arch)/include/uapi $(hdr-dst)

PHONY += headers_check_all
headers_check_all: headers_install_all
	$(Q)$(CONFIG_SHELL) $(srctree)/scripts/headers.sh check

PHONY += headers_check
headers_check: headers_install
	$(Q)$(MAKE) $(hdr-inst)=include/uapi HDRCHECK=1
	$(Q)$(MAKE) $(hdr-inst)=arch/$(hdr-arch)/include/uapi $(hdr-dst) HDRCHECK=1

# ---------------------------------------------------------------------------
# Kernel selftest

PHONY += kselftest
kselftest:
	$(Q)$(MAKE) -C tools/testing/selftests run_tests

kselftest-clean:
	$(Q)$(MAKE) -C tools/testing/selftests clean

PHONY += kselftest-merge
kselftest-merge:
	$(if $(wildcard $(objtree)/.config),, $(error No .config exists, config your kernel first!))
	$(Q)$(CONFIG_SHELL) $(srctree)/scripts/kconfig/merge_config.sh \
		-m $(objtree)/.config \
		$(srctree)/tools/testing/selftests/*/config
	+$(Q)$(MAKE) -f $(srctree)/Makefile olddefconfig

# ---------------------------------------------------------------------------
# Modules

ifdef CONFIG_MODULES

# By default, build modules as well

all: modules

# Build modules
#
# A module can be listed more than once in obj-m resulting in
# duplicate lines in modules.order files.  Those are removed
# using awk while concatenating to the final file.

PHONY += modules
modules: $(vmlinux-dirs) $(if $(KBUILD_BUILTIN),vmlinux) modules.builtin
	$(Q)$(AWK) '!x[$$0]++' $(vmlinux-dirs:%=$(objtree)/%/modules.order) > $(objtree)/modules.order
	@$(kecho) '  Building modules, stage 2.';
	$(Q)$(MAKE) -f $(srctree)/scripts/Makefile.modpost
	$(Q)$(MAKE) -f $(srctree)/scripts/Makefile.fwinst obj=firmware __fw_modbuild

modules.builtin: $(vmlinux-dirs:%=%/modules.builtin)
	$(Q)$(AWK) '!x[$$0]++' $^ > $(objtree)/modules.builtin

%/modules.builtin: include/config/auto.conf
	$(Q)$(MAKE) $(modbuiltin)=$*


# Target to prepare building external modules
PHONY += modules_prepare
modules_prepare: prepare scripts

# Target to install modules
PHONY += modules_install
modules_install: _modinst_ _modinst_post

PHONY += _modinst_
_modinst_:
	@rm -rf $(MODLIB)/kernel
	@rm -f $(MODLIB)/source
	@mkdir -p $(MODLIB)/kernel
	@ln -s `cd $(srctree) && /bin/pwd` $(MODLIB)/source
	@if [ ! $(objtree) -ef  $(MODLIB)/build ]; then \
		rm -f $(MODLIB)/build ; \
		ln -s $(CURDIR) $(MODLIB)/build ; \
	fi
	@cp -f $(objtree)/modules.order $(MODLIB)/
	@cp -f $(objtree)/modules.builtin $(MODLIB)/
	$(Q)$(MAKE) -f $(srctree)/scripts/Makefile.modinst

# This depmod is only for convenience to give the initial
# boot a modules.dep even before / is mounted read-write.  However the
# boot script depmod is the master version.
PHONY += _modinst_post
_modinst_post: _modinst_
	$(Q)$(MAKE) -f $(srctree)/scripts/Makefile.fwinst obj=firmware __fw_modinst
	$(call cmd,depmod)

ifeq ($(CONFIG_MODULE_SIG), y)
PHONY += modules_sign
modules_sign:
	$(Q)$(MAKE) -f $(srctree)/scripts/Makefile.modsign
endif

else # CONFIG_MODULES

# Modules not configured
# ---------------------------------------------------------------------------

PHONY += modules modules_install
modules modules_install:
	@echo >&2
	@echo >&2 "The present kernel configuration has modules disabled."
	@echo >&2 "Type 'make config' and enable loadable module support."
	@echo >&2 "Then build a kernel with module support enabled."
	@echo >&2
	@exit 1

endif # CONFIG_MODULES

###
# Cleaning is done on three levels.
# make clean     Delete most generated files
#                Leave enough to build external modules
# make mrproper  Delete the current configuration, and all generated files
# make distclean Remove editor backup files, patch leftover files and the like

# Directories & files removed with 'make clean'
CLEAN_DIRS  += $(MODVERDIR)

# Directories & files removed with 'make mrproper'
MRPROPER_DIRS  += include/config usr/include include/generated          \
		  arch/*/include/generated .tmp_objdiff
MRPROPER_FILES += .config .config.old .version .old_version \
		  Module.symvers tags TAGS cscope* GPATH GTAGS GRTAGS GSYMS \
		  signing_key.pem signing_key.priv signing_key.x509	\
		  x509.genkey extra_certificates signing_key.x509.keyid	\
		  signing_key.x509.signer vmlinux-gdb.py

# clean - Delete most, but leave enough to build external modules
#
clean: rm-dirs  := $(CLEAN_DIRS)
clean: rm-files := $(CLEAN_FILES)
clean-dirs      := $(addprefix _clean_, . $(vmlinux-alldirs) Documentation samples)

PHONY += $(clean-dirs) clean archclean vmlinuxclean
$(clean-dirs):
	$(Q)$(MAKE) $(clean)=$(patsubst _clean_%,%,$@)

vmlinuxclean:
	$(Q)$(CONFIG_SHELL) $(srctree)/scripts/link-vmlinux.sh clean
	$(Q)$(if $(ARCH_POSTLINK), $(MAKE) -f $(ARCH_POSTLINK) clean)

clean: archclean vmlinuxclean

# mrproper - Delete all generated files, including .config
#
mrproper: rm-dirs  := $(wildcard $(MRPROPER_DIRS))
mrproper: rm-files := $(wildcard $(MRPROPER_FILES))
mrproper-dirs      := $(addprefix _mrproper_,Documentation/DocBook scripts)

PHONY += $(mrproper-dirs) mrproper archmrproper
$(mrproper-dirs):
	$(Q)$(MAKE) $(clean)=$(patsubst _mrproper_%,%,$@)

mrproper: clean archmrproper $(mrproper-dirs)
	$(call cmd,rmdirs)
	$(call cmd,rmfiles)

# distclean
#
PHONY += distclean

distclean: mrproper
	@find $(srctree) $(RCS_FIND_IGNORE) \
		\( -name '*.orig' -o -name '*.rej' -o -name '*~' \
		-o -name '*.bak' -o -name '#*#' -o -name '*%' \
		-o -name 'core' \) \
		-type f -print | xargs rm -f


# Packaging of the kernel to various formats
# ---------------------------------------------------------------------------
# rpm target kept for backward compatibility
package-dir	:= scripts/package

%src-pkg: FORCE
	$(Q)$(MAKE) $(build)=$(package-dir) $@
%pkg: include/config/kernel.release FORCE
	$(Q)$(MAKE) $(build)=$(package-dir) $@
rpm: include/config/kernel.release FORCE
	$(Q)$(MAKE) $(build)=$(package-dir) $@


# Brief documentation of the typical targets used
# ---------------------------------------------------------------------------

boards := $(wildcard $(srctree)/arch/$(SRCARCH)/configs/*_defconfig)
boards := $(sort $(notdir $(boards)))
board-dirs := $(dir $(wildcard $(srctree)/arch/$(SRCARCH)/configs/*/*_defconfig))
board-dirs := $(sort $(notdir $(board-dirs:/=)))

PHONY += help
help:
	@echo  'Cleaning targets:'
	@echo  '  clean		  - Remove most generated files but keep the config and'
	@echo  '                    enough build support to build external modules'
	@echo  '  mrproper	  - Remove all generated files + config + various backup files'
	@echo  '  distclean	  - mrproper + remove editor backup and patch files'
	@echo  ''
	@echo  'Configuration targets:'
	@$(MAKE) -f $(srctree)/scripts/kconfig/Makefile help
	@echo  ''
	@echo  'Other generic targets:'
	@echo  '  all		  - Build all targets marked with [*]'
	@echo  '* vmlinux	  - Build the bare kernel'
	@echo  '* modules	  - Build all modules'
	@echo  '  modules_install - Install all modules to INSTALL_MOD_PATH (default: /)'
	@echo  '  firmware_install- Install all firmware to INSTALL_FW_PATH'
	@echo  '                    (default: $$(INSTALL_MOD_PATH)/lib/firmware)'
	@echo  '  dir/            - Build all files in dir and below'
	@echo  '  dir/file.[ois]  - Build specified target only'
	@echo  '  dir/file.ll     - Build the LLVM assembly file'
	@echo  '                    (requires compiler support for LLVM assembly generation)'
	@echo  '  dir/file.lst    - Build specified mixed source/assembly target only'
	@echo  '                    (requires a recent binutils and recent build (System.map))'
	@echo  '  dir/file.ko     - Build module including final link'
	@echo  '  modules_prepare - Set up for building external modules'
	@echo  '  tags/TAGS	  - Generate tags file for editors'
	@echo  '  cscope	  - Generate cscope index'
	@echo  '  gtags           - Generate GNU GLOBAL index'
	@echo  '  kernelrelease	  - Output the release version string (use with make -s)'
	@echo  '  kernelversion	  - Output the version stored in Makefile (use with make -s)'
	@echo  '  image_name	  - Output the image name (use with make -s)'
	@echo  '  headers_install - Install sanitised kernel headers to INSTALL_HDR_PATH'; \
	 echo  '                    (default: $(INSTALL_HDR_PATH))'; \
	 echo  ''
	@echo  'Static analysers:'
	@echo  '  checkstack      - Generate a list of stack hogs'
	@echo  '  namespacecheck  - Name space analysis on compiled kernel'
	@echo  '  versioncheck    - Sanity check on version.h usage'
	@echo  '  includecheck    - Check for duplicate included header files'
	@echo  '  export_report   - List the usages of all exported symbols'
	@echo  '  headers_check   - Sanity check on exported headers'
	@echo  '  headerdep       - Detect inclusion cycles in headers'
	@$(MAKE) -f $(srctree)/scripts/Makefile.help checker-help
	@echo  ''
	@echo  'Kernel selftest:'
	@echo  '  kselftest       - Build and run kernel selftest (run as root)'
	@echo  '                    Build, install, and boot kernel before'
	@echo  '                    running kselftest on it'
	@echo  '  kselftest-clean - Remove all generated kselftest files'
	@echo  '  kselftest-merge - Merge all the config dependencies of kselftest to existed'
	@echo  '                    .config.'
	@echo  ''
	@echo 'Userspace tools targets:'
	@echo '  use "make tools/help"'
	@echo '  or  "cd tools; make help"'
	@echo  ''
	@echo  'Kernel packaging:'
	@$(MAKE) $(build)=$(package-dir) help
	@echo  ''
	@echo  'Documentation targets:'
	@$(MAKE) -f $(srctree)/Documentation/Makefile.sphinx dochelp
	@echo  ''
	@$(MAKE) -f $(srctree)/Documentation/DocBook/Makefile dochelp
	@echo  ''
	@echo  'Architecture specific targets ($(SRCARCH)):'
	@$(if $(archhelp),$(archhelp),\
		echo '  No architecture specific help defined for $(SRCARCH)')
	@echo  ''
	@$(if $(boards), \
		$(foreach b, $(boards), \
		printf "  %-24s - Build for %s\\n" $(b) $(subst _defconfig,,$(b));) \
		echo '')
	@$(if $(board-dirs), \
		$(foreach b, $(board-dirs), \
		printf "  %-16s - Show %s-specific targets\\n" help-$(b) $(b);) \
		printf "  %-16s - Show all of the above\\n" help-boards; \
		echo '')

	@echo  '  make V=0|1 [targets] 0 => quiet build (default), 1 => verbose build'
	@echo  '  make V=2   [targets] 2 => give reason for rebuild of target'
	@echo  '  make O=dir [targets] Locate all output files in "dir", including .config'
	@echo  '  make C=1   [targets] Check re-compiled c source with $$CHECK (sparse by default)'
	@echo  '  make C=2   [targets] Force check of all c source with $$CHECK'
	@echo  '  make RECORDMCOUNT_WARN=1 [targets] Warn about ignored mcount sections'
	@echo  '  make W=n   [targets] Enable extra gcc checks, n=1,2,3 where'
	@echo  '		1: warnings which may be relevant and do not occur too often'
	@echo  '		2: warnings which occur quite often but may still be relevant'
	@echo  '		3: more obscure warnings, can most likely be ignored'
	@echo  '		Multiple levels can be combined with W=12 or W=123'
	@echo  ''
	@echo  'Execute "make" or "make all" to build all targets marked with [*] '
	@echo  'For further info see the ./README file'


help-board-dirs := $(addprefix help-,$(board-dirs))

help-boards: $(help-board-dirs)

boards-per-dir = $(sort $(notdir $(wildcard $(srctree)/arch/$(SRCARCH)/configs/$*/*_defconfig)))

$(help-board-dirs): help-%:
	@echo  'Architecture specific targets ($(SRCARCH) $*):'
	@$(if $(boards-per-dir), \
		$(foreach b, $(boards-per-dir), \
		printf "  %-24s - Build for %s\\n" $*/$(b) $(subst _defconfig,,$(b));) \
		echo '')


# Documentation targets
# ---------------------------------------------------------------------------
DOC_TARGETS := xmldocs sgmldocs psdocs latexdocs pdfdocs htmldocs mandocs installmandocs epubdocs cleandocs linkcheckdocs
PHONY += $(DOC_TARGETS)
$(DOC_TARGETS): scripts_basic FORCE
	$(Q)$(MAKE) $(build)=scripts build_docproc build_check-lc_ctype
	$(Q)$(MAKE) $(build)=Documentation -f $(srctree)/Documentation/Makefile.sphinx $@
	$(Q)$(MAKE) $(build)=Documentation/DocBook $@

else # KBUILD_EXTMOD

###
# External module support.
# When building external modules the kernel used as basis is considered
# read-only, and no consistency checks are made and the make
# system is not used on the basis kernel. If updates are required
# in the basis kernel ordinary make commands (without M=...) must
# be used.
#
# The following are the only valid targets when building external
# modules.
# make M=dir clean     Delete all automatically generated files
# make M=dir modules   Make all modules in specified dir
# make M=dir	       Same as 'make M=dir modules'
# make M=dir modules_install
#                      Install the modules built in the module directory
#                      Assumes install directory is already created

# We are always building modules
KBUILD_MODULES := 1
PHONY += crmodverdir
crmodverdir:
	$(cmd_crmodverdir)

PHONY += $(objtree)/Module.symvers
$(objtree)/Module.symvers:
	@test -e $(objtree)/Module.symvers || ( \
	echo; \
	echo "  WARNING: Symbol version dump $(objtree)/Module.symvers"; \
	echo "           is missing; modules will have no dependencies and modversions."; \
	echo )

module-dirs := $(addprefix _module_,$(KBUILD_EXTMOD))
PHONY += $(module-dirs) modules
$(module-dirs): crmodverdir $(objtree)/Module.symvers
	$(Q)$(MAKE) $(build)=$(patsubst _module_%,%,$@)

modules: $(module-dirs)
	@$(kecho) '  Building modules, stage 2.';
	$(Q)$(MAKE) -f $(srctree)/scripts/Makefile.modpost

PHONY += modules_install
modules_install: _emodinst_ _emodinst_post

install-dir := $(if $(INSTALL_MOD_DIR),$(INSTALL_MOD_DIR),extra)
PHONY += _emodinst_
_emodinst_:
	$(Q)mkdir -p $(MODLIB)/$(install-dir)
	$(Q)$(MAKE) -f $(srctree)/scripts/Makefile.modinst

PHONY += _emodinst_post
_emodinst_post: _emodinst_
	$(call cmd,depmod)

clean-dirs := $(addprefix _clean_,$(KBUILD_EXTMOD))

PHONY += $(clean-dirs) clean
$(clean-dirs):
	$(Q)$(MAKE) $(clean)=$(patsubst _clean_%,%,$@)

clean:	rm-dirs := $(MODVERDIR)
clean: rm-files := $(KBUILD_EXTMOD)/Module.symvers

PHONY += help
help:
	@echo  '  Building external modules.'
	@echo  '  Syntax: make -C path/to/kernel/src M=$$PWD target'
	@echo  ''
	@echo  '  modules         - default target, build the module(s)'
	@echo  '  modules_install - install the module'
	@echo  '  clean           - remove generated files in module directory only'
	@echo  ''

# Dummies...
PHONY += prepare scripts
prepare: ;
scripts: ;
endif # KBUILD_EXTMOD

clean: $(clean-dirs)
	$(call cmd,rmdirs)
	$(call cmd,rmfiles)
	@find $(if $(KBUILD_EXTMOD), $(KBUILD_EXTMOD), .) $(RCS_FIND_IGNORE) \
		\( -name '*.[oas]' -o -name '*.ko' -o -name '.*.cmd' \
		-o -name '*.ko.*' \
		-o -name '*.dwo'  \
		-o -name '*.su'  \
		-o -name '.*.d' -o -name '.*.tmp' -o -name '*.mod.c' \
		-o -name '*.symtypes' -o -name 'modules.order' \
		-o -name modules.builtin -o -name '.tmp_*.o.*' \
		-o -name '*.c.[012]*.*' \
		-o -name '*.ll' \
		-o -name '*.gcno' \) -type f -print | xargs rm -f

# Generate tags for editors
# ---------------------------------------------------------------------------
quiet_cmd_tags = GEN     $@
      cmd_tags = $(CONFIG_SHELL) $(srctree)/scripts/tags.sh $@

tags TAGS cscope gtags: FORCE
	$(call cmd,tags)

# Scripts to check various things for consistency
# ---------------------------------------------------------------------------

PHONY += includecheck versioncheck coccicheck namespacecheck export_report

includecheck:
	find $(srctree)/* $(RCS_FIND_IGNORE) \
		-name '*.[hcS]' -type f -print | sort \
		| xargs $(PERL) -w $(srctree)/scripts/checkincludes.pl

versioncheck:
	find $(srctree)/* $(RCS_FIND_IGNORE) \
		-name '*.[hcS]' -type f -print | sort \
		| xargs $(PERL) -w $(srctree)/scripts/checkversion.pl

coccicheck:
	$(Q)$(CONFIG_SHELL) $(srctree)/scripts/$@

namespacecheck:
	$(PERL) $(srctree)/scripts/namespace.pl

export_report:
	$(PERL) $(srctree)/scripts/export_report.pl

endif #ifeq ($(config-targets),1)
endif #ifeq ($(mixed-targets),1)

PHONY += checkstack kernelrelease kernelversion image_name

# UML needs a little special treatment here.  It wants to use the host
# toolchain, so needs $(SUBARCH) passed to checkstack.pl.  Everyone
# else wants $(ARCH), including people doing cross-builds, which means
# that $(SUBARCH) doesn't work here.
ifeq ($(ARCH), um)
CHECKSTACK_ARCH := $(SUBARCH)
else
CHECKSTACK_ARCH := $(ARCH)
endif
checkstack:
	$(OBJDUMP) -d vmlinux $$(find . -name '*.ko') | \
	$(PERL) $(src)/scripts/checkstack.pl $(CHECKSTACK_ARCH)

kernelrelease:
	@echo "$(KERNELVERSION)$$($(CONFIG_SHELL) $(srctree)/scripts/setlocalversion $(srctree))"

kernelversion:
	@echo $(KERNELVERSION)

image_name:
	@echo $(KBUILD_IMAGE)

# Clear a bunch of variables before executing the submake
tools/: FORCE
	$(Q)mkdir -p $(objtree)/tools
	$(Q)$(MAKE) LDFLAGS= MAKEFLAGS="$(tools_silent) $(filter --j% -j,$(MAKEFLAGS))" O=$(shell cd $(objtree) && /bin/pwd) subdir=tools -C $(src)/tools/

tools/%: FORCE
	$(Q)mkdir -p $(objtree)/tools
	$(Q)$(MAKE) LDFLAGS= MAKEFLAGS="$(tools_silent) $(filter --j% -j,$(MAKEFLAGS))" O=$(shell cd $(objtree) && /bin/pwd) subdir=tools -C $(src)/tools/ $*

# Single targets
# ---------------------------------------------------------------------------
# Single targets are compatible with:
# - build with mixed source and output
# - build with separate output dir 'make O=...'
# - external modules
#
#  target-dir => where to store outputfile
#  build-dir  => directory in kernel source tree to use

ifeq ($(KBUILD_EXTMOD),)
        build-dir  = $(patsubst %/,%,$(dir $@))
        target-dir = $(dir $@)
else
        zap-slash=$(filter-out .,$(patsubst %/,%,$(dir $@)))
        build-dir  = $(KBUILD_EXTMOD)$(if $(zap-slash),/$(zap-slash))
        target-dir = $(if $(KBUILD_EXTMOD),$(dir $<),$(dir $@))
endif

%.s: %.c prepare scripts FORCE
	$(Q)$(MAKE) $(build)=$(build-dir) $(target-dir)$(notdir $@)
%.i: %.c prepare scripts FORCE
	$(Q)$(MAKE) $(build)=$(build-dir) $(target-dir)$(notdir $@)
%.o: %.c prepare scripts FORCE
	$(Q)$(MAKE) $(build)=$(build-dir) $(target-dir)$(notdir $@)
%.lst: %.c prepare scripts FORCE
	$(Q)$(MAKE) $(build)=$(build-dir) $(target-dir)$(notdir $@)
%.s: %.S prepare scripts FORCE
	$(Q)$(MAKE) $(build)=$(build-dir) $(target-dir)$(notdir $@)
%.o: %.S prepare scripts FORCE
	$(Q)$(MAKE) $(build)=$(build-dir) $(target-dir)$(notdir $@)
%.symtypes: %.c prepare scripts FORCE
	$(Q)$(MAKE) $(build)=$(build-dir) $(target-dir)$(notdir $@)
%.ll: %.c prepare scripts FORCE
	$(Q)$(MAKE) $(build)=$(build-dir) $(target-dir)$(notdir $@)

# Modules
/: prepare scripts FORCE
	$(cmd_crmodverdir)
	$(Q)$(MAKE) KBUILD_MODULES=$(if $(CONFIG_MODULES),1) \
	$(build)=$(build-dir)
# Make sure the latest headers are built for Documentation
Documentation/ samples/: headers_install
%/: prepare scripts FORCE
	$(cmd_crmodverdir)
	$(Q)$(MAKE) KBUILD_MODULES=$(if $(CONFIG_MODULES),1) \
	$(build)=$(build-dir)
%.ko: prepare scripts FORCE
	$(cmd_crmodverdir)
	$(Q)$(MAKE) KBUILD_MODULES=$(if $(CONFIG_MODULES),1)   \
	$(build)=$(build-dir) $(@:.ko=.o)
	$(Q)$(MAKE) -f $(srctree)/scripts/Makefile.modpost

# FIXME Should go into a make.lib or something
# ===========================================================================

quiet_cmd_rmdirs = $(if $(wildcard $(rm-dirs)),CLEAN   $(wildcard $(rm-dirs)))
      cmd_rmdirs = rm -rf $(rm-dirs)

quiet_cmd_rmfiles = $(if $(wildcard $(rm-files)),CLEAN   $(wildcard $(rm-files)))
      cmd_rmfiles = rm -f $(rm-files)

# Run depmod only if we have System.map and depmod is executable
quiet_cmd_depmod = DEPMOD  $(KERNELRELEASE)
      cmd_depmod = $(CONFIG_SHELL) $(srctree)/scripts/depmod.sh $(DEPMOD) \
                   $(KERNELRELEASE) "$(patsubst y,_,$(CONFIG_HAVE_UNDERSCORE_SYMBOL_PREFIX))"

# Create temporary dir for module support files
# clean it up only when building all modules
cmd_crmodverdir = $(Q)mkdir -p $(MODVERDIR) \
                  $(if $(KBUILD_MODULES),; rm -f $(MODVERDIR)/*)

# read all saved command lines

targets := $(wildcard $(sort $(targets)))
cmd_files := $(wildcard .*.cmd $(foreach f,$(targets),$(dir $(f)).$(notdir $(f)).cmd))

ifneq ($(cmd_files),)
  $(cmd_files): ;	# Do not try to update included dependency files
  include $(cmd_files)
endif

endif	# skip-makefile

PHONY += FORCE
FORCE:

# Declare the contents of the .PHONY variable as phony.  We keep that
# information in a variable so we can use it in if_changed and friends.
.PHONY: $(PHONY)<|MERGE_RESOLUTION|>--- conflicted
+++ resolved
@@ -1,13 +1,7 @@
 VERSION = 4
-<<<<<<< HEAD
-PATCHLEVEL = 11
-SUBLEVEL = 8
-EXTRAVERSION =
-=======
 PATCHLEVEL = 12
 SUBLEVEL = 0
 EXTRAVERSION = -rc7
->>>>>>> a122c576
 NAME = Fearless Coyote
 
 # *DOCUMENTATION*
