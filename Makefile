--- conflicted
+++ resolved
@@ -1,11 +1,7 @@
 VERSION = 2
 PATCHLEVEL = 6
 SUBLEVEL = 38
-<<<<<<< HEAD
-EXTRAVERSION = -rc5-115-g6f576d5
-=======
 EXTRAVERSION = -rc6
->>>>>>> f5412be5
 NAME = Flesh-Eating Bats with Fangs
 
 # *DOCUMENTATION*
