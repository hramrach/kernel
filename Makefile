VERSION = 3
<<<<<<< HEAD
PATCHLEVEL = 2
SUBLEVEL = 10
=======
PATCHLEVEL = 3
SUBLEVEL = 0
>>>>>>> 6f5c871d
EXTRAVERSION =
NAME = Saber-toothed Squirrel

# *DOCUMENTATION*
# To see a list of typical targets execute "make help"
# More info can be located in ./README
# Comments in this file are targeted only to the developer, do not
# expect to learn how to build the kernel reading this file.

# Do not:
# o  use make's built-in rules and variables
#    (this increases performance and avoids hard-to-debug behaviour);
# o  print "Entering directory ...";
MAKEFLAGS += -rR --no-print-directory

# Avoid funny character set dependencies
unexport LC_ALL
LC_COLLATE=C
LC_NUMERIC=C
export LC_COLLATE LC_NUMERIC

# We are using a recursive build, so we need to do a little thinking
# to get the ordering right.
#
# Most importantly: sub-Makefiles should only ever modify files in
# their own directory. If in some directory we have a dependency on
# a file in another dir (which doesn't happen often, but it's often
# unavoidable when linking the built-in.o targets which finally
# turn into vmlinux), we will call a sub make in that other dir, and
# after that we are sure that everything which is in that other dir
# is now up to date.
#
# The only cases where we need to modify files which have global
# effects are thus separated out and done before the recursive
# descending is started. They are now explicitly listed as the
# prepare rule.

# To put more focus on warnings, be less verbose as default
# Use 'make V=1' to see the full commands

ifeq ("$(origin V)", "command line")
  KBUILD_VERBOSE = $(V)
endif
ifndef KBUILD_VERBOSE
  KBUILD_VERBOSE = 0
endif

# Call a source code checker (by default, "sparse") as part of the
# C compilation.
#
# Use 'make C=1' to enable checking of only re-compiled files.
# Use 'make C=2' to enable checking of *all* source files, regardless
# of whether they are re-compiled or not.
#
# See the file "Documentation/sparse.txt" for more details, including
# where to get the "sparse" utility.

ifeq ("$(origin C)", "command line")
  KBUILD_CHECKSRC = $(C)
endif
ifndef KBUILD_CHECKSRC
  KBUILD_CHECKSRC = 0
endif

# Call message checker as part of the C compilation
#
# Use 'make D=1' to enable checking
# Use 'make D=2' to create the message catalog

ifdef D
  ifeq ("$(origin D)", "command line")
    KBUILD_KMSG_CHECK = $(D)
  endif
endif
ifndef KBUILD_KMSG_CHECK
  KBUILD_KMSG_CHECK = 0
endif

# Use make M=dir to specify directory of external module to build
# Old syntax make ... SUBDIRS=$PWD is still supported
# Setting the environment variable KBUILD_EXTMOD take precedence
ifdef SUBDIRS
  KBUILD_EXTMOD ?= $(SUBDIRS)
endif

ifeq ("$(origin M)", "command line")
  KBUILD_EXTMOD := $(M)
endif

# kbuild supports saving output files in a separate directory.
# To locate output files in a separate directory two syntaxes are supported.
# In both cases the working directory must be the root of the kernel src.
# 1) O=
# Use "make O=dir/to/store/output/files/"
#
# 2) Set KBUILD_OUTPUT
# Set the environment variable KBUILD_OUTPUT to point to the directory
# where the output files shall be placed.
# export KBUILD_OUTPUT=dir/to/store/output/files/
# make
#
# The O= assignment takes precedence over the KBUILD_OUTPUT environment
# variable.


# KBUILD_SRC is set on invocation of make in OBJ directory
# KBUILD_SRC is not intended to be used by the regular user (for now)
ifeq ($(KBUILD_SRC),)

# OK, Make called in directory where kernel src resides
# Do we want to locate output files in a separate directory?
ifeq ("$(origin O)", "command line")
  KBUILD_OUTPUT := $(O)
endif

ifeq ("$(origin W)", "command line")
  export KBUILD_ENABLE_EXTRA_GCC_CHECKS := $(W)
endif

# That's our default target when none is given on the command line
PHONY := _all
_all:

# Cancel implicit rules on top Makefile
$(CURDIR)/Makefile Makefile: ;

ifneq ($(KBUILD_OUTPUT),)
# Invoke a second make in the output directory, passing relevant variables
# check that the output directory actually exists
saved-output := $(KBUILD_OUTPUT)
KBUILD_OUTPUT := $(shell cd $(KBUILD_OUTPUT) && /bin/pwd)
$(if $(KBUILD_OUTPUT),, \
     $(error output directory "$(saved-output)" does not exist))

PHONY += $(MAKECMDGOALS) sub-make

$(filter-out _all sub-make $(CURDIR)/Makefile, $(MAKECMDGOALS)) _all: sub-make
	$(Q)@:

sub-make: FORCE
	$(if $(KBUILD_VERBOSE:1=),@)$(MAKE) -C $(KBUILD_OUTPUT) \
	KBUILD_SRC=$(CURDIR) \
	KBUILD_EXTMOD="$(KBUILD_EXTMOD)" -f $(CURDIR)/Makefile \
	$(filter-out _all sub-make,$(MAKECMDGOALS))

# Leave processing to above invocation of make
skip-makefile := 1
endif # ifneq ($(KBUILD_OUTPUT),)
endif # ifeq ($(KBUILD_SRC),)

# We process the rest of the Makefile if this is the final invocation of make
ifeq ($(skip-makefile),)

# If building an external module we do not care about the all: rule
# but instead _all depend on modules
PHONY += all
ifeq ($(KBUILD_EXTMOD),)
_all: all
else
_all: modules
endif

srctree		:= $(if $(KBUILD_SRC),$(KBUILD_SRC),$(CURDIR))
objtree		:= $(CURDIR)
src		:= $(srctree)
obj		:= $(objtree)

VPATH		:= $(srctree)$(if $(KBUILD_EXTMOD),:$(KBUILD_EXTMOD))

export srctree objtree VPATH


# SUBARCH tells the usermode build what the underlying arch is.  That is set
# first, and if a usermode build is happening, the "ARCH=um" on the command
# line overrides the setting of ARCH below.  If a native build is happening,
# then ARCH is assigned, getting whatever value it gets normally, and 
# SUBARCH is subsequently ignored.

SUBARCH := $(shell uname -m | sed -e s/i.86/i386/ -e s/sun4u/sparc64/ \
				  -e s/arm.*/arm/ -e s/sa110/arm/ \
				  -e s/s390x/s390/ -e s/parisc64/parisc/ \
				  -e s/ppc.*/powerpc/ -e s/mips.*/mips/ \
				  -e s/sh[234].*/sh/ )

# Cross compiling and selecting different set of gcc/bin-utils
# ---------------------------------------------------------------------------
#
# When performing cross compilation for other architectures ARCH shall be set
# to the target architecture. (See arch/* for the possibilities).
# ARCH can be set during invocation of make:
# make ARCH=ia64
# Another way is to have ARCH set in the environment.
# The default ARCH is the host where make is executed.

# CROSS_COMPILE specify the prefix used for all executables used
# during compilation. Only gcc and related bin-utils executables
# are prefixed with $(CROSS_COMPILE).
# CROSS_COMPILE can be set on the command line
# make CROSS_COMPILE=ia64-linux-
# Alternatively CROSS_COMPILE can be set in the environment.
# A third alternative is to store a setting in .config so that plain
# "make" in the configured kernel build directory always uses that.
# Default value for CROSS_COMPILE is not to prefix executables
# Note: Some architectures assign CROSS_COMPILE in their arch/*/Makefile
export KBUILD_BUILDHOST := $(SUBARCH)
ARCH		?= $(SUBARCH)
CROSS_COMPILE	?= $(CONFIG_CROSS_COMPILE:"%"=%)

# Architecture as present in compile.h
UTS_MACHINE 	:= $(ARCH)
SRCARCH 	:= $(ARCH)

# Additional ARCH settings for x86
ifeq ($(ARCH),i386)
        SRCARCH := x86
endif
ifeq ($(ARCH),x86_64)
        SRCARCH := x86
endif

# Additional ARCH settings for sparc
ifeq ($(ARCH),sparc32)
       SRCARCH := sparc
endif
ifeq ($(ARCH),sparc64)
       SRCARCH := sparc
endif

# Additional ARCH settings for sh
ifeq ($(ARCH),sh64)
       SRCARCH := sh
endif

# Additional ARCH settings for tile
ifeq ($(ARCH),tilepro)
       SRCARCH := tile
endif
ifeq ($(ARCH),tilegx)
       SRCARCH := tile
endif

# Where to locate arch specific headers
hdr-arch  := $(SRCARCH)

ifeq ($(ARCH),m68knommu)
       hdr-arch  := m68k
endif

KCONFIG_CONFIG	?= .config
export KCONFIG_CONFIG

# SHELL used by kbuild
CONFIG_SHELL := $(shell if [ -x "$$BASH" ]; then echo $$BASH; \
	  else if [ -x /bin/bash ]; then echo /bin/bash; \
	  else echo sh; fi ; fi)

HOSTCC       = gcc
HOSTCXX      = g++
HOSTCFLAGS   = -Wall -Wmissing-prototypes -Wstrict-prototypes -O2 -fomit-frame-pointer
HOSTCXXFLAGS = -O2

# Decide whether to build built-in, modular, or both.
# Normally, just do built-in.

KBUILD_MODULES :=
KBUILD_BUILTIN := 1

#	If we have only "make modules", don't compile built-in objects.
#	When we're building modules with modversions, we need to consider
#	the built-in objects during the descend as well, in order to
#	make sure the checksums are up to date before we record them.

ifeq ($(MAKECMDGOALS),modules)
  KBUILD_BUILTIN := $(if $(CONFIG_MODVERSIONS),1)
endif

#	If we have "make <whatever> modules", compile modules
#	in addition to whatever we do anyway.
#	Just "make" or "make all" shall build modules as well

ifneq ($(filter all _all modules,$(MAKECMDGOALS)),)
  KBUILD_MODULES := 1
endif

ifeq ($(MAKECMDGOALS),)
  KBUILD_MODULES := 1
endif

export KBUILD_MODULES KBUILD_BUILTIN
export KBUILD_CHECKSRC KBUILD_SRC KBUILD_EXTMOD

# Beautify output
# ---------------------------------------------------------------------------
#
# Normally, we echo the whole command before executing it. By making
# that echo $($(quiet)$(cmd)), we now have the possibility to set
# $(quiet) to choose other forms of output instead, e.g.
#
#         quiet_cmd_cc_o_c = Compiling $(RELDIR)/$@
#         cmd_cc_o_c       = $(CC) $(c_flags) -c -o $@ $<
#
# If $(quiet) is empty, the whole command will be printed.
# If it is set to "quiet_", only the short version will be printed. 
# If it is set to "silent_", nothing will be printed at all, since
# the variable $(silent_cmd_cc_o_c) doesn't exist.
#
# A simple variant is to prefix commands with $(Q) - that's useful
# for commands that shall be hidden in non-verbose mode.
#
#	$(Q)ln $@ :<
#
# If KBUILD_VERBOSE equals 0 then the above command will be hidden.
# If KBUILD_VERBOSE equals 1 then the above command is displayed.

ifeq ($(KBUILD_VERBOSE),1)
  quiet =
  Q =
else
  quiet=quiet_
  Q = @
endif

# If the user is running make -s (silent mode), suppress echoing of
# commands

ifneq ($(filter s% -s%,$(MAKEFLAGS)),)
  quiet=silent_
endif

export quiet Q KBUILD_VERBOSE


# Look for make include files relative to root of kernel src
MAKEFLAGS += --include-dir=$(srctree)

# We need some generic definitions (do not try to remake the file).
$(srctree)/scripts/Kbuild.include: ;
include $(srctree)/scripts/Kbuild.include

# Make variables (CC, etc...)

AS		= $(CROSS_COMPILE)as
LD		= $(CROSS_COMPILE)ld
CC		= $(CROSS_COMPILE)gcc
CPP		= $(CC) -E
AR		= $(CROSS_COMPILE)ar
NM		= $(CROSS_COMPILE)nm
STRIP		= $(CROSS_COMPILE)strip
OBJCOPY		= $(CROSS_COMPILE)objcopy
OBJDUMP		= $(CROSS_COMPILE)objdump
AWK		= awk
GENKSYMS	= scripts/genksyms/genksyms
INSTALLKERNEL  := installkernel
DEPMOD		= /sbin/depmod
KALLSYMS	= scripts/kallsyms
PERL		= perl
CHECK		= sparse

CHECKFLAGS     := -D__linux__ -Dlinux -D__STDC__ -Dunix -D__unix__ \
		  -Wbitwise -Wno-return-void $(CF)
KMSG_CHECK	= $(srctree)/scripts/kmsg-doc
CFLAGS_MODULE   =
AFLAGS_MODULE   =
LDFLAGS_MODULE  =
CFLAGS_KERNEL	=
AFLAGS_KERNEL	=
CFLAGS_GCOV	= -fprofile-arcs -ftest-coverage


# Use LINUXINCLUDE when you must reference the include/ directory.
# Needed to be compatible with the O= option
LINUXINCLUDE    := -I$(srctree)/arch/$(hdr-arch)/include \
                   -Iarch/$(hdr-arch)/include/generated -Iinclude \
                   $(if $(KBUILD_SRC), -I$(srctree)/include) \
                   -include $(srctree)/include/linux/kconfig.h

KBUILD_CPPFLAGS := -D__KERNEL__

KBUILD_CFLAGS   := -Wall -Wundef -Wstrict-prototypes -Wno-trigraphs \
		   -fno-strict-aliasing -fno-common \
		   -Werror-implicit-function-declaration \
		   -Wno-format-security \
		   -fno-delete-null-pointer-checks
KBUILD_AFLAGS_KERNEL :=
KBUILD_CFLAGS_KERNEL :=
KBUILD_AFLAGS   := -D__ASSEMBLY__
KBUILD_AFLAGS_MODULE  := -DMODULE
KBUILD_CFLAGS_MODULE  := -DMODULE
KBUILD_LDFLAGS_MODULE := -T $(srctree)/scripts/module-common.lds

# Warn about unsupported modules in kernels built inside Autobuild
ifneq ($(wildcard /.buildenv),)
CFLAGS		+= -DUNSUPPORTED_MODULES=2
endif

# Read KERNELRELEASE from include/config/kernel.release (if it exists)
KERNELRELEASE = $(shell cat include/config/kernel.release 2> /dev/null)
KERNELVERSION = $(VERSION)$(if $(PATCHLEVEL),.$(PATCHLEVEL)$(if $(SUBLEVEL),.$(SUBLEVEL)))$(EXTRAVERSION)

export VERSION PATCHLEVEL SUBLEVEL KERNELRELEASE KERNELVERSION
export ARCH SRCARCH CONFIG_SHELL HOSTCC HOSTCFLAGS CROSS_COMPILE AS LD CC
export CPP AR NM STRIP OBJCOPY OBJDUMP
export MAKE AWK GENKSYMS INSTALLKERNEL PERL UTS_MACHINE
export HOSTCXX HOSTCXXFLAGS LDFLAGS_MODULE CHECK CHECKFLAGS

export KBUILD_CPPFLAGS NOSTDINC_FLAGS LINUXINCLUDE OBJCOPYFLAGS LDFLAGS
export KBUILD_CFLAGS CFLAGS_KERNEL CFLAGS_MODULE CFLAGS_GCOV
export KBUILD_AFLAGS AFLAGS_KERNEL AFLAGS_MODULE
export KBUILD_AFLAGS_MODULE KBUILD_CFLAGS_MODULE KBUILD_LDFLAGS_MODULE
export KBUILD_AFLAGS_KERNEL KBUILD_CFLAGS_KERNEL
export KBUILD_ARFLAGS
export KBUILD_KMSG_CHECK KMSG_CHECK

# When compiling out-of-tree modules, put MODVERDIR in the module
# tree rather than in the kernel tree. The kernel tree might
# even be read-only.
export MODVERDIR := $(if $(KBUILD_EXTMOD),$(firstword $(KBUILD_EXTMOD))/).tmp_versions

# Files to ignore in find ... statements

RCS_FIND_IGNORE := \( -name SCCS -o -name BitKeeper -o -name .svn -o -name CVS -o -name .pc -o -name .hg -o -name .git \) -prune -o
export RCS_TAR_IGNORE := --exclude SCCS --exclude BitKeeper --exclude .svn --exclude CVS --exclude .pc --exclude .hg --exclude .git

# ===========================================================================
# Rules shared between *config targets and build targets

# Basic helpers built in scripts/
PHONY += scripts_basic
scripts_basic:
	$(Q)$(MAKE) $(build)=scripts/basic
	$(Q)rm -f .tmp_quiet_recordmcount

# To avoid any implicit rule to kick in, define an empty command.
scripts/basic/%: scripts_basic ;

PHONY += outputmakefile
# outputmakefile generates a Makefile in the output directory, if using a
# separate output directory. This allows convenient use of make in the
# output directory.
outputmakefile:
ifneq ($(KBUILD_SRC),)
	$(Q)ln -fsn $(srctree) source
	$(Q)$(CONFIG_SHELL) $(srctree)/scripts/mkmakefile \
	    $(srctree) $(objtree) $(VERSION) $(PATCHLEVEL)
endif

# Support for using generic headers in asm-generic
PHONY += asm-generic
asm-generic:
	$(Q)$(MAKE) -f $(srctree)/scripts/Makefile.asm-generic \
	            obj=arch/$(SRCARCH)/include/generated/asm

# To make sure we do not include .config for any of the *config targets
# catch them early, and hand them over to scripts/kconfig/Makefile
# It is allowed to specify more targets when calling make, including
# mixing *config targets and build targets.
# For example 'make oldconfig all'.
# Detect when mixed targets is specified, and make a second invocation
# of make so .config is not included in this case either (for *config).

no-dot-config-targets := clean mrproper distclean \
			 cscope gtags TAGS tags help %docs check% coccicheck \
			 include/linux/version.h headers_% archheaders \
			 kernelversion %src-pkg

config-targets := 0
mixed-targets  := 0
dot-config     := 1

ifneq ($(filter $(no-dot-config-targets), $(MAKECMDGOALS)),)
	ifeq ($(filter-out $(no-dot-config-targets), $(MAKECMDGOALS)),)
		dot-config := 0
	endif
endif

ifeq ($(KBUILD_EXTMOD),)
        ifneq ($(filter config %config,$(MAKECMDGOALS)),)
                config-targets := 1
                ifneq ($(filter-out config %config,$(MAKECMDGOALS)),)
                        mixed-targets := 1
                endif
        endif
endif

ifeq ($(mixed-targets),1)
# ===========================================================================
# We're called with mixed targets (*config and build targets).
# Handle them one by one.

%:: FORCE
	$(Q)$(MAKE) -C $(srctree) KBUILD_SRC= $@

else
ifeq ($(config-targets),1)
# ===========================================================================
# *config targets only - make sure prerequisites are updated, and descend
# in scripts/kconfig to make the *config target

# Read arch specific Makefile to set KBUILD_DEFCONFIG as needed.
# KBUILD_DEFCONFIG may point out an alternative default configuration
# used for 'make defconfig'
include $(srctree)/arch/$(SRCARCH)/Makefile
export KBUILD_DEFCONFIG KBUILD_KCONFIG

config: scripts_basic outputmakefile FORCE
	$(Q)mkdir -p include/linux include/config
	$(Q)$(MAKE) $(build)=scripts/kconfig $@

%config: scripts_basic outputmakefile FORCE
	$(Q)mkdir -p include/linux include/config
	$(Q)$(MAKE) $(build)=scripts/kconfig $@

else
# ===========================================================================
# Build targets only - this includes vmlinux, arch specific targets, clean
# targets and others. In general all targets except *config targets.

ifeq ($(KBUILD_EXTMOD),)
# Additional helpers built in scripts/
# Carefully list dependencies so we do not try to build scripts twice
# in parallel
PHONY += scripts
scripts: scripts_basic include/config/auto.conf include/config/tristate.conf
	$(Q)$(MAKE) $(build)=$(@)

# Objects we will link into vmlinux / subdirs we need to visit
init-y		:= init/
drivers-y	:= drivers/ sound/ firmware/
net-y		:= net/
libs-y		:= lib/
core-y		:= usr/
endif # KBUILD_EXTMOD

ifeq ($(dot-config),1)
# Read in config
-include include/config/auto.conf

ifeq ($(KBUILD_EXTMOD),)
# Read in dependencies to all Kconfig* files, make sure to run
# oldconfig if changes are detected.
-include include/config/auto.conf.cmd

# To avoid any implicit rule to kick in, define an empty command
$(KCONFIG_CONFIG) include/config/auto.conf.cmd: ;

# If .config is newer than include/config/auto.conf, someone tinkered
# with it and forgot to run make oldconfig.
# if auto.conf.cmd is missing then we are probably in a cleaned tree so
# we execute the config step to be sure to catch updated Kconfig files
include/config/%.conf: $(KCONFIG_CONFIG) include/config/auto.conf.cmd
	$(Q)$(MAKE) -f $(srctree)/Makefile silentoldconfig
else
# external modules needs include/generated/autoconf.h and include/config/auto.conf
# but do not care if they are up-to-date. Use auto.conf to trigger the test
PHONY += include/config/auto.conf

include/config/auto.conf:
	$(Q)test -e include/generated/autoconf.h -a -e $@ || (		\
	echo;								\
	echo "  ERROR: Kernel configuration is invalid.";		\
	echo "         include/generated/autoconf.h or $@ are missing.";\
	echo "         Run 'make oldconfig && make prepare' on kernel src to fix it.";	\
	echo;								\
	/bin/false)

endif # KBUILD_EXTMOD

else
# Dummy target needed, because used as prerequisite
include/config/auto.conf: ;
endif # $(dot-config)

# The all: target is the default when no target is given on the
# command line.
# This allow a user to issue only 'make' to build a kernel including modules
# Defaults to vmlinux, but the arch makefile usually adds further targets
all: vmlinux

ifdef CONFIG_CC_OPTIMIZE_FOR_SIZE
KBUILD_CFLAGS	+= -Os
else
KBUILD_CFLAGS	+= -O2
endif

include $(srctree)/arch/$(SRCARCH)/Makefile

ifneq ($(CONFIG_FRAME_WARN),0)
KBUILD_CFLAGS += $(call cc-option,-Wframe-larger-than=${CONFIG_FRAME_WARN})
endif

# Force gcc to behave correct even for buggy distributions
ifndef CONFIG_CC_STACKPROTECTOR
KBUILD_CFLAGS += $(call cc-option, -fno-stack-protector)
endif

# This warning generated too much noise in a regular build.
# Use make W=1 to enable this warning (see scripts/Makefile.build)
KBUILD_CFLAGS += $(call cc-disable-warning, unused-but-set-variable)

ifdef CONFIG_FRAME_POINTER
KBUILD_CFLAGS	+= -fno-omit-frame-pointer -fno-optimize-sibling-calls
else
# Some targets (ARM with Thumb2, for example), can't be built with frame
# pointers.  For those, we don't have FUNCTION_TRACER automatically
# select FRAME_POINTER.  However, FUNCTION_TRACER adds -pg, and this is
# incompatible with -fomit-frame-pointer with current GCC, so we don't use
# -fomit-frame-pointer with FUNCTION_TRACER.
ifndef CONFIG_FUNCTION_TRACER
KBUILD_CFLAGS	+= -fomit-frame-pointer
endif
endif

ifdef CONFIG_UNWIND_INFO
KBUILD_CFLAGS	+= -fasynchronous-unwind-tables
LDFLAGS_vmlinux	+= --eh-frame-hdr
endif

ifdef CONFIG_DEBUG_INFO
KBUILD_CFLAGS	+= -g
KBUILD_AFLAGS	+= -gdwarf-2
endif

ifdef CONFIG_DEBUG_INFO_REDUCED
KBUILD_CFLAGS 	+= $(call cc-option, -femit-struct-debug-baseonly)
endif

ifdef CONFIG_FUNCTION_TRACER
KBUILD_CFLAGS	+= -pg
ifdef CONFIG_DYNAMIC_FTRACE
	ifdef CONFIG_HAVE_C_RECORDMCOUNT
		BUILD_C_RECORDMCOUNT := y
		export BUILD_C_RECORDMCOUNT
	endif
endif
endif

# We trigger additional mismatches with less inlining
ifdef CONFIG_DEBUG_SECTION_MISMATCH
KBUILD_CFLAGS += $(call cc-option, -fno-inline-functions-called-once)
endif

# arch Makefile may override CC so keep this after arch Makefile is included
NOSTDINC_FLAGS += -nostdinc -isystem $(shell $(CC) -print-file-name=include)
CHECKFLAGS     += $(NOSTDINC_FLAGS)

# warn about C99 declaration after statement
KBUILD_CFLAGS += $(call cc-option,-Wdeclaration-after-statement,)

# disable pointer signed / unsigned warnings in gcc 4.0
KBUILD_CFLAGS += $(call cc-disable-warning, pointer-sign)

# disable invalid "can't wrap" optimizations for signed / pointers
KBUILD_CFLAGS	+= $(call cc-option,-fno-strict-overflow)

# conserve stack if available
KBUILD_CFLAGS   += $(call cc-option,-fconserve-stack)

# use the deterministic mode of AR if available
KBUILD_ARFLAGS := $(call ar-option,D)

# check for 'asm goto'
ifeq ($(shell $(CONFIG_SHELL) $(srctree)/scripts/gcc-goto.sh $(CC)), y)
	KBUILD_CFLAGS += -DCC_HAVE_ASM_GOTO
endif

# Add user supplied CPPFLAGS, AFLAGS and CFLAGS as the last assignments
# But warn user when we do so
warn-assign = \
$(warning "WARNING: Appending $$K$(1) ($(K$(1))) from $(origin K$(1)) to kernel $$$(1)")

ifneq ($(KCPPFLAGS),)
        $(call warn-assign,CPPFLAGS)
        KBUILD_CPPFLAGS += $(KCPPFLAGS)
endif
ifneq ($(KAFLAGS),)
        $(call warn-assign,AFLAGS)
        KBUILD_AFLAGS += $(KAFLAGS)
endif
ifneq ($(KCFLAGS),)
        $(call warn-assign,CFLAGS)
        KBUILD_CFLAGS += $(KCFLAGS)
endif

# Use --build-id when available.
LDFLAGS_BUILD_ID = $(patsubst -Wl$(comma)%,%,\
			      $(call cc-ldoption, -Wl$(comma)--build-id,))
KBUILD_LDFLAGS_MODULE += $(LDFLAGS_BUILD_ID)
LDFLAGS_vmlinux += $(LDFLAGS_BUILD_ID)

ifeq ($(CONFIG_STRIP_ASM_SYMS),y)
LDFLAGS_vmlinux	+= $(call ld-option, -X,)
endif

# Default kernel image to build when no specific target is given.
# KBUILD_IMAGE may be overruled on the command line or
# set in the environment
# Also any assignments in arch/$(ARCH)/Makefile take precedence over
# this default value
export KBUILD_IMAGE ?= vmlinux

#
# INSTALL_PATH specifies where to place the updated kernel and system map
# images. Default is /boot, but you can set it to other values
export	INSTALL_PATH ?= /boot

#
# INSTALL_MOD_PATH specifies a prefix to MODLIB for module directory
# relocations required by build roots.  This is not defined in the
# makefile but the argument can be passed to make if needed.
#

MODLIB	= $(INSTALL_MOD_PATH)/lib/modules/$(KERNELRELEASE)
export MODLIB

#
#  INSTALL_MOD_STRIP, if defined, will cause modules to be
#  stripped after they are installed.  If INSTALL_MOD_STRIP is '1', then
#  the default option --strip-debug will be used.  Otherwise,
#  INSTALL_MOD_STRIP value will be used as the options to the strip command.

ifdef INSTALL_MOD_STRIP
ifeq ($(INSTALL_MOD_STRIP),1)
mod_strip_cmd = $(STRIP) --strip-debug
else
mod_strip_cmd = $(STRIP) $(INSTALL_MOD_STRIP)
endif # INSTALL_MOD_STRIP=1
else
mod_strip_cmd = true
endif # INSTALL_MOD_STRIP
export mod_strip_cmd


ifeq ($(KBUILD_EXTMOD),)
core-y		+= kernel/ mm/ fs/ ipc/ security/ crypto/ block/

vmlinux-dirs	:= $(patsubst %/,%,$(filter %/, $(init-y) $(init-m) \
		     $(core-y) $(core-m) $(drivers-y) $(drivers-m) \
		     $(net-y) $(net-m) $(libs-y) $(libs-m)))

vmlinux-alldirs	:= $(sort $(vmlinux-dirs) $(patsubst %/,%,$(filter %/, \
		     $(init-n) $(init-) \
		     $(core-n) $(core-) $(drivers-n) $(drivers-) \
		     $(net-n)  $(net-)  $(libs-n)    $(libs-))))

init-y		:= $(patsubst %/, %/built-in.o, $(init-y))
core-y		:= $(patsubst %/, %/built-in.o, $(core-y))
drivers-y	:= $(patsubst %/, %/built-in.o, $(drivers-y))
net-y		:= $(patsubst %/, %/built-in.o, $(net-y))
libs-y1		:= $(patsubst %/, %/lib.a, $(libs-y))
libs-y2		:= $(patsubst %/, %/built-in.o, $(libs-y))
libs-y		:= $(libs-y1) $(libs-y2)

# Build vmlinux
# ---------------------------------------------------------------------------
# vmlinux is built from the objects selected by $(vmlinux-init) and
# $(vmlinux-main). Most are built-in.o files from top-level directories
# in the kernel tree, others are specified in arch/$(ARCH)/Makefile.
# Ordering when linking is important, and $(vmlinux-init) must be first.
#
# vmlinux
#   ^
#   |
#   +-< $(vmlinux-init)
#   |   +--< init/version.o + more
#   |
#   +--< $(vmlinux-main)
#   |    +--< driver/built-in.o mm/built-in.o + more
#   |
#   +-< kallsyms.o (see description in CONFIG_KALLSYMS section)
#
# vmlinux version (uname -v) cannot be updated during normal
# descending-into-subdirs phase since we do not yet know if we need to
# update vmlinux.
# Therefore this step is delayed until just before final link of vmlinux -
# except in the kallsyms case where it is done just before adding the
# symbols to the kernel.
#
# System.map is generated to document addresses of all kernel symbols

vmlinux-init := $(head-y) $(init-y)
vmlinux-main := $(core-y) $(libs-y) $(drivers-y) $(net-y)
vmlinux-all  := $(vmlinux-init) $(vmlinux-main)
vmlinux-lds  := arch/$(SRCARCH)/kernel/vmlinux.lds
export KBUILD_VMLINUX_OBJS := $(vmlinux-all)

# Rule to link vmlinux - also used during CONFIG_KALLSYMS
# May be overridden by arch/$(ARCH)/Makefile
quiet_cmd_vmlinux__ ?= LD      $@
      cmd_vmlinux__ ?= $(LD) $(LDFLAGS) $(LDFLAGS_vmlinux) -o $@ \
      -T $(vmlinux-lds) $(vmlinux-init)                          \
      --start-group $(vmlinux-main) --end-group                  \
      $(filter-out $(vmlinux-lds) $(vmlinux-init) $(vmlinux-main) vmlinux.o FORCE ,$^)

# Generate new vmlinux version
quiet_cmd_vmlinux_version = GEN     .version
      cmd_vmlinux_version = set -e;                     \
	if [ ! -r .version ]; then			\
	  rm -f .version;				\
	  echo 1 >.version;				\
	else						\
	  mv .version .old_version;			\
	  expr 0$$(cat .old_version) + 1 >.version;	\
	fi;						\
	$(MAKE) $(build)=init

# Generate System.map
quiet_cmd_sysmap = SYSMAP
      cmd_sysmap = $(CONFIG_SHELL) $(srctree)/scripts/mksysmap

# Link of vmlinux
# If CONFIG_KALLSYMS is set .version is already updated
# Generate System.map and verify that the content is consistent
# Use + in front of the vmlinux_version rule to silent warning with make -j2
# First command is ':' to allow us to use + in front of the rule
define rule_vmlinux__
	:
	$(if $(CONFIG_KALLSYMS),,+$(call cmd,vmlinux_version))

	$(call cmd,vmlinux__)
	$(Q)echo 'cmd_$@ := $(cmd_vmlinux__)' > $(@D)/.$(@F).cmd

	$(Q)$(if $($(quiet)cmd_sysmap),                                      \
	  echo '  $($(quiet)cmd_sysmap)  System.map' &&)                     \
	$(cmd_sysmap) $@ System.map;                                         \
	if [ $$? -ne 0 ]; then                                               \
		rm -f $@;                                                    \
		/bin/false;                                                  \
	fi;
	$(verify_kallsyms)
endef


ifdef CONFIG_KALLSYMS
# Generate section listing all symbols and add it into vmlinux $(kallsyms.o)
# It's a three stage process:
# o .tmp_vmlinux1 has all symbols and sections, but __kallsyms is
#   empty
#   Running kallsyms on that gives us .tmp_kallsyms1.o with
#   the right size - vmlinux version (uname -v) is updated during this step
# o .tmp_vmlinux2 now has a __kallsyms section of the right size,
#   but due to the added section, some addresses have shifted.
#   From here, we generate a correct .tmp_kallsyms2.o
# o The correct .tmp_kallsyms2.o is linked into the final vmlinux.
# o Verify that the System.map from vmlinux matches the map from
#   .tmp_vmlinux2, just in case we did not generate kallsyms correctly.
# o If 'make KALLSYMS_EXTRA_PASS=1" was used, do an extra pass using
#   .tmp_vmlinux3 and .tmp_kallsyms3.o.  This is only meant as a
#   temporary bypass to allow the kernel to be built while the
#   maintainers work out what went wrong with kallsyms.

last_kallsyms := 2

ifdef KALLSYMS_EXTRA_PASS
ifneq ($(KALLSYMS_EXTRA_PASS),0)
last_kallsyms := 3
endif
endif

kallsyms.o := .tmp_kallsyms$(last_kallsyms).o

define verify_kallsyms
	$(Q)$(if $($(quiet)cmd_sysmap),                                      \
	  echo '  $($(quiet)cmd_sysmap)  .tmp_System.map' &&)                \
	  $(cmd_sysmap) .tmp_vmlinux$(last_kallsyms) .tmp_System.map
	$(Q)cmp -s System.map .tmp_System.map ||                             \
		(echo Inconsistent kallsyms data;                            \
		 echo This is a bug - please report about it;                \
		 echo Try "make KALLSYMS_EXTRA_PASS=1" as a workaround;      \
		 rm .tmp_kallsyms* ; /bin/false )
endef

# Update vmlinux version before link
# Use + in front of this rule to silent warning about make -j1
# First command is ':' to allow us to use + in front of this rule
cmd_ksym_ld = $(cmd_vmlinux__)
define rule_ksym_ld
	: 
	+$(call cmd,vmlinux_version)
	$(call cmd,vmlinux__)
	$(Q)echo 'cmd_$@ := $(cmd_vmlinux__)' > $(@D)/.$(@F).cmd
endef

# Generate .S file with all kernel symbols
quiet_cmd_kallsyms = KSYM    $@
      cmd_kallsyms = $(NM) -n $< | $(KALLSYMS) \
                     $(if $(CONFIG_KALLSYMS_ALL),--all-symbols) > $@

.tmp_kallsyms1.o .tmp_kallsyms2.o .tmp_kallsyms3.o: %.o: %.S scripts FORCE
	$(call if_changed_dep,as_o_S)

.tmp_kallsyms%.S: .tmp_vmlinux% $(KALLSYMS)
	$(call cmd,kallsyms)

# .tmp_vmlinux1 must be complete except kallsyms, so update vmlinux version
.tmp_vmlinux1: $(vmlinux-lds) $(vmlinux-all) FORCE
	$(call if_changed_rule,ksym_ld)

.tmp_vmlinux2: $(vmlinux-lds) $(vmlinux-all) .tmp_kallsyms1.o FORCE
	$(call if_changed,vmlinux__)

.tmp_vmlinux3: $(vmlinux-lds) $(vmlinux-all) .tmp_kallsyms2.o FORCE
	$(call if_changed,vmlinux__)

# Needs to visit scripts/ before $(KALLSYMS) can be used.
$(KALLSYMS): scripts ;

# Generate some data for debugging strange kallsyms problems
debug_kallsyms: .tmp_map$(last_kallsyms)

.tmp_map%: .tmp_vmlinux% FORCE
	($(OBJDUMP) -h $< | $(AWK) '/^ +[0-9]/{print $$4 " 0 " $$2}'; $(NM) $<) | sort > $@

.tmp_map3: .tmp_map2

.tmp_map2: .tmp_map1

endif # ifdef CONFIG_KALLSYMS

# Do modpost on a prelinked vmlinux. The finally linked vmlinux has
# relevant sections renamed as per the linker script.
quiet_cmd_vmlinux-modpost = LD      $@
      cmd_vmlinux-modpost = $(LD) $(LDFLAGS) -r -o $@                          \
	 $(vmlinux-init) --start-group $(vmlinux-main) --end-group             \
	 $(filter-out $(vmlinux-init) $(vmlinux-main) FORCE ,$^)
define rule_vmlinux-modpost
	:
	+$(call cmd,vmlinux-modpost)
	$(Q)$(MAKE) -f $(srctree)/scripts/Makefile.modpost $@
	$(Q)echo 'cmd_$@ := $(cmd_vmlinux-modpost)' > $(dot-target).cmd
endef

# vmlinux image - including updated kernel symbols
vmlinux: $(vmlinux-lds) $(vmlinux-init) $(vmlinux-main) vmlinux.o $(kallsyms.o) FORCE
ifdef CONFIG_HEADERS_CHECK
	$(Q)$(MAKE) -f $(srctree)/Makefile headers_check
endif
ifdef CONFIG_SAMPLES
	$(Q)$(MAKE) $(build)=samples
endif
ifdef CONFIG_BUILD_DOCSRC
	$(Q)$(MAKE) $(build)=Documentation
endif
	$(call vmlinux-modpost)
	$(call if_changed_rule,vmlinux__)
	$(Q)rm -f .old_version

# build vmlinux.o first to catch section mismatch errors early
ifdef CONFIG_KALLSYMS
.tmp_vmlinux1: vmlinux.o
endif

modpost-init := $(filter-out init/built-in.o, $(vmlinux-init))
vmlinux.o: $(modpost-init) $(vmlinux-main) FORCE
	$(call if_changed_rule,vmlinux-modpost)

# The actual objects are generated when descending, 
# make sure no implicit rule kicks in
$(sort $(vmlinux-init) $(vmlinux-main)) $(vmlinux-lds): $(vmlinux-dirs) ;

# Handle descending into subdirectories listed in $(vmlinux-dirs)
# Preset locale variables to speed up the build process. Limit locale
# tweaks to this spot to avoid wrong language settings when running
# make menuconfig etc.
# Error messages still appears in the original language

PHONY += $(vmlinux-dirs)
$(vmlinux-dirs): prepare scripts
	$(Q)$(MAKE) $(build)=$@

# Store (new) KERNELRELASE string in include/config/kernel.release
include/config/kernel.release: include/config/auto.conf FORCE
	$(Q)rm -f $@
	$(Q)echo "$(KERNELVERSION)$$($(CONFIG_SHELL) $(srctree)/scripts/setlocalversion $(srctree))" > $@


# Things we need to do before we recursively start building the kernel
# or the modules are listed in "prepare".
# A multi level approach is used. prepareN is processed before prepareN-1.
# archprepare is used in arch Makefiles and when processed asm symlink,
# version.h and scripts_basic is processed / created.

# Listed in dependency order
PHONY += prepare archprepare prepare0 prepare1 prepare2 prepare3

# prepare3 is used to check if we are building in a separate output directory,
# and if so do:
# 1) Check that make has not been executed in the kernel src $(srctree)
prepare3: include/config/kernel.release
ifneq ($(KBUILD_SRC),)
	@$(kecho) '  Using $(srctree) as source for kernel'
	$(Q)if [ -f $(srctree)/.config -o -d $(srctree)/include/config ]; then \
		echo "  $(srctree) is not clean, please run 'make mrproper'";\
		echo "  in the '$(srctree)' directory.";\
		/bin/false; \
	fi;
endif

# prepare2 creates a makefile if using a separate output directory
prepare2: prepare3 outputmakefile asm-generic

prepare1: prepare2 include/linux/version.h include/generated/utsrelease.h \
                   include/config/auto.conf
	$(cmd_crmodverdir)

archprepare: archheaders prepare1 scripts_basic

prepare0: archprepare FORCE
	$(Q)$(MAKE) $(build)=.

# All the preparing..
prepare: prepare0

# Generate some files
# ---------------------------------------------------------------------------

# KERNELRELEASE can change from a few different places, meaning version.h
# needs to be updated, so this check is forced on all builds

uts_len := 64
define filechk_utsrelease.h
	if [ `echo -n "$(KERNELRELEASE)" | wc -c ` -gt $(uts_len) ]; then \
	  echo '"$(KERNELRELEASE)" exceeds $(uts_len) characters' >&2;    \
	  exit 1;                                                         \
	fi;                                                               \
	(echo \#define UTS_RELEASE \"$(KERNELRELEASE)\";)
endef

define filechk_version.h
	(echo \#define LINUX_VERSION_CODE $(shell                             \
	expr $(VERSION) \* 65536 + 0$(PATCHLEVEL) \* 256 + 0$(SUBLEVEL));    \
	echo '#define KERNEL_VERSION(a,b,c) (((a) << 16) + ((b) << 8) + (c))';)
endef

include/linux/version.h: $(srctree)/Makefile FORCE
	$(call filechk,version.h)

include/generated/utsrelease.h: include/config/kernel.release FORCE
	$(call filechk,utsrelease.h)

PHONY += headerdep
headerdep:
	$(Q)find $(srctree)/include/ -name '*.h' | xargs --max-args 1 \
	$(srctree)/scripts/headerdep.pl -I$(srctree)/include

# ---------------------------------------------------------------------------

PHONY += depend dep
depend dep:
	@echo '*** Warning: make $@ is unnecessary now.'

# ---------------------------------------------------------------------------
# Firmware install
INSTALL_FW_PATH=$(INSTALL_MOD_PATH)/lib/firmware/$(KERNELRELEASE)
export INSTALL_FW_PATH

PHONY += firmware_install
firmware_install: FORCE
	@mkdir -p $(objtree)/firmware
	$(Q)$(MAKE) -f $(srctree)/scripts/Makefile.fwinst obj=firmware __fw_install

# ---------------------------------------------------------------------------
# Kernel headers

#Default location for installed headers
export INSTALL_HDR_PATH = $(objtree)/usr

hdr-inst := -rR -f $(srctree)/scripts/Makefile.headersinst obj

# If we do an all arch process set dst to asm-$(hdr-arch)
hdr-dst = $(if $(KBUILD_HEADERS), dst=include/asm-$(hdr-arch), dst=include/asm)

PHONY += archheaders
archheaders:

PHONY += __headers
__headers: include/linux/version.h scripts_basic asm-generic archheaders FORCE
	$(Q)$(MAKE) $(build)=scripts build_unifdef

PHONY += headers_install_all
headers_install_all:
	$(Q)$(CONFIG_SHELL) $(srctree)/scripts/headers.sh install

PHONY += headers_install
headers_install: __headers
	$(if $(wildcard $(srctree)/arch/$(hdr-arch)/include/asm/Kbuild),, \
	$(error Headers not exportable for the $(SRCARCH) architecture))
	$(Q)$(MAKE) $(hdr-inst)=include
	$(Q)$(MAKE) $(hdr-inst)=arch/$(hdr-arch)/include/asm $(hdr-dst)

PHONY += headers_check_all
headers_check_all: headers_install_all
	$(Q)$(CONFIG_SHELL) $(srctree)/scripts/headers.sh check

PHONY += headers_check
headers_check: headers_install
	$(Q)$(MAKE) $(hdr-inst)=include HDRCHECK=1
	$(Q)$(MAKE) $(hdr-inst)=arch/$(hdr-arch)/include/asm $(hdr-dst) HDRCHECK=1

# ---------------------------------------------------------------------------
# Modules

ifdef CONFIG_MODULES

# By default, build modules as well

all: modules

#	Build modules
#
#	A module can be listed more than once in obj-m resulting in
#	duplicate lines in modules.order files.  Those are removed
#	using awk while concatenating to the final file.

PHONY += modules
modules: $(vmlinux-dirs) $(if $(KBUILD_BUILTIN),vmlinux) modules.builtin
	$(Q)$(AWK) '!x[$$0]++' $(vmlinux-dirs:%=$(objtree)/%/modules.order) > $(objtree)/modules.order
	@$(kecho) '  Building modules, stage 2.';
	$(Q)$(MAKE) -f $(srctree)/scripts/Makefile.modpost
	$(Q)$(MAKE) -f $(srctree)/scripts/Makefile.fwinst obj=firmware __fw_modbuild

modules.builtin: $(vmlinux-dirs:%=%/modules.builtin)
	$(Q)$(AWK) '!x[$$0]++' $^ > $(objtree)/modules.builtin

%/modules.builtin: include/config/auto.conf
	$(Q)$(MAKE) $(modbuiltin)=$*


# Target to prepare building external modules
PHONY += modules_prepare
modules_prepare: prepare scripts

# Target to install modules
PHONY += modules_install
modules_install: _modinst_ _modinst_post

PHONY += _modinst_
_modinst_:
	@rm -rf $(MODLIB)/kernel
	@rm -f $(MODLIB)/source
	@mkdir -p $(MODLIB)/kernel
	@ln -s $(srctree) $(MODLIB)/source
	@if [ ! $(objtree) -ef  $(MODLIB)/build ]; then \
		rm -f $(MODLIB)/build ; \
		ln -s $(objtree) $(MODLIB)/build ; \
	fi
	@cp -f $(objtree)/modules.order $(MODLIB)/
	@cp -f $(objtree)/modules.builtin $(MODLIB)/
	$(Q)$(MAKE) -f $(srctree)/scripts/Makefile.modinst

# This depmod is only for convenience to give the initial
# boot a modules.dep even before / is mounted read-write.  However the
# boot script depmod is the master version.
PHONY += _modinst_post
_modinst_post: _modinst_
	$(Q)$(MAKE) -f $(srctree)/scripts/Makefile.fwinst obj=firmware __fw_modinst
	$(call cmd,depmod)

else # CONFIG_MODULES

# Modules not configured
# ---------------------------------------------------------------------------

modules modules_install: FORCE
	@echo
	@echo "The present kernel configuration has modules disabled."
	@echo "Type 'make config' and enable loadable module support."
	@echo "Then build a kernel with module support enabled."
	@echo
	@exit 1

endif # CONFIG_MODULES

###
# Cleaning is done on three levels.
# make clean     Delete most generated files
#                Leave enough to build external modules
# make mrproper  Delete the current configuration, and all generated files
# make distclean Remove editor backup files, patch leftover files and the like

# Directories & files removed with 'make clean'
CLEAN_DIRS  += $(MODVERDIR)
CLEAN_FILES +=	vmlinux System.map \
                .tmp_kallsyms* .tmp_version .tmp_vmlinux* .tmp_System.map

# Directories & files removed with 'make mrproper'
MRPROPER_DIRS  += include/config usr/include include/generated          \
                  arch/*/include/generated
MRPROPER_FILES += .config .config.old .version .old_version             \
                  include/linux/version.h                               \
		  Module.symvers tags TAGS cscope* GPATH GTAGS GRTAGS GSYMS

# clean - Delete most, but leave enough to build external modules
#
clean: rm-dirs  := $(CLEAN_DIRS)
clean: rm-files := $(CLEAN_FILES)
clean-dirs      := $(addprefix _clean_, . $(vmlinux-alldirs) Documentation)

PHONY += $(clean-dirs) clean archclean
$(clean-dirs):
	$(Q)$(MAKE) $(clean)=$(patsubst _clean_%,%,$@)

clean: archclean

# mrproper - Delete all generated files, including .config
#
mrproper: rm-dirs  := $(wildcard $(MRPROPER_DIRS))
mrproper: rm-files := $(wildcard $(MRPROPER_FILES))
mrproper-dirs      := $(addprefix _mrproper_,Documentation/DocBook scripts)

PHONY += $(mrproper-dirs) mrproper archmrproper
$(mrproper-dirs):
	$(Q)$(MAKE) $(clean)=$(patsubst _mrproper_%,%,$@)

mrproper: clean archmrproper $(mrproper-dirs)
	$(call cmd,rmdirs)
	$(call cmd,rmfiles)

# distclean
#
PHONY += distclean

distclean: mrproper
	@find $(srctree) $(RCS_FIND_IGNORE) \
		\( -name '*.orig' -o -name '*.rej' -o -name '*~' \
		-o -name '*.bak' -o -name '#*#' -o -name '.*.orig' \
		-o -name '.*.rej' \
		-o -name '*%' -o -name '.*.cmd' -o -name 'core' \) \
		-type f -print | xargs rm -f


# Packaging of the kernel to various formats
# ---------------------------------------------------------------------------
# rpm target kept for backward compatibility
package-dir	:= $(srctree)/scripts/package

%src-pkg: FORCE
	$(Q)$(MAKE) $(build)=$(package-dir) $@
%pkg: include/config/kernel.release FORCE
	$(Q)$(MAKE) $(build)=$(package-dir) $@
rpm: include/config/kernel.release FORCE
	$(Q)$(MAKE) $(build)=$(package-dir) $@


# Brief documentation of the typical targets used
# ---------------------------------------------------------------------------

boards := $(wildcard $(srctree)/arch/$(SRCARCH)/configs/*_defconfig)
boards := $(notdir $(boards))
board-dirs := $(dir $(wildcard $(srctree)/arch/$(SRCARCH)/configs/*/*_defconfig))
board-dirs := $(sort $(notdir $(board-dirs:/=)))

help:
	@echo  'Cleaning targets:'
	@echo  '  clean		  - Remove most generated files but keep the config and'
	@echo  '                    enough build support to build external modules'
	@echo  '  mrproper	  - Remove all generated files + config + various backup files'
	@echo  '  distclean	  - mrproper + remove editor backup and patch files'
	@echo  ''
	@echo  'Configuration targets:'
	@$(MAKE) -f $(srctree)/scripts/kconfig/Makefile help
	@echo  ''
	@echo  'Other generic targets:'
	@echo  '  all		  - Build all targets marked with [*]'
	@echo  '* vmlinux	  - Build the bare kernel'
	@echo  '* modules	  - Build all modules'
	@echo  '  modules_install - Install all modules to INSTALL_MOD_PATH (default: /)'
	@echo  '  firmware_install- Install all firmware to INSTALL_FW_PATH'
	@echo  '                    (default: $$(INSTALL_MOD_PATH)/lib/firmware)'
	@echo  '  dir/            - Build all files in dir and below'
	@echo  '  dir/file.[oisS] - Build specified target only'
	@echo  '  dir/file.lst    - Build specified mixed source/assembly target only'
	@echo  '                    (requires a recent binutils and recent build (System.map))'
	@echo  '  dir/file.ko     - Build module including final link'
	@echo  '  modules_prepare - Set up for building external modules'
	@echo  '  tags/TAGS	  - Generate tags file for editors'
	@echo  '  cscope	  - Generate cscope index'
	@echo  '  gtags           - Generate GNU GLOBAL index'
	@echo  '  kernelrelease	  - Output the release version string'
	@echo  '  kernelversion	  - Output the version stored in Makefile'
	@echo  '  headers_install - Install sanitised kernel headers to INSTALL_HDR_PATH'; \
	 echo  '                    (default: $(INSTALL_HDR_PATH))'; \
	 echo  ''
	@echo  'Static analysers'
	@echo  '  checkstack      - Generate a list of stack hogs'
	@echo  '  namespacecheck  - Name space analysis on compiled kernel'
	@echo  '  versioncheck    - Sanity check on version.h usage'
	@echo  '  includecheck    - Check for duplicate included header files'
	@echo  '  export_report   - List the usages of all exported symbols'
	@echo  '  headers_check   - Sanity check on exported headers'
	@echo  '  headerdep       - Detect inclusion cycles in headers'
	@$(MAKE) -f $(srctree)/scripts/Makefile.help checker-help
	@echo  ''
	@echo  'Kernel packaging:'
	@$(MAKE) $(build)=$(package-dir) help
	@echo  ''
	@echo  'Documentation targets:'
	@$(MAKE) -f $(srctree)/Documentation/DocBook/Makefile dochelp
	@echo  ''
	@echo  'Architecture specific targets ($(SRCARCH)):'
	@$(if $(archhelp),$(archhelp),\
		echo '  No architecture specific help defined for $(SRCARCH)')
	@echo  ''
	@$(if $(boards), \
		$(foreach b, $(boards), \
		printf "  %-24s - Build for %s\\n" $(b) $(subst _defconfig,,$(b));) \
		echo '')
	@$(if $(board-dirs), \
		$(foreach b, $(board-dirs), \
		printf "  %-16s - Show %s-specific targets\\n" help-$(b) $(b);) \
		printf "  %-16s - Show all of the above\\n" help-boards; \
		echo '')

	@echo  '  make V=0|1 [targets] 0 => quiet build (default), 1 => verbose build'
	@echo  '  make V=2   [targets] 2 => give reason for rebuild of target'
	@echo  '  make O=dir [targets] Locate all output files in "dir", including .config'
	@echo  '  make C=1   [targets] Check all c source with $$CHECK (sparse by default)'
	@echo  '  make C=2   [targets] Force check of all c source with $$CHECK'
	@echo  '  make RECORDMCOUNT_WARN=1 [targets] Warn about ignored mcount sections'
	@echo  '  make W=n   [targets] Enable extra gcc checks, n=1,2,3 where'
	@echo  '		1: warnings which may be relevant and do not occur too often'
	@echo  '		2: warnings which occur quite often but may still be relevant'
	@echo  '		3: more obscure warnings, can most likely be ignored'
	@echo  '		Multiple levels can be combined with W=12 or W=123'
	@echo  ''
	@echo  'Execute "make" or "make all" to build all targets marked with [*] '
	@echo  'For further info see the ./README file'


help-board-dirs := $(addprefix help-,$(board-dirs))

help-boards: $(help-board-dirs)

boards-per-dir = $(notdir $(wildcard $(srctree)/arch/$(SRCARCH)/configs/$*/*_defconfig))

$(help-board-dirs): help-%:
	@echo  'Architecture specific targets ($(SRCARCH) $*):'
	@$(if $(boards-per-dir), \
		$(foreach b, $(boards-per-dir), \
		printf "  %-24s - Build for %s\\n" $*/$(b) $(subst _defconfig,,$(b));) \
		echo '')


# Documentation targets
# ---------------------------------------------------------------------------
%docs: scripts_basic FORCE
	$(Q)$(MAKE) $(build)=scripts build_docproc
	$(Q)$(MAKE) $(build)=Documentation/DocBook $@

else # KBUILD_EXTMOD

###
# External module support.
# When building external modules the kernel used as basis is considered
# read-only, and no consistency checks are made and the make
# system is not used on the basis kernel. If updates are required
# in the basis kernel ordinary make commands (without M=...) must
# be used.
#
# The following are the only valid targets when building external
# modules.
# make M=dir clean     Delete all automatically generated files
# make M=dir modules   Make all modules in specified dir
# make M=dir	       Same as 'make M=dir modules'
# make M=dir modules_install
#                      Install the modules built in the module directory
#                      Assumes install directory is already created

# We are always building modules
KBUILD_MODULES := 1
PHONY += crmodverdir
crmodverdir:
	$(cmd_crmodverdir)

PHONY += $(objtree)/Module.symvers
$(objtree)/Module.symvers:
	@test -e $(objtree)/Module.symvers || ( \
	echo; \
	echo "  WARNING: Symbol version dump $(objtree)/Module.symvers"; \
	echo "           is missing; modules will have no dependencies and modversions."; \
	echo )

module-dirs := $(addprefix _module_,$(KBUILD_EXTMOD))
PHONY += $(module-dirs) modules
$(module-dirs): crmodverdir $(objtree)/Module.symvers
	$(Q)$(MAKE) $(build)=$(patsubst _module_%,%,$@)

modules: $(module-dirs)
	@$(kecho) '  Building modules, stage 2.';
	$(Q)$(MAKE) -f $(srctree)/scripts/Makefile.modpost

PHONY += modules_install
modules_install: _emodinst_ _emodinst_post

install-dir := $(if $(INSTALL_MOD_DIR),$(INSTALL_MOD_DIR),extra)
PHONY += _emodinst_
_emodinst_:
	$(Q)mkdir -p $(MODLIB)/$(install-dir)
	$(Q)$(MAKE) -f $(srctree)/scripts/Makefile.modinst

PHONY += _emodinst_post
_emodinst_post: _emodinst_
	$(call cmd,depmod)

clean-dirs := $(addprefix _clean_,$(KBUILD_EXTMOD))

PHONY += $(clean-dirs) clean
$(clean-dirs):
	$(Q)$(MAKE) $(clean)=$(patsubst _clean_%,%,$@)

clean:	rm-dirs := $(MODVERDIR)
clean: rm-files := $(KBUILD_EXTMOD)/Module.symvers

help:
	@echo  '  Building external modules.'
	@echo  '  Syntax: make -C path/to/kernel/src M=$$PWD target'
	@echo  ''
	@echo  '  modules         - default target, build the module(s)'
	@echo  '  modules_install - install the module'
	@echo  '  clean           - remove generated files in module directory only'
	@echo  ''

# Dummies...
PHONY += prepare scripts
prepare: ;
scripts: ;
endif # KBUILD_EXTMOD

clean: $(clean-dirs)
	$(call cmd,rmdirs)
	$(call cmd,rmfiles)
	@find $(if $(KBUILD_EXTMOD), $(KBUILD_EXTMOD), .) $(RCS_FIND_IGNORE) \
		\( -name '*.[oas]' -o -name '*.ko' -o -name '.*.cmd' \
		-o -name '.*.d' -o -name '.*.tmp' -o -name '*.mod.c' \
		-o -name '*.symtypes' -o -name 'modules.order' \
		-o -name modules.builtin -o -name '.tmp_*.o.*' \
		-o -name '*.gcno' \) -type f -print | xargs rm -f

# Generate tags for editors
# ---------------------------------------------------------------------------
quiet_cmd_tags = GEN     $@
      cmd_tags = $(CONFIG_SHELL) $(srctree)/scripts/tags.sh $@

tags TAGS cscope gtags: FORCE
	$(call cmd,tags)

# Scripts to check various things for consistency
# ---------------------------------------------------------------------------

PHONY += includecheck versioncheck coccicheck namespacecheck export_report

includecheck:
	find $(srctree)/* $(RCS_FIND_IGNORE) \
		-name '*.[hcS]' -type f -print | sort \
		| xargs $(PERL) -w $(srctree)/scripts/checkincludes.pl

versioncheck:
	find $(srctree)/* $(RCS_FIND_IGNORE) \
		-name '*.[hcS]' -type f -print | sort \
		| xargs $(PERL) -w $(srctree)/scripts/checkversion.pl

coccicheck:
	$(Q)$(CONFIG_SHELL) $(srctree)/scripts/$@

namespacecheck:
	$(PERL) $(srctree)/scripts/namespace.pl

export_report:
	$(PERL) $(srctree)/scripts/export_report.pl

endif #ifeq ($(config-targets),1)
endif #ifeq ($(mixed-targets),1)

PHONY += checkstack kernelrelease kernelversion

# UML needs a little special treatment here.  It wants to use the host
# toolchain, so needs $(SUBARCH) passed to checkstack.pl.  Everyone
# else wants $(ARCH), including people doing cross-builds, which means
# that $(SUBARCH) doesn't work here.
ifeq ($(ARCH), um)
CHECKSTACK_ARCH := $(SUBARCH)
else
CHECKSTACK_ARCH := $(ARCH)
endif
checkstack:
	$(OBJDUMP) -d vmlinux $$(find . -name '*.ko') | \
	$(PERL) $(src)/scripts/checkstack.pl $(CHECKSTACK_ARCH)

kernelrelease:
	@echo "$(KERNELVERSION)$$($(CONFIG_SHELL) $(srctree)/scripts/setlocalversion $(srctree))"

kernelversion:
	@echo $(KERNELVERSION)

# Single targets
# ---------------------------------------------------------------------------
# Single targets are compatible with:
# - build with mixed source and output
# - build with separate output dir 'make O=...'
# - external modules
#
#  target-dir => where to store outputfile
#  build-dir  => directory in kernel source tree to use

ifeq ($(KBUILD_EXTMOD),)
        build-dir  = $(patsubst %/,%,$(dir $@))
        target-dir = $(dir $@)
else
        zap-slash=$(filter-out .,$(patsubst %/,%,$(dir $@)))
        build-dir  = $(KBUILD_EXTMOD)$(if $(zap-slash),/$(zap-slash))
        target-dir = $(if $(KBUILD_EXTMOD),$(dir $<),$(dir $@))
endif

%.s: %.c prepare scripts FORCE
	$(Q)$(MAKE) $(build)=$(build-dir) $(target-dir)$(notdir $@)
%.i: %.c prepare scripts FORCE
	$(Q)$(MAKE) $(build)=$(build-dir) $(target-dir)$(notdir $@)
%.o: %.c prepare scripts FORCE
	$(Q)$(MAKE) $(build)=$(build-dir) $(target-dir)$(notdir $@)
%.lst: %.c prepare scripts FORCE
	$(Q)$(MAKE) $(build)=$(build-dir) $(target-dir)$(notdir $@)
%.s: %.S prepare scripts FORCE
	$(Q)$(MAKE) $(build)=$(build-dir) $(target-dir)$(notdir $@)
%.o: %.S prepare scripts FORCE
	$(Q)$(MAKE) $(build)=$(build-dir) $(target-dir)$(notdir $@)
%.symtypes: %.c prepare scripts FORCE
	$(Q)$(MAKE) $(build)=$(build-dir) $(target-dir)$(notdir $@)

# Modules
/: prepare scripts FORCE
	$(cmd_crmodverdir)
	$(Q)$(MAKE) KBUILD_MODULES=$(if $(CONFIG_MODULES),1) \
	$(build)=$(build-dir)
%/: prepare scripts FORCE
	$(cmd_crmodverdir)
	$(Q)$(MAKE) KBUILD_MODULES=$(if $(CONFIG_MODULES),1) \
	$(build)=$(build-dir)
%.ko: prepare scripts FORCE
	$(cmd_crmodverdir)
	$(Q)$(MAKE) KBUILD_MODULES=$(if $(CONFIG_MODULES),1)   \
	$(build)=$(build-dir) $(@:.ko=.o)
	$(Q)$(MAKE) -f $(srctree)/scripts/Makefile.modpost

# FIXME Should go into a make.lib or something 
# ===========================================================================

quiet_cmd_rmdirs = $(if $(wildcard $(rm-dirs)),CLEAN   $(wildcard $(rm-dirs)))
      cmd_rmdirs = rm -rf $(rm-dirs)

quiet_cmd_rmfiles = $(if $(wildcard $(rm-files)),CLEAN   $(wildcard $(rm-files)))
      cmd_rmfiles = rm -f $(rm-files)

# Run depmod only if we have System.map and depmod is executable
quiet_cmd_depmod = DEPMOD  $(KERNELRELEASE)
      cmd_depmod = $(CONFIG_SHELL) $(srctree)/scripts/depmod.sh $(DEPMOD) \
                   $(KERNELRELEASE)

# Create temporary dir for module support files
# clean it up only when building all modules
cmd_crmodverdir = $(Q)mkdir -p $(MODVERDIR) \
                  $(if $(KBUILD_MODULES),; rm -f $(MODVERDIR)/*)

a_flags = -Wp,-MD,$(depfile) $(KBUILD_AFLAGS) $(AFLAGS_KERNEL) \
	  $(KBUILD_AFLAGS_KERNEL)                              \
	  $(NOSTDINC_FLAGS) $(LINUXINCLUDE) $(KBUILD_CPPFLAGS) \
	  $(modkern_aflags) $(EXTRA_AFLAGS) $(AFLAGS_$(basetarget).o)

quiet_cmd_as_o_S = AS      $@
cmd_as_o_S       = $(CC) $(a_flags) -c -o $@ $<

# read all saved command lines

targets := $(wildcard $(sort $(targets)))
cmd_files := $(wildcard .*.cmd $(foreach f,$(targets),$(dir $(f)).$(notdir $(f)).cmd))

ifneq ($(cmd_files),)
  $(cmd_files): ;	# Do not try to update included dependency files
  include $(cmd_files)
endif

# Shorthand for $(Q)$(MAKE) -f scripts/Makefile.clean obj=dir
# Usage:
# $(Q)$(MAKE) $(clean)=dir
clean := -f $(if $(KBUILD_SRC),$(srctree)/)scripts/Makefile.clean obj

endif	# skip-makefile

PHONY += FORCE
FORCE:

# Declare the contents of the .PHONY variable as phony.  We keep that
# information in a variable so we can use it in if_changed and friends.
.PHONY: $(PHONY)<|MERGE_RESOLUTION|>--- conflicted
+++ resolved
@@ -1,11 +1,6 @@
 VERSION = 3
-<<<<<<< HEAD
-PATCHLEVEL = 2
-SUBLEVEL = 10
-=======
 PATCHLEVEL = 3
 SUBLEVEL = 0
->>>>>>> 6f5c871d
 EXTRAVERSION =
 NAME = Saber-toothed Squirrel
 
