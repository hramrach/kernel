VERSION = 3
PATCHLEVEL = 18
SUBLEVEL = 0
<<<<<<< HEAD
EXTRAVERSION = -rc2-472-g12d7aac
NAME = Shuffling Zombie Juror
=======
EXTRAVERSION = -rc3
NAME = Diseased Newt
>>>>>>> a1cff6e2

# *DOCUMENTATION*
# To see a list of typical targets execute "make help"
# More info can be located in ./README
# Comments in this file are targeted only to the developer, do not
# expect to learn how to build the kernel reading this file.

# Do not use make's built-in rules and variables
# (this increases performance and avoids hard-to-debug behaviour);
MAKEFLAGS += -rR

# Avoid funny character set dependencies
unexport LC_ALL
LC_COLLATE=C
LC_NUMERIC=C
export LC_COLLATE LC_NUMERIC

# Avoid interference with shell env settings
unexport GREP_OPTIONS

# We are using a recursive build, so we need to do a little thinking
# to get the ordering right.
#
# Most importantly: sub-Makefiles should only ever modify files in
# their own directory. If in some directory we have a dependency on
# a file in another dir (which doesn't happen often, but it's often
# unavoidable when linking the built-in.o targets which finally
# turn into vmlinux), we will call a sub make in that other dir, and
# after that we are sure that everything which is in that other dir
# is now up to date.
#
# The only cases where we need to modify files which have global
# effects are thus separated out and done before the recursive
# descending is started. They are now explicitly listed as the
# prepare rule.

# Beautify output
# ---------------------------------------------------------------------------
#
# Normally, we echo the whole command before executing it. By making
# that echo $($(quiet)$(cmd)), we now have the possibility to set
# $(quiet) to choose other forms of output instead, e.g.
#
#         quiet_cmd_cc_o_c = Compiling $(RELDIR)/$@
#         cmd_cc_o_c       = $(CC) $(c_flags) -c -o $@ $<
#
# If $(quiet) is empty, the whole command will be printed.
# If it is set to "quiet_", only the short version will be printed.
# If it is set to "silent_", nothing will be printed at all, since
# the variable $(silent_cmd_cc_o_c) doesn't exist.
#
# A simple variant is to prefix commands with $(Q) - that's useful
# for commands that shall be hidden in non-verbose mode.
#
#	$(Q)ln $@ :<
#
# If KBUILD_VERBOSE equals 0 then the above command will be hidden.
# If KBUILD_VERBOSE equals 1 then the above command is displayed.
#
# To put more focus on warnings, be less verbose as default
# Use 'make V=1' to see the full commands

ifeq ("$(origin V)", "command line")
  KBUILD_VERBOSE = $(V)
endif
ifndef KBUILD_VERBOSE
  KBUILD_VERBOSE = 0
endif

ifeq ($(KBUILD_VERBOSE),1)
  quiet =
  Q =
else
  quiet=quiet_
  Q = @
endif

# If the user is running make -s (silent mode), suppress echoing of
# commands

ifneq ($(filter 4.%,$(MAKE_VERSION)),)	# make-4
ifneq ($(filter %s ,$(firstword x$(MAKEFLAGS))),)
  quiet=silent_
endif
else					# make-3.8x
ifneq ($(filter s% -s%,$(MAKEFLAGS)),)
  quiet=silent_
endif
endif

export quiet Q KBUILD_VERBOSE

# kbuild supports saving output files in a separate directory.
# To locate output files in a separate directory two syntaxes are supported.
# In both cases the working directory must be the root of the kernel src.
# 1) O=
# Use "make O=dir/to/store/output/files/"
#
# 2) Set KBUILD_OUTPUT
# Set the environment variable KBUILD_OUTPUT to point to the directory
# where the output files shall be placed.
# export KBUILD_OUTPUT=dir/to/store/output/files/
# make
#
# The O= assignment takes precedence over the KBUILD_OUTPUT environment
# variable.

# KBUILD_SRC is set on invocation of make in OBJ directory
# KBUILD_SRC is not intended to be used by the regular user (for now)
ifeq ($(KBUILD_SRC),)

# OK, Make called in directory where kernel src resides
# Do we want to locate output files in a separate directory?
ifeq ("$(origin O)", "command line")
  KBUILD_OUTPUT := $(O)
endif

# That's our default target when none is given on the command line
PHONY := _all
_all:

# Cancel implicit rules on top Makefile
$(CURDIR)/Makefile Makefile: ;

ifneq ($(KBUILD_OUTPUT),)
# Invoke a second make in the output directory, passing relevant variables
# check that the output directory actually exists
saved-output := $(KBUILD_OUTPUT)
KBUILD_OUTPUT := $(shell mkdir -p $(KBUILD_OUTPUT) && cd $(KBUILD_OUTPUT) \
								&& /bin/pwd)
$(if $(KBUILD_OUTPUT),, \
     $(error failed to create output directory "$(saved-output)"))

PHONY += $(MAKECMDGOALS) sub-make

$(filter-out _all sub-make $(CURDIR)/Makefile, $(MAKECMDGOALS)) _all: sub-make
	@:

sub-make: FORCE
	$(Q)$(MAKE) -C $(KBUILD_OUTPUT) KBUILD_SRC=$(CURDIR) \
	-f $(CURDIR)/Makefile $(filter-out _all sub-make,$(MAKECMDGOALS))

# Leave processing to above invocation of make
skip-makefile := 1
endif # ifneq ($(KBUILD_OUTPUT),)
endif # ifeq ($(KBUILD_SRC),)

# We process the rest of the Makefile if this is the final invocation of make
ifeq ($(skip-makefile),)

# Do not print "Entering directory ...",
# but we want to display it when entering to the output directory
# so that IDEs/editors are able to understand relative filenames.
MAKEFLAGS += --no-print-directory

# Call a source code checker (by default, "sparse") as part of the
# C compilation.
#
# Use 'make C=1' to enable checking of only re-compiled files.
# Use 'make C=2' to enable checking of *all* source files, regardless
# of whether they are re-compiled or not.
#
# See the file "Documentation/sparse.txt" for more details, including
# where to get the "sparse" utility.

ifeq ("$(origin C)", "command line")
  KBUILD_CHECKSRC = $(C)
endif
ifndef KBUILD_CHECKSRC
  KBUILD_CHECKSRC = 0
endif

# Use make M=dir to specify directory of external module to build
# Old syntax make ... SUBDIRS=$PWD is still supported
# Setting the environment variable KBUILD_EXTMOD take precedence
ifdef SUBDIRS
  KBUILD_EXTMOD ?= $(SUBDIRS)
endif

ifeq ("$(origin M)", "command line")
  KBUILD_EXTMOD := $(M)
endif

# If building an external module we do not care about the all: rule
# but instead _all depend on modules
PHONY += all
ifeq ($(KBUILD_EXTMOD),)
_all: all
else
_all: modules
endif

ifeq ($(KBUILD_SRC),)
        # building in the source tree
        srctree := .
else
        ifeq ($(KBUILD_SRC)/,$(dir $(CURDIR)))
                # building in a subdirectory of the source tree
                srctree := ..
        else
                srctree := $(KBUILD_SRC)
        endif
endif
objtree		:= .
src		:= $(srctree)
obj		:= $(objtree)

VPATH		:= $(srctree)$(if $(KBUILD_EXTMOD),:$(KBUILD_EXTMOD))

export srctree objtree VPATH


# SUBARCH tells the usermode build what the underlying arch is.  That is set
# first, and if a usermode build is happening, the "ARCH=um" on the command
# line overrides the setting of ARCH below.  If a native build is happening,
# then ARCH is assigned, getting whatever value it gets normally, and
# SUBARCH is subsequently ignored.

SUBARCH := $(shell uname -m | sed -e s/i.86/x86/ -e s/x86_64/x86/ \
				  -e s/sun4u/sparc64/ \
				  -e s/arm.*/arm/ -e s/sa110/arm/ \
				  -e s/s390x/s390/ -e s/parisc64/parisc/ \
				  -e s/ppc.*/powerpc/ -e s/mips.*/mips/ \
				  -e s/sh[234].*/sh/ -e s/aarch64.*/arm64/ )

# Cross compiling and selecting different set of gcc/bin-utils
# ---------------------------------------------------------------------------
#
# When performing cross compilation for other architectures ARCH shall be set
# to the target architecture. (See arch/* for the possibilities).
# ARCH can be set during invocation of make:
# make ARCH=ia64
# Another way is to have ARCH set in the environment.
# The default ARCH is the host where make is executed.

# CROSS_COMPILE specify the prefix used for all executables used
# during compilation. Only gcc and related bin-utils executables
# are prefixed with $(CROSS_COMPILE).
# CROSS_COMPILE can be set on the command line
# make CROSS_COMPILE=ia64-linux-
# Alternatively CROSS_COMPILE can be set in the environment.
# A third alternative is to store a setting in .config so that plain
# "make" in the configured kernel build directory always uses that.
# Default value for CROSS_COMPILE is not to prefix executables
# Note: Some architectures assign CROSS_COMPILE in their arch/*/Makefile
ARCH		?= $(SUBARCH)
CROSS_COMPILE	?= $(CONFIG_CROSS_COMPILE:"%"=%)

# Architecture as present in compile.h
UTS_MACHINE 	:= $(ARCH)
SRCARCH 	:= $(ARCH)

# Additional ARCH settings for x86
ifeq ($(ARCH),i386)
        SRCARCH := x86
endif
ifeq ($(ARCH),x86_64)
        SRCARCH := x86
endif

# Additional ARCH settings for sparc
ifeq ($(ARCH),sparc32)
       SRCARCH := sparc
endif
ifeq ($(ARCH),sparc64)
       SRCARCH := sparc
endif

# Additional ARCH settings for sh
ifeq ($(ARCH),sh64)
       SRCARCH := sh
endif

# Additional ARCH settings for tile
ifeq ($(ARCH),tilepro)
       SRCARCH := tile
endif
ifeq ($(ARCH),tilegx)
       SRCARCH := tile
endif

# Where to locate arch specific headers
hdr-arch  := $(SRCARCH)

KCONFIG_CONFIG	?= .config
export KCONFIG_CONFIG

# SHELL used by kbuild
CONFIG_SHELL := $(shell if [ -x "$$BASH" ]; then echo $$BASH; \
	  else if [ -x /bin/bash ]; then echo /bin/bash; \
	  else echo sh; fi ; fi)

HOSTCC       = gcc
HOSTCXX      = g++
HOSTCFLAGS   = -Wall -Wmissing-prototypes -Wstrict-prototypes -O2 -fomit-frame-pointer
HOSTCXXFLAGS = -O2

ifeq ($(shell $(HOSTCC) -v 2>&1 | grep -c "clang version"), 1)
HOSTCFLAGS  += -Wno-unused-value -Wno-unused-parameter \
		-Wno-missing-field-initializers -fno-delete-null-pointer-checks
endif

# Decide whether to build built-in, modular, or both.
# Normally, just do built-in.

KBUILD_MODULES :=
KBUILD_BUILTIN := 1

# If we have only "make modules", don't compile built-in objects.
# When we're building modules with modversions, we need to consider
# the built-in objects during the descend as well, in order to
# make sure the checksums are up to date before we record them.

ifeq ($(MAKECMDGOALS),modules)
  KBUILD_BUILTIN := $(if $(CONFIG_MODVERSIONS),1)
endif

# If we have "make <whatever> modules", compile modules
# in addition to whatever we do anyway.
# Just "make" or "make all" shall build modules as well

ifneq ($(filter all _all modules,$(MAKECMDGOALS)),)
  KBUILD_MODULES := 1
endif

ifeq ($(MAKECMDGOALS),)
  KBUILD_MODULES := 1
endif

export KBUILD_MODULES KBUILD_BUILTIN
export KBUILD_CHECKSRC KBUILD_SRC KBUILD_EXTMOD

ifneq ($(CC),)
ifeq ($(shell $(CC) -v 2>&1 | grep -c "clang version"), 1)
COMPILER := clang
else
COMPILER := gcc
endif
export COMPILER
endif

# Look for make include files relative to root of kernel src
MAKEFLAGS += --include-dir=$(srctree)

# We need some generic definitions (do not try to remake the file).
$(srctree)/scripts/Kbuild.include: ;
include $(srctree)/scripts/Kbuild.include

# Make variables (CC, etc...)
AS		= $(CROSS_COMPILE)as
LD		= $(CROSS_COMPILE)ld
CC		= $(CROSS_COMPILE)gcc
CPP		= $(CC) -E
AR		= $(CROSS_COMPILE)ar
NM		= $(CROSS_COMPILE)nm
STRIP		= $(CROSS_COMPILE)strip
OBJCOPY		= $(CROSS_COMPILE)objcopy
OBJDUMP		= $(CROSS_COMPILE)objdump
AWK		= awk
GENKSYMS	= scripts/genksyms/genksyms
INSTALLKERNEL  := installkernel
DEPMOD		= /sbin/depmod
PERL		= perl
PYTHON		= python
CHECK		= sparse

CHECKFLAGS     := -D__linux__ -Dlinux -D__STDC__ -Dunix -D__unix__ \
		  -Wbitwise -Wno-return-void $(CF)
CFLAGS_MODULE   =
AFLAGS_MODULE   =
LDFLAGS_MODULE  =
CFLAGS_KERNEL	=
AFLAGS_KERNEL	=
CFLAGS_GCOV	= -fprofile-arcs -ftest-coverage


# Use USERINCLUDE when you must reference the UAPI directories only.
USERINCLUDE    := \
		-I$(srctree)/arch/$(hdr-arch)/include/uapi \
		-Iarch/$(hdr-arch)/include/generated/uapi \
		-I$(srctree)/include/uapi \
		-Iinclude/generated/uapi \
                -include $(srctree)/include/linux/kconfig.h

# Use LINUXINCLUDE when you must reference the include/ directory.
# Needed to be compatible with the O= option
LINUXINCLUDE    := \
		-I$(srctree)/arch/$(hdr-arch)/include \
		-Iarch/$(hdr-arch)/include/generated \
		$(if $(KBUILD_SRC), -I$(srctree)/include) \
		-Iinclude \
		$(USERINCLUDE)

KBUILD_CPPFLAGS := -D__KERNEL__

KBUILD_CFLAGS   := -Wall -Wundef -Wstrict-prototypes -Wno-trigraphs \
		   -fno-strict-aliasing -fno-common \
		   -Werror-implicit-function-declaration \
		   -Wno-format-security

KBUILD_AFLAGS_KERNEL :=
KBUILD_CFLAGS_KERNEL :=
KBUILD_AFLAGS   := -D__ASSEMBLY__
KBUILD_AFLAGS_MODULE  := -DMODULE
KBUILD_CFLAGS_MODULE  := -DMODULE
KBUILD_LDFLAGS_MODULE := -T $(srctree)/scripts/module-common.lds

# Read KERNELRELEASE from include/config/kernel.release (if it exists)
KERNELRELEASE = $(shell cat include/config/kernel.release 2> /dev/null)
KERNELVERSION = $(VERSION)$(if $(PATCHLEVEL),.$(PATCHLEVEL)$(if $(SUBLEVEL),.$(SUBLEVEL)))$(EXTRAVERSION)

export VERSION PATCHLEVEL SUBLEVEL KERNELRELEASE KERNELVERSION
export ARCH SRCARCH CONFIG_SHELL HOSTCC HOSTCFLAGS CROSS_COMPILE AS LD CC
export CPP AR NM STRIP OBJCOPY OBJDUMP
export MAKE AWK GENKSYMS INSTALLKERNEL PERL PYTHON UTS_MACHINE
export HOSTCXX HOSTCXXFLAGS LDFLAGS_MODULE CHECK CHECKFLAGS

export KBUILD_CPPFLAGS NOSTDINC_FLAGS LINUXINCLUDE OBJCOPYFLAGS LDFLAGS
export KBUILD_CFLAGS CFLAGS_KERNEL CFLAGS_MODULE CFLAGS_GCOV
export KBUILD_AFLAGS AFLAGS_KERNEL AFLAGS_MODULE
export KBUILD_AFLAGS_MODULE KBUILD_CFLAGS_MODULE KBUILD_LDFLAGS_MODULE
export KBUILD_AFLAGS_KERNEL KBUILD_CFLAGS_KERNEL
export KBUILD_ARFLAGS

# When compiling out-of-tree modules, put MODVERDIR in the module
# tree rather than in the kernel tree. The kernel tree might
# even be read-only.
export MODVERDIR := $(if $(KBUILD_EXTMOD),$(firstword $(KBUILD_EXTMOD))/).tmp_versions

# Files to ignore in find ... statements

export RCS_FIND_IGNORE := \( -name SCCS -o -name BitKeeper -o -name .svn -o    \
			  -name CVS -o -name .pc -o -name .hg -o -name .git \) \
			  -prune -o
export RCS_TAR_IGNORE := --exclude SCCS --exclude BitKeeper --exclude .svn \
			 --exclude CVS --exclude .pc --exclude .hg --exclude .git

# ===========================================================================
# Rules shared between *config targets and build targets

# Basic helpers built in scripts/
PHONY += scripts_basic
scripts_basic:
	$(Q)$(MAKE) $(build)=scripts/basic
	$(Q)rm -f .tmp_quiet_recordmcount

# To avoid any implicit rule to kick in, define an empty command.
scripts/basic/%: scripts_basic ;

PHONY += outputmakefile
# outputmakefile generates a Makefile in the output directory, if using a
# separate output directory. This allows convenient use of make in the
# output directory.
outputmakefile:
ifneq ($(KBUILD_SRC),)
	$(Q)ln -fsn $(srctree) source
	$(Q)$(CONFIG_SHELL) $(srctree)/scripts/mkmakefile \
	    $(srctree) $(objtree) $(VERSION) $(PATCHLEVEL)
endif

# Support for using generic headers in asm-generic
PHONY += asm-generic
asm-generic:
	$(Q)$(MAKE) -f $(srctree)/scripts/Makefile.asm-generic \
	            src=asm obj=arch/$(SRCARCH)/include/generated/asm
	$(Q)$(MAKE) -f $(srctree)/scripts/Makefile.asm-generic \
	            src=uapi/asm obj=arch/$(SRCARCH)/include/generated/uapi/asm

# To make sure we do not include .config for any of the *config targets
# catch them early, and hand them over to scripts/kconfig/Makefile
# It is allowed to specify more targets when calling make, including
# mixing *config targets and build targets.
# For example 'make oldconfig all'.
# Detect when mixed targets is specified, and make a second invocation
# of make so .config is not included in this case either (for *config).

version_h := include/generated/uapi/linux/version.h

no-dot-config-targets := clean mrproper distclean \
			 cscope gtags TAGS tags help %docs check% coccicheck \
			 $(version_h) headers_% archheaders archscripts \
			 kernelversion %src-pkg

config-targets := 0
mixed-targets  := 0
dot-config     := 1

ifneq ($(filter $(no-dot-config-targets), $(MAKECMDGOALS)),)
	ifeq ($(filter-out $(no-dot-config-targets), $(MAKECMDGOALS)),)
		dot-config := 0
	endif
endif

ifeq ($(KBUILD_EXTMOD),)
        ifneq ($(filter config %config,$(MAKECMDGOALS)),)
                config-targets := 1
                ifneq ($(filter-out config %config,$(MAKECMDGOALS)),)
                        mixed-targets := 1
                endif
        endif
endif

ifeq ($(mixed-targets),1)
# ===========================================================================
# We're called with mixed targets (*config and build targets).
# Handle them one by one.

PHONY += $(MAKECMDGOALS) __build_one_by_one

$(filter-out __build_one_by_one, $(MAKECMDGOALS)): __build_one_by_one
	@:

__build_one_by_one:
	$(Q)set -e; \
	for i in $(MAKECMDGOALS); do \
		$(MAKE) -f $(srctree)/Makefile $$i; \
	done

else
ifeq ($(config-targets),1)
# ===========================================================================
# *config targets only - make sure prerequisites are updated, and descend
# in scripts/kconfig to make the *config target

# Read arch specific Makefile to set KBUILD_DEFCONFIG as needed.
# KBUILD_DEFCONFIG may point out an alternative default configuration
# used for 'make defconfig'
include $(srctree)/arch/$(SRCARCH)/Makefile
export KBUILD_DEFCONFIG KBUILD_KCONFIG

config: scripts_basic outputmakefile FORCE
	$(Q)$(MAKE) $(build)=scripts/kconfig $@

%config: scripts_basic outputmakefile FORCE
	$(Q)$(MAKE) $(build)=scripts/kconfig $@

else
# ===========================================================================
# Build targets only - this includes vmlinux, arch specific targets, clean
# targets and others. In general all targets except *config targets.

ifeq ($(KBUILD_EXTMOD),)
# Additional helpers built in scripts/
# Carefully list dependencies so we do not try to build scripts twice
# in parallel
PHONY += scripts
scripts: scripts_basic include/config/auto.conf include/config/tristate.conf \
	 asm-generic
	$(Q)$(MAKE) $(build)=$(@)

# Objects we will link into vmlinux / subdirs we need to visit
init-y		:= init/
drivers-y	:= drivers/ sound/ firmware/
net-y		:= net/
libs-y		:= lib/
core-y		:= usr/
endif # KBUILD_EXTMOD

ifeq ($(dot-config),1)
# Read in config
-include include/config/auto.conf

ifeq ($(KBUILD_EXTMOD),)
# Read in dependencies to all Kconfig* files, make sure to run
# oldconfig if changes are detected.
-include include/config/auto.conf.cmd

# To avoid any implicit rule to kick in, define an empty command
$(KCONFIG_CONFIG) include/config/auto.conf.cmd: ;

# If .config is newer than include/config/auto.conf, someone tinkered
# with it and forgot to run make oldconfig.
# if auto.conf.cmd is missing then we are probably in a cleaned tree so
# we execute the config step to be sure to catch updated Kconfig files
include/config/%.conf: $(KCONFIG_CONFIG) include/config/auto.conf.cmd
	$(Q)$(MAKE) -f $(srctree)/Makefile silentoldconfig
else
# external modules needs include/generated/autoconf.h and include/config/auto.conf
# but do not care if they are up-to-date. Use auto.conf to trigger the test
PHONY += include/config/auto.conf

include/config/auto.conf:
	$(Q)test -e include/generated/autoconf.h -a -e $@ || (		\
	echo >&2;							\
	echo >&2 "  ERROR: Kernel configuration is invalid.";		\
	echo >&2 "         include/generated/autoconf.h or $@ are missing.";\
	echo >&2 "         Run 'make oldconfig && make prepare' on kernel src to fix it.";	\
	echo >&2 ;							\
	/bin/false)

endif # KBUILD_EXTMOD

else
# Dummy target needed, because used as prerequisite
include/config/auto.conf: ;
endif # $(dot-config)

# The all: target is the default when no target is given on the
# command line.
# This allow a user to issue only 'make' to build a kernel including modules
# Defaults to vmlinux, but the arch makefile usually adds further targets
all: vmlinux

include $(srctree)/arch/$(SRCARCH)/Makefile

KBUILD_CFLAGS	+= $(call cc-option,-fno-delete-null-pointer-checks,)

ifdef CONFIG_CC_OPTIMIZE_FOR_SIZE
KBUILD_CFLAGS	+= -Os $(call cc-disable-warning,maybe-uninitialized,)
else
KBUILD_CFLAGS	+= -O2
endif

# Tell gcc to never replace conditional load with a non-conditional one
KBUILD_CFLAGS	+= $(call cc-option,--param=allow-store-data-races=0)

ifdef CONFIG_READABLE_ASM
# Disable optimizations that make assembler listings hard to read.
# reorder blocks reorders the control in the function
# ipa clone creates specialized cloned functions
# partial inlining inlines only parts of functions
KBUILD_CFLAGS += $(call cc-option,-fno-reorder-blocks,) \
                 $(call cc-option,-fno-ipa-cp-clone,) \
                 $(call cc-option,-fno-partial-inlining)
endif

ifneq ($(CONFIG_FRAME_WARN),0)
KBUILD_CFLAGS += $(call cc-option,-Wframe-larger-than=${CONFIG_FRAME_WARN})
endif

# Handle stack protector mode.
#
# Since kbuild can potentially perform two passes (first with the old
# .config values and then with updated .config values), we cannot error out
# if a desired compiler option is unsupported. If we were to error, kbuild
# could never get to the second pass and actually notice that we changed
# the option to something that was supported.
#
# Additionally, we don't want to fallback and/or silently change which compiler
# flags will be used, since that leads to producing kernels with different
# security feature characteristics depending on the compiler used. ("But I
# selected CC_STACKPROTECTOR_STRONG! Why did it build with _REGULAR?!")
#
# The middle ground is to warn here so that the failed option is obvious, but
# to let the build fail with bad compiler flags so that we can't produce a
# kernel when there is a CONFIG and compiler mismatch.
#
ifdef CONFIG_CC_STACKPROTECTOR_REGULAR
  stackp-flag := -fstack-protector
  ifeq ($(call cc-option, $(stackp-flag)),)
    $(warning Cannot use CONFIG_CC_STACKPROTECTOR_REGULAR: \
             -fstack-protector not supported by compiler)
  endif
else
ifdef CONFIG_CC_STACKPROTECTOR_STRONG
  stackp-flag := -fstack-protector-strong
  ifeq ($(call cc-option, $(stackp-flag)),)
    $(warning Cannot use CONFIG_CC_STACKPROTECTOR_STRONG: \
	      -fstack-protector-strong not supported by compiler)
  endif
else
  # Force off for distro compilers that enable stack protector by default.
  stackp-flag := $(call cc-option, -fno-stack-protector)
endif
endif
KBUILD_CFLAGS += $(stackp-flag)

ifeq ($(COMPILER),clang)
KBUILD_CPPFLAGS += $(call cc-option,-Qunused-arguments,)
KBUILD_CPPFLAGS += $(call cc-option,-Wno-unknown-warning-option,)
KBUILD_CFLAGS += $(call cc-disable-warning, unused-variable)
KBUILD_CFLAGS += $(call cc-disable-warning, format-invalid-specifier)
KBUILD_CFLAGS += $(call cc-disable-warning, gnu)
# Quiet clang warning: comparison of unsigned expression < 0 is always false
KBUILD_CFLAGS += $(call cc-disable-warning, tautological-compare)
# CLANG uses a _MergedGlobals as optimization, but this breaks modpost, as the
# source of a reference will be _MergedGlobals and not on of the whitelisted names.
# See modpost pattern 2
KBUILD_CFLAGS += $(call cc-option, -mno-global-merge,)
KBUILD_CFLAGS += $(call cc-option, -fcatch-undefined-behavior)
else

# This warning generated too much noise in a regular build.
# Use make W=1 to enable this warning (see scripts/Makefile.build)
KBUILD_CFLAGS += $(call cc-disable-warning, unused-but-set-variable)
endif

ifdef CONFIG_FRAME_POINTER
KBUILD_CFLAGS	+= -fno-omit-frame-pointer -fno-optimize-sibling-calls
else
# Some targets (ARM with Thumb2, for example), can't be built with frame
# pointers.  For those, we don't have FUNCTION_TRACER automatically
# select FRAME_POINTER.  However, FUNCTION_TRACER adds -pg, and this is
# incompatible with -fomit-frame-pointer with current GCC, so we don't use
# -fomit-frame-pointer with FUNCTION_TRACER.
ifndef CONFIG_FUNCTION_TRACER
KBUILD_CFLAGS	+= -fomit-frame-pointer
endif
endif

KBUILD_CFLAGS   += $(call cc-option, -fno-var-tracking-assignments)

ifdef CONFIG_DEBUG_INFO
ifdef CONFIG_DEBUG_INFO_SPLIT
KBUILD_CFLAGS   += $(call cc-option, -gsplit-dwarf, -g)
else
KBUILD_CFLAGS	+= -g
endif
KBUILD_AFLAGS	+= -Wa,-gdwarf-2
endif
ifdef CONFIG_DEBUG_INFO_DWARF4
KBUILD_CFLAGS	+= $(call cc-option, -gdwarf-4,)
endif

ifdef CONFIG_DEBUG_INFO_REDUCED
KBUILD_CFLAGS 	+= $(call cc-option, -femit-struct-debug-baseonly) \
		   $(call cc-option,-fno-var-tracking)
endif

ifdef CONFIG_FUNCTION_TRACER
ifdef CONFIG_HAVE_FENTRY
CC_USING_FENTRY	:= $(call cc-option, -mfentry -DCC_USING_FENTRY)
endif
KBUILD_CFLAGS	+= -pg $(CC_USING_FENTRY)
KBUILD_AFLAGS	+= $(CC_USING_FENTRY)
ifdef CONFIG_DYNAMIC_FTRACE
	ifdef CONFIG_HAVE_C_RECORDMCOUNT
		BUILD_C_RECORDMCOUNT := y
		export BUILD_C_RECORDMCOUNT
	endif
endif
endif

# We trigger additional mismatches with less inlining
ifdef CONFIG_DEBUG_SECTION_MISMATCH
KBUILD_CFLAGS += $(call cc-option, -fno-inline-functions-called-once)
endif

# arch Makefile may override CC so keep this after arch Makefile is included
NOSTDINC_FLAGS += -nostdinc -isystem $(shell $(CC) -print-file-name=include)
CHECKFLAGS     += $(NOSTDINC_FLAGS)

# warn about C99 declaration after statement
KBUILD_CFLAGS += $(call cc-option,-Wdeclaration-after-statement,)

# disable pointer signed / unsigned warnings in gcc 4.0
KBUILD_CFLAGS += $(call cc-disable-warning, pointer-sign)

# disable invalid "can't wrap" optimizations for signed / pointers
KBUILD_CFLAGS	+= $(call cc-option,-fno-strict-overflow)

# conserve stack if available
KBUILD_CFLAGS   += $(call cc-option,-fconserve-stack)

# disallow errors like 'EXPORT_GPL(foo);' with missing header
KBUILD_CFLAGS   += $(call cc-option,-Werror=implicit-int)

# require functions to have arguments in prototypes, not empty 'int foo()'
KBUILD_CFLAGS   += $(call cc-option,-Werror=strict-prototypes)

# Prohibit date/time macros, which would make the build non-deterministic
KBUILD_CFLAGS   += $(call cc-option,-Werror=date-time)

# use the deterministic mode of AR if available
KBUILD_ARFLAGS := $(call ar-option,D)

# check for 'asm goto'
ifeq ($(shell $(CONFIG_SHELL) $(srctree)/scripts/gcc-goto.sh $(CC)), y)
	KBUILD_CFLAGS += -DCC_HAVE_ASM_GOTO
endif

include $(srctree)/scripts/Makefile.extrawarn

# Add user supplied CPPFLAGS, AFLAGS and CFLAGS as the last assignments
KBUILD_CPPFLAGS += $(KCPPFLAGS)
KBUILD_AFLAGS += $(KAFLAGS)
KBUILD_CFLAGS += $(KCFLAGS)

# Use --build-id when available.
LDFLAGS_BUILD_ID = $(patsubst -Wl$(comma)%,%,\
			      $(call cc-ldoption, -Wl$(comma)--build-id,))
KBUILD_LDFLAGS_MODULE += $(LDFLAGS_BUILD_ID)
LDFLAGS_vmlinux += $(LDFLAGS_BUILD_ID)

ifeq ($(CONFIG_STRIP_ASM_SYMS),y)
LDFLAGS_vmlinux	+= $(call ld-option, -X,)
endif

# Default kernel image to build when no specific target is given.
# KBUILD_IMAGE may be overruled on the command line or
# set in the environment
# Also any assignments in arch/$(ARCH)/Makefile take precedence over
# this default value
export KBUILD_IMAGE ?= vmlinux

#
# INSTALL_PATH specifies where to place the updated kernel and system map
# images. Default is /boot, but you can set it to other values
export	INSTALL_PATH ?= /boot

#
# INSTALL_DTBS_PATH specifies a prefix for relocations required by build roots.
# Like INSTALL_MOD_PATH, it isn't defined in the Makefile, but can be passed as
# an argument if needed. Otherwise it defaults to the kernel install path
#
export INSTALL_DTBS_PATH ?= $(INSTALL_PATH)/dtbs/$(KERNELRELEASE)

#
# INSTALL_MOD_PATH specifies a prefix to MODLIB for module directory
# relocations required by build roots.  This is not defined in the
# makefile but the argument can be passed to make if needed.
#

MODLIB	= $(INSTALL_MOD_PATH)/lib/modules/$(KERNELRELEASE)
export MODLIB

#
# INSTALL_MOD_STRIP, if defined, will cause modules to be
# stripped after they are installed.  If INSTALL_MOD_STRIP is '1', then
# the default option --strip-debug will be used.  Otherwise,
# INSTALL_MOD_STRIP value will be used as the options to the strip command.

ifdef INSTALL_MOD_STRIP
ifeq ($(INSTALL_MOD_STRIP),1)
mod_strip_cmd = $(STRIP) --strip-debug
else
mod_strip_cmd = $(STRIP) $(INSTALL_MOD_STRIP)
endif # INSTALL_MOD_STRIP=1
else
mod_strip_cmd = true
endif # INSTALL_MOD_STRIP
export mod_strip_cmd

# CONFIG_MODULE_COMPRESS, if defined, will cause module to be compressed
# after they are installed in agreement with CONFIG_MODULE_COMPRESS_GZIP
# or CONFIG_MODULE_COMPRESS_XZ.

mod_compress_cmd = true
ifdef CONFIG_MODULE_COMPRESS
  ifdef CONFIG_MODULE_COMPRESS_GZIP
    mod_compress_cmd = gzip -n
  endif # CONFIG_MODULE_COMPRESS_GZIP
  ifdef CONFIG_MODULE_COMPRESS_XZ
    mod_compress_cmd = xz
  endif # CONFIG_MODULE_COMPRESS_XZ
endif # CONFIG_MODULE_COMPRESS
export mod_compress_cmd

# Select initial ramdisk compression format, default is gzip(1).
# This shall be used by the dracut(8) tool while creating an initramfs image.
#
INITRD_COMPRESS-y                  := gzip
INITRD_COMPRESS-$(CONFIG_RD_BZIP2) := bzip2
INITRD_COMPRESS-$(CONFIG_RD_LZMA)  := lzma
INITRD_COMPRESS-$(CONFIG_RD_XZ)    := xz
INITRD_COMPRESS-$(CONFIG_RD_LZO)   := lzo
INITRD_COMPRESS-$(CONFIG_RD_LZ4)   := lz4
# do not export INITRD_COMPRESS, since we didn't actually
# choose a sane default compression above.
# export INITRD_COMPRESS := $(INITRD_COMPRESS-y)

ifdef CONFIG_MODULE_SIG_ALL
MODSECKEY = ./signing_key.priv
MODPUBKEY = ./signing_key.x509
export MODPUBKEY
mod_sign_cmd = perl $(srctree)/scripts/sign-file $(CONFIG_MODULE_SIG_HASH) $(MODSECKEY) $(MODPUBKEY)
else
mod_sign_cmd = true
endif
export mod_sign_cmd


ifeq ($(KBUILD_EXTMOD),)
core-y		+= kernel/ mm/ fs/ ipc/ security/ crypto/ block/

vmlinux-dirs	:= $(patsubst %/,%,$(filter %/, $(init-y) $(init-m) \
		     $(core-y) $(core-m) $(drivers-y) $(drivers-m) \
		     $(net-y) $(net-m) $(libs-y) $(libs-m)))

vmlinux-alldirs	:= $(sort $(vmlinux-dirs) $(patsubst %/,%,$(filter %/, \
		     $(init-) $(core-) $(drivers-) $(net-) $(libs-))))

init-y		:= $(patsubst %/, %/built-in.o, $(init-y))
core-y		:= $(patsubst %/, %/built-in.o, $(core-y))
drivers-y	:= $(patsubst %/, %/built-in.o, $(drivers-y))
net-y		:= $(patsubst %/, %/built-in.o, $(net-y))
libs-y1		:= $(patsubst %/, %/lib.a, $(libs-y))
libs-y2		:= $(patsubst %/, %/built-in.o, $(libs-y))
libs-y		:= $(libs-y1) $(libs-y2)

# Externally visible symbols (used by link-vmlinux.sh)
export KBUILD_VMLINUX_INIT := $(head-y) $(init-y)
export KBUILD_VMLINUX_MAIN := $(core-y) $(libs-y) $(drivers-y) $(net-y)
export KBUILD_LDS          := arch/$(SRCARCH)/kernel/vmlinux.lds
export LDFLAGS_vmlinux
# used by scripts/pacmage/Makefile
export KBUILD_ALLDIRS := $(sort $(filter-out arch/%,$(vmlinux-alldirs)) arch Documentation include samples scripts tools virt)

vmlinux-deps := $(KBUILD_LDS) $(KBUILD_VMLINUX_INIT) $(KBUILD_VMLINUX_MAIN)

# Final link of vmlinux
      cmd_link-vmlinux = $(CONFIG_SHELL) $< $(LD) $(LDFLAGS) $(LDFLAGS_vmlinux)
quiet_cmd_link-vmlinux = LINK    $@

# Include targets which we want to
# execute if the rest of the kernel build went well.
vmlinux: scripts/link-vmlinux.sh $(vmlinux-deps) FORCE
ifdef CONFIG_HEADERS_CHECK
	$(Q)$(MAKE) -f $(srctree)/Makefile headers_check
endif
ifdef CONFIG_SAMPLES
	$(Q)$(MAKE) $(build)=samples
endif
ifdef CONFIG_BUILD_DOCSRC
	$(Q)$(MAKE) $(build)=Documentation
endif
	+$(call if_changed,link-vmlinux)

# The actual objects are generated when descending,
# make sure no implicit rule kicks in
$(sort $(vmlinux-deps)): $(vmlinux-dirs) ;

# Handle descending into subdirectories listed in $(vmlinux-dirs)
# Preset locale variables to speed up the build process. Limit locale
# tweaks to this spot to avoid wrong language settings when running
# make menuconfig etc.
# Error messages still appears in the original language

PHONY += $(vmlinux-dirs)
$(vmlinux-dirs): prepare scripts
	$(Q)$(MAKE) $(build)=$@

define filechk_kernel.release
	echo "$(KERNELVERSION)$$($(CONFIG_SHELL) $(srctree)/scripts/setlocalversion $(srctree))"
endef

# Store (new) KERNELRELEASE string in include/config/kernel.release
include/config/kernel.release: include/config/auto.conf FORCE
	$(call filechk,kernel.release)


# Things we need to do before we recursively start building the kernel
# or the modules are listed in "prepare".
# A multi level approach is used. prepareN is processed before prepareN-1.
# archprepare is used in arch Makefiles and when processed asm symlink,
# version.h and scripts_basic is processed / created.

# Listed in dependency order
PHONY += prepare archprepare prepare0 prepare1 prepare2 prepare3

# prepare3 is used to check if we are building in a separate output directory,
# and if so do:
# 1) Check that make has not been executed in the kernel src $(srctree)
prepare3: include/config/kernel.release
ifneq ($(KBUILD_SRC),)
	@$(kecho) '  Using $(srctree) as source for kernel'
	$(Q)if [ -f $(srctree)/.config -o -d $(srctree)/include/config ]; then \
		echo >&2 "  $(srctree) is not clean, please run 'make mrproper'"; \
		echo >&2 "  in the '$(srctree)' directory.";\
		/bin/false; \
	fi;
endif

# prepare2 creates a makefile if using a separate output directory
prepare2: prepare3 outputmakefile asm-generic

prepare1: prepare2 $(version_h) include/generated/utsrelease.h \
                   include/config/auto.conf
	$(cmd_crmodverdir)

archprepare: archheaders archscripts prepare1 scripts_basic

prepare0: archprepare FORCE
	$(Q)$(MAKE) $(build)=.

# All the preparing..
prepare: prepare0

# Generate some files
# ---------------------------------------------------------------------------

# KERNELRELEASE can change from a few different places, meaning version.h
# needs to be updated, so this check is forced on all builds

uts_len := 64
define filechk_utsrelease.h
	if [ `echo -n "$(KERNELRELEASE)" | wc -c ` -gt $(uts_len) ]; then \
	  echo '"$(KERNELRELEASE)" exceeds $(uts_len) characters' >&2;    \
	  exit 1;                                                         \
	fi;                                                               \
	(echo \#define UTS_RELEASE \"$(KERNELRELEASE)\";)
endef

define filechk_version.h
	(echo \#define LINUX_VERSION_CODE $(shell                         \
	expr $(VERSION) \* 65536 + 0$(PATCHLEVEL) \* 256 + 0$(SUBLEVEL)); \
	echo '#define KERNEL_VERSION(a,b,c) (((a) << 16) + ((b) << 8) + (c))';)
endef

$(version_h): $(srctree)/Makefile FORCE
	$(call filechk,version.h)

include/generated/utsrelease.h: include/config/kernel.release FORCE
	$(call filechk,utsrelease.h)

PHONY += headerdep
headerdep:
	$(Q)find $(srctree)/include/ -name '*.h' | xargs --max-args 1 \
	$(srctree)/scripts/headerdep.pl -I$(srctree)/include

# ---------------------------------------------------------------------------

PHONY += depend dep
depend dep:
	@echo '*** Warning: make $@ is unnecessary now.'

# ---------------------------------------------------------------------------
# Firmware install
INSTALL_FW_PATH=$(INSTALL_MOD_PATH)/lib/firmware/$(KERNELRELEASE)
export INSTALL_FW_PATH

PHONY += firmware_install
firmware_install: FORCE
	@mkdir -p $(objtree)/firmware
	$(Q)$(MAKE) -f $(srctree)/scripts/Makefile.fwinst obj=firmware __fw_install

# ---------------------------------------------------------------------------
# Kernel headers

#Default location for installed headers
export INSTALL_HDR_PATH = $(objtree)/usr

hdr-inst := -rR -f $(srctree)/scripts/Makefile.headersinst obj

# If we do an all arch process set dst to asm-$(hdr-arch)
hdr-dst = $(if $(KBUILD_HEADERS), dst=include/asm-$(hdr-arch), dst=include/asm)

PHONY += archheaders
archheaders:

PHONY += archscripts
archscripts:

PHONY += __headers
__headers: $(version_h) scripts_basic asm-generic archheaders archscripts FORCE
	$(Q)$(MAKE) $(build)=scripts build_unifdef

PHONY += headers_install_all
headers_install_all:
	$(Q)$(CONFIG_SHELL) $(srctree)/scripts/headers.sh install

PHONY += headers_install
headers_install: __headers
	$(if $(wildcard $(srctree)/arch/$(hdr-arch)/include/uapi/asm/Kbuild),, \
	  $(error Headers not exportable for the $(SRCARCH) architecture))
	$(Q)$(MAKE) $(hdr-inst)=include/uapi
	$(Q)$(MAKE) $(hdr-inst)=arch/$(hdr-arch)/include/uapi/asm $(hdr-dst)

PHONY += headers_check_all
headers_check_all: headers_install_all
	$(Q)$(CONFIG_SHELL) $(srctree)/scripts/headers.sh check

PHONY += headers_check
headers_check: headers_install
	$(Q)$(MAKE) $(hdr-inst)=include/uapi HDRCHECK=1
	$(Q)$(MAKE) $(hdr-inst)=arch/$(hdr-arch)/include/uapi/asm $(hdr-dst) HDRCHECK=1

# ---------------------------------------------------------------------------
# Kernel selftest

PHONY += kselftest
kselftest:
	$(Q)$(MAKE) -C tools/testing/selftests run_tests

# ---------------------------------------------------------------------------
# Modules

ifdef CONFIG_MODULES

# By default, build modules as well

all: modules

# Build modules
#
# A module can be listed more than once in obj-m resulting in
# duplicate lines in modules.order files.  Those are removed
# using awk while concatenating to the final file.

PHONY += modules
modules: $(vmlinux-dirs) $(if $(KBUILD_BUILTIN),vmlinux) modules.builtin
	$(Q)$(AWK) '!x[$$0]++' $(vmlinux-dirs:%=$(objtree)/%/modules.order) > $(objtree)/modules.order
	@$(kecho) '  Building modules, stage 2.';
	$(Q)$(MAKE) -f $(srctree)/scripts/Makefile.modpost
	$(Q)$(MAKE) -f $(srctree)/scripts/Makefile.fwinst obj=firmware __fw_modbuild

modules.builtin: $(vmlinux-dirs:%=%/modules.builtin)
	$(Q)$(AWK) '!x[$$0]++' $^ > $(objtree)/modules.builtin

%/modules.builtin: include/config/auto.conf
	$(Q)$(MAKE) $(modbuiltin)=$*


# Target to prepare building external modules
PHONY += modules_prepare
modules_prepare: prepare scripts

# Target to install modules
PHONY += modules_install
modules_install: _modinst_ _modinst_post

PHONY += _modinst_
_modinst_:
	@rm -rf $(MODLIB)/kernel
	@rm -f $(MODLIB)/source
	@mkdir -p $(MODLIB)/kernel
	@ln -s `cd $(srctree) && /bin/pwd` $(MODLIB)/source
	@if [ ! $(objtree) -ef  $(MODLIB)/build ]; then \
		rm -f $(MODLIB)/build ; \
		ln -s $(CURDIR) $(MODLIB)/build ; \
	fi
	@cp -f $(objtree)/modules.order $(MODLIB)/
	@cp -f $(objtree)/modules.builtin $(MODLIB)/
	$(Q)$(MAKE) -f $(srctree)/scripts/Makefile.modinst

# This depmod is only for convenience to give the initial
# boot a modules.dep even before / is mounted read-write.  However the
# boot script depmod is the master version.
PHONY += _modinst_post
_modinst_post: _modinst_
	$(Q)$(MAKE) -f $(srctree)/scripts/Makefile.fwinst obj=firmware __fw_modinst
	$(call cmd,depmod)

ifeq ($(CONFIG_MODULE_SIG), y)
PHONY += modules_sign
modules_sign:
	$(Q)$(MAKE) -f $(srctree)/scripts/Makefile.modsign
endif

else # CONFIG_MODULES

# Modules not configured
# ---------------------------------------------------------------------------

modules modules_install: FORCE
	@echo >&2
	@echo >&2 "The present kernel configuration has modules disabled."
	@echo >&2 "Type 'make config' and enable loadable module support."
	@echo >&2 "Then build a kernel with module support enabled."
	@echo >&2
	@exit 1

endif # CONFIG_MODULES

###
# Cleaning is done on three levels.
# make clean     Delete most generated files
#                Leave enough to build external modules
# make mrproper  Delete the current configuration, and all generated files
# make distclean Remove editor backup files, patch leftover files and the like

# Directories & files removed with 'make clean'
CLEAN_DIRS  += $(MODVERDIR)

# Directories & files removed with 'make mrproper'
MRPROPER_DIRS  += include/config usr/include include/generated          \
		  arch/*/include/generated .tmp_objdiff
MRPROPER_FILES += .config .config.old .version .old_version $(version_h) \
		  Module.symvers tags TAGS cscope* GPATH GTAGS GRTAGS GSYMS \
		  signing_key.priv signing_key.x509 x509.genkey		\
		  extra_certificates signing_key.x509.keyid		\
		  signing_key.x509.signer include/linux/version.h

# clean - Delete most, but leave enough to build external modules
#
clean: rm-dirs  := $(CLEAN_DIRS)
clean: rm-files := $(CLEAN_FILES)
clean-dirs      := $(addprefix _clean_, . $(vmlinux-alldirs) Documentation samples)

PHONY += $(clean-dirs) clean archclean vmlinuxclean
$(clean-dirs):
	$(Q)$(MAKE) $(clean)=$(patsubst _clean_%,%,$@)

vmlinuxclean:
	$(Q)$(CONFIG_SHELL) $(srctree)/scripts/link-vmlinux.sh clean

clean: archclean vmlinuxclean

# mrproper - Delete all generated files, including .config
#
mrproper: rm-dirs  := $(wildcard $(MRPROPER_DIRS))
mrproper: rm-files := $(wildcard $(MRPROPER_FILES))
mrproper-dirs      := $(addprefix _mrproper_,Documentation/DocBook scripts)

PHONY += $(mrproper-dirs) mrproper archmrproper
$(mrproper-dirs):
	$(Q)$(MAKE) $(clean)=$(patsubst _mrproper_%,%,$@)

mrproper: clean archmrproper $(mrproper-dirs)
	$(call cmd,rmdirs)
	$(call cmd,rmfiles)

# distclean
#
PHONY += distclean

distclean: mrproper
	@find $(srctree) $(RCS_FIND_IGNORE) \
		\( -name '*.orig' -o -name '*.rej' -o -name '*~' \
		-o -name '*.bak' -o -name '#*#' -o -name '.*.orig' \
		-o -name '.*.rej' -o -name '*%'  -o -name 'core' \) \
		-type f -print | xargs rm -f


# Packaging of the kernel to various formats
# ---------------------------------------------------------------------------
# rpm target kept for backward compatibility
package-dir	:= scripts/package

%src-pkg: FORCE
	$(Q)$(MAKE) $(build)=$(package-dir) $@
%pkg: include/config/kernel.release FORCE
	$(Q)$(MAKE) $(build)=$(package-dir) $@
rpm: include/config/kernel.release FORCE
	$(Q)$(MAKE) $(build)=$(package-dir) $@


# Brief documentation of the typical targets used
# ---------------------------------------------------------------------------

boards := $(wildcard $(srctree)/arch/$(SRCARCH)/configs/*_defconfig)
boards := $(notdir $(boards))
board-dirs := $(dir $(wildcard $(srctree)/arch/$(SRCARCH)/configs/*/*_defconfig))
board-dirs := $(sort $(notdir $(board-dirs:/=)))

help:
	@echo  'Cleaning targets:'
	@echo  '  clean		  - Remove most generated files but keep the config and'
	@echo  '                    enough build support to build external modules'
	@echo  '  mrproper	  - Remove all generated files + config + various backup files'
	@echo  '  distclean	  - mrproper + remove editor backup and patch files'
	@echo  ''
	@echo  'Configuration targets:'
	@$(MAKE) -f $(srctree)/scripts/kconfig/Makefile help
	@echo  ''
	@echo  'Other generic targets:'
	@echo  '  all		  - Build all targets marked with [*]'
	@echo  '* vmlinux	  - Build the bare kernel'
	@echo  '* modules	  - Build all modules'
	@echo  '  modules_install - Install all modules to INSTALL_MOD_PATH (default: /)'
	@echo  '  firmware_install- Install all firmware to INSTALL_FW_PATH'
	@echo  '                    (default: $$(INSTALL_MOD_PATH)/lib/firmware)'
	@echo  '  dir/            - Build all files in dir and below'
	@echo  '  dir/file.[oisS] - Build specified target only'
	@echo  '  dir/file.lst    - Build specified mixed source/assembly target only'
	@echo  '                    (requires a recent binutils and recent build (System.map))'
	@echo  '  dir/file.ko     - Build module including final link'
	@echo  '  modules_prepare - Set up for building external modules'
	@echo  '  tags/TAGS	  - Generate tags file for editors'
	@echo  '  cscope	  - Generate cscope index'
	@echo  '  gtags           - Generate GNU GLOBAL index'
	@echo  '  kernelrelease	  - Output the release version string (use with make -s)'
	@echo  '  kernelversion	  - Output the version stored in Makefile (use with make -s)'
	@echo  '  image_name	  - Output the image name (use with make -s)'
	@echo  '  headers_install - Install sanitised kernel headers to INSTALL_HDR_PATH'; \
	 echo  '                    (default: $(INSTALL_HDR_PATH))'; \
	 echo  ''
	@echo  'Static analysers'
	@echo  '  checkstack      - Generate a list of stack hogs'
	@echo  '  namespacecheck  - Name space analysis on compiled kernel'
	@echo  '  versioncheck    - Sanity check on version.h usage'
	@echo  '  includecheck    - Check for duplicate included header files'
	@echo  '  export_report   - List the usages of all exported symbols'
	@echo  '  headers_check   - Sanity check on exported headers'
	@echo  '  headerdep       - Detect inclusion cycles in headers'
	@$(MAKE) -f $(srctree)/scripts/Makefile.help checker-help
	@echo  ''
	@echo  'Kernel selftest'
	@echo  '  kselftest       - Build and run kernel selftest (run as root)'
	@echo  '                    Build, install, and boot kernel before'
	@echo  '                    running kselftest on it'
	@echo  ''
	@echo  'Kernel packaging:'
	@$(MAKE) $(build)=$(package-dir) help
	@echo  ''
	@echo  'Documentation targets:'
	@$(MAKE) -f $(srctree)/Documentation/DocBook/Makefile dochelp
	@echo  ''
	@echo  'Architecture specific targets ($(SRCARCH)):'
	@$(if $(archhelp),$(archhelp),\
		echo '  No architecture specific help defined for $(SRCARCH)')
	@echo  ''
	@$(if $(boards), \
		$(foreach b, $(boards), \
		printf "  %-24s - Build for %s\\n" $(b) $(subst _defconfig,,$(b));) \
		echo '')
	@$(if $(board-dirs), \
		$(foreach b, $(board-dirs), \
		printf "  %-16s - Show %s-specific targets\\n" help-$(b) $(b);) \
		printf "  %-16s - Show all of the above\\n" help-boards; \
		echo '')

	@echo  '  make V=0|1 [targets] 0 => quiet build (default), 1 => verbose build'
	@echo  '  make V=2   [targets] 2 => give reason for rebuild of target'
	@echo  '  make O=dir [targets] Locate all output files in "dir", including .config'
	@echo  '  make C=1   [targets] Check all c source with $$CHECK (sparse by default)'
	@echo  '  make C=2   [targets] Force check of all c source with $$CHECK'
	@echo  '  make RECORDMCOUNT_WARN=1 [targets] Warn about ignored mcount sections'
	@echo  '  make W=n   [targets] Enable extra gcc checks, n=1,2,3 where'
	@echo  '		1: warnings which may be relevant and do not occur too often'
	@echo  '		2: warnings which occur quite often but may still be relevant'
	@echo  '		3: more obscure warnings, can most likely be ignored'
	@echo  '		Multiple levels can be combined with W=12 or W=123'
	@echo  ''
	@echo  'Execute "make" or "make all" to build all targets marked with [*] '
	@echo  'For further info see the ./README file'


help-board-dirs := $(addprefix help-,$(board-dirs))

help-boards: $(help-board-dirs)

boards-per-dir = $(notdir $(wildcard $(srctree)/arch/$(SRCARCH)/configs/$*/*_defconfig))

$(help-board-dirs): help-%:
	@echo  'Architecture specific targets ($(SRCARCH) $*):'
	@$(if $(boards-per-dir), \
		$(foreach b, $(boards-per-dir), \
		printf "  %-24s - Build for %s\\n" $*/$(b) $(subst _defconfig,,$(b));) \
		echo '')


# Documentation targets
# ---------------------------------------------------------------------------
%docs: scripts_basic FORCE
	$(Q)$(MAKE) $(build)=scripts build_docproc
	$(Q)$(MAKE) $(build)=Documentation/DocBook $@

else # KBUILD_EXTMOD

###
# External module support.
# When building external modules the kernel used as basis is considered
# read-only, and no consistency checks are made and the make
# system is not used on the basis kernel. If updates are required
# in the basis kernel ordinary make commands (without M=...) must
# be used.
#
# The following are the only valid targets when building external
# modules.
# make M=dir clean     Delete all automatically generated files
# make M=dir modules   Make all modules in specified dir
# make M=dir	       Same as 'make M=dir modules'
# make M=dir modules_install
#                      Install the modules built in the module directory
#                      Assumes install directory is already created

# We are always building modules
KBUILD_MODULES := 1
PHONY += crmodverdir
crmodverdir:
	$(cmd_crmodverdir)

PHONY += $(objtree)/Module.symvers
$(objtree)/Module.symvers:
	@test -e $(objtree)/Module.symvers || ( \
	echo; \
	echo "  WARNING: Symbol version dump $(objtree)/Module.symvers"; \
	echo "           is missing; modules will have no dependencies and modversions."; \
	echo )

module-dirs := $(addprefix _module_,$(KBUILD_EXTMOD))
PHONY += $(module-dirs) modules
$(module-dirs): crmodverdir $(objtree)/Module.symvers
	$(Q)$(MAKE) $(build)=$(patsubst _module_%,%,$@)

modules: $(module-dirs)
	@$(kecho) '  Building modules, stage 2.';
	$(Q)$(MAKE) -f $(srctree)/scripts/Makefile.modpost

PHONY += modules_install
modules_install: _emodinst_ _emodinst_post

install-dir := $(if $(INSTALL_MOD_DIR),$(INSTALL_MOD_DIR),extra)
PHONY += _emodinst_
_emodinst_:
	$(Q)mkdir -p $(MODLIB)/$(install-dir)
	$(Q)$(MAKE) -f $(srctree)/scripts/Makefile.modinst

PHONY += _emodinst_post
_emodinst_post: _emodinst_
	$(call cmd,depmod)

clean-dirs := $(addprefix _clean_,$(KBUILD_EXTMOD))

PHONY += $(clean-dirs) clean
$(clean-dirs):
	$(Q)$(MAKE) $(clean)=$(patsubst _clean_%,%,$@)

clean:	rm-dirs := $(MODVERDIR)
clean: rm-files := $(KBUILD_EXTMOD)/Module.symvers

help:
	@echo  '  Building external modules.'
	@echo  '  Syntax: make -C path/to/kernel/src M=$$PWD target'
	@echo  ''
	@echo  '  modules         - default target, build the module(s)'
	@echo  '  modules_install - install the module'
	@echo  '  clean           - remove generated files in module directory only'
	@echo  ''

# Dummies...
PHONY += prepare scripts
prepare: ;
scripts: ;
endif # KBUILD_EXTMOD

clean: $(clean-dirs)
	$(call cmd,rmdirs)
	$(call cmd,rmfiles)
	@find $(if $(KBUILD_EXTMOD), $(KBUILD_EXTMOD), .) $(RCS_FIND_IGNORE) \
		\( -name '*.[oas]' -o -name '*.ko' -o -name '.*.cmd' \
		-o -name '*.ko.*' \
		-o -name '*.dwo'  \
		-o -name '.*.d' -o -name '.*.tmp' -o -name '*.mod.c' \
		-o -name '*.symtypes' -o -name 'modules.order' \
		-o -name modules.builtin -o -name '.tmp_*.o.*' \
		-o -name '*.gcno' \) -type f -print | xargs rm -f

# Generate tags for editors
# ---------------------------------------------------------------------------
quiet_cmd_tags = GEN     $@
      cmd_tags = $(CONFIG_SHELL) $(srctree)/scripts/tags.sh $@

tags TAGS cscope gtags: FORCE
	$(call cmd,tags)

# Scripts to check various things for consistency
# ---------------------------------------------------------------------------

PHONY += includecheck versioncheck coccicheck namespacecheck export_report

includecheck:
	find $(srctree)/* $(RCS_FIND_IGNORE) \
		-name '*.[hcS]' -type f -print | sort \
		| xargs $(PERL) -w $(srctree)/scripts/checkincludes.pl

versioncheck:
	find $(srctree)/* $(RCS_FIND_IGNORE) \
		-name '*.[hcS]' -type f -print | sort \
		| xargs $(PERL) -w $(srctree)/scripts/checkversion.pl

coccicheck:
	$(Q)$(CONFIG_SHELL) $(srctree)/scripts/$@

namespacecheck:
	$(PERL) $(srctree)/scripts/namespace.pl

export_report:
	$(PERL) $(srctree)/scripts/export_report.pl

endif #ifeq ($(config-targets),1)
endif #ifeq ($(mixed-targets),1)

PHONY += checkstack kernelrelease kernelversion image_name

# UML needs a little special treatment here.  It wants to use the host
# toolchain, so needs $(SUBARCH) passed to checkstack.pl.  Everyone
# else wants $(ARCH), including people doing cross-builds, which means
# that $(SUBARCH) doesn't work here.
ifeq ($(ARCH), um)
CHECKSTACK_ARCH := $(SUBARCH)
else
CHECKSTACK_ARCH := $(ARCH)
endif
checkstack:
	$(OBJDUMP) -d vmlinux $$(find . -name '*.ko') | \
	$(PERL) $(src)/scripts/checkstack.pl $(CHECKSTACK_ARCH)

kernelrelease:
	@echo "$(KERNELVERSION)$$($(CONFIG_SHELL) $(srctree)/scripts/setlocalversion $(srctree))"

kernelversion:
	@echo $(KERNELVERSION)

image_name:
	@echo $(KBUILD_IMAGE)

# Clear a bunch of variables before executing the submake
tools/: FORCE
	$(Q)mkdir -p $(objtree)/tools
	$(Q)$(MAKE) LDFLAGS= MAKEFLAGS="$(filter --j% -j,$(MAKEFLAGS))" O=$(objtree) subdir=tools -C $(src)/tools/

tools/%: FORCE
	$(Q)mkdir -p $(objtree)/tools
	$(Q)$(MAKE) LDFLAGS= MAKEFLAGS="$(filter --j% -j,$(MAKEFLAGS))" O=$(objtree) subdir=tools -C $(src)/tools/ $*

# Single targets
# ---------------------------------------------------------------------------
# Single targets are compatible with:
# - build with mixed source and output
# - build with separate output dir 'make O=...'
# - external modules
#
#  target-dir => where to store outputfile
#  build-dir  => directory in kernel source tree to use

ifeq ($(KBUILD_EXTMOD),)
        build-dir  = $(patsubst %/,%,$(dir $@))
        target-dir = $(dir $@)
else
        zap-slash=$(filter-out .,$(patsubst %/,%,$(dir $@)))
        build-dir  = $(KBUILD_EXTMOD)$(if $(zap-slash),/$(zap-slash))
        target-dir = $(if $(KBUILD_EXTMOD),$(dir $<),$(dir $@))
endif

%.s: %.c prepare scripts FORCE
	$(Q)$(MAKE) $(build)=$(build-dir) $(target-dir)$(notdir $@)
%.i: %.c prepare scripts FORCE
	$(Q)$(MAKE) $(build)=$(build-dir) $(target-dir)$(notdir $@)
%.o: %.c prepare scripts FORCE
	$(Q)$(MAKE) $(build)=$(build-dir) $(target-dir)$(notdir $@)
%.lst: %.c prepare scripts FORCE
	$(Q)$(MAKE) $(build)=$(build-dir) $(target-dir)$(notdir $@)
%.s: %.S prepare scripts FORCE
	$(Q)$(MAKE) $(build)=$(build-dir) $(target-dir)$(notdir $@)
%.o: %.S prepare scripts FORCE
	$(Q)$(MAKE) $(build)=$(build-dir) $(target-dir)$(notdir $@)
%.symtypes: %.c prepare scripts FORCE
	$(Q)$(MAKE) $(build)=$(build-dir) $(target-dir)$(notdir $@)

# Modules
/: prepare scripts FORCE
	$(cmd_crmodverdir)
	$(Q)$(MAKE) KBUILD_MODULES=$(if $(CONFIG_MODULES),1) \
	$(build)=$(build-dir)
# Make sure the latest headers are built for Documentation
Documentation/: headers_install
%/: prepare scripts FORCE
	$(cmd_crmodverdir)
	$(Q)$(MAKE) KBUILD_MODULES=$(if $(CONFIG_MODULES),1) \
	$(build)=$(build-dir)
%.ko: prepare scripts FORCE
	$(cmd_crmodverdir)
	$(Q)$(MAKE) KBUILD_MODULES=$(if $(CONFIG_MODULES),1)   \
	$(build)=$(build-dir) $(@:.ko=.o)
	$(Q)$(MAKE) -f $(srctree)/scripts/Makefile.modpost

# FIXME Should go into a make.lib or something
# ===========================================================================

quiet_cmd_rmdirs = $(if $(wildcard $(rm-dirs)),CLEAN   $(wildcard $(rm-dirs)))
      cmd_rmdirs = rm -rf $(rm-dirs)

quiet_cmd_rmfiles = $(if $(wildcard $(rm-files)),CLEAN   $(wildcard $(rm-files)))
      cmd_rmfiles = rm -f $(rm-files)

# Run depmod only if we have System.map and depmod is executable
quiet_cmd_depmod = DEPMOD  $(KERNELRELEASE)
      cmd_depmod = $(CONFIG_SHELL) $(srctree)/scripts/depmod.sh $(DEPMOD) \
                   $(KERNELRELEASE) "$(patsubst y,_,$(CONFIG_HAVE_UNDERSCORE_SYMBOL_PREFIX))"

# Create temporary dir for module support files
# clean it up only when building all modules
cmd_crmodverdir = $(Q)mkdir -p $(MODVERDIR) \
                  $(if $(KBUILD_MODULES),; rm -f $(MODVERDIR)/*)

# read all saved command lines

targets := $(wildcard $(sort $(targets)))
cmd_files := $(wildcard .*.cmd $(foreach f,$(targets),$(dir $(f)).$(notdir $(f)).cmd))

ifneq ($(cmd_files),)
  $(cmd_files): ;	# Do not try to update included dependency files
  include $(cmd_files)
endif

# Shorthand for $(Q)$(MAKE) -f scripts/Makefile.clean obj=dir
# Usage:
# $(Q)$(MAKE) $(clean)=dir
clean := -f $(srctree)/scripts/Makefile.clean obj

endif	# skip-makefile

PHONY += FORCE
FORCE:

# Declare the contents of the .PHONY variable as phony.  We keep that
# information in a variable so we can use it in if_changed and friends.
.PHONY: $(PHONY)<|MERGE_RESOLUTION|>--- conflicted
+++ resolved
@@ -1,13 +1,8 @@
 VERSION = 3
 PATCHLEVEL = 18
 SUBLEVEL = 0
-<<<<<<< HEAD
-EXTRAVERSION = -rc2-472-g12d7aac
-NAME = Shuffling Zombie Juror
-=======
-EXTRAVERSION = -rc3
+EXTRAVERSION = -rc3-61-ga1cff6e
 NAME = Diseased Newt
->>>>>>> a1cff6e2
 
 # *DOCUMENTATION*
 # To see a list of typical targets execute "make help"
