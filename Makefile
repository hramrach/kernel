--- conflicted
+++ resolved
@@ -1,12 +1,7 @@
 # SPDX-License-Identifier: GPL-2.0
 VERSION = 5
-<<<<<<< HEAD
-PATCHLEVEL = 13
-SUBLEVEL = 13
-=======
 PATCHLEVEL = 14
 SUBLEVEL = 0
->>>>>>> f20ef843
 EXTRAVERSION =
 NAME = Opossums on Parade
 
@@ -1345,8 +1340,6 @@
 
 install: sub_make_done :=
 
-<<<<<<< HEAD
-=======
 # ---------------------------------------------------------------------------
 # Tools
 
@@ -1385,7 +1378,6 @@
 	$(Q)$(MAKE) LDFLAGS= MAKEFLAGS="$(tools_silent) $(filter --j% -j,$(MAKEFLAGS))" O=$(abspath $(objtree)) subdir=tools -C $(srctree)/tools/ $*
 
 # ---------------------------------------------------------------------------
->>>>>>> f20ef843
 # Kernel selftest
 
 PHONY += kselftest
