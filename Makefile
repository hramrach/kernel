--- conflicted
+++ resolved
@@ -1,11 +1,7 @@
 VERSION = 3
 PATCHLEVEL = 8
 SUBLEVEL = 0
-<<<<<<< HEAD
-EXTRAVERSION =-11662-g54e37b8
-=======
 EXTRAVERSION = -rc1
->>>>>>> a49f0d1e
 NAME = Terrified Chipmunk
 
 # *DOCUMENTATION*
