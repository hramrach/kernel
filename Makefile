--- conflicted
+++ resolved
@@ -1,14 +1,8 @@
 # SPDX-License-Identifier: GPL-2.0
 VERSION = 5
-<<<<<<< HEAD
-PATCHLEVEL = 1
-SUBLEVEL = 3
-EXTRAVERSION =
-=======
 PATCHLEVEL = 2
 SUBLEVEL = 0
 EXTRAVERSION = -rc1
->>>>>>> a188339c
 NAME = Shy Crocodile
 
 # *DOCUMENTATION*
