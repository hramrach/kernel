--- conflicted
+++ resolved
@@ -1,13 +1,8 @@
 VERSION = 3
-<<<<<<< HEAD
-PATCHLEVEL = 8
-SUBLEVEL = 9
-=======
 PATCHLEVEL = 9
 SUBLEVEL = 0
->>>>>>> 8ca7cd1b
 EXTRAVERSION =
-NAME = Displaced Humerus Anterior
+NAME = Unicycling Gorilla
 
 # *DOCUMENTATION*
 # To see a list of typical targets execute "make help"
