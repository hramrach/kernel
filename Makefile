VERSION = 3
PATCHLEVEL = 16
SUBLEVEL = 0
<<<<<<< HEAD
EXTRAVERSION = -rc7-111-g3f9c08f
=======
EXTRAVERSION =
>>>>>>> 19583ca5
NAME = Shuffling Zombie Juror

# *DOCUMENTATION*
# To see a list of typical targets execute "make help"
# More info can be located in ./README
# Comments in this file are targeted only to the developer, do not
# expect to learn how to build the kernel reading this file.

# Do not:
# o  use make's built-in rules and variables
#    (this increases performance and avoids hard-to-debug behaviour);
# o  print "Entering directory ...";
MAKEFLAGS += -rR --no-print-directory

# Avoid funny character set dependencies
unexport LC_ALL
LC_COLLATE=C
LC_NUMERIC=C
export LC_COLLATE LC_NUMERIC

# Avoid interference with shell env settings
unexport GREP_OPTIONS

# We are using a recursive build, so we need to do a little thinking
# to get the ordering right.
#
# Most importantly: sub-Makefiles should only ever modify files in
# their own directory. If in some directory we have a dependency on
# a file in another dir (which doesn't happen often, but it's often
# unavoidable when linking the built-in.o targets which finally
# turn into vmlinux), we will call a sub make in that other dir, and
# after that we are sure that everything which is in that other dir
# is now up to date.
#
# The only cases where we need to modify files which have global
# effects are thus separated out and done before the recursive
# descending is started. They are now explicitly listed as the
# prepare rule.

# Beautify output
# ---------------------------------------------------------------------------
#
# Normally, we echo the whole command before executing it. By making
# that echo $($(quiet)$(cmd)), we now have the possibility to set
# $(quiet) to choose other forms of output instead, e.g.
#
#         quiet_cmd_cc_o_c = Compiling $(RELDIR)/$@
#         cmd_cc_o_c       = $(CC) $(c_flags) -c -o $@ $<
#
# If $(quiet) is empty, the whole command will be printed.
# If it is set to "quiet_", only the short version will be printed.
# If it is set to "silent_", nothing will be printed at all, since
# the variable $(silent_cmd_cc_o_c) doesn't exist.
#
# A simple variant is to prefix commands with $(Q) - that's useful
# for commands that shall be hidden in non-verbose mode.
#
#	$(Q)ln $@ :<
#
# If KBUILD_VERBOSE equals 0 then the above command will be hidden.
# If KBUILD_VERBOSE equals 1 then the above command is displayed.
#
# To put more focus on warnings, be less verbose as default
# Use 'make V=1' to see the full commands

ifeq ("$(origin V)", "command line")
  KBUILD_VERBOSE = $(V)
endif
ifndef KBUILD_VERBOSE
  KBUILD_VERBOSE = 0
endif

ifeq ($(KBUILD_VERBOSE),1)
  quiet =
  Q =
else
  quiet=quiet_
  Q = @
endif

# If the user is running make -s (silent mode), suppress echoing of
# commands

ifneq ($(filter 4.%,$(MAKE_VERSION)),)	# make-4
ifneq ($(filter %s ,$(firstword x$(MAKEFLAGS))),)
  quiet=silent_
endif
else					# make-3.8x
ifneq ($(filter s% -s%,$(MAKEFLAGS)),)
  quiet=silent_
endif
endif

export quiet Q KBUILD_VERBOSE

# Call a source code checker (by default, "sparse") as part of the
# C compilation.
#
# Use 'make C=1' to enable checking of only re-compiled files.
# Use 'make C=2' to enable checking of *all* source files, regardless
# of whether they are re-compiled or not.
#
# See the file "Documentation/sparse.txt" for more details, including
# where to get the "sparse" utility.

ifeq ("$(origin C)", "command line")
  KBUILD_CHECKSRC = $(C)
endif
ifndef KBUILD_CHECKSRC
  KBUILD_CHECKSRC = 0
endif

# Use make M=dir to specify directory of external module to build
# Old syntax make ... SUBDIRS=$PWD is still supported
# Setting the environment variable KBUILD_EXTMOD take precedence
ifdef SUBDIRS
  KBUILD_EXTMOD ?= $(SUBDIRS)
endif

ifeq ("$(origin M)", "command line")
  KBUILD_EXTMOD := $(M)
endif

# kbuild supports saving output files in a separate directory.
# To locate output files in a separate directory two syntaxes are supported.
# In both cases the working directory must be the root of the kernel src.
# 1) O=
# Use "make O=dir/to/store/output/files/"
#
# 2) Set KBUILD_OUTPUT
# Set the environment variable KBUILD_OUTPUT to point to the directory
# where the output files shall be placed.
# export KBUILD_OUTPUT=dir/to/store/output/files/
# make
#
# The O= assignment takes precedence over the KBUILD_OUTPUT environment
# variable.


# KBUILD_SRC is set on invocation of make in OBJ directory
# KBUILD_SRC is not intended to be used by the regular user (for now)
ifeq ($(KBUILD_SRC),)

# OK, Make called in directory where kernel src resides
# Do we want to locate output files in a separate directory?
ifeq ("$(origin O)", "command line")
  KBUILD_OUTPUT := $(O)
endif

# That's our default target when none is given on the command line
PHONY := _all
_all:

# Cancel implicit rules on top Makefile
$(CURDIR)/Makefile Makefile: ;

ifneq ($(KBUILD_OUTPUT),)
# Invoke a second make in the output directory, passing relevant variables
# check that the output directory actually exists
saved-output := $(KBUILD_OUTPUT)
KBUILD_OUTPUT := $(shell mkdir -p $(KBUILD_OUTPUT) && cd $(KBUILD_OUTPUT) \
								&& /bin/pwd)
$(if $(KBUILD_OUTPUT),, \
     $(error failed to create output directory "$(saved-output)"))

PHONY += $(MAKECMDGOALS) sub-make

$(filter-out _all sub-make $(CURDIR)/Makefile, $(MAKECMDGOALS)) _all: sub-make
	@:

# Fake the "Entering directory" message once, so that IDEs/editors are
# able to understand relative filenames.
       echodir := @echo
 quiet_echodir := @echo
silent_echodir := @:
sub-make: FORCE
	$($(quiet)echodir) "make[1]: Entering directory \`$(KBUILD_OUTPUT)'"
	$(if $(KBUILD_VERBOSE:1=),@)$(MAKE) -C $(KBUILD_OUTPUT) \
	KBUILD_SRC=$(CURDIR) \
	KBUILD_EXTMOD="$(KBUILD_EXTMOD)" -f $(CURDIR)/Makefile \
	$(filter-out _all sub-make,$(MAKECMDGOALS))

# Leave processing to above invocation of make
skip-makefile := 1
endif # ifneq ($(KBUILD_OUTPUT),)
endif # ifeq ($(KBUILD_SRC),)

# We process the rest of the Makefile if this is the final invocation of make
ifeq ($(skip-makefile),)

# If building an external module we do not care about the all: rule
# but instead _all depend on modules
PHONY += all
ifeq ($(KBUILD_EXTMOD),)
_all: all
else
_all: modules
endif

ifeq ($(KBUILD_SRC),)
        # building in the source tree
        srctree := .
else
        ifeq ($(KBUILD_SRC)/,$(dir $(CURDIR)))
                # building in a subdirectory of the source tree
                srctree := ..
        else
                srctree := $(KBUILD_SRC)
        endif
endif
objtree		:= .
src		:= $(srctree)
obj		:= $(objtree)

VPATH		:= $(srctree)$(if $(KBUILD_EXTMOD),:$(KBUILD_EXTMOD))

export srctree objtree VPATH


# SUBARCH tells the usermode build what the underlying arch is.  That is set
# first, and if a usermode build is happening, the "ARCH=um" on the command
# line overrides the setting of ARCH below.  If a native build is happening,
# then ARCH is assigned, getting whatever value it gets normally, and
# SUBARCH is subsequently ignored.

SUBARCH := $(shell uname -m | sed -e s/i.86/x86/ -e s/x86_64/x86/ \
				  -e s/sun4u/sparc64/ \
				  -e s/arm.*/arm/ -e s/sa110/arm/ \
				  -e s/s390x/s390/ -e s/parisc64/parisc/ \
				  -e s/ppc.*/powerpc/ -e s/mips.*/mips/ \
				  -e s/sh[234].*/sh/ -e s/aarch64.*/arm64/ )

# Cross compiling and selecting different set of gcc/bin-utils
# ---------------------------------------------------------------------------
#
# When performing cross compilation for other architectures ARCH shall be set
# to the target architecture. (See arch/* for the possibilities).
# ARCH can be set during invocation of make:
# make ARCH=ia64
# Another way is to have ARCH set in the environment.
# The default ARCH is the host where make is executed.

# CROSS_COMPILE specify the prefix used for all executables used
# during compilation. Only gcc and related bin-utils executables
# are prefixed with $(CROSS_COMPILE).
# CROSS_COMPILE can be set on the command line
# make CROSS_COMPILE=ia64-linux-
# Alternatively CROSS_COMPILE can be set in the environment.
# A third alternative is to store a setting in .config so that plain
# "make" in the configured kernel build directory always uses that.
# Default value for CROSS_COMPILE is not to prefix executables
# Note: Some architectures assign CROSS_COMPILE in their arch/*/Makefile
ARCH		?= $(SUBARCH)
CROSS_COMPILE	?= $(CONFIG_CROSS_COMPILE:"%"=%)

# Architecture as present in compile.h
UTS_MACHINE 	:= $(ARCH)
SRCARCH 	:= $(ARCH)

# Additional ARCH settings for x86
ifeq ($(ARCH),i386)
        SRCARCH := x86
endif
ifeq ($(ARCH),x86_64)
        SRCARCH := x86
endif

# Additional ARCH settings for sparc
ifeq ($(ARCH),sparc32)
       SRCARCH := sparc
endif
ifeq ($(ARCH),sparc64)
       SRCARCH := sparc
endif

# Additional ARCH settings for sh
ifeq ($(ARCH),sh64)
       SRCARCH := sh
endif

# Additional ARCH settings for tile
ifeq ($(ARCH),tilepro)
       SRCARCH := tile
endif
ifeq ($(ARCH),tilegx)
       SRCARCH := tile
endif

# Where to locate arch specific headers
hdr-arch  := $(SRCARCH)

KCONFIG_CONFIG	?= .config
export KCONFIG_CONFIG

# SHELL used by kbuild
CONFIG_SHELL := $(shell if [ -x "$$BASH" ]; then echo $$BASH; \
	  else if [ -x /bin/bash ]; then echo /bin/bash; \
	  else echo sh; fi ; fi)

HOSTCC       = gcc
HOSTCXX      = g++
HOSTCFLAGS   = -Wall -Wmissing-prototypes -Wstrict-prototypes -O2 -fomit-frame-pointer
HOSTCXXFLAGS = -O2

ifeq ($(shell $(HOSTCC) -v 2>&1 | grep -c "clang version"), 1)
HOSTCFLAGS  += -Wno-unused-value -Wno-unused-parameter \
		-Wno-missing-field-initializers -fno-delete-null-pointer-checks
endif

# Decide whether to build built-in, modular, or both.
# Normally, just do built-in.

KBUILD_MODULES :=
KBUILD_BUILTIN := 1

# If we have only "make modules", don't compile built-in objects.
# When we're building modules with modversions, we need to consider
# the built-in objects during the descend as well, in order to
# make sure the checksums are up to date before we record them.

ifeq ($(MAKECMDGOALS),modules)
  KBUILD_BUILTIN := $(if $(CONFIG_MODVERSIONS),1)
endif

# If we have "make <whatever> modules", compile modules
# in addition to whatever we do anyway.
# Just "make" or "make all" shall build modules as well

ifneq ($(filter all _all modules,$(MAKECMDGOALS)),)
  KBUILD_MODULES := 1
endif

ifeq ($(MAKECMDGOALS),)
  KBUILD_MODULES := 1
endif

export KBUILD_MODULES KBUILD_BUILTIN
export KBUILD_CHECKSRC KBUILD_SRC KBUILD_EXTMOD

ifneq ($(CC),)
ifeq ($(shell $(CC) -v 2>&1 | grep -c "clang version"), 1)
COMPILER := clang
else
COMPILER := gcc
endif
export COMPILER
endif

# Look for make include files relative to root of kernel src
MAKEFLAGS += --include-dir=$(srctree)

# We need some generic definitions (do not try to remake the file).
$(srctree)/scripts/Kbuild.include: ;
include $(srctree)/scripts/Kbuild.include

# Make variables (CC, etc...)
AS		= $(CROSS_COMPILE)as
LD		= $(CROSS_COMPILE)ld
CC		= $(CROSS_COMPILE)gcc
CPP		= $(CC) -E
AR		= $(CROSS_COMPILE)ar
NM		= $(CROSS_COMPILE)nm
STRIP		= $(CROSS_COMPILE)strip
OBJCOPY		= $(CROSS_COMPILE)objcopy
OBJDUMP		= $(CROSS_COMPILE)objdump
AWK		= awk
GENKSYMS	= scripts/genksyms/genksyms
INSTALLKERNEL  := installkernel
DEPMOD		= /sbin/depmod
PERL		= perl
CHECK		= sparse

CHECKFLAGS     := -D__linux__ -Dlinux -D__STDC__ -Dunix -D__unix__ \
		  -Wbitwise -Wno-return-void $(CF)
CFLAGS_MODULE   =
AFLAGS_MODULE   =
LDFLAGS_MODULE  =
CFLAGS_KERNEL	=
AFLAGS_KERNEL	=
CFLAGS_GCOV	= -fprofile-arcs -ftest-coverage


# Use USERINCLUDE when you must reference the UAPI directories only.
USERINCLUDE    := \
		-I$(srctree)/arch/$(hdr-arch)/include/uapi \
		-Iarch/$(hdr-arch)/include/generated/uapi \
		-I$(srctree)/include/uapi \
		-Iinclude/generated/uapi \
                -include $(srctree)/include/linux/kconfig.h

# Use LINUXINCLUDE when you must reference the include/ directory.
# Needed to be compatible with the O= option
LINUXINCLUDE    := \
		-I$(srctree)/arch/$(hdr-arch)/include \
		-Iarch/$(hdr-arch)/include/generated \
		$(if $(KBUILD_SRC), -I$(srctree)/include) \
		-Iinclude \
		$(USERINCLUDE)

KBUILD_CPPFLAGS := -D__KERNEL__

KBUILD_CFLAGS   := -Wall -Wundef -Wstrict-prototypes -Wno-trigraphs \
		   -fno-strict-aliasing -fno-common \
		   -Werror-implicit-function-declaration \
		   -Wno-format-security

KBUILD_AFLAGS_KERNEL :=
KBUILD_CFLAGS_KERNEL :=
KBUILD_AFLAGS   := -D__ASSEMBLY__
KBUILD_AFLAGS_MODULE  := -DMODULE
KBUILD_CFLAGS_MODULE  := -DMODULE
KBUILD_LDFLAGS_MODULE := -T $(srctree)/scripts/module-common.lds

# Read KERNELRELEASE from include/config/kernel.release (if it exists)
KERNELRELEASE = $(shell cat include/config/kernel.release 2> /dev/null)
KERNELVERSION = $(VERSION)$(if $(PATCHLEVEL),.$(PATCHLEVEL)$(if $(SUBLEVEL),.$(SUBLEVEL)))$(EXTRAVERSION)

export VERSION PATCHLEVEL SUBLEVEL KERNELRELEASE KERNELVERSION
export ARCH SRCARCH CONFIG_SHELL HOSTCC HOSTCFLAGS CROSS_COMPILE AS LD CC
export CPP AR NM STRIP OBJCOPY OBJDUMP
export MAKE AWK GENKSYMS INSTALLKERNEL PERL UTS_MACHINE
export HOSTCXX HOSTCXXFLAGS LDFLAGS_MODULE CHECK CHECKFLAGS

export KBUILD_CPPFLAGS NOSTDINC_FLAGS LINUXINCLUDE OBJCOPYFLAGS LDFLAGS
export KBUILD_CFLAGS CFLAGS_KERNEL CFLAGS_MODULE CFLAGS_GCOV
export KBUILD_AFLAGS AFLAGS_KERNEL AFLAGS_MODULE
export KBUILD_AFLAGS_MODULE KBUILD_CFLAGS_MODULE KBUILD_LDFLAGS_MODULE
export KBUILD_AFLAGS_KERNEL KBUILD_CFLAGS_KERNEL
export KBUILD_ARFLAGS

# When compiling out-of-tree modules, put MODVERDIR in the module
# tree rather than in the kernel tree. The kernel tree might
# even be read-only.
export MODVERDIR := $(if $(KBUILD_EXTMOD),$(firstword $(KBUILD_EXTMOD))/).tmp_versions

# Files to ignore in find ... statements

export RCS_FIND_IGNORE := \( -name SCCS -o -name BitKeeper -o -name .svn -o    \
			  -name CVS -o -name .pc -o -name .hg -o -name .git \) \
			  -prune -o
export RCS_TAR_IGNORE := --exclude SCCS --exclude BitKeeper --exclude .svn \
			 --exclude CVS --exclude .pc --exclude .hg --exclude .git

# ===========================================================================
# Rules shared between *config targets and build targets

# Basic helpers built in scripts/
PHONY += scripts_basic
scripts_basic:
	$(Q)$(MAKE) $(build)=scripts/basic
	$(Q)rm -f .tmp_quiet_recordmcount

# To avoid any implicit rule to kick in, define an empty command.
scripts/basic/%: scripts_basic ;

PHONY += outputmakefile
# outputmakefile generates a Makefile in the output directory, if using a
# separate output directory. This allows convenient use of make in the
# output directory.
outputmakefile:
ifneq ($(KBUILD_SRC),)
	$(Q)ln -fsn $(srctree) source
	$(Q)$(CONFIG_SHELL) $(srctree)/scripts/mkmakefile \
	    $(srctree) $(objtree) $(VERSION) $(PATCHLEVEL)
endif

# Support for using generic headers in asm-generic
PHONY += asm-generic
asm-generic:
	$(Q)$(MAKE) -f $(srctree)/scripts/Makefile.asm-generic \
	            src=asm obj=arch/$(SRCARCH)/include/generated/asm
	$(Q)$(MAKE) -f $(srctree)/scripts/Makefile.asm-generic \
	            src=uapi/asm obj=arch/$(SRCARCH)/include/generated/uapi/asm

# To make sure we do not include .config for any of the *config targets
# catch them early, and hand them over to scripts/kconfig/Makefile
# It is allowed to specify more targets when calling make, including
# mixing *config targets and build targets.
# For example 'make oldconfig all'.
# Detect when mixed targets is specified, and make a second invocation
# of make so .config is not included in this case either (for *config).

version_h := include/generated/uapi/linux/version.h

no-dot-config-targets := clean mrproper distclean \
			 cscope gtags TAGS tags help %docs check% coccicheck \
			 $(version_h) headers_% archheaders archscripts \
			 kernelversion %src-pkg

config-targets := 0
mixed-targets  := 0
dot-config     := 1

ifneq ($(filter $(no-dot-config-targets), $(MAKECMDGOALS)),)
	ifeq ($(filter-out $(no-dot-config-targets), $(MAKECMDGOALS)),)
		dot-config := 0
	endif
endif

ifeq ($(KBUILD_EXTMOD),)
        ifneq ($(filter config %config,$(MAKECMDGOALS)),)
                config-targets := 1
                ifneq ($(filter-out config %config,$(MAKECMDGOALS)),)
                        mixed-targets := 1
                endif
        endif
endif

ifeq ($(mixed-targets),1)
# ===========================================================================
# We're called with mixed targets (*config and build targets).
# Handle them one by one.

PHONY += $(MAKECMDGOALS) __build_one_by_one

$(filter-out __build_one_by_one, $(MAKECMDGOALS)): __build_one_by_one
	@:

__build_one_by_one:
	$(Q)set -e; \
	for i in $(MAKECMDGOALS); do \
		$(MAKE) -f $(srctree)/Makefile $$i; \
	done

else
ifeq ($(config-targets),1)
# ===========================================================================
# *config targets only - make sure prerequisites are updated, and descend
# in scripts/kconfig to make the *config target

# Read arch specific Makefile to set KBUILD_DEFCONFIG as needed.
# KBUILD_DEFCONFIG may point out an alternative default configuration
# used for 'make defconfig'
include $(srctree)/arch/$(SRCARCH)/Makefile
export KBUILD_DEFCONFIG KBUILD_KCONFIG

config: scripts_basic outputmakefile FORCE
	$(Q)$(MAKE) $(build)=scripts/kconfig $@

%config: scripts_basic outputmakefile FORCE
	$(Q)$(MAKE) $(build)=scripts/kconfig $@

else
# ===========================================================================
# Build targets only - this includes vmlinux, arch specific targets, clean
# targets and others. In general all targets except *config targets.

ifeq ($(KBUILD_EXTMOD),)
# Additional helpers built in scripts/
# Carefully list dependencies so we do not try to build scripts twice
# in parallel
PHONY += scripts
scripts: scripts_basic include/config/auto.conf include/config/tristate.conf \
	 asm-generic
	$(Q)$(MAKE) $(build)=$(@)

# Objects we will link into vmlinux / subdirs we need to visit
init-y		:= init/
drivers-y	:= drivers/ sound/ firmware/
net-y		:= net/
libs-y		:= lib/
core-y		:= usr/
endif # KBUILD_EXTMOD

ifeq ($(dot-config),1)
# Read in config
-include include/config/auto.conf

ifeq ($(KBUILD_EXTMOD),)
# Read in dependencies to all Kconfig* files, make sure to run
# oldconfig if changes are detected.
-include include/config/auto.conf.cmd

# To avoid any implicit rule to kick in, define an empty command
$(KCONFIG_CONFIG) include/config/auto.conf.cmd: ;

# If .config is newer than include/config/auto.conf, someone tinkered
# with it and forgot to run make oldconfig.
# if auto.conf.cmd is missing then we are probably in a cleaned tree so
# we execute the config step to be sure to catch updated Kconfig files
include/config/%.conf: $(KCONFIG_CONFIG) include/config/auto.conf.cmd
	$(Q)$(MAKE) -f $(srctree)/Makefile silentoldconfig
else
# external modules needs include/generated/autoconf.h and include/config/auto.conf
# but do not care if they are up-to-date. Use auto.conf to trigger the test
PHONY += include/config/auto.conf

include/config/auto.conf:
	$(Q)test -e include/generated/autoconf.h -a -e $@ || (		\
	echo >&2;							\
	echo >&2 "  ERROR: Kernel configuration is invalid.";		\
	echo >&2 "         include/generated/autoconf.h or $@ are missing.";\
	echo >&2 "         Run 'make oldconfig && make prepare' on kernel src to fix it.";	\
	echo >&2 ;							\
	/bin/false)

endif # KBUILD_EXTMOD

else
# Dummy target needed, because used as prerequisite
include/config/auto.conf: ;
endif # $(dot-config)

# The all: target is the default when no target is given on the
# command line.
# This allow a user to issue only 'make' to build a kernel including modules
# Defaults to vmlinux, but the arch makefile usually adds further targets
all: vmlinux

include $(srctree)/arch/$(SRCARCH)/Makefile

KBUILD_CFLAGS	+= $(call cc-option,-fno-delete-null-pointer-checks,)

ifdef CONFIG_CC_OPTIMIZE_FOR_SIZE
KBUILD_CFLAGS	+= -Os $(call cc-disable-warning,maybe-uninitialized,)
else
KBUILD_CFLAGS	+= -O2
endif

ifdef CONFIG_READABLE_ASM
# Disable optimizations that make assembler listings hard to read.
# reorder blocks reorders the control in the function
# ipa clone creates specialized cloned functions
# partial inlining inlines only parts of functions
KBUILD_CFLAGS += $(call cc-option,-fno-reorder-blocks,) \
                 $(call cc-option,-fno-ipa-cp-clone,) \
                 $(call cc-option,-fno-partial-inlining)
endif

ifneq ($(CONFIG_FRAME_WARN),0)
KBUILD_CFLAGS += $(call cc-option,-Wframe-larger-than=${CONFIG_FRAME_WARN})
endif

# Handle stack protector mode.
ifdef CONFIG_CC_STACKPROTECTOR_REGULAR
  stackp-flag := -fstack-protector
  ifeq ($(call cc-option, $(stackp-flag)),)
    $(warning Cannot use CONFIG_CC_STACKPROTECTOR_REGULAR: \
             -fstack-protector not supported by compiler)
  endif
else
ifdef CONFIG_CC_STACKPROTECTOR_STRONG
  stackp-flag := -fstack-protector-strong
  ifeq ($(call cc-option, $(stackp-flag)),)
    $(warning Cannot use CONFIG_CC_STACKPROTECTOR_STRONG: \
	      -fstack-protector-strong not supported by compiler)
  endif
else
  # Force off for distro compilers that enable stack protector by default.
  stackp-flag := $(call cc-option, -fno-stack-protector)
endif
endif
KBUILD_CFLAGS += $(stackp-flag)

ifeq ($(COMPILER),clang)
KBUILD_CPPFLAGS += $(call cc-option,-Qunused-arguments,)
KBUILD_CPPFLAGS += $(call cc-option,-Wno-unknown-warning-option,)
KBUILD_CFLAGS += $(call cc-disable-warning, unused-variable)
KBUILD_CFLAGS += $(call cc-disable-warning, format-invalid-specifier)
KBUILD_CFLAGS += $(call cc-disable-warning, gnu)
# Quiet clang warning: comparison of unsigned expression < 0 is always false
KBUILD_CFLAGS += $(call cc-disable-warning, tautological-compare)
# CLANG uses a _MergedGlobals as optimization, but this breaks modpost, as the
# source of a reference will be _MergedGlobals and not on of the whitelisted names.
# See modpost pattern 2
KBUILD_CFLAGS += $(call cc-option, -mno-global-merge,)
else

# This warning generated too much noise in a regular build.
# Use make W=1 to enable this warning (see scripts/Makefile.build)
KBUILD_CFLAGS += $(call cc-disable-warning, unused-but-set-variable)
endif

ifdef CONFIG_FRAME_POINTER
KBUILD_CFLAGS	+= -fno-omit-frame-pointer -fno-optimize-sibling-calls
else
# Some targets (ARM with Thumb2, for example), can't be built with frame
# pointers.  For those, we don't have FUNCTION_TRACER automatically
# select FRAME_POINTER.  However, FUNCTION_TRACER adds -pg, and this is
# incompatible with -fomit-frame-pointer with current GCC, so we don't use
# -fomit-frame-pointer with FUNCTION_TRACER.
ifndef CONFIG_FUNCTION_TRACER
KBUILD_CFLAGS	+= -fomit-frame-pointer
endif
endif

KBUILD_CFLAGS   += $(call cc-option, -fno-var-tracking-assignments)

ifdef CONFIG_DEBUG_INFO
KBUILD_CFLAGS	+= -g
KBUILD_AFLAGS	+= -Wa,-gdwarf-2
endif

ifdef CONFIG_DEBUG_INFO_REDUCED
KBUILD_CFLAGS 	+= $(call cc-option, -femit-struct-debug-baseonly) \
		   $(call cc-option,-fno-var-tracking)
endif

ifdef CONFIG_FUNCTION_TRACER
ifdef CONFIG_HAVE_FENTRY
CC_USING_FENTRY	:= $(call cc-option, -mfentry -DCC_USING_FENTRY)
endif
KBUILD_CFLAGS	+= -pg $(CC_USING_FENTRY)
KBUILD_AFLAGS	+= $(CC_USING_FENTRY)
ifdef CONFIG_DYNAMIC_FTRACE
	ifdef CONFIG_HAVE_C_RECORDMCOUNT
		BUILD_C_RECORDMCOUNT := y
		export BUILD_C_RECORDMCOUNT
	endif
endif
endif

# We trigger additional mismatches with less inlining
ifdef CONFIG_DEBUG_SECTION_MISMATCH
KBUILD_CFLAGS += $(call cc-option, -fno-inline-functions-called-once)
endif

# arch Makefile may override CC so keep this after arch Makefile is included
NOSTDINC_FLAGS += -nostdinc -isystem $(shell $(CC) -print-file-name=include)
CHECKFLAGS     += $(NOSTDINC_FLAGS)

# warn about C99 declaration after statement
KBUILD_CFLAGS += $(call cc-option,-Wdeclaration-after-statement,)

# disable pointer signed / unsigned warnings in gcc 4.0
KBUILD_CFLAGS += $(call cc-disable-warning, pointer-sign)

# disable invalid "can't wrap" optimizations for signed / pointers
KBUILD_CFLAGS	+= $(call cc-option,-fno-strict-overflow)

# conserve stack if available
KBUILD_CFLAGS   += $(call cc-option,-fconserve-stack)

# disallow errors like 'EXPORT_GPL(foo);' with missing header
KBUILD_CFLAGS   += $(call cc-option,-Werror=implicit-int)

# require functions to have arguments in prototypes, not empty 'int foo()'
KBUILD_CFLAGS   += $(call cc-option,-Werror=strict-prototypes)

# Prohibit date/time macros, which would make the build non-deterministic
KBUILD_CFLAGS   += $(call cc-option,-Werror=date-time)

# use the deterministic mode of AR if available
KBUILD_ARFLAGS := $(call ar-option,D)

# check for 'asm goto'
ifeq ($(shell $(CONFIG_SHELL) $(srctree)/scripts/gcc-goto.sh $(CC)), y)
	KBUILD_CFLAGS += -DCC_HAVE_ASM_GOTO
endif

include $(srctree)/scripts/Makefile.extrawarn

# Add user supplied CPPFLAGS, AFLAGS and CFLAGS as the last assignments
KBUILD_CPPFLAGS += $(KCPPFLAGS)
KBUILD_AFLAGS += $(KAFLAGS)
KBUILD_CFLAGS += $(KCFLAGS)

# Use --build-id when available.
LDFLAGS_BUILD_ID = $(patsubst -Wl$(comma)%,%,\
			      $(call cc-ldoption, -Wl$(comma)--build-id,))
KBUILD_LDFLAGS_MODULE += $(LDFLAGS_BUILD_ID)
LDFLAGS_vmlinux += $(LDFLAGS_BUILD_ID)

ifeq ($(CONFIG_STRIP_ASM_SYMS),y)
LDFLAGS_vmlinux	+= $(call ld-option, -X,)
endif

# Default kernel image to build when no specific target is given.
# KBUILD_IMAGE may be overruled on the command line or
# set in the environment
# Also any assignments in arch/$(ARCH)/Makefile take precedence over
# this default value
export KBUILD_IMAGE ?= vmlinux

#
# INSTALL_PATH specifies where to place the updated kernel and system map
# images. Default is /boot, but you can set it to other values
export	INSTALL_PATH ?= /boot

#
# INSTALL_DTBS_PATH specifies a prefix for relocations required by build roots.
# Like INSTALL_MOD_PATH, it isn't defined in the Makefile, but can be passed as
# an argument if needed. Otherwise it defaults to the kernel install path
#
export INSTALL_DTBS_PATH ?= $(INSTALL_PATH)/dtbs/$(KERNELRELEASE)

#
# INSTALL_MOD_PATH specifies a prefix to MODLIB for module directory
# relocations required by build roots.  This is not defined in the
# makefile but the argument can be passed to make if needed.
#

MODLIB	= $(INSTALL_MOD_PATH)/lib/modules/$(KERNELRELEASE)
export MODLIB

#
# INSTALL_MOD_STRIP, if defined, will cause modules to be
# stripped after they are installed.  If INSTALL_MOD_STRIP is '1', then
# the default option --strip-debug will be used.  Otherwise,
# INSTALL_MOD_STRIP value will be used as the options to the strip command.

ifdef INSTALL_MOD_STRIP
ifeq ($(INSTALL_MOD_STRIP),1)
mod_strip_cmd = $(STRIP) --strip-debug
else
mod_strip_cmd = $(STRIP) $(INSTALL_MOD_STRIP)
endif # INSTALL_MOD_STRIP=1
else
mod_strip_cmd = true
endif # INSTALL_MOD_STRIP
export mod_strip_cmd

# Select initial ramdisk compression format, default is gzip(1).
# This shall be used by the dracut(8) tool while creating an initramfs image.
#
INITRD_COMPRESS-y                  := gzip
INITRD_COMPRESS-$(CONFIG_RD_BZIP2) := bzip2
INITRD_COMPRESS-$(CONFIG_RD_LZMA)  := lzma
INITRD_COMPRESS-$(CONFIG_RD_XZ)    := xz
INITRD_COMPRESS-$(CONFIG_RD_LZO)   := lzo
INITRD_COMPRESS-$(CONFIG_RD_LZ4)   := lz4
# do not export INITRD_COMPRESS, since we didn't actually
# choose a sane default compression above.
# export INITRD_COMPRESS := $(INITRD_COMPRESS-y)

ifdef CONFIG_MODULE_SIG_ALL
MODSECKEY = ./signing_key.priv
MODPUBKEY = ./signing_key.x509
export MODPUBKEY
mod_sign_cmd = perl $(srctree)/scripts/sign-file $(CONFIG_MODULE_SIG_HASH) $(MODSECKEY) $(MODPUBKEY)
else
mod_sign_cmd = true
endif
export mod_sign_cmd


ifeq ($(KBUILD_EXTMOD),)
core-y		+= kernel/ mm/ fs/ ipc/ security/ crypto/ block/

vmlinux-dirs	:= $(patsubst %/,%,$(filter %/, $(init-y) $(init-m) \
		     $(core-y) $(core-m) $(drivers-y) $(drivers-m) \
		     $(net-y) $(net-m) $(libs-y) $(libs-m)))

vmlinux-alldirs	:= $(sort $(vmlinux-dirs) $(patsubst %/,%,$(filter %/, \
		     $(init-n) $(init-) \
		     $(core-n) $(core-) $(drivers-n) $(drivers-) \
		     $(net-n)  $(net-)  $(libs-n)    $(libs-))))

init-y		:= $(patsubst %/, %/built-in.o, $(init-y))
core-y		:= $(patsubst %/, %/built-in.o, $(core-y))
drivers-y	:= $(patsubst %/, %/built-in.o, $(drivers-y))
net-y		:= $(patsubst %/, %/built-in.o, $(net-y))
libs-y1		:= $(patsubst %/, %/lib.a, $(libs-y))
libs-y2		:= $(patsubst %/, %/built-in.o, $(libs-y))
libs-y		:= $(libs-y1) $(libs-y2)

# Externally visible symbols (used by link-vmlinux.sh)
export KBUILD_VMLINUX_INIT := $(head-y) $(init-y)
export KBUILD_VMLINUX_MAIN := $(core-y) $(libs-y) $(drivers-y) $(net-y)
export KBUILD_LDS          := arch/$(SRCARCH)/kernel/vmlinux.lds
export LDFLAGS_vmlinux
# used by scripts/pacmage/Makefile
export KBUILD_ALLDIRS := $(sort $(filter-out arch/%,$(vmlinux-alldirs)) arch Documentation include samples scripts tools virt)

vmlinux-deps := $(KBUILD_LDS) $(KBUILD_VMLINUX_INIT) $(KBUILD_VMLINUX_MAIN)

# Final link of vmlinux
      cmd_link-vmlinux = $(CONFIG_SHELL) $< $(LD) $(LDFLAGS) $(LDFLAGS_vmlinux)
quiet_cmd_link-vmlinux = LINK    $@

# Include targets which we want to
# execute if the rest of the kernel build went well.
vmlinux: scripts/link-vmlinux.sh $(vmlinux-deps) FORCE
ifdef CONFIG_HEADERS_CHECK
	$(Q)$(MAKE) -f $(srctree)/Makefile headers_check
endif
ifdef CONFIG_SAMPLES
	$(Q)$(MAKE) $(build)=samples
endif
ifdef CONFIG_BUILD_DOCSRC
	$(Q)$(MAKE) $(build)=Documentation
endif
	+$(call if_changed,link-vmlinux)

# The actual objects are generated when descending,
# make sure no implicit rule kicks in
$(sort $(vmlinux-deps)): $(vmlinux-dirs) ;

# Handle descending into subdirectories listed in $(vmlinux-dirs)
# Preset locale variables to speed up the build process. Limit locale
# tweaks to this spot to avoid wrong language settings when running
# make menuconfig etc.
# Error messages still appears in the original language

PHONY += $(vmlinux-dirs)
$(vmlinux-dirs): prepare scripts
	$(Q)$(MAKE) $(build)=$@

define filechk_kernel.release
	echo "$(KERNELVERSION)$$($(CONFIG_SHELL) $(srctree)/scripts/setlocalversion $(srctree))"
endef

# Store (new) KERNELRELEASE string in include/config/kernel.release
include/config/kernel.release: include/config/auto.conf FORCE
	$(call filechk,kernel.release)


# Things we need to do before we recursively start building the kernel
# or the modules are listed in "prepare".
# A multi level approach is used. prepareN is processed before prepareN-1.
# archprepare is used in arch Makefiles and when processed asm symlink,
# version.h and scripts_basic is processed / created.

# Listed in dependency order
PHONY += prepare archprepare prepare0 prepare1 prepare2 prepare3

# prepare3 is used to check if we are building in a separate output directory,
# and if so do:
# 1) Check that make has not been executed in the kernel src $(srctree)
prepare3: include/config/kernel.release
ifneq ($(KBUILD_SRC),)
	@$(kecho) '  Using $(srctree) as source for kernel'
	$(Q)if [ -f $(srctree)/.config -o -d $(srctree)/include/config ]; then \
		echo >&2 "  $(srctree) is not clean, please run 'make mrproper'"; \
		echo >&2 "  in the '$(srctree)' directory.";\
		/bin/false; \
	fi;
endif

# prepare2 creates a makefile if using a separate output directory
prepare2: prepare3 outputmakefile asm-generic

prepare1: prepare2 $(version_h) include/generated/utsrelease.h \
                   include/config/auto.conf
	$(cmd_crmodverdir)

archprepare: archheaders archscripts prepare1 scripts_basic

prepare0: archprepare FORCE
	$(Q)$(MAKE) $(build)=.

# All the preparing..
prepare: prepare0

# Generate some files
# ---------------------------------------------------------------------------

# KERNELRELEASE can change from a few different places, meaning version.h
# needs to be updated, so this check is forced on all builds

uts_len := 64
define filechk_utsrelease.h
	if [ `echo -n "$(KERNELRELEASE)" | wc -c ` -gt $(uts_len) ]; then \
	  echo '"$(KERNELRELEASE)" exceeds $(uts_len) characters' >&2;    \
	  exit 1;                                                         \
	fi;                                                               \
	(echo \#define UTS_RELEASE \"$(KERNELRELEASE)\";)
endef

define filechk_version.h
	(echo \#define LINUX_VERSION_CODE $(shell                         \
	expr $(VERSION) \* 65536 + 0$(PATCHLEVEL) \* 256 + 0$(SUBLEVEL)); \
	echo '#define KERNEL_VERSION(a,b,c) (((a) << 16) + ((b) << 8) + (c))';)
endef

$(version_h): $(srctree)/Makefile FORCE
	$(call filechk,version.h)

include/generated/utsrelease.h: include/config/kernel.release FORCE
	$(call filechk,utsrelease.h)

PHONY += headerdep
headerdep:
	$(Q)find $(srctree)/include/ -name '*.h' | xargs --max-args 1 \
	$(srctree)/scripts/headerdep.pl -I$(srctree)/include

# ---------------------------------------------------------------------------

PHONY += depend dep
depend dep:
	@echo '*** Warning: make $@ is unnecessary now.'

# ---------------------------------------------------------------------------
# Firmware install
INSTALL_FW_PATH=$(INSTALL_MOD_PATH)/lib/firmware/$(KERNELRELEASE)
export INSTALL_FW_PATH

PHONY += firmware_install
firmware_install: FORCE
	@mkdir -p $(objtree)/firmware
	$(Q)$(MAKE) -f $(srctree)/scripts/Makefile.fwinst obj=firmware __fw_install

# ---------------------------------------------------------------------------
# Kernel headers

#Default location for installed headers
export INSTALL_HDR_PATH = $(objtree)/usr

hdr-inst := -rR -f $(srctree)/scripts/Makefile.headersinst obj

# If we do an all arch process set dst to asm-$(hdr-arch)
hdr-dst = $(if $(KBUILD_HEADERS), dst=include/asm-$(hdr-arch), dst=include/asm)

PHONY += archheaders
archheaders:

PHONY += archscripts
archscripts:

PHONY += __headers
__headers: $(version_h) scripts_basic asm-generic archheaders archscripts FORCE
	$(Q)$(MAKE) $(build)=scripts build_unifdef

PHONY += headers_install_all
headers_install_all:
	$(Q)$(CONFIG_SHELL) $(srctree)/scripts/headers.sh install

PHONY += headers_install
headers_install: __headers
	$(if $(wildcard $(srctree)/arch/$(hdr-arch)/include/uapi/asm/Kbuild),, \
	  $(error Headers not exportable for the $(SRCARCH) architecture))
	$(Q)$(MAKE) $(hdr-inst)=include/uapi
	$(Q)$(MAKE) $(hdr-inst)=arch/$(hdr-arch)/include/uapi/asm $(hdr-dst)

PHONY += headers_check_all
headers_check_all: headers_install_all
	$(Q)$(CONFIG_SHELL) $(srctree)/scripts/headers.sh check

PHONY += headers_check
headers_check: headers_install
	$(Q)$(MAKE) $(hdr-inst)=include/uapi HDRCHECK=1
	$(Q)$(MAKE) $(hdr-inst)=arch/$(hdr-arch)/include/uapi/asm $(hdr-dst) HDRCHECK=1

# ---------------------------------------------------------------------------
# Modules

ifdef CONFIG_MODULES

# By default, build modules as well

all: modules

# Build modules
#
# A module can be listed more than once in obj-m resulting in
# duplicate lines in modules.order files.  Those are removed
# using awk while concatenating to the final file.

PHONY += modules
modules: $(vmlinux-dirs) $(if $(KBUILD_BUILTIN),vmlinux) modules.builtin
	$(Q)$(AWK) '!x[$$0]++' $(vmlinux-dirs:%=$(objtree)/%/modules.order) > $(objtree)/modules.order
	@$(kecho) '  Building modules, stage 2.';
	$(Q)$(MAKE) -f $(srctree)/scripts/Makefile.modpost
	$(Q)$(MAKE) -f $(srctree)/scripts/Makefile.fwinst obj=firmware __fw_modbuild

modules.builtin: $(vmlinux-dirs:%=%/modules.builtin)
	$(Q)$(AWK) '!x[$$0]++' $^ > $(objtree)/modules.builtin

%/modules.builtin: include/config/auto.conf
	$(Q)$(MAKE) $(modbuiltin)=$*


# Target to prepare building external modules
PHONY += modules_prepare
modules_prepare: prepare scripts

# Target to install modules
PHONY += modules_install
modules_install: _modinst_ _modinst_post

PHONY += _modinst_
_modinst_:
	@rm -rf $(MODLIB)/kernel
	@rm -f $(MODLIB)/source
	@mkdir -p $(MODLIB)/kernel
	@ln -s `cd $(srctree) && /bin/pwd` $(MODLIB)/source
	@if [ ! $(objtree) -ef  $(MODLIB)/build ]; then \
		rm -f $(MODLIB)/build ; \
		ln -s $(CURDIR) $(MODLIB)/build ; \
	fi
	@cp -f $(objtree)/modules.order $(MODLIB)/
	@cp -f $(objtree)/modules.builtin $(MODLIB)/
	$(Q)$(MAKE) -f $(srctree)/scripts/Makefile.modinst

# This depmod is only for convenience to give the initial
# boot a modules.dep even before / is mounted read-write.  However the
# boot script depmod is the master version.
PHONY += _modinst_post
_modinst_post: _modinst_
	$(Q)$(MAKE) -f $(srctree)/scripts/Makefile.fwinst obj=firmware __fw_modinst
	$(call cmd,depmod)

ifeq ($(CONFIG_MODULE_SIG), y)
PHONY += modules_sign
modules_sign:
	$(Q)$(MAKE) -f $(srctree)/scripts/Makefile.modsign
endif

else # CONFIG_MODULES

# Modules not configured
# ---------------------------------------------------------------------------

modules modules_install: FORCE
	@echo >&2
	@echo >&2 "The present kernel configuration has modules disabled."
	@echo >&2 "Type 'make config' and enable loadable module support."
	@echo >&2 "Then build a kernel with module support enabled."
	@echo >&2
	@exit 1

endif # CONFIG_MODULES

###
# Cleaning is done on three levels.
# make clean     Delete most generated files
#                Leave enough to build external modules
# make mrproper  Delete the current configuration, and all generated files
# make distclean Remove editor backup files, patch leftover files and the like

# Directories & files removed with 'make clean'
CLEAN_DIRS  += $(MODVERDIR)

# Directories & files removed with 'make mrproper'
MRPROPER_DIRS  += include/config usr/include include/generated          \
		  arch/*/include/generated .tmp_objdiff
MRPROPER_FILES += .config .config.old .version .old_version $(version_h) \
		  Module.symvers tags TAGS cscope* GPATH GTAGS GRTAGS GSYMS \
		  signing_key.priv signing_key.x509 x509.genkey		\
		  extra_certificates signing_key.x509.keyid		\
		  signing_key.x509.signer include/linux/version.h

# clean - Delete most, but leave enough to build external modules
#
clean: rm-dirs  := $(CLEAN_DIRS)
clean: rm-files := $(CLEAN_FILES)
clean-dirs      := $(addprefix _clean_, . $(vmlinux-alldirs) Documentation samples)

PHONY += $(clean-dirs) clean archclean vmlinuxclean
$(clean-dirs):
	$(Q)$(MAKE) $(clean)=$(patsubst _clean_%,%,$@)

vmlinuxclean:
	$(Q)$(CONFIG_SHELL) $(srctree)/scripts/link-vmlinux.sh clean

clean: archclean vmlinuxclean

# mrproper - Delete all generated files, including .config
#
mrproper: rm-dirs  := $(wildcard $(MRPROPER_DIRS))
mrproper: rm-files := $(wildcard $(MRPROPER_FILES))
mrproper-dirs      := $(addprefix _mrproper_,Documentation/DocBook scripts)

PHONY += $(mrproper-dirs) mrproper archmrproper
$(mrproper-dirs):
	$(Q)$(MAKE) $(clean)=$(patsubst _mrproper_%,%,$@)

mrproper: clean archmrproper $(mrproper-dirs)
	$(call cmd,rmdirs)
	$(call cmd,rmfiles)

# distclean
#
PHONY += distclean

distclean: mrproper
	@find $(srctree) $(RCS_FIND_IGNORE) \
		\( -name '*.orig' -o -name '*.rej' -o -name '*~' \
		-o -name '*.bak' -o -name '#*#' -o -name '.*.orig' \
		-o -name '.*.rej' -o -name '*%'  -o -name 'core' \) \
		-type f -print | xargs rm -f


# Packaging of the kernel to various formats
# ---------------------------------------------------------------------------
# rpm target kept for backward compatibility
package-dir	:= scripts/package

%src-pkg: FORCE
	$(Q)$(MAKE) $(build)=$(package-dir) $@
%pkg: include/config/kernel.release FORCE
	$(Q)$(MAKE) $(build)=$(package-dir) $@
rpm: include/config/kernel.release FORCE
	$(Q)$(MAKE) $(build)=$(package-dir) $@


# Brief documentation of the typical targets used
# ---------------------------------------------------------------------------

boards := $(wildcard $(srctree)/arch/$(SRCARCH)/configs/*_defconfig)
boards := $(notdir $(boards))
board-dirs := $(dir $(wildcard $(srctree)/arch/$(SRCARCH)/configs/*/*_defconfig))
board-dirs := $(sort $(notdir $(board-dirs:/=)))

help:
	@echo  'Cleaning targets:'
	@echo  '  clean		  - Remove most generated files but keep the config and'
	@echo  '                    enough build support to build external modules'
	@echo  '  mrproper	  - Remove all generated files + config + various backup files'
	@echo  '  distclean	  - mrproper + remove editor backup and patch files'
	@echo  ''
	@echo  'Configuration targets:'
	@$(MAKE) -f $(srctree)/scripts/kconfig/Makefile help
	@echo  ''
	@echo  'Other generic targets:'
	@echo  '  all		  - Build all targets marked with [*]'
	@echo  '* vmlinux	  - Build the bare kernel'
	@echo  '* modules	  - Build all modules'
	@echo  '  modules_install - Install all modules to INSTALL_MOD_PATH (default: /)'
	@echo  '  firmware_install- Install all firmware to INSTALL_FW_PATH'
	@echo  '                    (default: $$(INSTALL_MOD_PATH)/lib/firmware)'
	@echo  '  dir/            - Build all files in dir and below'
	@echo  '  dir/file.[oisS] - Build specified target only'
	@echo  '  dir/file.lst    - Build specified mixed source/assembly target only'
	@echo  '                    (requires a recent binutils and recent build (System.map))'
	@echo  '  dir/file.ko     - Build module including final link'
	@echo  '  modules_prepare - Set up for building external modules'
	@echo  '  tags/TAGS	  - Generate tags file for editors'
	@echo  '  cscope	  - Generate cscope index'
	@echo  '  gtags           - Generate GNU GLOBAL index'
	@echo  '  kernelrelease	  - Output the release version string'
	@echo  '  kernelversion	  - Output the version stored in Makefile'
	@echo  '  image_name	  - Output the image name'
	@echo  '  headers_install - Install sanitised kernel headers to INSTALL_HDR_PATH'; \
	 echo  '                    (default: $(INSTALL_HDR_PATH))'; \
	 echo  ''
	@echo  'Static analysers'
	@echo  '  checkstack      - Generate a list of stack hogs'
	@echo  '  namespacecheck  - Name space analysis on compiled kernel'
	@echo  '  versioncheck    - Sanity check on version.h usage'
	@echo  '  includecheck    - Check for duplicate included header files'
	@echo  '  export_report   - List the usages of all exported symbols'
	@echo  '  headers_check   - Sanity check on exported headers'
	@echo  '  headerdep       - Detect inclusion cycles in headers'
	@$(MAKE) -f $(srctree)/scripts/Makefile.help checker-help
	@echo  ''
	@echo  'Kernel packaging:'
	@$(MAKE) $(build)=$(package-dir) help
	@echo  ''
	@echo  'Documentation targets:'
	@$(MAKE) -f $(srctree)/Documentation/DocBook/Makefile dochelp
	@echo  ''
	@echo  'Architecture specific targets ($(SRCARCH)):'
	@$(if $(archhelp),$(archhelp),\
		echo '  No architecture specific help defined for $(SRCARCH)')
	@echo  ''
	@$(if $(boards), \
		$(foreach b, $(boards), \
		printf "  %-24s - Build for %s\\n" $(b) $(subst _defconfig,,$(b));) \
		echo '')
	@$(if $(board-dirs), \
		$(foreach b, $(board-dirs), \
		printf "  %-16s - Show %s-specific targets\\n" help-$(b) $(b);) \
		printf "  %-16s - Show all of the above\\n" help-boards; \
		echo '')

	@echo  '  make V=0|1 [targets] 0 => quiet build (default), 1 => verbose build'
	@echo  '  make V=2   [targets] 2 => give reason for rebuild of target'
	@echo  '  make O=dir [targets] Locate all output files in "dir", including .config'
	@echo  '  make C=1   [targets] Check all c source with $$CHECK (sparse by default)'
	@echo  '  make C=2   [targets] Force check of all c source with $$CHECK'
	@echo  '  make RECORDMCOUNT_WARN=1 [targets] Warn about ignored mcount sections'
	@echo  '  make W=n   [targets] Enable extra gcc checks, n=1,2,3 where'
	@echo  '		1: warnings which may be relevant and do not occur too often'
	@echo  '		2: warnings which occur quite often but may still be relevant'
	@echo  '		3: more obscure warnings, can most likely be ignored'
	@echo  '		Multiple levels can be combined with W=12 or W=123'
	@echo  ''
	@echo  'Execute "make" or "make all" to build all targets marked with [*] '
	@echo  'For further info see the ./README file'


help-board-dirs := $(addprefix help-,$(board-dirs))

help-boards: $(help-board-dirs)

boards-per-dir = $(notdir $(wildcard $(srctree)/arch/$(SRCARCH)/configs/$*/*_defconfig))

$(help-board-dirs): help-%:
	@echo  'Architecture specific targets ($(SRCARCH) $*):'
	@$(if $(boards-per-dir), \
		$(foreach b, $(boards-per-dir), \
		printf "  %-24s - Build for %s\\n" $*/$(b) $(subst _defconfig,,$(b));) \
		echo '')


# Documentation targets
# ---------------------------------------------------------------------------
%docs: scripts_basic FORCE
	$(Q)$(MAKE) $(build)=scripts build_docproc
	$(Q)$(MAKE) $(build)=Documentation/DocBook $@

else # KBUILD_EXTMOD

###
# External module support.
# When building external modules the kernel used as basis is considered
# read-only, and no consistency checks are made and the make
# system is not used on the basis kernel. If updates are required
# in the basis kernel ordinary make commands (without M=...) must
# be used.
#
# The following are the only valid targets when building external
# modules.
# make M=dir clean     Delete all automatically generated files
# make M=dir modules   Make all modules in specified dir
# make M=dir	       Same as 'make M=dir modules'
# make M=dir modules_install
#                      Install the modules built in the module directory
#                      Assumes install directory is already created

# We are always building modules
KBUILD_MODULES := 1
PHONY += crmodverdir
crmodverdir:
	$(cmd_crmodverdir)

PHONY += $(objtree)/Module.symvers
$(objtree)/Module.symvers:
	@test -e $(objtree)/Module.symvers || ( \
	echo; \
	echo "  WARNING: Symbol version dump $(objtree)/Module.symvers"; \
	echo "           is missing; modules will have no dependencies and modversions."; \
	echo )

module-dirs := $(addprefix _module_,$(KBUILD_EXTMOD))
PHONY += $(module-dirs) modules
$(module-dirs): crmodverdir $(objtree)/Module.symvers
	$(Q)$(MAKE) $(build)=$(patsubst _module_%,%,$@)

modules: $(module-dirs)
	@$(kecho) '  Building modules, stage 2.';
	$(Q)$(MAKE) -f $(srctree)/scripts/Makefile.modpost

PHONY += modules_install
modules_install: _emodinst_ _emodinst_post

install-dir := $(if $(INSTALL_MOD_DIR),$(INSTALL_MOD_DIR),extra)
PHONY += _emodinst_
_emodinst_:
	$(Q)mkdir -p $(MODLIB)/$(install-dir)
	$(Q)$(MAKE) -f $(srctree)/scripts/Makefile.modinst

PHONY += _emodinst_post
_emodinst_post: _emodinst_
	$(call cmd,depmod)

clean-dirs := $(addprefix _clean_,$(KBUILD_EXTMOD))

PHONY += $(clean-dirs) clean
$(clean-dirs):
	$(Q)$(MAKE) $(clean)=$(patsubst _clean_%,%,$@)

clean:	rm-dirs := $(MODVERDIR)
clean: rm-files := $(KBUILD_EXTMOD)/Module.symvers

help:
	@echo  '  Building external modules.'
	@echo  '  Syntax: make -C path/to/kernel/src M=$$PWD target'
	@echo  ''
	@echo  '  modules         - default target, build the module(s)'
	@echo  '  modules_install - install the module'
	@echo  '  clean           - remove generated files in module directory only'
	@echo  ''

# Dummies...
PHONY += prepare scripts
prepare: ;
scripts: ;
endif # KBUILD_EXTMOD

clean: $(clean-dirs)
	$(call cmd,rmdirs)
	$(call cmd,rmfiles)
	@find $(if $(KBUILD_EXTMOD), $(KBUILD_EXTMOD), .) $(RCS_FIND_IGNORE) \
		\( -name '*.[oas]' -o -name '*.ko' -o -name '.*.cmd' \
		-o -name '*.ko.*' \
		-o -name '.*.d' -o -name '.*.tmp' -o -name '*.mod.c' \
		-o -name '*.symtypes' -o -name 'modules.order' \
		-o -name modules.builtin -o -name '.tmp_*.o.*' \
		-o -name '*.gcno' \) -type f -print | xargs rm -f

# Generate tags for editors
# ---------------------------------------------------------------------------
quiet_cmd_tags = GEN     $@
      cmd_tags = $(CONFIG_SHELL) $(srctree)/scripts/tags.sh $@

tags TAGS cscope gtags: FORCE
	$(call cmd,tags)

# Scripts to check various things for consistency
# ---------------------------------------------------------------------------

PHONY += includecheck versioncheck coccicheck namespacecheck export_report

includecheck:
	find $(srctree)/* $(RCS_FIND_IGNORE) \
		-name '*.[hcS]' -type f -print | sort \
		| xargs $(PERL) -w $(srctree)/scripts/checkincludes.pl

versioncheck:
	find $(srctree)/* $(RCS_FIND_IGNORE) \
		-name '*.[hcS]' -type f -print | sort \
		| xargs $(PERL) -w $(srctree)/scripts/checkversion.pl

coccicheck:
	$(Q)$(CONFIG_SHELL) $(srctree)/scripts/$@

namespacecheck:
	$(PERL) $(srctree)/scripts/namespace.pl

export_report:
	$(PERL) $(srctree)/scripts/export_report.pl

endif #ifeq ($(config-targets),1)
endif #ifeq ($(mixed-targets),1)

PHONY += checkstack kernelrelease kernelversion image_name

# UML needs a little special treatment here.  It wants to use the host
# toolchain, so needs $(SUBARCH) passed to checkstack.pl.  Everyone
# else wants $(ARCH), including people doing cross-builds, which means
# that $(SUBARCH) doesn't work here.
ifeq ($(ARCH), um)
CHECKSTACK_ARCH := $(SUBARCH)
else
CHECKSTACK_ARCH := $(ARCH)
endif
checkstack:
	$(OBJDUMP) -d vmlinux $$(find . -name '*.ko') | \
	$(PERL) $(src)/scripts/checkstack.pl $(CHECKSTACK_ARCH)

kernelrelease:
	@echo "$(KERNELVERSION)$$($(CONFIG_SHELL) $(srctree)/scripts/setlocalversion $(srctree))"

kernelversion:
	@echo $(KERNELVERSION)

image_name:
	@echo $(KBUILD_IMAGE)

# Clear a bunch of variables before executing the submake
tools/: FORCE
	$(Q)mkdir -p $(objtree)/tools
	$(Q)$(MAKE) LDFLAGS= MAKEFLAGS="$(filter --j% -j,$(MAKEFLAGS))" O=$(objtree) subdir=tools -C $(src)/tools/

tools/%: FORCE
	$(Q)mkdir -p $(objtree)/tools
	$(Q)$(MAKE) LDFLAGS= MAKEFLAGS="$(filter --j% -j,$(MAKEFLAGS))" O=$(objtree) subdir=tools -C $(src)/tools/ $*

# Single targets
# ---------------------------------------------------------------------------
# Single targets are compatible with:
# - build with mixed source and output
# - build with separate output dir 'make O=...'
# - external modules
#
#  target-dir => where to store outputfile
#  build-dir  => directory in kernel source tree to use

ifeq ($(KBUILD_EXTMOD),)
        build-dir  = $(patsubst %/,%,$(dir $@))
        target-dir = $(dir $@)
else
        zap-slash=$(filter-out .,$(patsubst %/,%,$(dir $@)))
        build-dir  = $(KBUILD_EXTMOD)$(if $(zap-slash),/$(zap-slash))
        target-dir = $(if $(KBUILD_EXTMOD),$(dir $<),$(dir $@))
endif

%.s: %.c prepare scripts FORCE
	$(Q)$(MAKE) $(build)=$(build-dir) $(target-dir)$(notdir $@)
%.i: %.c prepare scripts FORCE
	$(Q)$(MAKE) $(build)=$(build-dir) $(target-dir)$(notdir $@)
%.o: %.c prepare scripts FORCE
	$(Q)$(MAKE) $(build)=$(build-dir) $(target-dir)$(notdir $@)
%.lst: %.c prepare scripts FORCE
	$(Q)$(MAKE) $(build)=$(build-dir) $(target-dir)$(notdir $@)
%.s: %.S prepare scripts FORCE
	$(Q)$(MAKE) $(build)=$(build-dir) $(target-dir)$(notdir $@)
%.o: %.S prepare scripts FORCE
	$(Q)$(MAKE) $(build)=$(build-dir) $(target-dir)$(notdir $@)
%.symtypes: %.c prepare scripts FORCE
	$(Q)$(MAKE) $(build)=$(build-dir) $(target-dir)$(notdir $@)

# Modules
/: prepare scripts FORCE
	$(cmd_crmodverdir)
	$(Q)$(MAKE) KBUILD_MODULES=$(if $(CONFIG_MODULES),1) \
	$(build)=$(build-dir)
%/: prepare scripts FORCE
	$(cmd_crmodverdir)
	$(Q)$(MAKE) KBUILD_MODULES=$(if $(CONFIG_MODULES),1) \
	$(build)=$(build-dir)
%.ko: prepare scripts FORCE
	$(cmd_crmodverdir)
	$(Q)$(MAKE) KBUILD_MODULES=$(if $(CONFIG_MODULES),1)   \
	$(build)=$(build-dir) $(@:.ko=.o)
	$(Q)$(MAKE) -f $(srctree)/scripts/Makefile.modpost

# FIXME Should go into a make.lib or something
# ===========================================================================

quiet_cmd_rmdirs = $(if $(wildcard $(rm-dirs)),CLEAN   $(wildcard $(rm-dirs)))
      cmd_rmdirs = rm -rf $(rm-dirs)

quiet_cmd_rmfiles = $(if $(wildcard $(rm-files)),CLEAN   $(wildcard $(rm-files)))
      cmd_rmfiles = rm -f $(rm-files)

# Run depmod only if we have System.map and depmod is executable
quiet_cmd_depmod = DEPMOD  $(KERNELRELEASE)
      cmd_depmod = $(CONFIG_SHELL) $(srctree)/scripts/depmod.sh $(DEPMOD) \
                   $(KERNELRELEASE) "$(patsubst y,_,$(CONFIG_HAVE_UNDERSCORE_SYMBOL_PREFIX))"

# Create temporary dir for module support files
# clean it up only when building all modules
cmd_crmodverdir = $(Q)mkdir -p $(MODVERDIR) \
                  $(if $(KBUILD_MODULES),; rm -f $(MODVERDIR)/*)

# read all saved command lines

targets := $(wildcard $(sort $(targets)))
cmd_files := $(wildcard .*.cmd $(foreach f,$(targets),$(dir $(f)).$(notdir $(f)).cmd))

ifneq ($(cmd_files),)
  $(cmd_files): ;	# Do not try to update included dependency files
  include $(cmd_files)
endif

# Shorthand for $(Q)$(MAKE) -f scripts/Makefile.clean obj=dir
# Usage:
# $(Q)$(MAKE) $(clean)=dir
clean := -f $(if $(KBUILD_SRC),$(srctree)/)scripts/Makefile.clean obj

endif	# skip-makefile

PHONY += FORCE
FORCE:

# Declare the contents of the .PHONY variable as phony.  We keep that
# information in a variable so we can use it in if_changed and friends.
.PHONY: $(PHONY)<|MERGE_RESOLUTION|>--- conflicted
+++ resolved
@@ -1,11 +1,7 @@
 VERSION = 3
 PATCHLEVEL = 16
 SUBLEVEL = 0
-<<<<<<< HEAD
-EXTRAVERSION = -rc7-111-g3f9c08f
-=======
 EXTRAVERSION =
->>>>>>> 19583ca5
 NAME = Shuffling Zombie Juror
 
 # *DOCUMENTATION*
