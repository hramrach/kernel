--- conflicted
+++ resolved
@@ -1,11 +1,7 @@
 VERSION = 3
 PATCHLEVEL = 5
 SUBLEVEL = 0
-<<<<<<< HEAD
-EXTRAVERSION =-10115-g829f51d
-=======
 EXTRAVERSION = -rc1
->>>>>>> f8f5701b
 NAME = Saber-toothed Squirrel
 
 # *DOCUMENTATION*
