VERSION = 2
PATCHLEVEL = 6
SUBLEVEL = 20
<<<<<<< HEAD
EXTRAVERSION = -rc5-git3
=======
EXTRAVERSION =-rc6
>>>>>>> 99abfeaf
NAME = Homicidal Dwarf Hamster

# *DOCUMENTATION*
# To see a list of typical targets execute "make help"
# More info can be located in ./README
# Comments in this file are targeted only to the developer, do not
# expect to learn how to build the kernel reading this file.

# Do not:
# o  use make's built-in rules and variables
#    (this increases performance and avoid hard-to-debug behavour);
# o  print "Entering directory ...";
MAKEFLAGS += -rR --no-print-directory

# We are using a recursive build, so we need to do a little thinking
# to get the ordering right.
#
# Most importantly: sub-Makefiles should only ever modify files in
# their own directory. If in some directory we have a dependency on
# a file in another dir (which doesn't happen often, but it's often
# unavoidable when linking the built-in.o targets which finally
# turn into vmlinux), we will call a sub make in that other dir, and
# after that we are sure that everything which is in that other dir
# is now up to date.
#
# The only cases where we need to modify files which have global
# effects are thus separated out and done before the recursive
# descending is started. They are now explicitly listed as the
# prepare rule.

# To put more focus on warnings, be less verbose as default
# Use 'make V=1' to see the full commands

ifdef V
  ifeq ("$(origin V)", "command line")
    KBUILD_VERBOSE = $(V)
  endif
endif
ifndef KBUILD_VERBOSE
  KBUILD_VERBOSE = 0
endif

# Call a source code checker (by default, "sparse") as part of the
# C compilation.
#
# Use 'make C=1' to enable checking of only re-compiled files.
# Use 'make C=2' to enable checking of *all* source files, regardless
# of whether they are re-compiled or not.
#
# See the file "Documentation/sparse.txt" for more details, including
# where to get the "sparse" utility.

ifdef C
  ifeq ("$(origin C)", "command line")
    KBUILD_CHECKSRC = $(C)
  endif
endif
ifndef KBUILD_CHECKSRC
  KBUILD_CHECKSRC = 0
endif

# Use make M=dir to specify directory of external module to build
# Old syntax make ... SUBDIRS=$PWD is still supported
# Setting the environment variable KBUILD_EXTMOD take precedence
ifdef SUBDIRS
  KBUILD_EXTMOD ?= $(SUBDIRS)
endif
ifdef M
  ifeq ("$(origin M)", "command line")
    KBUILD_EXTMOD := $(M)
  endif
endif


# kbuild supports saving output files in a separate directory.
# To locate output files in a separate directory two syntaxes are supported.
# In both cases the working directory must be the root of the kernel src.
# 1) O=
# Use "make O=dir/to/store/output/files/"
#
# 2) Set KBUILD_OUTPUT
# Set the environment variable KBUILD_OUTPUT to point to the directory
# where the output files shall be placed.
# export KBUILD_OUTPUT=dir/to/store/output/files/
# make
#
# The O= assignment takes precedence over the KBUILD_OUTPUT environment
# variable.


# KBUILD_SRC is set on invocation of make in OBJ directory
# KBUILD_SRC is not intended to be used by the regular user (for now)
ifeq ($(KBUILD_SRC),)

# OK, Make called in directory where kernel src resides
# Do we want to locate output files in a separate directory?
ifdef O
  ifeq ("$(origin O)", "command line")
    KBUILD_OUTPUT := $(O)
  endif
endif

# That's our default target when none is given on the command line
PHONY := _all
_all:

ifneq ($(KBUILD_OUTPUT),)
# Invoke a second make in the output directory, passing relevant variables
# check that the output directory actually exists
saved-output := $(KBUILD_OUTPUT)
KBUILD_OUTPUT := $(shell cd $(KBUILD_OUTPUT) && /bin/pwd)
$(if $(KBUILD_OUTPUT),, \
     $(error output directory "$(saved-output)" does not exist))

PHONY += $(MAKECMDGOALS)

$(filter-out _all,$(MAKECMDGOALS)) _all:
	$(if $(KBUILD_VERBOSE:1=),@)$(MAKE) -C $(KBUILD_OUTPUT) \
	KBUILD_SRC=$(CURDIR) \
	KBUILD_EXTMOD="$(KBUILD_EXTMOD)" -f $(CURDIR)/Makefile $@

# Leave processing to above invocation of make
skip-makefile := 1
endif # ifneq ($(KBUILD_OUTPUT),)
endif # ifeq ($(KBUILD_SRC),)

# We process the rest of the Makefile if this is the final invocation of make
ifeq ($(skip-makefile),)

# If building an external module we do not care about the all: rule
# but instead _all depend on modules
PHONY += all
ifeq ($(KBUILD_EXTMOD),)
_all: all
else
_all: modules
endif

srctree		:= $(if $(KBUILD_SRC),$(KBUILD_SRC),$(CURDIR))
TOPDIR		:= $(srctree)
# FIXME - TOPDIR is obsolete, use srctree/objtree
objtree		:= $(CURDIR)
src		:= $(srctree)
obj		:= $(objtree)

VPATH		:= $(srctree)$(if $(KBUILD_EXTMOD),:$(KBUILD_EXTMOD))

export srctree objtree VPATH TOPDIR


# SUBARCH tells the usermode build what the underlying arch is.  That is set
# first, and if a usermode build is happening, the "ARCH=um" on the command
# line overrides the setting of ARCH below.  If a native build is happening,
# then ARCH is assigned, getting whatever value it gets normally, and 
# SUBARCH is subsequently ignored.

SUBARCH := $(shell uname -m | sed -e s/i.86/i386/ -e s/sun4u/sparc64/ \
				  -e s/arm.*/arm/ -e s/sa110/arm/ \
				  -e s/s390x/s390/ -e s/parisc64/parisc/ \
				  -e s/ppc.*/powerpc/ -e s/mips.*/mips/ )

# Cross compiling and selecting different set of gcc/bin-utils
# ---------------------------------------------------------------------------
#
# When performing cross compilation for other architectures ARCH shall be set
# to the target architecture. (See arch/* for the possibilities).
# ARCH can be set during invocation of make:
# make ARCH=ia64
# Another way is to have ARCH set in the environment.
# The default ARCH is the host where make is executed.

# CROSS_COMPILE specify the prefix used for all executables used
# during compilation. Only gcc and related bin-utils executables
# are prefixed with $(CROSS_COMPILE).
# CROSS_COMPILE can be set on the command line
# make CROSS_COMPILE=ia64-linux-
# Alternatively CROSS_COMPILE can be set in the environment.
# Default value for CROSS_COMPILE is not to prefix executables
# Note: Some architectures assign CROSS_COMPILE in their arch/*/Makefile

ARCH		?= $(SUBARCH)
CROSS_COMPILE	?=

# Architecture as present in compile.h
UTS_MACHINE := $(ARCH)

KCONFIG_CONFIG	?= .config

# SHELL used by kbuild
CONFIG_SHELL := $(shell if [ -x "$$BASH" ]; then echo $$BASH; \
	  else if [ -x /bin/bash ]; then echo /bin/bash; \
	  else echo sh; fi ; fi)

HOSTCC       = gcc
HOSTCXX      = g++
HOSTCFLAGS   = -Wall -Wstrict-prototypes -O2 -fomit-frame-pointer
HOSTCXXFLAGS = -O2

# Decide whether to build built-in, modular, or both.
# Normally, just do built-in.

KBUILD_MODULES :=
KBUILD_BUILTIN := 1

#	If we have only "make modules", don't compile built-in objects.
#	When we're building modules with modversions, we need to consider
#	the built-in objects during the descend as well, in order to
#	make sure the checksums are up to date before we record them.

ifeq ($(MAKECMDGOALS),modules)
  KBUILD_BUILTIN := $(if $(CONFIG_MODVERSIONS),1)
endif

#	If we have "make <whatever> modules", compile modules
#	in addition to whatever we do anyway.
#	Just "make" or "make all" shall build modules as well

ifneq ($(filter all _all modules,$(MAKECMDGOALS)),)
  KBUILD_MODULES := 1
endif

ifeq ($(MAKECMDGOALS),)
  KBUILD_MODULES := 1
endif

export KBUILD_MODULES KBUILD_BUILTIN
export KBUILD_CHECKSRC KBUILD_SRC KBUILD_EXTMOD

# Beautify output
# ---------------------------------------------------------------------------
#
# Normally, we echo the whole command before executing it. By making
# that echo $($(quiet)$(cmd)), we now have the possibility to set
# $(quiet) to choose other forms of output instead, e.g.
#
#         quiet_cmd_cc_o_c = Compiling $(RELDIR)/$@
#         cmd_cc_o_c       = $(CC) $(c_flags) -c -o $@ $<
#
# If $(quiet) is empty, the whole command will be printed.
# If it is set to "quiet_", only the short version will be printed. 
# If it is set to "silent_", nothing will be printed at all, since
# the variable $(silent_cmd_cc_o_c) doesn't exist.
#
# A simple variant is to prefix commands with $(Q) - that's useful
# for commands that shall be hidden in non-verbose mode.
#
#	$(Q)ln $@ :<
#
# If KBUILD_VERBOSE equals 0 then the above command will be hidden.
# If KBUILD_VERBOSE equals 1 then the above command is displayed.

ifeq ($(KBUILD_VERBOSE),1)
  quiet =
  Q =
else
  quiet=quiet_
  Q = @
endif

# If the user is running make -s (silent mode), suppress echoing of
# commands

ifneq ($(findstring s,$(MAKEFLAGS)),)
  quiet=silent_
endif

export quiet Q KBUILD_VERBOSE


# Look for make include files relative to root of kernel src
MAKEFLAGS += --include-dir=$(srctree)

# We need some generic definitions.
include $(srctree)/scripts/Kbuild.include

# Make variables (CC, etc...)

AS		= $(CROSS_COMPILE)as
LD		= $(CROSS_COMPILE)ld
CC		= $(CROSS_COMPILE)gcc
CPP		= $(CC) -E
AR		= $(CROSS_COMPILE)ar
NM		= $(CROSS_COMPILE)nm
STRIP		= $(CROSS_COMPILE)strip
OBJCOPY		= $(CROSS_COMPILE)objcopy
OBJDUMP		= $(CROSS_COMPILE)objdump
AWK		= awk
GENKSYMS	= scripts/genksyms/genksyms
DEPMOD		= /sbin/depmod
KALLSYMS	= scripts/kallsyms
PERL		= perl
CHECK		= sparse

CHECKFLAGS     := -D__linux__ -Dlinux -D__STDC__ -Dunix -D__unix__ -Wbitwise $(CF)
MODFLAGS	= -DMODULE
CFLAGS_MODULE   = $(MODFLAGS)
AFLAGS_MODULE   = $(MODFLAGS)
LDFLAGS_MODULE  = -r
CFLAGS_KERNEL	=
AFLAGS_KERNEL	=


# Use LINUXINCLUDE when you must reference the include/ directory.
# Needed to be compatible with the O= option
LINUXINCLUDE    := -Iinclude \
                   $(if $(KBUILD_SRC),-Iinclude2 -I$(srctree)/include) \
		   -include include/linux/autoconf.h

CPPFLAGS        := -D__KERNEL__ $(LINUXINCLUDE)

CFLAGS          := -Wall -Wundef -Wstrict-prototypes -Wno-trigraphs \
                   -Werror-implicit-function-declaration \
                   -fno-strict-aliasing -fno-common
AFLAGS          := -D__ASSEMBLY__

# Warn about unsupported modules in kernels built inside Autobuild
ifneq ($(wildcard /.buildenv),)
CFLAGS		+= -DUNSUPPORTED_MODULES=2
endif

# Read KERNELRELEASE from include/config/kernel.release (if it exists)
KERNELRELEASE = $(shell cat include/config/kernel.release 2> /dev/null)
KERNELVERSION = $(VERSION).$(PATCHLEVEL).$(SUBLEVEL)$(EXTRAVERSION)

export VERSION PATCHLEVEL SUBLEVEL KERNELRELEASE KERNELVERSION
export ARCH CONFIG_SHELL HOSTCC HOSTCFLAGS CROSS_COMPILE AS LD CC
export CPP AR NM STRIP OBJCOPY OBJDUMP MAKE AWK GENKSYMS PERL UTS_MACHINE
export HOSTCXX HOSTCXXFLAGS LDFLAGS_MODULE CHECK CHECKFLAGS

export CPPFLAGS NOSTDINC_FLAGS LINUXINCLUDE OBJCOPYFLAGS LDFLAGS
export CFLAGS CFLAGS_KERNEL CFLAGS_MODULE
export AFLAGS AFLAGS_KERNEL AFLAGS_MODULE

# When compiling out-of-tree modules, put MODVERDIR in the module
# tree rather than in the kernel tree. The kernel tree might
# even be read-only.
export MODVERDIR := $(if $(KBUILD_EXTMOD),$(firstword $(KBUILD_EXTMOD))/).tmp_versions

# Files to ignore in find ... statements

RCS_FIND_IGNORE := \( -name SCCS -o -name BitKeeper -o -name .svn -o -name CVS -o -name .pc -o -name .hg -o -name .git \) -prune -o
export RCS_TAR_IGNORE := --exclude SCCS --exclude BitKeeper --exclude .svn --exclude CVS --exclude .pc --exclude .hg --exclude .git

# ===========================================================================
# Rules shared between *config targets and build targets

# Basic helpers built in scripts/
PHONY += scripts_basic
scripts_basic:
	$(Q)$(MAKE) $(build)=scripts/basic

# To avoid any implicit rule to kick in, define an empty command.
scripts/basic/%: scripts_basic ;

PHONY += outputmakefile
# outputmakefile generates a Makefile in the output directory, if using a
# separate output directory. This allows convenient use of make in the
# output directory.
outputmakefile:
ifneq ($(KBUILD_SRC),)
	$(Q)$(CONFIG_SHELL) $(srctree)/scripts/mkmakefile \
	    $(srctree) $(objtree) $(VERSION) $(PATCHLEVEL)
endif

# To make sure we do not include .config for any of the *config targets
# catch them early, and hand them over to scripts/kconfig/Makefile
# It is allowed to specify more targets when calling make, including
# mixing *config targets and build targets.
# For example 'make oldconfig all'.
# Detect when mixed targets is specified, and make a second invocation
# of make so .config is not included in this case either (for *config).

no-dot-config-targets := clean mrproper distclean \
			 cscope TAGS tags help %docs check% \
			 include/linux/version.h headers_% \
			 kernelrelease kernelversion

config-targets := 0
mixed-targets  := 0
dot-config     := 1

ifneq ($(filter $(no-dot-config-targets), $(MAKECMDGOALS)),)
	ifeq ($(filter-out $(no-dot-config-targets), $(MAKECMDGOALS)),)
		dot-config := 0
	endif
endif

ifeq ($(KBUILD_EXTMOD),)
        ifneq ($(filter config %config,$(MAKECMDGOALS)),)
                config-targets := 1
                ifneq ($(filter-out config %config,$(MAKECMDGOALS)),)
                        mixed-targets := 1
                endif
        endif
endif

ifeq ($(mixed-targets),1)
# ===========================================================================
# We're called with mixed targets (*config and build targets).
# Handle them one by one.

%:: FORCE
	$(Q)$(MAKE) -C $(srctree) KBUILD_SRC= $@

else
ifeq ($(config-targets),1)
# ===========================================================================
# *config targets only - make sure prerequisites are updated, and descend
# in scripts/kconfig to make the *config target

# Read arch specific Makefile to set KBUILD_DEFCONFIG as needed.
# KBUILD_DEFCONFIG may point out an alternative default configuration
# used for 'make defconfig'
include $(srctree)/arch/$(ARCH)/Makefile
export KBUILD_DEFCONFIG

config %config: scripts_basic outputmakefile FORCE
	$(Q)mkdir -p include/linux include/config
	$(Q)$(MAKE) $(build)=scripts/kconfig $@

else
# ===========================================================================
# Build targets only - this includes vmlinux, arch specific targets, clean
# targets and others. In general all targets except *config targets.

ifeq ($(KBUILD_EXTMOD),)
# Additional helpers built in scripts/
# Carefully list dependencies so we do not try to build scripts twice
# in parallel
PHONY += scripts
scripts: scripts_basic include/config/auto.conf
	$(Q)$(MAKE) $(build)=$(@)

# Objects we will link into vmlinux / subdirs we need to visit
init-y		:= init/
drivers-y	:= drivers/ sound/
net-y		:= net/
libs-y		:= lib/
core-y		:= usr/
endif # KBUILD_EXTMOD

ifeq ($(dot-config),1)
# Read in config
-include include/config/auto.conf

ifeq ($(KBUILD_EXTMOD),)
# Read in dependencies to all Kconfig* files, make sure to run
# oldconfig if changes are detected.
-include include/config/auto.conf.cmd

# To avoid any implicit rule to kick in, define an empty command
$(KCONFIG_CONFIG) include/config/auto.conf.cmd: ;

# If .config is newer than include/config/auto.conf, someone tinkered
# with it and forgot to run make oldconfig.
# if auto.conf.cmd is missing then we are probably in a cleaned tree so
# we execute the config step to be sure to catch updated Kconfig files
include/config/auto.conf: $(KCONFIG_CONFIG) include/config/auto.conf.cmd
	$(Q)$(MAKE) -f $(srctree)/Makefile silentoldconfig
else
# external modules needs include/linux/autoconf.h and include/config/auto.conf
# but do not care if they are up-to-date. Use auto.conf to trigger the test
PHONY += include/config/auto.conf

include/config/auto.conf:
	$(Q)test -e include/linux/autoconf.h -a -e $@ || (		\
	echo;								\
	echo "  ERROR: Kernel configuration is invalid.";		\
	echo "         include/linux/autoconf.h or $@ are missing.";	\
	echo "         Run 'make oldconfig && make prepare' on kernel src to fix it.";	\
	echo;								\
	/bin/false)

endif # KBUILD_EXTMOD

else
# Dummy target needed, because used as prerequisite
include/config/auto.conf: ;
endif # $(dot-config)

# The all: target is the default when no target is given on the
# command line.
# This allow a user to issue only 'make' to build a kernel including modules
# Defaults vmlinux but it is usually overridden in the arch makefile
all: vmlinux

ifdef CONFIG_CC_OPTIMIZE_FOR_SIZE
CFLAGS		+= -Os
else
CFLAGS		+= -O2
endif

include $(srctree)/arch/$(ARCH)/Makefile

ifdef CONFIG_FRAME_POINTER
CFLAGS		+= -fno-omit-frame-pointer $(call cc-option,-fno-optimize-sibling-calls,)
else
CFLAGS		+= -fomit-frame-pointer
endif

ifdef CONFIG_DEBUG_INFO
CFLAGS		+= -g
endif

# Force gcc to behave correct even for buggy distributions
CFLAGS          += $(call cc-option, -fno-stack-protector)

# arch Makefile may override CC so keep this after arch Makefile is included
NOSTDINC_FLAGS += -nostdinc -isystem $(shell $(CC) -print-file-name=include)
CHECKFLAGS     += $(NOSTDINC_FLAGS)

# warn about C99 declaration after statement
CFLAGS += $(call cc-option,-Wdeclaration-after-statement,)

# disable pointer signed / unsigned warnings in gcc 4.0
CFLAGS += $(call cc-option,-Wno-pointer-sign,)

# Default kernel image to build when no specific target is given.
# KBUILD_IMAGE may be overruled on the command line or
# set in the environment
# Also any assignments in arch/$(ARCH)/Makefile take precedence over
# this default value
export KBUILD_IMAGE ?= vmlinux

#
# INSTALL_PATH specifies where to place the updated kernel and system map
# images. Default is /boot, but you can set it to other values
export	INSTALL_PATH ?= /boot

#
# INSTALL_MOD_PATH specifies a prefix to MODLIB for module directory
# relocations required by build roots.  This is not defined in the
# makefile but the argument can be passed to make if needed.
#

MODLIB	= $(INSTALL_MOD_PATH)/lib/modules/$(KERNELRELEASE)
export MODLIB

#
#  INSTALL_MOD_STRIP, if defined, will cause modules to be
#  stripped after they are installed.  If INSTALL_MOD_STRIP is '1', then
#  the default option --strip-debug will be used.  Otherwise,
#  INSTALL_MOD_STRIP will used as the options to the strip command.

ifdef INSTALL_MOD_STRIP
ifeq ($(INSTALL_MOD_STRIP),1)
mod_strip_cmd = $(STRIP) --strip-debug
else
mod_strip_cmd = $(STRIP) $(INSTALL_MOD_STRIP)
endif # INSTALL_MOD_STRIP=1
else
mod_strip_cmd = true
endif # INSTALL_MOD_STRIP
export mod_strip_cmd


ifeq ($(KBUILD_EXTMOD),)
core-y		+= kernel/ mm/ fs/ ipc/ security/ crypto/ block/
core-$(CONFIG_KDB) += kdb/

vmlinux-dirs	:= $(patsubst %/,%,$(filter %/, $(init-y) $(init-m) \
		     $(core-y) $(core-m) $(drivers-y) $(drivers-m) \
		     $(net-y) $(net-m) $(libs-y) $(libs-m)))

vmlinux-alldirs	:= $(sort $(vmlinux-dirs) $(patsubst %/,%,$(filter %/, \
		     $(init-n) $(init-) \
		     $(core-n) $(core-) $(drivers-n) $(drivers-) \
		     $(net-n)  $(net-)  $(libs-n)    $(libs-))))

init-y		:= $(patsubst %/, %/built-in.o, $(init-y))
core-y		:= $(patsubst %/, %/built-in.o, $(core-y))
drivers-y	:= $(patsubst %/, %/built-in.o, $(drivers-y))
net-y		:= $(patsubst %/, %/built-in.o, $(net-y))
libs-y1		:= $(patsubst %/, %/lib.a, $(libs-y))
libs-y2		:= $(patsubst %/, %/built-in.o, $(libs-y))
libs-y		:= $(libs-y1) $(libs-y2)

# Build vmlinux
# ---------------------------------------------------------------------------
# vmlinux is built from the objects selected by $(vmlinux-init) and
# $(vmlinux-main). Most are built-in.o files from top-level directories
# in the kernel tree, others are specified in arch/$(ARCH)Makefile.
# Ordering when linking is important, and $(vmlinux-init) must be first.
#
# vmlinux
#   ^
#   |
#   +-< $(vmlinux-init)
#   |   +--< init/version.o + more
#   |
#   +--< $(vmlinux-main)
#   |    +--< driver/built-in.o mm/built-in.o + more
#   |
#   +-< kallsyms.o (see description in CONFIG_KALLSYMS section)
#
# vmlinux version (uname -v) cannot be updated during normal
# descending-into-subdirs phase since we do not yet know if we need to
# update vmlinux.
# Therefore this step is delayed until just before final link of vmlinux -
# except in the kallsyms case where it is done just before adding the
# symbols to the kernel.
#
# System.map is generated to document addresses of all kernel symbols

vmlinux-init := $(head-y) $(init-y)
vmlinux-main := $(core-y) $(libs-y) $(drivers-y) $(net-y)
vmlinux-all  := $(vmlinux-init) $(vmlinux-main)
vmlinux-lds  := arch/$(ARCH)/kernel/vmlinux.lds

# Rule to link vmlinux - also used during CONFIG_KALLSYMS
# May be overridden by arch/$(ARCH)/Makefile
quiet_cmd_vmlinux__ ?= LD      $@
      cmd_vmlinux__ ?= $(LD) $(LDFLAGS) $(LDFLAGS_vmlinux) -o $@ \
      -T $(vmlinux-lds) $(vmlinux-init)                          \
      --start-group $(vmlinux-main) --end-group                  \
      $(filter-out $(vmlinux-lds) $(vmlinux-init) $(vmlinux-main) FORCE ,$^)

# Generate new vmlinux version
quiet_cmd_vmlinux_version = GEN     .version
      cmd_vmlinux_version = set -e;                     \
	if [ ! -r .version ]; then			\
	  rm -f .version;				\
	  echo 1 >.version;				\
	else						\
	  mv .version .old_version;			\
	  expr 0$$(cat .old_version) + 1 >.version;	\
	fi;						\
	$(MAKE) $(build)=init

# Generate System.map
quiet_cmd_sysmap = SYSMAP
      cmd_sysmap = $(CONFIG_SHELL) $(srctree)/scripts/mksysmap

# Link of vmlinux
# If CONFIG_KALLSYMS is set .version is already updated
# Generate System.map and verify that the content is consistent
# Use + in front of the vmlinux_version rule to silent warning with make -j2
# First command is ':' to allow us to use + in front of the rule
define rule_vmlinux__
	:
	$(if $(CONFIG_KALLSYMS),,+$(call cmd,vmlinux_version))

	$(call cmd,vmlinux__)
	$(Q)echo 'cmd_$@ := $(cmd_vmlinux__)' > $(@D)/.$(@F).cmd

	$(Q)$(if $($(quiet)cmd_sysmap),                                      \
	  echo '  $($(quiet)cmd_sysmap)  System.map' &&)                     \
	$(cmd_sysmap) $@ System.map;                                         \
	if [ $$? -ne 0 ]; then                                               \
		rm -f $@;                                                    \
		/bin/false;                                                  \
	fi;
	$(verify_kallsyms)
endef


ifdef CONFIG_KALLSYMS
# Generate section listing all symbols and add it into vmlinux $(kallsyms.o)
# It's a three stage process:
# o .tmp_vmlinux1 has all symbols and sections, but __kallsyms is
#   empty
#   Running kallsyms on that gives us .tmp_kallsyms1.o with
#   the right size - vmlinux version (uname -v) is updated during this step
# o .tmp_vmlinux2 now has a __kallsyms section of the right size,
#   but due to the added section, some addresses have shifted.
#   From here, we generate a correct .tmp_kallsyms2.o
# o The correct .tmp_kallsyms2.o is linked into the final vmlinux.
# o Verify that the System.map from vmlinux matches the map from
#   .tmp_vmlinux2, just in case we did not generate kallsyms correctly.
# o If CONFIG_KALLSYMS_EXTRA_PASS is set, do an extra pass using
#   .tmp_vmlinux3 and .tmp_kallsyms3.o.  This is only meant as a
#   temporary bypass to allow the kernel to be built while the
#   maintainers work out what went wrong with kallsyms.

ifdef CONFIG_KALLSYMS_EXTRA_PASS
last_kallsyms := 3
else
last_kallsyms := 2
endif

kallsyms.o := .tmp_kallsyms$(last_kallsyms).o

define verify_kallsyms
	$(Q)$(if $($(quiet)cmd_sysmap),                                      \
	  echo '  $($(quiet)cmd_sysmap)  .tmp_System.map' &&)                \
	  $(cmd_sysmap) .tmp_vmlinux$(last_kallsyms) .tmp_System.map
	$(Q)cmp -s System.map .tmp_System.map ||                             \
		(echo Inconsistent kallsyms data;                            \
		 echo Try setting CONFIG_KALLSYMS_EXTRA_PASS;                \
		 rm .tmp_kallsyms* ; /bin/false )
endef

# Update vmlinux version before link
# Use + in front of this rule to silent warning about make -j1
# First command is ':' to allow us to use + in front of this rule
cmd_ksym_ld = $(cmd_vmlinux__)
define rule_ksym_ld
	: 
	+$(call cmd,vmlinux_version)
	$(call cmd,vmlinux__)
	$(Q)echo 'cmd_$@ := $(cmd_vmlinux__)' > $(@D)/.$(@F).cmd
endef

# Generate .S file with all kernel symbols
quiet_cmd_kallsyms = KSYM    $@
      cmd_kallsyms = $(NM) -n $< | $(KALLSYMS) \
                     $(if $(CONFIG_KALLSYMS_ALL),--all-symbols) > $@

.tmp_kallsyms1.o .tmp_kallsyms2.o .tmp_kallsyms3.o: %.o: %.S scripts FORCE
	$(call if_changed_dep,as_o_S)

.tmp_kallsyms%.S: .tmp_vmlinux% $(KALLSYMS)
	$(call cmd,kallsyms)

# .tmp_vmlinux1 must be complete except kallsyms, so update vmlinux version
.tmp_vmlinux1: $(vmlinux-lds) $(vmlinux-all) FORCE
	$(call if_changed_rule,ksym_ld)

.tmp_vmlinux2: $(vmlinux-lds) $(vmlinux-all) .tmp_kallsyms1.o FORCE
	$(call if_changed,vmlinux__)

.tmp_vmlinux3: $(vmlinux-lds) $(vmlinux-all) .tmp_kallsyms2.o FORCE
	$(call if_changed,vmlinux__)

# Needs to visit scripts/ before $(KALLSYMS) can be used.
$(KALLSYMS): scripts ;

# Generate some data for debugging strange kallsyms problems
debug_kallsyms: .tmp_map$(last_kallsyms)

.tmp_map%: .tmp_vmlinux% FORCE
	($(OBJDUMP) -h $< | $(AWK) '/^ +[0-9]/{print $$4 " 0 " $$2}'; $(NM) $<) | sort > $@

.tmp_map3: .tmp_map2

.tmp_map2: .tmp_map1

endif # ifdef CONFIG_KALLSYMS

# vmlinux image - including updated kernel symbols
vmlinux: $(vmlinux-lds) $(vmlinux-init) $(vmlinux-main) $(kallsyms.o) FORCE
ifdef CONFIG_HEADERS_CHECK
	$(Q)$(MAKE) -f $(srctree)/Makefile headers_check
endif
	$(call if_changed_rule,vmlinux__)
	$(Q)$(MAKE) -f $(srctree)/scripts/Makefile.modpost $@
	$(Q)rm -f .old_version

# The actual objects are generated when descending, 
# make sure no implicit rule kicks in
$(sort $(vmlinux-init) $(vmlinux-main)) $(vmlinux-lds): $(vmlinux-dirs) ;

# Handle descending into subdirectories listed in $(vmlinux-dirs)
# Preset locale variables to speed up the build process. Limit locale
# tweaks to this spot to avoid wrong language settings when running
# make menuconfig etc.
# Error messages still appears in the original language

PHONY += $(vmlinux-dirs)
$(vmlinux-dirs): prepare scripts
	$(Q)$(MAKE) $(build)=$@

# Build the kernel release string
#
# The KERNELRELEASE value built here is stored in the file
# include/config/kernel.release, and is used when executing several
# make targets, such as "make install" or "make modules_install."
#
# The eventual kernel release string consists of the following fields,
# shown in a hierarchical format to show how smaller parts are concatenated
# to form the larger and final value, with values coming from places like
# the Makefile, kernel config options, make command line options and/or
# SCM tag information.
#
#	$(KERNELVERSION)
#	  $(VERSION)			eg, 2
#	  $(PATCHLEVEL)			eg, 6
#	  $(SUBLEVEL)			eg, 18
#	  $(EXTRAVERSION)		eg, -rc6
#	$(localver-full)
#	  $(localver)
#	    localversion*		(all localversion* files)
#	    $(CONFIG_LOCALVERSION)	(from kernel config setting)
#	  $(localver-auto)		(only if CONFIG_LOCALVERSION_AUTO is set)
#	    ./scripts/setlocalversion	(SCM tag, if one exists)
#	    $(LOCALVERSION)		(from make command line if provided)
#
#  Note how the final $(localver-auto) string is included *only* if the
# kernel config option CONFIG_LOCALVERSION_AUTO is selected.  Also, at the
# moment, only git is supported but other SCMs can edit the script
# scripts/setlocalversion and add the appropriate checks as needed.

nullstring :=
space      := $(nullstring) # end of line

___localver = $(objtree)/localversion* $(srctree)/localversion*
__localver  = $(sort $(wildcard $(___localver)))
# skip backup files (containing '~')
_localver = $(foreach f, $(__localver), $(if $(findstring ~, $(f)),,$(f)))

localver = $(subst $(space),, \
	   $(shell cat /dev/null $(_localver)) \
	   $(patsubst "%",%,$(CONFIG_LOCALVERSION)))

# If CONFIG_LOCALVERSION_AUTO is set scripts/setlocalversion is called
# and if the SCM is know a tag from the SCM is appended.
# The appended tag is determined by the SCM used.
#
# Currently, only git is supported.
# Other SCMs can edit scripts/setlocalversion and add the appropriate
# checks as needed.
ifdef CONFIG_LOCALVERSION_AUTO
	_localver-auto = $(shell $(CONFIG_SHELL) \
	                  $(srctree)/scripts/setlocalversion $(srctree))
	localver-auto  = $(LOCALVERSION)$(_localver-auto)
endif

localver-full = $(localver)$(localver-auto)

# Store (new) KERNELRELASE string in include/config/kernel.release
kernelrelease = $(KERNELVERSION)$(localver-full)
include/config/kernel.release: include/config/auto.conf FORCE
	$(Q)rm -f $@
	$(Q)echo $(kernelrelease) > $@


# Things we need to do before we recursively start building the kernel
# or the modules are listed in "prepare".
# A multi level approach is used. prepareN is processed before prepareN-1.
# archprepare is used in arch Makefiles and when processed asm symlink,
# version.h and scripts_basic is processed / created.

# Listed in dependency order
PHONY += prepare archprepare prepare0 prepare1 prepare2 prepare3

# prepare-all is deprecated, use prepare as valid replacement
PHONY += prepare-all

# prepare3 is used to check if we are building in a separate output directory,
# and if so do:
# 1) Check that make has not been executed in the kernel src $(srctree)
# 2) Create the include2 directory, used for the second asm symlink
prepare3: include/config/kernel.release
ifneq ($(KBUILD_SRC),)
	@echo '  Using $(srctree) as source for kernel'
	$(Q)if [ -f $(srctree)/.config -o -d $(srctree)/include/config ]; then \
		echo "  $(srctree) is not clean, please run 'make mrproper'";\
		echo "  in the '$(srctree)' directory.";\
		/bin/false; \
	fi;
	$(Q)if [ ! -d include2 ]; then mkdir -p include2; fi;
	$(Q)ln -fsn $(srctree)/include/asm-$(ARCH) include2/asm
endif

# prepare2 creates a makefile if using a separate output directory
prepare2: prepare3 outputmakefile

prepare1: prepare2 include/linux/version.h include/linux/utsrelease.h \
                   include/asm include/config/auto.conf
ifneq ($(KBUILD_MODULES),)
	$(Q)mkdir -p $(MODVERDIR)
	$(Q)rm -f $(MODVERDIR)/*
endif

archprepare: prepare1 scripts_basic

prepare0: archprepare FORCE
	$(Q)$(MAKE) $(build)=.

# All the preparing..
prepare prepare-all: prepare0

# Leave this as default for preprocessing vmlinux.lds.S, which is now
# done in arch/$(ARCH)/kernel/Makefile

export CPPFLAGS_vmlinux.lds += -P -C -U$(ARCH)

# FIXME: The asm symlink changes when $(ARCH) changes. That's
# hard to detect, but I suppose "make mrproper" is a good idea
# before switching between archs anyway.

include/asm:
	@echo '  SYMLINK $@ -> include/asm-$(ARCH)'
	$(Q)if [ ! -d include ]; then mkdir -p include; fi;
	@ln -fsn asm-$(ARCH) $@

# Generate some files
# ---------------------------------------------------------------------------

# KERNELRELEASE can change from a few different places, meaning version.h
# needs to be updated, so this check is forced on all builds

uts_len := 64
define filechk_utsrelease.h
	if [ `echo -n "$(KERNELRELEASE)" | wc -c ` -gt $(uts_len) ]; then \
	  echo '"$(KERNELRELEASE)" exceeds $(uts_len) characters' >&2;    \
	  exit 1;                                                         \
	fi;                                                               \
	(echo \#define UTS_RELEASE \"$(KERNELRELEASE)\";)
endef

define filechk_version.h
	(echo \#define LINUX_VERSION_CODE $(shell                             \
	expr $(VERSION) \* 65536 + $(PATCHLEVEL) \* 256 + $(SUBLEVEL));     \
	echo '#define KERNEL_VERSION(a,b,c) (((a) << 16) + ((b) << 8) + (c))';)
endef

include/linux/version.h: $(srctree)/Makefile FORCE
	$(call filechk,version.h)

include/linux/utsrelease.h: include/config/kernel.release FORCE
	$(call filechk,utsrelease.h)

# ---------------------------------------------------------------------------

PHONY += depend dep
depend dep:
	@echo '*** Warning: make $@ is unnecessary now.'

# ---------------------------------------------------------------------------
# Kernel headers
INSTALL_HDR_PATH=$(objtree)/usr
export INSTALL_HDR_PATH

HDRARCHES=$(filter-out generic,$(patsubst $(srctree)/include/asm-%/Kbuild,%,$(wildcard $(srctree)/include/asm-*/Kbuild)))

PHONY += headers_install_all
headers_install_all: include/linux/version.h scripts_basic FORCE
	$(Q)$(MAKE) $(build)=scripts scripts/unifdef
	$(Q)for arch in $(HDRARCHES); do \
	 $(MAKE) ARCH=$$arch -f $(srctree)/scripts/Makefile.headersinst obj=include BIASMDIR=-bi-$$arch ;\
	 done

PHONY += headers_install
headers_install: include/linux/version.h scripts_basic FORCE
	@if [ ! -r $(srctree)/include/asm-$(ARCH)/Kbuild ]; then \
	  echo '*** Error: Headers not exportable for this architecture ($(ARCH))'; \
	  exit 1 ; fi
	$(Q)$(MAKE) $(build)=scripts scripts/unifdef
	$(Q)$(MAKE) -f $(srctree)/scripts/Makefile.headersinst obj=include

PHONY += headers_check
headers_check: headers_install
	$(Q)$(MAKE) -f $(srctree)/scripts/Makefile.headersinst obj=include HDRCHECK=1

# ---------------------------------------------------------------------------
# Modules

ifdef CONFIG_MODULES

# By default, build modules as well

all: modules

#	Build modules

PHONY += modules
modules: $(vmlinux-dirs) $(if $(KBUILD_BUILTIN),vmlinux)
	@echo '  Building modules, stage 2.';
	$(Q)$(MAKE) -f $(srctree)/scripts/Makefile.modpost


# Target to prepare building external modules
PHONY += modules_prepare
modules_prepare: prepare scripts

# Target to install modules
PHONY += modules_install
modules_install: _modinst_ _modinst_post

PHONY += _modinst_
_modinst_:
	@if [ -z "`$(DEPMOD) -V 2>/dev/null | grep module-init-tools`" ]; then \
		echo "Warning: you may need to install module-init-tools"; \
		echo "See http://www.codemonkey.org.uk/docs/post-halloween-2.6.txt";\
		sleep 1; \
	fi
	@rm -rf $(MODLIB)/kernel
	@rm -f $(MODLIB)/source
	@mkdir -p $(MODLIB)/kernel
	@ln -s $(srctree) $(MODLIB)/source
	@if [ ! $(objtree) -ef  $(MODLIB)/build ]; then \
		rm -f $(MODLIB)/build ; \
		ln -s $(objtree) $(MODLIB)/build ; \
	fi
	$(Q)$(MAKE) -f $(srctree)/scripts/Makefile.modinst

# If System.map exists, run depmod.  This deliberately does not have a
# dependency on System.map since that would run the dependency tree on
# vmlinux.  This depmod is only for convenience to give the initial
# boot a modules.dep even before / is mounted read-write.  However the
# boot script depmod is the master version.
ifeq "$(strip $(INSTALL_MOD_PATH))" ""
depmod_opts	:=
else
depmod_opts	:= -b $(INSTALL_MOD_PATH) -r
endif
PHONY += _modinst_post
_modinst_post: _modinst_
	if [ -r System.map -a -x $(DEPMOD) ]; then $(DEPMOD) -ae -F System.map $(depmod_opts) $(KERNELRELEASE); fi

else # CONFIG_MODULES

# Modules not configured
# ---------------------------------------------------------------------------

modules modules_install: FORCE
	@echo
	@echo "The present kernel configuration has modules disabled."
	@echo "Type 'make config' and enable loadable module support."
	@echo "Then build a kernel with module support enabled."
	@echo
	@exit 1

endif # CONFIG_MODULES

###
# Cleaning is done on three levels.
# make clean     Delete most generated files
#                Leave enough to build external modules
# make mrproper  Delete the current configuration, and all generated files
# make distclean Remove editor backup files, patch leftover files and the like

# Directories & files removed with 'make clean'
CLEAN_DIRS  += $(MODVERDIR)
CLEAN_FILES +=	vmlinux System.map \
                .tmp_kallsyms* .tmp_version .tmp_vmlinux* .tmp_System.map

# Directories & files removed with 'make mrproper'
MRPROPER_DIRS  += include/config include2 usr/include
MRPROPER_FILES += .config .config.old include/asm .version .old_version \
                  include/linux/autoconf.h include/linux/version.h      \
                  include/linux/utsrelease.h                            \
		  Module.symvers tags TAGS cscope*

# clean - Delete most, but leave enough to build external modules
#
clean: rm-dirs  := $(CLEAN_DIRS)
clean: rm-files := $(CLEAN_FILES)
clean-dirs      := $(addprefix _clean_,$(srctree) $(vmlinux-alldirs))

PHONY += $(clean-dirs) clean archclean
$(clean-dirs):
	$(Q)$(MAKE) $(clean)=$(patsubst _clean_%,%,$@)

clean: archclean $(clean-dirs)
	$(call cmd,rmdirs)
	$(call cmd,rmfiles)
	@find . $(RCS_FIND_IGNORE) \
		\( -name '*.[oas]' -o -name '*.ko' -o -name '.*.cmd' \
		-o -name '.*.d' -o -name '.*.tmp' -o -name '*.mod.c' \
		-o -name '*.symtypes' \) \
		-type f -print | xargs rm -f

# mrproper - Delete all generated files, including .config
#
mrproper: rm-dirs  := $(wildcard $(MRPROPER_DIRS))
mrproper: rm-files := $(wildcard $(MRPROPER_FILES))
mrproper-dirs      := $(addprefix _mrproper_,Documentation/DocBook scripts)

PHONY += $(mrproper-dirs) mrproper archmrproper
$(mrproper-dirs):
	$(Q)$(MAKE) $(clean)=$(patsubst _mrproper_%,%,$@)

mrproper: clean archmrproper $(mrproper-dirs)
	$(call cmd,rmdirs)
	$(call cmd,rmfiles)

# distclean
#
PHONY += distclean

distclean: mrproper
	@find $(srctree) $(RCS_FIND_IGNORE) \
		\( -name '*.orig' -o -name '*.rej' -o -name '*~' \
		-o -name '*.bak' -o -name '#*#' -o -name '.*.orig' \
		-o -name '.*.rej' -o -size 0 \
		-o -name '*%' -o -name '.*.cmd' -o -name 'core' \) \
		-type f -print | xargs rm -f


# Packaging of the kernel to various formats
# ---------------------------------------------------------------------------
# rpm target kept for backward compatibility
package-dir	:= $(srctree)/scripts/package

%pkg: include/config/kernel.release FORCE
	$(Q)$(MAKE) $(build)=$(package-dir) $@
rpm: include/config/kernel.release FORCE
	$(Q)$(MAKE) $(build)=$(package-dir) $@


# Brief documentation of the typical targets used
# ---------------------------------------------------------------------------

boards := $(wildcard $(srctree)/arch/$(ARCH)/configs/*_defconfig)
boards := $(notdir $(boards))

help:
	@echo  'Cleaning targets:'
	@echo  '  clean		  - Remove most generated files but keep the config and'
	@echo  '                    enough build support to build external modules'
	@echo  '  mrproper	  - Remove all generated files + config + various backup files'
	@echo  '  distclean	  - mrproper + remove editor backup and patch files'
	@echo  ''
	@echo  'Configuration targets:'
	@$(MAKE) -f $(srctree)/scripts/kconfig/Makefile help
	@echo  ''
	@echo  'Other generic targets:'
	@echo  '  all		  - Build all targets marked with [*]'
	@echo  '* vmlinux	  - Build the bare kernel'
	@echo  '* modules	  - Build all modules'
	@echo  '  modules_install - Install all modules to INSTALL_MOD_PATH (default: /)'
	@echo  '  dir/            - Build all files in dir and below'
	@echo  '  dir/file.[ois]  - Build specified target only'
	@echo  '  dir/file.ko     - Build module including final link'
	@echo  '  rpm		  - Build a kernel as an RPM package'
	@echo  '  tags/TAGS	  - Generate tags file for editors'
	@echo  '  cscope	  - Generate cscope index'
	@echo  '  kernelrelease	  - Output the release version string'
	@echo  '  kernelversion	  - Output the version stored in Makefile'
	@if [ -r include/asm-$(ARCH)/Kbuild ]; then \
	 echo  '  headers_install - Install sanitised kernel headers to INSTALL_HDR_PATH'; \
	 fi
	@echo  '                    (default: $(INSTALL_HDR_PATH))'
	@echo  ''
	@echo  'Static analysers'
	@echo  '  checkstack      - Generate a list of stack hogs'
	@echo  '  namespacecheck  - Name space analysis on compiled kernel'
	@if [ -r include/asm-$(ARCH)/Kbuild ]; then \
	 echo  '  headers_check   - Sanity check on exported headers'; \
	 fi
	@echo  ''
	@echo  'Kernel packaging:'
	@$(MAKE) $(build)=$(package-dir) help
	@echo  ''
	@echo  'Documentation targets:'
	@$(MAKE) -f $(srctree)/Documentation/DocBook/Makefile dochelp
	@echo  ''
	@echo  'Architecture specific targets ($(ARCH)):'
	@$(if $(archhelp),$(archhelp),\
		echo '  No architecture specific help defined for $(ARCH)')
	@echo  ''
	@$(if $(boards), \
		$(foreach b, $(boards), \
		printf "  %-24s - Build for %s\\n" $(b) $(subst _defconfig,,$(b));) \
		echo '')

	@echo  '  make V=0|1 [targets] 0 => quiet build (default), 1 => verbose build'
	@echo  '  make V=2   [targets] 2 => give reason for rebuild of target'
	@echo  '  make O=dir [targets] Locate all output files in "dir", including .config'
	@echo  '  make C=1   [targets] Check all c source with $$CHECK (sparse by default)'
	@echo  '  make C=2   [targets] Force check of all c source with $$CHECK'
	@echo  ''
	@echo  'Execute "make" or "make all" to build all targets marked with [*] '
	@echo  'For further info see the ./README file'


# Documentation targets
# ---------------------------------------------------------------------------
%docs: scripts_basic FORCE
	$(Q)$(MAKE) $(build)=Documentation/DocBook $@

else # KBUILD_EXTMOD

###
# External module support.
# When building external modules the kernel used as basis is considered
# read-only, and no consistency checks are made and the make
# system is not used on the basis kernel. If updates are required
# in the basis kernel ordinary make commands (without M=...) must
# be used.
#
# The following are the only valid targets when building external
# modules.
# make M=dir clean     Delete all automatically generated files
# make M=dir modules   Make all modules in specified dir
# make M=dir	       Same as 'make M=dir modules'
# make M=dir modules_install
#                      Install the modules built in the module directory
#                      Assumes install directory is already created

# We are always building modules
KBUILD_MODULES := 1
PHONY += crmodverdir
crmodverdir:
	$(Q)mkdir -p $(MODVERDIR)
	$(Q)rm -f $(MODVERDIR)/*

PHONY += $(objtree)/Module.symvers
$(objtree)/Module.symvers:
	@test -e $(objtree)/Module.symvers || ( \
	echo; \
	echo "  WARNING: Symbol version dump $(objtree)/Module.symvers"; \
	echo "           is missing; modules will have no dependencies and modversions."; \
	echo )

module-dirs := $(addprefix _module_,$(KBUILD_EXTMOD))
PHONY += $(module-dirs) modules
$(module-dirs): crmodverdir $(objtree)/Module.symvers
	$(Q)$(MAKE) $(build)=$(patsubst _module_%,%,$@)

modules: $(module-dirs)
	@echo '  Building modules, stage 2.';
	$(Q)$(MAKE) -f $(srctree)/scripts/Makefile.modpost

PHONY += modules_install
modules_install: _emodinst_ _emodinst_post

install-dir := $(if $(INSTALL_MOD_DIR),$(INSTALL_MOD_DIR),extra)
PHONY += _emodinst_
_emodinst_:
	$(Q)mkdir -p $(MODLIB)/$(install-dir)
	$(Q)$(MAKE) -f $(srctree)/scripts/Makefile.modinst

# Run depmod only is we have System.map and depmod is executable
quiet_cmd_depmod = DEPMOD  $(KERNELRELEASE)
      cmd_depmod = if [ -r System.map -a -x $(DEPMOD) ]; then \
                      $(DEPMOD) -ae -F System.map             \
                      $(if $(strip $(INSTALL_MOD_PATH)),      \
		      -b $(INSTALL_MOD_PATH) -r)              \
		      $(KERNELRELEASE);                       \
                   fi

PHONY += _emodinst_post
_emodinst_post: _emodinst_
	$(call cmd,depmod)

clean-dirs := $(addprefix _clean_,$(KBUILD_EXTMOD))

PHONY += $(clean-dirs) clean
$(clean-dirs):
	$(Q)$(MAKE) $(clean)=$(patsubst _clean_%,%,$@)

clean:	rm-dirs := $(MODVERDIR)
clean: $(clean-dirs)
	$(call cmd,rmdirs)
	@find $(KBUILD_EXTMOD) $(RCS_FIND_IGNORE) \
		\( -name '*.[oas]' -o -name '*.ko' -o -name '.*.cmd' \
		-o -name '.*.d' -o -name '.*.tmp' -o -name '*.mod.c' \) \
		-type f -print | xargs rm -f

help:
	@echo  '  Building external modules.'
	@echo  '  Syntax: make -C path/to/kernel/src M=$$PWD target'
	@echo  ''
	@echo  '  modules         - default target, build the module(s)'
	@echo  '  modules_install - install the module'
	@echo  '  clean           - remove generated files in module directory only'
	@echo  ''

# Dummies...
PHONY += prepare scripts
prepare: ;
scripts: ;
endif # KBUILD_EXTMOD

# Generate tags for editors
# ---------------------------------------------------------------------------

#We want __srctree to totally vanish out when KBUILD_OUTPUT is not set
#(which is the most common case IMHO) to avoid unneeded clutter in the big tags file.
#Adding $(srctree) adds about 20M on i386 to the size of the output file!

ifeq ($(src),$(obj))
__srctree =
else
__srctree = $(srctree)/
endif

ifeq ($(ALLSOURCE_ARCHS),)
ifeq ($(ARCH),um)
ALLINCLUDE_ARCHS := $(ARCH) $(SUBARCH)
else
ALLINCLUDE_ARCHS := $(ARCH)
endif
else
#Allow user to specify only ALLSOURCE_PATHS on the command line, keeping existing behavour.
ALLINCLUDE_ARCHS := $(ALLSOURCE_ARCHS)
endif

ALLSOURCE_ARCHS := $(ARCH)

define find-sources
        ( find $(__srctree) $(RCS_FIND_IGNORE) \
	       \( -name include -o -name arch \) -prune -o \
	       -name $1 -print; \
	  for ARCH in $(ALLSOURCE_ARCHS) ; do \
	       find $(__srctree)arch/$${ARCH} $(RCS_FIND_IGNORE) \
	            -name $1 -print; \
	  done ; \
	  find $(__srctree)security/selinux/include $(RCS_FIND_IGNORE) \
	       -name $1 -print; \
	  find $(__srctree)include $(RCS_FIND_IGNORE) \
	       \( -name config -o -name 'asm-*' \) -prune \
	       -o -name $1 -print; \
	  for ARCH in $(ALLINCLUDE_ARCHS) ; do \
	       find $(__srctree)include/asm-$${ARCH} $(RCS_FIND_IGNORE) \
	            -name $1 -print; \
	  done ; \
	  find $(__srctree)include/asm-generic $(RCS_FIND_IGNORE) \
	       -name $1 -print )
endef

define all-sources
	$(call find-sources,'*.[chS]')
endef
define all-kconfigs
	$(call find-sources,'Kconfig*')
endef
define all-defconfigs
	$(call find-sources,'defconfig')
endef

define xtags
	if $1 --version 2>&1 | grep -iq exuberant; then \
	    $(all-sources) | xargs $1 -a \
		-I __initdata,__exitdata,__acquires,__releases \
		-I EXPORT_SYMBOL,EXPORT_SYMBOL_GPL \
		--extra=+f --c-kinds=+px \
		--regex-asm='/ENTRY\(([^)]*)\).*/\1/'; \
	    $(all-kconfigs) | xargs $1 -a \
		--langdef=kconfig \
		--language-force=kconfig \
		--regex-kconfig='/^[[:blank:]]*config[[:blank:]]+([[:alnum:]_]+)/\1/'; \
	    $(all-defconfigs) | xargs -r $1 -a \
		--langdef=dotconfig \
		--language-force=dotconfig \
		--regex-dotconfig='/^#?[[:blank:]]*(CONFIG_[[:alnum:]_]+)/\1/'; \
	elif $1 --version 2>&1 | grep -iq emacs; then \
	    $(all-sources) | xargs $1 -a; \
	    $(all-kconfigs) | xargs $1 -a \
		--regex='/^[ \t]*config[ \t]+\([a-zA-Z0-9_]+\)/\1/'; \
	    $(all-defconfigs) | xargs -r $1 -a \
		--regex='/^#?[ \t]?\(CONFIG_[a-zA-Z0-9_]+\)/\1/'; \
	else \
	    $(all-sources) | xargs $1 -a; \
	fi
endef

quiet_cmd_cscope-file = FILELST cscope.files
      cmd_cscope-file = (echo \-k; echo \-q; $(all-sources)) > cscope.files

quiet_cmd_cscope = MAKE    cscope.out
      cmd_cscope = cscope -b

cscope: FORCE
	$(call cmd,cscope-file)
	$(call cmd,cscope)

quiet_cmd_TAGS = MAKE   $@
define cmd_TAGS
	rm -f $@; \
	$(call xtags,etags)
endef

TAGS: FORCE
	$(call cmd,TAGS)

quiet_cmd_tags = MAKE   $@
define cmd_tags
	rm -f $@; \
	$(call xtags,ctags)
endef

tags: FORCE
	$(call cmd,tags)


# Scripts to check various things for consistency
# ---------------------------------------------------------------------------

includecheck:
	find * $(RCS_FIND_IGNORE) \
		-name '*.[hcS]' -type f -print | sort \
		| xargs $(PERL) -w scripts/checkincludes.pl

versioncheck:
	find * $(RCS_FIND_IGNORE) \
		-name '*.[hcS]' -type f -print | sort \
		| xargs $(PERL) -w scripts/checkversion.pl

namespacecheck:
	$(PERL) $(srctree)/scripts/namespace.pl

endif #ifeq ($(config-targets),1)
endif #ifeq ($(mixed-targets),1)

PHONY += checkstack kernelrelease kernelversion

# UML needs a little special treatment here.  It wants to use the host
# toolchain, so needs $(SUBARCH) passed to checkstack.pl.  Everyone
# else wants $(ARCH), including people doing cross-builds, which means
# that $(SUBARCH) doesn't work here.
ifeq ($(ARCH), um)
CHECKSTACK_ARCH := $(SUBARCH)
else
CHECKSTACK_ARCH := $(ARCH)
endif
checkstack:
	$(OBJDUMP) -d vmlinux $$(find . -name '*.ko') | \
	$(PERL) $(src)/scripts/checkstack.pl $(CHECKSTACK_ARCH)

kernelrelease:
	$(if $(wildcard include/config/kernel.release), $(Q)echo $(KERNELRELEASE), \
	$(error kernelrelease not valid - run 'make prepare' to update it))
kernelversion:
	@echo $(KERNELVERSION)

# Single targets
# ---------------------------------------------------------------------------
# Single targets are compatible with:
# - build whith mixed source and output
# - build with separate output dir 'make O=...'
# - external modules
#
#  target-dir => where to store outputfile
#  build-dir  => directory in kernel source tree to use

ifeq ($(KBUILD_EXTMOD),)
        build-dir  = $(patsubst %/,%,$(dir $@))
        target-dir = $(dir $@)
else
        zap-slash=$(filter-out .,$(patsubst %/,%,$(dir $@)))
        build-dir  = $(KBUILD_EXTMOD)$(if $(zap-slash),/$(zap-slash))
        target-dir = $(if $(KBUILD_EXTMOD),$(dir $<),$(dir $@))
endif

%.s: %.c prepare scripts FORCE
	$(Q)$(MAKE) $(build)=$(build-dir) $(target-dir)$(notdir $@)
%.i: %.c prepare scripts FORCE
	$(Q)$(MAKE) $(build)=$(build-dir) $(target-dir)$(notdir $@)
%.o: %.c prepare scripts FORCE
	$(Q)$(MAKE) $(build)=$(build-dir) $(target-dir)$(notdir $@)
%.lst: %.c prepare scripts FORCE
	$(Q)$(MAKE) $(build)=$(build-dir) $(target-dir)$(notdir $@)
%.s: %.S prepare scripts FORCE
	$(Q)$(MAKE) $(build)=$(build-dir) $(target-dir)$(notdir $@)
%.o: %.S prepare scripts FORCE
	$(Q)$(MAKE) $(build)=$(build-dir) $(target-dir)$(notdir $@)
%.symtypes: %.c prepare scripts FORCE
	$(Q)$(MAKE) $(build)=$(build-dir) $(target-dir)$(notdir $@)

# Modules
/ %/: prepare scripts FORCE
	$(Q)$(MAKE) KBUILD_MODULES=$(if $(CONFIG_MODULES),1) \
	$(build)=$(build-dir)
%.ko: prepare scripts FORCE
	$(Q)$(MAKE) KBUILD_MODULES=$(if $(CONFIG_MODULES),1)   \
	$(build)=$(build-dir) $(@:.ko=.o)
	$(Q)$(MAKE) -f $(srctree)/scripts/Makefile.modpost

# FIXME Should go into a make.lib or something 
# ===========================================================================

quiet_cmd_rmdirs = $(if $(wildcard $(rm-dirs)),CLEAN   $(wildcard $(rm-dirs)))
      cmd_rmdirs = rm -rf $(rm-dirs)

quiet_cmd_rmfiles = $(if $(wildcard $(rm-files)),CLEAN   $(wildcard $(rm-files)))
      cmd_rmfiles = rm -f $(rm-files)


a_flags = -Wp,-MD,$(depfile) $(AFLAGS) $(AFLAGS_KERNEL) \
	  $(NOSTDINC_FLAGS) $(CPPFLAGS) \
	  $(modkern_aflags) $(EXTRA_AFLAGS) $(AFLAGS_$(basetarget).o)

quiet_cmd_as_o_S = AS      $@
cmd_as_o_S       = $(CC) $(a_flags) -c -o $@ $<

# read all saved command lines

targets := $(wildcard $(sort $(targets)))
cmd_files := $(wildcard .*.cmd $(foreach f,$(targets),$(dir $(f)).$(notdir $(f)).cmd))

ifneq ($(cmd_files),)
  $(cmd_files): ;	# Do not try to update included dependency files
  include $(cmd_files)
endif

# Shorthand for $(Q)$(MAKE) -f scripts/Makefile.clean obj=dir
# Usage:
# $(Q)$(MAKE) $(clean)=dir
clean := -f $(if $(KBUILD_SRC),$(srctree)/)scripts/Makefile.clean obj

endif	# skip-makefile

PHONY += FORCE
FORCE:

# Cancel implicit rules on top Makefile, `-rR' will apply to sub-makes.
Makefile: ;

# Declare the contents of the .PHONY variable as phony.  We keep that
# information in a variable se we can use it in if_changed and friends.
.PHONY: $(PHONY)<|MERGE_RESOLUTION|>--- conflicted
+++ resolved
@@ -1,11 +1,7 @@
 VERSION = 2
 PATCHLEVEL = 6
 SUBLEVEL = 20
-<<<<<<< HEAD
-EXTRAVERSION = -rc5-git3
-=======
 EXTRAVERSION =-rc6
->>>>>>> 99abfeaf
 NAME = Homicidal Dwarf Hamster
 
 # *DOCUMENTATION*
