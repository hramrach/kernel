# SPDX-License-Identifier: GPL-2.0
VERSION = 6
<<<<<<< HEAD
PATCHLEVEL = 0
SUBLEVEL = 1
EXTRAVERSION =
=======
PATCHLEVEL = 1
SUBLEVEL = 0
EXTRAVERSION = -rc1
>>>>>>> 9abf2313
NAME = Hurr durr I'ma ninja sloth

# *DOCUMENTATION*
# To see a list of typical targets execute "make help"
# More info can be located in ./README
# Comments in this file are targeted only to the developer, do not
# expect to learn how to build the kernel reading this file.

$(if $(filter __%, $(MAKECMDGOALS)), \
	$(error targets prefixed with '__' are only for internal use))

# That's our default target when none is given on the command line
PHONY := __all
__all:

# We are using a recursive build, so we need to do a little thinking
# to get the ordering right.
#
# Most importantly: sub-Makefiles should only ever modify files in
# their own directory. If in some directory we have a dependency on
# a file in another dir (which doesn't happen often, but it's often
# unavoidable when linking the built-in.a targets which finally
# turn into vmlinux), we will call a sub make in that other dir, and
# after that we are sure that everything which is in that other dir
# is now up to date.
#
# The only cases where we need to modify files which have global
# effects are thus separated out and done before the recursive
# descending is started. They are now explicitly listed as the
# prepare rule.

ifneq ($(sub_make_done),1)

# Do not use make's built-in rules and variables
# (this increases performance and avoids hard-to-debug behaviour)
MAKEFLAGS += -rR

# Avoid funny character set dependencies
unexport LC_ALL
LC_COLLATE=C
LC_NUMERIC=C
export LC_COLLATE LC_NUMERIC

# Avoid interference with shell env settings
unexport GREP_OPTIONS

# Beautify output
# ---------------------------------------------------------------------------
#
# Normally, we echo the whole command before executing it. By making
# that echo $($(quiet)$(cmd)), we now have the possibility to set
# $(quiet) to choose other forms of output instead, e.g.
#
#         quiet_cmd_cc_o_c = Compiling $(RELDIR)/$@
#         cmd_cc_o_c       = $(CC) $(c_flags) -c -o $@ $<
#
# If $(quiet) is empty, the whole command will be printed.
# If it is set to "quiet_", only the short version will be printed.
# If it is set to "silent_", nothing will be printed at all, since
# the variable $(silent_cmd_cc_o_c) doesn't exist.
#
# A simple variant is to prefix commands with $(Q) - that's useful
# for commands that shall be hidden in non-verbose mode.
#
#	$(Q)ln $@ :<
#
# If KBUILD_VERBOSE equals 0 then the above command will be hidden.
# If KBUILD_VERBOSE equals 1 then the above command is displayed.
# If KBUILD_VERBOSE equals 2 then give the reason why each target is rebuilt.
#
# To put more focus on warnings, be less verbose as default
# Use 'make V=1' to see the full commands

ifeq ("$(origin V)", "command line")
  KBUILD_VERBOSE = $(V)
endif
ifndef KBUILD_VERBOSE
  KBUILD_VERBOSE = 0
endif

ifeq ($(KBUILD_VERBOSE),1)
  quiet =
  Q =
else
  quiet=quiet_
  Q = @
endif

# If the user is running make -s (silent mode), suppress echoing of
# commands

ifneq ($(findstring s,$(filter-out --%,$(MAKEFLAGS))),)
  quiet=silent_
  KBUILD_VERBOSE = 0
endif

export quiet Q KBUILD_VERBOSE

# Call a source code checker (by default, "sparse") as part of the
# C compilation.
#
# Use 'make C=1' to enable checking of only re-compiled files.
# Use 'make C=2' to enable checking of *all* source files, regardless
# of whether they are re-compiled or not.
#
# See the file "Documentation/dev-tools/sparse.rst" for more details,
# including where to get the "sparse" utility.

ifeq ("$(origin C)", "command line")
  KBUILD_CHECKSRC = $(C)
endif
ifndef KBUILD_CHECKSRC
  KBUILD_CHECKSRC = 0
endif

export KBUILD_CHECKSRC

# Enable "clippy" (a linter) as part of the Rust compilation.
#
# Use 'make CLIPPY=1' to enable it.
ifeq ("$(origin CLIPPY)", "command line")
  KBUILD_CLIPPY := $(CLIPPY)
endif

export KBUILD_CLIPPY

# Use make M=dir or set the environment variable KBUILD_EXTMOD to specify the
# directory of external module to build. Setting M= takes precedence.
ifeq ("$(origin M)", "command line")
  KBUILD_EXTMOD := $(M)
endif

$(if $(word 2, $(KBUILD_EXTMOD)), \
	$(error building multiple external modules is not supported))

$(foreach x, % :, $(if $(findstring $x, $(KBUILD_EXTMOD)), \
	$(error module directory path cannot contain '$x')))

# Remove trailing slashes
ifneq ($(filter %/, $(KBUILD_EXTMOD)),)
KBUILD_EXTMOD := $(shell dirname $(KBUILD_EXTMOD).)
endif

export KBUILD_EXTMOD

# Kbuild will save output files in the current working directory.
# This does not need to match to the root of the kernel source tree.
#
# For example, you can do this:
#
#  cd /dir/to/store/output/files; make -f /dir/to/kernel/source/Makefile
#
# If you want to save output files in a different location, there are
# two syntaxes to specify it.
#
# 1) O=
# Use "make O=dir/to/store/output/files/"
#
# 2) Set KBUILD_OUTPUT
# Set the environment variable KBUILD_OUTPUT to point to the output directory.
# export KBUILD_OUTPUT=dir/to/store/output/files/; make
#
# The O= assignment takes precedence over the KBUILD_OUTPUT environment
# variable.

# Do we want to change the working directory?
ifeq ("$(origin O)", "command line")
  KBUILD_OUTPUT := $(O)
endif

ifneq ($(KBUILD_OUTPUT),)
# Make's built-in functions such as $(abspath ...), $(realpath ...) cannot
# expand a shell special character '~'. We use a somewhat tedious way here.
abs_objtree := $(shell mkdir -p $(KBUILD_OUTPUT) && cd $(KBUILD_OUTPUT) && pwd)
$(if $(abs_objtree),, \
     $(error failed to create output directory "$(KBUILD_OUTPUT)"))

# $(realpath ...) resolves symlinks
abs_objtree := $(realpath $(abs_objtree))
else
abs_objtree := $(CURDIR)
endif # ifneq ($(KBUILD_OUTPUT),)

ifeq ($(abs_objtree),$(CURDIR))
# Suppress "Entering directory ..." unless we are changing the work directory.
MAKEFLAGS += --no-print-directory
else
need-sub-make := 1
endif

this-makefile := $(lastword $(MAKEFILE_LIST))
abs_srctree := $(realpath $(dir $(this-makefile)))

ifneq ($(words $(subst :, ,$(abs_srctree))), 1)
$(error source directory cannot contain spaces or colons)
endif

ifneq ($(abs_srctree),$(abs_objtree))
# Look for make include files relative to root of kernel src
#
# --included-dir is added for backward compatibility, but you should not rely on
# it. Please add $(srctree)/ prefix to include Makefiles in the source tree.
MAKEFLAGS += --include-dir=$(abs_srctree)
endif

ifneq ($(filter 3.%,$(MAKE_VERSION)),)
# 'MAKEFLAGS += -rR' does not immediately become effective for GNU Make 3.x
# We need to invoke sub-make to avoid implicit rules in the top Makefile.
need-sub-make := 1
# Cancel implicit rules for this Makefile.
$(this-makefile): ;
endif

export abs_srctree abs_objtree
export sub_make_done := 1

ifeq ($(need-sub-make),1)

PHONY += $(MAKECMDGOALS) __sub-make

$(filter-out $(this-makefile), $(MAKECMDGOALS)) __all: __sub-make
	@:

# Invoke a second make in the output directory, passing relevant variables
__sub-make:
	$(Q)$(MAKE) -C $(abs_objtree) -f $(abs_srctree)/Makefile $(MAKECMDGOALS)

endif # need-sub-make
endif # sub_make_done

# We process the rest of the Makefile if this is the final invocation of make
ifeq ($(need-sub-make),)

# Do not print "Entering directory ...",
# but we want to display it when entering to the output directory
# so that IDEs/editors are able to understand relative filenames.
MAKEFLAGS += --no-print-directory

ifeq ($(abs_srctree),$(abs_objtree))
        # building in the source tree
        srctree := .
	building_out_of_srctree :=
else
        ifeq ($(abs_srctree)/,$(dir $(abs_objtree)))
                # building in a subdirectory of the source tree
                srctree := ..
        else
                srctree := $(abs_srctree)
        endif
	building_out_of_srctree := 1
endif

ifneq ($(KBUILD_ABS_SRCTREE),)
srctree := $(abs_srctree)
endif

objtree		:= .
VPATH		:= $(srctree)

export building_out_of_srctree srctree objtree VPATH

# To make sure we do not include .config for any of the *config targets
# catch them early, and hand them over to scripts/kconfig/Makefile
# It is allowed to specify more targets when calling make, including
# mixing *config targets and build targets.
# For example 'make oldconfig all'.
# Detect when mixed targets is specified, and make a second invocation
# of make so .config is not included in this case either (for *config).

version_h := include/generated/uapi/linux/version.h

clean-targets := %clean mrproper cleandocs
no-dot-config-targets := $(clean-targets) \
			 cscope gtags TAGS tags help% %docs check% coccicheck \
			 $(version_h) headers headers_% archheaders archscripts \
			 %asm-generic kernelversion %src-pkg dt_binding_check \
			 outputmakefile rustavailable rustfmt rustfmtcheck
# Installation targets should not require compiler. Unfortunately, vdso_install
# is an exception where build artifacts may be updated. This must be fixed.
no-compiler-targets := $(no-dot-config-targets) install dtbs_install \
			headers_install modules_install kernelrelease image_name
no-sync-config-targets := $(no-dot-config-targets) %install kernelrelease \
			  image_name
single-targets := %.a %.i %.rsi %.ko %.lds %.ll %.lst %.mod %.o %.s %.symtypes %/

config-build	:=
mixed-build	:=
need-config	:= 1
need-compiler	:= 1
may-sync-config	:= 1
single-build	:=

ifneq ($(filter $(no-dot-config-targets), $(MAKECMDGOALS)),)
	ifeq ($(filter-out $(no-dot-config-targets), $(MAKECMDGOALS)),)
		need-config :=
	endif
endif

ifneq ($(filter $(no-compiler-targets), $(MAKECMDGOALS)),)
	ifeq ($(filter-out $(no-compiler-targets), $(MAKECMDGOALS)),)
		need-compiler :=
	endif
endif

ifneq ($(filter $(no-sync-config-targets), $(MAKECMDGOALS)),)
	ifeq ($(filter-out $(no-sync-config-targets), $(MAKECMDGOALS)),)
		may-sync-config :=
	endif
endif

ifneq ($(KBUILD_EXTMOD),)
	may-sync-config :=
endif

ifeq ($(KBUILD_EXTMOD),)
        ifneq ($(filter %config,$(MAKECMDGOALS)),)
		config-build := 1
                ifneq ($(words $(MAKECMDGOALS)),1)
			mixed-build := 1
                endif
        endif
endif

# We cannot build single targets and the others at the same time
ifneq ($(filter $(single-targets), $(MAKECMDGOALS)),)
	single-build := 1
	ifneq ($(filter-out $(single-targets), $(MAKECMDGOALS)),)
		mixed-build := 1
	endif
endif

# For "make -j clean all", "make -j mrproper defconfig all", etc.
ifneq ($(filter $(clean-targets),$(MAKECMDGOALS)),)
        ifneq ($(filter-out $(clean-targets),$(MAKECMDGOALS)),)
		mixed-build := 1
        endif
endif

# install and modules_install need also be processed one by one
ifneq ($(filter install,$(MAKECMDGOALS)),)
        ifneq ($(filter modules_install,$(MAKECMDGOALS)),)
		mixed-build := 1
        endif
endif

ifdef mixed-build
# ===========================================================================
# We're called with mixed targets (*config and build targets).
# Handle them one by one.

PHONY += $(MAKECMDGOALS) __build_one_by_one

$(MAKECMDGOALS): __build_one_by_one
	@:

__build_one_by_one:
	$(Q)set -e; \
	for i in $(MAKECMDGOALS); do \
		$(MAKE) -f $(srctree)/Makefile $$i; \
	done

else # !mixed-build

include $(srctree)/scripts/Kbuild.include

# Warn about unsupported modules in kernels built inside Autobuild
ifneq ($(wildcard /.buildenv),)
CFLAGS		+= -DUNSUPPORTED_MODULES=2
endif

# Read KERNELRELEASE from include/config/kernel.release (if it exists)
KERNELRELEASE = $(shell cat include/config/kernel.release 2> /dev/null)
KERNELVERSION = $(VERSION)$(if $(PATCHLEVEL),.$(PATCHLEVEL)$(if $(SUBLEVEL),.$(SUBLEVEL)))$(EXTRAVERSION)
export VERSION PATCHLEVEL SUBLEVEL KERNELRELEASE KERNELVERSION

include $(srctree)/scripts/subarch.include

# Cross compiling and selecting different set of gcc/bin-utils
# ---------------------------------------------------------------------------
#
# When performing cross compilation for other architectures ARCH shall be set
# to the target architecture. (See arch/* for the possibilities).
# ARCH can be set during invocation of make:
# make ARCH=ia64
# Another way is to have ARCH set in the environment.
# The default ARCH is the host where make is executed.

# CROSS_COMPILE specify the prefix used for all executables used
# during compilation. Only gcc and related bin-utils executables
# are prefixed with $(CROSS_COMPILE).
# CROSS_COMPILE can be set on the command line
# make CROSS_COMPILE=ia64-linux-
# Alternatively CROSS_COMPILE can be set in the environment.
# Default value for CROSS_COMPILE is not to prefix executables
# Note: Some architectures assign CROSS_COMPILE in their arch/*/Makefile
ARCH		?= $(SUBARCH)

# Architecture as present in compile.h
UTS_MACHINE 	:= $(ARCH)
SRCARCH 	:= $(ARCH)

# Additional ARCH settings for x86
ifeq ($(ARCH),i386)
        SRCARCH := x86
endif
ifeq ($(ARCH),x86_64)
        SRCARCH := x86
endif

# Additional ARCH settings for sparc
ifeq ($(ARCH),sparc32)
       SRCARCH := sparc
endif
ifeq ($(ARCH),sparc64)
       SRCARCH := sparc
endif

# Additional ARCH settings for parisc
ifeq ($(ARCH),parisc64)
       SRCARCH := parisc
endif

export cross_compiling :=
ifneq ($(SRCARCH),$(SUBARCH))
cross_compiling := 1
endif

KCONFIG_CONFIG	?= .config
export KCONFIG_CONFIG

# SHELL used by kbuild
CONFIG_SHELL := sh

HOST_LFS_CFLAGS := $(shell getconf LFS_CFLAGS 2>/dev/null)
HOST_LFS_LDFLAGS := $(shell getconf LFS_LDFLAGS 2>/dev/null)
HOST_LFS_LIBS := $(shell getconf LFS_LIBS 2>/dev/null)

ifneq ($(LLVM),)
ifneq ($(filter %/,$(LLVM)),)
LLVM_PREFIX := $(LLVM)
else ifneq ($(filter -%,$(LLVM)),)
LLVM_SUFFIX := $(LLVM)
endif

HOSTCC	= $(LLVM_PREFIX)clang$(LLVM_SUFFIX)
HOSTCXX	= $(LLVM_PREFIX)clang++$(LLVM_SUFFIX)
else
HOSTCC	= gcc
HOSTCXX	= g++
endif
HOSTRUSTC = rustc
HOSTPKG_CONFIG	= pkg-config

KBUILD_USERHOSTCFLAGS := -Wall -Wmissing-prototypes -Wstrict-prototypes \
			 -O2 -fomit-frame-pointer -std=gnu11 \
			 -Wdeclaration-after-statement
KBUILD_USERCFLAGS  := $(KBUILD_USERHOSTCFLAGS) $(USERCFLAGS)
KBUILD_USERLDFLAGS := $(USERLDFLAGS)

# These flags apply to all Rust code in the tree, including the kernel and
# host programs.
export rust_common_flags := --edition=2021 \
			    -Zbinary_dep_depinfo=y \
			    -Dunsafe_op_in_unsafe_fn -Drust_2018_idioms \
			    -Dunreachable_pub -Dnon_ascii_idents \
			    -Wmissing_docs \
			    -Drustdoc::missing_crate_level_docs \
			    -Dclippy::correctness -Dclippy::style \
			    -Dclippy::suspicious -Dclippy::complexity \
			    -Dclippy::perf \
			    -Dclippy::let_unit_value -Dclippy::mut_mut \
			    -Dclippy::needless_bitwise_bool \
			    -Dclippy::needless_continue \
			    -Wclippy::dbg_macro

KBUILD_HOSTCFLAGS   := $(KBUILD_USERHOSTCFLAGS) $(HOST_LFS_CFLAGS) $(HOSTCFLAGS)
KBUILD_HOSTCXXFLAGS := -Wall -O2 $(HOST_LFS_CFLAGS) $(HOSTCXXFLAGS)
KBUILD_HOSTRUSTFLAGS := $(rust_common_flags) -O -Cstrip=debuginfo \
			-Zallow-features= $(HOSTRUSTFLAGS)
KBUILD_HOSTLDFLAGS  := $(HOST_LFS_LDFLAGS) $(HOSTLDFLAGS)
KBUILD_HOSTLDLIBS   := $(HOST_LFS_LIBS) $(HOSTLDLIBS)

# Make variables (CC, etc...)
CPP		= $(CC) -E
ifneq ($(LLVM),)
CC		= $(LLVM_PREFIX)clang$(LLVM_SUFFIX)
LD		= $(LLVM_PREFIX)ld.lld$(LLVM_SUFFIX)
AR		= $(LLVM_PREFIX)llvm-ar$(LLVM_SUFFIX)
NM		= $(LLVM_PREFIX)llvm-nm$(LLVM_SUFFIX)
OBJCOPY		= $(LLVM_PREFIX)llvm-objcopy$(LLVM_SUFFIX)
OBJDUMP		= $(LLVM_PREFIX)llvm-objdump$(LLVM_SUFFIX)
READELF		= $(LLVM_PREFIX)llvm-readelf$(LLVM_SUFFIX)
STRIP		= $(LLVM_PREFIX)llvm-strip$(LLVM_SUFFIX)
else
CC		= $(CROSS_COMPILE)gcc
LD		= $(CROSS_COMPILE)ld
AR		= $(CROSS_COMPILE)ar
NM		= $(CROSS_COMPILE)nm
OBJCOPY		= $(CROSS_COMPILE)objcopy
OBJDUMP		= $(CROSS_COMPILE)objdump
READELF		= $(CROSS_COMPILE)readelf
STRIP		= $(CROSS_COMPILE)strip
endif
RUSTC		= rustc
RUSTDOC		= rustdoc
RUSTFMT		= rustfmt
CLIPPY_DRIVER	= clippy-driver
BINDGEN		= bindgen
CARGO		= cargo
PAHOLE		= pahole
RESOLVE_BTFIDS	= $(objtree)/tools/bpf/resolve_btfids/resolve_btfids
LEX		= flex
YACC		= bison
AWK		= awk
INSTALLKERNEL  := installkernel
DEPMOD		= depmod
PERL		= perl
PYTHON3		= python3
CHECK		= sparse
BASH		= bash
KGZIP		= gzip
KBZIP2		= bzip2
KLZOP		= lzop
LZMA		= lzma
LZ4		= lz4c
XZ		= xz
ZSTD		= zstd

PAHOLE_FLAGS	= $(shell PAHOLE=$(PAHOLE) $(srctree)/scripts/pahole-flags.sh)

CHECKFLAGS     := -D__linux__ -Dlinux -D__STDC__ -Dunix -D__unix__ \
		  -Wbitwise -Wno-return-void -Wno-unknown-attribute $(CF)
NOSTDINC_FLAGS :=
CFLAGS_MODULE   =
RUSTFLAGS_MODULE =
AFLAGS_MODULE   =
LDFLAGS_MODULE  =
CFLAGS_KERNEL	=
RUSTFLAGS_KERNEL =
AFLAGS_KERNEL	=
export LDFLAGS_vmlinux =

# Use USERINCLUDE when you must reference the UAPI directories only.
USERINCLUDE    := \
		-I$(srctree)/arch/$(SRCARCH)/include/uapi \
		-I$(objtree)/arch/$(SRCARCH)/include/generated/uapi \
		-I$(srctree)/include/uapi \
		-I$(objtree)/include/generated/uapi \
                -include $(srctree)/include/linux/compiler-version.h \
                -include $(srctree)/include/linux/kconfig.h

# Use LINUXINCLUDE when you must reference the include/ directory.
# Needed to be compatible with the O= option
LINUXINCLUDE    := \
		-I$(srctree)/arch/$(SRCARCH)/include \
		-I$(objtree)/arch/$(SRCARCH)/include/generated \
		$(if $(building_out_of_srctree),-I$(srctree)/include) \
		-I$(objtree)/include \
		$(USERINCLUDE)

KBUILD_AFLAGS   := -D__ASSEMBLY__ -fno-PIE
KBUILD_CFLAGS   := -Wall -Wundef -Werror=strict-prototypes -Wno-trigraphs \
		   -fno-strict-aliasing -fno-common -fshort-wchar -fno-PIE \
		   -Werror=implicit-function-declaration -Werror=implicit-int \
		   -Werror=return-type -Wno-format-security \
		   -std=gnu11
KBUILD_CPPFLAGS := -D__KERNEL__
KBUILD_RUSTFLAGS := $(rust_common_flags) \
		    --target=$(objtree)/rust/target.json \
		    -Cpanic=abort -Cembed-bitcode=n -Clto=n \
		    -Cforce-unwind-tables=n -Ccodegen-units=1 \
		    -Csymbol-mangling-version=v0 \
		    -Crelocation-model=static \
		    -Zfunction-sections=n \
		    -Dclippy::float_arithmetic

KBUILD_AFLAGS_KERNEL :=
KBUILD_CFLAGS_KERNEL :=
KBUILD_RUSTFLAGS_KERNEL :=
KBUILD_AFLAGS_MODULE  := -DMODULE
KBUILD_CFLAGS_MODULE  := -DMODULE
KBUILD_RUSTFLAGS_MODULE := --cfg MODULE
KBUILD_LDFLAGS_MODULE :=
KBUILD_LDFLAGS :=
CLANG_FLAGS :=

ifeq ($(KBUILD_CLIPPY),1)
	RUSTC_OR_CLIPPY_QUIET := CLIPPY
	RUSTC_OR_CLIPPY = $(CLIPPY_DRIVER)
else
	RUSTC_OR_CLIPPY_QUIET := RUSTC
	RUSTC_OR_CLIPPY = $(RUSTC)
endif

ifdef RUST_LIB_SRC
	export RUST_LIB_SRC
endif

# Allows the usage of unstable features in stable compilers.
export RUSTC_BOOTSTRAP := 1

export ARCH SRCARCH CONFIG_SHELL BASH HOSTCC KBUILD_HOSTCFLAGS CROSS_COMPILE LD CC HOSTPKG_CONFIG
export RUSTC RUSTDOC RUSTFMT RUSTC_OR_CLIPPY_QUIET RUSTC_OR_CLIPPY BINDGEN CARGO
export HOSTRUSTC KBUILD_HOSTRUSTFLAGS
export CPP AR NM STRIP OBJCOPY OBJDUMP READELF PAHOLE RESOLVE_BTFIDS LEX YACC AWK INSTALLKERNEL
export PERL PYTHON3 CHECK CHECKFLAGS MAKE UTS_MACHINE HOSTCXX
export KGZIP KBZIP2 KLZOP LZMA LZ4 XZ ZSTD
export KBUILD_HOSTCXXFLAGS KBUILD_HOSTLDFLAGS KBUILD_HOSTLDLIBS LDFLAGS_MODULE
export KBUILD_USERCFLAGS KBUILD_USERLDFLAGS

export KBUILD_CPPFLAGS NOSTDINC_FLAGS LINUXINCLUDE OBJCOPYFLAGS KBUILD_LDFLAGS
export KBUILD_CFLAGS CFLAGS_KERNEL CFLAGS_MODULE
export KBUILD_RUSTFLAGS RUSTFLAGS_KERNEL RUSTFLAGS_MODULE
export KBUILD_AFLAGS AFLAGS_KERNEL AFLAGS_MODULE
export KBUILD_AFLAGS_MODULE KBUILD_CFLAGS_MODULE KBUILD_RUSTFLAGS_MODULE KBUILD_LDFLAGS_MODULE
export KBUILD_AFLAGS_KERNEL KBUILD_CFLAGS_KERNEL KBUILD_RUSTFLAGS_KERNEL
export PAHOLE_FLAGS

# Files to ignore in find ... statements

export RCS_FIND_IGNORE := \( -name SCCS -o -name BitKeeper -o -name .svn -o    \
			  -name CVS -o -name .pc -o -name .hg -o -name .git \) \
			  -prune -o
export RCS_TAR_IGNORE := --exclude SCCS --exclude BitKeeper --exclude .svn \
			 --exclude CVS --exclude .pc --exclude .hg --exclude .git

# ===========================================================================
# Rules shared between *config targets and build targets

# Basic helpers built in scripts/basic/
PHONY += scripts_basic
scripts_basic:
	$(Q)$(MAKE) $(build)=scripts/basic

PHONY += outputmakefile
ifdef building_out_of_srctree
# Before starting out-of-tree build, make sure the source tree is clean.
# outputmakefile generates a Makefile in the output directory, if using a
# separate output directory. This allows convenient use of make in the
# output directory.
# At the same time when output Makefile generated, generate .gitignore to
# ignore whole output directory

quiet_cmd_makefile = GEN     Makefile
      cmd_makefile = { \
	echo "\# Automatically generated by $(srctree)/Makefile: don't edit"; \
	echo "include $(srctree)/Makefile"; \
	} > Makefile

outputmakefile:
	@if [ -f $(srctree)/.config -o \
		 -d $(srctree)/include/config -o \
		 -d $(srctree)/arch/$(SRCARCH)/include/generated ]; then \
		echo >&2 "***"; \
		echo >&2 "*** The source tree is not clean, please run 'make$(if $(findstring command line, $(origin ARCH)), ARCH=$(ARCH)) mrproper'"; \
		echo >&2 "*** in $(abs_srctree)";\
		echo >&2 "***"; \
		false; \
	fi
	$(Q)ln -fsn $(srctree) source
	$(call cmd,makefile)
	$(Q)test -e .gitignore || \
	{ echo "# this is build directory, ignore it"; echo "*"; } > .gitignore
endif

# The expansion should be delayed until arch/$(SRCARCH)/Makefile is included.
# Some architectures define CROSS_COMPILE in arch/$(SRCARCH)/Makefile.
# CC_VERSION_TEXT is referenced from Kconfig (so it needs export),
# and from include/config/auto.conf.cmd to detect the compiler upgrade.
CC_VERSION_TEXT = $(subst $(pound),,$(shell LC_ALL=C $(CC) --version 2>/dev/null | head -n 1))

ifneq ($(findstring clang,$(CC_VERSION_TEXT)),)
include $(srctree)/scripts/Makefile.clang
endif

# Include this also for config targets because some architectures need
# cc-cross-prefix to determine CROSS_COMPILE.
ifdef need-compiler
include $(srctree)/scripts/Makefile.compiler
endif

ifdef config-build
# ===========================================================================
# *config targets only - make sure prerequisites are updated, and descend
# in scripts/kconfig to make the *config target

# Read arch specific Makefile to set KBUILD_DEFCONFIG as needed.
# KBUILD_DEFCONFIG may point out an alternative default configuration
# used for 'make defconfig'
include $(srctree)/arch/$(SRCARCH)/Makefile
export KBUILD_DEFCONFIG KBUILD_KCONFIG CC_VERSION_TEXT

config: outputmakefile scripts_basic FORCE
	$(Q)$(MAKE) $(build)=scripts/kconfig $@

%config: outputmakefile scripts_basic FORCE
	$(Q)$(MAKE) $(build)=scripts/kconfig $@

else #!config-build
# ===========================================================================
# Build targets only - this includes vmlinux, arch specific targets, clean
# targets and others. In general all targets except *config targets.

# If building an external module we do not care about the all: rule
# but instead __all depend on modules
PHONY += all
ifeq ($(KBUILD_EXTMOD),)
__all: all
else
__all: modules
endif

targets :=

# Decide whether to build built-in, modular, or both.
# Normally, just do built-in.

KBUILD_MODULES :=
KBUILD_BUILTIN := 1

# If we have only "make modules", don't compile built-in objects.
ifeq ($(MAKECMDGOALS),modules)
  KBUILD_BUILTIN :=
endif

# If we have "make <whatever> modules", compile modules
# in addition to whatever we do anyway.
# Just "make" or "make all" shall build modules as well

ifneq ($(filter all modules nsdeps %compile_commands.json clang-%,$(MAKECMDGOALS)),)
  KBUILD_MODULES := 1
endif

ifeq ($(MAKECMDGOALS),)
  KBUILD_MODULES := 1
endif

export KBUILD_MODULES KBUILD_BUILTIN

ifdef need-config
include include/config/auto.conf
endif

ifeq ($(KBUILD_EXTMOD),)
# Objects we will link into vmlinux / subdirs we need to visit
core-y		:=
drivers-y	:=
libs-y		:= lib/
endif # KBUILD_EXTMOD

# The all: target is the default when no target is given on the
# command line.
# This allow a user to issue only 'make' to build a kernel including modules
# Defaults to vmlinux, but the arch makefile usually adds further targets
all: vmlinux

CFLAGS_GCOV	:= -fprofile-arcs -ftest-coverage
ifdef CONFIG_CC_IS_GCC
CFLAGS_GCOV	+= -fno-tree-loop-im
endif
export CFLAGS_GCOV

# The arch Makefiles can override CC_FLAGS_FTRACE. We may also append it later.
ifdef CONFIG_FUNCTION_TRACER
  CC_FLAGS_FTRACE := -pg
endif

include $(srctree)/arch/$(SRCARCH)/Makefile

ifdef need-config
ifdef may-sync-config
# Read in dependencies to all Kconfig* files, make sure to run syncconfig if
# changes are detected. This should be included after arch/$(SRCARCH)/Makefile
# because some architectures define CROSS_COMPILE there.
include include/config/auto.conf.cmd

$(KCONFIG_CONFIG):
	@echo >&2 '***'
	@echo >&2 '*** Configuration file "$@" not found!'
	@echo >&2 '***'
	@echo >&2 '*** Please run some configurator (e.g. "make oldconfig" or'
	@echo >&2 '*** "make menuconfig" or "make xconfig").'
	@echo >&2 '***'
	@/bin/false

# The actual configuration files used during the build are stored in
# include/generated/ and include/config/. Update them if .config is newer than
# include/config/auto.conf (which mirrors .config).
#
# This exploits the 'multi-target pattern rule' trick.
# The syncconfig should be executed only once to make all the targets.
# (Note: use the grouped target '&:' when we bump to GNU Make 4.3)
#
# Do not use $(call cmd,...) here. That would suppress prompts from syncconfig,
# so you cannot notice that Kconfig is waiting for the user input.
%/config/auto.conf %/config/auto.conf.cmd %/generated/autoconf.h %/generated/rustc_cfg: $(KCONFIG_CONFIG)
	$(Q)$(kecho) "  SYNC    $@"
	$(Q)$(MAKE) -f $(srctree)/Makefile syncconfig
else # !may-sync-config
# External modules and some install targets need include/generated/autoconf.h
# and include/config/auto.conf but do not care if they are up-to-date.
# Use auto.conf to trigger the test
PHONY += include/config/auto.conf

include/config/auto.conf:
	@test -e include/generated/autoconf.h -a -e $@ || (		\
	echo >&2;							\
	echo >&2 "  ERROR: Kernel configuration is invalid.";		\
	echo >&2 "         include/generated/autoconf.h or $@ are missing.";\
	echo >&2 "         Run 'make oldconfig && make prepare' on kernel src to fix it.";	\
	echo >&2 ;							\
	/bin/false)

endif # may-sync-config
endif # need-config

KBUILD_CFLAGS	+= -fno-delete-null-pointer-checks
KBUILD_CFLAGS	+= $(call cc-disable-warning,frame-address,)
KBUILD_CFLAGS	+= $(call cc-disable-warning, format-truncation)
KBUILD_CFLAGS	+= $(call cc-disable-warning, format-overflow)
KBUILD_CFLAGS	+= $(call cc-disable-warning, address-of-packed-member)

ifdef CONFIG_CC_OPTIMIZE_FOR_PERFORMANCE
KBUILD_CFLAGS += -O2
KBUILD_RUSTFLAGS += -Copt-level=2
else ifdef CONFIG_CC_OPTIMIZE_FOR_SIZE
KBUILD_CFLAGS += -Os
KBUILD_RUSTFLAGS += -Copt-level=s
endif

# Always set `debug-assertions` and `overflow-checks` because their default
# depends on `opt-level` and `debug-assertions`, respectively.
KBUILD_RUSTFLAGS += -Cdebug-assertions=$(if $(CONFIG_RUST_DEBUG_ASSERTIONS),y,n)
KBUILD_RUSTFLAGS += -Coverflow-checks=$(if $(CONFIG_RUST_OVERFLOW_CHECKS),y,n)

# Tell gcc to never replace conditional load with a non-conditional one
ifdef CONFIG_CC_IS_GCC
# gcc-10 renamed --param=allow-store-data-races=0 to
# -fno-allow-store-data-races.
KBUILD_CFLAGS	+= $(call cc-option,--param=allow-store-data-races=0)
KBUILD_CFLAGS	+= $(call cc-option,-fno-allow-store-data-races)
endif

ifdef CONFIG_READABLE_ASM
# Disable optimizations that make assembler listings hard to read.
# reorder blocks reorders the control in the function
# ipa clone creates specialized cloned functions
# partial inlining inlines only parts of functions
KBUILD_CFLAGS += -fno-reorder-blocks -fno-ipa-cp-clone -fno-partial-inlining
endif

ifneq ($(CONFIG_FRAME_WARN),0)
KBUILD_CFLAGS += -Wframe-larger-than=$(CONFIG_FRAME_WARN)
endif

stackp-flags-y                                    := -fno-stack-protector
stackp-flags-$(CONFIG_STACKPROTECTOR)             := -fstack-protector
stackp-flags-$(CONFIG_STACKPROTECTOR_STRONG)      := -fstack-protector-strong

KBUILD_CFLAGS += $(stackp-flags-y)

KBUILD_CFLAGS-$(CONFIG_WERROR) += -Werror
KBUILD_CFLAGS-$(CONFIG_CC_NO_ARRAY_BOUNDS) += -Wno-array-bounds

KBUILD_RUSTFLAGS-$(CONFIG_WERROR) += -Dwarnings
KBUILD_RUSTFLAGS += $(KBUILD_RUSTFLAGS-y)

ifdef CONFIG_CC_IS_CLANG
KBUILD_CPPFLAGS += -Qunused-arguments
# The kernel builds with '-std=gnu11' so use of GNU extensions is acceptable.
KBUILD_CFLAGS += -Wno-gnu
else

# gcc inanely warns about local variables called 'main'
KBUILD_CFLAGS += -Wno-main
endif

# These warnings generated too much noise in a regular build.
# Use make W=1 to enable them (see scripts/Makefile.extrawarn)
KBUILD_CFLAGS += $(call cc-disable-warning, unused-but-set-variable)
KBUILD_CFLAGS += $(call cc-disable-warning, unused-const-variable)

# These result in bogus false positives
KBUILD_CFLAGS += $(call cc-disable-warning, dangling-pointer)

ifdef CONFIG_FRAME_POINTER
KBUILD_CFLAGS	+= -fno-omit-frame-pointer -fno-optimize-sibling-calls
KBUILD_RUSTFLAGS += -Cforce-frame-pointers=y
else
# Some targets (ARM with Thumb2, for example), can't be built with frame
# pointers.  For those, we don't have FUNCTION_TRACER automatically
# select FRAME_POINTER.  However, FUNCTION_TRACER adds -pg, and this is
# incompatible with -fomit-frame-pointer with current GCC, so we don't use
# -fomit-frame-pointer with FUNCTION_TRACER.
# In the Rust target specification, "frame-pointer" is set explicitly
# to "may-omit".
ifndef CONFIG_FUNCTION_TRACER
KBUILD_CFLAGS	+= -fomit-frame-pointer
endif
endif

# Initialize all stack variables with a 0xAA pattern.
ifdef CONFIG_INIT_STACK_ALL_PATTERN
KBUILD_CFLAGS	+= -ftrivial-auto-var-init=pattern
endif

# Initialize all stack variables with a zero value.
ifdef CONFIG_INIT_STACK_ALL_ZERO
KBUILD_CFLAGS	+= -ftrivial-auto-var-init=zero
ifdef CONFIG_CC_HAS_AUTO_VAR_INIT_ZERO_ENABLER
# https://github.com/llvm/llvm-project/issues/44842
KBUILD_CFLAGS	+= -enable-trivial-auto-var-init-zero-knowing-it-will-be-removed-from-clang
endif
endif

# While VLAs have been removed, GCC produces unreachable stack probes
# for the randomize_kstack_offset feature. Disable it for all compilers.
KBUILD_CFLAGS	+= $(call cc-option, -fno-stack-clash-protection)

# Clear used registers at func exit (to reduce data lifetime and ROP gadgets).
ifdef CONFIG_ZERO_CALL_USED_REGS
KBUILD_CFLAGS	+= -fzero-call-used-regs=used-gpr
endif

ifdef CONFIG_FUNCTION_TRACER
ifdef CONFIG_FTRACE_MCOUNT_USE_CC
  CC_FLAGS_FTRACE	+= -mrecord-mcount
  ifdef CONFIG_HAVE_NOP_MCOUNT
    ifeq ($(call cc-option-yn, -mnop-mcount),y)
      CC_FLAGS_FTRACE	+= -mnop-mcount
      CC_FLAGS_USING	+= -DCC_USING_NOP_MCOUNT
    endif
  endif
endif
ifdef CONFIG_FTRACE_MCOUNT_USE_OBJTOOL
  CC_FLAGS_USING	+= -DCC_USING_NOP_MCOUNT
endif
ifdef CONFIG_FTRACE_MCOUNT_USE_RECORDMCOUNT
  ifdef CONFIG_HAVE_C_RECORDMCOUNT
    BUILD_C_RECORDMCOUNT := y
    export BUILD_C_RECORDMCOUNT
  endif
endif
ifdef CONFIG_HAVE_FENTRY
  # s390-linux-gnu-gcc did not support -mfentry until gcc-9.
  ifeq ($(call cc-option-yn, -mfentry),y)
    CC_FLAGS_FTRACE	+= -mfentry
    CC_FLAGS_USING	+= -DCC_USING_FENTRY
  endif
endif
export CC_FLAGS_FTRACE
KBUILD_CFLAGS	+= $(CC_FLAGS_FTRACE) $(CC_FLAGS_USING)
KBUILD_AFLAGS	+= $(CC_FLAGS_USING)
endif

# We trigger additional mismatches with less inlining
ifdef CONFIG_DEBUG_SECTION_MISMATCH
KBUILD_CFLAGS += -fno-inline-functions-called-once
endif

# `rustc`'s `-Zfunction-sections` applies to data too (as of 1.59.0).
ifdef CONFIG_LD_DEAD_CODE_DATA_ELIMINATION
KBUILD_CFLAGS_KERNEL += -ffunction-sections -fdata-sections
KBUILD_RUSTFLAGS_KERNEL += -Zfunction-sections=y
LDFLAGS_vmlinux += --gc-sections
endif

ifdef CONFIG_SHADOW_CALL_STACK
CC_FLAGS_SCS	:= -fsanitize=shadow-call-stack
KBUILD_CFLAGS	+= $(CC_FLAGS_SCS)
export CC_FLAGS_SCS
endif

ifdef CONFIG_LTO_CLANG
ifdef CONFIG_LTO_CLANG_THIN
CC_FLAGS_LTO	:= -flto=thin -fsplit-lto-unit
KBUILD_LDFLAGS	+= --thinlto-cache-dir=$(extmod_prefix).thinlto-cache
else
CC_FLAGS_LTO	:= -flto
endif
CC_FLAGS_LTO	+= -fvisibility=hidden

# Limit inlining across translation units to reduce binary size
KBUILD_LDFLAGS += -mllvm -import-instr-limit=5

# Check for frame size exceeding threshold during prolog/epilog insertion
# when using lld < 13.0.0.
ifneq ($(CONFIG_FRAME_WARN),0)
ifeq ($(shell test $(CONFIG_LLD_VERSION) -lt 130000; echo $$?),0)
KBUILD_LDFLAGS	+= -plugin-opt=-warn-stack-size=$(CONFIG_FRAME_WARN)
endif
endif
endif

ifdef CONFIG_LTO
KBUILD_CFLAGS	+= -fno-lto $(CC_FLAGS_LTO)
KBUILD_AFLAGS	+= -fno-lto
export CC_FLAGS_LTO
endif

ifdef CONFIG_CFI_CLANG
CC_FLAGS_CFI	:= -fsanitize=kcfi
KBUILD_CFLAGS	+= $(CC_FLAGS_CFI)
export CC_FLAGS_CFI
endif

ifdef CONFIG_DEBUG_FORCE_FUNCTION_ALIGN_64B
KBUILD_CFLAGS += -falign-functions=64
endif

# arch Makefile may override CC so keep this after arch Makefile is included
NOSTDINC_FLAGS += -nostdinc

# warn about C99 declaration after statement
KBUILD_CFLAGS += -Wdeclaration-after-statement

# Variable Length Arrays (VLAs) should not be used anywhere in the kernel
KBUILD_CFLAGS += -Wvla

# disable pointer signed / unsigned warnings in gcc 4.0
KBUILD_CFLAGS += -Wno-pointer-sign

# In order to make sure new function cast mismatches are not introduced
# in the kernel (to avoid tripping CFI checking), the kernel should be
# globally built with -Wcast-function-type.
KBUILD_CFLAGS += $(call cc-option, -Wcast-function-type)

# disable stringop warnings in gcc 8+
KBUILD_CFLAGS += $(call cc-disable-warning, stringop-truncation)

# We'll want to enable this eventually, but it's not going away for 5.7 at least
KBUILD_CFLAGS += $(call cc-disable-warning, stringop-overflow)

# Another good warning that we'll want to enable eventually
KBUILD_CFLAGS += $(call cc-disable-warning, restrict)

# Enabled with W=2, disabled by default as noisy
ifdef CONFIG_CC_IS_GCC
KBUILD_CFLAGS += -Wno-maybe-uninitialized
endif

# The allocators already balk at large sizes, so silence the compiler
# warnings for bounds checks involving those possible values. While
# -Wno-alloc-size-larger-than would normally be used here, earlier versions
# of gcc (<9.1) weirdly don't handle the option correctly when _other_
# warnings are produced (?!). Using -Walloc-size-larger-than=SIZE_MAX
# doesn't work (as it is documented to), silently resolving to "0" prior to
# version 9.1 (and producing an error more recently). Numeric values larger
# than PTRDIFF_MAX also don't work prior to version 9.1, which are silently
# ignored, continuing to default to PTRDIFF_MAX. So, left with no other
# choice, we must perform a versioned check to disable this warning.
# https://lore.kernel.org/lkml/20210824115859.187f272f@canb.auug.org.au
KBUILD_CFLAGS-$(call gcc-min-version, 90100) += -Wno-alloc-size-larger-than
KBUILD_CFLAGS += $(KBUILD_CFLAGS-y) $(CONFIG_CC_IMPLICIT_FALLTHROUGH)

# disable invalid "can't wrap" optimizations for signed / pointers
KBUILD_CFLAGS	+= -fno-strict-overflow

# Make sure -fstack-check isn't enabled (like gentoo apparently did)
KBUILD_CFLAGS  += -fno-stack-check

# conserve stack if available
ifdef CONFIG_CC_IS_GCC
KBUILD_CFLAGS   += -fconserve-stack
endif

# Prohibit date/time macros, which would make the build non-deterministic
KBUILD_CFLAGS   += -Werror=date-time

# enforce correct pointer usage
KBUILD_CFLAGS   += $(call cc-option,-Werror=incompatible-pointer-types)

# Require designated initializers for all marked structures
KBUILD_CFLAGS   += $(call cc-option,-Werror=designated-init)

# change __FILE__ to the relative path from the srctree
KBUILD_CPPFLAGS += $(call cc-option,-fmacro-prefix-map=$(srctree)/=)

# include additional Makefiles when needed
include-y			:= scripts/Makefile.extrawarn
include-$(CONFIG_DEBUG_INFO)	+= scripts/Makefile.debug
include-$(CONFIG_KASAN)		+= scripts/Makefile.kasan
include-$(CONFIG_KCSAN)		+= scripts/Makefile.kcsan
include-$(CONFIG_KMSAN)		+= scripts/Makefile.kmsan
include-$(CONFIG_UBSAN)		+= scripts/Makefile.ubsan
include-$(CONFIG_KCOV)		+= scripts/Makefile.kcov
include-$(CONFIG_RANDSTRUCT)	+= scripts/Makefile.randstruct
include-$(CONFIG_GCC_PLUGINS)	+= scripts/Makefile.gcc-plugins

include $(addprefix $(srctree)/, $(include-y))

# scripts/Makefile.gcc-plugins is intentionally included last.
# Do not add $(call cc-option,...) below this line. When you build the kernel
# from the clean source tree, the GCC plugins do not exist at this point.

# Add user supplied CPPFLAGS, AFLAGS, CFLAGS and RUSTFLAGS as the last assignments
KBUILD_CPPFLAGS += $(KCPPFLAGS)
KBUILD_AFLAGS   += $(KAFLAGS)
KBUILD_CFLAGS   += $(KCFLAGS)
KBUILD_RUSTFLAGS += $(KRUSTFLAGS)

KBUILD_LDFLAGS_MODULE += --build-id=sha1
LDFLAGS_vmlinux += --build-id=sha1

KBUILD_LDFLAGS	+= -z noexecstack
ifeq ($(CONFIG_LD_IS_BFD),y)
KBUILD_LDFLAGS	+= $(call ld-option,--no-warn-rwx-segments)
endif

ifeq ($(CONFIG_STRIP_ASM_SYMS),y)
LDFLAGS_vmlinux	+= -X
endif

ifeq ($(CONFIG_RELR),y)
LDFLAGS_vmlinux	+= --pack-dyn-relocs=relr --use-android-relr-tags
endif

# We never want expected sections to be placed heuristically by the
# linker. All sections should be explicitly named in the linker script.
ifdef CONFIG_LD_ORPHAN_WARN
LDFLAGS_vmlinux += --orphan-handling=warn
endif

# Align the bit size of userspace programs with the kernel
KBUILD_USERCFLAGS  += $(filter -m32 -m64 --target=%, $(KBUILD_CFLAGS))
KBUILD_USERLDFLAGS += $(filter -m32 -m64 --target=%, $(KBUILD_CFLAGS))

# make the checker run with the right architecture
CHECKFLAGS += --arch=$(ARCH)

# insure the checker run with the right endianness
CHECKFLAGS += $(if $(CONFIG_CPU_BIG_ENDIAN),-mbig-endian,-mlittle-endian)

# the checker needs the correct machine size
CHECKFLAGS += $(if $(CONFIG_64BIT),-m64,-m32)

# Default kernel image to build when no specific target is given.
# KBUILD_IMAGE may be overruled on the command line or
# set in the environment
# Also any assignments in arch/$(ARCH)/Makefile take precedence over
# this default value
export KBUILD_IMAGE ?= vmlinux

#
# INSTALL_PATH specifies where to place the updated kernel and system map
# images. Default is /boot, but you can set it to other values
export	INSTALL_PATH ?= /boot

#
# INSTALL_DTBS_PATH specifies a prefix for relocations required by build roots.
# Like INSTALL_MOD_PATH, it isn't defined in the Makefile, but can be passed as
# an argument if needed. Otherwise it defaults to the kernel install path
#
export INSTALL_DTBS_PATH ?= $(INSTALL_PATH)/dtbs/$(KERNELRELEASE)

#
# INSTALL_MOD_PATH specifies a prefix to MODLIB for module directory
# relocations required by build roots.  This is not defined in the
# makefile but the argument can be passed to make if needed.
#

MODLIB	= $(INSTALL_MOD_PATH)/lib/modules/$(KERNELRELEASE)
export MODLIB

PHONY += prepare0

export extmod_prefix = $(if $(KBUILD_EXTMOD),$(KBUILD_EXTMOD)/)
export MODORDER := $(extmod_prefix)modules.order
export MODULES_NSDEPS := $(extmod_prefix)modules.nsdeps

suse_version_h := include/generated/uapi/linux/suse_version.h

define filechk_suse_version
	$(CONFIG_SHELL) $(srctree)/scripts/gen-suse_version_h.sh
endef

$(suse_version_h): include/config/auto.conf FORCE
	$(call filechk,suse_version)

ifeq ($(KBUILD_EXTMOD),)

build-dir	:= .
clean-dirs	:= $(sort . Documentation \
		     $(patsubst %/,%,$(filter %/, $(core-) \
			$(drivers-) $(libs-))))

export ARCH_CORE	:= $(core-y)
export ARCH_LIB		:= $(filter %/, $(libs-y))
export ARCH_DRIVERS	:= $(drivers-y) $(drivers-m)
# Externally visible symbols (used by link-vmlinux.sh)

KBUILD_VMLINUX_OBJS := ./built-in.a
ifdef CONFIG_MODULES
KBUILD_VMLINUX_OBJS += $(patsubst %/, %/lib.a, $(filter %/, $(libs-y)))
KBUILD_VMLINUX_LIBS := $(filter-out %/, $(libs-y))
else
KBUILD_VMLINUX_LIBS := $(patsubst %/,%/lib.a, $(libs-y))
endif

export KBUILD_VMLINUX_LIBS
export KBUILD_LDS          := arch/$(SRCARCH)/kernel/vmlinux.lds

# Recurse until adjust_autoksyms.sh is satisfied
PHONY += autoksyms_recursive
ifdef CONFIG_TRIM_UNUSED_KSYMS
# For the kernel to actually contain only the needed exported symbols,
# we have to build modules as well to determine what those symbols are.
# (this can be evaluated only once include/config/auto.conf has been included)
KBUILD_MODULES := 1

autoksyms_recursive: $(build-dir) modules.order
	$(Q)$(CONFIG_SHELL) $(srctree)/scripts/adjust_autoksyms.sh \
	  "$(MAKE) -f $(srctree)/Makefile autoksyms_recursive"
endif

autoksyms_h := $(if $(CONFIG_TRIM_UNUSED_KSYMS), include/generated/autoksyms.h)

quiet_cmd_autoksyms_h = GEN     $@
      cmd_autoksyms_h = mkdir -p $(dir $@); \
			$(CONFIG_SHELL) $(srctree)/scripts/gen_autoksyms.sh $@

$(autoksyms_h):
	$(call cmd,autoksyms_h)

# '$(AR) mPi' needs 'T' to workaround the bug of llvm-ar <= 14
quiet_cmd_ar_vmlinux.a = AR      $@
      cmd_ar_vmlinux.a = \
	rm -f $@; \
	$(AR) cDPrST $@ $(KBUILD_VMLINUX_OBJS); \
	$(AR) mPiT $$($(AR) t $@ | head -n1) $@ $$($(AR) t $@ | grep -F --file=$(srctree)/scripts/head-object-list.txt)

targets += vmlinux.a
vmlinux.a: $(KBUILD_VMLINUX_OBJS) scripts/head-object-list.txt autoksyms_recursive FORCE
	$(call if_changed,ar_vmlinux.a)

PHONY += vmlinux_o
vmlinux_o: vmlinux.a $(KBUILD_VMLINUX_LIBS)
	$(Q)$(MAKE) -f $(srctree)/scripts/Makefile.vmlinux_o

vmlinux.o modules.builtin.modinfo modules.builtin: vmlinux_o
	@:

PHONY += vmlinux
vmlinux: vmlinux.o $(KBUILD_LDS) modpost
	$(Q)$(MAKE) -f $(srctree)/scripts/Makefile.vmlinux

# The actual objects are generated when descending,
# make sure no implicit rule kicks in
$(sort $(KBUILD_LDS) $(KBUILD_VMLINUX_OBJS) $(KBUILD_VMLINUX_LIBS)): . ;

filechk_kernel.release = \
	echo "$(KERNELVERSION)$$($(CONFIG_SHELL) $(srctree)/scripts/setlocalversion $(srctree))"

# Store (new) KERNELRELEASE string in include/config/kernel.release
include/config/kernel.release: FORCE
	$(call filechk,kernel.release)

# Additional helpers built in scripts/
# Carefully list dependencies so we do not try to build scripts twice
# in parallel
PHONY += scripts
scripts: scripts_basic scripts_dtc
	$(Q)$(MAKE) $(build)=$(@)

# Things we need to do before we recursively start building the kernel
# or the modules are listed in "prepare".
# A multi level approach is used. prepareN is processed before prepareN-1.
# archprepare is used in arch Makefiles and when processed asm symlink,
# version.h and scripts_basic is processed / created.

PHONY += prepare archprepare

archprepare: outputmakefile archheaders archscripts scripts include/config/kernel.release \
	asm-generic $(version_h) $(autoksyms_h) include/generated/utsrelease.h \
<<<<<<< HEAD
	include/generated/autoconf.h remove-stale-files $(suse_version_h)
=======
	include/generated/compile.h include/generated/autoconf.h remove-stale-files
>>>>>>> 9abf2313

prepare0: archprepare
	$(Q)$(MAKE) $(build)=scripts/mod
	$(Q)$(MAKE) $(build)=. prepare

# All the preparing..
prepare: prepare0
ifdef CONFIG_RUST
	$(Q)$(CONFIG_SHELL) $(srctree)/scripts/rust_is_available.sh -v
	$(Q)$(MAKE) $(build)=rust
endif

PHONY += remove-stale-files
remove-stale-files:
	$(Q)$(srctree)/scripts/remove-stale-files

# Support for using generic headers in asm-generic
asm-generic := -f $(srctree)/scripts/Makefile.asm-generic obj

PHONY += asm-generic uapi-asm-generic
asm-generic: uapi-asm-generic
	$(Q)$(MAKE) $(asm-generic)=arch/$(SRCARCH)/include/generated/asm \
	generic=include/asm-generic
uapi-asm-generic:
	$(Q)$(MAKE) $(asm-generic)=arch/$(SRCARCH)/include/generated/uapi/asm \
	generic=include/uapi/asm-generic

# Generate some files
# ---------------------------------------------------------------------------

# KERNELRELEASE can change from a few different places, meaning version.h
# needs to be updated, so this check is forced on all builds

uts_len := 64
define filechk_utsrelease.h
	if [ `echo -n "$(KERNELRELEASE)" | wc -c ` -gt $(uts_len) ]; then \
	  echo '"$(KERNELRELEASE)" exceeds $(uts_len) characters' >&2;    \
	  exit 1;                                                         \
	fi;                                                               \
	echo \#define UTS_RELEASE \"$(KERNELRELEASE)\"
endef

define filechk_version.h
	if [ $(SUBLEVEL) -gt 255 ]; then                                 \
		echo \#define LINUX_VERSION_CODE $(shell                 \
		expr $(VERSION) \* 65536 + $(PATCHLEVEL) \* 256 + 255); \
	else                                                             \
		echo \#define LINUX_VERSION_CODE $(shell                 \
		expr $(VERSION) \* 65536 + $(PATCHLEVEL) \* 256 + $(SUBLEVEL)); \
	fi;                                                              \
	echo '#define KERNEL_VERSION(a,b,c) (((a) << 16) + ((b) << 8) +  \
	((c) > 255 ? 255 : (c)))';                                       \
	echo \#define LINUX_VERSION_MAJOR $(VERSION);                    \
	echo \#define LINUX_VERSION_PATCHLEVEL $(PATCHLEVEL);            \
	echo \#define LINUX_VERSION_SUBLEVEL $(SUBLEVEL)
endef

$(version_h): PATCHLEVEL := $(or $(PATCHLEVEL), 0)
$(version_h): SUBLEVEL := $(or $(SUBLEVEL), 0)
$(version_h): FORCE
	$(call filechk,version.h)

include/generated/utsrelease.h: include/config/kernel.release FORCE
	$(call filechk,utsrelease.h)

filechk_compile.h = $(srctree)/scripts/mkcompile_h \
	"$(UTS_MACHINE)" "$(CONFIG_CC_VERSION_TEXT)" "$(LD)"

include/generated/compile.h: FORCE
	$(call filechk,compile.h)

PHONY += headerdep
headerdep:
	$(Q)find $(srctree)/include/ -name '*.h' | xargs --max-args 1 \
	$(srctree)/scripts/headerdep.pl -I$(srctree)/include

# ---------------------------------------------------------------------------
# Kernel headers

#Default location for installed headers
export INSTALL_HDR_PATH = $(objtree)/usr

quiet_cmd_headers_install = INSTALL $(INSTALL_HDR_PATH)/include
      cmd_headers_install = \
	mkdir -p $(INSTALL_HDR_PATH); \
	rsync -mrl --include='*/' --include='*\.h' --exclude='*' \
	usr/include $(INSTALL_HDR_PATH)

PHONY += headers_install
headers_install: headers
	$(call cmd,headers_install)

PHONY += archheaders archscripts

hdr-inst := -f $(srctree)/scripts/Makefile.headersinst obj

PHONY += headers
headers: $(version_h) scripts_unifdef uapi-asm-generic archheaders archscripts
	$(if $(filter um, $(SRCARCH)), $(error Headers not exportable for UML))
	$(Q)$(MAKE) $(hdr-inst)=include/uapi
	$(Q)$(MAKE) $(hdr-inst)=arch/$(SRCARCH)/include/uapi

ifdef CONFIG_HEADERS_INSTALL
prepare: headers
endif

PHONY += scripts_unifdef
scripts_unifdef: scripts_basic
	$(Q)$(MAKE) $(build)=scripts scripts/unifdef

# ---------------------------------------------------------------------------
# Install

# Many distributions have the custom install script, /sbin/installkernel.
# If DKMS is installed, 'make install' will eventually recurse back
# to this Makefile to build and install external modules.
# Cancel sub_make_done so that options such as M=, V=, etc. are parsed.

quiet_cmd_install = INSTALL $(INSTALL_PATH)
      cmd_install = unset sub_make_done; $(srctree)/scripts/install.sh

# ---------------------------------------------------------------------------
# Tools

ifdef CONFIG_OBJTOOL
prepare: tools/objtool
endif

ifdef CONFIG_BPF
ifdef CONFIG_DEBUG_INFO_BTF
prepare: tools/bpf/resolve_btfids
endif
endif

PHONY += resolve_btfids_clean

resolve_btfids_O = $(abspath $(objtree))/tools/bpf/resolve_btfids

# tools/bpf/resolve_btfids directory might not exist
# in output directory, skip its clean in that case
resolve_btfids_clean:
ifneq ($(wildcard $(resolve_btfids_O)),)
	$(Q)$(MAKE) -sC $(srctree)/tools/bpf/resolve_btfids O=$(resolve_btfids_O) clean
endif

# Clear a bunch of variables before executing the submake
ifeq ($(quiet),silent_)
tools_silent=s
endif

tools/: FORCE
	$(Q)mkdir -p $(objtree)/tools
	$(Q)$(MAKE) LDFLAGS= MAKEFLAGS="$(tools_silent) $(filter --j% -j,$(MAKEFLAGS))" O=$(abspath $(objtree)) subdir=tools -C $(srctree)/tools/

tools/%: FORCE
	$(Q)mkdir -p $(objtree)/tools
	$(Q)$(MAKE) LDFLAGS= MAKEFLAGS="$(tools_silent) $(filter --j% -j,$(MAKEFLAGS))" O=$(abspath $(objtree)) subdir=tools -C $(srctree)/tools/ $*

# ---------------------------------------------------------------------------
# Kernel selftest

PHONY += kselftest
kselftest: headers
	$(Q)$(MAKE) -C $(srctree)/tools/testing/selftests run_tests

kselftest-%: headers FORCE
	$(Q)$(MAKE) -C $(srctree)/tools/testing/selftests $*

PHONY += kselftest-merge
kselftest-merge:
	$(if $(wildcard $(objtree)/.config),, $(error No .config exists, config your kernel first!))
	$(Q)find $(srctree)/tools/testing/selftests -name config | \
		xargs $(srctree)/scripts/kconfig/merge_config.sh -m $(objtree)/.config
	$(Q)$(MAKE) -f $(srctree)/Makefile olddefconfig

# ---------------------------------------------------------------------------
# Devicetree files

ifneq ($(wildcard $(srctree)/arch/$(SRCARCH)/boot/dts/),)
dtstree := arch/$(SRCARCH)/boot/dts
endif

ifneq ($(dtstree),)

%.dtb: dtbs_prepare
	$(Q)$(MAKE) $(build)=$(dtstree) $(dtstree)/$@

%.dtbo: dtbs_prepare
	$(Q)$(MAKE) $(build)=$(dtstree) $(dtstree)/$@

PHONY += dtbs dtbs_prepare dtbs_install dtbs_check
dtbs: dtbs_prepare
	$(Q)$(MAKE) $(build)=$(dtstree)

# include/config/kernel.release is actually needed when installing DTBs because
# INSTALL_DTBS_PATH contains $(KERNELRELEASE). However, we do not want to make
# dtbs_install depend on it as dtbs_install may run as root.
dtbs_prepare: include/config/kernel.release scripts_dtc

ifneq ($(filter dtbs_check, $(MAKECMDGOALS)),)
export CHECK_DTBS=y
dtbs: dt_binding_check
endif

dtbs_check: dtbs

dtbs_install:
	$(Q)$(MAKE) $(dtbinst)=$(dtstree) dst=$(INSTALL_DTBS_PATH)

ifdef CONFIG_OF_EARLY_FLATTREE
all: dtbs
endif

endif

PHONY += scripts_dtc
scripts_dtc: scripts_basic
	$(Q)$(MAKE) $(build)=scripts/dtc

ifneq ($(filter dt_binding_check, $(MAKECMDGOALS)),)
export CHECK_DT_BINDING=y
endif

PHONY += dt_binding_check
dt_binding_check: scripts_dtc
	$(Q)$(MAKE) $(build)=Documentation/devicetree/bindings

PHONY += dt_compatible_check
dt_compatible_check: dt_binding_check
	$(Q)$(MAKE) $(build)=Documentation/devicetree/bindings $@

# ---------------------------------------------------------------------------
# Modules

ifdef CONFIG_MODULES

# By default, build modules as well

all: modules

# When we're building modules with modversions, we need to consider
# the built-in objects during the descend as well, in order to
# make sure the checksums are up to date before we record them.
ifdef CONFIG_MODVERSIONS
  KBUILD_BUILTIN := 1
endif

# Build modules
#

# *.ko are usually independent of vmlinux, but CONFIG_DEBUG_INFOBTF_MODULES
# is an exception.
ifdef CONFIG_DEBUG_INFO_BTF_MODULES
modules: vmlinux
endif

modules: modules_prepare

# Target to prepare building external modules
modules_prepare: prepare
	$(Q)$(MAKE) $(build)=scripts scripts/module.lds

export modules_sign_only :=

ifeq ($(CONFIG_MODULE_SIG),y)
PHONY += modules_sign
modules_sign: modules_install
	@:

# modules_sign is a subset of modules_install.
# 'make modules_install modules_sign' is equivalent to 'make modules_install'.
ifeq ($(filter modules_install,$(MAKECMDGOALS)),)
modules_sign_only := y
endif
endif

modinst_pre :=
ifneq ($(filter modules_install,$(MAKECMDGOALS)),)
modinst_pre := __modinst_pre
endif

modules_install: $(modinst_pre)
PHONY += __modinst_pre
__modinst_pre:
	@rm -rf $(MODLIB)/kernel
	@rm -f $(MODLIB)/source
	@mkdir -p $(MODLIB)/kernel
	@ln -s $(abspath $(srctree)) $(MODLIB)/source
	@if [ ! $(objtree) -ef  $(MODLIB)/build ]; then \
		rm -f $(MODLIB)/build ; \
		ln -s $(CURDIR) $(MODLIB)/build ; \
	fi
	@sed 's:^:kernel/:' modules.order > $(MODLIB)/modules.order
	@cp -f modules.builtin $(MODLIB)/
	@cp -f $(objtree)/modules.builtin.modinfo $(MODLIB)/

endif # CONFIG_MODULES

###
# Cleaning is done on three levels.
# make clean     Delete most generated files
#                Leave enough to build external modules
# make mrproper  Delete the current configuration, and all generated files
# make distclean Remove editor backup files, patch leftover files and the like

# Directories & files removed with 'make clean'
CLEAN_FILES += include/ksym vmlinux.symvers modules-only.symvers \
	       modules.builtin modules.builtin.modinfo modules.nsdeps \
	       compile_commands.json .thinlto-cache rust/test rust/doc \
	       .vmlinux.objs .vmlinux.export.c

# Directories & files removed with 'make mrproper'
MRPROPER_FILES += include/config include/generated          \
		  arch/$(SRCARCH)/include/generated .objdiff \
		  debian snap tar-install \
		  .config .config.old .version \
		  Module.symvers \
		  certs/signing_key.pem \
		  certs/x509.genkey \
		  vmlinux-gdb.py \
		  *.spec \
		  rust/target.json rust/libmacros.so

# clean - Delete most, but leave enough to build external modules
#
clean: rm-files := $(CLEAN_FILES)

PHONY += archclean vmlinuxclean

vmlinuxclean:
	$(Q)$(CONFIG_SHELL) $(srctree)/scripts/link-vmlinux.sh clean
	$(Q)$(if $(ARCH_POSTLINK), $(MAKE) -f $(ARCH_POSTLINK) clean)

clean: archclean vmlinuxclean resolve_btfids_clean

# mrproper - Delete all generated files, including .config
#
mrproper: rm-files := $(wildcard $(MRPROPER_FILES))
mrproper-dirs      := $(addprefix _mrproper_,scripts)

PHONY += $(mrproper-dirs) mrproper
$(mrproper-dirs):
	$(Q)$(MAKE) $(clean)=$(patsubst _mrproper_%,%,$@)

mrproper: clean $(mrproper-dirs)
	$(call cmd,rmfiles)
	@find . $(RCS_FIND_IGNORE) \
		\( -name '*.rmeta' \) \
		-type f -print | xargs rm -f

# distclean
#
PHONY += distclean

distclean: mrproper
	@find . $(RCS_FIND_IGNORE) \
		\( -name '*.orig' -o -name '*.rej' -o -name '*~' \
		-o -name '*.bak' -o -name '#*#' -o -name '*%' \
		-o -name 'core' -o -name tags -o -name TAGS -o -name 'cscope*' \
		-o -name GPATH -o -name GRTAGS -o -name GSYMS -o -name GTAGS \) \
		-type f -print | xargs rm -f


# Packaging of the kernel to various formats
# ---------------------------------------------------------------------------

%src-pkg: FORCE
	$(Q)$(MAKE) -f $(srctree)/scripts/Makefile.package $@
%pkg: include/config/kernel.release FORCE
	$(Q)$(MAKE) -f $(srctree)/scripts/Makefile.package $@

# Brief documentation of the typical targets used
# ---------------------------------------------------------------------------

boards := $(wildcard $(srctree)/arch/$(SRCARCH)/configs/*_defconfig)
boards := $(sort $(notdir $(boards)))
board-dirs := $(dir $(wildcard $(srctree)/arch/$(SRCARCH)/configs/*/*_defconfig))
board-dirs := $(sort $(notdir $(board-dirs:/=)))

PHONY += help
help:
	@echo  'Cleaning targets:'
	@echo  '  clean		  - Remove most generated files but keep the config and'
	@echo  '                    enough build support to build external modules'
	@echo  '  mrproper	  - Remove all generated files + config + various backup files'
	@echo  '  distclean	  - mrproper + remove editor backup and patch files'
	@echo  ''
	@echo  'Configuration targets:'
	@$(MAKE) -f $(srctree)/scripts/kconfig/Makefile help
	@echo  ''
	@echo  'Other generic targets:'
	@echo  '  all		  - Build all targets marked with [*]'
	@echo  '* vmlinux	  - Build the bare kernel'
	@echo  '* modules	  - Build all modules'
	@echo  '  modules_install - Install all modules to INSTALL_MOD_PATH (default: /)'
	@echo  '  dir/            - Build all files in dir and below'
	@echo  '  dir/file.[ois]  - Build specified target only'
	@echo  '  dir/file.ll     - Build the LLVM assembly file'
	@echo  '                    (requires compiler support for LLVM assembly generation)'
	@echo  '  dir/file.lst    - Build specified mixed source/assembly target only'
	@echo  '                    (requires a recent binutils and recent build (System.map))'
	@echo  '  dir/file.ko     - Build module including final link'
	@echo  '  modules_prepare - Set up for building external modules'
	@echo  '  tags/TAGS	  - Generate tags file for editors'
	@echo  '  cscope	  - Generate cscope index'
	@echo  '  gtags           - Generate GNU GLOBAL index'
	@echo  '  kernelrelease	  - Output the release version string (use with make -s)'
	@echo  '  kernelversion	  - Output the version stored in Makefile (use with make -s)'
	@echo  '  image_name	  - Output the image name (use with make -s)'
	@echo  '  headers_install - Install sanitised kernel headers to INSTALL_HDR_PATH'; \
	 echo  '                    (default: $(INSTALL_HDR_PATH))'; \
	 echo  ''
	@echo  'Static analysers:'
	@echo  '  checkstack      - Generate a list of stack hogs'
	@echo  '  versioncheck    - Sanity check on version.h usage'
	@echo  '  includecheck    - Check for duplicate included header files'
	@echo  '  export_report   - List the usages of all exported symbols'
	@echo  '  headerdep       - Detect inclusion cycles in headers'
	@echo  '  coccicheck      - Check with Coccinelle'
	@echo  '  clang-analyzer  - Check with clang static analyzer'
	@echo  '  clang-tidy      - Check with clang-tidy'
	@echo  ''
	@echo  'Tools:'
	@echo  '  nsdeps          - Generate missing symbol namespace dependencies'
	@echo  ''
	@echo  'Kernel selftest:'
	@echo  '  kselftest         - Build and run kernel selftest'
	@echo  '                      Build, install, and boot kernel before'
	@echo  '                      running kselftest on it'
	@echo  '                      Run as root for full coverage'
	@echo  '  kselftest-all     - Build kernel selftest'
	@echo  '  kselftest-install - Build and install kernel selftest'
	@echo  '  kselftest-clean   - Remove all generated kselftest files'
	@echo  '  kselftest-merge   - Merge all the config dependencies of'
	@echo  '		      kselftest to existing .config.'
	@echo  ''
	@echo  'Rust targets:'
	@echo  '  rustavailable   - Checks whether the Rust toolchain is'
	@echo  '		    available and, if not, explains why.'
	@echo  '  rustfmt	  - Reformat all the Rust code in the kernel'
	@echo  '  rustfmtcheck	  - Checks if all the Rust code in the kernel'
	@echo  '		    is formatted, printing a diff otherwise.'
	@echo  '  rustdoc	  - Generate Rust documentation'
	@echo  '		    (requires kernel .config)'
	@echo  '  rusttest        - Runs the Rust tests'
	@echo  '                    (requires kernel .config; downloads external repos)'
	@echo  '  rust-analyzer	  - Generate rust-project.json rust-analyzer support file'
	@echo  '		    (requires kernel .config)'
	@echo  '  dir/file.[os]   - Build specified target only'
	@echo  '  dir/file.rsi    - Build macro expanded source, similar to C preprocessing.'
	@echo  '                    Run with RUSTFMT=n to skip reformatting if needed.'
	@echo  '                    The output is not intended to be compilable.'
	@echo  '  dir/file.ll     - Build the LLVM assembly file'
	@echo  ''
	@$(if $(dtstree), \
		echo 'Devicetree:'; \
		echo '* dtbs             - Build device tree blobs for enabled boards'; \
		echo '  dtbs_install     - Install dtbs to $(INSTALL_DTBS_PATH)'; \
		echo '  dt_binding_check - Validate device tree binding documents'; \
		echo '  dtbs_check       - Validate device tree source files';\
		echo '')

	@echo 'Userspace tools targets:'
	@echo '  use "make tools/help"'
	@echo '  or  "cd tools; make help"'
	@echo  ''
	@echo  'Kernel packaging:'
	@$(MAKE) -f $(srctree)/scripts/Makefile.package help
	@echo  ''
	@echo  'Documentation targets:'
	@$(MAKE) -f $(srctree)/Documentation/Makefile dochelp
	@echo  ''
	@echo  'Architecture specific targets ($(SRCARCH)):'
	@$(or $(archhelp),\
		echo '  No architecture specific help defined for $(SRCARCH)')
	@echo  ''
	@$(if $(boards), \
		$(foreach b, $(boards), \
		printf "  %-27s - Build for %s\\n" $(b) $(subst _defconfig,,$(b));) \
		echo '')
	@$(if $(board-dirs), \
		$(foreach b, $(board-dirs), \
		printf "  %-16s - Show %s-specific targets\\n" help-$(b) $(b);) \
		printf "  %-16s - Show all of the above\\n" help-boards; \
		echo '')

	@echo  '  make V=0|1 [targets] 0 => quiet build (default), 1 => verbose build'
	@echo  '  make V=2   [targets] 2 => give reason for rebuild of target'
	@echo  '  make O=dir [targets] Locate all output files in "dir", including .config'
	@echo  '  make C=1   [targets] Check re-compiled c source with $$CHECK'
	@echo  '                       (sparse by default)'
	@echo  '  make C=2   [targets] Force check of all c source with $$CHECK'
	@echo  '  make RECORDMCOUNT_WARN=1 [targets] Warn about ignored mcount sections'
	@echo  '  make W=n   [targets] Enable extra build checks, n=1,2,3 where'
	@echo  '		1: warnings which may be relevant and do not occur too often'
	@echo  '		2: warnings which occur quite often but may still be relevant'
	@echo  '		3: more obscure warnings, can most likely be ignored'
	@echo  '		e: warnings are being treated as errors'
	@echo  '		Multiple levels can be combined with W=12 or W=123'
	@echo  ''
	@echo  'Execute "make" or "make all" to build all targets marked with [*] '
	@echo  'For further info see the ./README file'


help-board-dirs := $(addprefix help-,$(board-dirs))

help-boards: $(help-board-dirs)

boards-per-dir = $(sort $(notdir $(wildcard $(srctree)/arch/$(SRCARCH)/configs/$*/*_defconfig)))

$(help-board-dirs): help-%:
	@echo  'Architecture specific targets ($(SRCARCH) $*):'
	@$(if $(boards-per-dir), \
		$(foreach b, $(boards-per-dir), \
		printf "  %-24s - Build for %s\\n" $*/$(b) $(subst _defconfig,,$(b));) \
		echo '')


# Documentation targets
# ---------------------------------------------------------------------------
DOC_TARGETS := xmldocs latexdocs pdfdocs htmldocs epubdocs cleandocs \
	       linkcheckdocs dochelp refcheckdocs
PHONY += $(DOC_TARGETS)
$(DOC_TARGETS):
	$(Q)$(MAKE) $(build)=Documentation $@


# Rust targets
# ---------------------------------------------------------------------------

# "Is Rust available?" target
PHONY += rustavailable
rustavailable:
	$(Q)$(CONFIG_SHELL) $(srctree)/scripts/rust_is_available.sh -v && echo "Rust is available!"

# Documentation target
#
# Using the singular to avoid running afoul of `no-dot-config-targets`.
PHONY += rustdoc
rustdoc: prepare
	$(Q)$(MAKE) $(build)=rust $@

# Testing target
PHONY += rusttest
rusttest: prepare
	$(Q)$(MAKE) $(build)=rust $@

# Formatting targets
PHONY += rustfmt rustfmtcheck

# We skip `rust/alloc` since we want to minimize the diff w.r.t. upstream.
#
# We match using absolute paths since `find` does not resolve them
# when matching, which is a problem when e.g. `srctree` is `..`.
# We `grep` afterwards in order to remove the directory entry itself.
rustfmt:
	$(Q)find $(abs_srctree) -type f -name '*.rs' \
		-o -path $(abs_srctree)/rust/alloc -prune \
		-o -path $(abs_objtree)/rust/test -prune \
		| grep -Fv $(abs_srctree)/rust/alloc \
		| grep -Fv $(abs_objtree)/rust/test \
		| grep -Fv generated \
		| xargs $(RUSTFMT) $(rustfmt_flags)

rustfmtcheck: rustfmt_flags = --check
rustfmtcheck: rustfmt

# IDE support targets
PHONY += rust-analyzer
rust-analyzer:
	$(Q)$(MAKE) $(build)=rust $@

# Misc
# ---------------------------------------------------------------------------

PHONY += scripts_gdb
scripts_gdb: prepare0
	$(Q)$(MAKE) $(build)=scripts/gdb
	$(Q)ln -fsn $(abspath $(srctree)/scripts/gdb/vmlinux-gdb.py)

ifdef CONFIG_GDB_SCRIPTS
all: scripts_gdb
endif

else # KBUILD_EXTMOD

###
# External module support.
# When building external modules the kernel used as basis is considered
# read-only, and no consistency checks are made and the make
# system is not used on the basis kernel. If updates are required
# in the basis kernel ordinary make commands (without M=...) must be used.

# We are always building only modules.
KBUILD_BUILTIN :=
KBUILD_MODULES := 1

build-dir := $(KBUILD_EXTMOD)

compile_commands.json: $(extmod_prefix)compile_commands.json
PHONY += compile_commands.json

clean-dirs := $(KBUILD_EXTMOD)
clean: rm-files := $(KBUILD_EXTMOD)/Module.symvers $(KBUILD_EXTMOD)/modules.nsdeps \
	$(KBUILD_EXTMOD)/compile_commands.json $(KBUILD_EXTMOD)/.thinlto-cache

PHONY += prepare
# now expand this into a simple variable to reduce the cost of shell evaluations
prepare: CC_VERSION_TEXT := $(CC_VERSION_TEXT)
prepare:
	@if [ "$(CC_VERSION_TEXT)" != "$(CONFIG_CC_VERSION_TEXT)" ]; then \
		echo >&2 "warning: the compiler differs from the one used to build the kernel"; \
		echo >&2 "  The kernel was built by: $(CONFIG_CC_VERSION_TEXT)"; \
		echo >&2 "  You are using:           $(CC_VERSION_TEXT)"; \
	fi

PHONY += help
help:
	@echo  '  Building external modules.'
	@echo  '  Syntax: make -C path/to/kernel/src M=$$PWD target'
	@echo  ''
	@echo  '  modules         - default target, build the module(s)'
	@echo  '  modules_install - install the module'
	@echo  '  clean           - remove generated files in module directory only'
	@echo  ''

endif # KBUILD_EXTMOD

# ---------------------------------------------------------------------------
# Modules

PHONY += modules modules_install modules_prepare

ifdef CONFIG_MODULES

$(MODORDER): $(build-dir)
	@:

# KBUILD_MODPOST_NOFINAL can be set to skip the final link of modules.
# This is solely useful to speed up test compiles.
modules: modpost
ifneq ($(KBUILD_MODPOST_NOFINAL),1)
	$(Q)$(MAKE) -f $(srctree)/scripts/Makefile.modfinal
endif

PHONY += modules_check
modules_check: $(MODORDER)
	$(Q)$(CONFIG_SHELL) $(srctree)/scripts/modules-check.sh $<

quiet_cmd_depmod = DEPMOD  $(MODLIB)
      cmd_depmod = $(CONFIG_SHELL) $(srctree)/scripts/depmod.sh $(DEPMOD) \
                   $(KERNELRELEASE)

modules_install:
	$(Q)$(MAKE) -f $(srctree)/scripts/Makefile.modinst
	$(call cmd,depmod)

else # CONFIG_MODULES

# Modules not configured
# ---------------------------------------------------------------------------

modules modules_install:
	@echo >&2 '***'
	@echo >&2 '*** The present kernel configuration has modules disabled.'
	@echo >&2 '*** To use the module feature, please run "make menuconfig" etc.'
	@echo >&2 '*** to enable CONFIG_MODULES.'
	@echo >&2 '***'
	@exit 1

KBUILD_MODULES :=

endif # CONFIG_MODULES

PHONY += modpost
modpost: $(if $(single-build),, $(if $(KBUILD_BUILTIN), vmlinux.o)) \
	 $(if $(KBUILD_MODULES), modules_check)
	$(Q)$(MAKE) -f $(srctree)/scripts/Makefile.modpost

# Single targets
# ---------------------------------------------------------------------------
# To build individual files in subdirectories, you can do like this:
#
#   make foo/bar/baz.s
#
# The supported suffixes for single-target are listed in 'single-targets'
#
# To build only under specific subdirectories, you can do like this:
#
#   make foo/bar/baz/

ifdef single-build

# .ko is special because modpost is needed
single-ko := $(sort $(filter %.ko, $(MAKECMDGOALS)))
single-no-ko := $(filter-out $(single-ko), $(MAKECMDGOALS)) \
		$(foreach x, o mod, $(patsubst %.ko, %.$x, $(single-ko)))

$(single-ko): single_modules
	@:
$(single-no-ko): $(build-dir)
	@:

# Remove MODORDER when done because it is not the real one.
PHONY += single_modules
single_modules: $(single-no-ko) modules_prepare
	$(Q){ $(foreach m, $(single-ko), echo $(extmod_prefix)$m;) } > $(MODORDER)
	$(Q)$(MAKE) -f $(srctree)/scripts/Makefile.modpost
ifneq ($(KBUILD_MODPOST_NOFINAL),1)
	$(Q)$(MAKE) -f $(srctree)/scripts/Makefile.modfinal
endif
	$(Q)rm -f $(MODORDER)

single-goals := $(addprefix $(build-dir)/, $(single-no-ko))

KBUILD_MODULES := 1

endif

# Preset locale variables to speed up the build process. Limit locale
# tweaks to this spot to avoid wrong language settings when running
# make menuconfig etc.
# Error messages still appears in the original language
PHONY += $(build-dir)
$(build-dir): prepare
	$(Q)$(MAKE) $(build)=$@ need-builtin=1 need-modorder=1 $(single-goals)

clean-dirs := $(addprefix _clean_, $(clean-dirs))
PHONY += $(clean-dirs) clean
$(clean-dirs):
	$(Q)$(MAKE) $(clean)=$(patsubst _clean_%,%,$@)

clean: $(clean-dirs)
	$(call cmd,rmfiles)
	@find $(or $(KBUILD_EXTMOD), .) $(RCS_FIND_IGNORE) \
		\( -name '*.[aios]' -o -name '*.rsi' -o -name '*.ko' -o -name '.*.cmd' \
		-o -name '*.ko.*' \
		-o -name '*.dtb' -o -name '*.dtbo' -o -name '*.dtb.S' -o -name '*.dt.yaml' \
		-o -name '*.dwo' -o -name '*.lst' \
		-o -name '*.su' -o -name '*.mod' -o -name '*.usyms' \
		-o -name '.*.d' -o -name '.*.tmp' -o -name '*.mod.c' \
		-o -name '*.lex.c' -o -name '*.tab.[ch]' \
		-o -name '*.asn1.[ch]' \
		-o -name '*.symtypes' -o -name 'modules.order' \
		-o -name '.tmp_*' \
		-o -name '*.c.[012]*.*' \
		-o -name '*.ll' \
		-o -name '*.gcno' \
		-o -name '*.*.symversions' \) -type f -print | xargs rm -f

# Generate tags for editors
# ---------------------------------------------------------------------------
quiet_cmd_tags = GEN     $@
      cmd_tags = $(BASH) $(srctree)/scripts/tags.sh $@

tags TAGS cscope gtags: FORCE
	$(call cmd,tags)

# Script to generate missing namespace dependencies
# ---------------------------------------------------------------------------

PHONY += nsdeps
nsdeps: export KBUILD_NSDEPS=1
nsdeps: modules
	$(Q)$(CONFIG_SHELL) $(srctree)/scripts/nsdeps

# Clang Tooling
# ---------------------------------------------------------------------------

quiet_cmd_gen_compile_commands = GEN     $@
      cmd_gen_compile_commands = $(PYTHON3) $< -a $(AR) -o $@ $(filter-out $<, $(real-prereqs))

$(extmod_prefix)compile_commands.json: scripts/clang-tools/gen_compile_commands.py \
	$(if $(KBUILD_EXTMOD),, vmlinux.a $(KBUILD_VMLINUX_LIBS)) \
	$(if $(CONFIG_MODULES), $(MODORDER)) FORCE
	$(call if_changed,gen_compile_commands)

targets += $(extmod_prefix)compile_commands.json

PHONY += clang-tidy clang-analyzer

ifdef CONFIG_CC_IS_CLANG
quiet_cmd_clang_tools = CHECK   $<
      cmd_clang_tools = $(PYTHON3) $(srctree)/scripts/clang-tools/run-clang-tools.py $@ $<

clang-tidy clang-analyzer: $(extmod_prefix)compile_commands.json
	$(call cmd,clang_tools)
else
clang-tidy clang-analyzer:
	@echo "$@ requires CC=clang" >&2
	@false
endif

# Scripts to check various things for consistency
# ---------------------------------------------------------------------------

PHONY += includecheck versioncheck coccicheck export_report

includecheck:
	find $(srctree)/* $(RCS_FIND_IGNORE) \
		-name '*.[hcS]' -type f -print | sort \
		| xargs $(PERL) -w $(srctree)/scripts/checkincludes.pl

versioncheck:
	find $(srctree)/* $(RCS_FIND_IGNORE) \
		-name '*.[hcS]' -type f -print | sort \
		| xargs $(PERL) -w $(srctree)/scripts/checkversion.pl

coccicheck:
	$(Q)$(BASH) $(srctree)/scripts/$@

export_report:
	$(PERL) $(srctree)/scripts/export_report.pl

PHONY += checkstack kernelrelease kernelversion image_name

# UML needs a little special treatment here.  It wants to use the host
# toolchain, so needs $(SUBARCH) passed to checkstack.pl.  Everyone
# else wants $(ARCH), including people doing cross-builds, which means
# that $(SUBARCH) doesn't work here.
ifeq ($(ARCH), um)
CHECKSTACK_ARCH := $(SUBARCH)
else
CHECKSTACK_ARCH := $(ARCH)
endif
checkstack:
	$(OBJDUMP) -d vmlinux $$(find . -name '*.ko') | \
	$(PERL) $(srctree)/scripts/checkstack.pl $(CHECKSTACK_ARCH)

kernelrelease:
	@echo "$(KERNELVERSION)$$($(CONFIG_SHELL) $(srctree)/scripts/setlocalversion $(srctree))"

kernelversion:
	@echo $(KERNELVERSION)

image_name:
	@echo $(KBUILD_IMAGE)

quiet_cmd_rmfiles = $(if $(wildcard $(rm-files)),CLEAN   $(wildcard $(rm-files)))
      cmd_rmfiles = rm -rf $(rm-files)

# read saved command lines for existing targets
existing-targets := $(wildcard $(sort $(targets)))

-include $(foreach f,$(existing-targets),$(dir $(f)).$(notdir $(f)).cmd)

endif # config-build
endif # mixed-build
endif # need-sub-make

PHONY += FORCE
FORCE:

# Declare the contents of the PHONY variable as phony.  We keep that
# information in a variable so we can use it in if_changed and friends.
.PHONY: $(PHONY)<|MERGE_RESOLUTION|>--- conflicted
+++ resolved
@@ -1,14 +1,8 @@
 # SPDX-License-Identifier: GPL-2.0
 VERSION = 6
-<<<<<<< HEAD
-PATCHLEVEL = 0
-SUBLEVEL = 1
-EXTRAVERSION =
-=======
 PATCHLEVEL = 1
 SUBLEVEL = 0
 EXTRAVERSION = -rc1
->>>>>>> 9abf2313
 NAME = Hurr durr I'ma ninja sloth
 
 # *DOCUMENTATION*
@@ -1283,11 +1277,8 @@
 
 archprepare: outputmakefile archheaders archscripts scripts include/config/kernel.release \
 	asm-generic $(version_h) $(autoksyms_h) include/generated/utsrelease.h \
-<<<<<<< HEAD
-	include/generated/autoconf.h remove-stale-files $(suse_version_h)
-=======
-	include/generated/compile.h include/generated/autoconf.h remove-stale-files
->>>>>>> 9abf2313
+	include/generated/compile.h include/generated/autoconf.h remove-stale-files \
+	$(suse_version_h)
 
 prepare0: archprepare
 	$(Q)$(MAKE) $(build)=scripts/mod
