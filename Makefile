--- conflicted
+++ resolved
@@ -1,11 +1,7 @@
 VERSION = 4
 PATCHLEVEL = 2
 SUBLEVEL = 0
-<<<<<<< HEAD
-EXTRAVERSION = -rc2-390-g9d37e66
-=======
 EXTRAVERSION = -rc3
->>>>>>> 52721d9d
 NAME = Hurr durr I'ma sheep
 
 # *DOCUMENTATION*
