/*
 *	linux/arch/alpha/kernel/sys_mikasa.c
 *
 *	Copyright (C) 1995 David A Rusling
 *	Copyright (C) 1996 Jay A Estabrook
 *	Copyright (C) 1998, 1999 Richard Henderson
 *
 * Code supporting the MIKASA (AlphaServer 1000).
 */

#include <linux/config.h>
#include <linux/kernel.h>
#include <linux/types.h>
#include <linux/mm.h>
#include <linux/sched.h>
#include <linux/pci.h>
#include <linux/init.h>

#include <asm/ptrace.h>
#include <asm/system.h>
#include <asm/dma.h>
#include <asm/irq.h>
#include <asm/bitops.h>
#include <asm/mmu_context.h>
#include <asm/io.h>
#include <asm/pgtable.h>
#include <asm/core_apecs.h>
#include <asm/core_cia.h>
#include <asm/tlbflush.h>

#include "proto.h"
#include "irq_impl.h"
#include "pci_impl.h"
#include "machvec_impl.h"


/* Note mask bit is true for ENABLED irqs.  */
static int cached_irq_mask;

static inline void
mikasa_update_irq_hw(int mask)
{
	outw(mask, 0x536);
}

static inline void
mikasa_enable_irq(unsigned int irq)
{
	mikasa_update_irq_hw(cached_irq_mask |= 1 << (irq - 16));
}

static void
mikasa_disable_irq(unsigned int irq)
{
	mikasa_update_irq_hw(cached_irq_mask &= ~(1 << (irq - 16)));
}

static unsigned int
mikasa_startup_irq(unsigned int irq)
{
	mikasa_enable_irq(irq);
	return 0;
}

static void
mikasa_end_irq(unsigned int irq)
{
	if (!(irq_desc[irq].status & (IRQ_DISABLED|IRQ_INPROGRESS)))
		mikasa_enable_irq(irq);
}

static struct hw_interrupt_type mikasa_irq_type = {
	.typename	= "MIKASA",
	.startup	= mikasa_startup_irq,
	.shutdown	= mikasa_disable_irq,
	.enable		= mikasa_enable_irq,
	.disable	= mikasa_disable_irq,
	.ack		= mikasa_disable_irq,
	.end		= mikasa_end_irq,
};

static void 
mikasa_device_interrupt(unsigned long vector, struct pt_regs *regs)
{
	unsigned long pld;
	unsigned int i;

	/* Read the interrupt summary registers */
	pld = (((~inw(0x534) & 0x0000ffffUL) << 16)
	       | (((unsigned long) inb(0xa0)) << 8)
	       | inb(0x20));

	/*
	 * Now for every possible bit set, work through them and call
	 * the appropriate interrupt handler.
	 */
	while (pld) {
		i = ffz(~pld);
		pld &= pld - 1; /* clear least bit set */
		if (i < 16) {
			isa_device_interrupt(vector, regs);
		} else {
			handle_irq(i, regs);
		}
	}
}

static void __init
mikasa_init_irq(void)
{
	long i;

	if (alpha_using_srm)
		alpha_mv.device_interrupt = srm_device_interrupt;

	mikasa_update_irq_hw(0);

	for (i = 16; i < 32; ++i) {
		irq_desc[i].status = IRQ_DISABLED | IRQ_LEVEL;
		irq_desc[i].handler = &mikasa_irq_type;
	}

	init_i8259a_irqs();
	common_init_isa_dma();
}


/*
 * PCI Fixup configuration.
 *
 * Summary @ 0x536:
 * Bit      Meaning
 * 0        Interrupt Line A from slot 0
 * 1        Interrupt Line B from slot 0
 * 2        Interrupt Line C from slot 0
 * 3        Interrupt Line D from slot 0
 * 4        Interrupt Line A from slot 1
 * 5        Interrupt line B from slot 1
 * 6        Interrupt Line C from slot 1
 * 7        Interrupt Line D from slot 1
 * 8        Interrupt Line A from slot 2
 * 9        Interrupt Line B from slot 2
 *10        Interrupt Line C from slot 2
 *11        Interrupt Line D from slot 2
 *12        NCR 810 SCSI
 *13        Power Supply Fail
 *14        Temperature Warn
 *15        Reserved
 *
 * The device to slot mapping looks like:
 *
 * Slot     Device
 *  6       NCR SCSI controller
 *  7       Intel PCI-EISA bridge chip
 * 11       PCI on board slot 0
 * 12       PCI on board slot 1
 * 13       PCI on board slot 2
 *   
 *
 * This two layered interrupt approach means that we allocate IRQ 16 and 
 * above for PCI interrupts.  The IRQ relates to which bit the interrupt
 * comes in on.  This makes interrupt processing much easier.
 */

static int __init
mikasa_map_irq(struct pci_dev *dev, u8 slot, u8 pin)
{
	static char irq_tab[8][5] __initdata = {
		/*INT    INTA   INTB   INTC   INTD */
		{16+12, 16+12, 16+12, 16+12, 16+12},	/* IdSel 17,  SCSI */
		{   -1,    -1,    -1,    -1,    -1},	/* IdSel 18,  PCEB */
		{   -1,    -1,    -1,    -1,    -1},	/* IdSel 19,  ???? */
		{   -1,    -1,    -1,    -1,    -1},	/* IdSel 20,  ???? */
		{   -1,    -1,    -1,    -1,    -1},	/* IdSel 21,  ???? */
		{ 16+0,  16+0,  16+1,  16+2,  16+3},	/* IdSel 22,  slot 0 */
		{ 16+4,  16+4,  16+5,  16+6,  16+7},	/* IdSel 23,  slot 1 */
		{ 16+8,  16+8,  16+9, 16+10, 16+11},	/* IdSel 24,  slot 2 */
	};
	const long min_idsel = 6, max_idsel = 13, irqs_per_slot = 5;
	return COMMON_TABLE_LOOKUP;
}


#if defined(CONFIG_ALPHA_GENERIC) || !defined(CONFIG_ALPHA_PRIMO)
static void
mikasa_apecs_machine_check(unsigned long vector, unsigned long la_ptr,
		           struct pt_regs * regs)
{
#define MCHK_NO_DEVSEL 0x205U
#define MCHK_NO_TABT 0x204U

	struct el_common *mchk_header;
	unsigned int code;

	mchk_header = (struct el_common *)la_ptr;

	/* Clear the error before any reporting.  */
	mb();
	mb(); /* magic */
	draina();
	apecs_pci_clr_err();
	wrmces(0x7);
	mb();

	code = mchk_header->code;
	process_mcheck_info(vector, la_ptr, regs, "MIKASA APECS",
			    (mcheck_expected(0)
			     && (code == MCHK_NO_DEVSEL
			         || code == MCHK_NO_TABT)));
}
#endif


/*
 * The System Vector
 */

#if defined(CONFIG_ALPHA_GENERIC) || !defined(CONFIG_ALPHA_PRIMO)
struct alpha_machine_vector mikasa_mv __initmv = {
	.vector_name		= "Mikasa",
	DO_EV4_MMU,
	DO_DEFAULT_RTC,
	DO_APECS_IO,
	DO_APECS_BUS,
<<<<<<< HEAD
	.machine_check		= mikasa_apecs_machine_check,
	.max_dma_address	= ALPHA_MAX_DMA_ADDRESS,
	.min_io_address		= DEFAULT_IO_BASE,
	.min_mem_address	= APECS_AND_LCA_DEFAULT_MEM_BASE,

	.nr_irqs		= 32,
	.device_interrupt	= mikasa_device_interrupt,

	.init_arch		= apecs_init_arch,
	.init_irq		= mikasa_init_irq,
	.init_rtc		= common_init_rtc,
	.init_pci		= common_init_pci,
	.kill_arch		= NULL,
	.pci_map_irq		= mikasa_map_irq,
	.pci_swizzle		= common_swizzle,
=======
	machine_check:		mikasa_apecs_machine_check,
	max_dma_address:	ALPHA_MAX_DMA_ADDRESS,
	min_io_address:		DEFAULT_IO_BASE,
	min_mem_address:	APECS_AND_LCA_DEFAULT_MEM_BASE,

	nr_irqs:		32,
	device_interrupt:	mikasa_device_interrupt,

	init_arch:		apecs_init_arch,
	init_irq:		mikasa_init_irq,
	init_rtc:		common_init_rtc,
	init_pci:		common_init_pci,
	pci_map_irq:		mikasa_map_irq,
	pci_swizzle:		common_swizzle,
>>>>>>> a70c0c04
};
ALIAS_MV(mikasa)
#endif

#if defined(CONFIG_ALPHA_GENERIC) || defined(CONFIG_ALPHA_PRIMO)
struct alpha_machine_vector mikasa_primo_mv __initmv = {
	.vector_name		= "Mikasa-Primo",
	DO_EV5_MMU,
	DO_DEFAULT_RTC,
	DO_CIA_IO,
	DO_CIA_BUS,
<<<<<<< HEAD
	.machine_check		= cia_machine_check,
	.max_dma_address	= ALPHA_MAX_DMA_ADDRESS,
	.min_io_address		= DEFAULT_IO_BASE,
	.min_mem_address	= CIA_DEFAULT_MEM_BASE,

	.nr_irqs		= 32,
	.device_interrupt	= mikasa_device_interrupt,

	.init_arch		= cia_init_arch,
	.init_irq		= mikasa_init_irq,
	.init_rtc		= common_init_rtc,
	.init_pci		= cia_init_pci,
	.pci_map_irq		= mikasa_map_irq,
	.pci_swizzle		= common_swizzle,
=======
	machine_check:		cia_machine_check,
	max_dma_address:	ALPHA_MAX_DMA_ADDRESS,
	min_io_address:		DEFAULT_IO_BASE,
	min_mem_address:	CIA_DEFAULT_MEM_BASE,

	nr_irqs:		32,
	device_interrupt:	mikasa_device_interrupt,

	init_arch:		cia_init_arch,
	init_irq:		mikasa_init_irq,
	init_rtc:		common_init_rtc,
	init_pci:		cia_init_pci,
	kill_arch:		cia_kill_arch,
	pci_map_irq:		mikasa_map_irq,
	pci_swizzle:		common_swizzle,
>>>>>>> a70c0c04
};
ALIAS_MV(mikasa_primo)
#endif<|MERGE_RESOLUTION|>--- conflicted
+++ resolved
@@ -222,7 +222,6 @@
 	DO_DEFAULT_RTC,
 	DO_APECS_IO,
 	DO_APECS_BUS,
-<<<<<<< HEAD
 	.machine_check		= mikasa_apecs_machine_check,
 	.max_dma_address	= ALPHA_MAX_DMA_ADDRESS,
 	.min_io_address		= DEFAULT_IO_BASE,
@@ -235,25 +234,8 @@
 	.init_irq		= mikasa_init_irq,
 	.init_rtc		= common_init_rtc,
 	.init_pci		= common_init_pci,
-	.kill_arch		= NULL,
 	.pci_map_irq		= mikasa_map_irq,
 	.pci_swizzle		= common_swizzle,
-=======
-	machine_check:		mikasa_apecs_machine_check,
-	max_dma_address:	ALPHA_MAX_DMA_ADDRESS,
-	min_io_address:		DEFAULT_IO_BASE,
-	min_mem_address:	APECS_AND_LCA_DEFAULT_MEM_BASE,
-
-	nr_irqs:		32,
-	device_interrupt:	mikasa_device_interrupt,
-
-	init_arch:		apecs_init_arch,
-	init_irq:		mikasa_init_irq,
-	init_rtc:		common_init_rtc,
-	init_pci:		common_init_pci,
-	pci_map_irq:		mikasa_map_irq,
-	pci_swizzle:		common_swizzle,
->>>>>>> a70c0c04
 };
 ALIAS_MV(mikasa)
 #endif
@@ -265,7 +247,6 @@
 	DO_DEFAULT_RTC,
 	DO_CIA_IO,
 	DO_CIA_BUS,
-<<<<<<< HEAD
 	.machine_check		= cia_machine_check,
 	.max_dma_address	= ALPHA_MAX_DMA_ADDRESS,
 	.min_io_address		= DEFAULT_IO_BASE,
@@ -278,25 +259,9 @@
 	.init_irq		= mikasa_init_irq,
 	.init_rtc		= common_init_rtc,
 	.init_pci		= cia_init_pci,
+	.kill_arch		= cia_kill_arch,
 	.pci_map_irq		= mikasa_map_irq,
 	.pci_swizzle		= common_swizzle,
-=======
-	machine_check:		cia_machine_check,
-	max_dma_address:	ALPHA_MAX_DMA_ADDRESS,
-	min_io_address:		DEFAULT_IO_BASE,
-	min_mem_address:	CIA_DEFAULT_MEM_BASE,
-
-	nr_irqs:		32,
-	device_interrupt:	mikasa_device_interrupt,
-
-	init_arch:		cia_init_arch,
-	init_irq:		mikasa_init_irq,
-	init_rtc:		common_init_rtc,
-	init_pci:		cia_init_pci,
-	kill_arch:		cia_kill_arch,
-	pci_map_irq:		mikasa_map_irq,
-	pci_swizzle:		common_swizzle,
->>>>>>> a70c0c04
 };
 ALIAS_MV(mikasa_primo)
 #endif