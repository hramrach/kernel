#
# Makefile for the linux kernel.
#

EXTRA_TARGETS	:= head.o

EXTRA_AFLAGS	:= $(CFLAGS)

export-objs := alpha_ksyms.o

obj-y    := entry.o traps.o process.o init_task.o osf_sys.o irq.o \
	    irq_alpha.o signal.o setup.o ptrace.o time.o semaphore.o \
	    alpha_ksyms.o systbls.o err_common.o

<<<<<<< HEAD
=======
#
# FIXME!
# These should be made conditional on the stuff that needs them!
#
obj-y	 += irq_i8259.o irq_srm.o \
	    es1888.o smc37c669.o smc37c93x.o ns87312.o

>>>>>>> 345fb3a2
obj-$(CONFIG_VGA_HOSE)	+= console.o
obj-$(CONFIG_SMP)	+= smp.o
obj-$(CONFIG_PCI)	+= pci.o pci_iommu.o
obj-$(CONFIG_SRM_ENV)	+= srm_env.o
obj-$(CONFIG_MODULES)	+= module.o

ifdef CONFIG_ALPHA_GENERIC

obj-y 	 += core_apecs.o core_cia.o core_irongate.o core_lca.o \
	    core_mcpcia.o core_polaris.o core_t2.o core_tsunami.o \
	    core_titan.o core_wildfire.o

obj-y	 += sys_alcor.o sys_cabriolet.o sys_dp264.o sys_eb64p.o sys_eiger.o \
	    sys_jensen.o sys_miata.o sys_mikasa.o sys_nautilus.o sys_titan.o \
	    sys_noritake.o sys_rawhide.o sys_ruffian.o sys_rx164.o \
	    sys_sable.o sys_sio.o sys_sx164.o sys_takara.o \
	    sys_wildfire.o

obj-y	 += irq_pyxis.o irq_i8259.o irq_srm.o

obj-y	 += es1888.o smc37c669.o smc37c93x.o ns87312.o

else

# Core logic support
obj-$(CONFIG_ALPHA_APECS)	+= core_apecs.o
obj-$(CONFIG_ALPHA_CIA)		+= core_cia.o
obj-$(CONFIG_ALPHA_IRONGATE)	+= core_irongate.o
obj-$(CONFIG_ALPHA_LCA)		+= core_lca.o
obj-$(CONFIG_ALPHA_MCPCIA)	+= core_mcpcia.o
obj-$(CONFIG_ALPHA_POLARIS)	+= core_polaris.o
obj-$(CONFIG_ALPHA_T2)		+= core_t2.o
obj-$(CONFIG_ALPHA_TSUNAMI)	+= core_tsunami.o
obj-$(CONFIG_ALPHA_TITAN)	+= core_titan.o
obj-$(CONFIG_ALPHA_WILDFIRE)	+= core_wildfire.o

# Board support
obj-$(CONFIG_ALPHA_ALCOR)	+= sys_alcor.o irq_i8259.o irq_srm.o
obj-$(CONFIG_ALPHA_CABRIOLET)	+= sys_cabriolet.o irq_i8259.o irq_srm.o \
				   ns87312.o
obj-$(CONFIG_ALPHA_EB164)	+= sys_cabriolet.o irq_i8259.o irq_srm.o \
				   ns87312.o
obj-$(CONFIG_ALPHA_EB66P)	+= sys_cabriolet.o irq_i8259.o irq_srm.o \
				   ns87312.o
obj-$(CONFIG_ALPHA_LX164)	+= sys_cabriolet.o irq_i8259.o irq_srm.o \
				   smc37c93x.o
obj-$(CONFIG_ALPHA_PC164)	+= sys_cabriolet.o irq_i8259.o irq_srm.o \
				   smc37c93x.o
obj-$(CONFIG_ALPHA_DP264)	+= sys_dp264.o irq_i8259.o es1888.o smc37c669.o
obj-$(CONFIG_ALPHA_SHARK)	+= sys_dp264.o irq_i8259.o es1888.o smc37c669.o
obj-$(CONFIG_ALPHA_TITAN)	+= sys_titan.o irq_i8259.o smc37c669.o
obj-$(CONFIG_ALPHA_EB64P)	+= sys_eb64p.o irq_i8259.o
obj-$(CONFIG_ALPHA_EB66)	+= sys_eb64p.o irq_i8259.o
obj-$(CONFIG_ALPHA_EIGER)	+= sys_eiger.o irq_i8259.o
obj-$(CONFIG_ALPHA_JENSEN)	+= sys_jensen.o pci-noop.o irq_i8259.o
obj-$(CONFIG_ALPHA_MIATA)	+= sys_miata.o irq_pyxis.o irq_i8259.o \
				   es1888.o smc37c669.o
obj-$(CONFIG_ALPHA_MIKASA)	+= sys_mikasa.o irq_i8259.o irq_srm.o
obj-$(CONFIG_ALPHA_NAUTILUS)	+= sys_nautilus.o irq_i8259.o irq_srm.o
obj-$(CONFIG_ALPHA_NORITAKE)	+= sys_noritake.o irq_i8259.o
obj-$(CONFIG_ALPHA_RAWHIDE)	+= sys_rawhide.o irq_i8259.o
obj-$(CONFIG_ALPHA_RUFFIAN)	+= sys_ruffian.o irq_pyxis.o irq_i8259.o
obj-$(CONFIG_ALPHA_RX164)	+= sys_rx164.o irq_i8259.o
obj-$(CONFIG_ALPHA_SABLE)	+= sys_sable.o
obj-$(CONFIG_ALPHA_BOOK1)	+= sys_sio.o irq_i8259.o irq_srm.o ns87312.o
obj-$(CONFIG_ALPHA_AVANTI)	+= sys_sio.o irq_i8259.o irq_srm.o ns87312.o
obj-$(CONFIG_ALPHA_NONAME)	+= sys_sio.o irq_i8259.o irq_srm.o ns87312.o
obj-$(CONFIG_ALPHA_P2K)		+= sys_sio.o irq_i8259.o irq_srm.o ns87312.o
obj-$(CONFIG_ALPHA_XL)		+= sys_sio.o irq_i8259.o irq_srm.o ns87312.o
obj-$(CONFIG_ALPHA_SX164)	+= sys_sx164.o irq_pyxis.o irq_i8259.o \
				   irq_srm.o smc37c669.o
obj-$(CONFIG_ALPHA_TAKARA)	+= sys_takara.o irq_i8259.o ns87312.o
obj-$(CONFIG_ALPHA_WILDFIRE)	+= sys_wildfire.o irq_i8259.o

endif # GENERIC<|MERGE_RESOLUTION|>--- conflicted
+++ resolved
@@ -12,16 +12,6 @@
 	    irq_alpha.o signal.o setup.o ptrace.o time.o semaphore.o \
 	    alpha_ksyms.o systbls.o err_common.o
 
-<<<<<<< HEAD
-=======
-#
-# FIXME!
-# These should be made conditional on the stuff that needs them!
-#
-obj-y	 += irq_i8259.o irq_srm.o \
-	    es1888.o smc37c669.o smc37c93x.o ns87312.o
-
->>>>>>> 345fb3a2
 obj-$(CONFIG_VGA_HOSE)	+= console.o
 obj-$(CONFIG_SMP)	+= smp.o
 obj-$(CONFIG_PCI)	+= pci.o pci_iommu.o
