/*
 * syscalls.h - Linux syscall interfaces (arch-specific)
 *
 * Copyright (c) 2008 Jaswinder Singh
 *
 * This file is released under the GPLv2.
 * See the file COPYING for more details.
 */

#ifndef _ASM_AVR32_SYSCALLS_H
#define _ASM_AVR32_SYSCALLS_H

#include <linux/compiler.h>
#include <linux/linkage.h>
#include <linux/types.h>
#include <linux/signal.h>

<<<<<<< HEAD
/* kernel/process.c */
asmlinkage int sys_clone(unsigned long, unsigned long,
			 unsigned long, unsigned long,
			 struct pt_regs *);

=======
>>>>>>> b79f924c
/* mm/cache.c */
asmlinkage int sys_cacheflush(int, void __user *, size_t);

#endif /* _ASM_AVR32_SYSCALLS_H */<|MERGE_RESOLUTION|>--- conflicted
+++ resolved
@@ -15,14 +15,6 @@
 #include <linux/types.h>
 #include <linux/signal.h>
 
-<<<<<<< HEAD
-/* kernel/process.c */
-asmlinkage int sys_clone(unsigned long, unsigned long,
-			 unsigned long, unsigned long,
-			 struct pt_regs *);
-
-=======
->>>>>>> b79f924c
 /* mm/cache.c */
 asmlinkage int sys_cacheflush(int, void __user *, size_t);
 
