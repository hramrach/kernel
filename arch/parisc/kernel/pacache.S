/*
 *  PARISC TLB and cache flushing support
 *  Copyright (C) 2000-2001 Hewlett-Packard (John Marvin)
 *  Copyright (C) 2001 Matthew Wilcox (willy at parisc-linux.org)
 *  Copyright (C) 2002 Richard Hirst (rhirst with parisc-linux.org)
 *
 *    This program is free software; you can redistribute it and/or modify
 *    it under the terms of the GNU General Public License as published by
 *    the Free Software Foundation; either version 2, or (at your option)
 *    any later version.
 *
 *    This program is distributed in the hope that it will be useful,
 *    but WITHOUT ANY WARRANTY; without even the implied warranty of
 *    MERCHANTABILITY or FITNESS FOR A PARTICULAR PURPOSE.  See the
 *    GNU General Public License for more details.
 *
 *    You should have received a copy of the GNU General Public License
 *    along with this program; if not, write to the Free Software
 *    Foundation, Inc., 59 Temple Place, Suite 330, Boston, MA  02111-1307  USA
 */

/*
 * NOTE: fdc,fic, and pdc instructions that use base register modification
 *       should only use index and base registers that are not shadowed,
 *       so that the fast path emulation in the non access miss handler
 *       can be used.
 */

#ifdef CONFIG_64BIT
	.level	2.0w
#else
	.level	2.0
#endif

#include <asm/psw.h>
#include <asm/assembly.h>
#include <asm/pgtable.h>
#include <asm/cache.h>
#include <linux/linkage.h>

	.text
	.align	128

ENTRY_CFI(flush_tlb_all_local)
	.proc
	.callinfo NO_CALLS
	.entry

	/*
	 * The pitlbe and pdtlbe instructions should only be used to
	 * flush the entire tlb. Also, there needs to be no intervening
	 * tlb operations, e.g. tlb misses, so the operation needs
	 * to happen in real mode with all interruptions disabled.
	 */

	/* pcxt_ssm_bug	- relied upon translation! PA 2.0 Arch. F-4 and F-5 */
	rsm		PSW_SM_I, %r19		/* save I-bit state */
	load32		PA(1f), %r1
	nop
	nop
	nop
	nop
	nop

	rsm		PSW_SM_Q, %r0		/* prep to load iia queue */
	mtctl		%r0, %cr17		/* Clear IIASQ tail */
	mtctl		%r0, %cr17		/* Clear IIASQ head */
	mtctl		%r1, %cr18		/* IIAOQ head */
	ldo		4(%r1), %r1
	mtctl		%r1, %cr18		/* IIAOQ tail */
	load32		REAL_MODE_PSW, %r1
	mtctl           %r1, %ipsw
	rfi
	nop

1:      load32		PA(cache_info), %r1

	/* Flush Instruction Tlb */

	LDREG		ITLB_SID_BASE(%r1), %r20
	LDREG		ITLB_SID_STRIDE(%r1), %r21
	LDREG		ITLB_SID_COUNT(%r1), %r22
	LDREG		ITLB_OFF_BASE(%r1), %arg0
	LDREG		ITLB_OFF_STRIDE(%r1), %arg1
	LDREG		ITLB_OFF_COUNT(%r1), %arg2
	LDREG		ITLB_LOOP(%r1), %arg3

	addib,COND(=)		-1, %arg3, fitoneloop	/* Preadjust and test */
	movb,<,n	%arg3, %r31, fitdone	/* If loop < 0, skip */
	copy		%arg0, %r28		/* Init base addr */

fitmanyloop:					/* Loop if LOOP >= 2 */
	mtsp		%r20, %sr1
	add		%r21, %r20, %r20	/* increment space */
	copy		%arg2, %r29		/* Init middle loop count */

fitmanymiddle:					/* Loop if LOOP >= 2 */
	addib,COND(>)		-1, %r31, fitmanymiddle	/* Adjusted inner loop decr */
	pitlbe		%r0(%sr1, %r28)
	pitlbe,m	%arg1(%sr1, %r28)	/* Last pitlbe and addr adjust */
	addib,COND(>)		-1, %r29, fitmanymiddle	/* Middle loop decr */
	copy		%arg3, %r31		/* Re-init inner loop count */

	movb,tr		%arg0, %r28, fitmanyloop /* Re-init base addr */
	addib,COND(<=),n	-1, %r22, fitdone	/* Outer loop count decr */

fitoneloop:					/* Loop if LOOP = 1 */
	mtsp		%r20, %sr1
	copy		%arg0, %r28		/* init base addr */
	copy		%arg2, %r29		/* init middle loop count */

fitonemiddle:					/* Loop if LOOP = 1 */
	addib,COND(>)		-1, %r29, fitonemiddle	/* Middle loop count decr */
	pitlbe,m	%arg1(%sr1, %r28)	/* pitlbe for one loop */

	addib,COND(>)		-1, %r22, fitoneloop	/* Outer loop count decr */
	add		%r21, %r20, %r20		/* increment space */

fitdone:

	/* Flush Data Tlb */

	LDREG		DTLB_SID_BASE(%r1), %r20
	LDREG		DTLB_SID_STRIDE(%r1), %r21
	LDREG		DTLB_SID_COUNT(%r1), %r22
	LDREG		DTLB_OFF_BASE(%r1), %arg0
	LDREG		DTLB_OFF_STRIDE(%r1), %arg1
	LDREG		DTLB_OFF_COUNT(%r1), %arg2
	LDREG		DTLB_LOOP(%r1), %arg3

	addib,COND(=)		-1, %arg3, fdtoneloop	/* Preadjust and test */
	movb,<,n	%arg3, %r31, fdtdone	/* If loop < 0, skip */
	copy		%arg0, %r28		/* Init base addr */

fdtmanyloop:					/* Loop if LOOP >= 2 */
	mtsp		%r20, %sr1
	add		%r21, %r20, %r20	/* increment space */
	copy		%arg2, %r29		/* Init middle loop count */

fdtmanymiddle:					/* Loop if LOOP >= 2 */
	addib,COND(>)		-1, %r31, fdtmanymiddle	/* Adjusted inner loop decr */
	pdtlbe		%r0(%sr1, %r28)
	pdtlbe,m	%arg1(%sr1, %r28)	/* Last pdtlbe and addr adjust */
	addib,COND(>)		-1, %r29, fdtmanymiddle	/* Middle loop decr */
	copy		%arg3, %r31		/* Re-init inner loop count */

	movb,tr		%arg0, %r28, fdtmanyloop /* Re-init base addr */
	addib,COND(<=),n	-1, %r22,fdtdone	/* Outer loop count decr */

fdtoneloop:					/* Loop if LOOP = 1 */
	mtsp		%r20, %sr1
	copy		%arg0, %r28		/* init base addr */
	copy		%arg2, %r29		/* init middle loop count */

fdtonemiddle:					/* Loop if LOOP = 1 */
	addib,COND(>)		-1, %r29, fdtonemiddle	/* Middle loop count decr */
	pdtlbe,m	%arg1(%sr1, %r28)	/* pdtlbe for one loop */

	addib,COND(>)		-1, %r22, fdtoneloop	/* Outer loop count decr */
	add		%r21, %r20, %r20	/* increment space */


fdtdone:
	/*
	 * Switch back to virtual mode
	 */
	/* pcxt_ssm_bug */
	rsm		PSW_SM_I, %r0
	load32		2f, %r1
	nop
	nop
	nop
	nop
	nop

	rsm		PSW_SM_Q, %r0		/* prep to load iia queue */
	mtctl		%r0, %cr17		/* Clear IIASQ tail */
	mtctl		%r0, %cr17		/* Clear IIASQ head */
	mtctl		%r1, %cr18		/* IIAOQ head */
	ldo		4(%r1), %r1
	mtctl		%r1, %cr18		/* IIAOQ tail */
	load32		KERNEL_PSW, %r1
	or		%r1, %r19, %r1	/* I-bit to state on entry */
	mtctl		%r1, %ipsw	/* restore I-bit (entire PSW) */
	rfi
	nop

2:      bv		%r0(%r2)
	nop

	.exit
	.procend
ENDPROC_CFI(flush_tlb_all_local)

	.import cache_info,data

ENTRY_CFI(flush_instruction_cache_local)
	.proc
	.callinfo NO_CALLS
	.entry

	load32		cache_info, %r1

	/* Flush Instruction Cache */

	LDREG		ICACHE_BASE(%r1), %arg0
	LDREG		ICACHE_STRIDE(%r1), %arg1
	LDREG		ICACHE_COUNT(%r1), %arg2
	LDREG		ICACHE_LOOP(%r1), %arg3
	rsm		PSW_SM_I, %r22		/* No mmgt ops during loop*/
	mtsp		%r0, %sr1
	addib,COND(=)		-1, %arg3, fioneloop	/* Preadjust and test */
	movb,<,n	%arg3, %r31, fisync	/* If loop < 0, do sync */

fimanyloop:					/* Loop if LOOP >= 2 */
	addib,COND(>)		-1, %r31, fimanyloop	/* Adjusted inner loop decr */
	fice            %r0(%sr1, %arg0)
	fice,m		%arg1(%sr1, %arg0)	/* Last fice and addr adjust */
	movb,tr		%arg3, %r31, fimanyloop	/* Re-init inner loop count */
	addib,COND(<=),n	-1, %arg2, fisync	/* Outer loop decr */

fioneloop:					/* Loop if LOOP = 1 */
	/* Some implementations may flush with a single fice instruction */
	cmpib,COND(>>=),n	15, %arg2, fioneloop2

fioneloop1:
	fice,m		%arg1(%sr1, %arg0)
	fice,m		%arg1(%sr1, %arg0)
	fice,m		%arg1(%sr1, %arg0)
	fice,m		%arg1(%sr1, %arg0)
	fice,m		%arg1(%sr1, %arg0)
	fice,m		%arg1(%sr1, %arg0)
	fice,m		%arg1(%sr1, %arg0)
	fice,m		%arg1(%sr1, %arg0)
	fice,m		%arg1(%sr1, %arg0)
	fice,m		%arg1(%sr1, %arg0)
	fice,m		%arg1(%sr1, %arg0)
	fice,m		%arg1(%sr1, %arg0)
	fice,m		%arg1(%sr1, %arg0)
	fice,m		%arg1(%sr1, %arg0)
	fice,m		%arg1(%sr1, %arg0)
	addib,COND(>)	-16, %arg2, fioneloop1
	fice,m		%arg1(%sr1, %arg0)

	/* Check if done */
	cmpb,COND(=),n	%arg2, %r0, fisync	/* Predict branch taken */

fioneloop2:
	addib,COND(>)	-1, %arg2, fioneloop2	/* Outer loop count decr */
	fice,m		%arg1(%sr1, %arg0)	/* Fice for one loop */

fisync:
	sync
	mtsm		%r22			/* restore I-bit */
	bv		%r0(%r2)
	nop
	.exit

	.procend
ENDPROC_CFI(flush_instruction_cache_local)


	.import cache_info, data
ENTRY_CFI(flush_data_cache_local)
	.proc
	.callinfo NO_CALLS
	.entry

	load32		cache_info, %r1

	/* Flush Data Cache */

	LDREG		DCACHE_BASE(%r1), %arg0
	LDREG		DCACHE_STRIDE(%r1), %arg1
	LDREG		DCACHE_COUNT(%r1), %arg2
	LDREG		DCACHE_LOOP(%r1), %arg3
	rsm		PSW_SM_I, %r22		/* No mmgt ops during loop*/
	mtsp		%r0, %sr1
	addib,COND(=)		-1, %arg3, fdoneloop	/* Preadjust and test */
	movb,<,n	%arg3, %r31, fdsync	/* If loop < 0, do sync */

fdmanyloop:					/* Loop if LOOP >= 2 */
	addib,COND(>)		-1, %r31, fdmanyloop	/* Adjusted inner loop decr */
	fdce		%r0(%sr1, %arg0)
	fdce,m		%arg1(%sr1, %arg0)	/* Last fdce and addr adjust */
	movb,tr		%arg3, %r31, fdmanyloop	/* Re-init inner loop count */
	addib,COND(<=),n	-1, %arg2, fdsync	/* Outer loop decr */

fdoneloop:					/* Loop if LOOP = 1 */
	/* Some implementations may flush with a single fdce instruction */
	cmpib,COND(>>=),n	15, %arg2, fdoneloop2

fdoneloop1:
	fdce,m		%arg1(%sr1, %arg0)
	fdce,m		%arg1(%sr1, %arg0)
	fdce,m		%arg1(%sr1, %arg0)
	fdce,m		%arg1(%sr1, %arg0)
	fdce,m		%arg1(%sr1, %arg0)
	fdce,m		%arg1(%sr1, %arg0)
	fdce,m		%arg1(%sr1, %arg0)
	fdce,m		%arg1(%sr1, %arg0)
	fdce,m		%arg1(%sr1, %arg0)
	fdce,m		%arg1(%sr1, %arg0)
	fdce,m		%arg1(%sr1, %arg0)
	fdce,m		%arg1(%sr1, %arg0)
	fdce,m		%arg1(%sr1, %arg0)
	fdce,m		%arg1(%sr1, %arg0)
	fdce,m		%arg1(%sr1, %arg0)
	addib,COND(>)	-16, %arg2, fdoneloop1
	fdce,m		%arg1(%sr1, %arg0)

	/* Check if done */
	cmpb,COND(=),n	%arg2, %r0, fdsync	/* Predict branch taken */

fdoneloop2:
	addib,COND(>)	-1, %arg2, fdoneloop2	/* Outer loop count decr */
	fdce,m		%arg1(%sr1, %arg0)	/* Fdce for one loop */

fdsync:
	syncdma
	sync
	mtsm		%r22			/* restore I-bit */
	bv		%r0(%r2)
	nop
	.exit

	.procend
ENDPROC_CFI(flush_data_cache_local)

	.align	16

/* Macros to serialize TLB purge operations on SMP.  */

	.macro	tlb_lock	la,flags,tmp
#ifdef CONFIG_SMP
	ldil		L%pa_tlb_lock,%r1
	ldo		R%pa_tlb_lock(%r1),\la
	rsm		PSW_SM_I,\flags
1:	LDCW		0(\la),\tmp
	cmpib,<>,n	0,\tmp,3f
2:	ldw		0(\la),\tmp
	cmpb,<>		%r0,\tmp,1b
	nop
	b,n		2b
3:
#endif
	.endm

	.macro	tlb_unlock	la,flags,tmp
#ifdef CONFIG_SMP
	ldi		1,\tmp
	stw		\tmp,0(\la)
	mtsm		\flags
#endif
	.endm

/* Clear page using kernel mapping.  */

ENTRY_CFI(clear_page_asm)
	.proc
	.callinfo NO_CALLS
	.entry

#ifdef CONFIG_64BIT

	/* Unroll the loop.  */
	ldi		(PAGE_SIZE / 128), %r1

1:
	std		%r0, 0(%r26)
	std		%r0, 8(%r26)
	std		%r0, 16(%r26)
	std		%r0, 24(%r26)
	std		%r0, 32(%r26)
	std		%r0, 40(%r26)
	std		%r0, 48(%r26)
	std		%r0, 56(%r26)
	std		%r0, 64(%r26)
	std		%r0, 72(%r26)
	std		%r0, 80(%r26)
	std		%r0, 88(%r26)
	std		%r0, 96(%r26)
	std		%r0, 104(%r26)
	std		%r0, 112(%r26)
	std		%r0, 120(%r26)

	/* Note reverse branch hint for addib is taken.  */
	addib,COND(>),n	-1, %r1, 1b
	ldo		128(%r26), %r26

#else

	/*
	 * Note that until (if) we start saving the full 64-bit register
	 * values on interrupt, we can't use std on a 32 bit kernel.
	 */
	ldi		(PAGE_SIZE / 64), %r1

1:
	stw		%r0, 0(%r26)
	stw		%r0, 4(%r26)
	stw		%r0, 8(%r26)
	stw		%r0, 12(%r26)
	stw		%r0, 16(%r26)
	stw		%r0, 20(%r26)
	stw		%r0, 24(%r26)
	stw		%r0, 28(%r26)
	stw		%r0, 32(%r26)
	stw		%r0, 36(%r26)
	stw		%r0, 40(%r26)
	stw		%r0, 44(%r26)
	stw		%r0, 48(%r26)
	stw		%r0, 52(%r26)
	stw		%r0, 56(%r26)
	stw		%r0, 60(%r26)

	addib,COND(>),n	-1, %r1, 1b
	ldo		64(%r26), %r26
#endif
	bv		%r0(%r2)
	nop
	.exit

	.procend
ENDPROC_CFI(clear_page_asm)

/* Copy page using kernel mapping.  */

ENTRY_CFI(copy_page_asm)
	.proc
	.callinfo NO_CALLS
	.entry

#ifdef CONFIG_64BIT
	/* PA8x00 CPUs can consume 2 loads or 1 store per cycle.
	 * Unroll the loop by hand and arrange insn appropriately.
	 * Prefetch doesn't improve performance on rp3440.
	 * GCC probably can do this just as well...
	 */

	ldi		(PAGE_SIZE / 128), %r1

1:	ldd		0(%r25), %r19
	ldd		8(%r25), %r20

	ldd		16(%r25), %r21
	ldd		24(%r25), %r22
	std		%r19, 0(%r26)
	std		%r20, 8(%r26)

	ldd		32(%r25), %r19
	ldd		40(%r25), %r20
	std		%r21, 16(%r26)
	std		%r22, 24(%r26)

	ldd		48(%r25), %r21
	ldd		56(%r25), %r22
	std		%r19, 32(%r26)
	std		%r20, 40(%r26)

	ldd		64(%r25), %r19
	ldd		72(%r25), %r20
	std		%r21, 48(%r26)
	std		%r22, 56(%r26)

	ldd		80(%r25), %r21
	ldd		88(%r25), %r22
	std		%r19, 64(%r26)
	std		%r20, 72(%r26)

	ldd		 96(%r25), %r19
	ldd		104(%r25), %r20
	std		%r21, 80(%r26)
	std		%r22, 88(%r26)

	ldd		112(%r25), %r21
	ldd		120(%r25), %r22
	ldo		128(%r25), %r25
	std		%r19, 96(%r26)
	std		%r20, 104(%r26)

	std		%r21, 112(%r26)
	std		%r22, 120(%r26)

	/* Note reverse branch hint for addib is taken.  */
	addib,COND(>),n	-1, %r1, 1b
	ldo		128(%r26), %r26

#else

	/*
	 * This loop is optimized for PCXL/PCXL2 ldw/ldw and stw/stw
	 * bundles (very restricted rules for bundling).
	 * Note that until (if) we start saving
	 * the full 64 bit register values on interrupt, we can't
	 * use ldd/std on a 32 bit kernel.
	 */
	ldw		0(%r25), %r19
	ldi		(PAGE_SIZE / 64), %r1

1:
	ldw		4(%r25), %r20
	ldw		8(%r25), %r21
	ldw		12(%r25), %r22
	stw		%r19, 0(%r26)
	stw		%r20, 4(%r26)
	stw		%r21, 8(%r26)
	stw		%r22, 12(%r26)
	ldw		16(%r25), %r19
	ldw		20(%r25), %r20
	ldw		24(%r25), %r21
	ldw		28(%r25), %r22
	stw		%r19, 16(%r26)
	stw		%r20, 20(%r26)
	stw		%r21, 24(%r26)
	stw		%r22, 28(%r26)
	ldw		32(%r25), %r19
	ldw		36(%r25), %r20
	ldw		40(%r25), %r21
	ldw		44(%r25), %r22
	stw		%r19, 32(%r26)
	stw		%r20, 36(%r26)
	stw		%r21, 40(%r26)
	stw		%r22, 44(%r26)
	ldw		48(%r25), %r19
	ldw		52(%r25), %r20
	ldw		56(%r25), %r21
	ldw		60(%r25), %r22
	stw		%r19, 48(%r26)
	stw		%r20, 52(%r26)
	ldo		64(%r25), %r25
	stw		%r21, 56(%r26)
	stw		%r22, 60(%r26)
	ldo		64(%r26), %r26
	addib,COND(>),n	-1, %r1, 1b
	ldw		0(%r25), %r19
#endif
	bv		%r0(%r2)
	nop
	.exit

	.procend
ENDPROC_CFI(copy_page_asm)

/*
 * NOTE: Code in clear_user_page has a hard coded dependency on the
 *       maximum alias boundary being 4 Mb. We've been assured by the
 *       parisc chip designers that there will not ever be a parisc
 *       chip with a larger alias boundary (Never say never :-) ).
 *
 *       Subtle: the dtlb miss handlers support the temp alias region by
 *       "knowing" that if a dtlb miss happens within the temp alias
 *       region it must have occurred while in clear_user_page. Since
 *       this routine makes use of processor local translations, we
 *       don't want to insert them into the kernel page table. Instead,
 *       we load up some general registers (they need to be registers
 *       which aren't shadowed) with the physical page numbers (preshifted
 *       for tlb insertion) needed to insert the translations. When we
 *       miss on the translation, the dtlb miss handler inserts the
 *       translation into the tlb using these values:
 *
 *          %r26 physical page (shifted for tlb insert) of "to" translation
 *          %r23 physical page (shifted for tlb insert) of "from" translation
 */

        /* Drop prot bits and convert to page addr for iitlbt and idtlbt */
        #define PAGE_ADD_SHIFT  (PAGE_SHIFT-12)
        .macro          convert_phys_for_tlb_insert20  phys
        extrd,u         \phys, 56-PAGE_ADD_SHIFT, 32-PAGE_ADD_SHIFT, \phys
#if _PAGE_SIZE_ENCODING_DEFAULT
        depdi           _PAGE_SIZE_ENCODING_DEFAULT, 63, (63-58), \phys
#endif
	.endm

	/*
	 * copy_user_page_asm() performs a page copy using mappings
	 * equivalent to the user page mappings.  It can be used to
	 * implement copy_user_page() but unfortunately both the `from'
	 * and `to' pages need to be flushed through mappings equivalent
	 * to the user mappings after the copy because the kernel accesses
	 * the `from' page through the kmap kernel mapping and the `to'
	 * page needs to be flushed since code can be copied.  As a
	 * result, this implementation is less efficient than the simpler
	 * copy using the kernel mapping.  It only needs the `from' page
	 * to flushed via the user mapping.  The kunmap routines handle
	 * the flushes needed for the kernel mapping.
	 *
	 * I'm still keeping this around because it may be possible to
	 * use it if more information is passed into copy_user_page().
	 * Have to do some measurements to see if it is worthwhile to
	 * lobby for such a change.
	 *
	 */

ENTRY_CFI(copy_user_page_asm)
	.proc
	.callinfo NO_CALLS
	.entry

	/* Convert virtual `to' and `from' addresses to physical addresses.
	   Move `from' physical address to non shadowed register.  */
	ldil		L%(__PAGE_OFFSET), %r1
	sub		%r26, %r1, %r26
	sub		%r25, %r1, %r23

	ldil		L%(TMPALIAS_MAP_START), %r28
#ifdef CONFIG_64BIT
#if (TMPALIAS_MAP_START >= 0x80000000)
	depdi		0, 31,32, %r28		/* clear any sign extension */
#endif
	convert_phys_for_tlb_insert20 %r26	/* convert phys addr to tlb insert format */
	convert_phys_for_tlb_insert20 %r23	/* convert phys addr to tlb insert format */
	depd		%r24,63,22, %r28	/* Form aliased virtual address 'to' */
	depdi		0, 63,PAGE_SHIFT, %r28	/* Clear any offset bits */
	copy		%r28, %r29
	depdi		1, 41,1, %r29		/* Form aliased virtual address 'from' */
#else
	extrw,u		%r26, 24,25, %r26	/* convert phys addr to tlb insert format */
	extrw,u		%r23, 24,25, %r23	/* convert phys addr to tlb insert format */
	depw		%r24, 31,22, %r28	/* Form aliased virtual address 'to' */
	depwi		0, 31,PAGE_SHIFT, %r28	/* Clear any offset bits */
	copy		%r28, %r29
	depwi		1, 9,1, %r29		/* Form aliased virtual address 'from' */
#endif

	/* Purge any old translations */

#ifdef CONFIG_PA20
	pdtlb,l		%r0(%r28)
	pdtlb,l		%r0(%r29)
#else
	tlb_lock	%r20,%r21,%r22
	pdtlb		%r0(%r28)
	pdtlb		%r0(%r29)
	tlb_unlock	%r20,%r21,%r22
#endif

#ifdef CONFIG_64BIT
	/* PA8x00 CPUs can consume 2 loads or 1 store per cycle.
	 * Unroll the loop by hand and arrange insn appropriately.
	 * GCC probably can do this just as well.
	 */

	ldd		0(%r29), %r19
	ldi		(PAGE_SIZE / 128), %r1

1:	ldd		8(%r29), %r20

	ldd		16(%r29), %r21
	ldd		24(%r29), %r22
	std		%r19, 0(%r28)
	std		%r20, 8(%r28)

	ldd		32(%r29), %r19
	ldd		40(%r29), %r20
	std		%r21, 16(%r28)
	std		%r22, 24(%r28)

	ldd		48(%r29), %r21
	ldd		56(%r29), %r22
	std		%r19, 32(%r28)
	std		%r20, 40(%r28)

	ldd		64(%r29), %r19
	ldd		72(%r29), %r20
	std		%r21, 48(%r28)
	std		%r22, 56(%r28)

	ldd		80(%r29), %r21
	ldd		88(%r29), %r22
	std		%r19, 64(%r28)
	std		%r20, 72(%r28)

	ldd		 96(%r29), %r19
	ldd		104(%r29), %r20
	std		%r21, 80(%r28)
	std		%r22, 88(%r28)

	ldd		112(%r29), %r21
	ldd		120(%r29), %r22
	std		%r19, 96(%r28)
	std		%r20, 104(%r28)

	ldo		128(%r29), %r29
	std		%r21, 112(%r28)
	std		%r22, 120(%r28)
	ldo		128(%r28), %r28

	/* conditional branches nullify on forward taken branch, and on
	 * non-taken backward branch. Note that .+4 is a backwards branch.
	 * The ldd should only get executed if the branch is taken.
	 */
	addib,COND(>),n	-1, %r1, 1b		/* bundle 10 */
	ldd		0(%r29), %r19		/* start next loads */

#else
	ldi		(PAGE_SIZE / 64), %r1

	/*
	 * This loop is optimized for PCXL/PCXL2 ldw/ldw and stw/stw
	 * bundles (very restricted rules for bundling). It probably
	 * does OK on PCXU and better, but we could do better with
	 * ldd/std instructions. Note that until (if) we start saving
	 * the full 64 bit register values on interrupt, we can't
	 * use ldd/std on a 32 bit kernel.
	 */

1:	ldw		0(%r29), %r19
	ldw		4(%r29), %r20
	ldw		8(%r29), %r21
	ldw		12(%r29), %r22
	stw		%r19, 0(%r28)
	stw		%r20, 4(%r28)
	stw		%r21, 8(%r28)
	stw		%r22, 12(%r28)
	ldw		16(%r29), %r19
	ldw		20(%r29), %r20
	ldw		24(%r29), %r21
	ldw		28(%r29), %r22
	stw		%r19, 16(%r28)
	stw		%r20, 20(%r28)
	stw		%r21, 24(%r28)
	stw		%r22, 28(%r28)
	ldw		32(%r29), %r19
	ldw		36(%r29), %r20
	ldw		40(%r29), %r21
	ldw		44(%r29), %r22
	stw		%r19, 32(%r28)
	stw		%r20, 36(%r28)
	stw		%r21, 40(%r28)
	stw		%r22, 44(%r28)
	ldw		48(%r29), %r19
	ldw		52(%r29), %r20
	ldw		56(%r29), %r21
	ldw		60(%r29), %r22
	stw		%r19, 48(%r28)
	stw		%r20, 52(%r28)
	stw		%r21, 56(%r28)
	stw		%r22, 60(%r28)
	ldo		64(%r28), %r28

	addib,COND(>)		-1, %r1,1b
	ldo		64(%r29), %r29
#endif

	bv		%r0(%r2)
	nop
	.exit

	.procend
ENDPROC_CFI(copy_user_page_asm)

ENTRY_CFI(clear_user_page_asm)
	.proc
	.callinfo NO_CALLS
	.entry

	tophys_r1	%r26

	ldil		L%(TMPALIAS_MAP_START), %r28
#ifdef CONFIG_64BIT
#if (TMPALIAS_MAP_START >= 0x80000000)
	depdi		0, 31,32, %r28		/* clear any sign extension */
#endif
	convert_phys_for_tlb_insert20 %r26	/* convert phys addr to tlb insert format */
	depd		%r25, 63,22, %r28	/* Form aliased virtual address 'to' */
	depdi		0, 63,PAGE_SHIFT, %r28	/* Clear any offset bits */
#else
	extrw,u		%r26, 24,25, %r26	/* convert phys addr to tlb insert format */
	depw		%r25, 31,22, %r28	/* Form aliased virtual address 'to' */
	depwi		0, 31,PAGE_SHIFT, %r28	/* Clear any offset bits */
#endif

	/* Purge any old translation */

#ifdef CONFIG_PA20
	pdtlb,l		%r0(%r28)
#else
	tlb_lock	%r20,%r21,%r22
	pdtlb		%r0(%r28)
	tlb_unlock	%r20,%r21,%r22
#endif

#ifdef CONFIG_64BIT
	ldi		(PAGE_SIZE / 128), %r1

	/* PREFETCH (Write) has not (yet) been proven to help here */
	/* #define	PREFETCHW_OP	ldd		256(%0), %r0 */

1:	std		%r0, 0(%r28)
	std		%r0, 8(%r28)
	std		%r0, 16(%r28)
	std		%r0, 24(%r28)
	std		%r0, 32(%r28)
	std		%r0, 40(%r28)
	std		%r0, 48(%r28)
	std		%r0, 56(%r28)
	std		%r0, 64(%r28)
	std		%r0, 72(%r28)
	std		%r0, 80(%r28)
	std		%r0, 88(%r28)
	std		%r0, 96(%r28)
	std		%r0, 104(%r28)
	std		%r0, 112(%r28)
	std		%r0, 120(%r28)
	addib,COND(>)		-1, %r1, 1b
	ldo		128(%r28), %r28

#else	/* ! CONFIG_64BIT */
	ldi		(PAGE_SIZE / 64), %r1

1:	stw		%r0, 0(%r28)
	stw		%r0, 4(%r28)
	stw		%r0, 8(%r28)
	stw		%r0, 12(%r28)
	stw		%r0, 16(%r28)
	stw		%r0, 20(%r28)
	stw		%r0, 24(%r28)
	stw		%r0, 28(%r28)
	stw		%r0, 32(%r28)
	stw		%r0, 36(%r28)
	stw		%r0, 40(%r28)
	stw		%r0, 44(%r28)
	stw		%r0, 48(%r28)
	stw		%r0, 52(%r28)
	stw		%r0, 56(%r28)
	stw		%r0, 60(%r28)
	addib,COND(>)		-1, %r1, 1b
	ldo		64(%r28), %r28
#endif	/* CONFIG_64BIT */

	bv		%r0(%r2)
	nop
	.exit

	.procend
ENDPROC_CFI(clear_user_page_asm)

ENTRY_CFI(flush_dcache_page_asm)
	.proc
	.callinfo NO_CALLS
	.entry

	ldil		L%(TMPALIAS_MAP_START), %r28
#ifdef CONFIG_64BIT
#if (TMPALIAS_MAP_START >= 0x80000000)
	depdi		0, 31,32, %r28		/* clear any sign extension */
#endif
	convert_phys_for_tlb_insert20 %r26	/* convert phys addr to tlb insert format */
	depd		%r25, 63,22, %r28	/* Form aliased virtual address 'to' */
	depdi		0, 63,PAGE_SHIFT, %r28	/* Clear any offset bits */
#else
	extrw,u		%r26, 24,25, %r26	/* convert phys addr to tlb insert format */
	depw		%r25, 31,22, %r28	/* Form aliased virtual address 'to' */
	depwi		0, 31,PAGE_SHIFT, %r28	/* Clear any offset bits */
#endif

	/* Purge any old translation */

#ifdef CONFIG_PA20
	pdtlb,l		%r0(%r28)
#else
	tlb_lock	%r20,%r21,%r22
	pdtlb		%r0(%r28)
	tlb_unlock	%r20,%r21,%r22
#endif

	ldil		L%dcache_stride, %r1
	ldw		R%dcache_stride(%r1), r31

#ifdef CONFIG_64BIT
	depdi,z		1, 63-PAGE_SHIFT,1, %r25
#else
	depwi,z		1, 31-PAGE_SHIFT,1, %r25
#endif
	add		%r28, %r25, %r25
	sub		%r25, r31, %r25


1:      fdc,m		r31(%r28)
	fdc,m		r31(%r28)
	fdc,m		r31(%r28)
	fdc,m		r31(%r28)
	fdc,m		r31(%r28)
	fdc,m		r31(%r28)
	fdc,m		r31(%r28)
	fdc,m		r31(%r28)
	fdc,m		r31(%r28)
	fdc,m		r31(%r28)
	fdc,m		r31(%r28)
	fdc,m		r31(%r28)
	fdc,m		r31(%r28)
	fdc,m		r31(%r28)
	fdc,m		r31(%r28)
	cmpb,COND(<<)	%r28, %r25,1b
	fdc,m		r31(%r28)

	sync
<<<<<<< HEAD

#ifdef CONFIG_PA20
	pdtlb,l		%r0(%r25)
#else
	tlb_lock	%r20,%r21,%r22
	pdtlb		%r0(%r25)
	tlb_unlock	%r20,%r21,%r22
#endif

=======
>>>>>>> 2cfef0c3
	bv		%r0(%r2)
	nop
	.exit

	.procend
ENDPROC_CFI(flush_dcache_page_asm)

ENTRY_CFI(flush_icache_page_asm)
	.proc
	.callinfo NO_CALLS
	.entry

	ldil		L%(TMPALIAS_MAP_START), %r28
#ifdef CONFIG_64BIT
#if (TMPALIAS_MAP_START >= 0x80000000)
	depdi		0, 31,32, %r28		/* clear any sign extension */
#endif
	convert_phys_for_tlb_insert20 %r26	/* convert phys addr to tlb insert format */
	depd		%r25, 63,22, %r28	/* Form aliased virtual address 'to' */
	depdi		0, 63,PAGE_SHIFT, %r28	/* Clear any offset bits */
#else
	extrw,u		%r26, 24,25, %r26	/* convert phys addr to tlb insert format */
	depw		%r25, 31,22, %r28	/* Form aliased virtual address 'to' */
	depwi		0, 31,PAGE_SHIFT, %r28	/* Clear any offset bits */
#endif

	/* Purge any old translation.  Note that the FIC instruction
	 * may use either the instruction or data TLB.  Given that we
	 * have a flat address space, it's not clear which TLB will be
	 * used.  So, we purge both entries.  */

#ifdef CONFIG_PA20
	pdtlb,l		%r0(%r28)
	pitlb,l         %r0(%sr4,%r28)
#else
	tlb_lock        %r20,%r21,%r22
	pdtlb		%r0(%r28)
	pitlb           %r0(%sr4,%r28)
	tlb_unlock      %r20,%r21,%r22
#endif

	ldil		L%icache_stride, %r1
	ldw		R%icache_stride(%r1), %r31

#ifdef CONFIG_64BIT
	depdi,z		1, 63-PAGE_SHIFT,1, %r25
#else
	depwi,z		1, 31-PAGE_SHIFT,1, %r25
#endif
	add		%r28, %r25, %r25
	sub		%r25, %r31, %r25


	/* fic only has the type 26 form on PA1.1, requiring an
	 * explicit space specification, so use %sr4 */
1:      fic,m		%r31(%sr4,%r28)
	fic,m		%r31(%sr4,%r28)
	fic,m		%r31(%sr4,%r28)
	fic,m		%r31(%sr4,%r28)
	fic,m		%r31(%sr4,%r28)
	fic,m		%r31(%sr4,%r28)
	fic,m		%r31(%sr4,%r28)
	fic,m		%r31(%sr4,%r28)
	fic,m		%r31(%sr4,%r28)
	fic,m		%r31(%sr4,%r28)
	fic,m		%r31(%sr4,%r28)
	fic,m		%r31(%sr4,%r28)
	fic,m		%r31(%sr4,%r28)
	fic,m		%r31(%sr4,%r28)
	fic,m		%r31(%sr4,%r28)
	cmpb,COND(<<)	%r28, %r25,1b
	fic,m		%r31(%sr4,%r28)

	sync
<<<<<<< HEAD

#ifdef CONFIG_PA20
	pdtlb,l		%r0(%r28)
	pitlb,l         %r0(%sr4,%r25)
#else
	tlb_lock        %r20,%r21,%r22
	pdtlb		%r0(%r28)
	pitlb           %r0(%sr4,%r25)
	tlb_unlock      %r20,%r21,%r22
#endif

=======
>>>>>>> 2cfef0c3
	bv		%r0(%r2)
	nop
	.exit

	.procend
ENDPROC_CFI(flush_icache_page_asm)

ENTRY_CFI(flush_kernel_dcache_page_asm)
	.proc
	.callinfo NO_CALLS
	.entry

	ldil		L%dcache_stride, %r1
	ldw		R%dcache_stride(%r1), %r23

#ifdef CONFIG_64BIT
	depdi,z		1, 63-PAGE_SHIFT,1, %r25
#else
	depwi,z		1, 31-PAGE_SHIFT,1, %r25
#endif
	add		%r26, %r25, %r25
	sub		%r25, %r23, %r25


1:      fdc,m		%r23(%r26)
	fdc,m		%r23(%r26)
	fdc,m		%r23(%r26)
	fdc,m		%r23(%r26)
	fdc,m		%r23(%r26)
	fdc,m		%r23(%r26)
	fdc,m		%r23(%r26)
	fdc,m		%r23(%r26)
	fdc,m		%r23(%r26)
	fdc,m		%r23(%r26)
	fdc,m		%r23(%r26)
	fdc,m		%r23(%r26)
	fdc,m		%r23(%r26)
	fdc,m		%r23(%r26)
	fdc,m		%r23(%r26)
	cmpb,COND(<<)		%r26, %r25,1b
	fdc,m		%r23(%r26)

	sync
	bv		%r0(%r2)
	nop
	.exit

	.procend
ENDPROC_CFI(flush_kernel_dcache_page_asm)

ENTRY_CFI(purge_kernel_dcache_page_asm)
	.proc
	.callinfo NO_CALLS
	.entry

	ldil		L%dcache_stride, %r1
	ldw		R%dcache_stride(%r1), %r23

#ifdef CONFIG_64BIT
	depdi,z		1, 63-PAGE_SHIFT,1, %r25
#else
	depwi,z		1, 31-PAGE_SHIFT,1, %r25
#endif
	add		%r26, %r25, %r25
	sub		%r25, %r23, %r25

1:      pdc,m		%r23(%r26)
	pdc,m		%r23(%r26)
	pdc,m		%r23(%r26)
	pdc,m		%r23(%r26)
	pdc,m		%r23(%r26)
	pdc,m		%r23(%r26)
	pdc,m		%r23(%r26)
	pdc,m		%r23(%r26)
	pdc,m		%r23(%r26)
	pdc,m		%r23(%r26)
	pdc,m		%r23(%r26)
	pdc,m		%r23(%r26)
	pdc,m		%r23(%r26)
	pdc,m		%r23(%r26)
	pdc,m		%r23(%r26)
	cmpb,COND(<<)		%r26, %r25, 1b
	pdc,m		%r23(%r26)

	sync
	bv		%r0(%r2)
	nop
	.exit

	.procend
ENDPROC_CFI(purge_kernel_dcache_page_asm)

ENTRY_CFI(flush_user_dcache_range_asm)
	.proc
	.callinfo NO_CALLS
	.entry

	ldil		L%dcache_stride, %r1
	ldw		R%dcache_stride(%r1), %r23
	ldo		-1(%r23), %r21
	ANDCM		%r26, %r21, %r26

1:      cmpb,COND(<<),n	%r26, %r25, 1b
	fdc,m		%r23(%sr3, %r26)

	sync
	bv		%r0(%r2)
	nop
	.exit

	.procend
ENDPROC_CFI(flush_user_dcache_range_asm)

ENTRY_CFI(flush_kernel_dcache_range_asm)
	.proc
	.callinfo NO_CALLS
	.entry

	ldil		L%dcache_stride, %r1
	ldw		R%dcache_stride(%r1), %r23
	ldo		-1(%r23), %r21
	ANDCM		%r26, %r21, %r26

1:      cmpb,COND(<<),n	%r26, %r25,1b
	fdc,m		%r23(%r26)

	sync
	syncdma
	bv		%r0(%r2)
	nop
	.exit

	.procend
ENDPROC_CFI(flush_kernel_dcache_range_asm)

ENTRY_CFI(flush_user_icache_range_asm)
	.proc
	.callinfo NO_CALLS
	.entry

	ldil		L%icache_stride, %r1
	ldw		R%icache_stride(%r1), %r23
	ldo		-1(%r23), %r21
	ANDCM		%r26, %r21, %r26

1:      cmpb,COND(<<),n	%r26, %r25,1b
	fic,m		%r23(%sr3, %r26)

	sync
	bv		%r0(%r2)
	nop
	.exit

	.procend
ENDPROC_CFI(flush_user_icache_range_asm)

ENTRY_CFI(flush_kernel_icache_page)
	.proc
	.callinfo NO_CALLS
	.entry

	ldil		L%icache_stride, %r1
	ldw		R%icache_stride(%r1), %r23

#ifdef CONFIG_64BIT
	depdi,z		1, 63-PAGE_SHIFT,1, %r25
#else
	depwi,z		1, 31-PAGE_SHIFT,1, %r25
#endif
	add		%r26, %r25, %r25
	sub		%r25, %r23, %r25


1:      fic,m		%r23(%sr4, %r26)
	fic,m		%r23(%sr4, %r26)
	fic,m		%r23(%sr4, %r26)
	fic,m		%r23(%sr4, %r26)
	fic,m		%r23(%sr4, %r26)
	fic,m		%r23(%sr4, %r26)
	fic,m		%r23(%sr4, %r26)
	fic,m		%r23(%sr4, %r26)
	fic,m		%r23(%sr4, %r26)
	fic,m		%r23(%sr4, %r26)
	fic,m		%r23(%sr4, %r26)
	fic,m		%r23(%sr4, %r26)
	fic,m		%r23(%sr4, %r26)
	fic,m		%r23(%sr4, %r26)
	fic,m		%r23(%sr4, %r26)
	cmpb,COND(<<)		%r26, %r25, 1b
	fic,m		%r23(%sr4, %r26)

	sync
	bv		%r0(%r2)
	nop
	.exit

	.procend
ENDPROC_CFI(flush_kernel_icache_page)

ENTRY_CFI(flush_kernel_icache_range_asm)
	.proc
	.callinfo NO_CALLS
	.entry

	ldil		L%icache_stride, %r1
	ldw		R%icache_stride(%r1), %r23
	ldo		-1(%r23), %r21
	ANDCM		%r26, %r21, %r26

1:      cmpb,COND(<<),n	%r26, %r25, 1b
	fic,m		%r23(%sr4, %r26)

	sync
	bv		%r0(%r2)
	nop
	.exit
	.procend
ENDPROC_CFI(flush_kernel_icache_range_asm)

	/* align should cover use of rfi in disable_sr_hashing_asm and
	 * srdis_done.
	 */
	.align	256
ENTRY_CFI(disable_sr_hashing_asm)
	.proc
	.callinfo NO_CALLS
	.entry

	/*
	 * Switch to real mode
	 */
	/* pcxt_ssm_bug */
	rsm		PSW_SM_I, %r0
	load32		PA(1f), %r1
	nop
	nop
	nop
	nop
	nop

	rsm		PSW_SM_Q, %r0		/* prep to load iia queue */
	mtctl		%r0, %cr17		/* Clear IIASQ tail */
	mtctl		%r0, %cr17		/* Clear IIASQ head */
	mtctl		%r1, %cr18		/* IIAOQ head */
	ldo		4(%r1), %r1
	mtctl		%r1, %cr18		/* IIAOQ tail */
	load32		REAL_MODE_PSW, %r1
	mtctl		%r1, %ipsw
	rfi
	nop

1:      cmpib,=,n	SRHASH_PCXST, %r26,srdis_pcxs
	cmpib,=,n	SRHASH_PCXL, %r26,srdis_pcxl
	cmpib,=,n	SRHASH_PA20, %r26,srdis_pa20
	b,n		srdis_done

srdis_pcxs:

	/* Disable Space Register Hashing for PCXS,PCXT,PCXT' */

	.word		0x141c1a00		/* mfdiag %dr0, %r28 */
	.word		0x141c1a00		/* must issue twice */
	depwi		0,18,1, %r28		/* Clear DHE (dcache hash enable) */
	depwi		0,20,1, %r28		/* Clear IHE (icache hash enable) */
	.word		0x141c1600		/* mtdiag %r28, %dr0 */
	.word		0x141c1600		/* must issue twice */
	b,n		srdis_done

srdis_pcxl:

	/* Disable Space Register Hashing for PCXL */

	.word		0x141c0600		/* mfdiag %dr0, %r28 */
	depwi           0,28,2, %r28		/* Clear DHASH_EN & IHASH_EN */
	.word		0x141c0240		/* mtdiag %r28, %dr0 */
	b,n		srdis_done

srdis_pa20:

	/* Disable Space Register Hashing for PCXU,PCXU+,PCXW,PCXW+,PCXW2 */

	.word		0x144008bc		/* mfdiag %dr2, %r28 */
	depdi		0, 54,1, %r28		/* clear DIAG_SPHASH_ENAB (bit 54) */
	.word		0x145c1840		/* mtdiag %r28, %dr2 */


srdis_done:
	/* Switch back to virtual mode */
	rsm		PSW_SM_I, %r0		/* prep to load iia queue */
	load32 	   	2f, %r1
	nop
	nop
	nop
	nop
	nop

	rsm		PSW_SM_Q, %r0		/* prep to load iia queue */
	mtctl		%r0, %cr17		/* Clear IIASQ tail */
	mtctl		%r0, %cr17		/* Clear IIASQ head */
	mtctl		%r1, %cr18		/* IIAOQ head */
	ldo		4(%r1), %r1
	mtctl		%r1, %cr18		/* IIAOQ tail */
	load32		KERNEL_PSW, %r1
	mtctl		%r1, %ipsw
	rfi
	nop

2:      bv		%r0(%r2)
	nop
	.exit

	.procend
ENDPROC_CFI(disable_sr_hashing_asm)

	.end<|MERGE_RESOLUTION|>--- conflicted
+++ resolved
@@ -896,18 +896,6 @@
 	fdc,m		r31(%r28)
 
 	sync
-<<<<<<< HEAD
-
-#ifdef CONFIG_PA20
-	pdtlb,l		%r0(%r25)
-#else
-	tlb_lock	%r20,%r21,%r22
-	pdtlb		%r0(%r25)
-	tlb_unlock	%r20,%r21,%r22
-#endif
-
-=======
->>>>>>> 2cfef0c3
 	bv		%r0(%r2)
 	nop
 	.exit
@@ -982,20 +970,6 @@
 	fic,m		%r31(%sr4,%r28)
 
 	sync
-<<<<<<< HEAD
-
-#ifdef CONFIG_PA20
-	pdtlb,l		%r0(%r28)
-	pitlb,l         %r0(%sr4,%r25)
-#else
-	tlb_lock        %r20,%r21,%r22
-	pdtlb		%r0(%r28)
-	pitlb           %r0(%sr4,%r25)
-	tlb_unlock      %r20,%r21,%r22
-#endif
-
-=======
->>>>>>> 2cfef0c3
 	bv		%r0(%r2)
 	nop
 	.exit
