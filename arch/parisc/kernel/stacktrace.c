// SPDX-License-Identifier: GPL-2.0-only
/*
 * Stack trace management functions
 *
 *  Copyright (C) 2009-2021 Helge Deller <deller@gmx.de>
 *  based on arch/x86/kernel/stacktrace.c by Ingo Molnar <mingo@redhat.com>
 *  and parisc unwind functions by Randolph Chung <tausq@debian.org>
 *
 *  TODO: Userspace stacktrace (CONFIG_USER_STACKTRACE_SUPPORT)
 */
<<<<<<< HEAD
=======
#include <linux/kernel.h>
>>>>>>> fa55b7dc
#include <linux/stacktrace.h>

#include <asm/unwind.h>

static void notrace walk_stackframe(struct task_struct *task,
	struct pt_regs *regs, bool (*fn)(void *, unsigned long), void *cookie)
{
	struct unwind_frame_info info;

	unwind_frame_init_task(&info, task, NULL);
	while (1) {
		if (unwind_once(&info) < 0 || info.ip == 0)
			break;

		if (__kernel_text_address(info.ip))
			if (!fn(cookie, info.ip))
				break;
	}
}

void arch_stack_walk(stack_trace_consume_fn consume_entry, void *cookie,
		     struct task_struct *task, struct pt_regs *regs)
{
	walk_stackframe(task, regs, consume_entry, cookie);
}

int arch_stack_walk_reliable(stack_trace_consume_fn consume_entry, void *cookie,
			     struct task_struct *task)
{
	walk_stackframe(task, NULL, consume_entry, cookie);
	return 1;
}<|MERGE_RESOLUTION|>--- conflicted
+++ resolved
@@ -8,10 +8,7 @@
  *
  *  TODO: Userspace stacktrace (CONFIG_USER_STACKTRACE_SUPPORT)
  */
-<<<<<<< HEAD
-=======
 #include <linux/kernel.h>
->>>>>>> fa55b7dc
 #include <linux/stacktrace.h>
 
 #include <asm/unwind.h>
