--- conflicted
+++ resolved
@@ -113,14 +113,7 @@
 	int cpu_dest;
 
 	/* timer and ipi have to always be received on all CPUs */
-<<<<<<< HEAD
-	if (CHECK_IRQ_PER_CPU(irq_to_desc(irq)->status)) {
-		/* Bad linux design decision.  The mask has already
-		 * been set; we must reset it */
-		cpumask_setall(irq_desc[irq].affinity);
-=======
 	if (irqd_is_per_cpu(d))
->>>>>>> ab799a3f
 		return -EINVAL;
 
 	/* whatever mask they set, we just allow one CPU */
