--- conflicted
+++ resolved
@@ -247,15 +247,9 @@
 		return COHERENCY_FABRIC_TYPE_NONE;
 
 	type = (int) match->data;
-<<<<<<< HEAD
 
 	of_node_put(np);
 
-=======
-
-	of_node_put(np);
-
->>>>>>> 07f0dc60
 	return type;
 }
 
