/*
 *  linux/arch/arm/kernel/traps.c
 *
 *  Copyright (C) 1995-2009 Russell King
 *  Fragments that appear the same as linux/arch/i386/kernel/traps.c (C) Linus Torvalds
 *
 * This program is free software; you can redistribute it and/or modify
 * it under the terms of the GNU General Public License version 2 as
 * published by the Free Software Foundation.
 *
 *  'traps.c' handles hardware exceptions after we have saved some state in
 *  'linux/arch/arm/lib/traps.S'.  Mostly a debugging aid, but will probably
 *  kill the offending process.
 */
#include <linux/signal.h>
#include <linux/personality.h>
#include <linux/kallsyms.h>
#include <linux/spinlock.h>
#include <linux/uaccess.h>
#include <linux/hardirq.h>
#include <linux/kdebug.h>
#include <linux/module.h>
#include <linux/kexec.h>
#include <linux/bug.h>
#include <linux/delay.h>
#include <linux/init.h>
#include <linux/sched.h>

#include <linux/atomic.h>
#include <asm/cacheflush.h>
#include <asm/exception.h>
#include <asm/unistd.h>
#include <asm/traps.h>
#include <asm/unwind.h>
#include <asm/tls.h>
#include <asm/system_misc.h>

#include "signal.h"

static const char *handler[]= { "prefetch abort", "data abort", "address exception", "interrupt" };

void *vectors_page;

#ifdef CONFIG_DEBUG_USER
unsigned int user_debug;

static int __init user_debug_setup(char *str)
{
	get_option(&str, &user_debug);
	return 1;
}
__setup("user_debug=", user_debug_setup);
#endif

static void dump_mem(const char *, const char *, unsigned long, unsigned long);

void dump_backtrace_entry(unsigned long where, unsigned long from, unsigned long frame)
{
#ifdef CONFIG_KALLSYMS
	printk("[<%08lx>] (%pS) from [<%08lx>] (%pS)\n", where, (void *)where, from, (void *)from);
#else
	printk("Function entered at [<%08lx>] from [<%08lx>]\n", where, from);
#endif

	if (in_exception_text(where))
		dump_mem("", "Exception stack", frame + 4, frame + 4 + sizeof(struct pt_regs));
}

#ifndef CONFIG_ARM_UNWIND
/*
 * Stack pointers should always be within the kernels view of
 * physical memory.  If it is not there, then we can't dump
 * out any information relating to the stack.
 */
static int verify_stack(unsigned long sp)
{
	if (sp < PAGE_OFFSET ||
	    (sp > (unsigned long)high_memory && high_memory != NULL))
		return -EFAULT;

	return 0;
}
#endif

/*
 * Dump out the contents of some memory nicely...
 */
static void dump_mem(const char *lvl, const char *str, unsigned long bottom,
		     unsigned long top)
{
	unsigned long first;
	mm_segment_t fs;
	int i;

	/*
	 * We need to switch to kernel mode so that we can use __get_user
	 * to safely read from kernel space.  Note that we now dump the
	 * code first, just in case the backtrace kills us.
	 */
	fs = get_fs();
	set_fs(KERNEL_DS);

	printk("%s%s(0x%08lx to 0x%08lx)\n", lvl, str, bottom, top);

	for (first = bottom & ~31; first < top; first += 32) {
		unsigned long p;
		char str[sizeof(" 12345678") * 8 + 1];

		memset(str, ' ', sizeof(str));
		str[sizeof(str) - 1] = '\0';

		for (p = first, i = 0; i < 8 && p < top; i++, p += 4) {
			if (p >= bottom && p < top) {
				unsigned long val;
				if (__get_user(val, (unsigned long *)p) == 0)
					sprintf(str + i * 9, " %08lx", val);
				else
					sprintf(str + i * 9, " ????????");
			}
		}
		printk("%s%04lx:%s\n", lvl, first & 0xffff, str);
	}

	set_fs(fs);
}

static void dump_instr(const char *lvl, struct pt_regs *regs)
{
	unsigned long addr = instruction_pointer(regs);
	const int thumb = thumb_mode(regs);
	const int width = thumb ? 4 : 8;
	mm_segment_t fs;
	char str[sizeof("00000000 ") * 5 + 2 + 1], *p = str;
	int i;

	/*
	 * We need to switch to kernel mode so that we can use __get_user
	 * to safely read from kernel space.  Note that we now dump the
	 * code first, just in case the backtrace kills us.
	 */
	fs = get_fs();
	set_fs(KERNEL_DS);

	for (i = -4; i < 1 + !!thumb; i++) {
		unsigned int val, bad;

		if (thumb)
			bad = __get_user(val, &((u16 *)addr)[i]);
		else
			bad = __get_user(val, &((u32 *)addr)[i]);

		if (!bad)
			p += sprintf(p, i == 0 ? "(%0*x) " : "%0*x ",
					width, val);
		else {
			p += sprintf(p, "bad PC value");
			break;
		}
	}
	printk("%sCode: %s\n", lvl, str);

	set_fs(fs);
}

#ifdef CONFIG_ARM_UNWIND
static inline void dump_backtrace(struct pt_regs *regs, struct task_struct *tsk)
{
	unwind_backtrace(regs, tsk);
}
#else
static void dump_backtrace(struct pt_regs *regs, struct task_struct *tsk)
{
	unsigned int fp, mode;
	int ok = 1;

	printk("Backtrace: ");

	if (!tsk)
		tsk = current;

	if (regs) {
		fp = regs->ARM_fp;
		mode = processor_mode(regs);
	} else if (tsk != current) {
		fp = thread_saved_fp(tsk);
		mode = 0x10;
	} else {
		asm("mov %0, fp" : "=r" (fp) : : "cc");
		mode = 0x10;
	}

	if (!fp) {
		printk("no frame pointer");
		ok = 0;
	} else if (verify_stack(fp)) {
		printk("invalid frame pointer 0x%08x", fp);
		ok = 0;
	} else if (fp < (unsigned long)end_of_stack(tsk))
		printk("frame pointer underflow");
	printk("\n");

	if (ok)
		c_backtrace(fp, mode);
}
#endif

void dump_stack(void)
{
	dump_backtrace(NULL, NULL);
}

EXPORT_SYMBOL(dump_stack);

void show_stack(struct task_struct *tsk, unsigned long *sp)
{
	dump_backtrace(NULL, tsk);
	barrier();
}

#ifdef CONFIG_PREEMPT
#define S_PREEMPT " PREEMPT"
#else
#define S_PREEMPT ""
#endif
#ifdef CONFIG_SMP
#define S_SMP " SMP"
#else
#define S_SMP ""
#endif
#ifdef CONFIG_THUMB2_KERNEL
#define S_ISA " THUMB2"
#else
#define S_ISA " ARM"
#endif

static int __die(const char *str, int err, struct thread_info *thread, struct pt_regs *regs)
{
	struct task_struct *tsk = thread->task;
	static int die_counter;
	int ret;

	printk(KERN_EMERG "Internal error: %s: %x [#%d]" S_PREEMPT S_SMP
	       S_ISA "\n", str, err, ++die_counter);

	/* trap and error numbers are mostly meaningless on ARM */
	ret = notify_die(DIE_OOPS, str, regs, err, tsk->thread.trap_no, SIGSEGV);
	if (ret == NOTIFY_STOP)
		return ret;

	print_modules();
	__show_regs(regs);
	printk(KERN_EMERG "Process %.*s (pid: %d, stack limit = 0x%p)\n",
		TASK_COMM_LEN, tsk->comm, task_pid_nr(tsk), thread + 1);

	if (!user_mode(regs) || in_interrupt()) {
		dump_mem(KERN_EMERG, "Stack: ", regs->ARM_sp,
			 THREAD_SIZE + (unsigned long)task_stack_page(tsk));
		dump_backtrace(regs, tsk);
		dump_instr(KERN_EMERG, regs);
	}

	return ret;
}

static DEFINE_RAW_SPINLOCK(die_lock);

/*
 * This function is protected against re-entrancy.
 */
void die(const char *str, struct pt_regs *regs, int err)
{
	struct thread_info *thread = current_thread_info();
	int ret;
	enum bug_trap_type bug_type = BUG_TRAP_TYPE_NONE;

	oops_enter();

	raw_spin_lock_irq(&die_lock);
	console_verbose();
	bust_spinlocks(1);
	if (!user_mode(regs))
		bug_type = report_bug(regs->ARM_pc, regs);
	if (bug_type != BUG_TRAP_TYPE_NONE)
		str = "Oops - BUG";
	ret = __die(str, err, thread, regs);

	if (regs && kexec_should_crash(thread->task))
		crash_kexec(regs);

	bust_spinlocks(0);
	add_taint(TAINT_DIE);
	raw_spin_unlock_irq(&die_lock);
	oops_exit();

	if (in_interrupt())
		panic("Fatal exception in interrupt");
	if (panic_on_oops)
		panic("Fatal exception");
	if (ret != NOTIFY_STOP)
		do_exit(SIGSEGV);
}

void arm_notify_die(const char *str, struct pt_regs *regs,
		struct siginfo *info, unsigned long err, unsigned long trap)
{
	if (user_mode(regs)) {
		current->thread.error_code = err;
		current->thread.trap_no = trap;

		force_sig_info(info->si_signo, info, current);
	} else {
		die(str, regs, err);
	}
}

#ifdef CONFIG_GENERIC_BUG

int is_valid_bugaddr(unsigned long pc)
{
#ifdef CONFIG_THUMB2_KERNEL
	unsigned short bkpt;
#else
	unsigned long bkpt;
#endif

	if (probe_kernel_address((unsigned *)pc, bkpt))
		return 0;

	return bkpt == BUG_INSTR_VALUE;
}

#endif

static LIST_HEAD(undef_hook);
static DEFINE_RAW_SPINLOCK(undef_lock);

void register_undef_hook(struct undef_hook *hook)
{
	unsigned long flags;

	raw_spin_lock_irqsave(&undef_lock, flags);
	list_add(&hook->node, &undef_hook);
	raw_spin_unlock_irqrestore(&undef_lock, flags);
}

void unregister_undef_hook(struct undef_hook *hook)
{
	unsigned long flags;

	raw_spin_lock_irqsave(&undef_lock, flags);
	list_del(&hook->node);
	raw_spin_unlock_irqrestore(&undef_lock, flags);
}

static int call_undef_hook(struct pt_regs *regs, unsigned int instr)
{
	struct undef_hook *hook;
	unsigned long flags;
	int (*fn)(struct pt_regs *regs, unsigned int instr) = NULL;

	raw_spin_lock_irqsave(&undef_lock, flags);
	list_for_each_entry(hook, &undef_hook, node)
		if ((instr & hook->instr_mask) == hook->instr_val &&
		    (regs->ARM_cpsr & hook->cpsr_mask) == hook->cpsr_val)
			fn = hook->fn;
	raw_spin_unlock_irqrestore(&undef_lock, flags);

	return fn ? fn(regs, instr) : 1;
}

asmlinkage void __exception do_undefinstr(struct pt_regs *regs)
{
	unsigned int correction = thumb_mode(regs) ? 2 : 4;
	unsigned int instr;
	siginfo_t info;
	void __user *pc;

	/*
	 * According to the ARM ARM, PC is 2 or 4 bytes ahead,
	 * depending whether we're in Thumb mode or not.
	 * Correct this offset.
	 */
	regs->ARM_pc -= correction;

	pc = (void __user *)instruction_pointer(regs);

	if (processor_mode(regs) == SVC_MODE) {
#ifdef CONFIG_THUMB2_KERNEL
		if (thumb_mode(regs)) {
			instr = ((u16 *)pc)[0];
			if (is_wide_instruction(instr)) {
				instr <<= 16;
				instr |= ((u16 *)pc)[1];
			}
		} else
#endif
			instr = *(u32 *) pc;
	} else if (thumb_mode(regs)) {
		get_user(instr, (u16 __user *)pc);
		if (is_wide_instruction(instr)) {
			unsigned int instr2;
			get_user(instr2, (u16 __user *)pc+1);
			instr <<= 16;
			instr |= instr2;
		}
	} else {
		get_user(instr, (u32 __user *)pc);
	}

	if (call_undef_hook(regs, instr) == 0)
		return;

#ifdef CONFIG_DEBUG_USER
	if (user_debug & UDBG_UNDEFINED) {
		printk(KERN_INFO "%s (%d): undefined instruction: pc=%p\n",
			current->comm, task_pid_nr(current), pc);
		dump_instr(KERN_INFO, regs);
	}
#endif

	info.si_signo = SIGILL;
	info.si_errno = 0;
	info.si_code  = ILL_ILLOPC;
	info.si_addr  = pc;

	arm_notify_die("Oops - undefined instruction", regs, &info, 0, 6);
}

asmlinkage void do_unexp_fiq (struct pt_regs *regs)
{
	printk("Hmm.  Unexpected FIQ received, but trying to continue\n");
	printk("You may have a hardware problem...\n");
}

/*
 * bad_mode handles the impossible case in the vectors.  If you see one of
 * these, then it's extremely serious, and could mean you have buggy hardware.
 * It never returns, and never tries to sync.  We hope that we can at least
 * dump out some state information...
 */
asmlinkage void bad_mode(struct pt_regs *regs, int reason)
{
	console_verbose();

	printk(KERN_CRIT "Bad mode in %s handler detected\n", handler[reason]);

	die("Oops - bad mode", regs, 0);
	local_irq_disable();
	panic("bad mode");
}

static int bad_syscall(int n, struct pt_regs *regs)
{
	struct thread_info *thread = current_thread_info();
	siginfo_t info;

	if ((current->personality & PER_MASK) != PER_LINUX &&
	    thread->exec_domain->handler) {
		thread->exec_domain->handler(n, regs);
		return regs->ARM_r0;
	}

#ifdef CONFIG_DEBUG_USER
	if (user_debug & UDBG_SYSCALL) {
		printk(KERN_ERR "[%d] %s: obsolete system call %08x.\n",
			task_pid_nr(current), current->comm, n);
		dump_instr(KERN_ERR, regs);
	}
#endif

	info.si_signo = SIGILL;
	info.si_errno = 0;
	info.si_code  = ILL_ILLTRP;
	info.si_addr  = (void __user *)instruction_pointer(regs) -
			 (thumb_mode(regs) ? 2 : 4);

	arm_notify_die("Oops - bad syscall", regs, &info, n, 0);

	return regs->ARM_r0;
}

static inline int
do_cache_op(unsigned long start, unsigned long end, int flags)
{
	struct mm_struct *mm = current->active_mm;
	struct vm_area_struct *vma;

	if (end < start || flags)
		return -EINVAL;

	down_read(&mm->mmap_sem);
	vma = find_vma(mm, start);
	if (vma && vma->vm_start < end) {
		if (start < vma->vm_start)
			start = vma->vm_start;
		if (end > vma->vm_end)
			end = vma->vm_end;

		up_read(&mm->mmap_sem);
<<<<<<< HEAD
		flush_cache_user_range(start, end);
		return;
=======
		return flush_cache_user_range(start, end);
>>>>>>> 53c30a1a
	}
	up_read(&mm->mmap_sem);
	return -EINVAL;
}

/*
 * Handle all unrecognised system calls.
 *  0x9f0000 - 0x9fffff are some more esoteric system calls
 */
#define NR(x) ((__ARM_NR_##x) - __ARM_NR_BASE)
asmlinkage int arm_syscall(int no, struct pt_regs *regs)
{
	struct thread_info *thread = current_thread_info();
	siginfo_t info;

	if ((no >> 16) != (__ARM_NR_BASE>> 16))
		return bad_syscall(no, regs);

	switch (no & 0xffff) {
	case 0: /* branch through 0 */
		info.si_signo = SIGSEGV;
		info.si_errno = 0;
		info.si_code  = SEGV_MAPERR;
		info.si_addr  = NULL;

		arm_notify_die("branch through zero", regs, &info, 0, 0);
		return 0;

	case NR(breakpoint): /* SWI BREAK_POINT */
		regs->ARM_pc -= thumb_mode(regs) ? 2 : 4;
		ptrace_break(current, regs);
		return regs->ARM_r0;

	/*
	 * Flush a region from virtual address 'r0' to virtual address 'r1'
	 * _exclusive_.  There is no alignment requirement on either address;
	 * user space does not need to know the hardware cache layout.
	 *
	 * r2 contains flags.  It should ALWAYS be passed as ZERO until it
	 * is defined to be something else.  For now we ignore it, but may
	 * the fires of hell burn in your belly if you break this rule. ;)
	 *
	 * (at a later date, we may want to allow this call to not flush
	 * various aspects of the cache.  Passing '0' will guarantee that
	 * everything necessary gets flushed to maintain consistency in
	 * the specified region).
	 */
	case NR(cacheflush):
		return do_cache_op(regs->ARM_r0, regs->ARM_r1, regs->ARM_r2);

	case NR(usr26):
		if (!(elf_hwcap & HWCAP_26BIT))
			break;
		regs->ARM_cpsr &= ~MODE32_BIT;
		return regs->ARM_r0;

	case NR(usr32):
		if (!(elf_hwcap & HWCAP_26BIT))
			break;
		regs->ARM_cpsr |= MODE32_BIT;
		return regs->ARM_r0;

	case NR(set_tls):
		thread->tp_value = regs->ARM_r0;
		if (tls_emu)
			return 0;
		if (has_tls_reg) {
			asm ("mcr p15, 0, %0, c13, c0, 3"
				: : "r" (regs->ARM_r0));
		} else {
			/*
			 * User space must never try to access this directly.
			 * Expect your app to break eventually if you do so.
			 * The user helper at 0xffff0fe0 must be used instead.
			 * (see entry-armv.S for details)
			 */
			*((unsigned int *)0xffff0ff0) = regs->ARM_r0;
		}
		return 0;

#ifdef CONFIG_NEEDS_SYSCALL_FOR_CMPXCHG
	/*
	 * Atomically store r1 in *r2 if *r2 is equal to r0 for user space.
	 * Return zero in r0 if *MEM was changed or non-zero if no exchange
	 * happened.  Also set the user C flag accordingly.
	 * If access permissions have to be fixed up then non-zero is
	 * returned and the operation has to be re-attempted.
	 *
	 * *NOTE*: This is a ghost syscall private to the kernel.  Only the
	 * __kuser_cmpxchg code in entry-armv.S should be aware of its
	 * existence.  Don't ever use this from user code.
	 */
	case NR(cmpxchg):
	for (;;) {
		extern void do_DataAbort(unsigned long addr, unsigned int fsr,
					 struct pt_regs *regs);
		unsigned long val;
		unsigned long addr = regs->ARM_r2;
		struct mm_struct *mm = current->mm;
		pgd_t *pgd; pmd_t *pmd; pte_t *pte;
		spinlock_t *ptl;

		regs->ARM_cpsr &= ~PSR_C_BIT;
		down_read(&mm->mmap_sem);
		pgd = pgd_offset(mm, addr);
		if (!pgd_present(*pgd))
			goto bad_access;
		pmd = pmd_offset(pgd, addr);
		if (!pmd_present(*pmd))
			goto bad_access;
		pte = pte_offset_map_lock(mm, pmd, addr, &ptl);
		if (!pte_present(*pte) || !pte_write(*pte) || !pte_dirty(*pte)) {
			pte_unmap_unlock(pte, ptl);
			goto bad_access;
		}
		val = *(unsigned long *)addr;
		val -= regs->ARM_r0;
		if (val == 0) {
			*(unsigned long *)addr = regs->ARM_r1;
			regs->ARM_cpsr |= PSR_C_BIT;
		}
		pte_unmap_unlock(pte, ptl);
		up_read(&mm->mmap_sem);
		return val;

		bad_access:
		up_read(&mm->mmap_sem);
		/* simulate a write access fault */
		do_DataAbort(addr, 15 + (1 << 11), regs);
	}
#endif

	default:
		/* Calls 9f00xx..9f07ff are defined to return -ENOSYS
		   if not implemented, rather than raising SIGILL.  This
		   way the calling program can gracefully determine whether
		   a feature is supported.  */
		if ((no & 0xffff) <= 0x7ff)
			return -ENOSYS;
		break;
	}
#ifdef CONFIG_DEBUG_USER
	/*
	 * experience shows that these seem to indicate that
	 * something catastrophic has happened
	 */
	if (user_debug & UDBG_SYSCALL) {
		printk("[%d] %s: arm syscall %d\n",
		       task_pid_nr(current), current->comm, no);
		dump_instr("", regs);
		if (user_mode(regs)) {
			__show_regs(regs);
			c_backtrace(regs->ARM_fp, processor_mode(regs));
		}
	}
#endif
	info.si_signo = SIGILL;
	info.si_errno = 0;
	info.si_code  = ILL_ILLTRP;
	info.si_addr  = (void __user *)instruction_pointer(regs) -
			 (thumb_mode(regs) ? 2 : 4);

	arm_notify_die("Oops - bad syscall(2)", regs, &info, no, 0);
	return 0;
}

#ifdef CONFIG_TLS_REG_EMUL

/*
 * We might be running on an ARMv6+ processor which should have the TLS
 * register but for some reason we can't use it, or maybe an SMP system
 * using a pre-ARMv6 processor (there are apparently a few prototypes like
 * that in existence) and therefore access to that register must be
 * emulated.
 */

static int get_tp_trap(struct pt_regs *regs, unsigned int instr)
{
	int reg = (instr >> 12) & 15;
	if (reg == 15)
		return 1;
	regs->uregs[reg] = current_thread_info()->tp_value;
	regs->ARM_pc += 4;
	return 0;
}

static struct undef_hook arm_mrc_hook = {
	.instr_mask	= 0x0fff0fff,
	.instr_val	= 0x0e1d0f70,
	.cpsr_mask	= PSR_T_BIT,
	.cpsr_val	= 0,
	.fn		= get_tp_trap,
};

static int __init arm_mrc_hook_init(void)
{
	register_undef_hook(&arm_mrc_hook);
	return 0;
}

late_initcall(arm_mrc_hook_init);

#endif

void __bad_xchg(volatile void *ptr, int size)
{
	printk("xchg: bad data size: pc 0x%p, ptr 0x%p, size %d\n",
		__builtin_return_address(0), ptr, size);
	BUG();
}
EXPORT_SYMBOL(__bad_xchg);

/*
 * A data abort trap was taken, but we did not handle the instruction.
 * Try to abort the user program, or panic if it was the kernel.
 */
asmlinkage void
baddataabort(int code, unsigned long instr, struct pt_regs *regs)
{
	unsigned long addr = instruction_pointer(regs);
	siginfo_t info;

#ifdef CONFIG_DEBUG_USER
	if (user_debug & UDBG_BADABORT) {
		printk(KERN_ERR "[%d] %s: bad data abort: code %d instr 0x%08lx\n",
			task_pid_nr(current), current->comm, code, instr);
		dump_instr(KERN_ERR, regs);
		show_pte(current->mm, addr);
	}
#endif

	info.si_signo = SIGILL;
	info.si_errno = 0;
	info.si_code  = ILL_ILLOPC;
	info.si_addr  = (void __user *)addr;

	arm_notify_die("unknown data abort code", regs, &info, instr, 0);
}

void __readwrite_bug(const char *fn)
{
	printk("%s called, but not implemented\n", fn);
	BUG();
}
EXPORT_SYMBOL(__readwrite_bug);

void __pte_error(const char *file, int line, pte_t pte)
{
	printk("%s:%d: bad pte %08llx.\n", file, line, (long long)pte_val(pte));
}

void __pmd_error(const char *file, int line, pmd_t pmd)
{
	printk("%s:%d: bad pmd %08llx.\n", file, line, (long long)pmd_val(pmd));
}

void __pgd_error(const char *file, int line, pgd_t pgd)
{
	printk("%s:%d: bad pgd %08llx.\n", file, line, (long long)pgd_val(pgd));
}

asmlinkage void __div0(void)
{
	printk("Division by zero in kernel.\n");
	dump_stack();
}
EXPORT_SYMBOL(__div0);

void abort(void)
{
	BUG();

	/* if that doesn't kill us, halt */
	panic("Oops failed to kill thread");
}
EXPORT_SYMBOL(abort);

void __init trap_init(void)
{
	return;
}

static void __init kuser_get_tls_init(unsigned long vectors)
{
	/*
	 * vectors + 0xfe0 = __kuser_get_tls
	 * vectors + 0xfe8 = hardware TLS instruction at 0xffff0fe8
	 */
	if (tls_emu || has_tls_reg)
		memcpy((void *)vectors + 0xfe0, (void *)vectors + 0xfe8, 4);
}

void __init early_trap_init(void *vectors_base)
{
	unsigned long vectors = (unsigned long)vectors_base;
	extern char __stubs_start[], __stubs_end[];
	extern char __vectors_start[], __vectors_end[];
	extern char __kuser_helper_start[], __kuser_helper_end[];
	int kuser_sz = __kuser_helper_end - __kuser_helper_start;

	vectors_page = vectors_base;

	/*
	 * Copy the vectors, stubs and kuser helpers (in entry-armv.S)
	 * into the vector page, mapped at 0xffff0000, and ensure these
	 * are visible to the instruction stream.
	 */
	memcpy((void *)vectors, __vectors_start, __vectors_end - __vectors_start);
	memcpy((void *)vectors + 0x200, __stubs_start, __stubs_end - __stubs_start);
	memcpy((void *)vectors + 0x1000 - kuser_sz, __kuser_helper_start, kuser_sz);

	/*
	 * Do processor specific fixups for the kuser helpers
	 */
	kuser_get_tls_init(vectors);

	/*
	 * Copy signal return handlers into the vector page, and
	 * set sigreturn to be a pointer to these.
	 */
	memcpy((void *)(vectors + KERN_SIGRETURN_CODE - CONFIG_VECTORS_BASE),
	       sigreturn_codes, sizeof(sigreturn_codes));
	memcpy((void *)(vectors + KERN_RESTART_CODE - CONFIG_VECTORS_BASE),
	       syscall_restart_code, sizeof(syscall_restart_code));

	flush_icache_range(vectors, vectors + PAGE_SIZE);
	modify_domain(DOMAIN_USER, DOMAIN_CLIENT);
}<|MERGE_RESOLUTION|>--- conflicted
+++ resolved
@@ -497,12 +497,7 @@
 			end = vma->vm_end;
 
 		up_read(&mm->mmap_sem);
-<<<<<<< HEAD
-		flush_cache_user_range(start, end);
-		return;
-=======
 		return flush_cache_user_range(start, end);
->>>>>>> 53c30a1a
 	}
 	up_read(&mm->mmap_sem);
 	return -EINVAL;
