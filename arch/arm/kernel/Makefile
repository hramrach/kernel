--- conflicted
+++ resolved
@@ -17,12 +17,6 @@
 # Object file lists.
 
 obj-y		:= elf.o entry-common.o irq.o opcodes.o \
-<<<<<<< HEAD
-		   process.o ptrace.o reboot.o \
-		   setup.o signal.o sigreturn_codes.o \
-		   stacktrace.o sys_arm.o time.o traps.o
-
-=======
 		   process.o ptrace.o reboot.o io.o \
 		   setup.o signal.o sigreturn_codes.o \
 		   stacktrace.o sys_arm.o time.o traps.o
@@ -30,7 +24,6 @@
 KASAN_SANITIZE_stacktrace.o := n
 KASAN_SANITIZE_traps.o := n
 
->>>>>>> 7d2a07b7
 ifneq ($(CONFIG_ARM_UNWIND),y)
 obj-$(CONFIG_FRAME_POINTER)	+= return_address.o
 endif
