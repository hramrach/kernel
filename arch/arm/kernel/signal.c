/*
 *  linux/arch/arm/kernel/signal.c
 *
 *  Copyright (C) 1995-2009 Russell King
 *
 * This program is free software; you can redistribute it and/or modify
 * it under the terms of the GNU General Public License version 2 as
 * published by the Free Software Foundation.
 */
#include <linux/errno.h>
#include <linux/random.h>
#include <linux/signal.h>
#include <linux/personality.h>
#include <linux/uaccess.h>
#include <linux/tracehook.h>
#include <linux/uprobes.h>

#include <asm/elf.h>
#include <asm/cacheflush.h>
#include <asm/traps.h>
#include <asm/ucontext.h>
#include <asm/unistd.h>
#include <asm/vfp.h>

extern const unsigned long sigreturn_codes[7];

static unsigned long signal_return_offset;

#ifdef CONFIG_CRUNCH
static int preserve_crunch_context(struct crunch_sigframe __user *frame)
{
	char kbuf[sizeof(*frame) + 8];
	struct crunch_sigframe *kframe;

	/* the crunch context must be 64 bit aligned */
	kframe = (struct crunch_sigframe *)((unsigned long)(kbuf + 8) & ~7);
	kframe->magic = CRUNCH_MAGIC;
	kframe->size = CRUNCH_STORAGE_SIZE;
	crunch_task_copy(current_thread_info(), &kframe->storage);
	return __copy_to_user(frame, kframe, sizeof(*frame));
}

static int restore_crunch_context(struct crunch_sigframe __user *frame)
{
	char kbuf[sizeof(*frame) + 8];
	struct crunch_sigframe *kframe;

	/* the crunch context must be 64 bit aligned */
	kframe = (struct crunch_sigframe *)((unsigned long)(kbuf + 8) & ~7);
	if (__copy_from_user(kframe, frame, sizeof(*frame)))
		return -1;
	if (kframe->magic != CRUNCH_MAGIC ||
	    kframe->size != CRUNCH_STORAGE_SIZE)
		return -1;
	crunch_task_restore(current_thread_info(), &kframe->storage);
	return 0;
}
#endif

#ifdef CONFIG_IWMMXT

static int preserve_iwmmxt_context(struct iwmmxt_sigframe *frame)
{
	char kbuf[sizeof(*frame) + 8];
	struct iwmmxt_sigframe *kframe;

	/* the iWMMXt context must be 64 bit aligned */
	kframe = (struct iwmmxt_sigframe *)((unsigned long)(kbuf + 8) & ~7);
	kframe->magic = IWMMXT_MAGIC;
	kframe->size = IWMMXT_STORAGE_SIZE;
	iwmmxt_task_copy(current_thread_info(), &kframe->storage);
	return __copy_to_user(frame, kframe, sizeof(*frame));
}

static int restore_iwmmxt_context(struct iwmmxt_sigframe *frame)
{
	char kbuf[sizeof(*frame) + 8];
	struct iwmmxt_sigframe *kframe;

	/* the iWMMXt context must be 64 bit aligned */
	kframe = (struct iwmmxt_sigframe *)((unsigned long)(kbuf + 8) & ~7);
	if (__copy_from_user(kframe, frame, sizeof(*frame)))
		return -1;
	if (kframe->magic != IWMMXT_MAGIC ||
	    kframe->size != IWMMXT_STORAGE_SIZE)
		return -1;
	iwmmxt_task_restore(current_thread_info(), &kframe->storage);
	return 0;
}

#endif

#ifdef CONFIG_VFP

static int preserve_vfp_context(struct vfp_sigframe __user *frame)
{
	const unsigned long magic = VFP_MAGIC;
	const unsigned long size = VFP_STORAGE_SIZE;
	int err = 0;

	__put_user_error(magic, &frame->magic, err);
	__put_user_error(size, &frame->size, err);

	if (err)
		return -EFAULT;

	return vfp_preserve_user_clear_hwstate(&frame->ufp, &frame->ufp_exc);
}

static int restore_vfp_context(struct vfp_sigframe __user *frame)
{
	unsigned long magic;
	unsigned long size;
	int err = 0;

	__get_user_error(magic, &frame->magic, err);
	__get_user_error(size, &frame->size, err);

	if (err)
		return -EFAULT;
	if (magic != VFP_MAGIC || size != VFP_STORAGE_SIZE)
		return -EINVAL;

	return vfp_restore_user_hwstate(&frame->ufp, &frame->ufp_exc);
}

#endif

/*
 * Do a signal return; undo the signal stack.  These are aligned to 64-bit.
 */
struct sigframe {
	struct ucontext uc;
	unsigned long retcode[2];
};

struct rt_sigframe {
	struct siginfo info;
	struct sigframe sig;
};

static int restore_sigframe(struct pt_regs *regs, struct sigframe __user *sf)
{
	struct aux_sigframe __user *aux;
	sigset_t set;
	int err;

	err = __copy_from_user(&set, &sf->uc.uc_sigmask, sizeof(set));
	if (err == 0)
		set_current_blocked(&set);

	__get_user_error(regs->ARM_r0, &sf->uc.uc_mcontext.arm_r0, err);
	__get_user_error(regs->ARM_r1, &sf->uc.uc_mcontext.arm_r1, err);
	__get_user_error(regs->ARM_r2, &sf->uc.uc_mcontext.arm_r2, err);
	__get_user_error(regs->ARM_r3, &sf->uc.uc_mcontext.arm_r3, err);
	__get_user_error(regs->ARM_r4, &sf->uc.uc_mcontext.arm_r4, err);
	__get_user_error(regs->ARM_r5, &sf->uc.uc_mcontext.arm_r5, err);
	__get_user_error(regs->ARM_r6, &sf->uc.uc_mcontext.arm_r6, err);
	__get_user_error(regs->ARM_r7, &sf->uc.uc_mcontext.arm_r7, err);
	__get_user_error(regs->ARM_r8, &sf->uc.uc_mcontext.arm_r8, err);
	__get_user_error(regs->ARM_r9, &sf->uc.uc_mcontext.arm_r9, err);
	__get_user_error(regs->ARM_r10, &sf->uc.uc_mcontext.arm_r10, err);
	__get_user_error(regs->ARM_fp, &sf->uc.uc_mcontext.arm_fp, err);
	__get_user_error(regs->ARM_ip, &sf->uc.uc_mcontext.arm_ip, err);
	__get_user_error(regs->ARM_sp, &sf->uc.uc_mcontext.arm_sp, err);
	__get_user_error(regs->ARM_lr, &sf->uc.uc_mcontext.arm_lr, err);
	__get_user_error(regs->ARM_pc, &sf->uc.uc_mcontext.arm_pc, err);
	__get_user_error(regs->ARM_cpsr, &sf->uc.uc_mcontext.arm_cpsr, err);

	err |= !valid_user_regs(regs);

	aux = (struct aux_sigframe __user *) sf->uc.uc_regspace;
#ifdef CONFIG_CRUNCH
	if (err == 0)
		err |= restore_crunch_context(&aux->crunch);
#endif
#ifdef CONFIG_IWMMXT
	if (err == 0 && test_thread_flag(TIF_USING_IWMMXT))
		err |= restore_iwmmxt_context(&aux->iwmmxt);
#endif
#ifdef CONFIG_VFP
	if (err == 0)
		err |= restore_vfp_context(&aux->vfp);
#endif

	return err;
}

asmlinkage int sys_sigreturn(struct pt_regs *regs)
{
	struct sigframe __user *frame;

	/* Always make any pending restarted system calls return -EINTR */
	current->restart_block.fn = do_no_restart_syscall;

	/*
	 * Since we stacked the signal on a 64-bit boundary,
	 * then 'sp' should be word aligned here.  If it's
	 * not, then the user is trying to mess with us.
	 */
	if (regs->ARM_sp & 7)
		goto badframe;

	frame = (struct sigframe __user *)regs->ARM_sp;

	if (!access_ok(VERIFY_READ, frame, sizeof (*frame)))
		goto badframe;

	if (restore_sigframe(regs, frame))
		goto badframe;

	return regs->ARM_r0;

badframe:
	force_sig(SIGSEGV, current);
	return 0;
}

asmlinkage int sys_rt_sigreturn(struct pt_regs *regs)
{
	struct rt_sigframe __user *frame;

	/* Always make any pending restarted system calls return -EINTR */
	current->restart_block.fn = do_no_restart_syscall;

	/*
	 * Since we stacked the signal on a 64-bit boundary,
	 * then 'sp' should be word aligned here.  If it's
	 * not, then the user is trying to mess with us.
	 */
	if (regs->ARM_sp & 7)
		goto badframe;

	frame = (struct rt_sigframe __user *)regs->ARM_sp;

	if (!access_ok(VERIFY_READ, frame, sizeof (*frame)))
		goto badframe;

	if (restore_sigframe(regs, &frame->sig))
		goto badframe;

	if (restore_altstack(&frame->sig.uc.uc_stack))
		goto badframe;

	return regs->ARM_r0;

badframe:
	force_sig(SIGSEGV, current);
	return 0;
}

static int
setup_sigframe(struct sigframe __user *sf, struct pt_regs *regs, sigset_t *set)
{
	struct aux_sigframe __user *aux;
	int err = 0;

	__put_user_error(regs->ARM_r0, &sf->uc.uc_mcontext.arm_r0, err);
	__put_user_error(regs->ARM_r1, &sf->uc.uc_mcontext.arm_r1, err);
	__put_user_error(regs->ARM_r2, &sf->uc.uc_mcontext.arm_r2, err);
	__put_user_error(regs->ARM_r3, &sf->uc.uc_mcontext.arm_r3, err);
	__put_user_error(regs->ARM_r4, &sf->uc.uc_mcontext.arm_r4, err);
	__put_user_error(regs->ARM_r5, &sf->uc.uc_mcontext.arm_r5, err);
	__put_user_error(regs->ARM_r6, &sf->uc.uc_mcontext.arm_r6, err);
	__put_user_error(regs->ARM_r7, &sf->uc.uc_mcontext.arm_r7, err);
	__put_user_error(regs->ARM_r8, &sf->uc.uc_mcontext.arm_r8, err);
	__put_user_error(regs->ARM_r9, &sf->uc.uc_mcontext.arm_r9, err);
	__put_user_error(regs->ARM_r10, &sf->uc.uc_mcontext.arm_r10, err);
	__put_user_error(regs->ARM_fp, &sf->uc.uc_mcontext.arm_fp, err);
	__put_user_error(regs->ARM_ip, &sf->uc.uc_mcontext.arm_ip, err);
	__put_user_error(regs->ARM_sp, &sf->uc.uc_mcontext.arm_sp, err);
	__put_user_error(regs->ARM_lr, &sf->uc.uc_mcontext.arm_lr, err);
	__put_user_error(regs->ARM_pc, &sf->uc.uc_mcontext.arm_pc, err);
	__put_user_error(regs->ARM_cpsr, &sf->uc.uc_mcontext.arm_cpsr, err);

	__put_user_error(current->thread.trap_no, &sf->uc.uc_mcontext.trap_no, err);
	__put_user_error(current->thread.error_code, &sf->uc.uc_mcontext.error_code, err);
	__put_user_error(current->thread.address, &sf->uc.uc_mcontext.fault_address, err);
	__put_user_error(set->sig[0], &sf->uc.uc_mcontext.oldmask, err);

	err |= __copy_to_user(&sf->uc.uc_sigmask, set, sizeof(*set));

	aux = (struct aux_sigframe __user *) sf->uc.uc_regspace;
#ifdef CONFIG_CRUNCH
	if (err == 0)
		err |= preserve_crunch_context(&aux->crunch);
#endif
#ifdef CONFIG_IWMMXT
	if (err == 0 && test_thread_flag(TIF_USING_IWMMXT))
		err |= preserve_iwmmxt_context(&aux->iwmmxt);
#endif
#ifdef CONFIG_VFP
	if (err == 0)
		err |= preserve_vfp_context(&aux->vfp);
#endif
	__put_user_error(0, &aux->end_magic, err);

	return err;
}

static inline void __user *
get_sigframe(struct ksignal *ksig, struct pt_regs *regs, int framesize)
{
	unsigned long sp = sigsp(regs->ARM_sp, ksig);
	void __user *frame;

	/*
	 * ATPCS B01 mandates 8-byte alignment
	 */
	frame = (void __user *)((sp - framesize) & ~7);

	/*
	 * Check that we can actually write to the signal frame.
	 */
	if (!access_ok(VERIFY_WRITE, frame, framesize))
		frame = NULL;

	return frame;
}

static int
setup_return(struct pt_regs *regs, struct ksignal *ksig,
	     unsigned long __user *rc, void __user *frame)
{
	unsigned long handler = (unsigned long)ksig->ka.sa.sa_handler;
	unsigned long retcode;
	int thumb = 0;
	unsigned long cpsr = regs->ARM_cpsr & ~(PSR_f | PSR_E_BIT);

	cpsr |= PSR_ENDSTATE;

	/*
	 * Maybe we need to deliver a 32-bit signal to a 26-bit task.
	 */
	if (ksig->ka.sa.sa_flags & SA_THIRTYTWO)
		cpsr = (cpsr & ~MODE_MASK) | USR_MODE;

#ifdef CONFIG_ARM_THUMB
	if (elf_hwcap & HWCAP_THUMB) {
		/*
		 * The LSB of the handler determines if we're going to
		 * be using THUMB or ARM mode for this signal handler.
		 */
		thumb = handler & 1;

<<<<<<< HEAD
#if __LINUX_ARM_ARCH__ >= 6
=======
>>>>>>> 61328de2
		/*
		 * Clear the If-Then Thumb-2 execution state.  ARM spec
		 * requires this to be all 000s in ARM mode.  Snapdragon
		 * S4/Krait misbehaves on a Thumb=>ARM signal transition
		 * without this.
		 *
		 * We must do this whenever we are running on a Thumb-2
		 * capable CPU, which includes ARMv6T2.  However, we elect
<<<<<<< HEAD
		 * to do this whenever we're on an ARMv6 or later CPU for
		 * simplicity.
=======
		 * to always do this to simplify the code; this field is
		 * marked UNK/SBZP for older architectures.
>>>>>>> 61328de2
		 */
		cpsr &= ~PSR_IT_MASK;

		if (thumb) {
			cpsr |= PSR_T_BIT;
		} else
			cpsr &= ~PSR_T_BIT;
	}
#endif

	if (ksig->ka.sa.sa_flags & SA_RESTORER) {
		retcode = (unsigned long)ksig->ka.sa.sa_restorer;
	} else {
		unsigned int idx = thumb << 1;

		if (ksig->ka.sa.sa_flags & SA_SIGINFO)
			idx += 3;

		/*
		 * Put the sigreturn code on the stack no matter which return
		 * mechanism we use in order to remain ABI compliant
		 */
		if (__put_user(sigreturn_codes[idx],   rc) ||
		    __put_user(sigreturn_codes[idx+1], rc+1))
			return 1;

#ifdef CONFIG_MMU
		if (cpsr & MODE32_BIT) {
			struct mm_struct *mm = current->mm;

			/*
			 * 32-bit code can use the signal return page
			 * except when the MPU has protected the vectors
			 * page from PL0
			 */
			retcode = mm->context.sigpage + signal_return_offset +
				  (idx << 2) + thumb;
		} else
#endif
		{
			/*
			 * Ensure that the instruction cache sees
			 * the return code written onto the stack.
			 */
			flush_icache_range((unsigned long)rc,
					   (unsigned long)(rc + 2));

			retcode = ((unsigned long)rc) + thumb;
		}
	}

	regs->ARM_r0 = ksig->sig;
	regs->ARM_sp = (unsigned long)frame;
	regs->ARM_lr = retcode;
	regs->ARM_pc = handler;
	regs->ARM_cpsr = cpsr;

	return 0;
}

static int
setup_frame(struct ksignal *ksig, sigset_t *set, struct pt_regs *regs)
{
	struct sigframe __user *frame = get_sigframe(ksig, regs, sizeof(*frame));
	int err = 0;

	if (!frame)
		return 1;

	/*
	 * Set uc.uc_flags to a value which sc.trap_no would never have.
	 */
	__put_user_error(0x5ac3c35a, &frame->uc.uc_flags, err);

	err |= setup_sigframe(frame, regs, set);
	if (err == 0)
		err = setup_return(regs, ksig, frame->retcode, frame);

	return err;
}

static int
setup_rt_frame(struct ksignal *ksig, sigset_t *set, struct pt_regs *regs)
{
	struct rt_sigframe __user *frame = get_sigframe(ksig, regs, sizeof(*frame));
	int err = 0;

	if (!frame)
		return 1;

	err |= copy_siginfo_to_user(&frame->info, &ksig->info);

	__put_user_error(0, &frame->sig.uc.uc_flags, err);
	__put_user_error(NULL, &frame->sig.uc.uc_link, err);

	err |= __save_altstack(&frame->sig.uc.uc_stack, regs->ARM_sp);
	err |= setup_sigframe(&frame->sig, regs, set);
	if (err == 0)
		err = setup_return(regs, ksig, frame->sig.retcode, frame);

	if (err == 0) {
		/*
		 * For realtime signals we must also set the second and third
		 * arguments for the signal handler.
		 *   -- Peter Maydell <pmaydell@chiark.greenend.org.uk> 2000-12-06
		 */
		regs->ARM_r1 = (unsigned long)&frame->info;
		regs->ARM_r2 = (unsigned long)&frame->sig.uc;
	}

	return err;
}

/*
 * OK, we're invoking a handler
 */	
static void handle_signal(struct ksignal *ksig, struct pt_regs *regs)
{
	sigset_t *oldset = sigmask_to_save();
	int ret;

	/*
	 * Set up the stack frame
	 */
	if (ksig->ka.sa.sa_flags & SA_SIGINFO)
		ret = setup_rt_frame(ksig, oldset, regs);
	else
		ret = setup_frame(ksig, oldset, regs);

	/*
	 * Check that the resulting registers are actually sane.
	 */
	ret |= !valid_user_regs(regs);

	signal_setup_done(ret, ksig, 0);
}

/*
 * Note that 'init' is a special process: it doesn't get signals it doesn't
 * want to handle. Thus you cannot kill init even with a SIGKILL even by
 * mistake.
 *
 * Note that we go through the signals twice: once to check the signals that
 * the kernel can handle, and then we build all the user-level signal handling
 * stack-frames in one go after that.
 */
static int do_signal(struct pt_regs *regs, int syscall)
{
	unsigned int retval = 0, continue_addr = 0, restart_addr = 0;
	struct ksignal ksig;
	int restart = 0;

	/*
	 * If we were from a system call, check for system call restarting...
	 */
	if (syscall) {
		continue_addr = regs->ARM_pc;
		restart_addr = continue_addr - (thumb_mode(regs) ? 2 : 4);
		retval = regs->ARM_r0;

		/*
		 * Prepare for system call restart.  We do this here so that a
		 * debugger will see the already changed PSW.
		 */
		switch (retval) {
		case -ERESTART_RESTARTBLOCK:
			restart -= 2;
		case -ERESTARTNOHAND:
		case -ERESTARTSYS:
		case -ERESTARTNOINTR:
			restart++;
			regs->ARM_r0 = regs->ARM_ORIG_r0;
			regs->ARM_pc = restart_addr;
			break;
		}
	}

	/*
	 * Get the signal to deliver.  When running under ptrace, at this
	 * point the debugger may change all our registers ...
	 */
	/*
	 * Depending on the signal settings we may need to revert the
	 * decision to restart the system call.  But skip this if a
	 * debugger has chosen to restart at a different PC.
	 */
	if (get_signal(&ksig)) {
		/* handler */
		if (unlikely(restart) && regs->ARM_pc == restart_addr) {
			if (retval == -ERESTARTNOHAND ||
			    retval == -ERESTART_RESTARTBLOCK
			    || (retval == -ERESTARTSYS
				&& !(ksig.ka.sa.sa_flags & SA_RESTART))) {
				regs->ARM_r0 = -EINTR;
				regs->ARM_pc = continue_addr;
			}
		}
		handle_signal(&ksig, regs);
	} else {
		/* no handler */
		restore_saved_sigmask();
		if (unlikely(restart) && regs->ARM_pc == restart_addr) {
			regs->ARM_pc = continue_addr;
			return restart;
		}
	}
	return 0;
}

asmlinkage int
do_work_pending(struct pt_regs *regs, unsigned int thread_flags, int syscall)
{
	/*
	 * The assembly code enters us with IRQs off, but it hasn't
	 * informed the tracing code of that for efficiency reasons.
	 * Update the trace code with the current status.
	 */
	trace_hardirqs_off();
	do {
		if (likely(thread_flags & _TIF_NEED_RESCHED)) {
			schedule();
		} else {
			if (unlikely(!user_mode(regs)))
				return 0;
			local_irq_enable();
			if (thread_flags & _TIF_SIGPENDING) {
				int restart = do_signal(regs, syscall);
				if (unlikely(restart)) {
					/*
					 * Restart without handlers.
					 * Deal with it without leaving
					 * the kernel space.
					 */
					return restart;
				}
				syscall = 0;
			} else if (thread_flags & _TIF_UPROBE) {
				uprobe_notify_resume(regs);
			} else {
				clear_thread_flag(TIF_NOTIFY_RESUME);
				tracehook_notify_resume(regs);
			}
		}
		local_irq_disable();
		thread_flags = current_thread_info()->flags;
	} while (thread_flags & _TIF_WORK_MASK);
	return 0;
}

struct page *get_signal_page(void)
{
	unsigned long ptr;
	unsigned offset;
	struct page *page;
	void *addr;

	page = alloc_pages(GFP_KERNEL, 0);

	if (!page)
		return NULL;

	addr = page_address(page);

	/* Give the signal return code some randomness */
	offset = 0x200 + (get_random_int() & 0x7fc);
	signal_return_offset = offset;

	/*
	 * Copy signal return handlers into the vector page, and
	 * set sigreturn to be a pointer to these.
	 */
	memcpy(addr + offset, sigreturn_codes, sizeof(sigreturn_codes));

	ptr = (unsigned long)addr + offset;
	flush_icache_range(ptr, ptr + sizeof(sigreturn_codes));

	return page;
}<|MERGE_RESOLUTION|>--- conflicted
+++ resolved
@@ -343,10 +343,6 @@
 		 */
 		thumb = handler & 1;
 
-<<<<<<< HEAD
-#if __LINUX_ARM_ARCH__ >= 6
-=======
->>>>>>> 61328de2
 		/*
 		 * Clear the If-Then Thumb-2 execution state.  ARM spec
 		 * requires this to be all 000s in ARM mode.  Snapdragon
@@ -355,13 +351,8 @@
 		 *
 		 * We must do this whenever we are running on a Thumb-2
 		 * capable CPU, which includes ARMv6T2.  However, we elect
-<<<<<<< HEAD
-		 * to do this whenever we're on an ARMv6 or later CPU for
-		 * simplicity.
-=======
 		 * to always do this to simplify the code; this field is
 		 * marked UNK/SBZP for older architectures.
->>>>>>> 61328de2
 		 */
 		cpsr &= ~PSR_IT_MASK;
 
