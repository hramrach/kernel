--- conflicted
+++ resolved
@@ -15,7 +15,13 @@
 	  Say 'Y' here if you want your kernel to support the
 	  CompuLab CM-A510 Board.
 
-<<<<<<< HEAD
+config MACH_DOVE_DT
+	bool "Marvell Dove Flattened Device Tree"
+	select USE_OF
+	help
+	  Say 'Y' here if you want your kernel to support the
+	  Marvell Dove using flattened device tree.
+
 config MACH_CUBOX
 	bool "SolidRun CuBox"
 	select CPU_PJ4
@@ -23,15 +29,6 @@
 	help
 	  Say 'Y' here if you want your kernel to support the
 	  SolidRun CuBox platform
-=======
-config MACH_DOVE_DT
-	bool "Marvell Dove Flattened Device Tree"
-	select USE_OF
-	help
-	  Say 'Y' here if you want your kernel to support the
-	  Marvell Dove using flattened device tree.
-
->>>>>>> ddffeb8c
 endmenu
 
 endif