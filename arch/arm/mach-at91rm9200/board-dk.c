/*
 * linux/arch/arm/mach-at91rm9200/board-dk.c
 *
 *  Copyright (C) 2005 SAN People
 *
 *  Epson S1D framebuffer glue code is:
 *     Copyright (C) 2005 Thibaut VARENE <varenet@parisc-linux.org>
 *
 * This program is free software; you can redistribute it and/or modify
 * it under the terms of the GNU General Public License as published by
 * the Free Software Foundation; either version 2 of the License, or
 * (at your option) any later version.
 *
 * This program is distributed in the hope that it will be useful,
 * but WITHOUT ANY WARRANTY; without even the implied warranty of
 * MERCHANTABILITY or FITNESS FOR A PARTICULAR PURPOSE.  See the
 * GNU General Public License for more details.
 *
 * You should have received a copy of the GNU General Public License
 * along with this program; if not, write to the Free Software
 * Foundation, Inc., 59 Temple Place, Suite 330, Boston, MA  02111-1307  USA
 */

#include <linux/types.h>
#include <linux/init.h>
#include <linux/mm.h>
#include <linux/module.h>
#include <linux/platform_device.h>
#include <linux/spi/spi.h>

#include <asm/hardware.h>
#include <asm/setup.h>
#include <asm/mach-types.h>
#include <asm/irq.h>

#include <asm/mach/arch.h>
#include <asm/mach/map.h>
#include <asm/mach/irq.h>

#include <asm/hardware.h>
#include <asm/arch/board.h>
#include <asm/arch/gpio.h>

#include "generic.h"

static void __init dk_init_irq(void)
{
	/* Initialize AIC controller */
	at91rm9200_init_irq(NULL);

	/* Set up the GPIO interrupts */
	at91_gpio_irq_setup(BGA_GPIO_BANKS);
}

/*
 * Serial port configuration.
 *    0 .. 3 = USART0 .. USART3
 *    4      = DBGU
 */
static struct at91_uart_config __initdata dk_uart_config = {
	.console_tty	= 0,				/* ttyS0 */
	.nr_tty		= 2,
	.tty_map	= { 4, 1, -1, -1, -1 }		/* ttyS0, ..., ttyS4 */
};

static void __init dk_map_io(void)
{
	at91rm9200_map_io();

	/* Initialize clocks: 18.432 MHz crystal */
	at91_clock_init(18432000);

	/* Setup the LEDs */
	at91_init_leds(AT91_PIN_PB2, AT91_PIN_PB2);
<<<<<<< HEAD

#ifdef CONFIG_SERIAL_AT91
	at91_console_port = DK_SERIAL_CONSOLE;
	memcpy(at91_serial_map, serial, sizeof(serial));
=======
>>>>>>> 120bda20

	/* Setup the serial ports and console */
	at91_init_serial(&dk_uart_config);
}

static struct at91_eth_data __initdata dk_eth_data = {
	.phy_irq_pin	= AT91_PIN_PC4,
	.is_rmii	= 1,
};

static struct at91_usbh_data __initdata dk_usbh_data = {
	.ports		= 2,
};

static struct at91_udc_data __initdata dk_udc_data = {
	.vbus_pin	= AT91_PIN_PD4,
	.pullup_pin	= AT91_PIN_PD5,
};

static struct at91_cf_data __initdata dk_cf_data = {
	.det_pin	= AT91_PIN_PB0,
	.rst_pin	= AT91_PIN_PC5,
	// .irq_pin	= ... not connected
	// .vcc_pin	= ... always powered
};

static struct at91_mmc_data __initdata dk_mmc_data = {
	.is_b		= 0,
	.wire4		= 1,
};

static struct spi_board_info dk_spi_devices[] = {
	{	/* DataFlash chip */
		.modalias	= "mtd_dataflash",
		.chip_select	= 0,
		.max_speed_hz	= 15 * 1000 * 1000,
	},
	{	/* UR6HCPS2-SP40 PS2-to-SPI adapter */
		.modalias	= "ur6hcps2",
		.chip_select	= 1,
		.max_speed_hz	= 250 *  1000,
	},
	{	/* TLV1504 ADC, 4 channels, 10 bits; one is a temp sensor */
		.modalias	= "tlv1504",
		.chip_select	= 2,
		.max_speed_hz	= 20 * 1000 * 1000,
	},
#ifdef CONFIG_MTD_AT91_DATAFLASH_CARD
	{	/* DataFlash card */
		.modalias	= "mtd_dataflash",
		.chip_select	= 3,
		.max_speed_hz	= 15 * 1000 * 1000,
	}
#endif
};

static void __init dk_board_init(void)
{
	/* Serial */
	at91_add_device_serial();
	/* Ethernet */
	at91_add_device_eth(&dk_eth_data);
	/* USB Host */
	at91_add_device_usbh(&dk_usbh_data);
	/* USB Device */
	at91_add_device_udc(&dk_udc_data);
	at91_set_multi_drive(dk_udc_data.pullup_pin, 1);	/* pullup_pin is connected to reset */
	/* Compact Flash */
	at91_add_device_cf(&dk_cf_data);
<<<<<<< HEAD
=======
	/* I2C */
	at91_add_device_i2c();
	/* SPI */
	at91_add_device_spi(dk_spi_devices, ARRAY_SIZE(dk_spi_devices));
>>>>>>> 120bda20
#ifdef CONFIG_MTD_AT91_DATAFLASH_CARD
	/* DataFlash card */
	at91_set_gpio_output(AT91_PIN_PB7, 0);
#else
	/* MMC */
	at91_set_gpio_output(AT91_PIN_PB7, 1);	/* this MMC card slot can optionally use SPI signaling (CS3). */
	at91_add_device_mmc(&dk_mmc_data);
#endif
	/* VGA */
//	dk_add_device_video();
}

MACHINE_START(AT91RM9200DK, "Atmel AT91RM9200-DK")
	/* Maintainer: SAN People/Atmel */
	.phys_io	= AT91_BASE_SYS,
	.io_pg_offst	= (AT91_VA_BASE_SYS >> 18) & 0xfffc,
	.boot_params	= AT91_SDRAM_BASE + 0x100,
	.timer		= &at91rm9200_timer,
	.map_io		= dk_map_io,
	.init_irq	= dk_init_irq,
	.init_machine	= dk_board_init,
MACHINE_END<|MERGE_RESOLUTION|>--- conflicted
+++ resolved
@@ -72,13 +72,6 @@
 
 	/* Setup the LEDs */
 	at91_init_leds(AT91_PIN_PB2, AT91_PIN_PB2);
-<<<<<<< HEAD
-
-#ifdef CONFIG_SERIAL_AT91
-	at91_console_port = DK_SERIAL_CONSOLE;
-	memcpy(at91_serial_map, serial, sizeof(serial));
-=======
->>>>>>> 120bda20
 
 	/* Setup the serial ports and console */
 	at91_init_serial(&dk_uart_config);
@@ -148,13 +141,10 @@
 	at91_set_multi_drive(dk_udc_data.pullup_pin, 1);	/* pullup_pin is connected to reset */
 	/* Compact Flash */
 	at91_add_device_cf(&dk_cf_data);
-<<<<<<< HEAD
-=======
 	/* I2C */
 	at91_add_device_i2c();
 	/* SPI */
 	at91_add_device_spi(dk_spi_devices, ARRAY_SIZE(dk_spi_devices));
->>>>>>> 120bda20
 #ifdef CONFIG_MTD_AT91_DATAFLASH_CARD
 	/* DataFlash card */
 	at91_set_gpio_output(AT91_PIN_PB7, 0);
