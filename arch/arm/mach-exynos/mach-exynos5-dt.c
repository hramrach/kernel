/*
 * SAMSUNG EXYNOS5250 Flattened Device Tree enabled machine
 *
 * Copyright (c) 2012 Samsung Electronics Co., Ltd.
 *		http://www.samsung.com
 *
 * This program is free software; you can redistribute it and/or modify
 * it under the terms of the GNU General Public License version 2 as
 * published by the Free Software Foundation.
*/

#include <linux/of_platform.h>
#include <linux/of_fdt.h>
#include <linux/memblock.h>
#include <linux/io.h>
#include <linux/clocksource.h>
#include <linux/dma-mapping.h>

#include <asm/mach/arch.h>
#include <mach/regs-pmu.h>

#include <plat/cpu.h>
#include <plat/mfc.h>

#include "common.h"

<<<<<<< HEAD
static u64 dma_mask64 = DMA_BIT_MASK(64);

static void __init exynos5_dt_map_io(void)
{
	exynos_init_io(NULL, 0);
}

static int exynos5250_platform_notifier(struct notifier_block *nb,
				  unsigned long event, void *__dev)
{
	struct device *dev = __dev;

	if (event != BUS_NOTIFY_ADD_DEVICE)
		return NOTIFY_DONE;

	dev->dma_mask = &dma_mask64;
	dev->coherent_dma_mask = DMA_BIT_MASK(64);

	return NOTIFY_OK;
}

static struct notifier_block exynos5250_platform_nb = {
	.notifier_call = exynos5250_platform_notifier,
};

=======
>>>>>>> ad81f054
static void __init exynos5_dt_machine_init(void)
{
	struct device_node *i2c_np;
	const char *i2c_compat = "samsung,s3c2440-i2c";
	unsigned int tmp;

	/*
	 * Exynos5's legacy i2c controller and new high speed i2c
	 * controller have muxed interrupt sources. By default the
	 * interrupts for 4-channel HS-I2C controller are enabled.
	 * If node for first four channels of legacy i2c controller
	 * are available then re-configure the interrupts via the
	 * system register.
	 */
	for_each_compatible_node(i2c_np, NULL, i2c_compat) {
		if (of_device_is_available(i2c_np)) {
			if (of_alias_get_id(i2c_np, "i2c") < 4) {
				tmp = readl(EXYNOS5_SYS_I2C_CFG);
				writel(tmp & ~(0x1 << of_alias_get_id(i2c_np, "i2c")),
						EXYNOS5_SYS_I2C_CFG);
			}
		}
	}

	if (of_machine_is_compatible("samsung,exynos5250"))
		bus_register_notifier(&platform_bus_type, &exynos5250_platform_nb);

	of_platform_populate(NULL, of_default_bus_match_table, NULL, NULL);
}

static char const *exynos5_dt_compat[] __initdata = {
	"samsung,exynos5250",
	"samsung,exynos5420",
	"samsung,exynos5440",
	NULL
};

static void __init exynos5_reserve(void)
{
#ifdef CONFIG_S5P_DEV_MFC
	struct s5p_mfc_dt_meminfo mfc_mem;

	/* Reserve memory for MFC only if it's available */
	mfc_mem.compatible = "samsung,mfc-v6";
	if (of_scan_flat_dt(s5p_fdt_find_mfc_mem, &mfc_mem))
		s5p_mfc_reserve_mem(mfc_mem.roff, mfc_mem.rsize, mfc_mem.loff,
				mfc_mem.lsize);
#endif
}

DT_MACHINE_START(EXYNOS5_DT, "SAMSUNG EXYNOS5 (Flattened Device Tree)")
	/* Maintainer: Kukjin Kim <kgene.kim@samsung.com> */
	.smp		= smp_ops(exynos_smp_ops),
	.map_io		= exynos_init_io,
	.init_machine	= exynos5_dt_machine_init,
	.init_late	= exynos_init_late,
	.init_time	= exynos_init_time,
	.dt_compat	= exynos5_dt_compat,
	.restart        = exynos5_restart,
	.reserve	= exynos5_reserve,
MACHINE_END<|MERGE_RESOLUTION|>--- conflicted
+++ resolved
@@ -14,7 +14,6 @@
 #include <linux/memblock.h>
 #include <linux/io.h>
 #include <linux/clocksource.h>
-#include <linux/dma-mapping.h>
 
 #include <asm/mach/arch.h>
 #include <mach/regs-pmu.h>
@@ -24,34 +23,6 @@
 
 #include "common.h"
 
-<<<<<<< HEAD
-static u64 dma_mask64 = DMA_BIT_MASK(64);
-
-static void __init exynos5_dt_map_io(void)
-{
-	exynos_init_io(NULL, 0);
-}
-
-static int exynos5250_platform_notifier(struct notifier_block *nb,
-				  unsigned long event, void *__dev)
-{
-	struct device *dev = __dev;
-
-	if (event != BUS_NOTIFY_ADD_DEVICE)
-		return NOTIFY_DONE;
-
-	dev->dma_mask = &dma_mask64;
-	dev->coherent_dma_mask = DMA_BIT_MASK(64);
-
-	return NOTIFY_OK;
-}
-
-static struct notifier_block exynos5250_platform_nb = {
-	.notifier_call = exynos5250_platform_notifier,
-};
-
-=======
->>>>>>> ad81f054
 static void __init exynos5_dt_machine_init(void)
 {
 	struct device_node *i2c_np;
@@ -75,9 +46,6 @@
 			}
 		}
 	}
-
-	if (of_machine_is_compatible("samsung,exynos5250"))
-		bus_register_notifier(&platform_bus_type, &exynos5250_platform_nb);
 
 	of_platform_populate(NULL, of_default_bus_match_table, NULL, NULL);
 }
