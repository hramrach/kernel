--- conflicted
+++ resolved
@@ -370,26 +370,10 @@
 
 void __init exynos_init_io(struct map_desc *mach_desc, int size)
 {
-<<<<<<< HEAD
-	struct map_desc *iodesc = exynos_iodesc;
-	int iodesc_sz = ARRAY_SIZE(exynos_iodesc);
-
-#if defined(CONFIG_OF) && defined(CONFIG_ARCH_EXYNOS5)
-	if (initial_boot_params) {
-		unsigned long root = of_get_flat_dt_root();
-
-		/* initialize the io descriptors we need for initialization */
-		if (of_flat_dt_is_compatible(root, "samsung,exynos5440")) {
-			iodesc = exynos5440_iodesc;
-			iodesc_sz = ARRAY_SIZE(exynos5440_iodesc);
-		}
-	}
-=======
 #ifdef CONFIG_OF
 	if (initial_boot_params)
 		of_scan_flat_dt(exynos_fdt_map_chipid, NULL);
 	else
->>>>>>> f722406f
 #endif
 		iotable_init(exynos_iodesc, ARRAY_SIZE(exynos_iodesc));
 
