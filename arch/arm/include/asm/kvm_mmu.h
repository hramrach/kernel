/*
 * Copyright (C) 2012 - Virtual Open Systems and Columbia University
 * Author: Christoffer Dall <c.dall@virtualopensystems.com>
 *
 * This program is free software; you can redistribute it and/or modify
 * it under the terms of the GNU General Public License, version 2, as
 * published by the Free Software Foundation.
 *
 * This program is distributed in the hope that it will be useful,
 * but WITHOUT ANY WARRANTY; without even the implied warranty of
 * MERCHANTABILITY or FITNESS FOR A PARTICULAR PURPOSE.  See the
 * GNU General Public License for more details.
 *
 * You should have received a copy of the GNU General Public License
 * along with this program; if not, write to the Free Software
 * Foundation, 51 Franklin Street, Fifth Floor, Boston, MA  02110-1301, USA.
 */

#ifndef __ARM_KVM_MMU_H__
#define __ARM_KVM_MMU_H__

#include <asm/memory.h>
#include <asm/page.h>

/*
 * We directly use the kernel VA for the HYP, as we can directly share
 * the mapping (HTTBR "covers" TTBR1).
 */
#define kern_hyp_va(kva)	(kva)

/*
 * KVM_MMU_CACHE_MIN_PAGES is the number of stage2 page table translation levels.
 */
#define KVM_MMU_CACHE_MIN_PAGES	2

#ifndef __ASSEMBLY__

#include <linux/highmem.h>
#include <asm/cacheflush.h>
#include <asm/pgalloc.h>
#include <asm/stage2_pgtable.h>

int create_hyp_mappings(void *from, void *to, pgprot_t prot);
int create_hyp_io_mappings(void *from, void *to, phys_addr_t);
void free_hyp_pgds(void);

void stage2_unmap_vm(struct kvm *kvm);
int kvm_alloc_stage2_pgd(struct kvm *kvm);
void kvm_free_stage2_pgd(struct kvm *kvm);
int kvm_phys_addr_ioremap(struct kvm *kvm, phys_addr_t guest_ipa,
			  phys_addr_t pa, unsigned long size, bool writable);

int kvm_handle_guest_abort(struct kvm_vcpu *vcpu, struct kvm_run *run);

void kvm_mmu_free_memory_caches(struct kvm_vcpu *vcpu);

phys_addr_t kvm_mmu_get_httbr(void);
phys_addr_t kvm_get_idmap_vector(void);
int kvm_mmu_init(void);
void kvm_clear_hyp_idmap(void);

static inline void kvm_set_pmd(pmd_t *pmd, pmd_t new_pmd)
{
	*pmd = new_pmd;
	dsb(ishst);
}

static inline void kvm_set_pte(pte_t *pte, pte_t new_pte)
{
	*pte = new_pte;
	dsb(ishst);
}

static inline pte_t kvm_s2pte_mkwrite(pte_t pte)
{
	pte_val(pte) |= L_PTE_S2_RDWR;
	return pte;
}

static inline pmd_t kvm_s2pmd_mkwrite(pmd_t pmd)
{
	pmd_val(pmd) |= L_PMD_S2_RDWR;
	return pmd;
}

static inline void kvm_set_s2pte_readonly(pte_t *pte)
{
	pte_val(*pte) = (pte_val(*pte) & ~L_PTE_S2_RDWR) | L_PTE_S2_RDONLY;
}

static inline bool kvm_s2pte_readonly(pte_t *pte)
{
	return (pte_val(*pte) & L_PTE_S2_RDWR) == L_PTE_S2_RDONLY;
}

static inline void kvm_set_s2pmd_readonly(pmd_t *pmd)
{
	pmd_val(*pmd) = (pmd_val(*pmd) & ~L_PMD_S2_RDWR) | L_PMD_S2_RDONLY;
}

static inline bool kvm_s2pmd_readonly(pmd_t *pmd)
{
	return (pmd_val(*pmd) & L_PMD_S2_RDWR) == L_PMD_S2_RDONLY;
}

static inline bool kvm_page_empty(void *ptr)
{
	struct page *ptr_page = virt_to_page(ptr);
	return page_count(ptr_page) == 1;
}

#define kvm_pte_table_empty(kvm, ptep) kvm_page_empty(ptep)
#define kvm_pmd_table_empty(kvm, pmdp) kvm_page_empty(pmdp)
#define kvm_pud_table_empty(kvm, pudp) false

#define hyp_pte_table_empty(ptep) kvm_page_empty(ptep)
#define hyp_pmd_table_empty(pmdp) kvm_page_empty(pmdp)
#define hyp_pud_table_empty(pudp) false

struct kvm;

#define kvm_flush_dcache_to_poc(a,l)	__cpuc_flush_dcache_area((a), (l))

static inline bool vcpu_has_cache_enabled(struct kvm_vcpu *vcpu)
{
	return (vcpu_cp15(vcpu, c1_SCTLR) & 0b101) == 0b101;
}

static inline void __coherent_cache_guest_page(struct kvm_vcpu *vcpu,
					       kvm_pfn_t pfn,
					       unsigned long size)
{
	/*
	 * If we are going to insert an instruction page and the icache is
	 * either VIPT or PIPT, there is a potential problem where the host
	 * (or another VM) may have used the same page as this guest, and we
	 * read incorrect data from the icache.  If we're using a PIPT cache,
	 * we can invalidate just that page, but if we are using a VIPT cache
	 * we need to invalidate the entire icache - damn shame - as written
	 * in the ARM ARM (DDI 0406C.b - Page B3-1393).
	 *
	 * VIVT caches are tagged using both the ASID and the VMID and doesn't
	 * need any kind of flushing (DDI 0406C.b - Page B3-1392).
	 *
	 * We need to do this through a kernel mapping (using the
	 * user-space mapping has proved to be the wrong
	 * solution). For that, we need to kmap one page at a time,
	 * and iterate over the range.
	 */

	VM_BUG_ON(size & ~PAGE_MASK);

	while (size) {
		void *va = kmap_atomic_pfn(pfn);

		kvm_flush_dcache_to_poc(va, PAGE_SIZE);

		if (icache_is_pipt())
			__cpuc_coherent_user_range((unsigned long)va,
						   (unsigned long)va + PAGE_SIZE);

		size -= PAGE_SIZE;
		pfn++;

		kunmap_atomic(va);
	}

	if (!icache_is_pipt() && !icache_is_vivt_asid_tagged()) {
		/* any kind of VIPT cache */
		__flush_icache_all();
	}
}

static inline void __kvm_flush_dcache_pte(pte_t pte)
{
	void *va = kmap_atomic(pte_page(pte));

	kvm_flush_dcache_to_poc(va, PAGE_SIZE);

	kunmap_atomic(va);
}

static inline void __kvm_flush_dcache_pmd(pmd_t pmd)
{
	unsigned long size = PMD_SIZE;
	kvm_pfn_t pfn = pmd_pfn(pmd);

	while (size) {
		void *va = kmap_atomic_pfn(pfn);

		kvm_flush_dcache_to_poc(va, PAGE_SIZE);

		pfn++;
		size -= PAGE_SIZE;

		kunmap_atomic(va);
	}
}

static inline void __kvm_flush_dcache_pud(pud_t pud)
{
}

#define kvm_virt_to_phys(x)		virt_to_idmap((unsigned long)(x))

void kvm_set_way_flush(struct kvm_vcpu *vcpu);
void kvm_toggle_cache(struct kvm_vcpu *vcpu, bool was_enabled);

static inline bool __kvm_cpu_uses_extended_idmap(void)
{
	return false;
}

static inline unsigned long __kvm_idmap_ptrs_per_pgd(void)
{
	return PTRS_PER_PGD;
}

static inline void __kvm_extend_hypmap(pgd_t *boot_hyp_pgd,
				       pgd_t *hyp_pgd,
				       pgd_t *merged_hyp_pgd,
				       unsigned long hyp_idmap_start) { }

static inline unsigned int kvm_get_vmid_bits(void)
{
	return 8;
}

#define kvm_phys_to_vttbr(addr)		(addr)

<<<<<<< HEAD
static inline bool kvm_cpu_has_cnp(void)
{
	return false;
=======
/*
 * We are not in the kvm->srcu critical section most of the time, so we take
 * the SRCU read lock here. Since we copy the data from the user page, we
 * can immediately drop the lock again.
 */
static inline int kvm_read_guest_lock(struct kvm *kvm,
				      gpa_t gpa, void *data, unsigned long len)
{
	int srcu_idx = srcu_read_lock(&kvm->srcu);
	int ret = kvm_read_guest(kvm, gpa, data, len);

	srcu_read_unlock(&kvm->srcu, srcu_idx);

	return ret;
>>>>>>> e635f370
}

static inline void *kvm_get_hyp_vector(void)
{
	return kvm_ksym_ref(__kvm_hyp_vector);
}

static inline int kvm_map_vectors(void)
{
	return 0;
}

#endif	/* !__ASSEMBLY__ */

#endif /* __ARM_KVM_MMU_H__ */<|MERGE_RESOLUTION|>--- conflicted
+++ resolved
@@ -228,11 +228,11 @@
 
 #define kvm_phys_to_vttbr(addr)		(addr)
 
-<<<<<<< HEAD
 static inline bool kvm_cpu_has_cnp(void)
 {
 	return false;
-=======
+}
+
 /*
  * We are not in the kvm->srcu critical section most of the time, so we take
  * the SRCU read lock here. Since we copy the data from the user page, we
@@ -247,7 +247,6 @@
 	srcu_read_unlock(&kvm->srcu, srcu_idx);
 
 	return ret;
->>>>>>> e635f370
 }
 
 static inline void *kvm_get_hyp_vector(void)
