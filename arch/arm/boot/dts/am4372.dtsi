/*
 * Device Tree Source for AM4372 SoC
 *
 * Copyright (C) 2013 Texas Instruments Incorporated - https://www.ti.com/
 *
 * This file is licensed under the terms of the GNU General Public License
 * version 2.  This program is licensed "as is" without any warranty of any
 * kind, whether express or implied.
 */

#include <dt-bindings/bus/ti-sysc.h>
#include <dt-bindings/gpio/gpio.h>
#include <dt-bindings/interrupt-controller/arm-gic.h>
#include <dt-bindings/clock/am4.h>

/ {
	compatible = "ti,am4372", "ti,am43";
	interrupt-parent = <&wakeupgen>;
	#address-cells = <1>;
	#size-cells = <1>;
	chosen { };

	memory@0 {
		device_type = "memory";
		reg = <0 0>;
	};

	aliases {
		i2c0 = &i2c0;
		i2c1 = &i2c1;
		i2c2 = &i2c2;
		serial0 = &uart0;
		serial1 = &uart1;
		serial2 = &uart2;
		serial3 = &uart3;
		serial4 = &uart4;
		serial5 = &uart5;
		ethernet0 = &cpsw_port1;
		ethernet1 = &cpsw_port2;
		spi0 = &qspi;
	};

	cpus {
		#address-cells = <1>;
		#size-cells = <0>;
		cpu: cpu@0 {
			compatible = "arm,cortex-a9";
			enable-method = "ti,am4372";
			device_type = "cpu";
			reg = <0>;

			clocks = <&dpll_mpu_ck>;
			clock-names = "cpu";

			operating-points-v2 = <&cpu0_opp_table>;

			clock-latency = <300000>; /* From omap-cpufreq driver */
			cpu-idle-states = <&mpu_gate>;
		};

		idle-states {
			mpu_gate: mpu_gate {
				compatible = "arm,idle-state";
				entry-latency-us = <40>;
				exit-latency-us = <100>;
				min-residency-us = <300>;
				local-timer-stop;
			};
		};
	};

	cpu0_opp_table: opp-table {
		compatible = "operating-points-v2-ti-cpu";
		syscon = <&scm_conf>;

		opp50-300000000 {
			opp-hz = /bits/ 64 <300000000>;
			opp-microvolt = <950000 931000 969000>;
			opp-supported-hw = <0xFF 0x01>;
			opp-suspend;
		};

		opp100-600000000 {
			opp-hz = /bits/ 64 <600000000>;
			opp-microvolt = <1100000 1078000 1122000>;
			opp-supported-hw = <0xFF 0x04>;
		};

		opp120-720000000 {
			opp-hz = /bits/ 64 <720000000>;
			opp-microvolt = <1200000 1176000 1224000>;
			opp-supported-hw = <0xFF 0x08>;
		};

		oppturbo-800000000 {
			opp-hz = /bits/ 64 <800000000>;
			opp-microvolt = <1260000 1234800 1285200>;
			opp-supported-hw = <0xFF 0x10>;
		};

		oppnitro-1000000000 {
			opp-hz = /bits/ 64 <1000000000>;
			opp-microvolt = <1325000 1298500 1351500>;
			opp-supported-hw = <0xFF 0x20>;
		};
	};

	soc {
		compatible = "ti,omap-infra";
	};

	gic: interrupt-controller@48241000 {
		compatible = "arm,cortex-a9-gic";
		interrupt-controller;
		#interrupt-cells = <3>;
		reg = <0x48241000 0x1000>,
		      <0x48240100 0x0100>;
		interrupt-parent = <&gic>;
	};

	wakeupgen: interrupt-controller@48281000 {
		compatible = "ti,omap4-wugen-mpu";
		interrupt-controller;
		#interrupt-cells = <3>;
		reg = <0x48281000 0x1000>;
		interrupt-parent = <&gic>;
	};

	scu: scu@48240000 {
		compatible = "arm,cortex-a9-scu";
		reg = <0x48240000 0x100>;
	};

	global_timer: timer@48240200 {
		compatible = "arm,cortex-a9-global-timer";
		reg = <0x48240200 0x100>;
		interrupts = <GIC_PPI 11 IRQ_TYPE_EDGE_RISING>;
		interrupt-parent = <&gic>;
		clocks = <&mpu_periphclk>;
	};

	local_timer: timer@48240600 {
		compatible = "arm,cortex-a9-twd-timer";
		reg = <0x48240600 0x100>;
		interrupts = <GIC_PPI 13 IRQ_TYPE_EDGE_RISING>;
		interrupt-parent = <&gic>;
		clocks = <&mpu_periphclk>;
	};

	cache-controller@48242000 {
		compatible = "arm,pl310-cache";
		reg = <0x48242000 0x1000>;
		cache-unified;
		cache-level = <2>;
	};

	ocp@44000000 {
		compatible = "simple-pm-bus";
		power-domains = <&prm_per>;
		clocks = <&l3_clkctrl AM4_L3_L3_MAIN_CLKCTRL 0>;
		clock-names = "fck";
		#address-cells = <1>;
		#size-cells = <1>;
		ranges;
		ti,no-idle;

		l3-noc@44000000 {
			compatible = "ti,am4372-l3-noc";
			reg = <0x44000000 0x400000>,
			      <0x44800000 0x400000>;
			interrupts = <GIC_SPI 9 IRQ_TYPE_LEVEL_HIGH>,
				     <GIC_SPI 10 IRQ_TYPE_LEVEL_HIGH>;
		};

		l4_wkup: interconnect@44c00000 {
		};
		l4_per: interconnect@48000000 {
		};
		l4_fast: interconnect@4a000000 {
		};

		target-module@4c000000 {
			compatible = "ti,sysc-omap4-simple", "ti,sysc";
			reg = <0x4c000000 0x4>;
			reg-names = "rev";
			clocks = <&emif_clkctrl AM4_EMIF_EMIF_CLKCTRL 0>;
			clock-names = "fck";
			ti,no-idle;
			#address-cells = <1>;
			#size-cells = <1>;
			ranges = <0x0 0x4c000000 0x1000000>;

			emif: emif@0 {
				compatible = "ti,emif-am4372";
				reg = <0 0x1000000>;
				interrupts = <GIC_SPI 101 IRQ_TYPE_LEVEL_HIGH>;
				sram = <&pm_sram_code
					&pm_sram_data>;
			};
		};

		target-module@49000000 {
			compatible = "ti,sysc-omap4", "ti,sysc";
			reg = <0x49000000 0x4>;
			reg-names = "rev";
			clocks = <&l3_clkctrl AM4_L3_TPCC_CLKCTRL 0>;
			clock-names = "fck";
			#address-cells = <1>;
			#size-cells = <1>;
			ranges = <0x0 0x49000000 0x10000>;

			edma: dma@0 {
				compatible = "ti,edma3-tpcc";
				reg = <0 0x10000>;
				reg-names = "edma3_cc";
				interrupts = <GIC_SPI 12 IRQ_TYPE_LEVEL_HIGH>,
					     <GIC_SPI 13 IRQ_TYPE_LEVEL_HIGH>,
					     <GIC_SPI 14 IRQ_TYPE_LEVEL_HIGH>;
				interrupt-names = "edma3_ccint", "edma3_mperr",
						  "edma3_ccerrint";
				dma-requests = <64>;
				#dma-cells = <2>;

				ti,tptcs = <&edma_tptc0 7>, <&edma_tptc1 5>,
					   <&edma_tptc2 0>;

				ti,edma-memcpy-channels = <58 59>;
			};
		};

		target-module@49800000 {
			compatible = "ti,sysc-omap4", "ti,sysc";
			reg = <0x49800000 0x4>,
			      <0x49800010 0x4>;
			reg-names = "rev", "sysc";
			ti,sysc-mask = <SYSC_OMAP4_SOFTRESET>;
			ti,sysc-midle = <SYSC_IDLE_FORCE>;
			ti,sysc-sidle = <SYSC_IDLE_FORCE>,
					<SYSC_IDLE_SMART>;
			clocks = <&l3_clkctrl AM4_L3_TPTC0_CLKCTRL 0>;
			clock-names = "fck";
			#address-cells = <1>;
			#size-cells = <1>;
			ranges = <0x0 0x49800000 0x100000>;

			edma_tptc0: dma@0 {
				compatible = "ti,edma3-tptc";
				reg = <0 0x100000>;
				interrupts = <GIC_SPI 112 IRQ_TYPE_LEVEL_HIGH>;
				interrupt-names = "edma3_tcerrint";
			};
		};

		target-module@49900000 {
			compatible = "ti,sysc-omap4", "ti,sysc";
			reg = <0x49900000 0x4>,
			      <0x49900010 0x4>;
			reg-names = "rev", "sysc";
			ti,sysc-mask = <SYSC_OMAP4_SOFTRESET>;
			ti,sysc-midle = <SYSC_IDLE_FORCE>;
			ti,sysc-sidle = <SYSC_IDLE_FORCE>,
					<SYSC_IDLE_SMART>;
			clocks = <&l3_clkctrl AM4_L3_TPTC1_CLKCTRL 0>;
			clock-names = "fck";
			#address-cells = <1>;
			#size-cells = <1>;
			ranges = <0x0 0x49900000 0x100000>;

			edma_tptc1: dma@0 {
				compatible = "ti,edma3-tptc";
				reg = <0 0x100000>;
				interrupts = <GIC_SPI 113 IRQ_TYPE_LEVEL_HIGH>;
				interrupt-names = "edma3_tcerrint";
			};
		};

		target-module@49a00000 {
			compatible = "ti,sysc-omap4", "ti,sysc";
			reg = <0x49a00000 0x4>,
			      <0x49a00010 0x4>;
			reg-names = "rev", "sysc";
			ti,sysc-mask = <SYSC_OMAP4_SOFTRESET>;
			ti,sysc-midle = <SYSC_IDLE_FORCE>;
			ti,sysc-sidle = <SYSC_IDLE_FORCE>,
					<SYSC_IDLE_SMART>;
			clocks = <&l3_clkctrl AM4_L3_TPTC2_CLKCTRL 0>;
			clock-names = "fck";
			#address-cells = <1>;
			#size-cells = <1>;
			ranges = <0x0 0x49a00000 0x100000>;

			edma_tptc2: dma@0 {
				compatible = "ti,edma3-tptc";
				reg = <0 0x100000>;
				interrupts = <GIC_SPI 114 IRQ_TYPE_LEVEL_HIGH>;
				interrupt-names = "edma3_tcerrint";
			};
		};

		target-module@47810000 {
			compatible = "ti,sysc-omap2", "ti,sysc";
			reg = <0x478102fc 0x4>,
			      <0x47810110 0x4>,
			      <0x47810114 0x4>;
			reg-names = "rev", "sysc", "syss";
			ti,sysc-mask = <(SYSC_OMAP2_CLOCKACTIVITY |
					 SYSC_OMAP2_ENAWAKEUP |
					 SYSC_OMAP2_SOFTRESET |
					 SYSC_OMAP2_AUTOIDLE)>;
			ti,sysc-sidle = <SYSC_IDLE_FORCE>,
					<SYSC_IDLE_NO>,
					<SYSC_IDLE_SMART>;
			ti,syss-mask = <1>;
			clocks = <&l3s_clkctrl AM4_L3S_MMC3_CLKCTRL 0>;
			clock-names = "fck";
			#address-cells = <1>;
			#size-cells = <1>;
			ranges = <0x0 0x47810000 0x1000>;

			mmc3: mmc@0 {
				compatible = "ti,am437-sdhci";
				ti,needs-special-reset;
				interrupts = <GIC_SPI 29 IRQ_TYPE_LEVEL_HIGH>;
				reg = <0x0 0x1000>;
				status = "disabled";
			};
		};

		sham_target: target-module@53100000 {
			compatible = "ti,sysc-omap3-sham", "ti,sysc";
			reg = <0x53100100 0x4>,
			      <0x53100110 0x4>,
			      <0x53100114 0x4>;
			reg-names = "rev", "sysc", "syss";
			ti,sysc-mask = <(SYSC_OMAP2_SOFTRESET |
					 SYSC_OMAP2_AUTOIDLE)>;
			ti,sysc-sidle = <SYSC_IDLE_FORCE>,
					<SYSC_IDLE_NO>,
					<SYSC_IDLE_SMART>;
			ti,syss-mask = <1>;
			/* Domains (P, C): per_pwrdm, l3_clkdm */
			clocks = <&l3_clkctrl AM4_L3_SHAM_CLKCTRL 0>;
			clock-names = "fck";
			#address-cells = <1>;
			#size-cells = <1>;
			ranges = <0x0 0x53100000 0x1000>;

			sham: sham@0 {
				compatible = "ti,omap5-sham";
				reg = <0 0x300>;
				dmas = <&edma 36 0>;
				dma-names = "rx";
				interrupts = <GIC_SPI 109 IRQ_TYPE_LEVEL_HIGH>;
			};
		};

		aes_target: target-module@53501000 {
			compatible = "ti,sysc-omap2", "ti,sysc";
			reg = <0x53501080 0x4>,
			      <0x53501084 0x4>,
			      <0x53501088 0x4>;
			reg-names = "rev", "sysc", "syss";
			ti,sysc-mask = <(SYSC_OMAP2_SOFTRESET |
					 SYSC_OMAP2_AUTOIDLE)>;
			ti,sysc-sidle = <SYSC_IDLE_FORCE>,
					<SYSC_IDLE_NO>,
					<SYSC_IDLE_SMART>,
					<SYSC_IDLE_SMART_WKUP>;
			ti,syss-mask = <1>;
			/* Domains (P, C): per_pwrdm, l3_clkdm */
			clocks = <&l3_clkctrl AM4_L3_AES_CLKCTRL 0>;
			clock-names = "fck";
			#address-cells = <1>;
			#size-cells = <1>;
			ranges = <0x0 0x53501000 0x1000>;

			aes: aes@0 {
				compatible = "ti,omap4-aes";
				reg = <0 0xa0>;
				interrupts = <GIC_SPI 103 IRQ_TYPE_LEVEL_HIGH>;
				dmas = <&edma 6 0>,
				      <&edma 5 0>;
				dma-names = "tx", "rx";
			};
		};

		des_target: target-module@53701000 {
			compatible = "ti,sysc-omap2", "ti,sysc";
			reg = <0x53701030 0x4>,
			      <0x53701034 0x4>,
			      <0x53701038 0x4>;
			reg-names = "rev", "sysc", "syss";
			ti,sysc-mask = <(SYSC_OMAP2_SOFTRESET |
					 SYSC_OMAP2_AUTOIDLE)>;
			ti,sysc-sidle = <SYSC_IDLE_FORCE>,
					<SYSC_IDLE_NO>,
					<SYSC_IDLE_SMART>,
					<SYSC_IDLE_SMART_WKUP>;
			ti,syss-mask = <1>;
			/* Domains (P, C): per_pwrdm, l3_clkdm */
			clocks = <&l3_clkctrl AM4_L3_DES_CLKCTRL 0>;
			clock-names = "fck";
			#address-cells = <1>;
			#size-cells = <1>;
			ranges = <0 0x53701000 0x1000>;

			des: des@0 {
				compatible = "ti,omap4-des";
				reg = <0 0xa0>;
				interrupts = <GIC_SPI 130 IRQ_TYPE_LEVEL_HIGH>;
				dmas = <&edma 34 0>,
				       <&edma 33 0>;
				dma-names = "tx", "rx";
			};
		};

		pruss_tm: target-module@54400000 {
			compatible = "ti,sysc-pruss", "ti,sysc";
			reg = <0x54426000 0x4>,
			      <0x54426004 0x4>;
			reg-names = "rev", "sysc";
			ti,sysc-mask = <(SYSC_PRUSS_STANDBY_INIT |
					 SYSC_PRUSS_SUB_MWAIT)>;
			ti,sysc-midle = <SYSC_IDLE_FORCE>,
					<SYSC_IDLE_NO>,
					<SYSC_IDLE_SMART>;
			ti,sysc-sidle = <SYSC_IDLE_FORCE>,
					<SYSC_IDLE_NO>,
					<SYSC_IDLE_SMART>;
			clocks = <&pruss_ocp_clkctrl AM4_PRUSS_OCP_PRUSS_CLKCTRL 0>;
			clock-names = "fck";
			resets = <&prm_per 1>;
			reset-names = "rstctrl";
			#address-cells = <1>;
			#size-cells = <1>;
			ranges = <0x0 0x54400000 0x80000>;
		};

		target-module@50000000 {
			compatible = "ti,sysc-omap2", "ti,sysc";
			reg = <0x50000000 4>,
			      <0x50000010 4>,
			      <0x50000014 4>;
			reg-names = "rev", "sysc", "syss";
			ti,sysc-sidle = <SYSC_IDLE_FORCE>,
					<SYSC_IDLE_NO>,
					<SYSC_IDLE_SMART>;
			ti,syss-mask = <1>;
			clocks = <&l3s_clkctrl AM4_L3S_GPMC_CLKCTRL 0>;
			clock-names = "fck";
			#address-cells = <1>;
			#size-cells = <1>;
			ranges = <0x50000000 0x50000000 0x00001000>, /* regs */
				 <0x00000000 0x00000000 0x40000000>; /* data */

			gpmc: gpmc@50000000 {
				compatible = "ti,am3352-gpmc";
				dmas = <&edma 52 0>;
				dma-names = "rxtx";
				clocks = <&l3s_gclk>;
				clock-names = "fck";
<<<<<<< HEAD

				max-memory-bandwidth = <230000000>;
=======
				reg = <0x50000000 0x2000>;
				interrupts = <GIC_SPI 100 IRQ_TYPE_LEVEL_HIGH>;
				gpmc,num-cs = <7>;
				gpmc,num-waitpins = <2>;
				#address-cells = <2>;
				#size-cells = <1>;
				interrupt-controller;
				#interrupt-cells = <2>;
				gpio-controller;
				#gpio-cells = <2>;
				status = "disabled";
>>>>>>> 7d2a07b7
			};
		};

		target-module@47900000 {
			compatible = "ti,sysc-omap4", "ti,sysc";
			reg = <0x47900000 0x4>,
			      <0x47900010 0x4>;
			reg-names = "rev", "sysc";
			ti,sysc-sidle = <SYSC_IDLE_FORCE>,
					<SYSC_IDLE_NO>,
					<SYSC_IDLE_SMART>,
					<SYSC_IDLE_SMART_WKUP>;
			clocks = <&l3s_clkctrl AM4_L3S_QSPI_CLKCTRL 0>;
			clock-names = "fck";
			#address-cells = <1>;
			#size-cells = <1>;
			ranges = <0x0 0x47900000 0x1000>,
				 <0x30000000 0x30000000 0x4000000>;

			qspi: spi@0 {
				compatible = "ti,am4372-qspi";
				reg = <0 0x100>,
				      <0x30000000 0x4000000>;
				reg-names = "qspi_base", "qspi_mmap";
				clocks = <&dpll_per_m2_div4_ck>;
				clock-names = "fck";
				#address-cells = <1>;
				#size-cells = <0>;
				interrupts = <0 138 0x4>;
				num-cs = <4>;
			};
		};

		target-module@40300000 {
			compatible = "ti,sysc-omap4-simple", "ti,sysc";
			clocks = <&l3_clkctrl AM4_L3_OCMCRAM_CLKCTRL 0>;
			clock-names = "fck";
			ti,no-idle;
			#address-cells = <1>;
			#size-cells = <1>;
			ranges = <0 0x40300000 0x40000>;

			ocmcram: sram@0 {
				compatible = "mmio-sram";
				reg = <0 0x40000>; /* 256k */
				ranges = <0 0 0x40000>;
				#address-cells = <1>;
				#size-cells = <1>;

				pm_sram_code: pm-code-sram@0 {
					compatible = "ti,sram";
					reg = <0x0 0x1000>;
					protect-exec;
				};

				pm_sram_data: pm-data-sram@1000 {
					compatible = "ti,sram";
					reg = <0x1000 0x1000>;
					pool;
				};
			};
		};

		target-module@56000000 {
			compatible = "ti,sysc-omap4", "ti,sysc";
			reg = <0x5600fe00 0x4>,
			      <0x5600fe10 0x4>;
			reg-names = "rev", "sysc";
			ti,sysc-midle = <SYSC_IDLE_FORCE>,
					<SYSC_IDLE_NO>,
					<SYSC_IDLE_SMART>;
			ti,sysc-sidle = <SYSC_IDLE_FORCE>,
					<SYSC_IDLE_NO>,
					<SYSC_IDLE_SMART>;
			clocks = <&gfx_l3_clkctrl AM4_GFX_L3_GFX_CLKCTRL 0>;
			clock-names = "fck";
			power-domains = <&prm_gfx>;
			resets = <&prm_gfx 0>;
			reset-names = "rstctrl";
			#address-cells = <1>;
			#size-cells = <1>;
			ranges = <0 0x56000000 0x1000000>;
		};
	};
};

#include "am437x-l4.dtsi"
#include "am43xx-clocks.dtsi"

&prcm {
	prm_mpu: prm@300 {
		compatible = "ti,am4-prm-inst", "ti,omap-prm-inst";
		reg = <0x300 0x100>;
		#power-domain-cells = <0>;
	};

	prm_gfx: prm@400 {
		compatible = "ti,am4-prm-inst", "ti,omap-prm-inst";
		reg = <0x400 0x100>;
		#power-domain-cells = <0>;
		#reset-cells = <1>;
	};

	prm_rtc: prm@500 {
		compatible = "ti,am4-prm-inst", "ti,omap-prm-inst";
		reg = <0x500 0x100>;
		#power-domain-cells = <0>;
	};

	prm_tamper: prm@600 {
		compatible = "ti,am4-prm-inst", "ti,omap-prm-inst";
		reg = <0x600 0x100>;
		#power-domain-cells = <0>;
	};

	prm_cefuse: prm@700 {
		compatible = "ti,am4-prm-inst", "ti,omap-prm-inst";
		reg = <0x700 0x100>;
		#power-domain-cells = <0>;
	};

	prm_per: prm@800 {
		compatible = "ti,am4-prm-inst", "ti,omap-prm-inst";
		reg = <0x800 0x100>;
		#reset-cells = <1>;
		#power-domain-cells = <0>;
	};

	prm_wkup: prm@2000 {
		compatible = "ti,am4-prm-inst", "ti,omap-prm-inst";
		reg = <0x2000 0x100>;
		#reset-cells = <1>;
		#power-domain-cells = <0>;
	};

	prm_device: prm@4000 {
		compatible = "ti,am4-prm-inst", "ti,omap-prm-inst";
		reg = <0x4000 0x100>;
		#reset-cells = <1>;
	};
};

/* Preferred always-on timer for clocksource */
&timer1_target {
	ti,no-reset-on-init;
	ti,no-idle;
	clocks = <&l4_wkup_clkctrl AM4_L4_WKUP_TIMER1_CLKCTRL 0>,
		 <&l4_wkup_clkctrl AM4_L4_WKUP_L4_WKUP_CLKCTRL 0>;
	clock-names = "fck", "ick";
	timer@0 {
		assigned-clocks = <&timer1_fck>;
		assigned-clock-parents = <&sys_clkin_ck>;
	};
};

/* Preferred timer for clockevent */
&timer2_target {
	ti,no-reset-on-init;
	ti,no-idle;
	clocks = <&l4ls_clkctrl AM4_L4LS_TIMER2_CLKCTRL 0>,
		 <&l4ls_clkctrl AM4_L4LS_L4_LS_CLKCTRL 0>;
	clock-names = "fck", "ick";
	timer@0 {
		assigned-clocks = <&timer2_fck>;
		assigned-clock-parents = <&sys_clkin_ck>;
	};
};<|MERGE_RESOLUTION|>--- conflicted
+++ resolved
@@ -459,10 +459,6 @@
 				dma-names = "rxtx";
 				clocks = <&l3s_gclk>;
 				clock-names = "fck";
-<<<<<<< HEAD
-
-				max-memory-bandwidth = <230000000>;
-=======
 				reg = <0x50000000 0x2000>;
 				interrupts = <GIC_SPI 100 IRQ_TYPE_LEVEL_HIGH>;
 				gpmc,num-cs = <7>;
@@ -474,7 +470,6 @@
 				gpio-controller;
 				#gpio-cells = <2>;
 				status = "disabled";
->>>>>>> 7d2a07b7
 			};
 		};
 
