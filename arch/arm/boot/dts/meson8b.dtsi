// SPDX-License-Identifier: GPL-2.0 OR MIT
/*
 * Copyright 2015 Endless Mobile, Inc.
 * Author: Carlo Caione <carlo@endlessm.com>
 */

#include <dt-bindings/clock/meson8-ddr-clkc.h>
#include <dt-bindings/clock/meson8b-clkc.h>
#include <dt-bindings/gpio/meson8b-gpio.h>
#include <dt-bindings/power/meson8-power.h>
#include <dt-bindings/reset/amlogic,meson8b-reset.h>
#include <dt-bindings/reset/amlogic,meson8b-clkc-reset.h>
#include <dt-bindings/thermal/thermal.h>
#include "meson.dtsi"

/ {
	cpus {
		#address-cells = <1>;
		#size-cells = <0>;

		cpu0: cpu@200 {
			device_type = "cpu";
			compatible = "arm,cortex-a5";
			next-level-cache = <&L2>;
			reg = <0x200>;
			enable-method = "amlogic,meson8b-smp";
			resets = <&clkc CLKC_RESET_CPU0_SOFT_RESET>;
			operating-points-v2 = <&cpu_opp_table>;
			clocks = <&clkc CLKID_CPUCLK>;
			#cooling-cells = <2>; /* min followed by max */
		};

		cpu1: cpu@201 {
			device_type = "cpu";
			compatible = "arm,cortex-a5";
			next-level-cache = <&L2>;
			reg = <0x201>;
			enable-method = "amlogic,meson8b-smp";
			resets = <&clkc CLKC_RESET_CPU1_SOFT_RESET>;
			operating-points-v2 = <&cpu_opp_table>;
			clocks = <&clkc CLKID_CPUCLK>;
			#cooling-cells = <2>; /* min followed by max */
		};

		cpu2: cpu@202 {
			device_type = "cpu";
			compatible = "arm,cortex-a5";
			next-level-cache = <&L2>;
			reg = <0x202>;
			enable-method = "amlogic,meson8b-smp";
			resets = <&clkc CLKC_RESET_CPU2_SOFT_RESET>;
			operating-points-v2 = <&cpu_opp_table>;
			clocks = <&clkc CLKID_CPUCLK>;
			#cooling-cells = <2>; /* min followed by max */
		};

		cpu3: cpu@203 {
			device_type = "cpu";
			compatible = "arm,cortex-a5";
			next-level-cache = <&L2>;
			reg = <0x203>;
			enable-method = "amlogic,meson8b-smp";
			resets = <&clkc CLKC_RESET_CPU3_SOFT_RESET>;
			operating-points-v2 = <&cpu_opp_table>;
			clocks = <&clkc CLKID_CPUCLK>;
			#cooling-cells = <2>; /* min followed by max */
		};
	};

	cpu_opp_table: opp-table {
		compatible = "operating-points-v2";
		opp-shared;

		opp-96000000 {
			opp-hz = /bits/ 64 <96000000>;
			opp-microvolt = <860000>;
		};
		opp-192000000 {
			opp-hz = /bits/ 64 <192000000>;
			opp-microvolt = <860000>;
		};
		opp-312000000 {
			opp-hz = /bits/ 64 <312000000>;
			opp-microvolt = <860000>;
		};
		opp-408000000 {
			opp-hz = /bits/ 64 <408000000>;
			opp-microvolt = <860000>;
		};
		opp-504000000 {
			opp-hz = /bits/ 64 <504000000>;
			opp-microvolt = <860000>;
		};
		opp-600000000 {
			opp-hz = /bits/ 64 <600000000>;
			opp-microvolt = <860000>;
		};
		opp-720000000 {
			opp-hz = /bits/ 64 <720000000>;
			opp-microvolt = <860000>;
		};
		opp-816000000 {
			opp-hz = /bits/ 64 <816000000>;
			opp-microvolt = <900000>;
		};
		opp-1008000000 {
			opp-hz = /bits/ 64 <1008000000>;
			opp-microvolt = <1140000>;
		};
		opp-1200000000 {
			opp-hz = /bits/ 64 <1200000000>;
			opp-microvolt = <1140000>;
		};
		opp-1320000000 {
			opp-hz = /bits/ 64 <1320000000>;
			opp-microvolt = <1140000>;
		};
		opp-1488000000 {
			opp-hz = /bits/ 64 <1488000000>;
			opp-microvolt = <1140000>;
		};
		opp-1536000000 {
			opp-hz = /bits/ 64 <1536000000>;
			opp-microvolt = <1140000>;
		};
	};

	gpu_opp_table: gpu-opp-table {
		compatible = "operating-points-v2";

		opp-255000000 {
			opp-hz = /bits/ 64 <255000000>;
			opp-microvolt = <1100000>;
		};
		opp-364285714 {
			opp-hz = /bits/ 64 <364285714>;
			opp-microvolt = <1100000>;
		};
		opp-425000000 {
			opp-hz = /bits/ 64 <425000000>;
			opp-microvolt = <1100000>;
		};
		opp-510000000 {
			opp-hz = /bits/ 64 <510000000>;
			opp-microvolt = <1100000>;
		};
		opp-637500000 {
			opp-hz = /bits/ 64 <637500000>;
			opp-microvolt = <1100000>;
			turbo-mode;
		};
	};

	pmu {
		compatible = "arm,cortex-a5-pmu";
		interrupts = <GIC_SPI 137 IRQ_TYPE_LEVEL_HIGH>,
			     <GIC_SPI 138 IRQ_TYPE_LEVEL_HIGH>,
			     <GIC_SPI 153 IRQ_TYPE_LEVEL_HIGH>,
			     <GIC_SPI 154 IRQ_TYPE_LEVEL_HIGH>;
		interrupt-affinity = <&cpu0>, <&cpu1>, <&cpu2>, <&cpu3>;
	};

	reserved-memory {
		#address-cells = <1>;
		#size-cells = <1>;
		ranges;

		/* 2 MiB reserved for Hardware ROM Firmware? */
		hwrom@0 {
			reg = <0x0 0x200000>;
			no-map;
		};
	};

	thermal-zones {
		soc {
			polling-delay-passive = <250>; /* milliseconds */
			polling-delay = <1000>; /* milliseconds */
			thermal-sensors = <&thermal_sensor>;

			cooling-maps {
				map0 {
					trip = <&soc_passive>;
					cooling-device = <&cpu0 THERMAL_NO_LIMIT THERMAL_NO_LIMIT>,
							 <&cpu1 THERMAL_NO_LIMIT THERMAL_NO_LIMIT>,
							 <&cpu2 THERMAL_NO_LIMIT THERMAL_NO_LIMIT>,
							 <&cpu3 THERMAL_NO_LIMIT THERMAL_NO_LIMIT>,
							 <&mali THERMAL_NO_LIMIT THERMAL_NO_LIMIT>;
				};

				map1 {
					trip = <&soc_hot>;
					cooling-device = <&cpu0 THERMAL_NO_LIMIT THERMAL_NO_LIMIT>,
							 <&cpu1 THERMAL_NO_LIMIT THERMAL_NO_LIMIT>,
							 <&cpu2 THERMAL_NO_LIMIT THERMAL_NO_LIMIT>,
							 <&cpu3 THERMAL_NO_LIMIT THERMAL_NO_LIMIT>,
							 <&mali THERMAL_NO_LIMIT THERMAL_NO_LIMIT>;
				};
			};

			trips {
				soc_passive: soc-passive {
					temperature = <80000>; /* millicelsius */
					hysteresis = <2000>; /* millicelsius */
					type = "passive";
				};

				soc_hot: soc-hot {
					temperature = <90000>; /* millicelsius */
					hysteresis = <2000>; /* millicelsius */
					type = "hot";
				};

				soc_critical: soc-critical {
					temperature = <110000>; /* millicelsius */
					hysteresis = <2000>; /* millicelsius */
					type = "critical";
				};
			};
		};
	};

	mmcbus: bus@c8000000 {
		compatible = "simple-bus";
		reg = <0xc8000000 0x8000>;
		#address-cells = <1>;
		#size-cells = <1>;
		ranges = <0x0 0xc8000000 0x8000>;

		ddr_clkc: clock-controller@400 {
			compatible = "amlogic,meson8b-ddr-clkc";
			reg = <0x400 0x20>;
			clocks = <&xtal>;
			clock-names = "xtal";
			#clock-cells = <1>;
		};

		dmcbus: bus@6000 {
			compatible = "simple-bus";
			reg = <0x6000 0x400>;
			#address-cells = <1>;
			#size-cells = <1>;
			ranges = <0x0 0x6000 0x400>;

			canvas: video-lut@48 {
				compatible = "amlogic,meson8b-canvas",
					     "amlogic,canvas";
				reg = <0x48 0x14>;
			};
		};
	};

	apb: bus@d0000000 {
		compatible = "simple-bus";
		reg = <0xd0000000 0x200000>;
		#address-cells = <1>;
		#size-cells = <1>;
		ranges = <0x0 0xd0000000 0x200000>;

		mali: gpu@c0000 {
			compatible = "amlogic,meson8b-mali", "arm,mali-450";
			reg = <0xc0000 0x40000>;
			interrupts = <GIC_SPI 160 IRQ_TYPE_LEVEL_HIGH>,
				     <GIC_SPI 161 IRQ_TYPE_LEVEL_HIGH>,
				     <GIC_SPI 162 IRQ_TYPE_LEVEL_HIGH>,
				     <GIC_SPI 163 IRQ_TYPE_LEVEL_HIGH>,
				     <GIC_SPI 164 IRQ_TYPE_LEVEL_HIGH>,
				     <GIC_SPI 165 IRQ_TYPE_LEVEL_HIGH>,
				     <GIC_SPI 166 IRQ_TYPE_LEVEL_HIGH>,
				     <GIC_SPI 167 IRQ_TYPE_LEVEL_HIGH>;
			interrupt-names = "gp", "gpmmu", "pp", "pmu",
					  "pp0", "ppmmu0", "pp1", "ppmmu1";
			resets = <&reset RESET_MALI>;
			clocks = <&clkc CLKID_CLK81>, <&clkc CLKID_MALI>;
			clock-names = "bus", "core";
			operating-points-v2 = <&gpu_opp_table>;
			#cooling-cells = <2>; /* min followed by max */
		};
	};
}; /* end of / */

&aobus {
	pmu: pmu@e0 {
		compatible = "amlogic,meson8b-pmu", "syscon";
		reg = <0xe0 0x18>;
	};

	pinctrl_aobus: pinctrl@84 {
		compatible = "amlogic,meson8b-aobus-pinctrl";
		reg = <0x84 0xc>;
		#address-cells = <1>;
		#size-cells = <1>;
		ranges;

		gpio_ao: ao-bank@14 {
			reg = <0x14 0x4>,
				<0x2c 0x4>,
				<0x24 0x8>;
			reg-names = "mux", "pull", "gpio";
			gpio-controller;
			#gpio-cells = <2>;
			gpio-ranges = <&pinctrl_aobus 0 0 16>;
		};

		uart_ao_a_pins: uart_ao_a {
			mux {
				groups = "uart_tx_ao_a", "uart_rx_ao_a";
				function = "uart_ao";
				bias-disable;
			};
		};

		ir_recv_pins: remote {
			mux {
				groups = "remote_input";
				function = "remote";
				bias-disable;
			};
		};
	};
};

&ao_arc_rproc {
	compatible= "amlogic,meson8b-ao-arc", "amlogic,meson-mx-ao-arc";
	amlogic,secbus2 = <&secbus2>;
	sram = <&ao_arc_sram>;
	resets = <&reset RESET_MEDIA_CPU>;
	clocks = <&clkc CLKID_AO_MEDIA_CPU>;
};

&cbus {
	reset: reset-controller@4404 {
		compatible = "amlogic,meson8b-reset";
		reg = <0x4404 0x9c>;
		#reset-cells = <1>;
	};

	analog_top: analog-top@81a8 {
		compatible = "amlogic,meson8b-analog-top", "syscon";
		reg = <0x81a8 0x14>;
	};

	pwm_ef: pwm@86c0 {
		compatible = "amlogic,meson8b-pwm";
		reg = <0x86c0 0x10>;
		#pwm-cells = <3>;
		status = "disabled";
	};

	clock-measure@8758 {
		compatible = "amlogic,meson8b-clk-measure";
		reg = <0x8758 0x1c>;
	};

	pinctrl_cbus: pinctrl@9880 {
		compatible = "amlogic,meson8b-cbus-pinctrl";
		reg = <0x9880 0x10>;
		#address-cells = <1>;
		#size-cells = <1>;
		ranges;

		gpio: banks@80b0 {
			reg = <0x80b0 0x28>,
				<0x80e8 0x18>,
				<0x8120 0x18>,
				<0x8030 0x38>;
			reg-names = "mux", "pull", "pull-enable", "gpio";
			gpio-controller;
			#gpio-cells = <2>;
			gpio-ranges = <&pinctrl_cbus 0 0 83>;
		};

		eth_rgmii_pins: eth-rgmii {
			mux {
				groups = "eth_tx_clk",
					 "eth_tx_en",
					 "eth_txd1_0",
					 "eth_txd0_0",
					 "eth_rx_clk",
					 "eth_rx_dv",
					 "eth_rxd1",
					 "eth_rxd0",
					 "eth_mdio_en",
					 "eth_mdc",
					 "eth_ref_clk",
					 "eth_txd2",
					 "eth_txd3",
					 "eth_rxd3",
					 "eth_rxd2";
				function = "ethernet";
				bias-disable;
			};
		};

		eth_rmii_pins: eth-rmii {
			mux {
				groups = "eth_tx_en",
					 "eth_txd1_0",
					 "eth_txd0_0",
					 "eth_rx_clk",
					 "eth_rx_dv",
					 "eth_rxd1",
					 "eth_rxd0",
					 "eth_mdio_en",
					 "eth_mdc";
				function = "ethernet";
				bias-disable;
			};
		};

		i2c_a_pins: i2c-a {
			mux {
				groups = "i2c_sda_a", "i2c_sck_a";
				function = "i2c_a";
				bias-disable;
			};
		};

		sd_b_pins: sd-b {
			mux {
				groups = "sd_d0_b", "sd_d1_b", "sd_d2_b",
					"sd_d3_b", "sd_clk_b", "sd_cmd_b";
				function = "sd_b";
				bias-disable;
			};
		};

		sdxc_c_pins: sdxc-c {
			mux {
				groups = "sdxc_d0_c", "sdxc_d13_c",
					 "sdxc_d47_c", "sdxc_clk_c",
					 "sdxc_cmd_c";
				function = "sdxc_c";
				bias-pull-up;
			};
		};

		pwm_c1_pins: pwm-c1 {
			mux {
				groups = "pwm_c1";
				function = "pwm_c";
				bias-disable;
			};
		};

		pwm_d_pins: pwm-d {
			mux {
				groups = "pwm_d";
				function = "pwm_d";
				bias-disable;
			};
		};

		uart_b0_pins: uart-b0 {
			mux {
				groups = "uart_tx_b0",
				       "uart_rx_b0";
				function = "uart_b";
				bias-disable;
			};
		};

		uart_b0_cts_rts_pins: uart-b0-cts-rts {
			mux {
				groups = "uart_cts_b0",
				       "uart_rts_b0";
				function = "uart_b";
				bias-disable;
			};
		};
	};
};

&ahb_sram {
	ao_arc_sram: ao-arc-sram@0 {
		compatible = "amlogic,meson8b-ao-arc-sram";
		reg = <0x0 0x8000>;
		pool;
	};

	smp-sram@1ff80 {
		compatible = "amlogic,meson8b-smp-sram";
		reg = <0x1ff80 0x8>;
	};
};


&efuse {
	compatible = "amlogic,meson8b-efuse";
	clocks = <&clkc CLKID_EFUSE>;
	clock-names = "core";

	temperature_calib: calib@1f4 {
		/* only the upper two bytes are relevant */
		reg = <0x1f4 0x4>;
	};
};

&ethmac {
	compatible = "amlogic,meson8b-dwmac", "snps,dwmac-3.70a", "snps,dwmac";

	reg = <0xc9410000 0x10000
	       0xc1108140 0x4>;

	clocks = <&clkc CLKID_ETH>,
		 <&clkc CLKID_MPLL2>,
		 <&clkc CLKID_MPLL2>,
		 <&clkc CLKID_FCLK_DIV2>;
	clock-names = "stmmaceth", "clkin0", "clkin1", "timing-adjustment";
	rx-fifo-depth = <4096>;
	tx-fifo-depth = <2048>;

	resets = <&reset RESET_ETHERNET>;
	reset-names = "stmmaceth";

	power-domains = <&pwrc PWRC_MESON8_ETHERNET_MEM_ID>;
};

&gpio_intc {
	compatible = "amlogic,meson-gpio-intc",
		     "amlogic,meson8b-gpio-intc";
	status = "okay";
};

&hhi {
	clkc: clock-controller {
		compatible = "amlogic,meson8b-clkc";
<<<<<<< HEAD
=======
		clocks = <&xtal>, <&ddr_clkc DDR_CLKID_DDR_PLL>;
		clock-names = "xtal", "ddr_pll";
>>>>>>> 7d2a07b7
		#clock-cells = <1>;
		#reset-cells = <1>;
	};

	pwrc: power-controller {
		compatible = "amlogic,meson8b-pwrc";
		#power-domain-cells = <1>;
		amlogic,ao-sysctrl = <&pmu>;
		resets = <&reset RESET_DBLK>,
			 <&reset RESET_PIC_DC>,
			 <&reset RESET_HDMI_APB>,
			 <&reset RESET_HDMI_SYSTEM_RESET>,
			 <&reset RESET_VENCI>,
			 <&reset RESET_VENCP>,
			 <&reset RESET_VDAC_4>,
			 <&reset RESET_VENCL>,
			 <&reset RESET_VIU>,
			 <&reset RESET_VENC>,
			 <&reset RESET_RDMA>;
		reset-names = "dblk", "pic_dc", "hdmi_apb", "hdmi_system",
			      "venci", "vencp", "vdac", "vencl", "viu",
			      "venc", "rdma";
		clocks = <&clkc CLKID_VPU>;
		clock-names = "vpu";
		assigned-clocks = <&clkc CLKID_VPU>;
		assigned-clock-rates = <182142857>;
	};
};

&hwrng {
	compatible = "amlogic,meson8b-rng", "amlogic,meson-rng";
	clocks = <&clkc CLKID_RNG0>;
	clock-names = "core";
};

&i2c_AO {
	clocks = <&clkc CLKID_CLK81>;
};

&i2c_A {
	clocks = <&clkc CLKID_I2C>;
};

&i2c_B {
	clocks = <&clkc CLKID_I2C>;
};

&L2 {
	arm,data-latency = <3 3 3>;
	arm,tag-latency = <2 2 2>;
	arm,filter-ranges = <0x100000 0xc0000000>;
	prefetch-data = <1>;
	prefetch-instr = <1>;
	arm,shared-override;
};

&periph {
	scu@0 {
		compatible = "arm,cortex-a5-scu";
		reg = <0x0 0x100>;
	};

	timer@200 {
		compatible = "arm,cortex-a5-global-timer";
		reg = <0x200 0x20>;
		interrupts = <GIC_PPI 11 (GIC_CPU_MASK_SIMPLE(4) | IRQ_TYPE_EDGE_RISING)>;
		clocks = <&clkc CLKID_PERIPH>;

		/*
		 * the arm_global_timer driver currently does not handle clock
		 * rate changes. Keep it disabled for now.
		 */
		status = "disabled";
	};

	timer@600 {
		compatible = "arm,cortex-a5-twd-timer";
		reg = <0x600 0x20>;
		interrupts = <GIC_PPI 13 (GIC_CPU_MASK_SIMPLE(4) | IRQ_TYPE_EDGE_RISING)>;
		clocks = <&clkc CLKID_PERIPH>;
	};
};

&pwm_ab {
	compatible = "amlogic,meson8b-pwm";
};

&pwm_cd {
	compatible = "amlogic,meson8b-pwm";
};

&rtc {
	compatible = "amlogic,meson8b-rtc";
	resets = <&reset RESET_RTC>;
};

&saradc {
	compatible = "amlogic,meson8b-saradc", "amlogic,meson-saradc";
	clocks = <&xtal>, <&clkc CLKID_SAR_ADC>;
	clock-names = "clkin", "core";
	amlogic,hhi-sysctrl = <&hhi>;
	nvmem-cells = <&temperature_calib>;
	nvmem-cell-names = "temperature_calib";
};

&sdhc {
	compatible = "amlogic,meson8-sdhc", "amlogic,meson-mx-sdhc";
	clocks = <&xtal>,
		 <&clkc CLKID_FCLK_DIV4>,
		 <&clkc CLKID_FCLK_DIV3>,
		 <&clkc CLKID_FCLK_DIV5>,
		 <&clkc CLKID_SDHC>;
	clock-names = "clkin0", "clkin1", "clkin2", "clkin3", "pclk";
};

&secbus {
	secbus2: system-controller@4000 {
		compatible = "amlogic,meson8b-secbus2", "syscon";
		reg = <0x4000 0x2000>;
	};
};

&sdio {
	compatible = "amlogic,meson8b-sdio", "amlogic,meson-mx-sdio";
	clocks = <&clkc CLKID_SDIO>, <&clkc CLKID_CLK81>;
	clock-names = "core", "clkin";
};

&timer_abcde {
	clocks = <&xtal>, <&clkc CLKID_CLK81>;
	clock-names = "xtal", "pclk";
};

&uart_AO {
	compatible = "amlogic,meson8b-uart", "amlogic,meson-uart";
	clocks = <&clkc CLKID_CLK81>, <&xtal>, <&clkc CLKID_CLK81>;
	clock-names = "baud", "xtal", "pclk";
};

&uart_A {
	compatible = "amlogic,meson8b-uart", "amlogic,meson-uart";
	clocks = <&clkc CLKID_CLK81>, <&xtal>, <&clkc CLKID_UART0>;
	clock-names = "baud", "xtal", "pclk";
};

&uart_B {
	compatible = "amlogic,meson8b-uart", "amlogic,meson-uart";
	clocks = <&clkc CLKID_CLK81>, <&xtal>, <&clkc CLKID_UART1>;
	clock-names = "baud", "xtal", "pclk";
};

&uart_C {
	compatible = "amlogic,meson8b-uart", "amlogic,meson-uart";
	clocks = <&clkc CLKID_CLK81>, <&xtal>, <&clkc CLKID_UART2>;
	clock-names = "baud", "xtal", "pclk";
};

&usb0 {
	compatible = "amlogic,meson8b-usb", "snps,dwc2";
	clocks = <&clkc CLKID_USB0_DDR_BRIDGE>;
	clock-names = "otg";
};

&usb1 {
	compatible = "amlogic,meson8b-usb", "snps,dwc2";
	clocks = <&clkc CLKID_USB1_DDR_BRIDGE>;
	clock-names = "otg";
};

&usb0_phy {
	compatible = "amlogic,meson8b-usb2-phy", "amlogic,meson-mx-usb2-phy";
	clocks = <&clkc CLKID_USB>, <&clkc CLKID_USB0>;
	clock-names = "usb_general", "usb";
	resets = <&reset RESET_USB_OTG>;
};

&usb1_phy {
	compatible = "amlogic,meson8b-usb2-phy", "amlogic,meson-mx-usb2-phy";
	clocks = <&clkc CLKID_USB>, <&clkc CLKID_USB1>;
	clock-names = "usb_general", "usb";
	resets = <&reset RESET_USB_OTG>;
};

&wdt {
	compatible = "amlogic,meson8b-wdt";
};<|MERGE_RESOLUTION|>--- conflicted
+++ resolved
@@ -525,11 +525,8 @@
 &hhi {
 	clkc: clock-controller {
 		compatible = "amlogic,meson8b-clkc";
-<<<<<<< HEAD
-=======
 		clocks = <&xtal>, <&ddr_clkc DDR_CLKID_DDR_PLL>;
 		clock-names = "xtal", "ddr_pll";
->>>>>>> 7d2a07b7
 		#clock-cells = <1>;
 		#reset-cells = <1>;
 	};
