--- conflicted
+++ resolved
@@ -115,7 +115,6 @@
 		.dev	= {
 			.platform_data	= da8xx_serial0_pdata,
 		}
-<<<<<<< HEAD
 	},
 	{
 		.name	= "serial8250",
@@ -132,24 +131,6 @@
 		}
 	},
 	{
-=======
-	},
-	{
-		.name	= "serial8250",
-		.id	= PLAT8250_DEV_PLATFORM1,
-		.dev	= {
-			.platform_data	= da8xx_serial1_pdata,
-		}
-	},
-	{
-		.name	= "serial8250",
-		.id	= PLAT8250_DEV_PLATFORM2,
-		.dev	= {
-			.platform_data	= da8xx_serial2_pdata,
-		}
-	},
-	{
->>>>>>> d8ec26d7
 	}
 };
 
