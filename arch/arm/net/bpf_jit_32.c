--- conflicted
+++ resolved
@@ -352,12 +352,6 @@
 #define _STACK_SIZE	(ctx->prog->aux->stack_depth + SCRATCH_SIZE)
 #define STACK_SIZE	ALIGN(_STACK_SIZE, STACK_ALIGNMENT)
 
-<<<<<<< HEAD
-/* Get the offset of eBPF REGISTERs stored on scratch space. */
-#define STACK_VAR(off) (STACK_SIZE - off - 4)
-
-=======
->>>>>>> 8e6fbfc0
 #if __LINUX_ARM_ARCH__ < 7
 
 static u16 imm_offset(u32 k, struct jit_ctx *ctx)
