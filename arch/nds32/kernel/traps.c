--- conflicted
+++ resolved
@@ -117,15 +117,7 @@
 		       !((unsigned long)base_reg & 0x3) &&
 		       ((unsigned long)base_reg >= TASK_SIZE)) {
 			unsigned long next_fp;
-<<<<<<< HEAD
-#if !defined(__NDS32_ABI_2)
-			ret_addr = base_reg[0];
-			next_fp = base_reg[1];
-#else
-			ret_addr = base_reg[-1];
-=======
 			ret_addr = base_reg[LP_OFFSET];
->>>>>>> 8e6fbfc0
 			next_fp = base_reg[FP_OFFSET];
 			if (__kernel_text_address(ret_addr)) {
 
