--- conflicted
+++ resolved
@@ -436,13 +436,6 @@
 
 void __init xen_hvm_init_time_ops(void)
 {
-<<<<<<< HEAD
-	/* vector callback is needed otherwise we cannot receive interrupts
-	 * on cpu > 0 and at this point we don't know how many cpus are
-	 * available */
-	if (!xen_have_vector_callback)
-		return;
-=======
 	/*
 	 * vector callback is needed otherwise we cannot receive interrupts
 	 * on cpu > 0 and at this point we don't know how many cpus are
@@ -451,7 +444,6 @@
 	if (!xen_have_vector_callback)
 		return;
 
->>>>>>> a122c576
 	if (!xen_feature(XENFEAT_hvm_safe_pvclock)) {
 		printk(KERN_INFO "Xen doesn't support pvclock on HVM,"
 				"disable pv timer\n");
