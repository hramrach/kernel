# Select 32 or 64 bit
config 64BIT
	bool "64-bit kernel" if ARCH = "x86"
	default ARCH != "i386"
	---help---
	  Say yes to build a 64-bit kernel - formerly known as x86_64
	  Say no to build a 32-bit kernel - formerly known as i386

config X86_32
	def_bool y
	depends on !64BIT

config X86_64
	def_bool y
	depends on 64BIT

### Arch settings
config X86
	def_bool y
	select ACPI_LEGACY_TABLES_LOOKUP	if ACPI
	select ACPI_SYSTEM_POWER_STATES_SUPPORT	if ACPI
	select ANON_INODES
	select ARCH_CLOCKSOURCE_DATA
	select ARCH_DISCARD_MEMBLOCK
	select ARCH_HAS_ATOMIC64_DEC_IF_POSITIVE
	select ARCH_HAS_DEBUG_STRICT_USER_COPY_CHECKS
	select ARCH_HAS_ELF_RANDOMIZE
	select ARCH_HAS_FAST_MULTIPLIER
	select ARCH_HAS_GCOV_PROFILE_ALL
	select ARCH_HAS_PMEM_API		if X86_64
	select ARCH_HAS_MMIO_FLUSH
	select ARCH_HAS_SG_CHAIN
	select ARCH_HAVE_NMI_SAFE_CMPXCHG
	select ARCH_MIGHT_HAVE_ACPI_PDC		if ACPI
	select ARCH_MIGHT_HAVE_PC_PARPORT
	select ARCH_MIGHT_HAVE_PC_SERIO
	select ARCH_SUPPORTS_ATOMIC_RMW
	select ARCH_SUPPORTS_DEFERRED_STRUCT_PAGE_INIT
	select ARCH_SUPPORTS_INT128		if X86_64
	select ARCH_SUPPORTS_NUMA_BALANCING	if X86_64
	select ARCH_USE_BUILTIN_BSWAP
	select ARCH_USE_CMPXCHG_LOCKREF		if X86_64
	select ARCH_USE_QUEUED_RWLOCKS
	select ARCH_USE_QUEUED_SPINLOCKS
	select ARCH_WANT_BATCHED_UNMAP_TLB_FLUSH if SMP
	select ARCH_WANTS_DYNAMIC_TASK_STRUCT
	select ARCH_WANT_FRAME_POINTERS
	select ARCH_WANT_IPC_PARSE_VERSION	if X86_32
	select ARCH_WANT_OPTIONAL_GPIOLIB
	select BUILDTIME_EXTABLE_SORT
	select CLKEVT_I8253
	select CLKSRC_I8253			if X86_32
	select CLOCKSOURCE_VALIDATE_LAST_CYCLE
	select CLOCKSOURCE_WATCHDOG
	select CLONE_BACKWARDS			if X86_32
	select COMPAT_OLD_SIGACTION		if IA32_EMULATION
	select DCACHE_WORD_ACCESS
	select EDAC_ATOMIC_SCRUB
	select EDAC_SUPPORT
	select GENERIC_CLOCKEVENTS
	select GENERIC_CLOCKEVENTS_BROADCAST	if X86_64 || (X86_32 && X86_LOCAL_APIC)
	select GENERIC_CLOCKEVENTS_MIN_ADJUST
	select GENERIC_CMOS_UPDATE
	select GENERIC_CPU_AUTOPROBE
	select GENERIC_EARLY_IOREMAP
	select GENERIC_FIND_FIRST_BIT
	select GENERIC_IOMAP
	select GENERIC_IRQ_PROBE
	select GENERIC_IRQ_SHOW
	select GENERIC_PENDING_IRQ		if SMP
	select GENERIC_SMP_IDLE_THREAD
	select GENERIC_STRNCPY_FROM_USER
	select GENERIC_STRNLEN_USER
	select GENERIC_TIME_VSYSCALL
	select HAVE_ACPI_APEI			if ACPI
	select HAVE_ACPI_APEI_NMI		if ACPI
	select HAVE_ALIGNED_STRUCT_PAGE		if SLUB
	select HAVE_AOUT			if X86_32
	select HAVE_ARCH_AUDITSYSCALL
	select HAVE_ARCH_HUGE_VMAP		if X86_64 || X86_PAE
	select HAVE_ARCH_JUMP_LABEL
	select HAVE_ARCH_KASAN			if X86_64 && SPARSEMEM_VMEMMAP
	select HAVE_ARCH_KGDB
	select HAVE_ARCH_KMEMCHECK
	select HAVE_ARCH_SECCOMP_FILTER
	select HAVE_ARCH_SOFT_DIRTY		if X86_64
	select HAVE_ARCH_TRACEHOOK
	select HAVE_ARCH_TRANSPARENT_HUGEPAGE
	select HAVE_BPF_JIT			if X86_64
	select HAVE_CC_STACKPROTECTOR
	select HAVE_CMPXCHG_DOUBLE
	select HAVE_CMPXCHG_LOCAL
	select HAVE_CONTEXT_TRACKING		if X86_64
	select HAVE_COPY_THREAD_TLS
	select HAVE_C_RECORDMCOUNT
	select HAVE_DEBUG_KMEMLEAK
	select HAVE_DEBUG_STACKOVERFLOW
	select HAVE_DMA_API_DEBUG
	select HAVE_DMA_ATTRS
	select HAVE_DMA_CONTIGUOUS
	select HAVE_DYNAMIC_FTRACE
	select HAVE_DYNAMIC_FTRACE_WITH_REGS
	select HAVE_EFFICIENT_UNALIGNED_ACCESS
	select HAVE_FENTRY			if X86_64
	select HAVE_FTRACE_MCOUNT_RECORD
	select HAVE_FUNCTION_GRAPH_FP_TEST
	select HAVE_FUNCTION_GRAPH_TRACER
	select HAVE_FUNCTION_TRACER
	select HAVE_GENERIC_DMA_COHERENT	if X86_32
	select HAVE_HW_BREAKPOINT
	select HAVE_IDE
	select HAVE_IOREMAP_PROT
	select HAVE_IRQ_EXIT_ON_IRQ_STACK	if X86_64
	select HAVE_IRQ_TIME_ACCOUNTING
	select HAVE_KERNEL_BZIP2
	select HAVE_KERNEL_GZIP
	select HAVE_KERNEL_LZ4
	select HAVE_KERNEL_LZMA
	select HAVE_KERNEL_LZO
	select HAVE_KERNEL_XZ
	select HAVE_KPROBES
	select HAVE_KPROBES_ON_FTRACE
	select HAVE_KRETPROBES
	select HAVE_KVM
	select HAVE_LIVEPATCH			if X86_64
	select HAVE_MEMBLOCK
	select HAVE_MEMBLOCK_NODE_MAP
	select HAVE_MIXED_BREAKPOINTS_REGS
	select HAVE_OPROFILE
	select HAVE_OPTPROBES
	select HAVE_PCSPKR_PLATFORM
	select HAVE_PERF_EVENTS
	select HAVE_PERF_EVENTS_NMI
	select HAVE_PERF_REGS
	select HAVE_PERF_USER_STACK_DUMP
	select HAVE_REGS_AND_STACK_ACCESS_API
	select HAVE_SYSCALL_TRACEPOINTS
	select HAVE_UID16			if X86_32 || IA32_EMULATION
	select HAVE_UNSTABLE_SCHED_CLOCK
	select HAVE_USER_RETURN_NOTIFIER
	select IRQ_FORCED_THREADING
	select MODULES_USE_ELF_RELA		if X86_64
	select MODULES_USE_ELF_REL		if X86_32
	select OLD_SIGACTION			if X86_32
	select OLD_SIGSUSPEND3			if X86_32 || IA32_EMULATION
	select PERF_EVENTS
	select RTC_LIB
	select SPARSE_IRQ
	select SRCU
	select SYSCTL_EXCEPTION_TRACE
	select USER_STACKTRACE_SUPPORT
	select VIRT_TO_BUS
	select X86_DEV_DMA_OPS			if X86_64
	select X86_FEATURE_NAMES		if PROC_FS

config INSTRUCTION_DECODER
	def_bool y
	depends on KPROBES || PERF_EVENTS || UPROBES

config PERF_EVENTS_INTEL_UNCORE
	def_bool y
	depends on PERF_EVENTS && CPU_SUP_INTEL && PCI

config OUTPUT_FORMAT
	string
	default "elf32-i386" if X86_32
	default "elf64-x86-64" if X86_64

config ARCH_DEFCONFIG
	string
	default "arch/x86/configs/i386_defconfig" if X86_32
	default "arch/x86/configs/x86_64_defconfig" if X86_64

config LOCKDEP_SUPPORT
	def_bool y

config STACKTRACE_SUPPORT
	def_bool y

config HAVE_LATENCYTOP_SUPPORT
	def_bool y

config MMU
	def_bool y

config SBUS
	bool

config NEED_DMA_MAP_STATE
	def_bool y
	depends on X86_64 || INTEL_IOMMU || DMA_API_DEBUG || SWIOTLB

config NEED_SG_DMA_LENGTH
	def_bool y

config GENERIC_ISA_DMA
	def_bool y
	depends on ISA_DMA_API

config GENERIC_BUG
	def_bool y
	depends on BUG
	select GENERIC_BUG_RELATIVE_POINTERS if X86_64

config GENERIC_BUG_RELATIVE_POINTERS
	bool

config GENERIC_HWEIGHT
	def_bool y

config ARCH_MAY_HAVE_PC_FDC
	def_bool y
	depends on ISA_DMA_API

config RWSEM_XCHGADD_ALGORITHM
	def_bool y

config GENERIC_CALIBRATE_DELAY
	def_bool y

config ARCH_HAS_CPU_RELAX
	def_bool y

config ARCH_HAS_CACHE_LINE_SIZE
	def_bool y

config HAVE_SETUP_PER_CPU_AREA
	def_bool y

config NEED_PER_CPU_EMBED_FIRST_CHUNK
	def_bool y

config NEED_PER_CPU_PAGE_FIRST_CHUNK
	def_bool y

config ARCH_HIBERNATION_POSSIBLE
	def_bool y

config ARCH_SUSPEND_POSSIBLE
	def_bool y

config ARCH_WANT_HUGE_PMD_SHARE
	def_bool y

config ARCH_WANT_GENERAL_HUGETLB
	def_bool y

config ZONE_DMA32
	def_bool y if X86_64

config AUDIT_ARCH
	def_bool y if X86_64

config ARCH_SUPPORTS_OPTIMIZED_INLINING
	def_bool y

config ARCH_SUPPORTS_DEBUG_PAGEALLOC
	def_bool y

config KASAN_SHADOW_OFFSET
	hex
	depends on KASAN
	default 0xdffffc0000000000

config HAVE_INTEL_TXT
	def_bool y
	depends on INTEL_IOMMU && ACPI

config X86_32_SMP
	def_bool y
	depends on X86_32 && SMP

config X86_64_SMP
	def_bool y
	depends on X86_64 && SMP

config X86_32_LAZY_GS
	def_bool y
	depends on X86_32 && !CC_STACKPROTECTOR

config ARCH_HWEIGHT_CFLAGS
	string
	default "-fcall-saved-ecx -fcall-saved-edx" if X86_32
	default "-fcall-saved-rdi -fcall-saved-rsi -fcall-saved-rdx -fcall-saved-rcx -fcall-saved-r8 -fcall-saved-r9 -fcall-saved-r10 -fcall-saved-r11" if X86_64

config ARCH_SUPPORTS_UPROBES
	def_bool y

config FIX_EARLYCON_MEM
	def_bool y

config PGTABLE_LEVELS
	int
	default 4 if X86_64
	default 3 if X86_PAE
	default 2

source "init/Kconfig"
source "kernel/Kconfig.freezer"

menu "Processor type and features"

config ZONE_DMA
	bool "DMA memory allocation support" if EXPERT
	default y
	help
	  DMA memory allocation support allows devices with less than 32-bit
	  addressing to allocate within the first 16MB of address space.
	  Disable if no such devices will be used.

	  If unsure, say Y.

config SMP
	bool "Symmetric multi-processing support"
	---help---
	  This enables support for systems with more than one CPU. If you have
	  a system with only one CPU, say N. If you have a system with more
	  than one CPU, say Y.

	  If you say N here, the kernel will run on uni- and multiprocessor
	  machines, but will use only one CPU of a multiprocessor machine. If
	  you say Y here, the kernel will run on many, but not all,
	  uniprocessor machines. On a uniprocessor machine, the kernel
	  will run faster if you say N here.

	  Note that if you say Y here and choose architecture "586" or
	  "Pentium" under "Processor family", the kernel will not work on 486
	  architectures. Similarly, multiprocessor kernels for the "PPro"
	  architecture may not work on all Pentium based boards.

	  People using multiprocessor machines who say Y here should also say
	  Y to "Enhanced Real Time Clock Support", below. The "Advanced Power
	  Management" code will be disabled if you say Y here.

	  See also <file:Documentation/x86/i386/IO-APIC.txt>,
	  <file:Documentation/nmi_watchdog.txt> and the SMP-HOWTO available at
	  <http://www.tldp.org/docs.html#howto>.

	  If you don't know what to do here, say N.

config X86_FEATURE_NAMES
	bool "Processor feature human-readable names" if EMBEDDED
	default y
	---help---
	  This option compiles in a table of x86 feature bits and corresponding
	  names.  This is required to support /proc/cpuinfo and a few kernel
	  messages.  You can disable this to save space, at the expense of
	  making those few kernel messages show numeric feature bits instead.

	  If in doubt, say Y.

config X86_X2APIC
	bool "Support x2apic"
	depends on X86_LOCAL_APIC && X86_64 && (IRQ_REMAP || HYPERVISOR_GUEST)
	---help---
	  This enables x2apic support on CPUs that have this feature.

	  This allows 32-bit apic IDs (so it can support very large systems),
	  and accesses the local apic via MSRs not via mmio.

	  If you don't know what to do here, say N.

config X86_MPPARSE
	bool "Enable MPS table" if ACPI || SFI
	default y
	depends on X86_LOCAL_APIC
	---help---
	  For old smp systems that do not have proper acpi support. Newer systems
	  (esp with 64bit cpus) with acpi support, MADT and DSDT will override it

config X86_BIGSMP
	bool "Support for big SMP systems with more than 8 CPUs"
	depends on X86_32 && SMP
	---help---
	  This option is needed for the systems that have more than 8 CPUs

config GOLDFISH
       def_bool y
       depends on X86_GOLDFISH

if X86_32
config X86_EXTENDED_PLATFORM
	bool "Support for extended (non-PC) x86 platforms"
	default y
	---help---
	  If you disable this option then the kernel will only support
	  standard PC platforms. (which covers the vast majority of
	  systems out there.)

	  If you enable this option then you'll be able to select support
	  for the following (non-PC) 32 bit x86 platforms:
		Goldfish (Android emulator)
		AMD Elan
		RDC R-321x SoC
		SGI 320/540 (Visual Workstation)
		STA2X11-based (e.g. Northville)
		Moorestown MID devices

	  If you have one of these systems, or if you want to build a
	  generic distribution kernel, say Y here - otherwise say N.
endif

if X86_64
config X86_EXTENDED_PLATFORM
	bool "Support for extended (non-PC) x86 platforms"
	default y
	---help---
	  If you disable this option then the kernel will only support
	  standard PC platforms. (which covers the vast majority of
	  systems out there.)

	  If you enable this option then you'll be able to select support
	  for the following (non-PC) 64 bit x86 platforms:
		Numascale NumaChip
		ScaleMP vSMP
		SGI Ultraviolet

	  If you have one of these systems, or if you want to build a
	  generic distribution kernel, say Y here - otherwise say N.
endif
# This is an alphabetically sorted list of 64 bit extended platforms
# Please maintain the alphabetic order if and when there are additions
config X86_NUMACHIP
	bool "Numascale NumaChip"
	depends on X86_64
	depends on X86_EXTENDED_PLATFORM
	depends on NUMA
	depends on SMP
	depends on X86_X2APIC
	depends on PCI_MMCONFIG
	---help---
	  Adds support for Numascale NumaChip large-SMP systems. Needed to
	  enable more than ~168 cores.
	  If you don't have one of these, you should say N here.

config X86_VSMP
	bool "ScaleMP vSMP"
	select HYPERVISOR_GUEST
	select PARAVIRT
	depends on X86_64 && PCI
	depends on X86_EXTENDED_PLATFORM
	depends on SMP
	---help---
	  Support for ScaleMP vSMP systems.  Say 'Y' here if this kernel is
	  supposed to run on these EM64T-based machines.  Only choose this option
	  if you have one of these machines.

config X86_UV
	bool "SGI Ultraviolet"
	depends on X86_64
	depends on X86_EXTENDED_PLATFORM
	depends on NUMA
	depends on X86_X2APIC
	depends on PCI
	---help---
	  This option is needed in order to support SGI Ultraviolet systems.
	  If you don't have one of these, you should say N here.

# Following is an alphabetically sorted list of 32 bit extended platforms
# Please maintain the alphabetic order if and when there are additions

config X86_GOLDFISH
       bool "Goldfish (Virtual Platform)"
       depends on X86_EXTENDED_PLATFORM
       ---help---
	 Enable support for the Goldfish virtual platform used primarily
	 for Android development. Unless you are building for the Android
	 Goldfish emulator say N here.

config X86_INTEL_CE
	bool "CE4100 TV platform"
	depends on PCI
	depends on PCI_GODIRECT
	depends on X86_IO_APIC
	depends on X86_32
	depends on X86_EXTENDED_PLATFORM
	select X86_REBOOTFIXUPS
	select OF
	select OF_EARLY_FLATTREE
	---help---
	  Select for the Intel CE media processor (CE4100) SOC.
	  This option compiles in support for the CE4100 SOC for settop
	  boxes and media devices.

config X86_INTEL_MID
	bool "Intel MID platform support"
	depends on X86_32
	depends on X86_EXTENDED_PLATFORM
	depends on X86_PLATFORM_DEVICES
	depends on PCI
	depends on PCI_GOANY
	depends on X86_IO_APIC
	select SFI
	select I2C
	select DW_APB_TIMER
	select APB_TIMER
	select INTEL_SCU_IPC
	select MFD_INTEL_MSIC
	---help---
	  Select to build a kernel capable of supporting Intel MID (Mobile
	  Internet Device) platform systems which do not have the PCI legacy
	  interfaces. If you are building for a PC class system say N here.

	  Intel MID platforms are based on an Intel processor and chipset which
	  consume less power than most of the x86 derivatives.

config X86_INTEL_QUARK
	bool "Intel Quark platform support"
	depends on X86_32
	depends on X86_EXTENDED_PLATFORM
	depends on X86_PLATFORM_DEVICES
	depends on X86_TSC
	depends on PCI
	depends on PCI_GOANY
	depends on X86_IO_APIC
	select IOSF_MBI
	select INTEL_IMR
	select COMMON_CLK
	---help---
	  Select to include support for Quark X1000 SoC.
	  Say Y here if you have a Quark based system such as the Arduino
	  compatible Intel Galileo.

config X86_INTEL_LPSS
	bool "Intel Low Power Subsystem Support"
	depends on ACPI
	select COMMON_CLK
	select PINCTRL
	---help---
	  Select to build support for Intel Low Power Subsystem such as
	  found on Intel Lynxpoint PCH. Selecting this option enables
	  things like clock tree (common clock framework) and pincontrol
	  which are needed by the LPSS peripheral drivers.

config X86_AMD_PLATFORM_DEVICE
	bool "AMD ACPI2Platform devices support"
	depends on ACPI
	select COMMON_CLK
	select PINCTRL
	---help---
	  Select to interpret AMD specific ACPI device to platform device
	  such as I2C, UART, GPIO found on AMD Carrizo and later chipsets.
	  I2C and UART depend on COMMON_CLK to set clock. GPIO driver is
	  implemented under PINCTRL subsystem.

config IOSF_MBI
	tristate "Intel SoC IOSF Sideband support for SoC platforms"
	depends on PCI
	---help---
	  This option enables sideband register access support for Intel SoC
	  platforms. On these platforms the IOSF sideband is used in lieu of
	  MSR's for some register accesses, mostly but not limited to thermal
	  and power. Drivers may query the availability of this device to
	  determine if they need the sideband in order to work on these
	  platforms. The sideband is available on the following SoC products.
	  This list is not meant to be exclusive.
	   - BayTrail
	   - Braswell
	   - Quark

	  You should say Y if you are running a kernel on one of these SoC's.

config IOSF_MBI_DEBUG
	bool "Enable IOSF sideband access through debugfs"
	depends on IOSF_MBI && DEBUG_FS
	---help---
	  Select this option to expose the IOSF sideband access registers (MCR,
	  MDR, MCRX) through debugfs to write and read register information from
	  different units on the SoC. This is most useful for obtaining device
	  state information for debug and analysis. As this is a general access
	  mechanism, users of this option would have specific knowledge of the
	  device they want to access.

	  If you don't require the option or are in doubt, say N.

config X86_RDC321X
	bool "RDC R-321x SoC"
	depends on X86_32
	depends on X86_EXTENDED_PLATFORM
	select M486
	select X86_REBOOTFIXUPS
	---help---
	  This option is needed for RDC R-321x system-on-chip, also known
	  as R-8610-(G).
	  If you don't have one of these chips, you should say N here.

config X86_32_NON_STANDARD
	bool "Support non-standard 32-bit SMP architectures"
	depends on X86_32 && SMP
	depends on X86_EXTENDED_PLATFORM
	---help---
	  This option compiles in the bigsmp and STA2X11 default
	  subarchitectures.  It is intended for a generic binary
	  kernel. If you select them all, kernel will probe it one by
	  one and will fallback to default.

# Alphabetically sorted list of Non standard 32 bit platforms

config X86_SUPPORTS_MEMORY_FAILURE
	def_bool y
	# MCE code calls memory_failure():
	depends on X86_MCE
	# On 32-bit this adds too big of NODES_SHIFT and we run out of page flags:
	# On 32-bit SPARSEMEM adds too big of SECTIONS_WIDTH:
	depends on X86_64 || !SPARSEMEM
	select ARCH_SUPPORTS_MEMORY_FAILURE

config STA2X11
	bool "STA2X11 Companion Chip Support"
	depends on X86_32_NON_STANDARD && PCI
	select X86_DEV_DMA_OPS
	select X86_DMA_REMAP
	select SWIOTLB
	select MFD_STA2X11
	select ARCH_REQUIRE_GPIOLIB
	default n
	---help---
	  This adds support for boards based on the STA2X11 IO-Hub,
	  a.k.a. "ConneXt". The chip is used in place of the standard
	  PC chipset, so all "standard" peripherals are missing. If this
	  option is selected the kernel will still be able to boot on
	  standard PC machines.

config X86_32_IRIS
	tristate "Eurobraille/Iris poweroff module"
	depends on X86_32
	---help---
	  The Iris machines from EuroBraille do not have APM or ACPI support
	  to shut themselves down properly.  A special I/O sequence is
	  needed to do so, which is what this module does at
	  kernel shutdown.

	  This is only for Iris machines from EuroBraille.

	  If unused, say N.

config SCHED_OMIT_FRAME_POINTER
	def_bool y
	prompt "Single-depth WCHAN output"
	depends on X86 && !STACK_UNWIND
	---help---
	  Calculate simpler /proc/<PID>/wchan values. If this option
	  is disabled then wchan values will recurse back to the
	  caller function. This provides more accurate wchan values,
	  at the expense of slightly more scheduling overhead.

	  If in doubt, say "Y".

menuconfig HYPERVISOR_GUEST
	bool "Linux guest support"
	---help---
	  Say Y here to enable options for running Linux under various hyper-
	  visors. This option enables basic hypervisor detection and platform
	  setup.

	  If you say N, all options in this submenu will be skipped and
	  disabled, and Linux guest support won't be built in.

if HYPERVISOR_GUEST

config PARAVIRT
	bool "Enable paravirtualization code"
	---help---
	  This changes the kernel so it can modify itself when it is run
	  under a hypervisor, potentially improving performance significantly
	  over full virtualization.  However, when run without a hypervisor
	  the kernel is theoretically slower and slightly larger.

config PARAVIRT_DEBUG
	bool "paravirt-ops debugging"
	depends on PARAVIRT && DEBUG_KERNEL
	---help---
	  Enable to debug paravirt_ops internals.  Specifically, BUG if
	  a paravirt_op is missing when it is called.

config PARAVIRT_SPINLOCKS
	bool "Paravirtualization layer for spinlocks"
	depends on PARAVIRT && SMP
	select UNINLINE_SPIN_UNLOCK if !QUEUED_SPINLOCKS
	---help---
	  Paravirtualized spinlocks allow a pvops backend to replace the
	  spinlock implementation with something virtualization-friendly
	  (for example, block the virtual CPU rather than spinning).

	  It has a minimal impact on native kernels and gives a nice performance
	  benefit on paravirtualized KVM / Xen kernels.

	  If you are unsure how to answer this question, answer Y.

source "arch/x86/xen/Kconfig"

config KVM_GUEST
	bool "KVM Guest support (including kvmclock)"
	depends on PARAVIRT
	select PARAVIRT_CLOCK
	default y
	---help---
	  This option enables various optimizations for running under the KVM
	  hypervisor. It includes a paravirtualized clock, so that instead
	  of relying on a PIT (or probably other) emulation by the
	  underlying device model, the host provides the guest with
	  timing infrastructure such as time of day, and system time

config KVM_DEBUG_FS
	bool "Enable debug information for KVM Guests in debugfs"
	depends on KVM_GUEST && DEBUG_FS
	default n
	---help---
	  This option enables collection of various statistics for KVM guest.
	  Statistics are displayed in debugfs filesystem. Enabling this option
	  may incur significant overhead.

source "arch/x86/lguest/Kconfig"

config PARAVIRT_TIME_ACCOUNTING
	bool "Paravirtual steal time accounting"
	depends on PARAVIRT
	default n
	---help---
	  Select this option to enable fine granularity task steal time
	  accounting. Time spent executing other tasks in parallel with
	  the current vCPU is discounted from the vCPU power. To account for
	  that, there can be a small performance impact.

	  If in doubt, say N here.

config PARAVIRT_CLOCK
	bool

endif #HYPERVISOR_GUEST

config NO_BOOTMEM
	def_bool y

source "arch/x86/Kconfig.cpu"

config HPET_TIMER
	def_bool X86_64
	prompt "HPET Timer Support" if X86_32
	---help---
	  Use the IA-PC HPET (High Precision Event Timer) to manage
	  time in preference to the PIT and RTC, if a HPET is
	  present.
	  HPET is the next generation timer replacing legacy 8254s.
	  The HPET provides a stable time base on SMP
	  systems, unlike the TSC, but it is more expensive to access,
	  as it is off-chip.  You can find the HPET spec at
	  <http://www.intel.com/hardwaredesign/hpetspec_1.pdf>.

	  You can safely choose Y here.  However, HPET will only be
	  activated if the platform and the BIOS support this feature.
	  Otherwise the 8254 will be used for timing services.

	  Choose N to continue using the legacy 8254 timer.

config HPET_EMULATE_RTC
	def_bool y
	depends on HPET_TIMER && (RTC=y || RTC=m || RTC_DRV_CMOS=m || RTC_DRV_CMOS=y)

config APB_TIMER
       def_bool y if X86_INTEL_MID
       prompt "Intel MID APB Timer Support" if X86_INTEL_MID
       select DW_APB_TIMER
       depends on X86_INTEL_MID && SFI
       help
         APB timer is the replacement for 8254, HPET on X86 MID platforms.
         The APBT provides a stable time base on SMP
         systems, unlike the TSC, but it is more expensive to access,
         as it is off-chip. APB timers are always running regardless of CPU
         C states, they are used as per CPU clockevent device when possible.

# Mark as expert because too many people got it wrong.
# The code disables itself when not needed.
config DMI
	default y
	select DMI_SCAN_MACHINE_NON_EFI_FALLBACK
	bool "Enable DMI scanning" if EXPERT
	---help---
	  Enabled scanning of DMI to identify machine quirks. Say Y
	  here unless you have verified that your setup is not
	  affected by entries in the DMI blacklist. Required by PNP
	  BIOS code.

config GART_IOMMU
	bool "Old AMD GART IOMMU support"
	select SWIOTLB
	depends on X86_64 && PCI && AMD_NB
	---help---
	  Provides a driver for older AMD Athlon64/Opteron/Turion/Sempron
	  GART based hardware IOMMUs.

	  The GART supports full DMA access for devices with 32-bit access
	  limitations, on systems with more than 3 GB. This is usually needed
	  for USB, sound, many IDE/SATA chipsets and some other devices.

	  Newer systems typically have a modern AMD IOMMU, supported via
	  the CONFIG_AMD_IOMMU=y config option.

	  In normal configurations this driver is only active when needed:
	  there's more than 3 GB of memory and the system contains a
	  32-bit limited device.

	  If unsure, say Y.

config CALGARY_IOMMU
	bool "IBM Calgary IOMMU support"
	select SWIOTLB
	depends on X86_64 && PCI
	---help---
	  Support for hardware IOMMUs in IBM's xSeries x366 and x460
	  systems. Needed to run systems with more than 3GB of memory
	  properly with 32-bit PCI devices that do not support DAC
	  (Double Address Cycle). Calgary also supports bus level
	  isolation, where all DMAs pass through the IOMMU.  This
	  prevents them from going anywhere except their intended
	  destination. This catches hard-to-find kernel bugs and
	  mis-behaving drivers and devices that do not use the DMA-API
	  properly to set up their DMA buffers.  The IOMMU can be
	  turned off at boot time with the iommu=off parameter.
	  Normally the kernel will make the right choice by itself.
	  If unsure, say Y.

config CALGARY_IOMMU_ENABLED_BY_DEFAULT
	def_bool y
	prompt "Should Calgary be enabled by default?"
	depends on CALGARY_IOMMU
	---help---
	  Should Calgary be enabled by default? if you choose 'y', Calgary
	  will be used (if it exists). If you choose 'n', Calgary will not be
	  used even if it exists. If you choose 'n' and would like to use
	  Calgary anyway, pass 'iommu=calgary' on the kernel command line.
	  If unsure, say Y.

# need this always selected by IOMMU for the VIA workaround
config SWIOTLB
	def_bool y if X86_64
	---help---
	  Support for software bounce buffers used on x86-64 systems
	  which don't have a hardware IOMMU. Using this PCI devices
	  which can only access 32-bits of memory can be used on systems
	  with more than 3 GB of memory.
	  If unsure, say Y.

config IOMMU_HELPER
	def_bool y
	depends on CALGARY_IOMMU || GART_IOMMU || SWIOTLB || AMD_IOMMU

config MAXSMP
	bool "Enable Maximum number of SMP Processors and NUMA Nodes"
	depends on X86_64 && SMP && DEBUG_KERNEL
	select CPUMASK_OFFSTACK
	---help---
	  Enable maximum number of CPUS and NUMA Nodes for this architecture.
	  If unsure, say N.

config NR_CPUS
	int "Maximum number of CPUs" if SMP && !MAXSMP
	range 2 8 if SMP && X86_32 && !X86_BIGSMP
	range 2 512 if SMP && !MAXSMP && !CPUMASK_OFFSTACK
	range 2 8192 if SMP && !MAXSMP && CPUMASK_OFFSTACK && X86_64
	default "1" if !SMP
	default "8192" if MAXSMP
	default "32" if SMP && X86_BIGSMP
	default "8" if SMP && X86_32
	default "64" if SMP
	---help---
	  This allows you to specify the maximum number of CPUs which this
	  kernel will support.  If CPUMASK_OFFSTACK is enabled, the maximum
	  supported value is 8192, otherwise the maximum value is 512.  The
	  minimum value which makes sense is 2.

	  This is purely to save memory - each supported CPU adds
	  approximately eight kilobytes to the kernel image.

config SCHED_SMT
	bool "SMT (Hyperthreading) scheduler support"
	depends on SMP
	---help---
	  SMT scheduler support improves the CPU scheduler's decision making
	  when dealing with Intel Pentium 4 chips with HyperThreading at a
	  cost of slightly increased overhead in some places. If unsure say
	  N here.

config SCHED_MC
	def_bool y
	prompt "Multi-core scheduler support"
	depends on SMP
	---help---
	  Multi-core scheduler support improves the CPU scheduler's decision
	  making when dealing with multi-core CPU chips at a cost of slightly
	  increased overhead in some places. If unsure say N here.

source "kernel/Kconfig.preempt"

config UP_LATE_INIT
       def_bool y
       depends on !SMP && X86_LOCAL_APIC

config X86_UP_APIC
	bool "Local APIC support on uniprocessors" if !PCI_MSI
	default PCI_MSI
	depends on X86_32 && !SMP && !X86_32_NON_STANDARD
	---help---
	  A local APIC (Advanced Programmable Interrupt Controller) is an
	  integrated interrupt controller in the CPU. If you have a single-CPU
	  system which has a processor with a local APIC, you can say Y here to
	  enable and use it. If you say Y here even though your machine doesn't
	  have a local APIC, then the kernel will still run with no slowdown at
	  all. The local APIC supports CPU-generated self-interrupts (timer,
	  performance counters), and the NMI watchdog which detects hard
	  lockups.

config X86_UP_IOAPIC
	bool "IO-APIC support on uniprocessors"
	depends on X86_UP_APIC
	---help---
	  An IO-APIC (I/O Advanced Programmable Interrupt Controller) is an
	  SMP-capable replacement for PC-style interrupt controllers. Most
	  SMP systems and many recent uniprocessor systems have one.

	  If you have a single-CPU system with an IO-APIC, you can say Y here
	  to use it. If you say Y here even though your machine doesn't have
	  an IO-APIC, then the kernel will still run with no slowdown at all.

config X86_LOCAL_APIC
	def_bool y
	depends on X86_64 || SMP || X86_32_NON_STANDARD || X86_UP_APIC || PCI_MSI
	select IRQ_DOMAIN_HIERARCHY
	select PCI_MSI_IRQ_DOMAIN if PCI_MSI

config X86_IO_APIC
	def_bool y
	depends on X86_LOCAL_APIC || X86_UP_IOAPIC

config X86_REROUTE_FOR_BROKEN_BOOT_IRQS
	bool "Reroute for broken boot IRQs"
	depends on X86_IO_APIC
	---help---
	  This option enables a workaround that fixes a source of
	  spurious interrupts. This is recommended when threaded
	  interrupt handling is used on systems where the generation of
	  superfluous "boot interrupts" cannot be disabled.

	  Some chipsets generate a legacy INTx "boot IRQ" when the IRQ
	  entry in the chipset's IO-APIC is masked (as, e.g. the RT
	  kernel does during interrupt handling). On chipsets where this
	  boot IRQ generation cannot be disabled, this workaround keeps
	  the original IRQ line masked so that only the equivalent "boot
	  IRQ" is delivered to the CPUs. The workaround also tells the
	  kernel to set up the IRQ handler on the boot IRQ line. In this
	  way only one interrupt is delivered to the kernel. Otherwise
	  the spurious second interrupt may cause the kernel to bring
	  down (vital) interrupt lines.

	  Only affects "broken" chipsets. Interrupt sharing may be
	  increased on these systems.

config X86_MCE
	bool "Machine Check / overheating reporting"
	select GENERIC_ALLOCATOR
	default y
	---help---
	  Machine Check support allows the processor to notify the
	  kernel if it detects a problem (e.g. overheating, data corruption).
	  The action the kernel takes depends on the severity of the problem,
	  ranging from warning messages to halting the machine.

config X86_MCE_INTEL
	def_bool y
	prompt "Intel MCE features"
	depends on X86_MCE && X86_LOCAL_APIC
	---help---
	   Additional support for intel specific MCE features such as
	   the thermal monitor.

config X86_MCE_AMD
	def_bool y
	prompt "AMD MCE features"
	depends on X86_MCE && X86_LOCAL_APIC
	---help---
	   Additional support for AMD specific MCE features such as
	   the DRAM Error Threshold.

config X86_ANCIENT_MCE
	bool "Support for old Pentium 5 / WinChip machine checks"
	depends on X86_32 && X86_MCE
	---help---
	  Include support for machine check handling on old Pentium 5 or WinChip
	  systems. These typically need to be enabled explicitly on the command
	  line.

config X86_MCE_THRESHOLD
	depends on X86_MCE_AMD || X86_MCE_INTEL
	def_bool y

config X86_MCE_INJECT
	depends on X86_MCE
	tristate "Machine check injector support"
	---help---
	  Provide support for injecting machine checks for testing purposes.
	  If you don't know what a machine check is and you don't do kernel
	  QA it is safe to say n.

config X86_THERMAL_VECTOR
	def_bool y
	depends on X86_MCE_INTEL

config X86_LEGACY_VM86
	bool "Legacy VM86 support"
	default n
	depends on X86_32
	---help---
	  This option allows user programs to put the CPU into V8086
	  mode, which is an 80286-era approximation of 16-bit real mode.

	  Some very old versions of X and/or vbetool require this option
	  for user mode setting.  Similarly, DOSEMU will use it if
	  available to accelerate real mode DOS programs.  However, any
	  recent version of DOSEMU, X, or vbetool should be fully
	  functional even without kernel VM86 support, as they will all
	  fall back to software emulation. Nevertheless, if you are using
	  a 16-bit DOS program where 16-bit performance matters, vm86
	  mode might be faster than emulation and you might want to
	  enable this option.

	  Note that any app that works on a 64-bit kernel is unlikely to
	  need this option, as 64-bit kernels don't, and can't, support
	  V8086 mode. This option is also unrelated to 16-bit protected
	  mode and is not needed to run most 16-bit programs under Wine.

	  Enabling this option increases the complexity of the kernel
	  and slows down exception handling a tiny bit.

	  If unsure, say N here.

config VM86
       bool
       default X86_LEGACY_VM86

config X86_16BIT
	bool "Enable support for 16-bit segments" if EXPERT
	default y
	depends on MODIFY_LDT_SYSCALL
	---help---
	  This option is required by programs like Wine to run 16-bit
	  protected mode legacy code on x86 processors.  Disabling
	  this option saves about 300 bytes on i386, or around 6K text
	  plus 16K runtime memory on x86-64,

config X86_ESPFIX32
	def_bool y
	depends on X86_16BIT && X86_32

config X86_ESPFIX64
	def_bool y
	depends on X86_16BIT && X86_64

config X86_VSYSCALL_EMULATION
       bool "Enable vsyscall emulation" if EXPERT
       default y
       depends on X86_64
       ---help---
	 This enables emulation of the legacy vsyscall page.  Disabling
	 it is roughly equivalent to booting with vsyscall=none, except
	 that it will also disable the helpful warning if a program
	 tries to use a vsyscall.  With this option set to N, offending
	 programs will just segfault, citing addresses of the form
	 0xffffffffff600?00.

	 This option is required by many programs built before 2013, and
	 care should be used even with newer programs if set to N.

	 Disabling this option saves about 7K of kernel size and
	 possibly 4K of additional runtime pagetable memory.

config TOSHIBA
	tristate "Toshiba Laptop support"
	depends on X86_32
	---help---
	  This adds a driver to safely access the System Management Mode of
	  the CPU on Toshiba portables with a genuine Toshiba BIOS. It does
	  not work on models with a Phoenix BIOS. The System Management Mode
	  is used to set the BIOS and power saving options on Toshiba portables.

	  For information on utilities to make use of this driver see the
	  Toshiba Linux utilities web site at:
	  <http://www.buzzard.org.uk/toshiba/>.

	  Say Y if you intend to run this kernel on a Toshiba portable.
	  Say N otherwise.

config I8K
	tristate "Dell i8k legacy laptop support"
	select HWMON
	select SENSORS_DELL_SMM
	---help---
	  This option enables legacy /proc/i8k userspace interface in hwmon
	  dell-smm-hwmon driver. Character file /proc/i8k reports bios version,
	  temperature and allows controlling fan speeds of Dell laptops via
	  System Management Mode. For old Dell laptops (like Dell Inspiron 8000)
	  it reports also power and hotkey status. For fan speed control is
	  needed userspace package i8kutils.

	  Say Y if you intend to run this kernel on old Dell laptops or want to
	  use userspace package i8kutils.
	  Say N otherwise.

config X86_REBOOTFIXUPS
	bool "Enable X86 board specific fixups for reboot"
	depends on X86_32
	---help---
	  This enables chipset and/or board specific fixups to be done
	  in order to get reboot to work correctly. This is only needed on
	  some combinations of hardware and BIOS. The symptom, for which
	  this config is intended, is when reboot ends with a stalled/hung
	  system.

	  Currently, the only fixup is for the Geode machines using
	  CS5530A and CS5536 chipsets and the RDC R-321x SoC.

	  Say Y if you want to enable the fixup. Currently, it's safe to
	  enable this option even if you don't need it.
	  Say N otherwise.

config MICROCODE
	bool "CPU microcode loading support"
	default y
	depends on CPU_SUP_AMD || CPU_SUP_INTEL
<<<<<<< HEAD
=======
	depends on BLK_DEV_INITRD
>>>>>>> daba514f
	select FW_LOADER
	---help---

	  If you say Y here, you will be able to update the microcode on
	  certain Intel and AMD processors. The Intel support is for the
	  IA32 family, e.g. Pentium Pro, Pentium II, Pentium III, Pentium 4,
	  Xeon etc. The AMD support is for families 0x10 and later. You will
	  obviously need the actual microcode binary data itself which is not
	  shipped with the Linux kernel.

	  This option selects the general module only, you need to select
	  at least one vendor specific module as well.

	  To compile this driver as a module, choose M here: the module
	  will be called microcode.

config MICROCODE_INTEL
	bool "Intel microcode loading support"
	depends on MICROCODE
	default MICROCODE
	select FW_LOADER
	---help---
	  This options enables microcode patch loading support for Intel
	  processors.

	  For the current Intel microcode data package go to
	  <https://downloadcenter.intel.com> and search for
	  'Linux Processor Microcode Data File'.

config MICROCODE_AMD
	bool "AMD microcode loading support"
	depends on MICROCODE
	select FW_LOADER
	---help---
	  If you select this option, microcode patch loading support for AMD
	  processors will be enabled.

config MICROCODE_OLD_INTERFACE
	def_bool y
	depends on MICROCODE

<<<<<<< HEAD
config MICROCODE_INTEL_EARLY
	bool

config MICROCODE_AMD_EARLY
	bool

config MICROCODE_EARLY
	bool "Early load microcode"
	depends on MICROCODE=y && BLK_DEV_INITRD
	select MICROCODE_INTEL_EARLY if MICROCODE_INTEL
	select MICROCODE_AMD_EARLY if MICROCODE_AMD
	default y
	help
	  This option provides functionality to read additional microcode data
	  at the beginning of initrd image. The data tells kernel to load
	  microcode to CPU's as early as possible. No functional change if no
	  microcode data is glued to the initrd, therefore it's safe to say Y.

=======
>>>>>>> daba514f
config X86_MSR
	tristate "/dev/cpu/*/msr - Model-specific register support"
	---help---
	  This device gives privileged processes access to the x86
	  Model-Specific Registers (MSRs).  It is a character device with
	  major 202 and minors 0 to 31 for /dev/cpu/0/msr to /dev/cpu/31/msr.
	  MSR accesses are directed to a specific CPU on multi-processor
	  systems.

config X86_CPUID
	tristate "/dev/cpu/*/cpuid - CPU information support"
	---help---
	  This device gives processes access to the x86 CPUID instruction to
	  be executed on a specific processor.  It is a character device
	  with major 203 and minors 0 to 31 for /dev/cpu/0/cpuid to
	  /dev/cpu/31/cpuid.

choice
	prompt "High Memory Support"
	default HIGHMEM4G
	depends on X86_32

config NOHIGHMEM
	bool "off"
	---help---
	  Linux can use up to 64 Gigabytes of physical memory on x86 systems.
	  However, the address space of 32-bit x86 processors is only 4
	  Gigabytes large. That means that, if you have a large amount of
	  physical memory, not all of it can be "permanently mapped" by the
	  kernel. The physical memory that's not permanently mapped is called
	  "high memory".

	  If you are compiling a kernel which will never run on a machine with
	  more than 1 Gigabyte total physical RAM, answer "off" here (default
	  choice and suitable for most users). This will result in a "3GB/1GB"
	  split: 3GB are mapped so that each process sees a 3GB virtual memory
	  space and the remaining part of the 4GB virtual memory space is used
	  by the kernel to permanently map as much physical memory as
	  possible.

	  If the machine has between 1 and 4 Gigabytes physical RAM, then
	  answer "4GB" here.

	  If more than 4 Gigabytes is used then answer "64GB" here. This
	  selection turns Intel PAE (Physical Address Extension) mode on.
	  PAE implements 3-level paging on IA32 processors. PAE is fully
	  supported by Linux, PAE mode is implemented on all recent Intel
	  processors (Pentium Pro and better). NOTE: If you say "64GB" here,
	  then the kernel will not boot on CPUs that don't support PAE!

	  The actual amount of total physical memory will either be
	  auto detected or can be forced by using a kernel command line option
	  such as "mem=256M". (Try "man bootparam" or see the documentation of
	  your boot loader (lilo or loadlin) about how to pass options to the
	  kernel at boot time.)

	  If unsure, say "off".

config HIGHMEM4G
	bool "4GB"
	---help---
	  Select this if you have a 32-bit processor and between 1 and 4
	  gigabytes of physical RAM.

config HIGHMEM64G
	bool "64GB"
	depends on !M486
	select X86_PAE
	---help---
	  Select this if you have a 32-bit processor and more than 4
	  gigabytes of physical RAM.

endchoice

choice
	prompt "Memory split" if EXPERT
	default VMSPLIT_3G
	depends on X86_32
	---help---
	  Select the desired split between kernel and user memory.

	  If the address range available to the kernel is less than the
	  physical memory installed, the remaining memory will be available
	  as "high memory". Accessing high memory is a little more costly
	  than low memory, as it needs to be mapped into the kernel first.
	  Note that increasing the kernel address space limits the range
	  available to user programs, making the address space there
	  tighter.  Selecting anything other than the default 3G/1G split
	  will also likely make your kernel incompatible with binary-only
	  kernel modules.

	  If you are not absolutely sure what you are doing, leave this
	  option alone!

	config VMSPLIT_3G
		bool "3G/1G user/kernel split"
	config VMSPLIT_3G_OPT
		depends on !X86_PAE
		bool "3G/1G user/kernel split (for full 1G low memory)"
	config VMSPLIT_2G
		bool "2G/2G user/kernel split"
	config VMSPLIT_2G_OPT
		depends on !X86_PAE
		bool "2G/2G user/kernel split (for full 2G low memory)"
	config VMSPLIT_1G
		bool "1G/3G user/kernel split"
endchoice

config PAGE_OFFSET
	hex
	default 0xB0000000 if VMSPLIT_3G_OPT
	default 0x80000000 if VMSPLIT_2G
	default 0x78000000 if VMSPLIT_2G_OPT
	default 0x40000000 if VMSPLIT_1G
	default 0xC0000000
	depends on X86_32

config HIGHMEM
	def_bool y
	depends on X86_32 && (HIGHMEM64G || HIGHMEM4G)

config X86_PAE
	bool "PAE (Physical Address Extension) Support"
	depends on X86_32 && !HIGHMEM4G
	select SWIOTLB
	---help---
	  PAE is required for NX support, and furthermore enables
	  larger swapspace support for non-overcommit purposes. It
	  has the cost of more pagetable lookup overhead, and also
	  consumes more pagetable space per process.

config ARCH_PHYS_ADDR_T_64BIT
	def_bool y
	depends on X86_64 || X86_PAE

config ARCH_DMA_ADDR_T_64BIT
	def_bool y
	depends on X86_64 || HIGHMEM64G

config X86_DIRECT_GBPAGES
	def_bool y
	depends on X86_64 && !DEBUG_PAGEALLOC && !KMEMCHECK
	---help---
	  Certain kernel features effectively disable kernel
	  linear 1 GB mappings (even if the CPU otherwise
	  supports them), so don't confuse the user by printing
	  that we have them enabled.

# Common NUMA Features
config NUMA
	bool "Numa Memory Allocation and Scheduler Support"
	depends on SMP
	depends on X86_64 || (X86_32 && HIGHMEM64G && X86_BIGSMP)
	default y if X86_BIGSMP
	---help---
	  Enable NUMA (Non Uniform Memory Access) support.

	  The kernel will try to allocate memory used by a CPU on the
	  local memory controller of the CPU and add some more
	  NUMA awareness to the kernel.

	  For 64-bit this is recommended if the system is Intel Core i7
	  (or later), AMD Opteron, or EM64T NUMA.

	  For 32-bit this is only needed if you boot a 32-bit
	  kernel on a 64-bit NUMA platform.

	  Otherwise, you should say N.

config AMD_NUMA
	def_bool y
	prompt "Old style AMD Opteron NUMA detection"
	depends on X86_64 && NUMA && PCI
	---help---
	  Enable AMD NUMA node topology detection.  You should say Y here if
	  you have a multi processor AMD system. This uses an old method to
	  read the NUMA configuration directly from the builtin Northbridge
	  of Opteron. It is recommended to use X86_64_ACPI_NUMA instead,
	  which also takes priority if both are compiled in.

config X86_64_ACPI_NUMA
	def_bool y
	prompt "ACPI NUMA detection"
	depends on X86_64 && NUMA && ACPI && PCI
	select ACPI_NUMA
	---help---
	  Enable ACPI SRAT based node topology detection.

# Some NUMA nodes have memory ranges that span
# other nodes.  Even though a pfn is valid and
# between a node's start and end pfns, it may not
# reside on that node.  See memmap_init_zone()
# for details.
config NODES_SPAN_OTHER_NODES
	def_bool y
	depends on X86_64_ACPI_NUMA

config NUMA_EMU
	bool "NUMA emulation"
	depends on NUMA
	---help---
	  Enable NUMA emulation. A flat machine will be split
	  into virtual nodes when booted with "numa=fake=N", where N is the
	  number of nodes. This is only useful for debugging.

config NODES_SHIFT
	int "Maximum NUMA Nodes (as a power of 2)" if !MAXSMP
	range 1 10
	default "10" if MAXSMP
	default "6" if X86_64
	default "3"
	depends on NEED_MULTIPLE_NODES
	---help---
	  Specify the maximum number of NUMA Nodes available on the target
	  system.  Increases memory reserved to accommodate various tables.

config ARCH_HAVE_MEMORY_PRESENT
	def_bool y
	depends on X86_32 && DISCONTIGMEM

config NEED_NODE_MEMMAP_SIZE
	def_bool y
	depends on X86_32 && (DISCONTIGMEM || SPARSEMEM)

config ARCH_FLATMEM_ENABLE
	def_bool y
	depends on X86_32 && !NUMA

config ARCH_DISCONTIGMEM_ENABLE
	def_bool y
	depends on NUMA && X86_32

config ARCH_DISCONTIGMEM_DEFAULT
	def_bool y
	depends on NUMA && X86_32

config ARCH_SPARSEMEM_ENABLE
	def_bool y
	depends on X86_64 || NUMA || X86_32 || X86_32_NON_STANDARD
	select SPARSEMEM_STATIC if X86_32
	select SPARSEMEM_VMEMMAP_ENABLE if X86_64

config ARCH_SPARSEMEM_DEFAULT
	def_bool y
	depends on X86_64

config ARCH_SELECT_MEMORY_MODEL
	def_bool y
	depends on ARCH_SPARSEMEM_ENABLE

config ARCH_MEMORY_PROBE
	bool "Enable sysfs memory/probe interface"
	depends on X86_64 && MEMORY_HOTPLUG
	help
	  This option enables a sysfs memory/probe interface for testing.
	  See Documentation/memory-hotplug.txt for more information.
	  If you are unsure how to answer this question, answer N.

config ARCH_PROC_KCORE_TEXT
	def_bool y
	depends on X86_64 && PROC_KCORE

config ILLEGAL_POINTER_VALUE
       hex
       default 0 if X86_32
       default 0xdead000000000000 if X86_64

source "mm/Kconfig"

config X86_PMEM_LEGACY_DEVICE
	bool

config X86_PMEM_LEGACY
	tristate "Support non-standard NVDIMMs and ADR protected memory"
	depends on PHYS_ADDR_T_64BIT
	depends on BLK_DEV
	select X86_PMEM_LEGACY_DEVICE
	select LIBNVDIMM
	help
	  Treat memory marked using the non-standard e820 type of 12 as used
	  by the Intel Sandy Bridge-EP reference BIOS as protected memory.
	  The kernel will offer these regions to the 'pmem' driver so
	  they can be used for persistent storage.

	  Say Y if unsure.

config HIGHPTE
	bool "Allocate 3rd-level pagetables from highmem"
	depends on HIGHMEM
	---help---
	  The VM uses one page table entry for each page of physical memory.
	  For systems with a lot of RAM, this can be wasteful of precious
	  low memory.  Setting this option will put user-space page table
	  entries in high memory.

config X86_CHECK_BIOS_CORRUPTION
	bool "Check for low memory corruption"
	---help---
	  Periodically check for memory corruption in low memory, which
	  is suspected to be caused by BIOS.  Even when enabled in the
	  configuration, it is disabled at runtime.  Enable it by
	  setting "memory_corruption_check=1" on the kernel command
	  line.  By default it scans the low 64k of memory every 60
	  seconds; see the memory_corruption_check_size and
	  memory_corruption_check_period parameters in
	  Documentation/kernel-parameters.txt to adjust this.

	  When enabled with the default parameters, this option has
	  almost no overhead, as it reserves a relatively small amount
	  of memory and scans it infrequently.  It both detects corruption
	  and prevents it from affecting the running system.

	  It is, however, intended as a diagnostic tool; if repeatable
	  BIOS-originated corruption always affects the same memory,
	  you can use memmap= to prevent the kernel from using that
	  memory.

config X86_BOOTPARAM_MEMORY_CORRUPTION_CHECK
	bool "Set the default setting of memory_corruption_check"
	depends on X86_CHECK_BIOS_CORRUPTION
	default y
	---help---
	  Set whether the default state of memory_corruption_check is
	  on or off.

config X86_RESERVE_LOW
	int "Amount of low memory, in kilobytes, to reserve for the BIOS"
	default 64
	range 4 640
	---help---
	  Specify the amount of low memory to reserve for the BIOS.

	  The first page contains BIOS data structures that the kernel
	  must not use, so that page must always be reserved.

	  By default we reserve the first 64K of physical RAM, as a
	  number of BIOSes are known to corrupt that memory range
	  during events such as suspend/resume or monitor cable
	  insertion, so it must not be used by the kernel.

	  You can set this to 4 if you are absolutely sure that you
	  trust the BIOS to get all its memory reservations and usages
	  right.  If you know your BIOS have problems beyond the
	  default 64K area, you can set this to 640 to avoid using the
	  entire low memory range.

	  If you have doubts about the BIOS (e.g. suspend/resume does
	  not work or there's kernel crashes after certain hardware
	  hotplug events) then you might want to enable
	  X86_CHECK_BIOS_CORRUPTION=y to allow the kernel to check
	  typical corruption patterns.

	  Leave this to the default value of 64 if you are unsure.

config MATH_EMULATION
	bool
	depends on MODIFY_LDT_SYSCALL
	prompt "Math emulation" if X86_32
	---help---
	  Linux can emulate a math coprocessor (used for floating point
	  operations) if you don't have one. 486DX and Pentium processors have
	  a math coprocessor built in, 486SX and 386 do not, unless you added
	  a 487DX or 387, respectively. (The messages during boot time can
	  give you some hints here ["man dmesg"].) Everyone needs either a
	  coprocessor or this emulation.

	  If you don't have a math coprocessor, you need to say Y here; if you
	  say Y here even though you have a coprocessor, the coprocessor will
	  be used nevertheless. (This behavior can be changed with the kernel
	  command line option "no387", which comes handy if your coprocessor
	  is broken. Try "man bootparam" or see the documentation of your boot
	  loader (lilo or loadlin) about how to pass options to the kernel at
	  boot time.) This means that it is a good idea to say Y here if you
	  intend to use this kernel on different machines.

	  More information about the internals of the Linux math coprocessor
	  emulation can be found in <file:arch/x86/math-emu/README>.

	  If you are not sure, say Y; apart from resulting in a 66 KB bigger
	  kernel, it won't hurt.

config MTRR
	def_bool y
	prompt "MTRR (Memory Type Range Register) support" if EXPERT
	---help---
	  On Intel P6 family processors (Pentium Pro, Pentium II and later)
	  the Memory Type Range Registers (MTRRs) may be used to control
	  processor access to memory ranges. This is most useful if you have
	  a video (VGA) card on a PCI or AGP bus. Enabling write-combining
	  allows bus write transfers to be combined into a larger transfer
	  before bursting over the PCI/AGP bus. This can increase performance
	  of image write operations 2.5 times or more. Saying Y here creates a
	  /proc/mtrr file which may be used to manipulate your processor's
	  MTRRs. Typically the X server should use this.

	  This code has a reasonably generic interface so that similar
	  control registers on other processors can be easily supported
	  as well:

	  The Cyrix 6x86, 6x86MX and M II processors have Address Range
	  Registers (ARRs) which provide a similar functionality to MTRRs. For
	  these, the ARRs are used to emulate the MTRRs.
	  The AMD K6-2 (stepping 8 and above) and K6-3 processors have two
	  MTRRs. The Centaur C6 (WinChip) has 8 MCRs, allowing
	  write-combining. All of these processors are supported by this code
	  and it makes sense to say Y here if you have one of them.

	  Saying Y here also fixes a problem with buggy SMP BIOSes which only
	  set the MTRRs for the boot CPU and not for the secondary CPUs. This
	  can lead to all sorts of problems, so it's good to say Y here.

	  You can safely say Y even if your machine doesn't have MTRRs, you'll
	  just add about 9 KB to your kernel.

	  See <file:Documentation/x86/mtrr.txt> for more information.

config MTRR_SANITIZER
	def_bool y
	prompt "MTRR cleanup support"
	depends on MTRR
	---help---
	  Convert MTRR layout from continuous to discrete, so X drivers can
	  add writeback entries.

	  Can be disabled with disable_mtrr_cleanup on the kernel command line.
	  The largest mtrr entry size for a continuous block can be set with
	  mtrr_chunk_size.

	  If unsure, say Y.

config MTRR_SANITIZER_ENABLE_DEFAULT
	int "MTRR cleanup enable value (0-1)"
	range 0 1
	default "0"
	depends on MTRR_SANITIZER
	---help---
	  Enable mtrr cleanup default value

config MTRR_SANITIZER_SPARE_REG_NR_DEFAULT
	int "MTRR cleanup spare reg num (0-7)"
	range 0 7
	default "1"
	depends on MTRR_SANITIZER
	---help---
	  mtrr cleanup spare entries default, it can be changed via
	  mtrr_spare_reg_nr=N on the kernel command line.

config X86_PAT
	def_bool y
	prompt "x86 PAT support" if EXPERT
	depends on MTRR
	---help---
	  Use PAT attributes to setup page level cache control.

	  PATs are the modern equivalents of MTRRs and are much more
	  flexible than MTRRs.

	  Say N here if you see bootup problems (boot crash, boot hang,
	  spontaneous reboots) or a non-working video driver.

	  If unsure, say Y.

config ARCH_USES_PG_UNCACHED
	def_bool y
	depends on X86_PAT

config ARCH_RANDOM
	def_bool y
	prompt "x86 architectural random number generator" if EXPERT
	---help---
	  Enable the x86 architectural RDRAND instruction
	  (Intel Bull Mountain technology) to generate random numbers.
	  If supported, this is a high bandwidth, cryptographically
	  secure hardware random number generator.

config X86_SMAP
	def_bool y
	prompt "Supervisor Mode Access Prevention" if EXPERT
	---help---
	  Supervisor Mode Access Prevention (SMAP) is a security
	  feature in newer Intel processors.  There is a small
	  performance cost if this enabled and turned on; there is
	  also a small increase in the kernel size if this is enabled.

	  If unsure, say Y.

config X86_INTEL_MPX
	prompt "Intel MPX (Memory Protection Extensions)"
	def_bool n
	depends on CPU_SUP_INTEL
	---help---
	  MPX provides hardware features that can be used in
	  conjunction with compiler-instrumented code to check
	  memory references.  It is designed to detect buffer
	  overflow or underflow bugs.

	  This option enables running applications which are
	  instrumented or otherwise use MPX.  It does not use MPX
	  itself inside the kernel or to protect the kernel
	  against bad memory references.

	  Enabling this option will make the kernel larger:
	  ~8k of kernel text and 36 bytes of data on a 64-bit
	  defconfig.  It adds a long to the 'mm_struct' which
	  will increase the kernel memory overhead of each
	  process and adds some branches to paths used during
	  exec() and munmap().

	  For details, see Documentation/x86/intel_mpx.txt

	  If unsure, say N.

config EFI
	bool "EFI runtime service support"
	depends on ACPI
	select UCS2_STRING
	select EFI_RUNTIME_WRAPPERS
	---help---
	  This enables the kernel to use EFI runtime services that are
	  available (such as the EFI variable services).

	  This option is only useful on systems that have EFI firmware.
	  In addition, you should use the latest ELILO loader available
	  at <http://elilo.sourceforge.net> in order to take advantage
	  of EFI runtime services. However, even with this option, the
	  resultant kernel should continue to boot on existing non-EFI
	  platforms.

config EFI_STUB
       bool "EFI stub support"
       depends on EFI && !X86_USE_3DNOW
       select RELOCATABLE
       ---help---
          This kernel feature allows a bzImage to be loaded directly
	  by EFI firmware without the use of a bootloader.

	  See Documentation/efi-stub.txt for more information.

config EFI_MIXED
	bool "EFI mixed-mode support"
	depends on EFI_STUB && X86_64
	---help---
	   Enabling this feature allows a 64-bit kernel to be booted
	   on a 32-bit firmware, provided that your CPU supports 64-bit
	   mode.

	   Note that it is not possible to boot a mixed-mode enabled
	   kernel via the EFI boot stub - a bootloader that supports
	   the EFI handover protocol must be used.

	   If unsure, say N.

config SECCOMP
	def_bool y
	prompt "Enable seccomp to safely compute untrusted bytecode"
	---help---
	  This kernel feature is useful for number crunching applications
	  that may need to compute untrusted bytecode during their
	  execution. By using pipes or other transports made available to
	  the process as file descriptors supporting the read/write
	  syscalls, it's possible to isolate those applications in
	  their own address space using seccomp. Once seccomp is
	  enabled via prctl(PR_SET_SECCOMP), it cannot be disabled
	  and the task is only allowed to execute a few safe syscalls
	  defined by each seccomp mode.

	  If unsure, say Y. Only embedded should say N here.

source kernel/Kconfig.hz

config KEXEC
	bool "kexec system call"
	select KEXEC_CORE
	---help---
	  kexec is a system call that implements the ability to shutdown your
	  current kernel, and to start another kernel.  It is like a reboot
	  but it is independent of the system firmware.   And like a reboot
	  you can start any kernel with it, not just Linux.

	  The name comes from the similarity to the exec system call.

	  It is an ongoing process to be certain the hardware in a machine
	  is properly shutdown, so do not be surprised if this code does not
	  initially work for you.  As of this writing the exact hardware
	  interface is strongly in flux, so no good recommendation can be
	  made.

config KEXEC_FILE
	bool "kexec file based system call"
	select KEXEC_CORE
	select BUILD_BIN2C
	depends on X86_64
	depends on CRYPTO=y
	depends on CRYPTO_SHA256=y
	---help---
	  This is new version of kexec system call. This system call is
	  file based and takes file descriptors as system call argument
	  for kernel and initramfs as opposed to list of segments as
	  accepted by previous system call.

config KEXEC_VERIFY_SIG
	bool "Verify kernel signature during kexec_file_load() syscall"
	depends on KEXEC_FILE
	---help---
	  This option makes kernel signature verification mandatory for
	  the kexec_file_load() syscall.

	  In addition to that option, you need to enable signature
	  verification for the corresponding kernel image type being
	  loaded in order for this to work.

config KEXEC_BZIMAGE_VERIFY_SIG
	bool "Enable bzImage signature verification support"
	depends on KEXEC_VERIFY_SIG
	depends on SIGNED_PE_FILE_VERIFICATION
	select SYSTEM_TRUSTED_KEYRING
	---help---
	  Enable bzImage signature verification support.

config CRASH_DUMP
	bool "kernel crash dumps"
	depends on X86_64 || (X86_32 && HIGHMEM)
	---help---
	  Generate crash dump after being started by kexec.
	  This should be normally only set in special crash dump kernels
	  which are loaded in the main kernel with kexec-tools into
	  a specially reserved region and then later executed after
	  a crash by kdump/kexec. The crash dump kernel must be compiled
	  to a memory address not used by the main kernel or BIOS using
	  PHYSICAL_START, or it must be built as a relocatable image
	  (CONFIG_RELOCATABLE=y).
	  For more details see Documentation/kdump/kdump.txt

config KEXEC_JUMP
	bool "kexec jump"
	depends on KEXEC && HIBERNATION
	---help---
	  Jump between original kernel and kexeced kernel and invoke
	  code in physical address mode via KEXEC

config PHYSICAL_START
	hex "Physical address where the kernel is loaded" if (EXPERT || CRASH_DUMP)
	default "0x1000000"
	---help---
	  This gives the physical address where the kernel is loaded.

	  If kernel is a not relocatable (CONFIG_RELOCATABLE=n) then
	  bzImage will decompress itself to above physical address and
	  run from there. Otherwise, bzImage will run from the address where
	  it has been loaded by the boot loader and will ignore above physical
	  address.

	  In normal kdump cases one does not have to set/change this option
	  as now bzImage can be compiled as a completely relocatable image
	  (CONFIG_RELOCATABLE=y) and be used to load and run from a different
	  address. This option is mainly useful for the folks who don't want
	  to use a bzImage for capturing the crash dump and want to use a
	  vmlinux instead. vmlinux is not relocatable hence a kernel needs
	  to be specifically compiled to run from a specific memory area
	  (normally a reserved region) and this option comes handy.

	  So if you are using bzImage for capturing the crash dump,
	  leave the value here unchanged to 0x1000000 and set
	  CONFIG_RELOCATABLE=y.  Otherwise if you plan to use vmlinux
	  for capturing the crash dump change this value to start of
	  the reserved region.  In other words, it can be set based on
	  the "X" value as specified in the "crashkernel=YM@XM"
	  command line boot parameter passed to the panic-ed
	  kernel. Please take a look at Documentation/kdump/kdump.txt
	  for more details about crash dumps.

	  Usage of bzImage for capturing the crash dump is recommended as
	  one does not have to build two kernels. Same kernel can be used
	  as production kernel and capture kernel. Above option should have
	  gone away after relocatable bzImage support is introduced. But it
	  is present because there are users out there who continue to use
	  vmlinux for dump capture. This option should go away down the
	  line.

	  Don't change this unless you know what you are doing.

config RELOCATABLE
	bool "Build a relocatable kernel"
	default y
	---help---
	  This builds a kernel image that retains relocation information
	  so it can be loaded someplace besides the default 1MB.
	  The relocations tend to make the kernel binary about 10% larger,
	  but are discarded at runtime.

	  One use is for the kexec on panic case where the recovery kernel
	  must live at a different physical address than the primary
	  kernel.

	  Note: If CONFIG_RELOCATABLE=y, then the kernel runs from the address
	  it has been loaded at and the compile time physical address
	  (CONFIG_PHYSICAL_START) is used as the minimum location.

config RANDOMIZE_BASE
	bool "Randomize the address of the kernel image"
	depends on RELOCATABLE
	default n
	---help---
	   Randomizes the physical and virtual address at which the
	   kernel image is decompressed, as a security feature that
	   deters exploit attempts relying on knowledge of the location
	   of kernel internals.

	   Entropy is generated using the RDRAND instruction if it is
	   supported. If RDTSC is supported, it is used as well. If
	   neither RDRAND nor RDTSC are supported, then randomness is
	   read from the i8254 timer.

	   The kernel will be offset by up to RANDOMIZE_BASE_MAX_OFFSET,
	   and aligned according to PHYSICAL_ALIGN. Since the kernel is
	   built using 2GiB addressing, and PHYSICAL_ALGIN must be at a
	   minimum of 2MiB, only 10 bits of entropy is theoretically
	   possible. At best, due to page table layouts, 64-bit can use
	   9 bits of entropy and 32-bit uses 8 bits.

	   If unsure, say N.

config RANDOMIZE_BASE_MAX_OFFSET
	hex "Maximum kASLR offset allowed" if EXPERT
	depends on RANDOMIZE_BASE
	range 0x0 0x20000000 if X86_32
	default "0x20000000" if X86_32
	range 0x0 0x40000000 if X86_64
	default "0x40000000" if X86_64
	---help---
	  The lesser of RANDOMIZE_BASE_MAX_OFFSET and available physical
	  memory is used to determine the maximal offset in bytes that will
	  be applied to the kernel when kernel Address Space Layout
	  Randomization (kASLR) is active. This must be a multiple of
	  PHYSICAL_ALIGN.

	  On 32-bit this is limited to 512MiB by page table layouts. The
	  default is 512MiB.

	  On 64-bit this is limited by how the kernel fixmap page table is
	  positioned, so this cannot be larger than 1GiB currently. Without
	  RANDOMIZE_BASE, there is a 512MiB to 1.5GiB split between kernel
	  and modules. When RANDOMIZE_BASE_MAX_OFFSET is above 512MiB, the
	  modules area will shrink to compensate, up to the current maximum
	  1GiB to 1GiB split. The default is 1GiB.

	  If unsure, leave at the default value.

# Relocation on x86 needs some additional build support
config X86_NEED_RELOCS
	def_bool y
	depends on RANDOMIZE_BASE || (X86_32 && RELOCATABLE)

config PHYSICAL_ALIGN
	hex "Alignment value to which kernel should be aligned"
	default "0x200000"
	range 0x2000 0x1000000 if X86_32
	range 0x200000 0x1000000 if X86_64
	---help---
	  This value puts the alignment restrictions on physical address
	  where kernel is loaded and run from. Kernel is compiled for an
	  address which meets above alignment restriction.

	  If bootloader loads the kernel at a non-aligned address and
	  CONFIG_RELOCATABLE is set, kernel will move itself to nearest
	  address aligned to above value and run from there.

	  If bootloader loads the kernel at a non-aligned address and
	  CONFIG_RELOCATABLE is not set, kernel will ignore the run time
	  load address and decompress itself to the address it has been
	  compiled for and run from there. The address for which kernel is
	  compiled already meets above alignment restrictions. Hence the
	  end result is that kernel runs from a physical address meeting
	  above alignment restrictions.

	  On 32-bit this value must be a multiple of 0x2000. On 64-bit
	  this value must be a multiple of 0x200000.

	  Don't change this unless you know what you are doing.

config HOTPLUG_CPU
	bool "Support for hot-pluggable CPUs"
	depends on SMP
	---help---
	  Say Y here to allow turning CPUs off and on. CPUs can be
	  controlled through /sys/devices/system/cpu.
	  ( Note: power management support will enable this option
	    automatically on SMP systems. )
	  Say N if you want to disable CPU hotplug.

config BOOTPARAM_HOTPLUG_CPU0
	bool "Set default setting of cpu0_hotpluggable"
	default n
	depends on HOTPLUG_CPU
	---help---
	  Set whether default state of cpu0_hotpluggable is on or off.

	  Say Y here to enable CPU0 hotplug by default. If this switch
	  is turned on, there is no need to give cpu0_hotplug kernel
	  parameter and the CPU0 hotplug feature is enabled by default.

	  Please note: there are two known CPU0 dependencies if you want
	  to enable the CPU0 hotplug feature either by this switch or by
	  cpu0_hotplug kernel parameter.

	  First, resume from hibernate or suspend always starts from CPU0.
	  So hibernate and suspend are prevented if CPU0 is offline.

	  Second dependency is PIC interrupts always go to CPU0. CPU0 can not
	  offline if any interrupt can not migrate out of CPU0. There may
	  be other CPU0 dependencies.

	  Please make sure the dependencies are under your control before
	  you enable this feature.

	  Say N if you don't want to enable CPU0 hotplug feature by default.
	  You still can enable the CPU0 hotplug feature at boot by kernel
	  parameter cpu0_hotplug.

config DEBUG_HOTPLUG_CPU0
	def_bool n
	prompt "Debug CPU0 hotplug"
	depends on HOTPLUG_CPU
	---help---
	  Enabling this option offlines CPU0 (if CPU0 can be offlined) as
	  soon as possible and boots up userspace with CPU0 offlined. User
	  can online CPU0 back after boot time.

	  To debug CPU0 hotplug, you need to enable CPU0 offline/online
	  feature by either turning on CONFIG_BOOTPARAM_HOTPLUG_CPU0 during
	  compilation or giving cpu0_hotplug kernel parameter at boot.

	  If unsure, say N.

config COMPAT_VDSO
	def_bool n
	prompt "Disable the 32-bit vDSO (needed for glibc 2.3.3)"
	depends on X86_32 || IA32_EMULATION
	---help---
	  Certain buggy versions of glibc will crash if they are
	  presented with a 32-bit vDSO that is not mapped at the address
	  indicated in its segment table.

	  The bug was introduced by f866314b89d56845f55e6f365e18b31ec978ec3a
	  and fixed by 3b3ddb4f7db98ec9e912ccdf54d35df4aa30e04a and
	  49ad572a70b8aeb91e57483a11dd1b77e31c4468.  Glibc 2.3.3 is
	  the only released version with the bug, but OpenSUSE 9
	  contains a buggy "glibc 2.3.2".

	  The symptom of the bug is that everything crashes on startup, saying:
	  dl_main: Assertion `(void *) ph->p_vaddr == _rtld_local._dl_sysinfo_dso' failed!

	  Saying Y here changes the default value of the vdso32 boot
	  option from 1 to 0, which turns off the 32-bit vDSO entirely.
	  This works around the glibc bug but hurts performance.

	  If unsure, say N: if you are compiling your own kernel, you
	  are unlikely to be using a buggy version of glibc.

choice
	prompt "vsyscall table for legacy applications"
	depends on X86_64
	default LEGACY_VSYSCALL_EMULATE
	help
	  Legacy user code that does not know how to find the vDSO expects
	  to be able to issue three syscalls by calling fixed addresses in
	  kernel space. Since this location is not randomized with ASLR,
	  it can be used to assist security vulnerability exploitation.

	  This setting can be changed at boot time via the kernel command
	  line parameter vsyscall=[native|emulate|none].

	  On a system with recent enough glibc (2.14 or newer) and no
	  static binaries, you can say None without a performance penalty
	  to improve security.

	  If unsure, select "Emulate".

	config LEGACY_VSYSCALL_NATIVE
		bool "Native"
		help
		  Actual executable code is located in the fixed vsyscall
		  address mapping, implementing time() efficiently. Since
		  this makes the mapping executable, it can be used during
		  security vulnerability exploitation (traditionally as
		  ROP gadgets). This configuration is not recommended.

	config LEGACY_VSYSCALL_EMULATE
		bool "Emulate"
		help
		  The kernel traps and emulates calls into the fixed
		  vsyscall address mapping. This makes the mapping
		  non-executable, but it still contains known contents,
		  which could be used in certain rare security vulnerability
		  exploits. This configuration is recommended when userspace
		  still uses the vsyscall area.

	config LEGACY_VSYSCALL_NONE
		bool "None"
		help
		  There will be no vsyscall mapping at all. This will
		  eliminate any risk of ASLR bypass due to the vsyscall
		  fixed address mapping. Attempts to use the vsyscalls
		  will be reported to dmesg, so that either old or
		  malicious userspace programs can be identified.

endchoice

config CMDLINE_BOOL
	bool "Built-in kernel command line"
	---help---
	  Allow for specifying boot arguments to the kernel at
	  build time.  On some systems (e.g. embedded ones), it is
	  necessary or convenient to provide some or all of the
	  kernel boot arguments with the kernel itself (that is,
	  to not rely on the boot loader to provide them.)

	  To compile command line arguments into the kernel,
	  set this option to 'Y', then fill in the
	  boot arguments in CONFIG_CMDLINE.

	  Systems with fully functional boot loaders (i.e. non-embedded)
	  should leave this option set to 'N'.

config CMDLINE
	string "Built-in kernel command string"
	depends on CMDLINE_BOOL
	default ""
	---help---
	  Enter arguments here that should be compiled into the kernel
	  image and used at boot time.  If the boot loader provides a
	  command line at boot time, it is appended to this string to
	  form the full kernel command line, when the system boots.

	  However, you can use the CONFIG_CMDLINE_OVERRIDE option to
	  change this behavior.

	  In most cases, the command line (whether built-in or provided
	  by the boot loader) should specify the device for the root
	  file system.

config CMDLINE_OVERRIDE
	bool "Built-in command line overrides boot loader arguments"
	depends on CMDLINE_BOOL
	---help---
	  Set this option to 'Y' to have the kernel ignore the boot loader
	  command line, and use ONLY the built-in command line.

	  This is used to work around broken boot loaders.  This should
	  be set to 'N' under normal conditions.

config MODIFY_LDT_SYSCALL
	bool "Enable the LDT (local descriptor table)" if EXPERT
	default y
	---help---
	  Linux can allow user programs to install a per-process x86
	  Local Descriptor Table (LDT) using the modify_ldt(2) system
	  call.  This is required to run 16-bit or segmented code such as
	  DOSEMU or some Wine programs.  It is also used by some very old
	  threading libraries.

	  Enabling this feature adds a small amount of overhead to
	  context switches and increases the low-level kernel attack
	  surface.  Disabling it removes the modify_ldt(2) system call.

	  Saying 'N' here may make sense for embedded or server kernels.

source "kernel/livepatch/Kconfig"

endmenu

config ARCH_ENABLE_MEMORY_HOTPLUG
	def_bool y
	depends on X86_64 || (X86_32 && HIGHMEM)

config ARCH_ENABLE_MEMORY_HOTREMOVE
	def_bool y
	depends on MEMORY_HOTPLUG

config USE_PERCPU_NUMA_NODE_ID
	def_bool y
	depends on NUMA

config ARCH_ENABLE_SPLIT_PMD_PTLOCK
	def_bool y
	depends on X86_64 || X86_PAE

config ARCH_ENABLE_HUGEPAGE_MIGRATION
	def_bool y
	depends on X86_64 && HUGETLB_PAGE && MIGRATION

menu "Power management and ACPI options"

config ARCH_HIBERNATION_HEADER
	def_bool y
	depends on X86_64 && HIBERNATION

source "kernel/power/Kconfig"

source "drivers/acpi/Kconfig"

source "drivers/sfi/Kconfig"

config X86_APM_BOOT
	def_bool y
	depends on APM

menuconfig APM
	tristate "APM (Advanced Power Management) BIOS support"
	depends on X86_32 && PM_SLEEP
	---help---
	  APM is a BIOS specification for saving power using several different
	  techniques. This is mostly useful for battery powered laptops with
	  APM compliant BIOSes. If you say Y here, the system time will be
	  reset after a RESUME operation, the /proc/apm device will provide
	  battery status information, and user-space programs will receive
	  notification of APM "events" (e.g. battery status change).

	  If you select "Y" here, you can disable actual use of the APM
	  BIOS by passing the "apm=off" option to the kernel at boot time.

	  Note that the APM support is almost completely disabled for
	  machines with more than one CPU.

	  In order to use APM, you will need supporting software. For location
	  and more information, read <file:Documentation/power/apm-acpi.txt>
	  and the Battery Powered Linux mini-HOWTO, available from
	  <http://www.tldp.org/docs.html#howto>.

	  This driver does not spin down disk drives (see the hdparm(8)
	  manpage ("man 8 hdparm") for that), and it doesn't turn off
	  VESA-compliant "green" monitors.

	  This driver does not support the TI 4000M TravelMate and the ACER
	  486/DX4/75 because they don't have compliant BIOSes. Many "green"
	  desktop machines also don't have compliant BIOSes, and this driver
	  may cause those machines to panic during the boot phase.

	  Generally, if you don't have a battery in your machine, there isn't
	  much point in using this driver and you should say N. If you get
	  random kernel OOPSes or reboots that don't seem to be related to
	  anything, try disabling/enabling this option (or disabling/enabling
	  APM in your BIOS).

	  Some other things you should try when experiencing seemingly random,
	  "weird" problems:

	  1) make sure that you have enough swap space and that it is
	  enabled.
	  2) pass the "no-hlt" option to the kernel
	  3) switch on floating point emulation in the kernel and pass
	  the "no387" option to the kernel
	  4) pass the "floppy=nodma" option to the kernel
	  5) pass the "mem=4M" option to the kernel (thereby disabling
	  all but the first 4 MB of RAM)
	  6) make sure that the CPU is not over clocked.
	  7) read the sig11 FAQ at <http://www.bitwizard.nl/sig11/>
	  8) disable the cache from your BIOS settings
	  9) install a fan for the video card or exchange video RAM
	  10) install a better fan for the CPU
	  11) exchange RAM chips
	  12) exchange the motherboard.

	  To compile this driver as a module, choose M here: the
	  module will be called apm.

if APM

config APM_IGNORE_USER_SUSPEND
	bool "Ignore USER SUSPEND"
	---help---
	  This option will ignore USER SUSPEND requests. On machines with a
	  compliant APM BIOS, you want to say N. However, on the NEC Versa M
	  series notebooks, it is necessary to say Y because of a BIOS bug.

config APM_DO_ENABLE
	bool "Enable PM at boot time"
	---help---
	  Enable APM features at boot time. From page 36 of the APM BIOS
	  specification: "When disabled, the APM BIOS does not automatically
	  power manage devices, enter the Standby State, enter the Suspend
	  State, or take power saving steps in response to CPU Idle calls."
	  This driver will make CPU Idle calls when Linux is idle (unless this
	  feature is turned off -- see "Do CPU IDLE calls", below). This
	  should always save battery power, but more complicated APM features
	  will be dependent on your BIOS implementation. You may need to turn
	  this option off if your computer hangs at boot time when using APM
	  support, or if it beeps continuously instead of suspending. Turn
	  this off if you have a NEC UltraLite Versa 33/C or a Toshiba
	  T400CDT. This is off by default since most machines do fine without
	  this feature.

config APM_CPU_IDLE
	depends on CPU_IDLE
	bool "Make CPU Idle calls when idle"
	---help---
	  Enable calls to APM CPU Idle/CPU Busy inside the kernel's idle loop.
	  On some machines, this can activate improved power savings, such as
	  a slowed CPU clock rate, when the machine is idle. These idle calls
	  are made after the idle loop has run for some length of time (e.g.,
	  333 mS). On some machines, this will cause a hang at boot time or
	  whenever the CPU becomes idle. (On machines with more than one CPU,
	  this option does nothing.)

config APM_DISPLAY_BLANK
	bool "Enable console blanking using APM"
	---help---
	  Enable console blanking using the APM. Some laptops can use this to
	  turn off the LCD backlight when the screen blanker of the Linux
	  virtual console blanks the screen. Note that this is only used by
	  the virtual console screen blanker, and won't turn off the backlight
	  when using the X Window system. This also doesn't have anything to
	  do with your VESA-compliant power-saving monitor. Further, this
	  option doesn't work for all laptops -- it might not turn off your
	  backlight at all, or it might print a lot of errors to the console,
	  especially if you are using gpm.

config APM_ALLOW_INTS
	bool "Allow interrupts during APM BIOS calls"
	---help---
	  Normally we disable external interrupts while we are making calls to
	  the APM BIOS as a measure to lessen the effects of a badly behaving
	  BIOS implementation.  The BIOS should reenable interrupts if it
	  needs to.  Unfortunately, some BIOSes do not -- especially those in
	  many of the newer IBM Thinkpads.  If you experience hangs when you
	  suspend, try setting this to Y.  Otherwise, say N.

endif # APM

source "drivers/cpufreq/Kconfig"

source "drivers/cpuidle/Kconfig"

source "drivers/idle/Kconfig"

endmenu


menu "Bus options (PCI etc.)"

config PCI
	bool "PCI support"
	default y
	---help---
	  Find out whether you have a PCI motherboard. PCI is the name of a
	  bus system, i.e. the way the CPU talks to the other stuff inside
	  your box. Other bus systems are ISA, EISA, MicroChannel (MCA) or
	  VESA. If you have PCI, say Y, otherwise N.

choice
	prompt "PCI access mode"
	depends on X86_32 && PCI
	default PCI_GOANY
	---help---
	  On PCI systems, the BIOS can be used to detect the PCI devices and
	  determine their configuration. However, some old PCI motherboards
	  have BIOS bugs and may crash if this is done. Also, some embedded
	  PCI-based systems don't have any BIOS at all. Linux can also try to
	  detect the PCI hardware directly without using the BIOS.

	  With this option, you can specify how Linux should detect the
	  PCI devices. If you choose "BIOS", the BIOS will be used,
	  if you choose "Direct", the BIOS won't be used, and if you
	  choose "MMConfig", then PCI Express MMCONFIG will be used.
	  If you choose "Any", the kernel will try MMCONFIG, then the
	  direct access method and falls back to the BIOS if that doesn't
	  work. If unsure, go with the default, which is "Any".

config PCI_GOBIOS
	bool "BIOS"

config PCI_GOMMCONFIG
	bool "MMConfig"

config PCI_GODIRECT
	bool "Direct"

config PCI_GOOLPC
	bool "OLPC XO-1"
	depends on OLPC

config PCI_GOANY
	bool "Any"

endchoice

config PCI_BIOS
	def_bool y
	depends on X86_32 && PCI && (PCI_GOBIOS || PCI_GOANY)

# x86-64 doesn't support PCI BIOS access from long mode so always go direct.
config PCI_DIRECT
	def_bool y
	depends on PCI && (X86_64 || (PCI_GODIRECT || PCI_GOANY || PCI_GOOLPC || PCI_GOMMCONFIG))

config PCI_MMCONFIG
	def_bool y
	depends on X86_32 && PCI && (ACPI || SFI) && (PCI_GOMMCONFIG || PCI_GOANY)

config PCI_OLPC
	def_bool y
	depends on PCI && OLPC && (PCI_GOOLPC || PCI_GOANY)

config PCI_XEN
	def_bool y
	depends on PCI && XEN
	select SWIOTLB_XEN

config PCI_DOMAINS
	def_bool y
	depends on PCI

config PCI_MMCONFIG
	bool "Support mmconfig PCI config space access"
	depends on X86_64 && PCI && ACPI

config PCI_CNB20LE_QUIRK
	bool "Read CNB20LE Host Bridge Windows" if EXPERT
	depends on PCI
	help
	  Read the PCI windows out of the CNB20LE host bridge. This allows
	  PCI hotplug to work on systems with the CNB20LE chipset which do
	  not have ACPI.

	  There's no public spec for this chipset, and this functionality
	  is known to be incomplete.

	  You should say N unless you know you need this.

source "drivers/pci/pcie/Kconfig"

source "drivers/pci/Kconfig"

# x86_64 have no ISA slots, but can have ISA-style DMA.
config ISA_DMA_API
	bool "ISA-style DMA support" if (X86_64 && EXPERT)
	default y
	help
	  Enables ISA-style DMA support for devices requiring such controllers.
	  If unsure, say Y.

if X86_32

config ISA
	bool "ISA support"
	---help---
	  Find out whether you have ISA slots on your motherboard.  ISA is the
	  name of a bus system, i.e. the way the CPU talks to the other stuff
	  inside your box.  Other bus systems are PCI, EISA, MicroChannel
	  (MCA) or VESA.  ISA is an older system, now being displaced by PCI;
	  newer boards don't support it.  If you have ISA, say Y, otherwise N.

config EISA
	bool "EISA support"
	depends on ISA
	---help---
	  The Extended Industry Standard Architecture (EISA) bus was
	  developed as an open alternative to the IBM MicroChannel bus.

	  The EISA bus provided some of the features of the IBM MicroChannel
	  bus while maintaining backward compatibility with cards made for
	  the older ISA bus.  The EISA bus saw limited use between 1988 and
	  1995 when it was made obsolete by the PCI bus.

	  Say Y here if you are building a kernel for an EISA-based machine.

	  Otherwise, say N.

source "drivers/eisa/Kconfig"

config SCx200
	tristate "NatSemi SCx200 support"
	---help---
	  This provides basic support for National Semiconductor's
	  (now AMD's) Geode processors.  The driver probes for the
	  PCI-IDs of several on-chip devices, so its a good dependency
	  for other scx200_* drivers.

	  If compiled as a module, the driver is named scx200.

config SCx200HR_TIMER
	tristate "NatSemi SCx200 27MHz High-Resolution Timer Support"
	depends on SCx200
	default y
	---help---
	  This driver provides a clocksource built upon the on-chip
	  27MHz high-resolution timer.  Its also a workaround for
	  NSC Geode SC-1100's buggy TSC, which loses time when the
	  processor goes idle (as is done by the scheduler).  The
	  other workaround is idle=poll boot option.

config OLPC
	bool "One Laptop Per Child support"
	depends on !X86_PAE
	select GPIOLIB
	select OF
	select OF_PROMTREE
	select IRQ_DOMAIN
	---help---
	  Add support for detecting the unique features of the OLPC
	  XO hardware.

config OLPC_XO1_PM
	bool "OLPC XO-1 Power Management"
	depends on OLPC && MFD_CS5535 && PM_SLEEP
	select MFD_CORE
	---help---
	  Add support for poweroff and suspend of the OLPC XO-1 laptop.

config OLPC_XO1_RTC
	bool "OLPC XO-1 Real Time Clock"
	depends on OLPC_XO1_PM && RTC_DRV_CMOS
	---help---
	  Add support for the XO-1 real time clock, which can be used as a
	  programmable wakeup source.

config OLPC_XO1_SCI
	bool "OLPC XO-1 SCI extras"
	depends on OLPC && OLPC_XO1_PM
	depends on INPUT=y
	select POWER_SUPPLY
	select GPIO_CS5535
	select MFD_CORE
	---help---
	  Add support for SCI-based features of the OLPC XO-1 laptop:
	   - EC-driven system wakeups
	   - Power button
	   - Ebook switch
	   - Lid switch
	   - AC adapter status updates
	   - Battery status updates

config OLPC_XO15_SCI
	bool "OLPC XO-1.5 SCI extras"
	depends on OLPC && ACPI
	select POWER_SUPPLY
	---help---
	  Add support for SCI-based features of the OLPC XO-1.5 laptop:
	   - EC-driven system wakeups
	   - AC adapter status updates
	   - Battery status updates

config ALIX
	bool "PCEngines ALIX System Support (LED setup)"
	select GPIOLIB
	---help---
	  This option enables system support for the PCEngines ALIX.
	  At present this just sets up LEDs for GPIO control on
	  ALIX2/3/6 boards.  However, other system specific setup should
	  get added here.

	  Note: You must still enable the drivers for GPIO and LED support
	  (GPIO_CS5535 & LEDS_GPIO) to actually use the LEDs

	  Note: You have to set alix.force=1 for boards with Award BIOS.

config NET5501
	bool "Soekris Engineering net5501 System Support (LEDS, GPIO, etc)"
	select GPIOLIB
	---help---
	  This option enables system support for the Soekris Engineering net5501.

config GEOS
	bool "Traverse Technologies GEOS System Support (LEDS, GPIO, etc)"
	select GPIOLIB
	depends on DMI
	---help---
	  This option enables system support for the Traverse Technologies GEOS.

config TS5500
	bool "Technologic Systems TS-5500 platform support"
	depends on MELAN
	select CHECK_SIGNATURE
	select NEW_LEDS
	select LEDS_CLASS
	---help---
	  This option enables system support for the Technologic Systems TS-5500.

endif # X86_32

config AMD_NB
	def_bool y
	depends on CPU_SUP_AMD && PCI

source "drivers/pcmcia/Kconfig"

source "drivers/pci/hotplug/Kconfig"

config RAPIDIO
	tristate "RapidIO support"
	depends on PCI
	default n
	help
	  If enabled this option will include drivers and the core
	  infrastructure code to support RapidIO interconnect devices.

source "drivers/rapidio/Kconfig"

config X86_SYSFB
	bool "Mark VGA/VBE/EFI FB as generic system framebuffer"
	help
	  Firmwares often provide initial graphics framebuffers so the BIOS,
	  bootloader or kernel can show basic video-output during boot for
	  user-guidance and debugging. Historically, x86 used the VESA BIOS
	  Extensions and EFI-framebuffers for this, which are mostly limited
	  to x86.
	  This option, if enabled, marks VGA/VBE/EFI framebuffers as generic
	  framebuffers so the new generic system-framebuffer drivers can be
	  used on x86. If the framebuffer is not compatible with the generic
	  modes, it is adverticed as fallback platform framebuffer so legacy
	  drivers like efifb, vesafb and uvesafb can pick it up.
	  If this option is not selected, all system framebuffers are always
	  marked as fallback platform framebuffers as usual.

	  Note: Legacy fbdev drivers, including vesafb, efifb, uvesafb, will
	  not be able to pick up generic system framebuffers if this option
	  is selected. You are highly encouraged to enable simplefb as
	  replacement if you select this option. simplefb can correctly deal
	  with generic system framebuffers. But you should still keep vesafb
	  and others enabled as fallback if a system framebuffer is
	  incompatible with simplefb.

	  If unsure, say Y.

endmenu


menu "Executable file formats / Emulations"

source "fs/Kconfig.binfmt"

config IA32_EMULATION
	bool "IA32 Emulation"
	depends on X86_64
	select BINFMT_ELF
	select COMPAT_BINFMT_ELF
	select ARCH_WANT_OLD_COMPAT_IPC
	---help---
	  Include code to run legacy 32-bit programs under a
	  64-bit kernel. You should likely turn this on, unless you're
	  100% sure that you don't have any 32-bit programs left.

config IA32_AOUT
	tristate "IA32 a.out support"
	depends on IA32_EMULATION
	---help---
	  Support old a.out binaries in the 32bit emulation.

config X86_X32
	bool "x32 ABI for 64-bit mode"
	depends on X86_64
	---help---
	  Include code to run binaries for the x32 native 32-bit ABI
	  for 64-bit processors.  An x32 process gets access to the
	  full 64-bit register file and wide data path while leaving
	  pointers at 32 bits for smaller memory footprint.

	  You will need a recent binutils (2.22 or later) with
	  elf32_x86_64 support enabled to compile a kernel with this
	  option set.

config COMPAT
	def_bool y
	depends on IA32_EMULATION || X86_X32

if COMPAT
config COMPAT_FOR_U64_ALIGNMENT
	def_bool y

config SYSVIPC_COMPAT
	def_bool y
	depends on SYSVIPC

config KEYS_COMPAT
	def_bool y
	depends on KEYS
endif

endmenu


config HAVE_ATOMIC_IOMAP
	def_bool y
	depends on X86_32

config X86_DEV_DMA_OPS
	bool
	depends on X86_64 || STA2X11

config X86_DMA_REMAP
	bool
	depends on STA2X11

config PMC_ATOM
	def_bool y
        depends on PCI

source "net/Kconfig"

source "drivers/Kconfig"

source "drivers/firmware/Kconfig"

source "fs/Kconfig"

source "arch/x86/Kconfig.debug"

source "security/Kconfig"

source "crypto/Kconfig"

source "arch/x86/kvm/Kconfig"

source "lib/Kconfig"<|MERGE_RESOLUTION|>--- conflicted
+++ resolved
@@ -1126,10 +1126,7 @@
 	bool "CPU microcode loading support"
 	default y
 	depends on CPU_SUP_AMD || CPU_SUP_INTEL
-<<<<<<< HEAD
-=======
 	depends on BLK_DEV_INITRD
->>>>>>> daba514f
 	select FW_LOADER
 	---help---
 
@@ -1171,27 +1168,6 @@
 	def_bool y
 	depends on MICROCODE
 
-<<<<<<< HEAD
-config MICROCODE_INTEL_EARLY
-	bool
-
-config MICROCODE_AMD_EARLY
-	bool
-
-config MICROCODE_EARLY
-	bool "Early load microcode"
-	depends on MICROCODE=y && BLK_DEV_INITRD
-	select MICROCODE_INTEL_EARLY if MICROCODE_INTEL
-	select MICROCODE_AMD_EARLY if MICROCODE_AMD
-	default y
-	help
-	  This option provides functionality to read additional microcode data
-	  at the beginning of initrd image. The data tells kernel to load
-	  microcode to CPU's as early as possible. No functional change if no
-	  microcode data is glued to the initrd, therefore it's safe to say Y.
-
-=======
->>>>>>> daba514f
 config X86_MSR
 	tristate "/dev/cpu/*/msr - Model-specific register support"
 	---help---
