--- conflicted
+++ resolved
@@ -34,15 +34,10 @@
 	select HAVE_FUNCTION_TRACER
 	select HAVE_FUNCTION_GRAPH_TRACER
 	select HAVE_FUNCTION_TRACE_MCOUNT_TEST
-<<<<<<< HEAD
-	select HAVE_KVM if ((X86_32 && !X86_VOYAGER && !X86_VISWS && !X86_NUMAQ) || X86_64) && !XEN
-	select HAVE_ARCH_KGDB if !X86_VOYAGER && !XEN
-=======
 	select HAVE_FTRACE_NMI_ENTER if DYNAMIC_FTRACE
 	select HAVE_FTRACE_SYSCALLS
 	select HAVE_KVM
 	select HAVE_ARCH_KGDB
->>>>>>> 0882e8dd
 	select HAVE_ARCH_TRACEHOOK
 	select HAVE_GENERIC_DMA_COHERENT if X86_32
 	select HAVE_EFFICIENT_UNALIGNED_ACCESS
@@ -65,16 +60,13 @@
 
 config CLOCKSOURCE_WATCHDOG
 	def_bool y
-	depends on !XEN
 
 config GENERIC_CLOCKEVENTS
 	def_bool y
-	depends on !XEN
 
 config GENERIC_CLOCKEVENTS_BROADCAST
 	def_bool y
 	depends on X86_64 || (X86_32 && X86_LOCAL_APIC)
-	depends on !XEN
 
 config LOCKDEP_SUPPORT
 	def_bool y
@@ -157,11 +149,6 @@
 
 config ARCH_HIBERNATION_POSSIBLE
 	def_bool y
-<<<<<<< HEAD
-	depends on !SMP || !X86_VOYAGER
-	depends on !XEN
-=======
->>>>>>> 0882e8dd
 
 config ARCH_SUSPEND_POSSIBLE
 	def_bool y
@@ -214,41 +201,17 @@
 
 config X86_HT
 	bool
-<<<<<<< HEAD
-	depends on SMP && !XEN
-	depends on (X86_32 && !X86_VOYAGER) || X86_64
-	default y
-
-config X86_BIOS_REBOOT
-	bool
-	depends on !X86_VOYAGER && !XEN
-=======
 	depends on SMP
->>>>>>> 0882e8dd
 	default y
 
 config X86_TRAMPOLINE
 	bool
-<<<<<<< HEAD
-	depends on X86_SMP || (X86_VOYAGER && SMP) || (64BIT && ACPI_SLEEP)
-	depends on !XEN
-	default y
-
-config X86_NO_TSS
-	def_bool y
-	depends on XEN
-
-config X86_NO_IDT
-	def_bool y
-	depends on XEN
-=======
 	depends on SMP || (64BIT && ACPI_SLEEP)
 	default y
 
 config X86_32_LAZY_GS
 	def_bool y
 	depends on X86_32 && !CC_STACKPROTECTOR
->>>>>>> 0882e8dd
 
 config KTIME_SCALAR
 	def_bool X86_32
@@ -398,18 +361,6 @@
 # Following is an alphabetically sorted list of 32 bit extended platforms
 # Please maintain the alphabetic order if and when there are additions
 
-config X86_XEN
-	bool "Xen-compatible"
-	depends on X86_32
-	select XEN
-	select X86_PAE
-	select X86_UP_APIC if !SMP && XEN_PRIVILEGED_GUEST
-	select X86_UP_IOAPIC if !SMP && XEN_PRIVILEGED_GUEST
-	select SWIOTLB
-	help
-	  Choose this option if you plan to run this kernel on top of the
-	  Xen Hypervisor.
-
 config X86_ELAN
 	bool "AMD Elan"
 	depends on X86_32
@@ -456,51 +407,6 @@
 	  of Flat Logical.  You will need a new lynxer.elf file to flash your
 	  firmware with - send email to <Martin.Bligh@us.ibm.com>.
 
-<<<<<<< HEAD
-config X86_SUMMIT
-	bool "Summit/EXA (IBM x440)"
-	depends on X86_32 && SMP
-	help
-	  This option is needed for IBM systems that use the Summit/EXA chipset.
-	  In particular, it is needed for the x440.
-
-config X86_ES7000
-	bool "Support for Unisys ES7000 IA32 series"
-	depends on X86_32 && SMP
-	help
-	  Support for Unisys ES7000 systems.  Say 'Y' here if this kernel is
-	  supposed to run on an IA32-based Unisys ES7000 system.
-
-config X86_BIGSMP
-	bool "Support for big SMP systems with more than 8 CPUs"
-	depends on X86_32 && SMP
-	help
-	  This option is needed for the systems that have more than 8 CPUs
-	  and if the system is not of any sub-arch type above.
-
-endif
-
-config X86_64_XEN
-	bool "Enable Xen compatible kernel"
-	depends on X86_64
-	select XEN
-	select SWIOTLB
-	help
-	  This option will compile a kernel compatible with Xen hypervisor
-
-config X86_VSMP
-	bool "Support for ScaleMP vSMP"
-	select PARAVIRT
-	depends on X86_64 && PCI
-	help
-	  Support for ScaleMP vSMP systems.  Say 'Y' here if this kernel is
-	  supposed to run on these EM64T-based machines.  Only choose this option
-	  if you have one of these machines.
-
-endchoice
-
-=======
->>>>>>> 0882e8dd
 config X86_VISWS
 	bool "SGI 320/540 (Visual Workstation)"
 	depends on X86_32 && PCI && X86_MPPARSE && PCI_GODIRECT
@@ -531,13 +437,8 @@
 config SCHED_OMIT_FRAME_POINTER
 	def_bool y
 	prompt "Single-depth WCHAN output"
-<<<<<<< HEAD
 	depends on X86 && !STACK_UNWIND
-	help
-=======
-	depends on X86
-	---help---
->>>>>>> 0882e8dd
+	---help---
 	  Calculate simpler /proc/<PID>/wchan values. If this option
 	  is disabled then wchan values will recurse back to the
 	  caller function. This provides more accurate wchan values,
@@ -547,12 +448,7 @@
 
 menuconfig PARAVIRT_GUEST
 	bool "Paravirtualized guest support"
-<<<<<<< HEAD
-	depends on !XEN
-	help
-=======
-	---help---
->>>>>>> 0882e8dd
+	---help---
 	  Say Y here to get to see options related to running Linux under
 	  various hypervisors.  This option alone does not add any kernel code.
 
@@ -615,12 +511,7 @@
 
 config MEMTEST
 	bool "Memtest"
-<<<<<<< HEAD
-	depends on !XEN
-	help
-=======
-	---help---
->>>>>>> 0882e8dd
+	---help---
 	  This option adds a kernel parameter 'memtest', which allows memtest
 	  to be set.
 	        memtest=0, mean disabled; -- default
@@ -642,18 +533,6 @@
 config HPET_TIMER
 	def_bool X86_64
 	prompt "HPET Timer Support" if X86_32
-<<<<<<< HEAD
-	depends on !XEN
-	help
-         Use the IA-PC HPET (High Precision Event Timer) to manage
-         time in preference to the PIT and RTC, if a HPET is
-         present.
-         HPET is the next generation timer replacing legacy 8254s.
-         The HPET provides a stable time base on SMP
-         systems, unlike the TSC, but it is more expensive to access,
-         as it is off-chip.  You can find the HPET spec at
-         <http://www.intel.com/hardwaredesign/hpetspec_1.pdf>.
-=======
 	---help---
 	  Use the IA-PC HPET (High Precision Event Timer) to manage
 	  time in preference to the PIT and RTC, if a HPET is
@@ -663,7 +542,6 @@
 	  systems, unlike the TSC, but it is more expensive to access,
 	  as it is off-chip.  You can find the HPET spec at
 	  <http://www.intel.com/hardwaredesign/hpetspec_1.pdf>.
->>>>>>> 0882e8dd
 
 	  You can safely choose Y here.  However, HPET will only be
 	  activated if the platform and the BIOS support this feature.
@@ -691,13 +569,8 @@
 	default y
 	select SWIOTLB
 	select AGP
-<<<<<<< HEAD
-	depends on X86_64 && PCI && !X86_64_XEN
-	help
-=======
 	depends on X86_64 && PCI
 	---help---
->>>>>>> 0882e8dd
 	  Support for full DMA access of devices with 32bit memory access only
 	  on systems with more than 3GB. This is usually needed for USB,
 	  sound, many IDE/SATA chipsets and some other devices.
@@ -711,13 +584,8 @@
 config CALGARY_IOMMU
 	bool "IBM Calgary IOMMU support"
 	select SWIOTLB
-<<<<<<< HEAD
-	depends on X86_64 && PCI && !X86_64_XEN && EXPERIMENTAL
-	help
-=======
 	depends on X86_64 && PCI && EXPERIMENTAL
 	---help---
->>>>>>> 0882e8dd
 	  Support for hardware IOMMUs in IBM's xSeries x366 and x460
 	  systems. Needed to run systems with more than 3GB of memory
 	  properly with 32-bit PCI devices that do not support DAC
@@ -746,13 +614,8 @@
 	bool "AMD IOMMU support"
 	select SWIOTLB
 	select PCI_MSI
-<<<<<<< HEAD
-	depends on X86_64 && PCI && ACPI && !X86_64_XEN
-	help
-=======
 	depends on X86_64 && PCI && ACPI
 	---help---
->>>>>>> 0882e8dd
 	  With this option you can enable support for AMD IOMMU hardware in
 	  your system. An IOMMU is a hardware component which provides
 	  remapping of DMA memory accesses from devices. With an AMD IOMMU you
@@ -800,13 +663,10 @@
 
 config NR_CPUS
 	int "Maximum number of CPUs" if SMP && !MAXSMP
-	range 2 32 if XEN
 	range 2 512 if SMP && !MAXSMP
 	default "1" if !SMP
-	default "32" if MAXSMP && XEN
 	default "4096" if MAXSMP
 	default "32" if SMP && (X86_NUMAQ || X86_SUMMIT || X86_BIGSMP || X86_ES7000)
-	default "16" if X86_64_XEN
 	default "8" if SMP
 	---help---
 	  This allows you to specify the maximum number of CPUs which this
@@ -838,13 +698,8 @@
 
 config X86_UP_APIC
 	bool "Local APIC support on uniprocessors"
-<<<<<<< HEAD
-	depends on X86_32 && !SMP && !(X86_VOYAGER || X86_GENERICARCH || XEN_UNPRIVILEGED_GUEST)
-	help
-=======
 	depends on X86_32 && !SMP && !X86_32_NON_STANDARD
 	---help---
->>>>>>> 0882e8dd
 	  A local APIC (Advanced Programmable Interrupt Controller) is an
 	  integrated interrupt controller in the CPU. If you have a single-CPU
 	  system which has a processor with a local APIC, you can say Y here to
@@ -868,40 +723,21 @@
 
 config X86_LOCAL_APIC
 	def_bool y
-<<<<<<< HEAD
-	depends on X86_64 || (X86_32 && (X86_UP_APIC || (SMP && !X86_VOYAGER) || X86_GENERICARCH))
-	depends on !XEN_UNPRIVILEGED_GUEST
+	depends on X86_64 || SMP || X86_32_NON_STANDARD || X86_UP_APIC
 
 config X86_IO_APIC
 	def_bool y
-	depends on X86_64 || (X86_32 && (X86_UP_IOAPIC || (SMP && !X86_VOYAGER) || X86_GENERICARCH))
-	depends on !XEN_UNPRIVILEGED_GUEST
-=======
 	depends on X86_64 || SMP || X86_32_NON_STANDARD || X86_UP_APIC
 
-config X86_IO_APIC
-	def_bool y
-	depends on X86_64 || SMP || X86_32_NON_STANDARD || X86_UP_APIC
->>>>>>> 0882e8dd
-
 config X86_VISWS_APIC
 	def_bool y
 	depends on X86_32 && X86_VISWS
-
-config X86_XEN_GENAPIC
-	def_bool y
-	depends on X86_64_XEN
 
 config X86_REROUTE_FOR_BROKEN_BOOT_IRQS
 	bool "Reroute for broken boot IRQs"
 	default n
-<<<<<<< HEAD
-	depends on X86_IO_APIC && !XEN
-	help
-=======
 	depends on X86_IO_APIC
 	---help---
->>>>>>> 0882e8dd
 	  This option enables a workaround that fixes a source of
 	  spurious interrupts. This is recommended when threaded
 	  interrupt handling is used on systems where the generation of
@@ -923,10 +759,6 @@
 
 config X86_MCE
 	bool "Machine Check Exception"
-<<<<<<< HEAD
-	depends on !(X86_VOYAGER || XEN)
-=======
->>>>>>> 0882e8dd
 	---help---
 	  Machine Check Exception support allows the processor to notify the
 	  kernel if it detects a problem (e.g. overheating, component failure).
@@ -1030,7 +862,7 @@
 
 config X86_REBOOTFIXUPS
 	bool "Enable X86 board specific fixups for reboot"
-	depends on X86_32 && !XEN
+	depends on X86_32
 	---help---
 	  This enables chipset and/or board specific fixups to be done
 	  in order to get reboot to work correctly. This is only needed on
@@ -1047,7 +879,6 @@
 
 config MICROCODE
 	tristate "/dev/cpu/microcode - microcode support"
-	depends on !XEN_UNPRIVILEGED_GUEST
 	select FW_LOADER
 	---help---
 	  If you say Y here, you will be able to update the microcode on
@@ -1065,27 +896,6 @@
 	  module will be called microcode.
 
 config MICROCODE_INTEL
-<<<<<<< HEAD
-       bool "Intel microcode patch loading support"
-       depends on MICROCODE && !XEN
-       default MICROCODE
-       select FW_LOADER
-       --help---
-         This options enables microcode patch loading support for Intel
-         processors.
-
-         For latest news and information on obtaining all the required
-         Intel ingredients for this driver, check:
-         <http://www.urbanmyth.org/microcode/>.
-
-config MICROCODE_AMD
-       bool "AMD microcode patch loading support"
-       depends on MICROCODE && !XEN
-       select FW_LOADER
-       --help---
-         If you select this option, microcode patch loading support for AMD
-	 processors will be enabled.
-=======
 	bool "Intel microcode patch loading support"
 	depends on MICROCODE
 	default MICROCODE
@@ -1105,7 +915,6 @@
 	---help---
 	  If you select this option, microcode patch loading support for AMD
 	  processors will be enabled.
->>>>>>> 0882e8dd
 
 config MICROCODE_OLD_INTERFACE
 	def_bool y
@@ -1244,13 +1053,8 @@
 
 config X86_PAE
 	bool "PAE (Physical Address Extension) Support"
-<<<<<<< HEAD
-	depends on X86_32 && (!HIGHMEM4G || X86_XEN)
-	help
-=======
 	depends on X86_32 && !HIGHMEM4G
 	---help---
->>>>>>> 0882e8dd
 	  PAE is required for NX support, and furthermore enables
 	  larger swapspace support for non-overcommit purposes. It
 	  has the cost of more pagetable lookup overhead, and also
@@ -1262,13 +1066,8 @@
 config DIRECT_GBPAGES
 	bool "Enable 1GB pages for kernel pagetables" if EMBEDDED
 	default y
-<<<<<<< HEAD
-	depends on X86_64 && !XEN
-	help
-=======
 	depends on X86_64
 	---help---
->>>>>>> 0882e8dd
 	  Allow the kernel linear mapping to use 1GB pages on CPUs that
 	  support it. This can improve the kernel's performance a tiny bit by
 	  reducing TLB pressure. If in doubt, say "Y".
@@ -1276,7 +1075,7 @@
 # Common NUMA Features
 config NUMA
 	bool "Numa Memory Allocation and Scheduler Support"
-	depends on SMP && !XEN
+	depends on SMP
 	depends on X86_64 || (X86_32 && HIGHMEM64G && (X86_NUMAQ || X86_BIGSMP || X86_SUMMIT && ACPI) && EXPERIMENTAL)
 	default y if (X86_NUMAQ || X86_SUMMIT || X86_BIGSMP)
 	---help---
@@ -1376,15 +1175,11 @@
 
 config ARCH_SPARSEMEM_DEFAULT
 	def_bool y
-	depends on X86_64 && !X86_64_XEN
+	depends on X86_64
 
 config ARCH_SPARSEMEM_ENABLE
 	def_bool y
-<<<<<<< HEAD
-	depends on (X86_64 && !X86_64_XEN) || NUMA || (EXPERIMENTAL && X86_PC) || X86_GENERICARCH
-=======
 	depends on X86_64 || NUMA || (EXPERIMENTAL && X86_32) || X86_32_NON_STANDARD
->>>>>>> 0882e8dd
 	select SPARSEMEM_STATIC if X86_32
 	select SPARSEMEM_VMEMMAP_ENABLE if X86_64
 
@@ -1408,29 +1203,6 @@
 	  entries in high memory.
 
 config X86_CHECK_BIOS_CORRUPTION
-<<<<<<< HEAD
-        bool "Check for low memory corruption"
-	depends on !XEN
-	help
-	 Periodically check for memory corruption in low memory, which
-	 is suspected to be caused by BIOS.  Even when enabled in the
-	 configuration, it is disabled at runtime.  Enable it by
-	 setting "memory_corruption_check=1" on the kernel command
-	 line.  By default it scans the low 64k of memory every 60
-	 seconds; see the memory_corruption_check_size and
-	 memory_corruption_check_period parameters in
-	 Documentation/kernel-parameters.txt to adjust this.
-
-	 When enabled with the default parameters, this option has
-	 almost no overhead, as it reserves a relatively small amount
-	 of memory and scans it infrequently.  It both detects corruption
-	 and prevents it from affecting the running system.
-
-	 It is, however, intended as a diagnostic tool; if repeatable
-	 BIOS-originated corruption always affects the same memory,
-	 you can use memmap= to prevent the kernel from using that
-	 memory.
-=======
 	bool "Check for low memory corruption"
 	---help---
 	  Periodically check for memory corruption in low memory, which
@@ -1451,7 +1223,6 @@
 	  BIOS-originated corruption always affects the same memory,
 	  you can use memmap= to prevent the kernel from using that
 	  memory.
->>>>>>> 0882e8dd
 
 config X86_BOOTPARAM_MEMORY_CORRUPTION_CHECK
 	bool "Set the default setting of memory_corruption_check"
@@ -1464,20 +1235,11 @@
 config X86_RESERVE_LOW_64K
 	bool "Reserve low 64K of RAM on AMI/Phoenix BIOSen"
 	default y
-<<<<<<< HEAD
-	depends on !XEN
-	help
-	 Reserve the first 64K of physical RAM on BIOSes that are known
-	 to potentially corrupt that memory range. A numbers of BIOSes are
-	 known to utilize this area during suspend/resume, so it must not
-	 be used by the kernel.
-=======
 	---help---
 	  Reserve the first 64K of physical RAM on BIOSes that are known
 	  to potentially corrupt that memory range. A numbers of BIOSes are
 	  known to utilize this area during suspend/resume, so it must not
 	  be used by the kernel.
->>>>>>> 0882e8dd
 
 	  Set this to N if you are absolutely sure that you trust the BIOS
 	  to get all its memory reservations and usages right.
@@ -1493,7 +1255,6 @@
 config MATH_EMULATION
 	bool
 	prompt "Math emulation" if X86_32
-	depends on !XEN
 	---help---
 	  Linux can emulate a math coprocessor (used for floating point
 	  operations) if you don't have one. 486DX and Pentium processors have
@@ -1519,7 +1280,6 @@
 
 config MTRR
 	bool "MTRR (Memory Type Range Register) support"
-	depends on !XEN_UNPRIVILEGED_GUEST
 	---help---
 	  On Intel P6 family processors (Pentium Pro, Pentium II and later)
 	  the Memory Type Range Registers (MTRRs) may be used to control
@@ -1555,13 +1315,8 @@
 config MTRR_SANITIZER
 	def_bool y
 	prompt "MTRR cleanup support"
-<<<<<<< HEAD
-	depends on MTRR && !XEN
-	help
-=======
 	depends on MTRR
 	---help---
->>>>>>> 0882e8dd
 	  Convert MTRR layout from continuous to discrete, so X drivers can
 	  add writeback entries.
 
@@ -1605,7 +1360,7 @@
 
 config EFI
 	bool "EFI runtime service support"
-	depends on ACPI && !XEN
+	depends on ACPI
 	---help---
 	  This enables the kernel to use EFI runtime services that are
 	  available (such as the EFI variable services).
@@ -1633,7 +1388,6 @@
 
 	  If unsure, say Y. Only embedded should say N here.
 
-<<<<<<< HEAD
 config SECCOMP_DISABLE_TSC
 	bool "Disable the TSC for seccomp tasks"
 	depends on SECCOMP
@@ -1645,10 +1399,9 @@
 
 	  If you care most about performance say N. Say Y only if you're
 	  paranoid about covert channels.
-=======
+
 config CC_STACKPROTECTOR_ALL
 	bool
->>>>>>> 0882e8dd
 
 config CC_STACKPROTECTOR
 	bool "Enable -fstack-protector buffer overflow detection (EXPERIMENTAL)"
@@ -1671,12 +1424,7 @@
 
 config KEXEC
 	bool "kexec system call"
-<<<<<<< HEAD
-	depends on X86_BIOS_REBOOT || (XEN && !XEN_UNPRIVILEGED_GUEST)
-	help
-=======
-	---help---
->>>>>>> 0882e8dd
+	---help---
 	  kexec is a system call that implements the ability to shutdown your
 	  current kernel, and to start another kernel.  It is like a reboot
 	  but it is independent of the system firmware.   And like a reboot
@@ -1693,12 +1441,7 @@
 config CRASH_DUMP
 	bool "kernel crash dumps"
 	depends on X86_64 || (X86_32 && HIGHMEM)
-<<<<<<< HEAD
-	depends on !XEN
-	help
-=======
-	---help---
->>>>>>> 0882e8dd
+	---help---
 	  Generate crash dump after being started by kexec.
 	  This should be normally only set in special crash dump kernels
 	  which are loaded in the main kernel with kexec-tools into
@@ -1762,13 +1505,8 @@
 
 config RELOCATABLE
 	bool "Build a relocatable kernel (EXPERIMENTAL)"
-<<<<<<< HEAD
-	depends on EXPERIMENTAL && !XEN
-	help
-=======
 	depends on EXPERIMENTAL
 	---help---
->>>>>>> 0882e8dd
 	  This builds a kernel image that retains relocation information
 	  so it can be loaded someplace besides the default 1MB.
 	  The relocations tend to make the kernel binary about 10% larger,
@@ -1875,16 +1613,11 @@
 	  This is used to work around broken boot loaders.  This should
 	  be set to 'N' under normal conditions.
 
-if !XEN
-source "arch/x86/perfmon/Kconfig"
-endif
-
 endmenu
 
 config ARCH_ENABLE_MEMORY_HOTPLUG
 	def_bool y
 	depends on X86_64 || (X86_32 && HIGHMEM)
-	depends on !XEN
 
 config ARCH_ENABLE_MEMORY_HOTREMOVE
 	def_bool y
@@ -1895,11 +1628,6 @@
 	depends on NUMA
 
 menu "Power management and ACPI options"
-<<<<<<< HEAD
-	depends on !X86_VOYAGER
-	depends on !XEN_UNPRIVILEGED_GUEST
-=======
->>>>>>> 0882e8dd
 
 config ARCH_HIBERNATION_HEADER
 	def_bool y
@@ -1916,7 +1644,7 @@
 
 menuconfig APM
 	tristate "APM (Advanced Power Management) BIOS support"
-	depends on X86_32 && PM_SLEEP && !XEN
+	depends on X86_32 && PM_SLEEP
 	---help---
 	  APM is a BIOS specification for saving power using several different
 	  techniques. This is mostly useful for battery powered laptops with
@@ -2050,12 +1778,7 @@
 	bool "PCI support"
 	default y
 	select ARCH_SUPPORTS_MSI if (X86_LOCAL_APIC && X86_IO_APIC)
-<<<<<<< HEAD
-	select ARCH_SUPPORTS_MSI if (XEN_UNPRIVILEGED_GUEST && XEN_PCIDEV_FRONTEND)
-	help
-=======
-	---help---
->>>>>>> 0882e8dd
+	---help---
 	  Find out whether you have a PCI motherboard. PCI is the name of a
 	  bus system, i.e. the way the CPU talks to the other stuff inside
 	  your box. Other bus systems are ISA, EISA, MicroChannel (MCA) or
@@ -2082,7 +1805,6 @@
 
 config PCI_GOBIOS
 	bool "BIOS"
-	depends on !XEN
 
 config PCI_GOMMCONFIG
 	bool "MMConfig"
@@ -2094,13 +1816,6 @@
 	bool "OLPC"
 	depends on OLPC
 
-config PCI_GOXEN_FE
-	bool "Xen PCI Frontend"
-	depends on X86_XEN
-	help
-	  The PCI device frontend driver allows the kernel to import arbitrary
-	  PCI devices from a PCI backend to support PCI driver domains.
-
 config PCI_GOANY
 	bool "Any"
 
@@ -2108,7 +1823,7 @@
 
 config PCI_BIOS
 	def_bool y
-	depends on X86_32 && PCI && !XEN && (PCI_GOBIOS || PCI_GOANY)
+	depends on X86_32 && PCI && (PCI_GOBIOS || PCI_GOANY)
 
 # x86-64 doesn't support PCI BIOS access from long mode so always go direct.
 config PCI_DIRECT
@@ -2131,29 +1846,9 @@
 	bool "Support mmconfig PCI config space access"
 	depends on X86_64 && PCI && ACPI
 
-config XEN_PCIDEV_FRONTEND
-	def_bool y
-	prompt "Xen PCI Frontend" if X86_64
-	depends on PCI && XEN && (PCI_GOXEN_FE || PCI_GOANY || X86_64)
- 	select HOTPLUG
-	help
-	  The PCI device frontend driver allows the kernel to import arbitrary
-	  PCI devices from a PCI backend to support PCI driver domains.
-
-config XEN_PCIDEV_FE_DEBUG
-	bool "Xen PCI Frontend Debugging"
-	depends on XEN_PCIDEV_FRONTEND
-	help
-	  Enables some debug statements within the PCI Frontend.
-
 config DMAR
 	bool "Support for DMA Remapping Devices (EXPERIMENTAL)"
-<<<<<<< HEAD
-	depends on X86_64 && PCI_MSI && ACPI && EXPERIMENTAL
-	depends on !XEN
-=======
 	depends on PCI_MSI && ACPI && EXPERIMENTAL
->>>>>>> 0882e8dd
 	help
 	  DMA remapping (DMAR) devices support enables independent address
 	  translations for Direct Memory Access (DMA) from devices.
@@ -2194,19 +1889,11 @@
 
 config INTR_REMAP
 	bool "Support for Interrupt Remapping (EXPERIMENTAL)"
-<<<<<<< HEAD
-	depends on X86_64 && X86_IO_APIC && PCI_MSI && ACPI && !XEN && EXPERIMENTAL
-	help
-	 Supports Interrupt remapping for IO-APIC and MSI devices.
-	 To use x2apic mode in the CPU's which support x2APIC enhancements or
-	 to support platforms with CPU's having > 8 bit APIC ID, say Y.
-=======
 	depends on X86_64 && X86_IO_APIC && PCI_MSI && ACPI && EXPERIMENTAL
 	---help---
 	  Supports Interrupt remapping for IO-APIC and MSI devices.
 	  To use x2apic mode in the CPU's which support x2APIC enhancements or
 	  to support platforms with CPU's having > 8 bit APIC ID, say Y.
->>>>>>> 0882e8dd
 
 source "drivers/pci/pcie/Kconfig"
 
@@ -2220,12 +1907,7 @@
 
 config ISA
 	bool "ISA support"
-<<<<<<< HEAD
-	depends on !X86_VOYAGER && !XEN
-	help
-=======
-	---help---
->>>>>>> 0882e8dd
+	---help---
 	  Find out whether you have ISA slots on your motherboard.  ISA is the
 	  name of a bus system, i.e. the way the CPU talks to the other stuff
 	  inside your box.  Other bus systems are PCI, EISA, MicroChannel
@@ -2251,14 +1933,8 @@
 source "drivers/eisa/Kconfig"
 
 config MCA
-<<<<<<< HEAD
-	bool "MCA support" if !X86_VOYAGER && !XEN
-	default y if X86_VOYAGER
-	help
-=======
 	bool "MCA support"
 	---help---
->>>>>>> 0882e8dd
 	  MicroChannel Architecture is found in some IBM PS/2 machines and
 	  laptops.  It is a bus system similar to PCI or ISA. See
 	  <file:Documentation/mca.txt> (and especially the web page given
