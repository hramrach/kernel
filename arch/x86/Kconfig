--- conflicted
+++ resolved
@@ -24,11 +24,7 @@
 	select HAVE_UNSTABLE_SCHED_CLOCK
 	select HAVE_IDE
 	select HAVE_OPROFILE
-<<<<<<< HEAD
-	select HAVE_PERF_COUNTERS if (!M386 && !M486 && !XEN)
-=======
 	select HAVE_PERF_EVENTS if (!M386 && !M486)
->>>>>>> 17d857be
 	select HAVE_IOREMAP_PROT
 	select HAVE_KPROBES
 	select ARCH_WANT_OPTIONAL_GPIOLIB
@@ -42,23 +38,17 @@
 	select HAVE_FUNCTION_GRAPH_FP_TEST
 	select HAVE_FUNCTION_TRACE_MCOUNT_TEST
 	select HAVE_FTRACE_NMI_ENTER if DYNAMIC_FTRACE
-<<<<<<< HEAD
-	select HAVE_FTRACE_SYSCALLS
-	select HAVE_KVM if !XEN
-	select HAVE_ARCH_KGDB if !XEN
-=======
 	select HAVE_SYSCALL_TRACEPOINTS
 	select HAVE_KVM
 	select HAVE_ARCH_KGDB
->>>>>>> 17d857be
 	select HAVE_ARCH_TRACEHOOK
 	select HAVE_GENERIC_DMA_COHERENT if X86_32
 	select HAVE_EFFICIENT_UNALIGNED_ACCESS
 	select USER_STACKTRACE_SUPPORT
 	select HAVE_DMA_API_DEBUG
 	select HAVE_KERNEL_GZIP
-	select HAVE_KERNEL_BZIP2 if !XEN
-	select HAVE_KERNEL_LZMA if !XEN
+	select HAVE_KERNEL_BZIP2
+	select HAVE_KERNEL_LZMA
 	select HAVE_ARCH_KMEMCHECK
 
 config OUTPUT_FORMAT
@@ -79,16 +69,13 @@
 
 config CLOCKSOURCE_WATCHDOG
 	def_bool y
-	depends on !XEN
 
 config GENERIC_CLOCKEVENTS
 	def_bool y
-	depends on !XEN
 
 config GENERIC_CLOCKEVENTS_BROADCAST
 	def_bool y
 	depends on X86_64 || (X86_32 && X86_LOCAL_APIC)
-	depends on !XEN
 
 config LOCKDEP_SUPPORT
 	def_bool y
@@ -174,7 +161,6 @@
 
 config ARCH_HIBERNATION_POSSIBLE
 	def_bool y
-	depends on !XEN
 
 config ARCH_SUSPEND_POSSIBLE
 	def_bool y
@@ -231,22 +217,13 @@
 
 config X86_HT
 	bool
-	depends on SMP && !XEN
+	depends on SMP
 	default y
 
 config X86_TRAMPOLINE
 	bool
 	depends on SMP || (64BIT && ACPI_SLEEP)
-	depends on !XEN
 	default y
-
-config X86_NO_TSS
-	def_bool y
-	depends on XEN
-
-config X86_NO_IDT
-	def_bool y
-	depends on XEN
 
 config X86_32_LAZY_GS
 	def_bool y
@@ -325,25 +302,13 @@
 	  For old smp systems that do not have proper acpi support. Newer systems
 	  (esp with 64bit cpus) with acpi support, MADT and DSDT will override it
 
-config X86_XEN
-	bool "Xen-compatible"
-	depends on X86_32
-	select XEN
-	select X86_PAE
-	select X86_UP_APIC if !SMP && XEN_PRIVILEGED_GUEST
-	select X86_UP_IOAPIC if !SMP && XEN_PRIVILEGED_GUEST
-	select SWIOTLB
-	help
-	  Choose this option if you plan to run this kernel on top of the
-	  Xen Hypervisor.
-
 config X86_BIGSMP
 	bool "Support for big SMP systems with more than 8 CPUs"
-	depends on X86_32 && SMP && !XEN
+	depends on X86_32 && SMP
 	---help---
 	  This option is needed for the systems that have more than 8 CPUs
 
-if X86_32 && !XEN
+if X86_32
 config X86_EXTENDED_PLATFORM
 	bool "Support for extended (non-PC) x86 platforms"
 	default y
@@ -366,15 +331,7 @@
 	  generic distribution kernel, say Y here - otherwise say N.
 endif
 
-config X86_64_XEN
-	bool "Enable Xen compatible kernel"
-	depends on X86_64
-	select XEN
-	select SWIOTLB
-	help
-	  This option will compile a kernel compatible with Xen hypervisor
-
-if X86_64 && !XEN
+if X86_64
 config X86_EXTENDED_PLATFORM
 	bool "Support for extended (non-PC) x86 platforms"
 	default y
@@ -527,7 +484,6 @@
 
 menuconfig PARAVIRT_GUEST
 	bool "Paravirtualized guest support"
-	depends on !XEN
 	---help---
 	  Say Y here to get to see options related to running Linux under
 	  various hypervisors.  This option alone does not add any kernel code.
@@ -604,7 +560,6 @@
 
 config MEMTEST
 	bool "Memtest"
-	depends on !XEN
 	---help---
 	  This option adds a kernel parameter 'memtest', which allows memtest
 	  to be set.
@@ -627,7 +582,6 @@
 config HPET_TIMER
 	def_bool X86_64
 	prompt "HPET Timer Support" if X86_32
-	depends on !XEN
 	---help---
 	  Use the IA-PC HPET (High Precision Event Timer) to manage
 	  time in preference to the PIT and RTC, if a HPET is
@@ -663,12 +617,7 @@
 	bool "GART IOMMU support" if EMBEDDED
 	default y
 	select SWIOTLB
-<<<<<<< HEAD
-	select AGP
-	depends on X86_64 && PCI && !X86_64_XEN
-=======
 	depends on X86_64 && PCI
->>>>>>> 17d857be
 	---help---
 	  Support for full DMA access of devices with 32bit memory access only
 	  on systems with more than 3GB. This is usually needed for USB,
@@ -683,7 +632,7 @@
 config CALGARY_IOMMU
 	bool "IBM Calgary IOMMU support"
 	select SWIOTLB
-	depends on X86_64 && PCI && !X86_64_XEN && EXPERIMENTAL
+	depends on X86_64 && PCI && EXPERIMENTAL
 	---help---
 	  Support for hardware IOMMUs in IBM's xSeries x366 and x460
 	  systems. Needed to run systems with more than 3GB of memory
@@ -713,7 +662,7 @@
 	bool "AMD IOMMU support"
 	select SWIOTLB
 	select PCI_MSI
-	depends on X86_64 && PCI && ACPI && !XEN
+	depends on X86_64 && PCI && ACPI
 	---help---
 	  With this option you can enable support for AMD IOMMU hardware in
 	  your system. An IOMMU is a hardware component which provides
@@ -762,12 +711,11 @@
 
 config NR_CPUS
 	int "Maximum number of CPUs" if SMP && !MAXSMP
-	range 2 8 if SMP && X86_32 && !X86_BIGSMP && !X86_XEN
+	range 2 8 if SMP && X86_32 && !X86_BIGSMP
 	range 2 512 if SMP && !MAXSMP
 	default "1" if !SMP
 	default "4096" if MAXSMP
 	default "32" if SMP && (X86_NUMAQ || X86_SUMMIT || X86_BIGSMP || X86_ES7000)
-	default "16" if X86_64_XEN
 	default "8" if SMP
 	---help---
 	  This allows you to specify the maximum number of CPUs which this
@@ -799,7 +747,7 @@
 
 config X86_UP_APIC
 	bool "Local APIC support on uniprocessors"
-	depends on X86_32 && !SMP && !X86_32_NON_STANDARD && !XEN_UNPRIVILEGED_GUEST
+	depends on X86_32 && !SMP && !X86_32_NON_STANDARD
 	---help---
 	  A local APIC (Advanced Programmable Interrupt Controller) is an
 	  integrated interrupt controller in the CPU. If you have a single-CPU
@@ -825,12 +773,10 @@
 config X86_LOCAL_APIC
 	def_bool y
 	depends on X86_64 || SMP || X86_32_NON_STANDARD || X86_UP_APIC
-	depends on !XEN_UNPRIVILEGED_GUEST
 
 config X86_IO_APIC
 	def_bool y
 	depends on X86_64 || SMP || X86_32_NON_STANDARD || X86_UP_APIC
-	depends on !XEN_UNPRIVILEGED_GUEST
 
 config X86_VISWS_APIC
 	def_bool y
@@ -839,7 +785,7 @@
 config X86_REROUTE_FOR_BROKEN_BOOT_IRQS
 	bool "Reroute for broken boot IRQs"
 	default n
-	depends on X86_IO_APIC && !XEN
+	depends on X86_IO_APIC
 	---help---
 	  This option enables a workaround that fixes a source of
 	  spurious interrupts. This is recommended when threaded
@@ -861,54 +807,17 @@
 	  increased on these systems.
 
 config X86_MCE
-<<<<<<< HEAD
-	bool "Machine Check Exception"
-	depends on !XEN_UNPRIVILEGED_GUEST
-=======
 	bool "Machine Check / overheating reporting"
->>>>>>> 17d857be
 	---help---
 	  Machine Check support allows the processor to notify the
 	  kernel if it detects a problem (e.g. overheating, data corruption).
 	  The action the kernel takes depends on the severity of the problem,
-<<<<<<< HEAD
-	  ranging from a warning message on the console, to halting the machine.
-	  Your processor must be a Pentium or newer to support this - check the
-	  flags in /proc/cpuinfo for mce.  Note that some older Pentium systems
-	  have a design flaw which leads to false MCE events - hence MCE is
-	  disabled on all P5 processors, unless explicitly enabled with "mce"
-	  as a boot argument.  Similarly, if MCE is built in and creates a
-	  problem on some new non-standard machine, you can boot with "nomce"
-	  to disable it.  MCE support simply ignores non-MCE processors like
-	  the 386 and 486, so nearly everyone can say Y here.
-
-config X86_OLD_MCE
-	depends on X86_32 && X86_MCE && !XEN
-	bool "Use legacy machine check code (will go away)"
-	default n
-	select X86_ANCIENT_MCE
-	---help---
-	  Use the old i386 machine check code. This is merely intended for
-	  testing in a transition period. Try this if you run into any machine
-	  check related software problems, but report the problem to
-	  linux-kernel.  When in doubt say no.
-
-config X86_NEW_MCE
-	depends on X86_MCE
-	bool
-	default y if (!X86_OLD_MCE && X86_32) || X86_64
-=======
 	  ranging from warning messages to halting the machine.
->>>>>>> 17d857be
 
 config X86_MCE_INTEL
 	def_bool y
 	prompt "Intel MCE features"
-<<<<<<< HEAD
-	depends on X86_NEW_MCE && X86_LOCAL_APIC && !XEN
-=======
 	depends on X86_MCE && X86_LOCAL_APIC
->>>>>>> 17d857be
 	---help---
 	   Additional support for intel specific MCE features such as
 	   the thermal monitor.
@@ -916,22 +825,14 @@
 config X86_MCE_AMD
 	def_bool y
 	prompt "AMD MCE features"
-<<<<<<< HEAD
-	depends on X86_NEW_MCE && X86_LOCAL_APIC && !XEN
-=======
 	depends on X86_MCE && X86_LOCAL_APIC
->>>>>>> 17d857be
 	---help---
 	   Additional support for AMD specific MCE features such as
 	   the DRAM Error Threshold.
 
 config X86_ANCIENT_MCE
 	def_bool n
-<<<<<<< HEAD
-	depends on X86_32 && !XEN
-=======
 	depends on X86_32 && X86_MCE
->>>>>>> 17d857be
 	prompt "Support for old Pentium 5 / WinChip machine checks"
 	---help---
 	  Include support for machine check handling on old Pentium 5 or WinChip
@@ -951,33 +852,6 @@
 	  If you don't know what a machine check is and you don't do kernel
 	  QA it is safe to say n.
 
-<<<<<<< HEAD
-config X86_MCE_NONFATAL
-	tristate "Check for non-fatal errors on AMD Athlon/Duron / Intel Pentium 4"
-	depends on X86_OLD_MCE
-	---help---
-	  Enabling this feature starts a timer that triggers every 5 seconds which
-	  will look at the machine check registers to see if anything happened.
-	  Non-fatal problems automatically get corrected (but still logged).
-	  Disable this if you don't want to see these messages.
-	  Seeing the messages this option prints out may be indicative of dying
-	  or out-of-spec (ie, overclocked) hardware.
-	  This option only does something on certain CPUs.
-	  (AMD Athlon/Duron and Intel Pentium 4)
-
-config X86_MCE_P4THERMAL
-	bool "check for P4 thermal throttling interrupt."
-	depends on X86_OLD_MCE && X86_MCE && (X86_UP_APIC || SMP)
-	---help---
-	  Enabling this feature will cause a message to be printed when the P4
-	  enters thermal throttling.
-
-config X86_XEN_MCE
-	def_bool y
-	depends on XEN && X86_MCE
-
-=======
->>>>>>> 17d857be
 config X86_THERMAL_VECTOR
 	def_bool y
 	depends on X86_MCE_INTEL
@@ -1030,7 +904,7 @@
 
 config X86_REBOOTFIXUPS
 	bool "Enable X86 board specific fixups for reboot"
-	depends on X86_32 && !XEN
+	depends on X86_32
 	---help---
 	  This enables chipset and/or board specific fixups to be done
 	  in order to get reboot to work correctly. This is only needed on
@@ -1047,7 +921,6 @@
 
 config MICROCODE
 	tristate "/dev/cpu/microcode - microcode support"
-	depends on !XEN_UNPRIVILEGED_GUEST
 	select FW_LOADER
 	---help---
 	  If you say Y here, you will be able to update the microcode on
@@ -1066,7 +939,7 @@
 
 config MICROCODE_INTEL
 	bool "Intel microcode patch loading support"
-	depends on MICROCODE && !XEN
+	depends on MICROCODE
 	default MICROCODE
 	select FW_LOADER
 	---help---
@@ -1079,7 +952,7 @@
 
 config MICROCODE_AMD
 	bool "AMD microcode patch loading support"
-	depends on MICROCODE && !XEN
+	depends on MICROCODE
 	select FW_LOADER
 	---help---
 	  If you select this option, microcode patch loading support for AMD
@@ -1235,7 +1108,7 @@
 config DIRECT_GBPAGES
 	bool "Enable 1GB pages for kernel pagetables" if EMBEDDED
 	default y
-	depends on X86_64 && !XEN
+	depends on X86_64
 	---help---
 	  Allow the kernel linear mapping to use 1GB pages on CPUs that
 	  support it. This can improve the kernel's performance a tiny bit by
@@ -1244,7 +1117,7 @@
 # Common NUMA Features
 config NUMA
 	bool "Numa Memory Allocation and Scheduler Support"
-	depends on SMP && !XEN
+	depends on SMP
 	depends on X86_64 || (X86_32 && HIGHMEM64G && (X86_NUMAQ || X86_BIGSMP || X86_SUMMIT && ACPI) && EXPERIMENTAL)
 	default y if (X86_NUMAQ || X86_SUMMIT || X86_BIGSMP)
 	---help---
@@ -1348,12 +1221,11 @@
 
 config ARCH_SPARSEMEM_DEFAULT
 	def_bool y
-	depends on X86_64 && !X86_64_XEN
+	depends on X86_64
 
 config ARCH_SPARSEMEM_ENABLE
 	def_bool y
 	depends on X86_64 || NUMA || (EXPERIMENTAL && X86_32) || X86_32_NON_STANDARD
-	depends on !XEN
 	select SPARSEMEM_STATIC if X86_32
 	select SPARSEMEM_VMEMMAP_ENABLE if X86_64
 
@@ -1378,7 +1250,6 @@
 
 config X86_CHECK_BIOS_CORRUPTION
 	bool "Check for low memory corruption"
-	depends on !XEN
 	---help---
 	  Periodically check for memory corruption in low memory, which
 	  is suspected to be caused by BIOS.  Even when enabled in the
@@ -1409,7 +1280,6 @@
 
 config X86_RESERVE_LOW_64K
 	bool "Reserve low 64K of RAM on AMI/Phoenix BIOSen"
-	depends on !XEN
 	default y
 	---help---
 	  Reserve the first 64K of physical RAM on BIOSes that are known
@@ -1431,7 +1301,6 @@
 config MATH_EMULATION
 	bool
 	prompt "Math emulation" if X86_32
-	depends on !XEN
 	---help---
 	  Linux can emulate a math coprocessor (used for floating point
 	  operations) if you don't have one. 486DX and Pentium processors have
@@ -1457,7 +1326,6 @@
 
 config MTRR
 	bool "MTRR (Memory Type Range Register) support"
-	depends on !XEN_UNPRIVILEGED_GUEST
 	---help---
 	  On Intel P6 family processors (Pentium Pro, Pentium II and later)
 	  the Memory Type Range Registers (MTRRs) may be used to control
@@ -1493,7 +1361,7 @@
 config MTRR_SANITIZER
 	def_bool y
 	prompt "MTRR cleanup support"
-	depends on MTRR && !XEN
+	depends on MTRR
 	---help---
 	  Convert MTRR layout from continuous to discrete, so X drivers can
 	  add writeback entries.
@@ -1542,7 +1410,7 @@
 
 config EFI
 	bool "EFI runtime service support"
-	depends on ACPI && !XEN
+	depends on ACPI
 	---help---
 	  This enables the kernel to use EFI runtime services that are
 	  available (such as the EFI variable services).
@@ -1606,7 +1474,6 @@
 
 config KEXEC
 	bool "kexec system call"
-	depends on !XEN_UNPRIVILEGED_GUEST
 	---help---
 	  kexec is a system call that implements the ability to shutdown your
 	  current kernel, and to start another kernel.  It is like a reboot
@@ -1624,7 +1491,6 @@
 config CRASH_DUMP
 	bool "kernel crash dumps"
 	depends on X86_64 || (X86_32 && HIGHMEM)
-	depends on !XEN
 	---help---
 	  Generate crash dump after being started by kexec.
 	  This should be normally only set in special crash dump kernels
@@ -1645,8 +1511,7 @@
 	  code in physical address mode via KEXEC
 
 config PHYSICAL_START
-	hex "Physical address where the kernel is loaded" if (EMBEDDED || CRASH_DUMP || XEN)
-	default 0x100000 if XEN
+	hex "Physical address where the kernel is loaded" if (EMBEDDED || CRASH_DUMP)
 	default "0x1000000"
 	---help---
 	  This gives the physical address where the kernel is loaded.
@@ -1688,7 +1553,6 @@
 
 config RELOCATABLE
 	bool "Build a relocatable kernel"
-	depends on !XEN
 	default y
 	---help---
 	  This builds a kernel image that retains relocation information
@@ -1711,8 +1575,7 @@
 
 config PHYSICAL_ALIGN
 	hex
-	prompt "Alignment value to which kernel should be aligned" if X86_32 && !XEN
-	default 0x2000 if XEN
+	prompt "Alignment value to which kernel should be aligned" if X86_32
 	default "0x1000000"
 	range 0x2000 0x1000000
 	---help---
@@ -1807,7 +1670,6 @@
 config ARCH_ENABLE_MEMORY_HOTPLUG
 	def_bool y
 	depends on X86_64 || (X86_32 && HIGHMEM)
-	depends on !XEN
 
 config ARCH_ENABLE_MEMORY_HOTREMOVE
 	def_bool y
@@ -1818,7 +1680,6 @@
 	depends on NUMA
 
 menu "Power management and ACPI options"
-	depends on !XEN_UNPRIVILEGED_GUEST
 
 config ARCH_HIBERNATION_HEADER
 	def_bool y
@@ -1837,7 +1698,7 @@
 
 menuconfig APM
 	tristate "APM (Advanced Power Management) BIOS support"
-	depends on X86_32 && PM_SLEEP && !XEN
+	depends on X86_32 && PM_SLEEP
 	---help---
 	  APM is a BIOS specification for saving power using several different
 	  techniques. This is mostly useful for battery powered laptops with
@@ -1971,7 +1832,6 @@
 	bool "PCI support"
 	default y
 	select ARCH_SUPPORTS_MSI if (X86_LOCAL_APIC && X86_IO_APIC)
-	select ARCH_SUPPORTS_MSI if (XEN_UNPRIVILEGED_GUEST && XEN_PCIDEV_FRONTEND)
 	---help---
 	  Find out whether you have a PCI motherboard. PCI is the name of a
 	  bus system, i.e. the way the CPU talks to the other stuff inside
@@ -1999,7 +1859,6 @@
 
 config PCI_GOBIOS
 	bool "BIOS"
-	depends on !XEN
 
 config PCI_GOMMCONFIG
 	bool "MMConfig"
@@ -2011,13 +1870,6 @@
 	bool "OLPC"
 	depends on OLPC
 
-config PCI_GOXEN_FE
-	bool "Xen PCI Frontend"
-	depends on X86_XEN
-	help
-	  The PCI device frontend driver allows the kernel to import arbitrary
-	  PCI devices from a PCI backend to support PCI driver domains.
-
 config PCI_GOANY
 	bool "Any"
 
@@ -2025,7 +1877,7 @@
 
 config PCI_BIOS
 	def_bool y
-	depends on X86_32 && PCI && !XEN && (PCI_GOBIOS || PCI_GOANY)
+	depends on X86_32 && PCI && (PCI_GOBIOS || PCI_GOANY)
 
 # x86-64 doesn't support PCI BIOS access from long mode so always go direct.
 config PCI_DIRECT
@@ -2048,24 +1900,9 @@
 	bool "Support mmconfig PCI config space access"
 	depends on X86_64 && PCI && ACPI
 
-config XEN_PCIDEV_FRONTEND
-	def_bool y
-	prompt "Xen PCI Frontend" if X86_64
-	depends on PCI && XEN && (PCI_GOXEN_FE || PCI_GOANY || X86_64)
- 	select HOTPLUG
-	help
-	  The PCI device frontend driver allows the kernel to import arbitrary
-	  PCI devices from a PCI backend to support PCI driver domains.
-
-config XEN_PCIDEV_FE_DEBUG
-	bool "Xen PCI Frontend Debugging"
-	depends on XEN_PCIDEV_FRONTEND
-	help
-	  Enables some debug statements within the PCI Frontend.
-
 config DMAR
 	bool "Support for DMA Remapping Devices (EXPERIMENTAL)"
-	depends on PCI_MSI && ACPI && !XEN && EXPERIMENTAL
+	depends on PCI_MSI && ACPI && EXPERIMENTAL
 	help
 	  DMA remapping (DMAR) devices support enables independent address
 	  translations for Direct Memory Access (DMA) from devices.
@@ -2107,7 +1944,7 @@
 
 config INTR_REMAP
 	bool "Support for Interrupt Remapping (EXPERIMENTAL)"
-	depends on X86_64 && X86_IO_APIC && PCI_MSI && ACPI && !XEN && EXPERIMENTAL
+	depends on X86_64 && X86_IO_APIC && PCI_MSI && ACPI && EXPERIMENTAL
 	---help---
 	  Supports Interrupt remapping for IO-APIC and MSI devices.
 	  To use x2apic mode in the CPU's which support x2APIC enhancements or
@@ -2125,7 +1962,6 @@
 
 config ISA
 	bool "ISA support"
-	depends on !XEN
 	---help---
 	  Find out whether you have ISA slots on your motherboard.  ISA is the
 	  name of a bus system, i.e. the way the CPU talks to the other stuff
@@ -2153,7 +1989,6 @@
 
 config MCA
 	bool "MCA support"
-	depends on !XEN
 	---help---
 	  MicroChannel Architecture is found in some IBM PS/2 machines and
 	  laptops.  It is a bus system similar to PCI or ISA. See
