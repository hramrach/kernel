--- conflicted
+++ resolved
@@ -930,11 +930,7 @@
 
 	if (boot_cpu_has_bug(X86_BUG_L1TF)) {
 		/* Limit the swap file size to MAX_PA/2 for L1TF workaround */
-<<<<<<< HEAD
-		unsigned long l1tf_limit = l1tf_pfn_limit() + 1;
-=======
 		unsigned long long l1tf_limit = l1tf_pfn_limit();
->>>>>>> 5b394b2d
 		/*
 		 * We encode swap offsets also with 3 bits below those for pfn
 		 * which makes the usable limit higher.
@@ -942,11 +938,7 @@
 #if CONFIG_PGTABLE_LEVELS > 2
 		l1tf_limit <<= PAGE_SHIFT - SWP_OFFSET_FIRST_BIT;
 #endif
-<<<<<<< HEAD
-		pages = min_t(unsigned long, l1tf_limit, pages);
-=======
 		pages = min_t(unsigned long long, l1tf_limit, pages);
->>>>>>> 5b394b2d
 	}
 	return pages;
 }
