/*
 * Flexible mmap layout support
 *
 * Based on code by Ingo Molnar and Andi Kleen, copyrighted
 * as follows:
 *
 * Copyright 2003-2009 Red Hat Inc.
 * All Rights Reserved.
 * Copyright 2005 Andi Kleen, SUSE Labs.
 * Copyright 2007 Jiri Kosina, SUSE Labs.
 *
 * This program is free software; you can redistribute it and/or modify
 * it under the terms of the GNU General Public License as published by
 * the Free Software Foundation; either version 2 of the License, or
 * (at your option) any later version.
 *
 * This program is distributed in the hope that it will be useful,
 * but WITHOUT ANY WARRANTY; without even the implied warranty of
 * MERCHANTABILITY or FITNESS FOR A PARTICULAR PURPOSE.  See the
 * GNU General Public License for more details.
 *
 * You should have received a copy of the GNU General Public License
 * along with this program; if not, write to the Free Software
 * Foundation, Inc., 59 Temple Place, Suite 330, Boston, MA  02111-1307  USA
 */

#include <linux/personality.h>
#include <linux/mm.h>
#include <linux/random.h>
#include <linux/limits.h>
#include <linux/sched/signal.h>
#include <linux/sched/mm.h>
#include <linux/compat.h>
#include <asm/elf.h>

#include "physaddr.h"

struct va_alignment __read_mostly va_align = {
	.flags = -1,
};

unsigned long task_size_32bit(void)
{
	return IA32_PAGE_OFFSET;
}

unsigned long task_size_64bit(int full_addr_space)
{
	return full_addr_space ? TASK_SIZE_MAX : DEFAULT_MAP_WINDOW;
}

static unsigned long stack_maxrandom_size(unsigned long task_size)
{
	unsigned long max = 0;
	if (current->flags & PF_RANDOMIZE) {
		max = (-1UL) & __STACK_RND_MASK(task_size == task_size_32bit());
		max <<= PAGE_SHIFT;
	}

	return max;
}

#ifdef CONFIG_COMPAT
# define mmap32_rnd_bits  mmap_rnd_compat_bits
# define mmap64_rnd_bits  mmap_rnd_bits
#else
# define mmap32_rnd_bits  mmap_rnd_bits
# define mmap64_rnd_bits  mmap_rnd_bits
#endif

#define SIZE_128M    (128 * 1024 * 1024UL)

static int mmap_is_legacy(void)
{
	if (current->personality & ADDR_COMPAT_LAYOUT)
		return 1;

	return sysctl_legacy_va_layout;
}

static unsigned long arch_rnd(unsigned int rndbits)
{
	if (!(current->flags & PF_RANDOMIZE))
		return 0;
	return (get_random_long() & ((1UL << rndbits) - 1)) << PAGE_SHIFT;
}

unsigned long arch_mmap_rnd(void)
{
	return arch_rnd(mmap_is_ia32() ? mmap32_rnd_bits : mmap64_rnd_bits);
}

static unsigned long mmap_base(unsigned long rnd, unsigned long task_size,
			       struct rlimit *rlim_stack)
{
	unsigned long gap = rlim_stack->rlim_cur;
	unsigned long pad = stack_maxrandom_size(task_size) + stack_guard_gap;
	unsigned long gap_min, gap_max;

	/* Values close to RLIM_INFINITY can overflow. */
	if (gap + pad > gap)
		gap += pad;

	/*
	 * Top of mmap area (just below the process stack).
	 * Leave an at least ~128 MB hole with possible stack randomization.
	 */
	gap_min = SIZE_128M;
	gap_max = (task_size / 6) * 5;

	if (gap < gap_min)
		gap = gap_min;
	else if (gap > gap_max)
		gap = gap_max;

	return PAGE_ALIGN(task_size - gap - rnd);
}

static unsigned long mmap_legacy_base(unsigned long rnd,
				      unsigned long task_size)
{
	return __TASK_UNMAPPED_BASE(task_size) + rnd;
}

/*
 * This function, called very early during the creation of a new
 * process VM image, sets up which VM layout function to use:
 */
static void arch_pick_mmap_base(unsigned long *base, unsigned long *legacy_base,
		unsigned long random_factor, unsigned long task_size,
		struct rlimit *rlim_stack)
{
	*legacy_base = mmap_legacy_base(random_factor, task_size);
	if (mmap_is_legacy())
		*base = *legacy_base;
	else
		*base = mmap_base(random_factor, task_size, rlim_stack);
}

void arch_pick_mmap_layout(struct mm_struct *mm, struct rlimit *rlim_stack)
{
	if (mmap_is_legacy())
		mm->get_unmapped_area = arch_get_unmapped_area;
	else
		mm->get_unmapped_area = arch_get_unmapped_area_topdown;

	arch_pick_mmap_base(&mm->mmap_base, &mm->mmap_legacy_base,
			arch_rnd(mmap64_rnd_bits), task_size_64bit(0),
			rlim_stack);

#ifdef CONFIG_HAVE_ARCH_COMPAT_MMAP_BASES
	/*
	 * The mmap syscall mapping base decision depends solely on the
	 * syscall type (64-bit or compat). This applies for 64bit
	 * applications and 32bit applications. The 64bit syscall uses
	 * mmap_base, the compat syscall uses mmap_compat_base.
	 */
	arch_pick_mmap_base(&mm->mmap_compat_base, &mm->mmap_compat_legacy_base,
			arch_rnd(mmap32_rnd_bits), task_size_32bit(),
			rlim_stack);
#endif
}

unsigned long get_mmap_base(int is_legacy)
{
	struct mm_struct *mm = current->mm;

#ifdef CONFIG_HAVE_ARCH_COMPAT_MMAP_BASES
	if (in_compat_syscall()) {
		return is_legacy ? mm->mmap_compat_legacy_base
				 : mm->mmap_compat_base;
	}
#endif
	return is_legacy ? mm->mmap_legacy_base : mm->mmap_base;
}

const char *arch_vma_name(struct vm_area_struct *vma)
{
	if (vma->vm_flags & VM_MPX)
		return "[mpx]";
	return NULL;
}

/**
 * mmap_address_hint_valid - Validate the address hint of mmap
 * @addr:	Address hint
 * @len:	Mapping length
 *
 * Check whether @addr and @addr + @len result in a valid mapping.
 *
 * On 32bit this only checks whether @addr + @len is <= TASK_SIZE.
 *
 * On 64bit with 5-level page tables another sanity check is required
 * because mappings requested by mmap(@addr, 0) which cross the 47-bit
 * virtual address boundary can cause the following theoretical issue:
 *
 *  An application calls mmap(addr, 0), i.e. without MAP_FIXED, where @addr
 *  is below the border of the 47-bit address space and @addr + @len is
 *  above the border.
 *
 *  With 4-level paging this request succeeds, but the resulting mapping
 *  address will always be within the 47-bit virtual address space, because
 *  the hint address does not result in a valid mapping and is
 *  ignored. Hence applications which are not prepared to handle virtual
 *  addresses above 47-bit work correctly.
 *
 *  With 5-level paging this request would be granted and result in a
 *  mapping which crosses the border of the 47-bit virtual address
 *  space. If the application cannot handle addresses above 47-bit this
 *  will lead to misbehaviour and hard to diagnose failures.
 *
 * Therefore ignore address hints which would result in a mapping crossing
 * the 47-bit virtual address boundary.
 *
 * Note, that in the same scenario with MAP_FIXED the behaviour is
 * different. The request with @addr < 47-bit and @addr + @len > 47-bit
 * fails on a 4-level paging machine but succeeds on a 5-level paging
 * machine. It is reasonable to expect that an application does not rely on
 * the failure of such a fixed mapping request, so the restriction is not
 * applied.
 */
bool mmap_address_hint_valid(unsigned long addr, unsigned long len)
{
	if (TASK_SIZE - len < addr)
		return false;

	return (addr > DEFAULT_MAP_WINDOW) == (addr + len > DEFAULT_MAP_WINDOW);
}

/* Can we access it for direct reading/writing? Must be RAM: */
int valid_phys_addr_range(phys_addr_t addr, size_t count)
{
	return addr + count <= __pa(high_memory);
}

/* Can we access it through mmap? Must be a valid physical address: */
int valid_mmap_phys_addr_range(unsigned long pfn, size_t count)
{
	phys_addr_t addr = (phys_addr_t)pfn << PAGE_SHIFT;

	return phys_addr_valid(addr + count - 1);
}

/*
 * Only allow root to set high MMIO mappings to PROT_NONE.
 * This prevents an unpriv. user to set them to PROT_NONE and invert
 * them, then pointing to valid memory for L1TF speculation.
 *
 * Note: for locked down kernels may want to disable the root override.
 */
bool pfn_modify_allowed(unsigned long pfn, pgprot_t prot)
{
	if (!boot_cpu_has_bug(X86_BUG_L1TF))
		return true;
	if (!__pte_needs_invert(pgprot_val(prot)))
		return true;
	/* If it's real memory always allow */
	if (pfn_valid(pfn))
		return true;
<<<<<<< HEAD
	if (pfn > l1tf_pfn_limit() && !capable(CAP_SYS_ADMIN))
=======
	if (pfn >= l1tf_pfn_limit() && !capable(CAP_SYS_ADMIN))
>>>>>>> 5b394b2d
		return false;
	return true;
}<|MERGE_RESOLUTION|>--- conflicted
+++ resolved
@@ -257,11 +257,7 @@
 	/* If it's real memory always allow */
 	if (pfn_valid(pfn))
 		return true;
-<<<<<<< HEAD
-	if (pfn > l1tf_pfn_limit() && !capable(CAP_SYS_ADMIN))
-=======
 	if (pfn >= l1tf_pfn_limit() && !capable(CAP_SYS_ADMIN))
->>>>>>> 5b394b2d
 		return false;
 	return true;
 }