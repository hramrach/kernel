--- conflicted
+++ resolved
@@ -546,11 +546,7 @@
 	 * clone the areas past rodata, they might contain secrets.
 	 */
 	unsigned long start = PFN_ALIGN(_text);
-<<<<<<< HEAD
-	unsigned long end_clone  = (unsigned long)__end_rodata_hpage_align;
-=======
 	unsigned long end_clone  = (unsigned long)__end_rodata_aligned;
->>>>>>> 5b394b2d
 	unsigned long end_global = PFN_ALIGN((unsigned long)__stop___ex_table);
 
 	if (!pti_kernel_image_global_ok())
@@ -563,17 +559,10 @@
 	 * pti_set_kernel_image_nonglobal() did to clear the
 	 * global bit.
 	 */
-<<<<<<< HEAD
-	pti_clone_pmds(start, end_clone, _PAGE_RW);
-
-	/*
-	 * pti_clone_pmds() will set the global bit in any PMDs
-=======
 	pti_clone_pgtable(start, end_clone, PTI_LEVEL_KERNEL_IMAGE);
 
 	/*
 	 * pti_clone_pgtable() will set the global bit in any PMDs
->>>>>>> 5b394b2d
 	 * that it clones, but we also need to get any PTEs in
 	 * the last level for areas that are not huge-page-aligned.
 	 */
