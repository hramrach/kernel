--- conflicted
+++ resolved
@@ -81,10 +81,7 @@
 #define PERF_X86_EVENT_PAIR		0x1000 /* Large Increment per Cycle */
 #define PERF_X86_EVENT_LBR_SELECT	0x2000 /* Save/Restore MSR_LBR_SELECT */
 #define PERF_X86_EVENT_TOPDOWN		0x4000 /* Count Topdown slots/metrics events */
-<<<<<<< HEAD
-=======
 #define PERF_X86_EVENT_PEBS_STLAT	0x8000 /* st+stlat data address sampling */
->>>>>>> 7d2a07b7
 
 static inline bool is_topdown_count(struct perf_event *event)
 {
@@ -285,10 +282,7 @@
 	void				*last_task_ctx;
 	int				last_log_id;
 	int				lbr_select;
-<<<<<<< HEAD
-=======
 	void				*lbr_xsave;
->>>>>>> 7d2a07b7
 
 	/*
 	 * Intel host/guest exclude bits
@@ -599,10 +593,7 @@
 		u64     pebs_baseline:1;
 		u64	perf_metrics:1;
 		u64	pebs_output_pt_available:1;
-<<<<<<< HEAD
-=======
 		u64	anythread_deprecated:1;
->>>>>>> 7d2a07b7
 	};
 	u64	capabilities;
 };
@@ -873,10 +864,7 @@
 	/*
 	 * Intel perf metrics
 	 */
-<<<<<<< HEAD
-=======
 	int		num_topdown_events;
->>>>>>> 7d2a07b7
 	u64		(*update_topdown_event)(struct perf_event *event);
 	int		(*set_topdown_event_period)(struct perf_event *event);
 
@@ -911,17 +899,6 @@
 	int (*check_period) (struct perf_event *event, u64 period);
 
 	int (*aux_output_match) (struct perf_event *event);
-<<<<<<< HEAD
-};
-
-struct x86_perf_task_context {
-	u64 lbr_from[MAX_LBR_ENTRIES];
-	u64 lbr_to[MAX_LBR_ENTRIES];
-	u64 lbr_info[MAX_LBR_ENTRIES];
-	u64 lbr_sel;
-	int tos;
-	int valid_lbrs;
-=======
 
 	int (*filter_match)(struct perf_event *event);
 	/*
@@ -938,7 +915,6 @@
 };
 
 struct x86_perf_task_context_opt {
->>>>>>> 7d2a07b7
 	int lbr_callstack_users;
 	int lbr_stack_state;
 	int log_id;
@@ -997,11 +973,8 @@
 #define PMU_FL_PEBS_ALL		0x10 /* all events are valid PEBS events */
 #define PMU_FL_TFA		0x20 /* deal with TSX force abort */
 #define PMU_FL_PAIR		0x40 /* merge counters for large incr. events */
-<<<<<<< HEAD
-=======
 #define PMU_FL_INSTR_LATENCY	0x80 /* Support Instruction Latency in PEBS Memory Info Record */
 #define PMU_FL_MEM_LOADS_AUX	0x100 /* Require an auxiliary event for the complete memory info */
->>>>>>> 7d2a07b7
 
 #define EVENT_VAR(_id)  event_attr_##_id
 #define EVENT_PTR(_id) &event_attr_##_id.attr.attr
