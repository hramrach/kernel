/*
 * Support cstate residency counters
 *
 * Copyright (C) 2015, Intel Corp.
 * Author: Kan Liang (kan.liang@intel.com)
 *
 * This library is free software; you can redistribute it and/or
 * modify it under the terms of the GNU Library General Public
 * License as published by the Free Software Foundation; either
 * version 2 of the License, or (at your option) any later version.
 *
 * This library is distributed in the hope that it will be useful,
 * but WITHOUT ANY WARRANTY; without even the implied warranty of
 * MERCHANTABILITY or FITNESS FOR A PARTICULAR PURPOSE.  See the GNU
 * Library General Public License for more details.
 *
 */

/*
 * This file export cstate related free running (read-only) counters
 * for perf. These counters may be use simultaneously by other tools,
 * such as turbostat. However, it still make sense to implement them
 * in perf. Because we can conveniently collect them together with
 * other events, and allow to use them from tools without special MSR
 * access code.
 *
 * The events only support system-wide mode counting. There is no
 * sampling support because it is not supported by the hardware.
 *
 * According to counters' scope and category, two PMUs are registered
 * with the perf_event core subsystem.
 *  - 'cstate_core': The counter is available for each physical core.
 *    The counters include CORE_C*_RESIDENCY.
 *  - 'cstate_pkg': The counter is available for each physical package.
 *    The counters include PKG_C*_RESIDENCY.
 *
 * All of these counters are specified in the Intel® 64 and IA-32
 * Architectures Software Developer.s Manual Vol3b.
 *
 * Model specific counters:
 *	MSR_CORE_C1_RES: CORE C1 Residency Counter
 *			 perf code: 0x00
 *			 Available model: SLM,AMT
 *			 Scope: Core (each processor core has a MSR)
 *	MSR_CORE_C3_RESIDENCY: CORE C3 Residency Counter
 *			       perf code: 0x01
 *			       Available model: NHM,WSM,SNB,IVB,HSW,BDW,SKL
 *			       Scope: Core
 *	MSR_CORE_C6_RESIDENCY: CORE C6 Residency Counter
 *			       perf code: 0x02
 *			       Available model: SLM,AMT,NHM,WSM,SNB,IVB,HSW,BDW
 *						SKL,KNL
 *			       Scope: Core
 *	MSR_CORE_C7_RESIDENCY: CORE C7 Residency Counter
 *			       perf code: 0x03
 *			       Available model: SNB,IVB,HSW,BDW,SKL
 *			       Scope: Core
 *	MSR_PKG_C2_RESIDENCY:  Package C2 Residency Counter.
 *			       perf code: 0x00
 *			       Available model: SNB,IVB,HSW,BDW,SKL,KNL
 *			       Scope: Package (physical package)
 *	MSR_PKG_C3_RESIDENCY:  Package C3 Residency Counter.
 *			       perf code: 0x01
 *			       Available model: NHM,WSM,SNB,IVB,HSW,BDW,SKL,KNL
 *			       Scope: Package (physical package)
 *	MSR_PKG_C6_RESIDENCY:  Package C6 Residency Counter.
 *			       perf code: 0x02
 *			       Available model: SLM,AMT,NHM,WSM,SNB,IVB,HSW,BDW
 *						SKL,KNL
 *			       Scope: Package (physical package)
 *	MSR_PKG_C7_RESIDENCY:  Package C7 Residency Counter.
 *			       perf code: 0x03
 *			       Available model: NHM,WSM,SNB,IVB,HSW,BDW,SKL
 *			       Scope: Package (physical package)
 *	MSR_PKG_C8_RESIDENCY:  Package C8 Residency Counter.
 *			       perf code: 0x04
 *			       Available model: HSW ULT only
 *			       Scope: Package (physical package)
 *	MSR_PKG_C9_RESIDENCY:  Package C9 Residency Counter.
 *			       perf code: 0x05
 *			       Available model: HSW ULT only
 *			       Scope: Package (physical package)
 *	MSR_PKG_C10_RESIDENCY: Package C10 Residency Counter.
 *			       perf code: 0x06
 *			       Available model: HSW ULT only
 *			       Scope: Package (physical package)
 *
 */

#include <linux/module.h>
#include <linux/slab.h>
#include <linux/perf_event.h>
#include <linux/nospec.h>
#include <asm/cpu_device_id.h>
#include <asm/intel-family.h>
#include "../perf_event.h"

MODULE_LICENSE("GPL");

#define DEFINE_CSTATE_FORMAT_ATTR(_var, _name, _format)		\
static ssize_t __cstate_##_var##_show(struct kobject *kobj,	\
				struct kobj_attribute *attr,	\
				char *page)			\
{								\
	BUILD_BUG_ON(sizeof(_format) >= PAGE_SIZE);		\
	return sprintf(page, _format "\n");			\
}								\
static struct kobj_attribute format_attr_##_var =		\
	__ATTR(_name, 0444, __cstate_##_var##_show, NULL)

static ssize_t cstate_get_attr_cpumask(struct device *dev,
				       struct device_attribute *attr,
				       char *buf);

/* Model -> events mapping */
struct cstate_model {
	unsigned long		core_events;
	unsigned long		pkg_events;
	unsigned long		quirks;
};

/* Quirk flags */
#define SLM_PKG_C6_USE_C7_MSR	(1UL << 0)
#define KNL_CORE_C6_MSR		(1UL << 1)

struct perf_cstate_msr {
	u64	msr;
	struct	perf_pmu_events_attr *attr;
};


/* cstate_core PMU */
static struct pmu cstate_core_pmu;
static bool has_cstate_core;

enum perf_cstate_core_events {
	PERF_CSTATE_CORE_C1_RES = 0,
	PERF_CSTATE_CORE_C3_RES,
	PERF_CSTATE_CORE_C6_RES,
	PERF_CSTATE_CORE_C7_RES,

	PERF_CSTATE_CORE_EVENT_MAX,
};

PMU_EVENT_ATTR_STRING(c1-residency, evattr_cstate_core_c1, "event=0x00");
PMU_EVENT_ATTR_STRING(c3-residency, evattr_cstate_core_c3, "event=0x01");
PMU_EVENT_ATTR_STRING(c6-residency, evattr_cstate_core_c6, "event=0x02");
PMU_EVENT_ATTR_STRING(c7-residency, evattr_cstate_core_c7, "event=0x03");

static struct perf_cstate_msr core_msr[] = {
	[PERF_CSTATE_CORE_C1_RES] = { MSR_CORE_C1_RES,		&evattr_cstate_core_c1 },
	[PERF_CSTATE_CORE_C3_RES] = { MSR_CORE_C3_RESIDENCY,	&evattr_cstate_core_c3 },
	[PERF_CSTATE_CORE_C6_RES] = { MSR_CORE_C6_RESIDENCY,	&evattr_cstate_core_c6 },
	[PERF_CSTATE_CORE_C7_RES] = { MSR_CORE_C7_RESIDENCY,	&evattr_cstate_core_c7 },
};

static struct attribute *core_events_attrs[PERF_CSTATE_CORE_EVENT_MAX + 1] = {
	NULL,
};

static struct attribute_group core_events_attr_group = {
	.name = "events",
	.attrs = core_events_attrs,
};

DEFINE_CSTATE_FORMAT_ATTR(core_event, event, "config:0-63");
static struct attribute *core_format_attrs[] = {
	&format_attr_core_event.attr,
	NULL,
};

static struct attribute_group core_format_attr_group = {
	.name = "format",
	.attrs = core_format_attrs,
};

static cpumask_t cstate_core_cpu_mask;
static DEVICE_ATTR(cpumask, S_IRUGO, cstate_get_attr_cpumask, NULL);

static struct attribute *cstate_cpumask_attrs[] = {
	&dev_attr_cpumask.attr,
	NULL,
};

static struct attribute_group cpumask_attr_group = {
	.attrs = cstate_cpumask_attrs,
};

static const struct attribute_group *core_attr_groups[] = {
	&core_events_attr_group,
	&core_format_attr_group,
	&cpumask_attr_group,
	NULL,
};

/* cstate_pkg PMU */
static struct pmu cstate_pkg_pmu;
static bool has_cstate_pkg;

enum perf_cstate_pkg_events {
	PERF_CSTATE_PKG_C2_RES = 0,
	PERF_CSTATE_PKG_C3_RES,
	PERF_CSTATE_PKG_C6_RES,
	PERF_CSTATE_PKG_C7_RES,
	PERF_CSTATE_PKG_C8_RES,
	PERF_CSTATE_PKG_C9_RES,
	PERF_CSTATE_PKG_C10_RES,

	PERF_CSTATE_PKG_EVENT_MAX,
};

PMU_EVENT_ATTR_STRING(c2-residency, evattr_cstate_pkg_c2, "event=0x00");
PMU_EVENT_ATTR_STRING(c3-residency, evattr_cstate_pkg_c3, "event=0x01");
PMU_EVENT_ATTR_STRING(c6-residency, evattr_cstate_pkg_c6, "event=0x02");
PMU_EVENT_ATTR_STRING(c7-residency, evattr_cstate_pkg_c7, "event=0x03");
PMU_EVENT_ATTR_STRING(c8-residency, evattr_cstate_pkg_c8, "event=0x04");
PMU_EVENT_ATTR_STRING(c9-residency, evattr_cstate_pkg_c9, "event=0x05");
PMU_EVENT_ATTR_STRING(c10-residency, evattr_cstate_pkg_c10, "event=0x06");

static struct perf_cstate_msr pkg_msr[] = {
	[PERF_CSTATE_PKG_C2_RES] = { MSR_PKG_C2_RESIDENCY,	&evattr_cstate_pkg_c2 },
	[PERF_CSTATE_PKG_C3_RES] = { MSR_PKG_C3_RESIDENCY,	&evattr_cstate_pkg_c3 },
	[PERF_CSTATE_PKG_C6_RES] = { MSR_PKG_C6_RESIDENCY,	&evattr_cstate_pkg_c6 },
	[PERF_CSTATE_PKG_C7_RES] = { MSR_PKG_C7_RESIDENCY,	&evattr_cstate_pkg_c7 },
	[PERF_CSTATE_PKG_C8_RES] = { MSR_PKG_C8_RESIDENCY,	&evattr_cstate_pkg_c8 },
	[PERF_CSTATE_PKG_C9_RES] = { MSR_PKG_C9_RESIDENCY,	&evattr_cstate_pkg_c9 },
	[PERF_CSTATE_PKG_C10_RES] = { MSR_PKG_C10_RESIDENCY,	&evattr_cstate_pkg_c10 },
};

static struct attribute *pkg_events_attrs[PERF_CSTATE_PKG_EVENT_MAX + 1] = {
	NULL,
};

static struct attribute_group pkg_events_attr_group = {
	.name = "events",
	.attrs = pkg_events_attrs,
};

DEFINE_CSTATE_FORMAT_ATTR(pkg_event, event, "config:0-63");
static struct attribute *pkg_format_attrs[] = {
	&format_attr_pkg_event.attr,
	NULL,
};
static struct attribute_group pkg_format_attr_group = {
	.name = "format",
	.attrs = pkg_format_attrs,
};

static cpumask_t cstate_pkg_cpu_mask;

static const struct attribute_group *pkg_attr_groups[] = {
	&pkg_events_attr_group,
	&pkg_format_attr_group,
	&cpumask_attr_group,
	NULL,
};

static ssize_t cstate_get_attr_cpumask(struct device *dev,
				       struct device_attribute *attr,
				       char *buf)
{
	struct pmu *pmu = dev_get_drvdata(dev);

	if (pmu == &cstate_core_pmu)
		return cpumap_print_to_pagebuf(true, buf, &cstate_core_cpu_mask);
	else if (pmu == &cstate_pkg_pmu)
		return cpumap_print_to_pagebuf(true, buf, &cstate_pkg_cpu_mask);
	else
		return 0;
}

static int cstate_pmu_event_init(struct perf_event *event)
{
	u64 cfg = event->attr.config;
	int cpu;

	if (event->attr.type != event->pmu->type)
		return -ENOENT;

	/* unsupported modes and filters */
	if (event->attr.exclude_user   ||
	    event->attr.exclude_kernel ||
	    event->attr.exclude_hv     ||
	    event->attr.exclude_idle   ||
	    event->attr.exclude_host   ||
	    event->attr.exclude_guest  ||
	    event->attr.sample_period) /* no sampling */
		return -EINVAL;

	if (event->cpu < 0)
		return -EINVAL;

	if (event->pmu == &cstate_core_pmu) {
		if (cfg >= PERF_CSTATE_CORE_EVENT_MAX)
			return -EINVAL;
		if (!core_msr[cfg].attr)
			return -EINVAL;
		event->hw.event_base = core_msr[cfg].msr;
		cpu = cpumask_any_and(&cstate_core_cpu_mask,
				      topology_sibling_cpumask(event->cpu));
	} else if (event->pmu == &cstate_pkg_pmu) {
		if (cfg >= PERF_CSTATE_PKG_EVENT_MAX)
			return -EINVAL;
		cfg = array_index_nospec((unsigned long)cfg, PERF_CSTATE_PKG_EVENT_MAX);
		if (!pkg_msr[cfg].attr)
			return -EINVAL;
		event->hw.event_base = pkg_msr[cfg].msr;
		cpu = cpumask_any_and(&cstate_pkg_cpu_mask,
				      topology_die_cpumask(event->cpu));
	} else {
		return -ENOENT;
	}

	if (cpu >= nr_cpu_ids)
		return -ENODEV;

	event->cpu = cpu;
	event->hw.config = cfg;
	event->hw.idx = -1;
	return 0;
}

static inline u64 cstate_pmu_read_counter(struct perf_event *event)
{
	u64 val;

	rdmsrl(event->hw.event_base, val);
	return val;
}

static void cstate_pmu_event_update(struct perf_event *event)
{
	struct hw_perf_event *hwc = &event->hw;
	u64 prev_raw_count, new_raw_count;

again:
	prev_raw_count = local64_read(&hwc->prev_count);
	new_raw_count = cstate_pmu_read_counter(event);

	if (local64_cmpxchg(&hwc->prev_count, prev_raw_count,
			    new_raw_count) != prev_raw_count)
		goto again;

	local64_add(new_raw_count - prev_raw_count, &event->count);
}

static void cstate_pmu_event_start(struct perf_event *event, int mode)
{
	local64_set(&event->hw.prev_count, cstate_pmu_read_counter(event));
}

static void cstate_pmu_event_stop(struct perf_event *event, int mode)
{
	cstate_pmu_event_update(event);
}

static void cstate_pmu_event_del(struct perf_event *event, int mode)
{
	cstate_pmu_event_stop(event, PERF_EF_UPDATE);
}

static int cstate_pmu_event_add(struct perf_event *event, int mode)
{
	if (mode & PERF_EF_START)
		cstate_pmu_event_start(event, mode);

	return 0;
}

/*
 * Check if exiting cpu is the designated reader. If so migrate the
 * events when there is a valid target available
 */
static int cstate_cpu_exit(unsigned int cpu)
{
	unsigned int target;

	if (has_cstate_core &&
	    cpumask_test_and_clear_cpu(cpu, &cstate_core_cpu_mask)) {

		target = cpumask_any_but(topology_sibling_cpumask(cpu), cpu);
		/* Migrate events if there is a valid target */
		if (target < nr_cpu_ids) {
			cpumask_set_cpu(target, &cstate_core_cpu_mask);
			perf_pmu_migrate_context(&cstate_core_pmu, cpu, target);
		}
	}

	if (has_cstate_pkg &&
	    cpumask_test_and_clear_cpu(cpu, &cstate_pkg_cpu_mask)) {

		target = cpumask_any_but(topology_die_cpumask(cpu), cpu);
		/* Migrate events if there is a valid target */
		if (target < nr_cpu_ids) {
			cpumask_set_cpu(target, &cstate_pkg_cpu_mask);
			perf_pmu_migrate_context(&cstate_pkg_pmu, cpu, target);
		}
	}
	return 0;
}

static int cstate_cpu_init(unsigned int cpu)
{
	unsigned int target;

	/*
	 * If this is the first online thread of that core, set it in
	 * the core cpu mask as the designated reader.
	 */
	target = cpumask_any_and(&cstate_core_cpu_mask,
				 topology_sibling_cpumask(cpu));

	if (has_cstate_core && target >= nr_cpu_ids)
		cpumask_set_cpu(cpu, &cstate_core_cpu_mask);

	/*
	 * If this is the first online thread of that package, set it
	 * in the package cpu mask as the designated reader.
	 */
	target = cpumask_any_and(&cstate_pkg_cpu_mask,
				 topology_die_cpumask(cpu));
	if (has_cstate_pkg && target >= nr_cpu_ids)
		cpumask_set_cpu(cpu, &cstate_pkg_cpu_mask);

	return 0;
}

static struct pmu cstate_core_pmu = {
	.attr_groups	= core_attr_groups,
	.name		= "cstate_core",
	.task_ctx_nr	= perf_invalid_context,
	.event_init	= cstate_pmu_event_init,
	.add		= cstate_pmu_event_add,
	.del		= cstate_pmu_event_del,
	.start		= cstate_pmu_event_start,
	.stop		= cstate_pmu_event_stop,
	.read		= cstate_pmu_event_update,
	.capabilities	= PERF_PMU_CAP_NO_INTERRUPT,
	.module		= THIS_MODULE,
};

static struct pmu cstate_pkg_pmu = {
	.attr_groups	= pkg_attr_groups,
	.name		= "cstate_pkg",
	.task_ctx_nr	= perf_invalid_context,
	.event_init	= cstate_pmu_event_init,
	.add		= cstate_pmu_event_add,
	.del		= cstate_pmu_event_del,
	.start		= cstate_pmu_event_start,
	.stop		= cstate_pmu_event_stop,
	.read		= cstate_pmu_event_update,
	.capabilities	= PERF_PMU_CAP_NO_INTERRUPT,
	.module		= THIS_MODULE,
};

static const struct cstate_model nhm_cstates __initconst = {
	.core_events		= BIT(PERF_CSTATE_CORE_C3_RES) |
				  BIT(PERF_CSTATE_CORE_C6_RES),

	.pkg_events		= BIT(PERF_CSTATE_PKG_C3_RES) |
				  BIT(PERF_CSTATE_PKG_C6_RES) |
				  BIT(PERF_CSTATE_PKG_C7_RES),
};

static const struct cstate_model snb_cstates __initconst = {
	.core_events		= BIT(PERF_CSTATE_CORE_C3_RES) |
				  BIT(PERF_CSTATE_CORE_C6_RES) |
				  BIT(PERF_CSTATE_CORE_C7_RES),

	.pkg_events		= BIT(PERF_CSTATE_PKG_C2_RES) |
				  BIT(PERF_CSTATE_PKG_C3_RES) |
				  BIT(PERF_CSTATE_PKG_C6_RES) |
				  BIT(PERF_CSTATE_PKG_C7_RES),
};

static const struct cstate_model hswult_cstates __initconst = {
	.core_events		= BIT(PERF_CSTATE_CORE_C3_RES) |
				  BIT(PERF_CSTATE_CORE_C6_RES) |
				  BIT(PERF_CSTATE_CORE_C7_RES),

	.pkg_events		= BIT(PERF_CSTATE_PKG_C2_RES) |
				  BIT(PERF_CSTATE_PKG_C3_RES) |
				  BIT(PERF_CSTATE_PKG_C6_RES) |
				  BIT(PERF_CSTATE_PKG_C7_RES) |
				  BIT(PERF_CSTATE_PKG_C8_RES) |
				  BIT(PERF_CSTATE_PKG_C9_RES) |
				  BIT(PERF_CSTATE_PKG_C10_RES),
};

static const struct cstate_model slm_cstates __initconst = {
	.core_events		= BIT(PERF_CSTATE_CORE_C1_RES) |
				  BIT(PERF_CSTATE_CORE_C6_RES),

	.pkg_events		= BIT(PERF_CSTATE_PKG_C6_RES),
	.quirks			= SLM_PKG_C6_USE_C7_MSR,
};


static const struct cstate_model knl_cstates __initconst = {
	.core_events		= BIT(PERF_CSTATE_CORE_C6_RES),

	.pkg_events		= BIT(PERF_CSTATE_PKG_C2_RES) |
				  BIT(PERF_CSTATE_PKG_C3_RES) |
				  BIT(PERF_CSTATE_PKG_C6_RES),
	.quirks			= KNL_CORE_C6_MSR,
};



<<<<<<< HEAD
#define X86_CSTATES_MODEL(model, states)				\
	{ X86_VENDOR_INTEL, 6, model, X86_STEPPING_ANY, X86_FEATURE_ANY, (unsigned long) &(states) }

=======
>>>>>>> 0eee48be
static const struct x86_cpu_id intel_cstates_match[] __initconst = {
	X86_MATCH_INTEL_FAM6_MODEL(NEHALEM,		&nhm_cstates),
	X86_MATCH_INTEL_FAM6_MODEL(NEHALEM_EP,		&nhm_cstates),
	X86_MATCH_INTEL_FAM6_MODEL(NEHALEM_EX,		&nhm_cstates),

	X86_MATCH_INTEL_FAM6_MODEL(WESTMERE,		&nhm_cstates),
	X86_MATCH_INTEL_FAM6_MODEL(WESTMERE_EP,		&nhm_cstates),
	X86_MATCH_INTEL_FAM6_MODEL(WESTMERE_EX,		&nhm_cstates),

	X86_MATCH_INTEL_FAM6_MODEL(SANDYBRIDGE,		&snb_cstates),
	X86_MATCH_INTEL_FAM6_MODEL(SANDYBRIDGE_X,	&snb_cstates),

	X86_MATCH_INTEL_FAM6_MODEL(IVYBRIDGE,		&snb_cstates),
	X86_MATCH_INTEL_FAM6_MODEL(IVYBRIDGE_X,		&snb_cstates),

	X86_MATCH_INTEL_FAM6_MODEL(HASWELL,		&snb_cstates),
	X86_MATCH_INTEL_FAM6_MODEL(HASWELL_X,		&snb_cstates),
	X86_MATCH_INTEL_FAM6_MODEL(HASWELL_G,		&snb_cstates),

	X86_MATCH_INTEL_FAM6_MODEL(HASWELL_L,		&hswult_cstates),

	X86_MATCH_INTEL_FAM6_MODEL(ATOM_SILVERMONT,	&slm_cstates),
	X86_MATCH_INTEL_FAM6_MODEL(ATOM_SILVERMONT_D,	&slm_cstates),
	X86_MATCH_INTEL_FAM6_MODEL(ATOM_AIRMONT,	&slm_cstates),

	X86_MATCH_INTEL_FAM6_MODEL(BROADWELL,		&snb_cstates),
	X86_MATCH_INTEL_FAM6_MODEL(BROADWELL_D,		&snb_cstates),
	X86_MATCH_INTEL_FAM6_MODEL(BROADWELL_G,		&snb_cstates),
	X86_MATCH_INTEL_FAM6_MODEL(BROADWELL_X,		&snb_cstates),

	X86_MATCH_INTEL_FAM6_MODEL(SKYLAKE_L,		&snb_cstates),
	X86_MATCH_INTEL_FAM6_MODEL(SKYLAKE,		&snb_cstates),

	X86_MATCH_INTEL_FAM6_MODEL(KABYLAKE_L,		&hswult_cstates),
	X86_MATCH_INTEL_FAM6_MODEL(KABYLAKE,		&hswult_cstates),

	X86_MATCH_INTEL_FAM6_MODEL(XEON_PHI_KNL,	&knl_cstates),
	X86_MATCH_INTEL_FAM6_MODEL(XEON_PHI_KNM,	&knl_cstates),
	{ },
};
MODULE_DEVICE_TABLE(x86cpu, intel_cstates_match);

/*
 * Probe the cstate events and insert the available one into sysfs attrs
 * Return false if there are no available events.
 */
static bool __init cstate_probe_msr(const unsigned long evmsk, int max,
                                   struct perf_cstate_msr *msr,
                                   struct attribute **attrs)
{
	bool found = false;
	unsigned int bit;
	u64 val;

	for (bit = 0; bit < max; bit++) {
		if (test_bit(bit, &evmsk) && !rdmsrl_safe(msr[bit].msr, &val)) {
			*attrs++ = &msr[bit].attr->attr.attr;
			found = true;
		} else {
			msr[bit].attr = NULL;
		}
	}
	*attrs = NULL;

	return found;
}

static int __init cstate_probe(const struct cstate_model *cm)
{
	/* SLM has different MSR for PKG C6 */
	if (cm->quirks & SLM_PKG_C6_USE_C7_MSR)
		pkg_msr[PERF_CSTATE_PKG_C6_RES].msr = MSR_PKG_C7_RESIDENCY;

	/* KNL has different MSR for CORE C6 */
	if (cm->quirks & KNL_CORE_C6_MSR)
		pkg_msr[PERF_CSTATE_CORE_C6_RES].msr = MSR_KNL_CORE_C6_RESIDENCY;


	has_cstate_core = cstate_probe_msr(cm->core_events,
					   PERF_CSTATE_CORE_EVENT_MAX,
					   core_msr, core_events_attrs);

	has_cstate_pkg = cstate_probe_msr(cm->pkg_events,
					  PERF_CSTATE_PKG_EVENT_MAX,
					  pkg_msr, pkg_events_attrs);

	return (has_cstate_core || has_cstate_pkg) ? 0 : -ENODEV;
}

static inline void cstate_cleanup(void)
{
	cpuhp_remove_state_nocalls(CPUHP_AP_PERF_X86_CSTATE_ONLINE);
	cpuhp_remove_state_nocalls(CPUHP_AP_PERF_X86_CSTATE_STARTING);

	if (has_cstate_core)
		perf_pmu_unregister(&cstate_core_pmu);

	if (has_cstate_pkg)
		perf_pmu_unregister(&cstate_pkg_pmu);
}

static int __init cstate_init(void)
{
	int err;

	cpuhp_setup_state(CPUHP_AP_PERF_X86_CSTATE_STARTING,
			  "perf/x86/cstate:starting", cstate_cpu_init, NULL);
	cpuhp_setup_state(CPUHP_AP_PERF_X86_CSTATE_ONLINE,
			  "perf/x86/cstate:online", NULL, cstate_cpu_exit);

	if (has_cstate_core) {
		err = perf_pmu_register(&cstate_core_pmu, cstate_core_pmu.name, -1);
		if (err) {
			has_cstate_core = false;
			pr_info("Failed to register cstate core pmu\n");
			cstate_cleanup();
			return err;
		}
	}

	if (has_cstate_pkg) {
		if (topology_max_die_per_package() > 1) {
			err = perf_pmu_register(&cstate_pkg_pmu,
						"cstate_die", -1);
		} else {
			err = perf_pmu_register(&cstate_pkg_pmu,
						cstate_pkg_pmu.name, -1);
		}
		if (err) {
			has_cstate_pkg = false;
			pr_info("Failed to register cstate pkg pmu\n");
			cstate_cleanup();
			return err;
		}
	}
	return 0;
}

static int __init cstate_pmu_init(void)
{
	const struct x86_cpu_id *id;
	int err;

	if (boot_cpu_has(X86_FEATURE_HYPERVISOR))
		return -ENODEV;

	id = x86_match_cpu_stp(intel_cstates_match);
	if (!id)
		return -ENODEV;

	err = cstate_probe((const struct cstate_model *) id->driver_data);
	if (err)
		return err;

	return cstate_init();
}
module_init(cstate_pmu_init);

static void __exit cstate_pmu_exit(void)
{
	cstate_cleanup();
}
module_exit(cstate_pmu_exit);<|MERGE_RESOLUTION|>--- conflicted
+++ resolved
@@ -507,12 +507,6 @@
 
 
 
-<<<<<<< HEAD
-#define X86_CSTATES_MODEL(model, states)				\
-	{ X86_VENDOR_INTEL, 6, model, X86_STEPPING_ANY, X86_FEATURE_ANY, (unsigned long) &(states) }
-
-=======
->>>>>>> 0eee48be
 static const struct x86_cpu_id intel_cstates_match[] __initconst = {
 	X86_MATCH_INTEL_FAM6_MODEL(NEHALEM,		&nhm_cstates),
 	X86_MATCH_INTEL_FAM6_MODEL(NEHALEM_EP,		&nhm_cstates),
@@ -659,7 +653,7 @@
 	if (boot_cpu_has(X86_FEATURE_HYPERVISOR))
 		return -ENODEV;
 
-	id = x86_match_cpu_stp(intel_cstates_match);
+	id = x86_match_cpu(intel_cstates_match);
 	if (!id)
 		return -ENODEV;
 
