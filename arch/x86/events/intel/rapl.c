--- conflicted
+++ resolved
@@ -702,12 +702,6 @@
 	return 0;
 }
 
-<<<<<<< HEAD
-#define X86_RAPL_MODEL_MATCH(model, init)	\
-	{ X86_VENDOR_INTEL, 6, model, X86_STEPPING_ANY, X86_FEATURE_ANY, (unsigned long)&init }
-
-=======
->>>>>>> 0eee48be
 struct intel_rapl_init_fun {
 	bool apply_quirk;
 	int cntr_mask;
@@ -782,7 +776,7 @@
 	bool apply_quirk;
 	int ret;
 
-	id = x86_match_cpu_stp(rapl_cpu_match);
+	id = x86_match_cpu(rapl_cpu_match);
 	if (!id)
 		return -ENODEV;
 
