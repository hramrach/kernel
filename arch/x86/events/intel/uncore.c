#include <linux/module.h>

#include <asm/cpu_device_id.h>
#include <asm/intel-family.h>
#include "uncore.h"

static struct intel_uncore_type *empty_uncore[] = { NULL, };
struct intel_uncore_type **uncore_msr_uncores = empty_uncore;
struct intel_uncore_type **uncore_pci_uncores = empty_uncore;

static bool pcidrv_registered;
struct pci_driver *uncore_pci_driver;
/* pci bus to socket mapping */
DEFINE_RAW_SPINLOCK(pci2phy_map_lock);
struct list_head pci2phy_map_head = LIST_HEAD_INIT(pci2phy_map_head);
struct pci_extra_dev *uncore_extra_pci_dev;
static int max_packages;

/* mask of cpus that collect uncore events */
static cpumask_t uncore_cpu_mask;

/* constraint for the fixed counter */
static struct event_constraint uncore_constraint_fixed =
	EVENT_CONSTRAINT(~0ULL, 1 << UNCORE_PMC_IDX_FIXED, ~0ULL);
struct event_constraint uncore_constraint_empty =
	EVENT_CONSTRAINT(0, 0, 0);

MODULE_LICENSE("GPL");

static int uncore_pcibus_to_physid(struct pci_bus *bus)
{
	struct pci2phy_map *map;
	int phys_id = -1;

	raw_spin_lock(&pci2phy_map_lock);
	list_for_each_entry(map, &pci2phy_map_head, list) {
		if (map->segment == pci_domain_nr(bus)) {
			phys_id = map->pbus_to_physid[bus->number];
			break;
		}
	}
	raw_spin_unlock(&pci2phy_map_lock);

	return phys_id;
}

static void uncore_free_pcibus_map(void)
{
	struct pci2phy_map *map, *tmp;

	list_for_each_entry_safe(map, tmp, &pci2phy_map_head, list) {
		list_del(&map->list);
		kfree(map);
	}
}

struct pci2phy_map *__find_pci2phy_map(int segment)
{
	struct pci2phy_map *map, *alloc = NULL;
	int i;

	lockdep_assert_held(&pci2phy_map_lock);

lookup:
	list_for_each_entry(map, &pci2phy_map_head, list) {
		if (map->segment == segment)
			goto end;
	}

	if (!alloc) {
		raw_spin_unlock(&pci2phy_map_lock);
		alloc = kmalloc(sizeof(struct pci2phy_map), GFP_KERNEL);
		raw_spin_lock(&pci2phy_map_lock);

		if (!alloc)
			return NULL;

		goto lookup;
	}

	map = alloc;
	alloc = NULL;
	map->segment = segment;
	for (i = 0; i < 256; i++)
		map->pbus_to_physid[i] = -1;
	list_add_tail(&map->list, &pci2phy_map_head);

end:
	kfree(alloc);
	return map;
}

ssize_t uncore_event_show(struct kobject *kobj,
			  struct kobj_attribute *attr, char *buf)
{
	struct uncore_event_desc *event =
		container_of(attr, struct uncore_event_desc, attr);
	return sprintf(buf, "%s", event->config);
}

struct intel_uncore_box *uncore_pmu_to_box(struct intel_uncore_pmu *pmu, int cpu)
{
	unsigned int pkgid = topology_logical_package_id(cpu);

	/*
	 * The unsigned check also catches the '-1' return value for non
	 * existent mappings in the topology map.
	 */
	return pkgid < max_packages ? pmu->boxes[pkgid] : NULL;
}

u64 uncore_msr_read_counter(struct intel_uncore_box *box, struct perf_event *event)
{
	u64 count;

	rdmsrl(event->hw.event_base, count);

	return count;
}

/*
 * generic get constraint function for shared match/mask registers.
 */
struct event_constraint *
uncore_get_constraint(struct intel_uncore_box *box, struct perf_event *event)
{
	struct intel_uncore_extra_reg *er;
	struct hw_perf_event_extra *reg1 = &event->hw.extra_reg;
	struct hw_perf_event_extra *reg2 = &event->hw.branch_reg;
	unsigned long flags;
	bool ok = false;

	/*
	 * reg->alloc can be set due to existing state, so for fake box we
	 * need to ignore this, otherwise we might fail to allocate proper
	 * fake state for this extra reg constraint.
	 */
	if (reg1->idx == EXTRA_REG_NONE ||
	    (!uncore_box_is_fake(box) && reg1->alloc))
		return NULL;

	er = &box->shared_regs[reg1->idx];
	raw_spin_lock_irqsave(&er->lock, flags);
	if (!atomic_read(&er->ref) ||
	    (er->config1 == reg1->config && er->config2 == reg2->config)) {
		atomic_inc(&er->ref);
		er->config1 = reg1->config;
		er->config2 = reg2->config;
		ok = true;
	}
	raw_spin_unlock_irqrestore(&er->lock, flags);

	if (ok) {
		if (!uncore_box_is_fake(box))
			reg1->alloc = 1;
		return NULL;
	}

	return &uncore_constraint_empty;
}

void uncore_put_constraint(struct intel_uncore_box *box, struct perf_event *event)
{
	struct intel_uncore_extra_reg *er;
	struct hw_perf_event_extra *reg1 = &event->hw.extra_reg;

	/*
	 * Only put constraint if extra reg was actually allocated. Also
	 * takes care of event which do not use an extra shared reg.
	 *
	 * Also, if this is a fake box we shouldn't touch any event state
	 * (reg->alloc) and we don't care about leaving inconsistent box
	 * state either since it will be thrown out.
	 */
	if (uncore_box_is_fake(box) || !reg1->alloc)
		return;

	er = &box->shared_regs[reg1->idx];
	atomic_dec(&er->ref);
	reg1->alloc = 0;
}

u64 uncore_shared_reg_config(struct intel_uncore_box *box, int idx)
{
	struct intel_uncore_extra_reg *er;
	unsigned long flags;
	u64 config;

	er = &box->shared_regs[idx];

	raw_spin_lock_irqsave(&er->lock, flags);
	config = er->config;
	raw_spin_unlock_irqrestore(&er->lock, flags);

	return config;
}

static void uncore_assign_hw_event(struct intel_uncore_box *box,
				   struct perf_event *event, int idx)
{
	struct hw_perf_event *hwc = &event->hw;

	hwc->idx = idx;
	hwc->last_tag = ++box->tags[idx];

	if (uncore_pmc_fixed(hwc->idx)) {
		hwc->event_base = uncore_fixed_ctr(box);
		hwc->config_base = uncore_fixed_ctl(box);
		return;
	}

	hwc->config_base = uncore_event_ctl(box, hwc->idx);
	hwc->event_base  = uncore_perf_ctr(box, hwc->idx);
}

void uncore_perf_event_update(struct intel_uncore_box *box, struct perf_event *event)
{
	u64 prev_count, new_count, delta;
	int shift;

<<<<<<< HEAD
	if (event->hw.idx == UNCORE_PMC_IDX_FIXED)
=======
	if (uncore_pmc_freerunning(event->hw.idx))
		shift = 64 - uncore_freerunning_bits(box, event);
	else if (uncore_pmc_fixed(event->hw.idx))
>>>>>>> 22cb595e
		shift = 64 - uncore_fixed_ctr_bits(box);
	else
		shift = 64 - uncore_perf_ctr_bits(box);

	/* the hrtimer might modify the previous event value */
again:
	prev_count = local64_read(&event->hw.prev_count);
	new_count = uncore_read_counter(box, event);
	if (local64_xchg(&event->hw.prev_count, new_count) != prev_count)
		goto again;

	delta = (new_count << shift) - (prev_count << shift);
	delta >>= shift;

	local64_add(delta, &event->count);
}

/*
 * The overflow interrupt is unavailable for SandyBridge-EP, is broken
 * for SandyBridge. So we use hrtimer to periodically poll the counter
 * to avoid overflow.
 */
static enum hrtimer_restart uncore_pmu_hrtimer(struct hrtimer *hrtimer)
{
	struct intel_uncore_box *box;
	struct perf_event *event;
	unsigned long flags;
	int bit;

	box = container_of(hrtimer, struct intel_uncore_box, hrtimer);
	if (!box->n_active || box->cpu != smp_processor_id())
		return HRTIMER_NORESTART;
	/*
	 * disable local interrupt to prevent uncore_pmu_event_start/stop
	 * to interrupt the update process
	 */
	local_irq_save(flags);

	/*
	 * handle boxes with an active event list as opposed to active
	 * counters
	 */
	list_for_each_entry(event, &box->active_list, active_entry) {
		uncore_perf_event_update(box, event);
	}

	for_each_set_bit(bit, box->active_mask, UNCORE_PMC_IDX_MAX)
		uncore_perf_event_update(box, box->events[bit]);

	local_irq_restore(flags);

	hrtimer_forward_now(hrtimer, ns_to_ktime(box->hrtimer_duration));
	return HRTIMER_RESTART;
}

void uncore_pmu_start_hrtimer(struct intel_uncore_box *box)
{
	hrtimer_start(&box->hrtimer, ns_to_ktime(box->hrtimer_duration),
		      HRTIMER_MODE_REL_PINNED);
}

void uncore_pmu_cancel_hrtimer(struct intel_uncore_box *box)
{
	hrtimer_cancel(&box->hrtimer);
}

static void uncore_pmu_init_hrtimer(struct intel_uncore_box *box)
{
	hrtimer_init(&box->hrtimer, CLOCK_MONOTONIC, HRTIMER_MODE_REL);
	box->hrtimer.function = uncore_pmu_hrtimer;
}

static struct intel_uncore_box *uncore_alloc_box(struct intel_uncore_type *type,
						 int node)
{
	int i, size, numshared = type->num_shared_regs ;
	struct intel_uncore_box *box;

	size = sizeof(*box) + numshared * sizeof(struct intel_uncore_extra_reg);

	box = kzalloc_node(size, GFP_KERNEL, node);
	if (!box)
		return NULL;

	for (i = 0; i < numshared; i++)
		raw_spin_lock_init(&box->shared_regs[i].lock);

	uncore_pmu_init_hrtimer(box);
	box->cpu = -1;
	box->pci_phys_id = -1;
	box->pkgid = -1;

	/* set default hrtimer timeout */
	box->hrtimer_duration = UNCORE_PMU_HRTIMER_INTERVAL;

	INIT_LIST_HEAD(&box->active_list);

	return box;
}

/*
 * Using uncore_pmu_event_init pmu event_init callback
 * as a detection point for uncore events.
 */
static int uncore_pmu_event_init(struct perf_event *event);

static bool is_box_event(struct intel_uncore_box *box, struct perf_event *event)
{
	return &box->pmu->pmu == event->pmu;
}

static int
uncore_collect_events(struct intel_uncore_box *box, struct perf_event *leader,
		      bool dogrp)
{
	struct perf_event *event;
	int n, max_count;

	max_count = box->pmu->type->num_counters;
	if (box->pmu->type->fixed_ctl)
		max_count++;

	if (box->n_events >= max_count)
		return -EINVAL;

	n = box->n_events;

	if (is_box_event(box, leader)) {
		box->event_list[n] = leader;
		n++;
	}

	if (!dogrp)
		return n;

	for_each_sibling_event(event, leader) {
		if (!is_box_event(box, event) ||
		    event->state <= PERF_EVENT_STATE_OFF)
			continue;

		if (n >= max_count)
			return -EINVAL;

		box->event_list[n] = event;
		n++;
	}
	return n;
}

static struct event_constraint *
uncore_get_event_constraint(struct intel_uncore_box *box, struct perf_event *event)
{
	struct intel_uncore_type *type = box->pmu->type;
	struct event_constraint *c;

	if (type->ops->get_constraint) {
		c = type->ops->get_constraint(box, event);
		if (c)
			return c;
	}

	if (event->attr.config == UNCORE_FIXED_EVENT)
		return &uncore_constraint_fixed;

	if (type->constraints) {
		for_each_event_constraint(c, type->constraints) {
			if ((event->hw.config & c->cmask) == c->code)
				return c;
		}
	}

	return &type->unconstrainted;
}

static void uncore_put_event_constraint(struct intel_uncore_box *box,
					struct perf_event *event)
{
	if (box->pmu->type->ops->put_constraint)
		box->pmu->type->ops->put_constraint(box, event);
}

static int uncore_assign_events(struct intel_uncore_box *box, int assign[], int n)
{
	unsigned long used_mask[BITS_TO_LONGS(UNCORE_PMC_IDX_MAX)];
	struct event_constraint *c;
	int i, wmin, wmax, ret = 0;
	struct hw_perf_event *hwc;

	bitmap_zero(used_mask, UNCORE_PMC_IDX_MAX);

	for (i = 0, wmin = UNCORE_PMC_IDX_MAX, wmax = 0; i < n; i++) {
		c = uncore_get_event_constraint(box, box->event_list[i]);
		box->event_constraint[i] = c;
		wmin = min(wmin, c->weight);
		wmax = max(wmax, c->weight);
	}

	/* fastpath, try to reuse previous register */
	for (i = 0; i < n; i++) {
		hwc = &box->event_list[i]->hw;
		c = box->event_constraint[i];

		/* never assigned */
		if (hwc->idx == -1)
			break;

		/* constraint still honored */
		if (!test_bit(hwc->idx, c->idxmsk))
			break;

		/* not already used */
		if (test_bit(hwc->idx, used_mask))
			break;

		__set_bit(hwc->idx, used_mask);
		if (assign)
			assign[i] = hwc->idx;
	}
	/* slow path */
	if (i != n)
		ret = perf_assign_events(box->event_constraint, n,
					 wmin, wmax, n, assign);

	if (!assign || ret) {
		for (i = 0; i < n; i++)
			uncore_put_event_constraint(box, box->event_list[i]);
	}
	return ret ? -EINVAL : 0;
}

void uncore_pmu_event_start(struct perf_event *event, int flags)
{
	struct intel_uncore_box *box = uncore_event_to_box(event);
	int idx = event->hw.idx;

	if (WARN_ON_ONCE(idx == -1 || idx >= UNCORE_PMC_IDX_MAX))
		return;

	/*
	 * Free running counter is read-only and always active.
	 * Use the current counter value as start point.
	 * There is no overflow interrupt for free running counter.
	 * Use hrtimer to periodically poll the counter to avoid overflow.
	 */
	if (uncore_pmc_freerunning(event->hw.idx)) {
		list_add_tail(&event->active_entry, &box->active_list);
		local64_set(&event->hw.prev_count,
			    uncore_read_counter(box, event));
		if (box->n_active++ == 0)
			uncore_pmu_start_hrtimer(box);
		return;
	}

	if (WARN_ON_ONCE(!(event->hw.state & PERF_HES_STOPPED)))
		return;

	event->hw.state = 0;
	box->events[idx] = event;
	box->n_active++;
	__set_bit(idx, box->active_mask);

	local64_set(&event->hw.prev_count, uncore_read_counter(box, event));
	uncore_enable_event(box, event);

	if (box->n_active == 1) {
		uncore_enable_box(box);
		uncore_pmu_start_hrtimer(box);
	}
}

void uncore_pmu_event_stop(struct perf_event *event, int flags)
{
	struct intel_uncore_box *box = uncore_event_to_box(event);
	struct hw_perf_event *hwc = &event->hw;

	/* Cannot disable free running counter which is read-only */
	if (uncore_pmc_freerunning(hwc->idx)) {
		list_del(&event->active_entry);
		if (--box->n_active == 0)
			uncore_pmu_cancel_hrtimer(box);
		uncore_perf_event_update(box, event);
		return;
	}

	if (__test_and_clear_bit(hwc->idx, box->active_mask)) {
		uncore_disable_event(box, event);
		box->n_active--;
		box->events[hwc->idx] = NULL;
		WARN_ON_ONCE(hwc->state & PERF_HES_STOPPED);
		hwc->state |= PERF_HES_STOPPED;

		if (box->n_active == 0) {
			uncore_disable_box(box);
			uncore_pmu_cancel_hrtimer(box);
		}
	}

	if ((flags & PERF_EF_UPDATE) && !(hwc->state & PERF_HES_UPTODATE)) {
		/*
		 * Drain the remaining delta count out of a event
		 * that we are disabling:
		 */
		uncore_perf_event_update(box, event);
		hwc->state |= PERF_HES_UPTODATE;
	}
}

int uncore_pmu_event_add(struct perf_event *event, int flags)
{
	struct intel_uncore_box *box = uncore_event_to_box(event);
	struct hw_perf_event *hwc = &event->hw;
	int assign[UNCORE_PMC_IDX_MAX];
	int i, n, ret;

	if (!box)
		return -ENODEV;

	/*
	 * The free funning counter is assigned in event_init().
	 * The free running counter event and free running counter
	 * are 1:1 mapped. It doesn't need to be tracked in event_list.
	 */
	if (uncore_pmc_freerunning(hwc->idx)) {
		if (flags & PERF_EF_START)
			uncore_pmu_event_start(event, 0);
		return 0;
	}

	ret = n = uncore_collect_events(box, event, false);
	if (ret < 0)
		return ret;

	hwc->state = PERF_HES_UPTODATE | PERF_HES_STOPPED;
	if (!(flags & PERF_EF_START))
		hwc->state |= PERF_HES_ARCH;

	ret = uncore_assign_events(box, assign, n);
	if (ret)
		return ret;

	/* save events moving to new counters */
	for (i = 0; i < box->n_events; i++) {
		event = box->event_list[i];
		hwc = &event->hw;

		if (hwc->idx == assign[i] &&
			hwc->last_tag == box->tags[assign[i]])
			continue;
		/*
		 * Ensure we don't accidentally enable a stopped
		 * counter simply because we rescheduled.
		 */
		if (hwc->state & PERF_HES_STOPPED)
			hwc->state |= PERF_HES_ARCH;

		uncore_pmu_event_stop(event, PERF_EF_UPDATE);
	}

	/* reprogram moved events into new counters */
	for (i = 0; i < n; i++) {
		event = box->event_list[i];
		hwc = &event->hw;

		if (hwc->idx != assign[i] ||
			hwc->last_tag != box->tags[assign[i]])
			uncore_assign_hw_event(box, event, assign[i]);
		else if (i < box->n_events)
			continue;

		if (hwc->state & PERF_HES_ARCH)
			continue;

		uncore_pmu_event_start(event, 0);
	}
	box->n_events = n;

	return 0;
}

void uncore_pmu_event_del(struct perf_event *event, int flags)
{
	struct intel_uncore_box *box = uncore_event_to_box(event);
	int i;

	uncore_pmu_event_stop(event, PERF_EF_UPDATE);

	/*
	 * The event for free running counter is not tracked by event_list.
	 * It doesn't need to force event->hw.idx = -1 to reassign the counter.
	 * Because the event and the free running counter are 1:1 mapped.
	 */
	if (uncore_pmc_freerunning(event->hw.idx))
		return;

	for (i = 0; i < box->n_events; i++) {
		if (event == box->event_list[i]) {
			uncore_put_event_constraint(box, event);

			for (++i; i < box->n_events; i++)
				box->event_list[i - 1] = box->event_list[i];

			--box->n_events;
			break;
		}
	}

	event->hw.idx = -1;
	event->hw.last_tag = ~0ULL;
}

void uncore_pmu_event_read(struct perf_event *event)
{
	struct intel_uncore_box *box = uncore_event_to_box(event);
	uncore_perf_event_update(box, event);
}

/*
 * validation ensures the group can be loaded onto the
 * PMU if it was the only group available.
 */
static int uncore_validate_group(struct intel_uncore_pmu *pmu,
				struct perf_event *event)
{
	struct perf_event *leader = event->group_leader;
	struct intel_uncore_box *fake_box;
	int ret = -EINVAL, n;

	/* The free running counter is always active. */
	if (uncore_pmc_freerunning(event->hw.idx))
		return 0;

	fake_box = uncore_alloc_box(pmu->type, NUMA_NO_NODE);
	if (!fake_box)
		return -ENOMEM;

	fake_box->pmu = pmu;
	/*
	 * the event is not yet connected with its
	 * siblings therefore we must first collect
	 * existing siblings, then add the new event
	 * before we can simulate the scheduling
	 */
	n = uncore_collect_events(fake_box, leader, true);
	if (n < 0)
		goto out;

	fake_box->n_events = n;
	n = uncore_collect_events(fake_box, event, false);
	if (n < 0)
		goto out;

	fake_box->n_events = n;

	ret = uncore_assign_events(fake_box, NULL, n);
out:
	kfree(fake_box);
	return ret;
}

static int uncore_pmu_event_init(struct perf_event *event)
{
	struct intel_uncore_pmu *pmu;
	struct intel_uncore_box *box;
	struct hw_perf_event *hwc = &event->hw;
	int ret;

	if (event->attr.type != event->pmu->type)
		return -ENOENT;

	pmu = uncore_event_to_pmu(event);
	/* no device found for this pmu */
	if (pmu->func_id < 0)
		return -ENOENT;

	/*
	 * Uncore PMU does measure at all privilege level all the time.
	 * So it doesn't make sense to specify any exclude bits.
	 */
	if (event->attr.exclude_user || event->attr.exclude_kernel ||
			event->attr.exclude_hv || event->attr.exclude_idle)
		return -EINVAL;

	/* Sampling not supported yet */
	if (hwc->sample_period)
		return -EINVAL;

	/*
	 * Place all uncore events for a particular physical package
	 * onto a single cpu
	 */
	if (event->cpu < 0)
		return -EINVAL;
	box = uncore_pmu_to_box(pmu, event->cpu);
	if (!box || box->cpu < 0)
		return -EINVAL;
	event->cpu = box->cpu;
	event->pmu_private = box;

	event->event_caps |= PERF_EV_CAP_READ_ACTIVE_PKG;

	event->hw.idx = -1;
	event->hw.last_tag = ~0ULL;
	event->hw.extra_reg.idx = EXTRA_REG_NONE;
	event->hw.branch_reg.idx = EXTRA_REG_NONE;

	if (event->attr.config == UNCORE_FIXED_EVENT) {
		/* no fixed counter */
		if (!pmu->type->fixed_ctl)
			return -EINVAL;
		/*
		 * if there is only one fixed counter, only the first pmu
		 * can access the fixed counter
		 */
		if (pmu->type->single_fixed && pmu->pmu_idx > 0)
			return -EINVAL;

		/* fixed counters have event field hardcoded to zero */
		hwc->config = 0ULL;
	} else if (is_freerunning_event(event)) {
		if (!check_valid_freerunning_event(box, event))
			return -EINVAL;
		event->hw.idx = UNCORE_PMC_IDX_FREERUNNING;
		/*
		 * The free running counter event and free running counter
		 * are always 1:1 mapped.
		 * The free running counter is always active.
		 * Assign the free running counter here.
		 */
		event->hw.event_base = uncore_freerunning_counter(box, event);
	} else {
		hwc->config = event->attr.config &
			      (pmu->type->event_mask | ((u64)pmu->type->event_mask_ext << 32));
		if (pmu->type->ops->hw_config) {
			ret = pmu->type->ops->hw_config(box, event);
			if (ret)
				return ret;
		}
	}

	if (event->group_leader != event)
		ret = uncore_validate_group(pmu, event);
	else
		ret = 0;

	return ret;
}

static ssize_t uncore_get_attr_cpumask(struct device *dev,
				struct device_attribute *attr, char *buf)
{
	return cpumap_print_to_pagebuf(true, buf, &uncore_cpu_mask);
}

static DEVICE_ATTR(cpumask, S_IRUGO, uncore_get_attr_cpumask, NULL);

static struct attribute *uncore_pmu_attrs[] = {
	&dev_attr_cpumask.attr,
	NULL,
};

static const struct attribute_group uncore_pmu_attr_group = {
	.attrs = uncore_pmu_attrs,
};

static int uncore_pmu_register(struct intel_uncore_pmu *pmu)
{
	int ret;

	if (!pmu->type->pmu) {
		pmu->pmu = (struct pmu) {
			.attr_groups	= pmu->type->attr_groups,
			.task_ctx_nr	= perf_invalid_context,
			.event_init	= uncore_pmu_event_init,
			.add		= uncore_pmu_event_add,
			.del		= uncore_pmu_event_del,
			.start		= uncore_pmu_event_start,
			.stop		= uncore_pmu_event_stop,
			.read		= uncore_pmu_event_read,
			.module		= THIS_MODULE,
		};
	} else {
		pmu->pmu = *pmu->type->pmu;
		pmu->pmu.attr_groups = pmu->type->attr_groups;
	}

	if (pmu->type->num_boxes == 1) {
		if (strlen(pmu->type->name) > 0)
			sprintf(pmu->name, "uncore_%s", pmu->type->name);
		else
			sprintf(pmu->name, "uncore");
	} else {
		sprintf(pmu->name, "uncore_%s_%d", pmu->type->name,
			pmu->pmu_idx);
	}

	ret = perf_pmu_register(&pmu->pmu, pmu->name, -1);
	if (!ret)
		pmu->registered = true;
	return ret;
}

static void uncore_pmu_unregister(struct intel_uncore_pmu *pmu)
{
	if (!pmu->registered)
		return;
	perf_pmu_unregister(&pmu->pmu);
	pmu->registered = false;
}

static void uncore_free_boxes(struct intel_uncore_pmu *pmu)
{
	int pkg;

	for (pkg = 0; pkg < max_packages; pkg++)
		kfree(pmu->boxes[pkg]);
	kfree(pmu->boxes);
}

static void uncore_type_exit(struct intel_uncore_type *type)
{
	struct intel_uncore_pmu *pmu = type->pmus;
	int i;

	if (pmu) {
		for (i = 0; i < type->num_boxes; i++, pmu++) {
			uncore_pmu_unregister(pmu);
			uncore_free_boxes(pmu);
		}
		kfree(type->pmus);
		type->pmus = NULL;
	}
	kfree(type->events_group);
	type->events_group = NULL;
}

static void uncore_types_exit(struct intel_uncore_type **types)
{
	for (; *types; types++)
		uncore_type_exit(*types);
}

static int __init uncore_type_init(struct intel_uncore_type *type, bool setid)
{
	struct intel_uncore_pmu *pmus;
	size_t size;
	int i, j;

	pmus = kcalloc(type->num_boxes, sizeof(*pmus), GFP_KERNEL);
	if (!pmus)
		return -ENOMEM;

	size = max_packages * sizeof(struct intel_uncore_box *);

	for (i = 0; i < type->num_boxes; i++) {
		pmus[i].func_id	= setid ? i : -1;
		pmus[i].pmu_idx	= i;
		pmus[i].type	= type;
		pmus[i].boxes	= kzalloc(size, GFP_KERNEL);
		if (!pmus[i].boxes)
			goto err;
	}

	type->pmus = pmus;
	type->unconstrainted = (struct event_constraint)
		__EVENT_CONSTRAINT(0, (1ULL << type->num_counters) - 1,
				0, type->num_counters, 0, 0);

	if (type->event_descs) {
		struct {
			struct attribute_group group;
			struct attribute *attrs[];
		} *attr_group;
		for (i = 0; type->event_descs[i].attr.attr.name; i++);

		attr_group = kzalloc(struct_size(attr_group, attrs, i + 1),
								GFP_KERNEL);
		if (!attr_group)
			goto err;

		attr_group->group.name = "events";
		attr_group->group.attrs = attr_group->attrs;

		for (j = 0; j < i; j++)
			attr_group->attrs[j] = &type->event_descs[j].attr.attr;

		type->events_group = &attr_group->group;
	}

	type->pmu_group = &uncore_pmu_attr_group;

	return 0;

err:
	for (i = 0; i < type->num_boxes; i++)
		kfree(pmus[i].boxes);
	kfree(pmus);

	return -ENOMEM;
}

static int __init
uncore_types_init(struct intel_uncore_type **types, bool setid)
{
	int ret;

	for (; *types; types++) {
		ret = uncore_type_init(*types, setid);
		if (ret)
			return ret;
	}
	return 0;
}

/*
 * add a pci uncore device
 */
static int uncore_pci_probe(struct pci_dev *pdev, const struct pci_device_id *id)
{
	struct intel_uncore_type *type;
	struct intel_uncore_pmu *pmu = NULL;
	struct intel_uncore_box *box;
	int phys_id, pkg, ret;

	phys_id = uncore_pcibus_to_physid(pdev->bus);
	if (phys_id < 0)
		return -ENODEV;

	pkg = topology_phys_to_logical_pkg(phys_id);
	if (pkg < 0)
		return -EINVAL;

	if (UNCORE_PCI_DEV_TYPE(id->driver_data) == UNCORE_EXTRA_PCI_DEV) {
		int idx = UNCORE_PCI_DEV_IDX(id->driver_data);

		uncore_extra_pci_dev[pkg].dev[idx] = pdev;
		pci_set_drvdata(pdev, NULL);
		return 0;
	}

	type = uncore_pci_uncores[UNCORE_PCI_DEV_TYPE(id->driver_data)];

	/*
	 * Some platforms, e.g.  Knights Landing, use a common PCI device ID
	 * for multiple instances of an uncore PMU device type. We should check
	 * PCI slot and func to indicate the uncore box.
	 */
	if (id->driver_data & ~0xffff) {
		struct pci_driver *pci_drv = pdev->driver;
		const struct pci_device_id *ids = pci_drv->id_table;
		unsigned int devfn;

		while (ids && ids->vendor) {
			if ((ids->vendor == pdev->vendor) &&
			    (ids->device == pdev->device)) {
				devfn = PCI_DEVFN(UNCORE_PCI_DEV_DEV(ids->driver_data),
						  UNCORE_PCI_DEV_FUNC(ids->driver_data));
				if (devfn == pdev->devfn) {
					pmu = &type->pmus[UNCORE_PCI_DEV_IDX(ids->driver_data)];
					break;
				}
			}
			ids++;
		}
		if (pmu == NULL)
			return -ENODEV;
	} else {
		/*
		 * for performance monitoring unit with multiple boxes,
		 * each box has a different function id.
		 */
		pmu = &type->pmus[UNCORE_PCI_DEV_IDX(id->driver_data)];
	}

	if (WARN_ON_ONCE(pmu->boxes[pkg] != NULL))
		return -EINVAL;

	box = uncore_alloc_box(type, NUMA_NO_NODE);
	if (!box)
		return -ENOMEM;

	if (pmu->func_id < 0)
		pmu->func_id = pdev->devfn;
	else
		WARN_ON_ONCE(pmu->func_id != pdev->devfn);

	atomic_inc(&box->refcnt);
	box->pci_phys_id = phys_id;
	box->pkgid = pkg;
	box->pci_dev = pdev;
	box->pmu = pmu;
	uncore_box_init(box);
	pci_set_drvdata(pdev, box);

	pmu->boxes[pkg] = box;
	if (atomic_inc_return(&pmu->activeboxes) > 1)
		return 0;

	/* First active box registers the pmu */
	ret = uncore_pmu_register(pmu);
	if (ret) {
		pci_set_drvdata(pdev, NULL);
		pmu->boxes[pkg] = NULL;
		uncore_box_exit(box);
		kfree(box);
	}
	return ret;
}

static void uncore_pci_remove(struct pci_dev *pdev)
{
	struct intel_uncore_box *box;
	struct intel_uncore_pmu *pmu;
	int i, phys_id, pkg;

	phys_id = uncore_pcibus_to_physid(pdev->bus);

	box = pci_get_drvdata(pdev);
	if (!box) {
		pkg = topology_phys_to_logical_pkg(phys_id);
		for (i = 0; i < UNCORE_EXTRA_PCI_DEV_MAX; i++) {
			if (uncore_extra_pci_dev[pkg].dev[i] == pdev) {
				uncore_extra_pci_dev[pkg].dev[i] = NULL;
				break;
			}
		}
		WARN_ON_ONCE(i >= UNCORE_EXTRA_PCI_DEV_MAX);
		return;
	}

	pmu = box->pmu;
	if (WARN_ON_ONCE(phys_id != box->pci_phys_id))
		return;

	pci_set_drvdata(pdev, NULL);
	pmu->boxes[box->pkgid] = NULL;
	if (atomic_dec_return(&pmu->activeboxes) == 0)
		uncore_pmu_unregister(pmu);
	uncore_box_exit(box);
	kfree(box);
}

static int __init uncore_pci_init(void)
{
	size_t size;
	int ret;

	size = max_packages * sizeof(struct pci_extra_dev);
	uncore_extra_pci_dev = kzalloc(size, GFP_KERNEL);
	if (!uncore_extra_pci_dev) {
		ret = -ENOMEM;
		goto err;
	}

	ret = uncore_types_init(uncore_pci_uncores, false);
	if (ret)
		goto errtype;

	uncore_pci_driver->probe = uncore_pci_probe;
	uncore_pci_driver->remove = uncore_pci_remove;

	ret = pci_register_driver(uncore_pci_driver);
	if (ret)
		goto errtype;

	pcidrv_registered = true;
	return 0;

errtype:
	uncore_types_exit(uncore_pci_uncores);
	kfree(uncore_extra_pci_dev);
	uncore_extra_pci_dev = NULL;
	uncore_free_pcibus_map();
err:
	uncore_pci_uncores = empty_uncore;
	return ret;
}

static void uncore_pci_exit(void)
{
	if (pcidrv_registered) {
		pcidrv_registered = false;
		pci_unregister_driver(uncore_pci_driver);
		uncore_types_exit(uncore_pci_uncores);
		kfree(uncore_extra_pci_dev);
		uncore_free_pcibus_map();
	}
}

static void uncore_change_type_ctx(struct intel_uncore_type *type, int old_cpu,
				   int new_cpu)
{
	struct intel_uncore_pmu *pmu = type->pmus;
	struct intel_uncore_box *box;
	int i, pkg;

	pkg = topology_logical_package_id(old_cpu < 0 ? new_cpu : old_cpu);
	for (i = 0; i < type->num_boxes; i++, pmu++) {
		box = pmu->boxes[pkg];
		if (!box)
			continue;

		if (old_cpu < 0) {
			WARN_ON_ONCE(box->cpu != -1);
			box->cpu = new_cpu;
			continue;
		}

		WARN_ON_ONCE(box->cpu != old_cpu);
		box->cpu = -1;
		if (new_cpu < 0)
			continue;

		uncore_pmu_cancel_hrtimer(box);
		perf_pmu_migrate_context(&pmu->pmu, old_cpu, new_cpu);
		box->cpu = new_cpu;
	}
}

static void uncore_change_context(struct intel_uncore_type **uncores,
				  int old_cpu, int new_cpu)
{
	for (; *uncores; uncores++)
		uncore_change_type_ctx(*uncores, old_cpu, new_cpu);
}

static int uncore_event_cpu_offline(unsigned int cpu)
{
	struct intel_uncore_type *type, **types = uncore_msr_uncores;
	struct intel_uncore_pmu *pmu;
	struct intel_uncore_box *box;
	int i, pkg, target;

	/* Check if exiting cpu is used for collecting uncore events */
	if (!cpumask_test_and_clear_cpu(cpu, &uncore_cpu_mask))
		goto unref;
	/* Find a new cpu to collect uncore events */
	target = cpumask_any_but(topology_core_cpumask(cpu), cpu);

	/* Migrate uncore events to the new target */
	if (target < nr_cpu_ids)
		cpumask_set_cpu(target, &uncore_cpu_mask);
	else
		target = -1;

	uncore_change_context(uncore_msr_uncores, cpu, target);
	uncore_change_context(uncore_pci_uncores, cpu, target);

unref:
	/* Clear the references */
	pkg = topology_logical_package_id(cpu);
	for (; *types; types++) {
		type = *types;
		pmu = type->pmus;
		for (i = 0; i < type->num_boxes; i++, pmu++) {
			box = pmu->boxes[pkg];
			if (box && atomic_dec_return(&box->refcnt) == 0)
				uncore_box_exit(box);
		}
	}
	return 0;
}

static int allocate_boxes(struct intel_uncore_type **types,
			 unsigned int pkg, unsigned int cpu)
{
	struct intel_uncore_box *box, *tmp;
	struct intel_uncore_type *type;
	struct intel_uncore_pmu *pmu;
	LIST_HEAD(allocated);
	int i;

	/* Try to allocate all required boxes */
	for (; *types; types++) {
		type = *types;
		pmu = type->pmus;
		for (i = 0; i < type->num_boxes; i++, pmu++) {
			if (pmu->boxes[pkg])
				continue;
			box = uncore_alloc_box(type, cpu_to_node(cpu));
			if (!box)
				goto cleanup;
			box->pmu = pmu;
			box->pkgid = pkg;
			list_add(&box->active_list, &allocated);
		}
	}
	/* Install them in the pmus */
	list_for_each_entry_safe(box, tmp, &allocated, active_list) {
		list_del_init(&box->active_list);
		box->pmu->boxes[pkg] = box;
	}
	return 0;

cleanup:
	list_for_each_entry_safe(box, tmp, &allocated, active_list) {
		list_del_init(&box->active_list);
		kfree(box);
	}
	return -ENOMEM;
}

static int uncore_event_cpu_online(unsigned int cpu)
{
	struct intel_uncore_type *type, **types = uncore_msr_uncores;
	struct intel_uncore_pmu *pmu;
	struct intel_uncore_box *box;
	int i, ret, pkg, target;

	pkg = topology_logical_package_id(cpu);
	ret = allocate_boxes(types, pkg, cpu);
	if (ret)
		return ret;

	for (; *types; types++) {
		type = *types;
		pmu = type->pmus;
		for (i = 0; i < type->num_boxes; i++, pmu++) {
			box = pmu->boxes[pkg];
			if (box && atomic_inc_return(&box->refcnt) == 1)
				uncore_box_init(box);
		}
	}

	/*
	 * Check if there is an online cpu in the package
	 * which collects uncore events already.
	 */
	target = cpumask_any_and(&uncore_cpu_mask, topology_core_cpumask(cpu));
	if (target < nr_cpu_ids)
		return 0;

	cpumask_set_cpu(cpu, &uncore_cpu_mask);

	uncore_change_context(uncore_msr_uncores, -1, cpu);
	uncore_change_context(uncore_pci_uncores, -1, cpu);
	return 0;
}

static int __init type_pmu_register(struct intel_uncore_type *type)
{
	int i, ret;

	for (i = 0; i < type->num_boxes; i++) {
		ret = uncore_pmu_register(&type->pmus[i]);
		if (ret)
			return ret;
	}
	return 0;
}

static int __init uncore_msr_pmus_register(void)
{
	struct intel_uncore_type **types = uncore_msr_uncores;
	int ret;

	for (; *types; types++) {
		ret = type_pmu_register(*types);
		if (ret)
			return ret;
	}
	return 0;
}

static int __init uncore_cpu_init(void)
{
	int ret;

	ret = uncore_types_init(uncore_msr_uncores, true);
	if (ret)
		goto err;

	ret = uncore_msr_pmus_register();
	if (ret)
		goto err;
	return 0;
err:
	uncore_types_exit(uncore_msr_uncores);
	uncore_msr_uncores = empty_uncore;
	return ret;
}

#define X86_UNCORE_MODEL_MATCH(model, init)	\
	{ X86_VENDOR_INTEL, 6, model, X86_FEATURE_ANY, (unsigned long)&init }

struct intel_uncore_init_fun {
	void	(*cpu_init)(void);
	int	(*pci_init)(void);
};

static const struct intel_uncore_init_fun nhm_uncore_init __initconst = {
	.cpu_init = nhm_uncore_cpu_init,
};

static const struct intel_uncore_init_fun snb_uncore_init __initconst = {
	.cpu_init = snb_uncore_cpu_init,
	.pci_init = snb_uncore_pci_init,
};

static const struct intel_uncore_init_fun ivb_uncore_init __initconst = {
	.cpu_init = snb_uncore_cpu_init,
	.pci_init = ivb_uncore_pci_init,
};

static const struct intel_uncore_init_fun hsw_uncore_init __initconst = {
	.cpu_init = snb_uncore_cpu_init,
	.pci_init = hsw_uncore_pci_init,
};

static const struct intel_uncore_init_fun bdw_uncore_init __initconst = {
	.cpu_init = snb_uncore_cpu_init,
	.pci_init = bdw_uncore_pci_init,
};

static const struct intel_uncore_init_fun snbep_uncore_init __initconst = {
	.cpu_init = snbep_uncore_cpu_init,
	.pci_init = snbep_uncore_pci_init,
};

static const struct intel_uncore_init_fun nhmex_uncore_init __initconst = {
	.cpu_init = nhmex_uncore_cpu_init,
};

static const struct intel_uncore_init_fun ivbep_uncore_init __initconst = {
	.cpu_init = ivbep_uncore_cpu_init,
	.pci_init = ivbep_uncore_pci_init,
};

static const struct intel_uncore_init_fun hswep_uncore_init __initconst = {
	.cpu_init = hswep_uncore_cpu_init,
	.pci_init = hswep_uncore_pci_init,
};

static const struct intel_uncore_init_fun bdx_uncore_init __initconst = {
	.cpu_init = bdx_uncore_cpu_init,
	.pci_init = bdx_uncore_pci_init,
};

static const struct intel_uncore_init_fun knl_uncore_init __initconst = {
	.cpu_init = knl_uncore_cpu_init,
	.pci_init = knl_uncore_pci_init,
};

static const struct intel_uncore_init_fun skl_uncore_init __initconst = {
	.cpu_init = skl_uncore_cpu_init,
	.pci_init = skl_uncore_pci_init,
};

static const struct intel_uncore_init_fun skx_uncore_init __initconst = {
	.cpu_init = skx_uncore_cpu_init,
	.pci_init = skx_uncore_pci_init,
};

static const struct x86_cpu_id intel_uncore_match[] __initconst = {
	X86_UNCORE_MODEL_MATCH(INTEL_FAM6_NEHALEM_EP,	  nhm_uncore_init),
	X86_UNCORE_MODEL_MATCH(INTEL_FAM6_NEHALEM,	  nhm_uncore_init),
	X86_UNCORE_MODEL_MATCH(INTEL_FAM6_WESTMERE,	  nhm_uncore_init),
	X86_UNCORE_MODEL_MATCH(INTEL_FAM6_WESTMERE_EP,	  nhm_uncore_init),
	X86_UNCORE_MODEL_MATCH(INTEL_FAM6_SANDYBRIDGE,	  snb_uncore_init),
	X86_UNCORE_MODEL_MATCH(INTEL_FAM6_IVYBRIDGE,	  ivb_uncore_init),
	X86_UNCORE_MODEL_MATCH(INTEL_FAM6_HASWELL_CORE,	  hsw_uncore_init),
	X86_UNCORE_MODEL_MATCH(INTEL_FAM6_HASWELL_ULT,	  hsw_uncore_init),
	X86_UNCORE_MODEL_MATCH(INTEL_FAM6_HASWELL_GT3E,	  hsw_uncore_init),
	X86_UNCORE_MODEL_MATCH(INTEL_FAM6_BROADWELL_CORE, bdw_uncore_init),
	X86_UNCORE_MODEL_MATCH(INTEL_FAM6_BROADWELL_GT3E, bdw_uncore_init),
	X86_UNCORE_MODEL_MATCH(INTEL_FAM6_SANDYBRIDGE_X,  snbep_uncore_init),
	X86_UNCORE_MODEL_MATCH(INTEL_FAM6_NEHALEM_EX,	  nhmex_uncore_init),
	X86_UNCORE_MODEL_MATCH(INTEL_FAM6_WESTMERE_EX,	  nhmex_uncore_init),
	X86_UNCORE_MODEL_MATCH(INTEL_FAM6_IVYBRIDGE_X,	  ivbep_uncore_init),
	X86_UNCORE_MODEL_MATCH(INTEL_FAM6_HASWELL_X,	  hswep_uncore_init),
	X86_UNCORE_MODEL_MATCH(INTEL_FAM6_BROADWELL_X,	  bdx_uncore_init),
	X86_UNCORE_MODEL_MATCH(INTEL_FAM6_BROADWELL_XEON_D, bdx_uncore_init),
	X86_UNCORE_MODEL_MATCH(INTEL_FAM6_XEON_PHI_KNL,	  knl_uncore_init),
	X86_UNCORE_MODEL_MATCH(INTEL_FAM6_XEON_PHI_KNM,	  knl_uncore_init),
	X86_UNCORE_MODEL_MATCH(INTEL_FAM6_SKYLAKE_DESKTOP,skl_uncore_init),
	X86_UNCORE_MODEL_MATCH(INTEL_FAM6_SKYLAKE_MOBILE, skl_uncore_init),
	X86_UNCORE_MODEL_MATCH(INTEL_FAM6_SKYLAKE_X,      skx_uncore_init),
	X86_UNCORE_MODEL_MATCH(INTEL_FAM6_KABYLAKE_MOBILE, skl_uncore_init),
	X86_UNCORE_MODEL_MATCH(INTEL_FAM6_KABYLAKE_DESKTOP, skl_uncore_init),
	{},
};

MODULE_DEVICE_TABLE(x86cpu, intel_uncore_match);

static int __init intel_uncore_init(void)
{
	const struct x86_cpu_id *id;
	struct intel_uncore_init_fun *uncore_init;
	int pret = 0, cret = 0, ret;

	id = x86_match_cpu(intel_uncore_match);
	if (!id)
		return -ENODEV;

	if (boot_cpu_has(X86_FEATURE_HYPERVISOR))
		return -ENODEV;

	max_packages = topology_max_packages();

	uncore_init = (struct intel_uncore_init_fun *)id->driver_data;
	if (uncore_init->pci_init) {
		pret = uncore_init->pci_init();
		if (!pret)
			pret = uncore_pci_init();
	}

	if (uncore_init->cpu_init) {
		uncore_init->cpu_init();
		cret = uncore_cpu_init();
	}

	if (cret && pret)
		return -ENODEV;

	/* Install hotplug callbacks to setup the targets for each package */
	ret = cpuhp_setup_state(CPUHP_AP_PERF_X86_UNCORE_ONLINE,
				"perf/x86/intel/uncore:online",
				uncore_event_cpu_online,
				uncore_event_cpu_offline);
	if (ret)
		goto err;
	return 0;

err:
	uncore_types_exit(uncore_msr_uncores);
	uncore_pci_exit();
	return ret;
}
module_init(intel_uncore_init);

static void __exit intel_uncore_exit(void)
{
	cpuhp_remove_state(CPUHP_AP_PERF_X86_UNCORE_ONLINE);
	uncore_types_exit(uncore_msr_uncores);
	uncore_pci_exit();
}
module_exit(intel_uncore_exit);<|MERGE_RESOLUTION|>--- conflicted
+++ resolved
@@ -218,13 +218,9 @@
 	u64 prev_count, new_count, delta;
 	int shift;
 
-<<<<<<< HEAD
-	if (event->hw.idx == UNCORE_PMC_IDX_FIXED)
-=======
 	if (uncore_pmc_freerunning(event->hw.idx))
 		shift = 64 - uncore_freerunning_bits(box, event);
 	else if (uncore_pmc_fixed(event->hw.idx))
->>>>>>> 22cb595e
 		shift = 64 - uncore_fixed_ctr_bits(box);
 	else
 		shift = 64 - uncore_perf_ctr_bits(box);
