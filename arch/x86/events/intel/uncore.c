#include <linux/module.h>

#include <asm/cpu_device_id.h>
#include <asm/intel-family.h>
#include "uncore.h"

static struct intel_uncore_type *empty_uncore[] = { NULL, };
struct intel_uncore_type **uncore_msr_uncores = empty_uncore;
struct intel_uncore_type **uncore_pci_uncores = empty_uncore;

static bool pcidrv_registered;
struct pci_driver *uncore_pci_driver;
/* pci bus to socket mapping */
DEFINE_RAW_SPINLOCK(pci2phy_map_lock);
struct list_head pci2phy_map_head = LIST_HEAD_INIT(pci2phy_map_head);
struct pci_extra_dev *uncore_extra_pci_dev;
static int max_dies;

/* mask of cpus that collect uncore events */
static cpumask_t uncore_cpu_mask;

/* constraint for the fixed counter */
static struct event_constraint uncore_constraint_fixed =
	EVENT_CONSTRAINT(~0ULL, 1 << UNCORE_PMC_IDX_FIXED, ~0ULL);
struct event_constraint uncore_constraint_empty =
	EVENT_CONSTRAINT(0, 0, 0);

MODULE_LICENSE("GPL");

static int uncore_pcibus_to_physid(struct pci_bus *bus)
{
	struct pci2phy_map *map;
	int phys_id = -1;

	raw_spin_lock(&pci2phy_map_lock);
	list_for_each_entry(map, &pci2phy_map_head, list) {
		if (map->segment == pci_domain_nr(bus)) {
			phys_id = map->pbus_to_physid[bus->number];
			break;
		}
	}
	raw_spin_unlock(&pci2phy_map_lock);

	return phys_id;
}

static void uncore_free_pcibus_map(void)
{
	struct pci2phy_map *map, *tmp;

	list_for_each_entry_safe(map, tmp, &pci2phy_map_head, list) {
		list_del(&map->list);
		kfree(map);
	}
}

struct pci2phy_map *__find_pci2phy_map(int segment)
{
	struct pci2phy_map *map, *alloc = NULL;
	int i;

	lockdep_assert_held(&pci2phy_map_lock);

lookup:
	list_for_each_entry(map, &pci2phy_map_head, list) {
		if (map->segment == segment)
			goto end;
	}

	if (!alloc) {
		raw_spin_unlock(&pci2phy_map_lock);
		alloc = kmalloc(sizeof(struct pci2phy_map), GFP_KERNEL);
		raw_spin_lock(&pci2phy_map_lock);

		if (!alloc)
			return NULL;

		goto lookup;
	}

	map = alloc;
	alloc = NULL;
	map->segment = segment;
	for (i = 0; i < 256; i++)
		map->pbus_to_physid[i] = -1;
	list_add_tail(&map->list, &pci2phy_map_head);

end:
	kfree(alloc);
	return map;
}

ssize_t uncore_event_show(struct kobject *kobj,
			  struct kobj_attribute *attr, char *buf)
{
	struct uncore_event_desc *event =
		container_of(attr, struct uncore_event_desc, attr);
	return sprintf(buf, "%s", event->config);
}

struct intel_uncore_box *uncore_pmu_to_box(struct intel_uncore_pmu *pmu, int cpu)
{
	unsigned int dieid = topology_logical_die_id(cpu);

	/*
	 * The unsigned check also catches the '-1' return value for non
	 * existent mappings in the topology map.
	 */
	return dieid < max_dies ? pmu->boxes[dieid] : NULL;
}

u64 uncore_msr_read_counter(struct intel_uncore_box *box, struct perf_event *event)
{
	u64 count;

	rdmsrl(event->hw.event_base, count);

	return count;
}

/*
 * generic get constraint function for shared match/mask registers.
 */
struct event_constraint *
uncore_get_constraint(struct intel_uncore_box *box, struct perf_event *event)
{
	struct intel_uncore_extra_reg *er;
	struct hw_perf_event_extra *reg1 = &event->hw.extra_reg;
	struct hw_perf_event_extra *reg2 = &event->hw.branch_reg;
	unsigned long flags;
	bool ok = false;

	/*
	 * reg->alloc can be set due to existing state, so for fake box we
	 * need to ignore this, otherwise we might fail to allocate proper
	 * fake state for this extra reg constraint.
	 */
	if (reg1->idx == EXTRA_REG_NONE ||
	    (!uncore_box_is_fake(box) && reg1->alloc))
		return NULL;

	er = &box->shared_regs[reg1->idx];
	raw_spin_lock_irqsave(&er->lock, flags);
	if (!atomic_read(&er->ref) ||
	    (er->config1 == reg1->config && er->config2 == reg2->config)) {
		atomic_inc(&er->ref);
		er->config1 = reg1->config;
		er->config2 = reg2->config;
		ok = true;
	}
	raw_spin_unlock_irqrestore(&er->lock, flags);

	if (ok) {
		if (!uncore_box_is_fake(box))
			reg1->alloc = 1;
		return NULL;
	}

	return &uncore_constraint_empty;
}

void uncore_put_constraint(struct intel_uncore_box *box, struct perf_event *event)
{
	struct intel_uncore_extra_reg *er;
	struct hw_perf_event_extra *reg1 = &event->hw.extra_reg;

	/*
	 * Only put constraint if extra reg was actually allocated. Also
	 * takes care of event which do not use an extra shared reg.
	 *
	 * Also, if this is a fake box we shouldn't touch any event state
	 * (reg->alloc) and we don't care about leaving inconsistent box
	 * state either since it will be thrown out.
	 */
	if (uncore_box_is_fake(box) || !reg1->alloc)
		return;

	er = &box->shared_regs[reg1->idx];
	atomic_dec(&er->ref);
	reg1->alloc = 0;
}

u64 uncore_shared_reg_config(struct intel_uncore_box *box, int idx)
{
	struct intel_uncore_extra_reg *er;
	unsigned long flags;
	u64 config;

	er = &box->shared_regs[idx];

	raw_spin_lock_irqsave(&er->lock, flags);
	config = er->config;
	raw_spin_unlock_irqrestore(&er->lock, flags);

	return config;
}

static void uncore_assign_hw_event(struct intel_uncore_box *box,
				   struct perf_event *event, int idx)
{
	struct hw_perf_event *hwc = &event->hw;

	hwc->idx = idx;
	hwc->last_tag = ++box->tags[idx];

	if (uncore_pmc_fixed(hwc->idx)) {
		hwc->event_base = uncore_fixed_ctr(box);
		hwc->config_base = uncore_fixed_ctl(box);
		return;
	}

	hwc->config_base = uncore_event_ctl(box, hwc->idx);
	hwc->event_base  = uncore_perf_ctr(box, hwc->idx);
}

void uncore_perf_event_update(struct intel_uncore_box *box, struct perf_event *event)
{
	u64 prev_count, new_count, delta;
	int shift;

	if (uncore_pmc_freerunning(event->hw.idx))
		shift = 64 - uncore_freerunning_bits(box, event);
	else if (uncore_pmc_fixed(event->hw.idx))
		shift = 64 - uncore_fixed_ctr_bits(box);
	else
		shift = 64 - uncore_perf_ctr_bits(box);

	/* the hrtimer might modify the previous event value */
again:
	prev_count = local64_read(&event->hw.prev_count);
	new_count = uncore_read_counter(box, event);
	if (local64_xchg(&event->hw.prev_count, new_count) != prev_count)
		goto again;

	delta = (new_count << shift) - (prev_count << shift);
	delta >>= shift;

	local64_add(delta, &event->count);
}

/*
 * The overflow interrupt is unavailable for SandyBridge-EP, is broken
 * for SandyBridge. So we use hrtimer to periodically poll the counter
 * to avoid overflow.
 */
static enum hrtimer_restart uncore_pmu_hrtimer(struct hrtimer *hrtimer)
{
	struct intel_uncore_box *box;
	struct perf_event *event;
	unsigned long flags;
	int bit;

	box = container_of(hrtimer, struct intel_uncore_box, hrtimer);
	if (!box->n_active || box->cpu != smp_processor_id())
		return HRTIMER_NORESTART;
	/*
	 * disable local interrupt to prevent uncore_pmu_event_start/stop
	 * to interrupt the update process
	 */
	local_irq_save(flags);

	/*
	 * handle boxes with an active event list as opposed to active
	 * counters
	 */
	list_for_each_entry(event, &box->active_list, active_entry) {
		uncore_perf_event_update(box, event);
	}

	for_each_set_bit(bit, box->active_mask, UNCORE_PMC_IDX_MAX)
		uncore_perf_event_update(box, box->events[bit]);

	local_irq_restore(flags);

	hrtimer_forward_now(hrtimer, ns_to_ktime(box->hrtimer_duration));
	return HRTIMER_RESTART;
}

void uncore_pmu_start_hrtimer(struct intel_uncore_box *box)
{
	hrtimer_start(&box->hrtimer, ns_to_ktime(box->hrtimer_duration),
		      HRTIMER_MODE_REL_PINNED);
}

void uncore_pmu_cancel_hrtimer(struct intel_uncore_box *box)
{
	hrtimer_cancel(&box->hrtimer);
}

static void uncore_pmu_init_hrtimer(struct intel_uncore_box *box)
{
	hrtimer_init(&box->hrtimer, CLOCK_MONOTONIC, HRTIMER_MODE_REL);
	box->hrtimer.function = uncore_pmu_hrtimer;
}

static struct intel_uncore_box *uncore_alloc_box(struct intel_uncore_type *type,
						 int node)
{
	int i, size, numshared = type->num_shared_regs ;
	struct intel_uncore_box *box;

	size = sizeof(*box) + numshared * sizeof(struct intel_uncore_extra_reg);

	box = kzalloc_node(size, GFP_KERNEL, node);
	if (!box)
		return NULL;

	for (i = 0; i < numshared; i++)
		raw_spin_lock_init(&box->shared_regs[i].lock);

	uncore_pmu_init_hrtimer(box);
	box->cpu = -1;
	box->pci_phys_id = -1;
	box->dieid = -1;

	/* set default hrtimer timeout */
	box->hrtimer_duration = UNCORE_PMU_HRTIMER_INTERVAL;

	INIT_LIST_HEAD(&box->active_list);

	return box;
}

/*
 * Using uncore_pmu_event_init pmu event_init callback
 * as a detection point for uncore events.
 */
static int uncore_pmu_event_init(struct perf_event *event);

static bool is_box_event(struct intel_uncore_box *box, struct perf_event *event)
{
	return &box->pmu->pmu == event->pmu;
}

static int
uncore_collect_events(struct intel_uncore_box *box, struct perf_event *leader,
		      bool dogrp)
{
	struct perf_event *event;
	int n, max_count;

	max_count = box->pmu->type->num_counters;
	if (box->pmu->type->fixed_ctl)
		max_count++;

	if (box->n_events >= max_count)
		return -EINVAL;

	n = box->n_events;

	if (is_box_event(box, leader)) {
		box->event_list[n] = leader;
		n++;
	}

	if (!dogrp)
		return n;

	for_each_sibling_event(event, leader) {
		if (!is_box_event(box, event) ||
		    event->state <= PERF_EVENT_STATE_OFF)
			continue;

		if (n >= max_count)
			return -EINVAL;

		box->event_list[n] = event;
		n++;
	}
	return n;
}

static struct event_constraint *
uncore_get_event_constraint(struct intel_uncore_box *box, struct perf_event *event)
{
	struct intel_uncore_type *type = box->pmu->type;
	struct event_constraint *c;

	if (type->ops->get_constraint) {
		c = type->ops->get_constraint(box, event);
		if (c)
			return c;
	}

	if (event->attr.config == UNCORE_FIXED_EVENT)
		return &uncore_constraint_fixed;

	if (type->constraints) {
		for_each_event_constraint(c, type->constraints) {
			if ((event->hw.config & c->cmask) == c->code)
				return c;
		}
	}

	return &type->unconstrainted;
}

static void uncore_put_event_constraint(struct intel_uncore_box *box,
					struct perf_event *event)
{
	if (box->pmu->type->ops->put_constraint)
		box->pmu->type->ops->put_constraint(box, event);
}

static int uncore_assign_events(struct intel_uncore_box *box, int assign[], int n)
{
	unsigned long used_mask[BITS_TO_LONGS(UNCORE_PMC_IDX_MAX)];
	struct event_constraint *c;
	int i, wmin, wmax, ret = 0;
	struct hw_perf_event *hwc;

	bitmap_zero(used_mask, UNCORE_PMC_IDX_MAX);

	for (i = 0, wmin = UNCORE_PMC_IDX_MAX, wmax = 0; i < n; i++) {
		c = uncore_get_event_constraint(box, box->event_list[i]);
		box->event_constraint[i] = c;
		wmin = min(wmin, c->weight);
		wmax = max(wmax, c->weight);
	}

	/* fastpath, try to reuse previous register */
	for (i = 0; i < n; i++) {
		hwc = &box->event_list[i]->hw;
		c = box->event_constraint[i];

		/* never assigned */
		if (hwc->idx == -1)
			break;

		/* constraint still honored */
		if (!test_bit(hwc->idx, c->idxmsk))
			break;

		/* not already used */
		if (test_bit(hwc->idx, used_mask))
			break;

		__set_bit(hwc->idx, used_mask);
		if (assign)
			assign[i] = hwc->idx;
	}
	/* slow path */
	if (i != n)
		ret = perf_assign_events(box->event_constraint, n,
					 wmin, wmax, n, assign);

	if (!assign || ret) {
		for (i = 0; i < n; i++)
			uncore_put_event_constraint(box, box->event_list[i]);
	}
	return ret ? -EINVAL : 0;
}

void uncore_pmu_event_start(struct perf_event *event, int flags)
{
	struct intel_uncore_box *box = uncore_event_to_box(event);
	int idx = event->hw.idx;

	if (WARN_ON_ONCE(idx == -1 || idx >= UNCORE_PMC_IDX_MAX))
		return;

	/*
	 * Free running counter is read-only and always active.
	 * Use the current counter value as start point.
	 * There is no overflow interrupt for free running counter.
	 * Use hrtimer to periodically poll the counter to avoid overflow.
	 */
	if (uncore_pmc_freerunning(event->hw.idx)) {
		list_add_tail(&event->active_entry, &box->active_list);
		local64_set(&event->hw.prev_count,
			    uncore_read_counter(box, event));
		if (box->n_active++ == 0)
			uncore_pmu_start_hrtimer(box);
		return;
	}

	if (WARN_ON_ONCE(!(event->hw.state & PERF_HES_STOPPED)))
		return;

	event->hw.state = 0;
	box->events[idx] = event;
	box->n_active++;
	__set_bit(idx, box->active_mask);

	local64_set(&event->hw.prev_count, uncore_read_counter(box, event));
	uncore_enable_event(box, event);

	if (box->n_active == 1) {
		uncore_enable_box(box);
		uncore_pmu_start_hrtimer(box);
	}
}

void uncore_pmu_event_stop(struct perf_event *event, int flags)
{
	struct intel_uncore_box *box = uncore_event_to_box(event);
	struct hw_perf_event *hwc = &event->hw;

	/* Cannot disable free running counter which is read-only */
	if (uncore_pmc_freerunning(hwc->idx)) {
		list_del(&event->active_entry);
		if (--box->n_active == 0)
			uncore_pmu_cancel_hrtimer(box);
		uncore_perf_event_update(box, event);
		return;
	}

	if (__test_and_clear_bit(hwc->idx, box->active_mask)) {
		uncore_disable_event(box, event);
		box->n_active--;
		box->events[hwc->idx] = NULL;
		WARN_ON_ONCE(hwc->state & PERF_HES_STOPPED);
		hwc->state |= PERF_HES_STOPPED;

		if (box->n_active == 0) {
			uncore_disable_box(box);
			uncore_pmu_cancel_hrtimer(box);
		}
	}

	if ((flags & PERF_EF_UPDATE) && !(hwc->state & PERF_HES_UPTODATE)) {
		/*
		 * Drain the remaining delta count out of a event
		 * that we are disabling:
		 */
		uncore_perf_event_update(box, event);
		hwc->state |= PERF_HES_UPTODATE;
	}
}

int uncore_pmu_event_add(struct perf_event *event, int flags)
{
	struct intel_uncore_box *box = uncore_event_to_box(event);
	struct hw_perf_event *hwc = &event->hw;
	int assign[UNCORE_PMC_IDX_MAX];
	int i, n, ret;

	if (!box)
		return -ENODEV;

	/*
	 * The free funning counter is assigned in event_init().
	 * The free running counter event and free running counter
	 * are 1:1 mapped. It doesn't need to be tracked in event_list.
	 */
	if (uncore_pmc_freerunning(hwc->idx)) {
		if (flags & PERF_EF_START)
			uncore_pmu_event_start(event, 0);
		return 0;
	}

	ret = n = uncore_collect_events(box, event, false);
	if (ret < 0)
		return ret;

	hwc->state = PERF_HES_UPTODATE | PERF_HES_STOPPED;
	if (!(flags & PERF_EF_START))
		hwc->state |= PERF_HES_ARCH;

	ret = uncore_assign_events(box, assign, n);
	if (ret)
		return ret;

	/* save events moving to new counters */
	for (i = 0; i < box->n_events; i++) {
		event = box->event_list[i];
		hwc = &event->hw;

		if (hwc->idx == assign[i] &&
			hwc->last_tag == box->tags[assign[i]])
			continue;
		/*
		 * Ensure we don't accidentally enable a stopped
		 * counter simply because we rescheduled.
		 */
		if (hwc->state & PERF_HES_STOPPED)
			hwc->state |= PERF_HES_ARCH;

		uncore_pmu_event_stop(event, PERF_EF_UPDATE);
	}

	/* reprogram moved events into new counters */
	for (i = 0; i < n; i++) {
		event = box->event_list[i];
		hwc = &event->hw;

		if (hwc->idx != assign[i] ||
			hwc->last_tag != box->tags[assign[i]])
			uncore_assign_hw_event(box, event, assign[i]);
		else if (i < box->n_events)
			continue;

		if (hwc->state & PERF_HES_ARCH)
			continue;

		uncore_pmu_event_start(event, 0);
	}
	box->n_events = n;

	return 0;
}

void uncore_pmu_event_del(struct perf_event *event, int flags)
{
	struct intel_uncore_box *box = uncore_event_to_box(event);
	int i;

	uncore_pmu_event_stop(event, PERF_EF_UPDATE);

	/*
	 * The event for free running counter is not tracked by event_list.
	 * It doesn't need to force event->hw.idx = -1 to reassign the counter.
	 * Because the event and the free running counter are 1:1 mapped.
	 */
	if (uncore_pmc_freerunning(event->hw.idx))
		return;

	for (i = 0; i < box->n_events; i++) {
		if (event == box->event_list[i]) {
			uncore_put_event_constraint(box, event);

			for (++i; i < box->n_events; i++)
				box->event_list[i - 1] = box->event_list[i];

			--box->n_events;
			break;
		}
	}

	event->hw.idx = -1;
	event->hw.last_tag = ~0ULL;
}

void uncore_pmu_event_read(struct perf_event *event)
{
	struct intel_uncore_box *box = uncore_event_to_box(event);
	uncore_perf_event_update(box, event);
}

/*
 * validation ensures the group can be loaded onto the
 * PMU if it was the only group available.
 */
static int uncore_validate_group(struct intel_uncore_pmu *pmu,
				struct perf_event *event)
{
	struct perf_event *leader = event->group_leader;
	struct intel_uncore_box *fake_box;
	int ret = -EINVAL, n;

	/* The free running counter is always active. */
	if (uncore_pmc_freerunning(event->hw.idx))
		return 0;

	fake_box = uncore_alloc_box(pmu->type, NUMA_NO_NODE);
	if (!fake_box)
		return -ENOMEM;

	fake_box->pmu = pmu;
	/*
	 * the event is not yet connected with its
	 * siblings therefore we must first collect
	 * existing siblings, then add the new event
	 * before we can simulate the scheduling
	 */
	n = uncore_collect_events(fake_box, leader, true);
	if (n < 0)
		goto out;

	fake_box->n_events = n;
	n = uncore_collect_events(fake_box, event, false);
	if (n < 0)
		goto out;

	fake_box->n_events = n;

	ret = uncore_assign_events(fake_box, NULL, n);
out:
	kfree(fake_box);
	return ret;
}

static int uncore_pmu_event_init(struct perf_event *event)
{
	struct intel_uncore_pmu *pmu;
	struct intel_uncore_box *box;
	struct hw_perf_event *hwc = &event->hw;
	int ret;

	if (event->attr.type != event->pmu->type)
		return -ENOENT;

	pmu = uncore_event_to_pmu(event);
	/* no device found for this pmu */
	if (pmu->func_id < 0)
		return -ENOENT;

	/*
	 * Uncore PMU does measure at all privilege level all the time.
	 * So it doesn't make sense to specify any exclude bits.
	 */
	if (event->attr.exclude_user || event->attr.exclude_kernel ||
			event->attr.exclude_hv || event->attr.exclude_idle)
		return -EINVAL;

	/* Sampling not supported yet */
	if (hwc->sample_period)
		return -EINVAL;

	/*
	 * Place all uncore events for a particular physical package
	 * onto a single cpu
	 */
	if (event->cpu < 0)
		return -EINVAL;
	box = uncore_pmu_to_box(pmu, event->cpu);
	if (!box || box->cpu < 0)
		return -EINVAL;
	event->cpu = box->cpu;
	event->pmu_private = box;

	event->event_caps |= PERF_EV_CAP_READ_ACTIVE_PKG;

	event->hw.idx = -1;
	event->hw.last_tag = ~0ULL;
	event->hw.extra_reg.idx = EXTRA_REG_NONE;
	event->hw.branch_reg.idx = EXTRA_REG_NONE;

	if (event->attr.config == UNCORE_FIXED_EVENT) {
		/* no fixed counter */
		if (!pmu->type->fixed_ctl)
			return -EINVAL;
		/*
		 * if there is only one fixed counter, only the first pmu
		 * can access the fixed counter
		 */
		if (pmu->type->single_fixed && pmu->pmu_idx > 0)
			return -EINVAL;

		/* fixed counters have event field hardcoded to zero */
		hwc->config = 0ULL;
	} else if (is_freerunning_event(event)) {
		if (!check_valid_freerunning_event(box, event))
			return -EINVAL;
		event->hw.idx = UNCORE_PMC_IDX_FREERUNNING;
		/*
		 * The free running counter event and free running counter
		 * are always 1:1 mapped.
		 * The free running counter is always active.
		 * Assign the free running counter here.
		 */
		event->hw.event_base = uncore_freerunning_counter(box, event);
	} else {
		hwc->config = event->attr.config &
			      (pmu->type->event_mask | ((u64)pmu->type->event_mask_ext << 32));
		if (pmu->type->ops->hw_config) {
			ret = pmu->type->ops->hw_config(box, event);
			if (ret)
				return ret;
		}
	}

	if (event->group_leader != event)
		ret = uncore_validate_group(pmu, event);
	else
		ret = 0;

	return ret;
}

static ssize_t uncore_get_attr_cpumask(struct device *dev,
				struct device_attribute *attr, char *buf)
{
	return cpumap_print_to_pagebuf(true, buf, &uncore_cpu_mask);
}

static DEVICE_ATTR(cpumask, S_IRUGO, uncore_get_attr_cpumask, NULL);

static struct attribute *uncore_pmu_attrs[] = {
	&dev_attr_cpumask.attr,
	NULL,
};

static struct attribute_group uncore_pmu_attr_group = {
	.attrs = uncore_pmu_attrs,
};

static int uncore_pmu_register(struct intel_uncore_pmu *pmu)
{
	int ret;

	if (!pmu->type->pmu) {
		pmu->pmu = (struct pmu) {
			.attr_groups	= pmu->type->attr_groups,
			.task_ctx_nr	= perf_invalid_context,
			.event_init	= uncore_pmu_event_init,
			.add		= uncore_pmu_event_add,
			.del		= uncore_pmu_event_del,
			.start		= uncore_pmu_event_start,
			.stop		= uncore_pmu_event_stop,
			.read		= uncore_pmu_event_read,
			.module		= THIS_MODULE,
		};
	} else {
		pmu->pmu = *pmu->type->pmu;
		pmu->pmu.attr_groups = pmu->type->attr_groups;
	}

	if (pmu->type->num_boxes == 1) {
		if (strlen(pmu->type->name) > 0)
			sprintf(pmu->name, "uncore_%s", pmu->type->name);
		else
			sprintf(pmu->name, "uncore");
	} else {
		sprintf(pmu->name, "uncore_%s_%d", pmu->type->name,
			pmu->pmu_idx);
	}

	ret = perf_pmu_register(&pmu->pmu, pmu->name, -1);
	if (!ret)
		pmu->registered = true;
	return ret;
}

static void uncore_pmu_unregister(struct intel_uncore_pmu *pmu)
{
	if (!pmu->registered)
		return;
	perf_pmu_unregister(&pmu->pmu);
	pmu->registered = false;
}

static void uncore_free_boxes(struct intel_uncore_pmu *pmu)
{
	int die;

	for (die = 0; die < max_dies; die++)
		kfree(pmu->boxes[die]);
	kfree(pmu->boxes);
}

static void uncore_type_exit(struct intel_uncore_type *type)
{
	struct intel_uncore_pmu *pmu = type->pmus;
	int i;

	if (pmu) {
		for (i = 0; i < type->num_boxes; i++, pmu++) {
			uncore_pmu_unregister(pmu);
			uncore_free_boxes(pmu);
		}
		kfree(type->pmus);
		type->pmus = NULL;
	}
	kfree(type->events_group);
	type->events_group = NULL;
}

static void uncore_types_exit(struct intel_uncore_type **types)
{
	for (; *types; types++)
		uncore_type_exit(*types);
}

static int __init uncore_type_init(struct intel_uncore_type *type, bool setid)
{
	struct intel_uncore_pmu *pmus;
	struct attribute_group *attr_group;
	struct attribute **attrs;
	size_t size;
	int i, j;

	pmus = kzalloc(sizeof(*pmus) * type->num_boxes, GFP_KERNEL);
	if (!pmus)
		return -ENOMEM;

	size = max_dies * sizeof(struct intel_uncore_box *);

	for (i = 0; i < type->num_boxes; i++) {
		pmus[i].func_id	= setid ? i : -1;
		pmus[i].pmu_idx	= i;
		pmus[i].type	= type;
		pmus[i].boxes	= kzalloc(size, GFP_KERNEL);
		if (!pmus[i].boxes)
			goto err;
	}

	type->pmus = pmus;
	type->unconstrainted = (struct event_constraint)
		__EVENT_CONSTRAINT(0, (1ULL << type->num_counters) - 1,
				0, type->num_counters, 0, 0);

	if (type->event_descs) {
		for (i = 0; type->event_descs[i].attr.attr.name; i++);

		attr_group = kzalloc(sizeof(struct attribute *) * (i + 1) +
					sizeof(*attr_group), GFP_KERNEL);
		if (!attr_group)
			goto err;

		attrs = (struct attribute **)(attr_group + 1);
		attr_group->name = "events";
		attr_group->attrs = attrs;

		for (j = 0; j < i; j++)
			attrs[j] = &type->event_descs[j].attr.attr;

		type->events_group = attr_group;
	}

	type->pmu_group = &uncore_pmu_attr_group;

	return 0;

err:
	for (i = 0; i < type->num_boxes; i++)
		kfree(pmus[i].boxes);
	kfree(pmus);

	return -ENOMEM;
}

static int __init
uncore_types_init(struct intel_uncore_type **types, bool setid)
{
	int ret;

	for (; *types; types++) {
		ret = uncore_type_init(*types, setid);
		if (ret)
			return ret;
	}
	return 0;
}

/*
 * add a pci uncore device
 */
static int uncore_pci_probe(struct pci_dev *pdev, const struct pci_device_id *id)
{
	struct intel_uncore_type *type;
	struct intel_uncore_pmu *pmu = NULL;
	struct intel_uncore_box *box;
	int phys_id, die, ret;

	phys_id = uncore_pcibus_to_physid(pdev->bus);
	if (phys_id < 0)
		return -ENODEV;

	die = (topology_max_die_per_package() > 1) ? phys_id :
					topology_phys_to_logical_pkg(phys_id);
	if (die < 0)
		return -EINVAL;

	if (UNCORE_PCI_DEV_TYPE(id->driver_data) == UNCORE_EXTRA_PCI_DEV) {
		int idx = UNCORE_PCI_DEV_IDX(id->driver_data);

		uncore_extra_pci_dev[die].dev[idx] = pdev;
		pci_set_drvdata(pdev, NULL);
		return 0;
	}

	type = uncore_pci_uncores[UNCORE_PCI_DEV_TYPE(id->driver_data)];

	/*
	 * Some platforms, e.g.  Knights Landing, use a common PCI device ID
	 * for multiple instances of an uncore PMU device type. We should check
	 * PCI slot and func to indicate the uncore box.
	 */
	if (id->driver_data & ~0xffff) {
		struct pci_driver *pci_drv = pdev->driver;
		const struct pci_device_id *ids = pci_drv->id_table;
		unsigned int devfn;

		while (ids && ids->vendor) {
			if ((ids->vendor == pdev->vendor) &&
			    (ids->device == pdev->device)) {
				devfn = PCI_DEVFN(UNCORE_PCI_DEV_DEV(ids->driver_data),
						  UNCORE_PCI_DEV_FUNC(ids->driver_data));
				if (devfn == pdev->devfn) {
					pmu = &type->pmus[UNCORE_PCI_DEV_IDX(ids->driver_data)];
					break;
				}
			}
			ids++;
		}
		if (pmu == NULL)
			return -ENODEV;
	} else {
		/*
		 * for performance monitoring unit with multiple boxes,
		 * each box has a different function id.
		 */
		pmu = &type->pmus[UNCORE_PCI_DEV_IDX(id->driver_data)];
	}

	if (WARN_ON_ONCE(pmu->boxes[die] != NULL))
		return -EINVAL;

	box = uncore_alloc_box(type, NUMA_NO_NODE);
	if (!box)
		return -ENOMEM;

	if (pmu->func_id < 0)
		pmu->func_id = pdev->devfn;
	else
		WARN_ON_ONCE(pmu->func_id != pdev->devfn);

	atomic_inc(&box->refcnt);
	box->pci_phys_id = phys_id;
	box->dieid = die;
	box->pci_dev = pdev;
	box->pmu = pmu;
	uncore_box_init(box);
	pci_set_drvdata(pdev, box);

	pmu->boxes[die] = box;
	if (atomic_inc_return(&pmu->activeboxes) > 1)
		return 0;

	/* First active box registers the pmu */
	ret = uncore_pmu_register(pmu);
	if (ret) {
		pci_set_drvdata(pdev, NULL);
		pmu->boxes[die] = NULL;
		uncore_box_exit(box);
		kfree(box);
	}
	return ret;
}

static void uncore_pci_remove(struct pci_dev *pdev)
{
	struct intel_uncore_box *box;
	struct intel_uncore_pmu *pmu;
	int i, phys_id, die;

	phys_id = uncore_pcibus_to_physid(pdev->bus);
	die = (topology_max_die_per_package() > 1) ? phys_id :
					topology_phys_to_logical_pkg(phys_id);

	box = pci_get_drvdata(pdev);
	if (!box) {
		for (i = 0; i < UNCORE_EXTRA_PCI_DEV_MAX; i++) {
			if (uncore_extra_pci_dev[die].dev[i] == pdev) {
				uncore_extra_pci_dev[die].dev[i] = NULL;
				break;
			}
		}
		WARN_ON_ONCE(i >= UNCORE_EXTRA_PCI_DEV_MAX);
		return;
	}

	pmu = box->pmu;
	if (WARN_ON_ONCE(phys_id != box->pci_phys_id))
		return;

	pci_set_drvdata(pdev, NULL);
	pmu->boxes[die] = NULL;
	if (atomic_dec_return(&pmu->activeboxes) == 0)
		uncore_pmu_unregister(pmu);
	uncore_box_exit(box);
	kfree(box);
}

static int __init uncore_pci_init(void)
{
	size_t size;
	int ret;

	size = max_dies * sizeof(struct pci_extra_dev);
	uncore_extra_pci_dev = kzalloc(size, GFP_KERNEL);
	if (!uncore_extra_pci_dev) {
		ret = -ENOMEM;
		goto err;
	}

	ret = uncore_types_init(uncore_pci_uncores, false);
	if (ret)
		goto errtype;

	uncore_pci_driver->probe = uncore_pci_probe;
	uncore_pci_driver->remove = uncore_pci_remove;

	ret = pci_register_driver(uncore_pci_driver);
	if (ret)
		goto errtype;

	pcidrv_registered = true;
	return 0;

errtype:
	uncore_types_exit(uncore_pci_uncores);
	kfree(uncore_extra_pci_dev);
	uncore_extra_pci_dev = NULL;
	uncore_free_pcibus_map();
err:
	uncore_pci_uncores = empty_uncore;
	return ret;
}

static void uncore_pci_exit(void)
{
	if (pcidrv_registered) {
		pcidrv_registered = false;
		pci_unregister_driver(uncore_pci_driver);
		uncore_types_exit(uncore_pci_uncores);
		kfree(uncore_extra_pci_dev);
		uncore_free_pcibus_map();
	}
}

static void uncore_change_type_ctx(struct intel_uncore_type *type, int old_cpu,
				   int new_cpu)
{
	struct intel_uncore_pmu *pmu = type->pmus;
	struct intel_uncore_box *box;
	int i, die;

	die = topology_logical_die_id(old_cpu < 0 ? new_cpu : old_cpu);
	for (i = 0; i < type->num_boxes; i++, pmu++) {
		box = pmu->boxes[die];
		if (!box)
			continue;

		if (old_cpu < 0) {
			WARN_ON_ONCE(box->cpu != -1);
			box->cpu = new_cpu;
			continue;
		}

		WARN_ON_ONCE(box->cpu != old_cpu);
		box->cpu = -1;
		if (new_cpu < 0)
			continue;

		uncore_pmu_cancel_hrtimer(box);
		perf_pmu_migrate_context(&pmu->pmu, old_cpu, new_cpu);
		box->cpu = new_cpu;
	}
}

static void uncore_change_context(struct intel_uncore_type **uncores,
				  int old_cpu, int new_cpu)
{
	for (; *uncores; uncores++)
		uncore_change_type_ctx(*uncores, old_cpu, new_cpu);
}

static int uncore_event_cpu_offline(unsigned int cpu)
{
	struct intel_uncore_type *type, **types = uncore_msr_uncores;
	struct intel_uncore_pmu *pmu;
	struct intel_uncore_box *box;
	int i, die, target;

	/* Check if exiting cpu is used for collecting uncore events */
	if (!cpumask_test_and_clear_cpu(cpu, &uncore_cpu_mask))
		goto unref;
	/* Find a new cpu to collect uncore events */
	target = cpumask_any_but(topology_die_cpumask(cpu), cpu);

	/* Migrate uncore events to the new target */
	if (target < nr_cpu_ids)
		cpumask_set_cpu(target, &uncore_cpu_mask);
	else
		target = -1;

	uncore_change_context(uncore_msr_uncores, cpu, target);
	uncore_change_context(uncore_pci_uncores, cpu, target);

unref:
	/* Clear the references */
	die = topology_logical_die_id(cpu);
	for (; *types; types++) {
		type = *types;
		pmu = type->pmus;
		for (i = 0; i < type->num_boxes; i++, pmu++) {
			box = pmu->boxes[die];
			if (box && atomic_dec_return(&box->refcnt) == 0)
				uncore_box_exit(box);
		}
	}
	return 0;
}

static int allocate_boxes(struct intel_uncore_type **types,
			 unsigned int die, unsigned int cpu)
{
	struct intel_uncore_box *box, *tmp;
	struct intel_uncore_type *type;
	struct intel_uncore_pmu *pmu;
	LIST_HEAD(allocated);
	int i;

	/* Try to allocate all required boxes */
	for (; *types; types++) {
		type = *types;
		pmu = type->pmus;
		for (i = 0; i < type->num_boxes; i++, pmu++) {
			if (pmu->boxes[die])
				continue;
			box = uncore_alloc_box(type, cpu_to_node(cpu));
			if (!box)
				goto cleanup;
			box->pmu = pmu;
			box->dieid = die;
			list_add(&box->active_list, &allocated);
		}
	}
	/* Install them in the pmus */
	list_for_each_entry_safe(box, tmp, &allocated, active_list) {
		list_del_init(&box->active_list);
		box->pmu->boxes[die] = box;
	}
	return 0;

cleanup:
	list_for_each_entry_safe(box, tmp, &allocated, active_list) {
		list_del_init(&box->active_list);
		kfree(box);
	}
	return -ENOMEM;
}

static int uncore_event_cpu_online(unsigned int cpu)
{
	struct intel_uncore_type *type, **types = uncore_msr_uncores;
	struct intel_uncore_pmu *pmu;
	struct intel_uncore_box *box;
	int i, ret, die, target;

	die = topology_logical_die_id(cpu);
	ret = allocate_boxes(types, die, cpu);
	if (ret)
		return ret;

	for (; *types; types++) {
		type = *types;
		pmu = type->pmus;
		for (i = 0; i < type->num_boxes; i++, pmu++) {
			box = pmu->boxes[die];
			if (box && atomic_inc_return(&box->refcnt) == 1)
				uncore_box_init(box);
		}
	}

	/*
	 * Check if there is an online cpu in the package
	 * which collects uncore events already.
	 */
	target = cpumask_any_and(&uncore_cpu_mask, topology_die_cpumask(cpu));
	if (target < nr_cpu_ids)
		return 0;

	cpumask_set_cpu(cpu, &uncore_cpu_mask);

	uncore_change_context(uncore_msr_uncores, -1, cpu);
	uncore_change_context(uncore_pci_uncores, -1, cpu);
	return 0;
}

static int __init type_pmu_register(struct intel_uncore_type *type)
{
	int i, ret;

	for (i = 0; i < type->num_boxes; i++) {
		ret = uncore_pmu_register(&type->pmus[i]);
		if (ret)
			return ret;
	}
	return 0;
}

static int __init uncore_msr_pmus_register(void)
{
	struct intel_uncore_type **types = uncore_msr_uncores;
	int ret;

	for (; *types; types++) {
		ret = type_pmu_register(*types);
		if (ret)
			return ret;
	}
	return 0;
}

static int __init uncore_cpu_init(void)
{
	int ret;

	ret = uncore_types_init(uncore_msr_uncores, true);
	if (ret)
		goto err;

	ret = uncore_msr_pmus_register();
	if (ret)
		goto err;
	return 0;
err:
	uncore_types_exit(uncore_msr_uncores);
	uncore_msr_uncores = empty_uncore;
	return ret;
}

<<<<<<< HEAD
#define X86_UNCORE_MODEL_MATCH(model, init)	\
	{ X86_VENDOR_INTEL, 6, model, X86_STEPPING_ANY, X86_FEATURE_ANY, (unsigned long)&init }

=======
>>>>>>> 0eee48be
struct intel_uncore_init_fun {
	void	(*cpu_init)(void);
	int	(*pci_init)(void);
};

static const struct intel_uncore_init_fun nhm_uncore_init __initconst = {
	.cpu_init = nhm_uncore_cpu_init,
};

static const struct intel_uncore_init_fun snb_uncore_init __initconst = {
	.cpu_init = snb_uncore_cpu_init,
	.pci_init = snb_uncore_pci_init,
};

static const struct intel_uncore_init_fun ivb_uncore_init __initconst = {
	.cpu_init = snb_uncore_cpu_init,
	.pci_init = ivb_uncore_pci_init,
};

static const struct intel_uncore_init_fun hsw_uncore_init __initconst = {
	.cpu_init = snb_uncore_cpu_init,
	.pci_init = hsw_uncore_pci_init,
};

static const struct intel_uncore_init_fun bdw_uncore_init __initconst = {
	.cpu_init = snb_uncore_cpu_init,
	.pci_init = bdw_uncore_pci_init,
};

static const struct intel_uncore_init_fun snbep_uncore_init __initconst = {
	.cpu_init = snbep_uncore_cpu_init,
	.pci_init = snbep_uncore_pci_init,
};

static const struct intel_uncore_init_fun nhmex_uncore_init __initconst = {
	.cpu_init = nhmex_uncore_cpu_init,
};

static const struct intel_uncore_init_fun ivbep_uncore_init __initconst = {
	.cpu_init = ivbep_uncore_cpu_init,
	.pci_init = ivbep_uncore_pci_init,
};

static const struct intel_uncore_init_fun hswep_uncore_init __initconst = {
	.cpu_init = hswep_uncore_cpu_init,
	.pci_init = hswep_uncore_pci_init,
};

static const struct intel_uncore_init_fun bdx_uncore_init __initconst = {
	.cpu_init = bdx_uncore_cpu_init,
	.pci_init = bdx_uncore_pci_init,
};

static const struct intel_uncore_init_fun knl_uncore_init __initconst = {
	.cpu_init = knl_uncore_cpu_init,
	.pci_init = knl_uncore_pci_init,
};

static const struct intel_uncore_init_fun skl_uncore_init __initconst = {
	.cpu_init = skl_uncore_cpu_init,
	.pci_init = skl_uncore_pci_init,
};

static const struct intel_uncore_init_fun skx_uncore_init __initconst = {
	.cpu_init = skx_uncore_cpu_init,
	.pci_init = skx_uncore_pci_init,
};

static const struct x86_cpu_id intel_uncore_match[] __initconst = {
	X86_MATCH_INTEL_FAM6_MODEL(NEHALEM_EP,		&nhm_uncore_init),
	X86_MATCH_INTEL_FAM6_MODEL(NEHALEM,		&nhm_uncore_init),
	X86_MATCH_INTEL_FAM6_MODEL(WESTMERE,		&nhm_uncore_init),
	X86_MATCH_INTEL_FAM6_MODEL(WESTMERE_EP,		&nhm_uncore_init),
	X86_MATCH_INTEL_FAM6_MODEL(SANDYBRIDGE,		&snb_uncore_init),
	X86_MATCH_INTEL_FAM6_MODEL(IVYBRIDGE,		&ivb_uncore_init),
	X86_MATCH_INTEL_FAM6_MODEL(HASWELL,		&hsw_uncore_init),
	X86_MATCH_INTEL_FAM6_MODEL(HASWELL_L,		&hsw_uncore_init),
	X86_MATCH_INTEL_FAM6_MODEL(HASWELL_G,		&hsw_uncore_init),
	X86_MATCH_INTEL_FAM6_MODEL(BROADWELL,		&bdw_uncore_init),
	X86_MATCH_INTEL_FAM6_MODEL(BROADWELL_G,		&bdw_uncore_init),
	X86_MATCH_INTEL_FAM6_MODEL(SANDYBRIDGE_X,	&snbep_uncore_init),
	X86_MATCH_INTEL_FAM6_MODEL(NEHALEM_EX,		&nhmex_uncore_init),
	X86_MATCH_INTEL_FAM6_MODEL(WESTMERE_EX,		&nhmex_uncore_init),
	X86_MATCH_INTEL_FAM6_MODEL(IVYBRIDGE_X,		&ivbep_uncore_init),
	X86_MATCH_INTEL_FAM6_MODEL(HASWELL_X,		&hswep_uncore_init),
	X86_MATCH_INTEL_FAM6_MODEL(BROADWELL_X,		&bdx_uncore_init),
	X86_MATCH_INTEL_FAM6_MODEL(BROADWELL_D,		&bdx_uncore_init),
	X86_MATCH_INTEL_FAM6_MODEL(XEON_PHI_KNL,	&knl_uncore_init),
	X86_MATCH_INTEL_FAM6_MODEL(XEON_PHI_KNM,	&knl_uncore_init),
	X86_MATCH_INTEL_FAM6_MODEL(SKYLAKE,		&skl_uncore_init),
	X86_MATCH_INTEL_FAM6_MODEL(SKYLAKE_L,		&skl_uncore_init),
	X86_MATCH_INTEL_FAM6_MODEL(SKYLAKE_X,		&skx_uncore_init),
	X86_MATCH_INTEL_FAM6_MODEL(KABYLAKE_L,		&skl_uncore_init),
	X86_MATCH_INTEL_FAM6_MODEL(KABYLAKE,		&skl_uncore_init),
	{},
};
MODULE_DEVICE_TABLE(x86cpu, intel_uncore_match);

static int __init intel_uncore_init(void)
{
	const struct x86_cpu_id *id;
	struct intel_uncore_init_fun *uncore_init;
	int pret = 0, cret = 0, ret;

	id = x86_match_cpu_stp(intel_uncore_match);
	if (!id)
		return -ENODEV;

	if (boot_cpu_has(X86_FEATURE_HYPERVISOR))
		return -ENODEV;

	max_dies = topology_max_packages() * topology_max_die_per_package();

	uncore_init = (struct intel_uncore_init_fun *)id->driver_data;
	if (uncore_init->pci_init) {
		pret = uncore_init->pci_init();
		if (!pret)
			pret = uncore_pci_init();
	}

	if (uncore_init->cpu_init) {
		uncore_init->cpu_init();
		cret = uncore_cpu_init();
	}

	if (cret && pret)
		return -ENODEV;

	/* Install hotplug callbacks to setup the targets for each package */
	ret = cpuhp_setup_state(CPUHP_AP_PERF_X86_UNCORE_ONLINE,
				"perf/x86/intel/uncore:online",
				uncore_event_cpu_online,
				uncore_event_cpu_offline);
	if (ret)
		goto err;
	return 0;

err:
	uncore_types_exit(uncore_msr_uncores);
	uncore_pci_exit();
	return ret;
}
module_init(intel_uncore_init);

static void __exit intel_uncore_exit(void)
{
	cpuhp_remove_state(CPUHP_AP_PERF_X86_UNCORE_ONLINE);
	uncore_types_exit(uncore_msr_uncores);
	uncore_pci_exit();
}
module_exit(intel_uncore_exit);<|MERGE_RESOLUTION|>--- conflicted
+++ resolved
@@ -1303,12 +1303,6 @@
 	return ret;
 }
 
-<<<<<<< HEAD
-#define X86_UNCORE_MODEL_MATCH(model, init)	\
-	{ X86_VENDOR_INTEL, 6, model, X86_STEPPING_ANY, X86_FEATURE_ANY, (unsigned long)&init }
-
-=======
->>>>>>> 0eee48be
 struct intel_uncore_init_fun {
 	void	(*cpu_init)(void);
 	int	(*pci_init)(void);
@@ -1413,7 +1407,7 @@
 	struct intel_uncore_init_fun *uncore_init;
 	int pret = 0, cret = 0, ret;
 
-	id = x86_match_cpu_stp(intel_uncore_match);
+	id = x86_match_cpu(intel_uncore_match);
 	if (!id)
 		return -ENODEV;
 
