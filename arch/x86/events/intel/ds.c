--- conflicted
+++ resolved
@@ -1187,12 +1187,9 @@
 	struct cpu_hw_events *cpuc = this_cpu_ptr(&cpu_hw_events);
 	struct hw_perf_event *hwc = &event->hw;
 	struct debug_store *ds = cpuc->ds;
-<<<<<<< HEAD
-=======
 	u64 value = ds->pebs_event_reset[hwc->idx];
 	u32 base = MSR_RELOAD_PMC0;
 	unsigned int idx = hwc->idx;
->>>>>>> 7d2a07b7
 
 	if (!is_pebs_pt(event))
 		return;
@@ -1202,16 +1199,12 @@
 
 	cpuc->pebs_enabled |= PEBS_OUTPUT_PT;
 
-<<<<<<< HEAD
-	wrmsrl(MSR_RELOAD_PMC0 + hwc->idx, ds->pebs_event_reset[hwc->idx]);
-=======
 	if (hwc->idx >= INTEL_PMC_IDX_FIXED) {
 		base = MSR_RELOAD_FIXED_CTR0;
 		idx = hwc->idx - INTEL_PMC_IDX_FIXED;
 		value = ds->pebs_event_reset[MAX_PEBS_EVENTS + idx];
 	}
 	wrmsrl(base + idx, value);
->>>>>>> 7d2a07b7
 }
 
 void intel_pmu_pebs_enable(struct perf_event *event)
@@ -2231,15 +2224,9 @@
 			}
 			pr_cont("PEBS fmt4%c%s, ", pebs_type, pebs_qual);
 
-<<<<<<< HEAD
-			if (x86_pmu.intel_cap.pebs_output_pt_available) {
-				pr_cont("PEBS-via-PT, ");
-				x86_get_pmu()->capabilities |= PERF_PMU_CAP_AUX_OUTPUT;
-=======
 			if (!is_hybrid() && x86_pmu.intel_cap.pebs_output_pt_available) {
 				pr_cont("PEBS-via-PT, ");
 				x86_get_pmu(smp_processor_id())->capabilities |= PERF_PMU_CAP_AUX_OUTPUT;
->>>>>>> 7d2a07b7
 			}
 
 			break;
