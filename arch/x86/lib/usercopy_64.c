/* 
 * User address space access functions.
 *
 * Copyright 1997 Andi Kleen <ak@muc.de>
 * Copyright 1997 Linus Torvalds
 * Copyright 2002 Andi Kleen <ak@suse.de>
 */
<<<<<<< HEAD
#include <linux/module.h>
#include <linux/uaccess.h>
=======
#include <linux/export.h>
#include <asm/uaccess.h>
>>>>>>> a47177d3

/*
 * Zero Userspace
 */

unsigned long __clear_user(void __user *addr, unsigned long size)
{
	long __d0;
	might_fault();
	/* no memory constraint because it doesn't change any memory gcc knows
	   about */
	stac();
	asm volatile(
		"	testq  %[size8],%[size8]\n"
		"	jz     4f\n"
		"0:	movq %[zero],(%[dst])\n"
		"	addq   %[eight],%[dst]\n"
		"	decl %%ecx ; jnz   0b\n"
		"4:	movq  %[size1],%%rcx\n"
		"	testl %%ecx,%%ecx\n"
		"	jz     2f\n"
		"1:	movb   %b[zero],(%[dst])\n"
		"	incq   %[dst]\n"
		"	decl %%ecx ; jnz  1b\n"
		"2:\n"
		".section .fixup,\"ax\"\n"
		"3:	lea 0(%[size1],%[size8],8),%[size8]\n"
		"	jmp 2b\n"
		".previous\n"
		_ASM_EXTABLE(0b,3b)
		_ASM_EXTABLE(1b,2b)
		: [size8] "=&c"(size), [dst] "=&D" (__d0)
		: [size1] "r"(size & 7), "[size8]" (size / 8), "[dst]"(addr),
		  [zero] "r" (0UL), [eight] "r" (8UL));
	clac();
	return size;
}
EXPORT_SYMBOL(__clear_user);

unsigned long clear_user(void __user *to, unsigned long n)
{
	if (access_ok(VERIFY_WRITE, to, n))
		return __clear_user(to, n);
	return n;
}
EXPORT_SYMBOL(clear_user);

unsigned long copy_in_user(void __user *to, const void __user *from, unsigned len)
{
	if (access_ok(VERIFY_WRITE, to, len) && access_ok(VERIFY_READ, from, len)) { 
		return copy_user_generic((__force void *)to, (__force void *)from, len);
	} 
	return len;		
}
EXPORT_SYMBOL(copy_in_user);

/*
 * Try to copy last bytes and clear the rest if needed.
 * Since protection fault in copy_from/to_user is not a normal situation,
 * it is not necessary to optimize tail handling.
 */
__visible unsigned long
copy_user_handle_tail(char *to, char *from, unsigned len)
{
	for (; len; --len, to++) {
		char c;

		if (__get_user_nocheck(c, from++, sizeof(char)))
			break;
		if (__put_user_nocheck(c, to, sizeof(char)))
			break;
	}
	clac();

	/* If the destination is a kernel buffer, we always clear the end */
	if (!__addr_ok(to))
		memset(to, 0, len);
	return len;
}<|MERGE_RESOLUTION|>--- conflicted
+++ resolved
@@ -5,13 +5,8 @@
  * Copyright 1997 Linus Torvalds
  * Copyright 2002 Andi Kleen <ak@suse.de>
  */
-<<<<<<< HEAD
-#include <linux/module.h>
+#include <linux/export.h>
 #include <linux/uaccess.h>
-=======
-#include <linux/export.h>
-#include <asm/uaccess.h>
->>>>>>> a47177d3
 
 /*
  * Zero Userspace
