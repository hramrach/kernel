--- conflicted
+++ resolved
@@ -11,19 +11,12 @@
 #include <linux/jump_label.h>
 #include <linux/kernel.h>
 #include <linux/module.h>
-<<<<<<< HEAD
-=======
 #include <linux/sizes.h>
->>>>>>> 7d2a07b7
 #include <asm/intel-family.h>
 #include <asm/simd.h>
 
 asmlinkage void poly1305_init_x86_64(void *ctx,
-<<<<<<< HEAD
-				     const u8 key[POLY1305_KEY_SIZE]);
-=======
 				     const u8 key[POLY1305_BLOCK_SIZE]);
->>>>>>> 7d2a07b7
 asmlinkage void poly1305_blocks_x86_64(void *ctx, const u8 *inp,
 				       const size_t len, const u32 padbit);
 asmlinkage void poly1305_emit_x86_64(void *ctx, u8 mac[POLY1305_DIGEST_SIZE],
@@ -88,11 +81,7 @@
 	state->is_base2_26 = 0;
 }
 
-<<<<<<< HEAD
-static void poly1305_simd_init(void *ctx, const u8 key[POLY1305_KEY_SIZE])
-=======
 static void poly1305_simd_init(void *ctx, const u8 key[POLY1305_BLOCK_SIZE])
->>>>>>> 7d2a07b7
 {
 	poly1305_init_x86_64(ctx, key);
 }
@@ -106,11 +95,7 @@
 	BUILD_BUG_ON(SZ_4K < POLY1305_BLOCK_SIZE ||
 		     SZ_4K % POLY1305_BLOCK_SIZE);
 
-<<<<<<< HEAD
-	if (!IS_ENABLED(CONFIG_AS_AVX) || !static_branch_likely(&poly1305_use_avx) ||
-=======
 	if (!static_branch_likely(&poly1305_use_avx) ||
->>>>>>> 7d2a07b7
 	    (len < (POLY1305_BLOCK_SIZE * 18) && !state->is_base2_26) ||
 	    !crypto_simd_usable()) {
 		convert_to_base2_64(ctx);
@@ -124,11 +109,7 @@
 		kernel_fpu_begin();
 		if (IS_ENABLED(CONFIG_AS_AVX512) && static_branch_likely(&poly1305_use_avx512))
 			poly1305_blocks_avx512(ctx, inp, bytes, padbit);
-<<<<<<< HEAD
-		else if (IS_ENABLED(CONFIG_AS_AVX2) && static_branch_likely(&poly1305_use_avx2))
-=======
 		else if (static_branch_likely(&poly1305_use_avx2))
->>>>>>> 7d2a07b7
 			poly1305_blocks_avx2(ctx, inp, bytes, padbit);
 		else
 			poly1305_blocks_avx(ctx, inp, bytes, padbit);
@@ -142,21 +123,13 @@
 static void poly1305_simd_emit(void *ctx, u8 mac[POLY1305_DIGEST_SIZE],
 			       const u32 nonce[4])
 {
-<<<<<<< HEAD
-	if (!IS_ENABLED(CONFIG_AS_AVX) || !static_branch_likely(&poly1305_use_avx))
-=======
 	if (!static_branch_likely(&poly1305_use_avx))
->>>>>>> 7d2a07b7
 		poly1305_emit_x86_64(ctx, mac, nonce);
 	else
 		poly1305_emit_avx(ctx, mac, nonce);
 }
 
-<<<<<<< HEAD
-void poly1305_init_arch(struct poly1305_desc_ctx *dctx, const u8 *key)
-=======
 void poly1305_init_arch(struct poly1305_desc_ctx *dctx, const u8 key[POLY1305_KEY_SIZE])
->>>>>>> 7d2a07b7
 {
 	poly1305_simd_init(&dctx->h, key);
 	dctx->s[0] = get_unaligned_le32(&key[16]);
@@ -185,11 +158,6 @@
 			dctx->s[1] = get_unaligned_le32(&inp[4]);
 			dctx->s[2] = get_unaligned_le32(&inp[8]);
 			dctx->s[3] = get_unaligned_le32(&inp[12]);
-<<<<<<< HEAD
-			inp += POLY1305_BLOCK_SIZE;
-			len -= POLY1305_BLOCK_SIZE;
-=======
->>>>>>> 7d2a07b7
 			acc += POLY1305_BLOCK_SIZE;
 			dctx->sset = true;
 		}
@@ -242,11 +210,7 @@
 	}
 
 	poly1305_simd_emit(&dctx->h, dst, dctx->s);
-<<<<<<< HEAD
-	*dctx = (struct poly1305_desc_ctx){};
-=======
 	memzero_explicit(dctx, sizeof(*dctx));
->>>>>>> 7d2a07b7
 }
 EXPORT_SYMBOL(poly1305_final_arch);
 
@@ -295,18 +259,10 @@
 
 static int __init poly1305_simd_mod_init(void)
 {
-<<<<<<< HEAD
-	if (IS_ENABLED(CONFIG_AS_AVX) && boot_cpu_has(X86_FEATURE_AVX) &&
-	    cpu_has_xfeatures(XFEATURE_MASK_SSE | XFEATURE_MASK_YMM, NULL))
-		static_branch_enable(&poly1305_use_avx);
-	if (IS_ENABLED(CONFIG_AS_AVX2) && boot_cpu_has(X86_FEATURE_AVX) &&
-	    boot_cpu_has(X86_FEATURE_AVX2) &&
-=======
 	if (boot_cpu_has(X86_FEATURE_AVX) &&
 	    cpu_has_xfeatures(XFEATURE_MASK_SSE | XFEATURE_MASK_YMM, NULL))
 		static_branch_enable(&poly1305_use_avx);
 	if (boot_cpu_has(X86_FEATURE_AVX) && boot_cpu_has(X86_FEATURE_AVX2) &&
->>>>>>> 7d2a07b7
 	    cpu_has_xfeatures(XFEATURE_MASK_SSE | XFEATURE_MASK_YMM, NULL))
 		static_branch_enable(&poly1305_use_avx2);
 	if (IS_ENABLED(CONFIG_AS_AVX512) && boot_cpu_has(X86_FEATURE_AVX) &&
