// SPDX-License-Identifier: GPL-2.0-only
/*
 * common.c - C code for kernel entry and exit
 * Copyright (c) 2015 Andrew Lutomirski
 *
 * Based on asm and ptrace code by many authors.  The code here originated
 * in ptrace.c and signal.c.
 */

#include <linux/kernel.h>
#include <linux/sched.h>
#include <linux/sched/task_stack.h>
#include <linux/entry-common.h>
#include <linux/mm.h>
#include <linux/smp.h>
#include <linux/errno.h>
#include <linux/ptrace.h>
#include <linux/export.h>
#include <linux/nospec.h>
#include <linux/syscalls.h>
#include <linux/uaccess.h>

#ifdef CONFIG_XEN_PV
#include <xen/xen-ops.h>
#include <xen/events.h>
#endif

#include <asm/desc.h>
#include <asm/traps.h>
#include <asm/vdso.h>
#include <asm/cpufeature.h>
#include <asm/fpu/api.h>
#include <asm/nospec-branch.h>
#include <asm/io_bitmap.h>
#include <asm/syscall.h>
#include <asm/irq_stack.h>

<<<<<<< HEAD
#define CREATE_TRACE_POINTS
#include <trace/events/syscalls.h>

/* Check that the stack and regs on entry from user mode are sane. */
static noinstr void check_user_regs(struct pt_regs *regs)
{
	if (IS_ENABLED(CONFIG_DEBUG_ENTRY)) {
		/*
		 * Make sure that the entry code gave us a sensible EFLAGS
		 * register.  Native because we want to check the actual CPU
		 * state, not the interrupt state as imagined by Xen.
		 */
		unsigned long flags = native_save_fl();
		unsigned long mask = X86_EFLAGS_DF | X86_EFLAGS_NT;

		/*
		 * For !SMAP hardware we patch out CLAC on entry.
		 */
		if (boot_cpu_has(X86_FEATURE_SMAP) ||
		    (IS_ENABLED(CONFIG_64_BIT) && boot_cpu_has(X86_FEATURE_XENPV)))
			mask |= X86_EFLAGS_AC;

		WARN_ON_ONCE(flags & mask);

		/* We think we came from user mode. Make sure pt_regs agrees. */
		WARN_ON_ONCE(!user_mode(regs));

		/*
		 * All entries from user mode (except #DF) should be on the
		 * normal thread stack and should have user pt_regs in the
		 * correct location.
		 */
		WARN_ON_ONCE(!on_thread_stack());
		WARN_ON_ONCE(regs != task_pt_regs(current));
	}
}

#ifdef CONFIG_CONTEXT_TRACKING
/**
 * enter_from_user_mode - Establish state when coming from user mode
 *
 * Syscall entry disables interrupts, but user mode is traced as interrupts
 * enabled. Also with NO_HZ_FULL RCU might be idle.
 *
 * 1) Tell lockdep that interrupts are disabled
 * 2) Invoke context tracking if enabled to reactivate RCU
 * 3) Trace interrupts off state
 */
static noinstr void enter_from_user_mode(void)
{
	enum ctx_state state = ct_state();

	lockdep_hardirqs_off(CALLER_ADDR0);
	user_exit_irqoff();

	instrumentation_begin();
	CT_WARN_ON(state != CONTEXT_USER);
	trace_hardirqs_off_finish();
	instrumentation_end();
}
#else
static __always_inline void enter_from_user_mode(void)
{
	lockdep_hardirqs_off(CALLER_ADDR0);
	instrumentation_begin();
	trace_hardirqs_off_finish();
	instrumentation_end();
}
#endif

/**
 * exit_to_user_mode - Fixup state when exiting to user mode
 *
 * Syscall exit enables interrupts, but the kernel state is interrupts
 * disabled when this is invoked. Also tell RCU about it.
 *
 * 1) Trace interrupts on state
 * 2) Invoke context tracking if enabled to adjust RCU state
 * 3) Clear CPU buffers if CPU is affected by MDS and the migitation is on.
 * 4) Tell lockdep that interrupts are enabled
 */
static __always_inline void exit_to_user_mode(void)
{
	instrumentation_begin();
	trace_hardirqs_on_prepare();
	lockdep_hardirqs_on_prepare(CALLER_ADDR0);
	instrumentation_end();

	user_enter_irqoff();
	mds_user_clear_cpu_buffers();
	lockdep_hardirqs_on(CALLER_ADDR0);
}

static void do_audit_syscall_entry(struct pt_regs *regs, u32 arch)
{
#ifdef CONFIG_X86_64
	if (arch == AUDIT_ARCH_X86_64) {
		audit_syscall_entry(regs->orig_ax, regs->di,
				    regs->si, regs->dx, regs->r10);
	} else
#endif
	{
		audit_syscall_entry(regs->orig_ax, regs->bx,
				    regs->cx, regs->dx, regs->si);
	}
}

/*
 * Returns the syscall nr to run (which should match regs->orig_ax) or -1
 * to skip the syscall.
 */
static long syscall_trace_enter(struct pt_regs *regs)
{
	u32 arch = in_ia32_syscall() ? AUDIT_ARCH_I386 : AUDIT_ARCH_X86_64;

	struct thread_info *ti = current_thread_info();
	unsigned long ret = 0;
	u32 work;

	work = READ_ONCE(ti->flags);

	if (work & (_TIF_SYSCALL_TRACE | _TIF_SYSCALL_EMU)) {
		ret = tracehook_report_syscall_entry(regs);
		if (ret || (work & _TIF_SYSCALL_EMU))
			return -1L;
	}

#ifdef CONFIG_SECCOMP
	/*
	 * Do seccomp after ptrace, to catch any tracer changes.
	 */
	if (work & _TIF_SECCOMP) {
		struct seccomp_data sd;

		sd.arch = arch;
		sd.nr = regs->orig_ax;
		sd.instruction_pointer = regs->ip;
#ifdef CONFIG_X86_64
		if (arch == AUDIT_ARCH_X86_64) {
			sd.args[0] = regs->di;
			sd.args[1] = regs->si;
			sd.args[2] = regs->dx;
			sd.args[3] = regs->r10;
			sd.args[4] = regs->r8;
			sd.args[5] = regs->r9;
		} else
#endif
		{
			sd.args[0] = regs->bx;
			sd.args[1] = regs->cx;
			sd.args[2] = regs->dx;
			sd.args[3] = regs->si;
			sd.args[4] = regs->di;
			sd.args[5] = regs->bp;
		}

		ret = __secure_computing(&sd);
		if (ret == -1)
			return ret;
	}
#endif

	if (unlikely(test_thread_flag(TIF_SYSCALL_TRACEPOINT)))
		trace_sys_enter(regs, regs->orig_ax);

	do_audit_syscall_entry(regs, arch);

	return ret ?: regs->orig_ax;
}

#define EXIT_TO_USERMODE_LOOP_FLAGS				\
	(_TIF_SIGPENDING | _TIF_NOTIFY_RESUME | _TIF_UPROBE |	\
	 _TIF_NEED_RESCHED | _TIF_USER_RETURN_NOTIFY | _TIF_PATCH_PENDING)

static void exit_to_usermode_loop(struct pt_regs *regs, u32 cached_flags)
{
	/*
	 * In order to return to user mode, we need to have IRQs off with
	 * none of EXIT_TO_USERMODE_LOOP_FLAGS set.  Several of these flags
	 * can be set at any time on preemptible kernels if we have IRQs on,
	 * so we need to loop.  Disabling preemption wouldn't help: doing the
	 * work to clear some of the flags can sleep.
	 */
	while (true) {
		/* We have work to do. */
		local_irq_enable();

		if (cached_flags & _TIF_NEED_RESCHED)
			schedule();

		if (cached_flags & _TIF_UPROBE)
			uprobe_notify_resume(regs);

		if (cached_flags & _TIF_PATCH_PENDING)
			klp_update_patch_state(current);

		/* deal with pending signal delivery */
		if (cached_flags & _TIF_SIGPENDING)
			do_signal(regs);

		if (cached_flags & _TIF_NOTIFY_RESUME) {
			clear_thread_flag(TIF_NOTIFY_RESUME);
			tracehook_notify_resume(regs);
			rseq_handle_notify_resume(NULL, regs);
		}

		if (cached_flags & _TIF_USER_RETURN_NOTIFY)
			fire_user_return_notifiers();

		/* Disable IRQs and retry */
		local_irq_disable();

		cached_flags = READ_ONCE(current_thread_info()->flags);

		if (!(cached_flags & EXIT_TO_USERMODE_LOOP_FLAGS))
			break;
	}
}

static void __prepare_exit_to_usermode(struct pt_regs *regs)
{
	struct thread_info *ti = current_thread_info();
	u32 cached_flags;

	addr_limit_user_check();

	lockdep_assert_irqs_disabled();
	lockdep_sys_exit();

	cached_flags = READ_ONCE(ti->flags);

	if (unlikely(cached_flags & EXIT_TO_USERMODE_LOOP_FLAGS))
		exit_to_usermode_loop(regs, cached_flags);

	/* Reload ti->flags; we may have rescheduled above. */
	cached_flags = READ_ONCE(ti->flags);

	if (unlikely(cached_flags & _TIF_IO_BITMAP))
		tss_update_io_bitmap();

	fpregs_assert_state_consistent();
	if (unlikely(cached_flags & _TIF_NEED_FPU_LOAD))
		switch_fpu_return();

#ifdef CONFIG_COMPAT
	/*
	 * Compat syscalls set TS_COMPAT.  Make sure we clear it before
	 * returning to user mode.  We need to clear it *after* signal
	 * handling, because syscall restart has a fixup for compat
	 * syscalls.  The fixup is exercised by the ptrace_syscall_32
	 * selftest.
	 *
	 * We also need to clear TS_REGS_POKED_I386: the 32-bit tracer
	 * special case only applies after poking regs and before the
	 * very next return to user mode.
	 */
	ti->status &= ~(TS_COMPAT|TS_I386_REGS_POKED);
#endif
}

static noinstr void prepare_exit_to_usermode(struct pt_regs *regs)
{
	instrumentation_begin();
	__prepare_exit_to_usermode(regs);
	instrumentation_end();
	exit_to_user_mode();
}

#define SYSCALL_EXIT_WORK_FLAGS				\
	(_TIF_SYSCALL_TRACE | _TIF_SYSCALL_AUDIT |	\
	 _TIF_SINGLESTEP | _TIF_SYSCALL_TRACEPOINT)

static void syscall_slow_exit_work(struct pt_regs *regs, u32 cached_flags)
{
	bool step;

	audit_syscall_exit(regs);

	if (cached_flags & _TIF_SYSCALL_TRACEPOINT)
		trace_sys_exit(regs, regs->ax);

	/*
	 * If TIF_SYSCALL_EMU is set, we only get here because of
	 * TIF_SINGLESTEP (i.e. this is PTRACE_SYSEMU_SINGLESTEP).
	 * We already reported this syscall instruction in
	 * syscall_trace_enter().
	 */
	step = unlikely(
		(cached_flags & (_TIF_SINGLESTEP | _TIF_SYSCALL_EMU))
		== _TIF_SINGLESTEP);
	if (step || cached_flags & _TIF_SYSCALL_TRACE)
		tracehook_report_syscall_exit(regs, step);
}

static void __syscall_return_slowpath(struct pt_regs *regs)
{
	struct thread_info *ti = current_thread_info();
	u32 cached_flags = READ_ONCE(ti->flags);

	CT_WARN_ON(ct_state() != CONTEXT_KERNEL);

	if (IS_ENABLED(CONFIG_PROVE_LOCKING) &&
	    WARN(irqs_disabled(), "syscall %ld left IRQs disabled", regs->orig_ax))
		local_irq_enable();

	rseq_syscall(regs);

	/*
	 * First do one-time work.  If these work items are enabled, we
	 * want to run them exactly once per syscall exit with IRQs on.
	 */
	if (unlikely(cached_flags & SYSCALL_EXIT_WORK_FLAGS))
		syscall_slow_exit_work(regs, cached_flags);

	local_irq_disable();
	__prepare_exit_to_usermode(regs);
}

/*
 * Called with IRQs on and fully valid regs.  Returns with IRQs off in a
 * state such that we can immediately switch to user mode.
 */
__visible noinstr void syscall_return_slowpath(struct pt_regs *regs)
{
	instrumentation_begin();
	__syscall_return_slowpath(regs);
	instrumentation_end();
	exit_to_user_mode();
}

=======
>>>>>>> 019683d8
#ifdef CONFIG_X86_64
__visible noinstr void do_syscall_64(unsigned long nr, struct pt_regs *regs)
{
	nr = syscall_enter_from_user_mode(regs, nr);

	instrumentation_begin();
	if (likely(nr < NR_syscalls)) {
		nr = array_index_nospec(nr, NR_syscalls);
		regs->ax = sys_call_table[nr](regs);
#ifdef CONFIG_X86_X32_ABI
	} else if (likely((nr & __X32_SYSCALL_BIT) &&
			  (nr & ~__X32_SYSCALL_BIT) < X32_NR_syscalls)) {
		nr = array_index_nospec(nr & ~__X32_SYSCALL_BIT,
					X32_NR_syscalls);
		regs->ax = x32_sys_call_table[nr](regs);
#endif
	}
	instrumentation_end();
	syscall_exit_to_user_mode(regs);
}
#endif

#if defined(CONFIG_X86_32) || defined(CONFIG_IA32_EMULATION)
static __always_inline unsigned int syscall_32_enter(struct pt_regs *regs)
{
	if (IS_ENABLED(CONFIG_IA32_EMULATION))
		current_thread_info()->status |= TS_COMPAT;

	return (unsigned int)regs->orig_ax;
}

/*
 * Invoke a 32-bit syscall.  Called with IRQs on in CONTEXT_KERNEL.
 */
static __always_inline void do_syscall_32_irqs_on(struct pt_regs *regs,
						  unsigned int nr)
{
	if (likely(nr < IA32_NR_syscalls)) {
		instrumentation_begin();
		nr = array_index_nospec(nr, IA32_NR_syscalls);
		regs->ax = ia32_sys_call_table[nr](regs);
		instrumentation_end();
	}
}

/* Handles int $0x80 */
__visible noinstr void do_int80_syscall_32(struct pt_regs *regs)
{
	unsigned int nr = syscall_32_enter(regs);

	/*
	 * Subtlety here: if ptrace pokes something larger than 2^32-1 into
	 * orig_ax, the unsigned int return value truncates it.  This may
	 * or may not be necessary, but it matches the old asm behavior.
	 */
	nr = (unsigned int)syscall_enter_from_user_mode(regs, nr);

	do_syscall_32_irqs_on(regs, nr);
	syscall_exit_to_user_mode(regs);
}

static noinstr bool __do_fast_syscall_32(struct pt_regs *regs)
{
	unsigned int nr = syscall_32_enter(regs);
	int res;

	/*
	 * This cannot use syscall_enter_from_user_mode() as it has to
	 * fetch EBP before invoking any of the syscall entry work
	 * functions.
	 */
	syscall_enter_from_user_mode_prepare(regs);

	instrumentation_begin();
	/* Fetch EBP from where the vDSO stashed it. */
	if (IS_ENABLED(CONFIG_X86_64)) {
		/*
		 * Micro-optimization: the pointer we're following is
		 * explicitly 32 bits, so it can't be out of range.
		 */
		res = __get_user(*(u32 *)&regs->bp,
			 (u32 __user __force *)(unsigned long)(u32)regs->sp);
	} else {
		res = get_user(*(u32 *)&regs->bp,
		       (u32 __user __force *)(unsigned long)(u32)regs->sp);
	}
	instrumentation_end();

	if (res) {
		/* User code screwed up. */
		regs->ax = -EFAULT;
		syscall_exit_to_user_mode(regs);
		return false;
	}

	/* The case truncates any ptrace induced syscall nr > 2^32 -1 */
	nr = (unsigned int)syscall_enter_from_user_mode_work(regs, nr);

	/* Now this is just like a normal syscall. */
	do_syscall_32_irqs_on(regs, nr);
	syscall_exit_to_user_mode(regs);
	return true;
}

/* Returns 0 to return using IRET or 1 to return using SYSEXIT/SYSRETL. */
__visible noinstr long do_fast_syscall_32(struct pt_regs *regs)
{
	/*
	 * Called using the internal vDSO SYSENTER/SYSCALL32 calling
	 * convention.  Adjust regs so it looks like we entered using int80.
	 */
	unsigned long landing_pad = (unsigned long)current->mm->context.vdso +
					vdso_image_32.sym_int80_landing_pad;

	/*
	 * SYSENTER loses EIP, and even SYSCALL32 needs us to skip forward
	 * so that 'regs->ip -= 2' lands back on an int $0x80 instruction.
	 * Fix it up.
	 */
	regs->ip = landing_pad;

	/* Invoke the syscall. If it failed, keep it simple: use IRET. */
	if (!__do_fast_syscall_32(regs))
		return 0;

#ifdef CONFIG_X86_64
	/*
	 * Opportunistic SYSRETL: if possible, try to return using SYSRETL.
	 * SYSRETL is available on all 64-bit CPUs, so we don't need to
	 * bother with SYSEXIT.
	 *
	 * Unlike 64-bit opportunistic SYSRET, we can't check that CX == IP,
	 * because the ECX fixup above will ensure that this is essentially
	 * never the case.
	 */
	return regs->cs == __USER32_CS && regs->ss == __USER_DS &&
		regs->ip == landing_pad &&
		(regs->flags & (X86_EFLAGS_RF | X86_EFLAGS_TF)) == 0;
#else
	/*
	 * Opportunistic SYSEXIT: if possible, try to return using SYSEXIT.
	 *
	 * Unlike 64-bit opportunistic SYSRET, we can't check that CX == IP,
	 * because the ECX fixup above will ensure that this is essentially
	 * never the case.
	 *
	 * We don't allow syscalls at all from VM86 mode, but we still
	 * need to check VM, because we might be returning from sys_vm86.
	 */
	return static_cpu_has(X86_FEATURE_SEP) &&
		regs->cs == __USER_CS && regs->ss == __USER_DS &&
		regs->ip == landing_pad &&
		(regs->flags & (X86_EFLAGS_RF | X86_EFLAGS_TF | X86_EFLAGS_VM)) == 0;
#endif
}

/* Returns 0 to return using IRET or 1 to return using SYSEXIT/SYSRETL. */
__visible noinstr long do_SYSENTER_32(struct pt_regs *regs)
{
	/* SYSENTER loses RSP, but the vDSO saved it in RBP. */
	regs->sp = regs->bp;

	/* SYSENTER clobbers EFLAGS.IF.  Assume it was set in usermode. */
	regs->flags |= X86_EFLAGS_IF;

	return do_fast_syscall_32(regs);
}
#endif

SYSCALL_DEFINE0(ni_syscall)
{
	return -ENOSYS;
}

noinstr bool idtentry_enter_nmi(struct pt_regs *regs)
{
	bool irq_state = lockdep_hardirqs_enabled();

	__nmi_enter();
	lockdep_hardirqs_off(CALLER_ADDR0);
	lockdep_hardirq_enter();
	rcu_nmi_enter();

	instrumentation_begin();
	trace_hardirqs_off_finish();
	ftrace_nmi_enter();
	instrumentation_end();

	return irq_state;
}

noinstr void idtentry_exit_nmi(struct pt_regs *regs, bool restore)
{
	instrumentation_begin();
	ftrace_nmi_exit();
	if (restore) {
		trace_hardirqs_on_prepare();
		lockdep_hardirqs_on_prepare(CALLER_ADDR0);
	}
	instrumentation_end();

	rcu_nmi_exit();
	lockdep_hardirq_exit();
	if (restore)
		lockdep_hardirqs_on(CALLER_ADDR0);
	__nmi_exit();
}

#ifdef CONFIG_XEN_PV
#ifndef CONFIG_PREEMPTION
/*
 * Some hypercalls issued by the toolstack can take many 10s of
 * seconds. Allow tasks running hypercalls via the privcmd driver to
 * be voluntarily preempted even if full kernel preemption is
 * disabled.
 *
 * Such preemptible hypercalls are bracketed by
 * xen_preemptible_hcall_begin() and xen_preemptible_hcall_end()
 * calls.
 */
DEFINE_PER_CPU(bool, xen_in_preemptible_hcall);
EXPORT_SYMBOL_GPL(xen_in_preemptible_hcall);

/*
 * In case of scheduling the flag must be cleared and restored after
 * returning from schedule as the task might move to a different CPU.
 */
static __always_inline bool get_and_clear_inhcall(void)
{
	bool inhcall = __this_cpu_read(xen_in_preemptible_hcall);

	__this_cpu_write(xen_in_preemptible_hcall, false);
	return inhcall;
}

static __always_inline void restore_inhcall(bool inhcall)
{
	__this_cpu_write(xen_in_preemptible_hcall, inhcall);
}
#else
static __always_inline bool get_and_clear_inhcall(void) { return false; }
static __always_inline void restore_inhcall(bool inhcall) { }
#endif

static void __xen_pv_evtchn_do_upcall(void)
{
	irq_enter_rcu();
	inc_irq_stat(irq_hv_callback_count);

	xen_hvm_evtchn_do_upcall();

	irq_exit_rcu();
}

__visible noinstr void xen_pv_evtchn_do_upcall(struct pt_regs *regs)
{
	struct pt_regs *old_regs;
	bool inhcall;
	irqentry_state_t state;

	state = irqentry_enter(regs);
	old_regs = set_irq_regs(regs);

	instrumentation_begin();
	run_on_irqstack_cond(__xen_pv_evtchn_do_upcall, regs);
	instrumentation_begin();

	set_irq_regs(old_regs);

	inhcall = get_and_clear_inhcall();
	if (inhcall && !WARN_ON_ONCE(state.exit_rcu)) {
		instrumentation_begin();
		irqentry_exit_cond_resched();
		instrumentation_end();
		restore_inhcall(inhcall);
	} else {
		irqentry_exit(regs, state);
	}
}
#endif /* CONFIG_XEN_PV */<|MERGE_RESOLUTION|>--- conflicted
+++ resolved
@@ -35,339 +35,6 @@
 #include <asm/syscall.h>
 #include <asm/irq_stack.h>
 
-<<<<<<< HEAD
-#define CREATE_TRACE_POINTS
-#include <trace/events/syscalls.h>
-
-/* Check that the stack and regs on entry from user mode are sane. */
-static noinstr void check_user_regs(struct pt_regs *regs)
-{
-	if (IS_ENABLED(CONFIG_DEBUG_ENTRY)) {
-		/*
-		 * Make sure that the entry code gave us a sensible EFLAGS
-		 * register.  Native because we want to check the actual CPU
-		 * state, not the interrupt state as imagined by Xen.
-		 */
-		unsigned long flags = native_save_fl();
-		unsigned long mask = X86_EFLAGS_DF | X86_EFLAGS_NT;
-
-		/*
-		 * For !SMAP hardware we patch out CLAC on entry.
-		 */
-		if (boot_cpu_has(X86_FEATURE_SMAP) ||
-		    (IS_ENABLED(CONFIG_64_BIT) && boot_cpu_has(X86_FEATURE_XENPV)))
-			mask |= X86_EFLAGS_AC;
-
-		WARN_ON_ONCE(flags & mask);
-
-		/* We think we came from user mode. Make sure pt_regs agrees. */
-		WARN_ON_ONCE(!user_mode(regs));
-
-		/*
-		 * All entries from user mode (except #DF) should be on the
-		 * normal thread stack and should have user pt_regs in the
-		 * correct location.
-		 */
-		WARN_ON_ONCE(!on_thread_stack());
-		WARN_ON_ONCE(regs != task_pt_regs(current));
-	}
-}
-
-#ifdef CONFIG_CONTEXT_TRACKING
-/**
- * enter_from_user_mode - Establish state when coming from user mode
- *
- * Syscall entry disables interrupts, but user mode is traced as interrupts
- * enabled. Also with NO_HZ_FULL RCU might be idle.
- *
- * 1) Tell lockdep that interrupts are disabled
- * 2) Invoke context tracking if enabled to reactivate RCU
- * 3) Trace interrupts off state
- */
-static noinstr void enter_from_user_mode(void)
-{
-	enum ctx_state state = ct_state();
-
-	lockdep_hardirqs_off(CALLER_ADDR0);
-	user_exit_irqoff();
-
-	instrumentation_begin();
-	CT_WARN_ON(state != CONTEXT_USER);
-	trace_hardirqs_off_finish();
-	instrumentation_end();
-}
-#else
-static __always_inline void enter_from_user_mode(void)
-{
-	lockdep_hardirqs_off(CALLER_ADDR0);
-	instrumentation_begin();
-	trace_hardirqs_off_finish();
-	instrumentation_end();
-}
-#endif
-
-/**
- * exit_to_user_mode - Fixup state when exiting to user mode
- *
- * Syscall exit enables interrupts, but the kernel state is interrupts
- * disabled when this is invoked. Also tell RCU about it.
- *
- * 1) Trace interrupts on state
- * 2) Invoke context tracking if enabled to adjust RCU state
- * 3) Clear CPU buffers if CPU is affected by MDS and the migitation is on.
- * 4) Tell lockdep that interrupts are enabled
- */
-static __always_inline void exit_to_user_mode(void)
-{
-	instrumentation_begin();
-	trace_hardirqs_on_prepare();
-	lockdep_hardirqs_on_prepare(CALLER_ADDR0);
-	instrumentation_end();
-
-	user_enter_irqoff();
-	mds_user_clear_cpu_buffers();
-	lockdep_hardirqs_on(CALLER_ADDR0);
-}
-
-static void do_audit_syscall_entry(struct pt_regs *regs, u32 arch)
-{
-#ifdef CONFIG_X86_64
-	if (arch == AUDIT_ARCH_X86_64) {
-		audit_syscall_entry(regs->orig_ax, regs->di,
-				    regs->si, regs->dx, regs->r10);
-	} else
-#endif
-	{
-		audit_syscall_entry(regs->orig_ax, regs->bx,
-				    regs->cx, regs->dx, regs->si);
-	}
-}
-
-/*
- * Returns the syscall nr to run (which should match regs->orig_ax) or -1
- * to skip the syscall.
- */
-static long syscall_trace_enter(struct pt_regs *regs)
-{
-	u32 arch = in_ia32_syscall() ? AUDIT_ARCH_I386 : AUDIT_ARCH_X86_64;
-
-	struct thread_info *ti = current_thread_info();
-	unsigned long ret = 0;
-	u32 work;
-
-	work = READ_ONCE(ti->flags);
-
-	if (work & (_TIF_SYSCALL_TRACE | _TIF_SYSCALL_EMU)) {
-		ret = tracehook_report_syscall_entry(regs);
-		if (ret || (work & _TIF_SYSCALL_EMU))
-			return -1L;
-	}
-
-#ifdef CONFIG_SECCOMP
-	/*
-	 * Do seccomp after ptrace, to catch any tracer changes.
-	 */
-	if (work & _TIF_SECCOMP) {
-		struct seccomp_data sd;
-
-		sd.arch = arch;
-		sd.nr = regs->orig_ax;
-		sd.instruction_pointer = regs->ip;
-#ifdef CONFIG_X86_64
-		if (arch == AUDIT_ARCH_X86_64) {
-			sd.args[0] = regs->di;
-			sd.args[1] = regs->si;
-			sd.args[2] = regs->dx;
-			sd.args[3] = regs->r10;
-			sd.args[4] = regs->r8;
-			sd.args[5] = regs->r9;
-		} else
-#endif
-		{
-			sd.args[0] = regs->bx;
-			sd.args[1] = regs->cx;
-			sd.args[2] = regs->dx;
-			sd.args[3] = regs->si;
-			sd.args[4] = regs->di;
-			sd.args[5] = regs->bp;
-		}
-
-		ret = __secure_computing(&sd);
-		if (ret == -1)
-			return ret;
-	}
-#endif
-
-	if (unlikely(test_thread_flag(TIF_SYSCALL_TRACEPOINT)))
-		trace_sys_enter(regs, regs->orig_ax);
-
-	do_audit_syscall_entry(regs, arch);
-
-	return ret ?: regs->orig_ax;
-}
-
-#define EXIT_TO_USERMODE_LOOP_FLAGS				\
-	(_TIF_SIGPENDING | _TIF_NOTIFY_RESUME | _TIF_UPROBE |	\
-	 _TIF_NEED_RESCHED | _TIF_USER_RETURN_NOTIFY | _TIF_PATCH_PENDING)
-
-static void exit_to_usermode_loop(struct pt_regs *regs, u32 cached_flags)
-{
-	/*
-	 * In order to return to user mode, we need to have IRQs off with
-	 * none of EXIT_TO_USERMODE_LOOP_FLAGS set.  Several of these flags
-	 * can be set at any time on preemptible kernels if we have IRQs on,
-	 * so we need to loop.  Disabling preemption wouldn't help: doing the
-	 * work to clear some of the flags can sleep.
-	 */
-	while (true) {
-		/* We have work to do. */
-		local_irq_enable();
-
-		if (cached_flags & _TIF_NEED_RESCHED)
-			schedule();
-
-		if (cached_flags & _TIF_UPROBE)
-			uprobe_notify_resume(regs);
-
-		if (cached_flags & _TIF_PATCH_PENDING)
-			klp_update_patch_state(current);
-
-		/* deal with pending signal delivery */
-		if (cached_flags & _TIF_SIGPENDING)
-			do_signal(regs);
-
-		if (cached_flags & _TIF_NOTIFY_RESUME) {
-			clear_thread_flag(TIF_NOTIFY_RESUME);
-			tracehook_notify_resume(regs);
-			rseq_handle_notify_resume(NULL, regs);
-		}
-
-		if (cached_flags & _TIF_USER_RETURN_NOTIFY)
-			fire_user_return_notifiers();
-
-		/* Disable IRQs and retry */
-		local_irq_disable();
-
-		cached_flags = READ_ONCE(current_thread_info()->flags);
-
-		if (!(cached_flags & EXIT_TO_USERMODE_LOOP_FLAGS))
-			break;
-	}
-}
-
-static void __prepare_exit_to_usermode(struct pt_regs *regs)
-{
-	struct thread_info *ti = current_thread_info();
-	u32 cached_flags;
-
-	addr_limit_user_check();
-
-	lockdep_assert_irqs_disabled();
-	lockdep_sys_exit();
-
-	cached_flags = READ_ONCE(ti->flags);
-
-	if (unlikely(cached_flags & EXIT_TO_USERMODE_LOOP_FLAGS))
-		exit_to_usermode_loop(regs, cached_flags);
-
-	/* Reload ti->flags; we may have rescheduled above. */
-	cached_flags = READ_ONCE(ti->flags);
-
-	if (unlikely(cached_flags & _TIF_IO_BITMAP))
-		tss_update_io_bitmap();
-
-	fpregs_assert_state_consistent();
-	if (unlikely(cached_flags & _TIF_NEED_FPU_LOAD))
-		switch_fpu_return();
-
-#ifdef CONFIG_COMPAT
-	/*
-	 * Compat syscalls set TS_COMPAT.  Make sure we clear it before
-	 * returning to user mode.  We need to clear it *after* signal
-	 * handling, because syscall restart has a fixup for compat
-	 * syscalls.  The fixup is exercised by the ptrace_syscall_32
-	 * selftest.
-	 *
-	 * We also need to clear TS_REGS_POKED_I386: the 32-bit tracer
-	 * special case only applies after poking regs and before the
-	 * very next return to user mode.
-	 */
-	ti->status &= ~(TS_COMPAT|TS_I386_REGS_POKED);
-#endif
-}
-
-static noinstr void prepare_exit_to_usermode(struct pt_regs *regs)
-{
-	instrumentation_begin();
-	__prepare_exit_to_usermode(regs);
-	instrumentation_end();
-	exit_to_user_mode();
-}
-
-#define SYSCALL_EXIT_WORK_FLAGS				\
-	(_TIF_SYSCALL_TRACE | _TIF_SYSCALL_AUDIT |	\
-	 _TIF_SINGLESTEP | _TIF_SYSCALL_TRACEPOINT)
-
-static void syscall_slow_exit_work(struct pt_regs *regs, u32 cached_flags)
-{
-	bool step;
-
-	audit_syscall_exit(regs);
-
-	if (cached_flags & _TIF_SYSCALL_TRACEPOINT)
-		trace_sys_exit(regs, regs->ax);
-
-	/*
-	 * If TIF_SYSCALL_EMU is set, we only get here because of
-	 * TIF_SINGLESTEP (i.e. this is PTRACE_SYSEMU_SINGLESTEP).
-	 * We already reported this syscall instruction in
-	 * syscall_trace_enter().
-	 */
-	step = unlikely(
-		(cached_flags & (_TIF_SINGLESTEP | _TIF_SYSCALL_EMU))
-		== _TIF_SINGLESTEP);
-	if (step || cached_flags & _TIF_SYSCALL_TRACE)
-		tracehook_report_syscall_exit(regs, step);
-}
-
-static void __syscall_return_slowpath(struct pt_regs *regs)
-{
-	struct thread_info *ti = current_thread_info();
-	u32 cached_flags = READ_ONCE(ti->flags);
-
-	CT_WARN_ON(ct_state() != CONTEXT_KERNEL);
-
-	if (IS_ENABLED(CONFIG_PROVE_LOCKING) &&
-	    WARN(irqs_disabled(), "syscall %ld left IRQs disabled", regs->orig_ax))
-		local_irq_enable();
-
-	rseq_syscall(regs);
-
-	/*
-	 * First do one-time work.  If these work items are enabled, we
-	 * want to run them exactly once per syscall exit with IRQs on.
-	 */
-	if (unlikely(cached_flags & SYSCALL_EXIT_WORK_FLAGS))
-		syscall_slow_exit_work(regs, cached_flags);
-
-	local_irq_disable();
-	__prepare_exit_to_usermode(regs);
-}
-
-/*
- * Called with IRQs on and fully valid regs.  Returns with IRQs off in a
- * state such that we can immediately switch to user mode.
- */
-__visible noinstr void syscall_return_slowpath(struct pt_regs *regs)
-{
-	instrumentation_begin();
-	__syscall_return_slowpath(regs);
-	instrumentation_end();
-	exit_to_user_mode();
-}
-
-=======
->>>>>>> 019683d8
 #ifdef CONFIG_X86_64
 __visible noinstr void do_syscall_64(unsigned long nr, struct pt_regs *regs)
 {
