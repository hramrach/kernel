/*
 * Kernel-based Virtual Machine driver for Linux
 *
 * This module enables machines with Intel VT-x extensions to run virtual
 * machines without emulation or binary translation.
 *
 * MMU support
 *
 * Copyright (C) 2006 Qumranet, Inc.
 * Copyright 2010 Red Hat, Inc. and/or its affiliates.
 *
 * Authors:
 *   Yaniv Kamay  <yaniv@qumranet.com>
 *   Avi Kivity   <avi@qumranet.com>
 *
 * This work is licensed under the terms of the GNU GPL, version 2.  See
 * the COPYING file in the top-level directory.
 *
 */

#include "irq.h"
#include "mmu.h"
#include "x86.h"
#include "kvm_cache_regs.h"
#include "cpuid.h"

#include <linux/kvm_host.h>
#include <linux/types.h>
#include <linux/string.h>
#include <linux/mm.h>
#include <linux/highmem.h>
#include <linux/moduleparam.h>
#include <linux/export.h>
#include <linux/swap.h>
#include <linux/hugetlb.h>
#include <linux/compiler.h>
#include <linux/srcu.h>
#include <linux/slab.h>
#include <linux/sched/signal.h>
#include <linux/uaccess.h>
#include <linux/hash.h>
#include <linux/kern_levels.h>

#include <asm/page.h>
#include <asm/pat.h>
#include <asm/cmpxchg.h>
#include <asm/io.h>
#include <asm/vmx.h>
#include <asm/kvm_page_track.h>
#include "trace.h"

/*
 * When setting this variable to true it enables Two-Dimensional-Paging
 * where the hardware walks 2 page tables:
 * 1. the guest-virtual to guest-physical
 * 2. while doing 1. it walks guest-physical to host-physical
 * If the hardware supports that we don't need to do shadow paging.
 */
bool tdp_enabled = false;

enum {
	AUDIT_PRE_PAGE_FAULT,
	AUDIT_POST_PAGE_FAULT,
	AUDIT_PRE_PTE_WRITE,
	AUDIT_POST_PTE_WRITE,
	AUDIT_PRE_SYNC,
	AUDIT_POST_SYNC
};

#undef MMU_DEBUG

#ifdef MMU_DEBUG
static bool dbg = 0;
module_param(dbg, bool, 0644);

#define pgprintk(x...) do { if (dbg) printk(x); } while (0)
#define rmap_printk(x...) do { if (dbg) printk(x); } while (0)
#define MMU_WARN_ON(x) WARN_ON(x)
#else
#define pgprintk(x...) do { } while (0)
#define rmap_printk(x...) do { } while (0)
#define MMU_WARN_ON(x) do { } while (0)
#endif

#define PTE_PREFETCH_NUM		8

#define PT_FIRST_AVAIL_BITS_SHIFT 10
#define PT64_SECOND_AVAIL_BITS_SHIFT 52

#define PT64_LEVEL_BITS 9

#define PT64_LEVEL_SHIFT(level) \
		(PAGE_SHIFT + (level - 1) * PT64_LEVEL_BITS)

#define PT64_INDEX(address, level)\
	(((address) >> PT64_LEVEL_SHIFT(level)) & ((1 << PT64_LEVEL_BITS) - 1))


#define PT32_LEVEL_BITS 10

#define PT32_LEVEL_SHIFT(level) \
		(PAGE_SHIFT + (level - 1) * PT32_LEVEL_BITS)

#define PT32_LVL_OFFSET_MASK(level) \
	(PT32_BASE_ADDR_MASK & ((1ULL << (PAGE_SHIFT + (((level) - 1) \
						* PT32_LEVEL_BITS))) - 1))

#define PT32_INDEX(address, level)\
	(((address) >> PT32_LEVEL_SHIFT(level)) & ((1 << PT32_LEVEL_BITS) - 1))


#ifdef CONFIG_DYNAMIC_PHYSICAL_MASK
#define PT64_BASE_ADDR_MASK (physical_mask & ~(u64)(PAGE_SIZE-1))
#else
#define PT64_BASE_ADDR_MASK (((1ULL << 52) - 1) & ~(u64)(PAGE_SIZE-1))
#endif
#define PT64_LVL_ADDR_MASK(level) \
	(PT64_BASE_ADDR_MASK & ~((1ULL << (PAGE_SHIFT + (((level) - 1) \
						* PT64_LEVEL_BITS))) - 1))
#define PT64_LVL_OFFSET_MASK(level) \
	(PT64_BASE_ADDR_MASK & ((1ULL << (PAGE_SHIFT + (((level) - 1) \
						* PT64_LEVEL_BITS))) - 1))

#define PT32_BASE_ADDR_MASK PAGE_MASK
#define PT32_DIR_BASE_ADDR_MASK \
	(PAGE_MASK & ~((1ULL << (PAGE_SHIFT + PT32_LEVEL_BITS)) - 1))
#define PT32_LVL_ADDR_MASK(level) \
	(PAGE_MASK & ~((1ULL << (PAGE_SHIFT + (((level) - 1) \
					    * PT32_LEVEL_BITS))) - 1))

#define PT64_PERM_MASK (PT_PRESENT_MASK | PT_WRITABLE_MASK | shadow_user_mask \
			| shadow_x_mask | shadow_nx_mask | shadow_me_mask)

#define ACC_EXEC_MASK    1
#define ACC_WRITE_MASK   PT_WRITABLE_MASK
#define ACC_USER_MASK    PT_USER_MASK
#define ACC_ALL          (ACC_EXEC_MASK | ACC_WRITE_MASK | ACC_USER_MASK)

/* The mask for the R/X bits in EPT PTEs */
#define PT64_EPT_READABLE_MASK			0x1ull
#define PT64_EPT_EXECUTABLE_MASK		0x4ull

#include <trace/events/kvm.h>

#define CREATE_TRACE_POINTS
#include "mmutrace.h"

#define SPTE_HOST_WRITEABLE	(1ULL << PT_FIRST_AVAIL_BITS_SHIFT)
#define SPTE_MMU_WRITEABLE	(1ULL << (PT_FIRST_AVAIL_BITS_SHIFT + 1))

#define SHADOW_PT_INDEX(addr, level) PT64_INDEX(addr, level)

/* make pte_list_desc fit well in cache line */
#define PTE_LIST_EXT 3

/*
 * Return values of handle_mmio_page_fault and mmu.page_fault:
 * RET_PF_RETRY: let CPU fault again on the address.
 * RET_PF_EMULATE: mmio page fault, emulate the instruction directly.
 *
 * For handle_mmio_page_fault only:
 * RET_PF_INVALID: the spte is invalid, let the real page fault path update it.
 */
enum {
	RET_PF_RETRY = 0,
	RET_PF_EMULATE = 1,
	RET_PF_INVALID = 2,
};

struct pte_list_desc {
	u64 *sptes[PTE_LIST_EXT];
	struct pte_list_desc *more;
};

struct kvm_shadow_walk_iterator {
	u64 addr;
	hpa_t shadow_addr;
	u64 *sptep;
	int level;
	unsigned index;
};

static const union kvm_mmu_page_role mmu_base_role_mask = {
	.cr0_wp = 1,
	.gpte_is_8_bytes = 1,
	.nxe = 1,
	.smep_andnot_wp = 1,
	.smap_andnot_wp = 1,
	.smm = 1,
	.guest_mode = 1,
	.ad_disabled = 1,
};

#define for_each_shadow_entry_using_root(_vcpu, _root, _addr, _walker)     \
	for (shadow_walk_init_using_root(&(_walker), (_vcpu),              \
					 (_root), (_addr));                \
	     shadow_walk_okay(&(_walker));			           \
	     shadow_walk_next(&(_walker)))

#define for_each_shadow_entry(_vcpu, _addr, _walker)            \
	for (shadow_walk_init(&(_walker), _vcpu, _addr);	\
	     shadow_walk_okay(&(_walker));			\
	     shadow_walk_next(&(_walker)))

#define for_each_shadow_entry_lockless(_vcpu, _addr, _walker, spte)	\
	for (shadow_walk_init(&(_walker), _vcpu, _addr);		\
	     shadow_walk_okay(&(_walker)) &&				\
		({ spte = mmu_spte_get_lockless(_walker.sptep); 1; });	\
	     __shadow_walk_next(&(_walker), spte))

static struct kmem_cache *pte_list_desc_cache;
static struct kmem_cache *mmu_page_header_cache;
static struct percpu_counter kvm_total_used_mmu_pages;

static u64 __read_mostly shadow_nx_mask;
static u64 __read_mostly shadow_x_mask;	/* mutual exclusive with nx_mask */
static u64 __read_mostly shadow_user_mask;
static u64 __read_mostly shadow_accessed_mask;
static u64 __read_mostly shadow_dirty_mask;
static u64 __read_mostly shadow_mmio_mask;
static u64 __read_mostly shadow_mmio_value;
static u64 __read_mostly shadow_present_mask;
static u64 __read_mostly shadow_me_mask;

/*
 * SPTEs used by MMUs without A/D bits are marked with shadow_acc_track_value.
 * Non-present SPTEs with shadow_acc_track_value set are in place for access
 * tracking.
 */
static u64 __read_mostly shadow_acc_track_mask;
static const u64 shadow_acc_track_value = SPTE_SPECIAL_MASK;

/*
 * The mask/shift to use for saving the original R/X bits when marking the PTE
 * as not-present for access tracking purposes. We do not save the W bit as the
 * PTEs being access tracked also need to be dirty tracked, so the W bit will be
 * restored only when a write is attempted to the page.
 */
static const u64 shadow_acc_track_saved_bits_mask = PT64_EPT_READABLE_MASK |
						    PT64_EPT_EXECUTABLE_MASK;
static const u64 shadow_acc_track_saved_bits_shift = PT64_SECOND_AVAIL_BITS_SHIFT;

/*
 * This mask must be set on all non-zero Non-Present or Reserved SPTEs in order
 * to guard against L1TF attacks.
 */
static u64 __read_mostly shadow_nonpresent_or_rsvd_mask;

/*
 * The number of high-order 1 bits to use in the mask above.
 */
static const u64 shadow_nonpresent_or_rsvd_mask_len = 5;

/*
 * In some cases, we need to preserve the GFN of a non-present or reserved
 * SPTE when we usurp the upper five bits of the physical address space to
 * defend against L1TF, e.g. for MMIO SPTEs.  To preserve the GFN, we'll
 * shift bits of the GFN that overlap with shadow_nonpresent_or_rsvd_mask
 * left into the reserved bits, i.e. the GFN in the SPTE will be split into
 * high and low parts.  This mask covers the lower bits of the GFN.
 */
static u64 __read_mostly shadow_nonpresent_or_rsvd_lower_gfn_mask;


static void mmu_spte_set(u64 *sptep, u64 spte);
static union kvm_mmu_page_role
kvm_mmu_calc_root_page_role(struct kvm_vcpu *vcpu);


static inline bool kvm_available_flush_tlb_with_range(void)
{
	return kvm_x86_ops->tlb_remote_flush_with_range;
}

static void kvm_flush_remote_tlbs_with_range(struct kvm *kvm,
		struct kvm_tlb_range *range)
{
	int ret = -ENOTSUPP;

	if (range && kvm_x86_ops->tlb_remote_flush_with_range)
		ret = kvm_x86_ops->tlb_remote_flush_with_range(kvm, range);

	if (ret)
		kvm_flush_remote_tlbs(kvm);
}

static void kvm_flush_remote_tlbs_with_address(struct kvm *kvm,
		u64 start_gfn, u64 pages)
{
	struct kvm_tlb_range range;

	range.start_gfn = start_gfn;
	range.pages = pages;

	kvm_flush_remote_tlbs_with_range(kvm, &range);
}

void kvm_mmu_set_mmio_spte_mask(u64 mmio_mask, u64 mmio_value)
{
	BUG_ON((mmio_mask & mmio_value) != mmio_value);
	shadow_mmio_value = mmio_value | SPTE_SPECIAL_MASK;
	shadow_mmio_mask = mmio_mask | SPTE_SPECIAL_MASK;
}
EXPORT_SYMBOL_GPL(kvm_mmu_set_mmio_spte_mask);

static inline bool sp_ad_disabled(struct kvm_mmu_page *sp)
{
	return sp->role.ad_disabled;
}

static inline bool spte_ad_enabled(u64 spte)
{
	MMU_WARN_ON((spte & shadow_mmio_mask) == shadow_mmio_value);
	return !(spte & shadow_acc_track_value);
}

static inline u64 spte_shadow_accessed_mask(u64 spte)
{
	MMU_WARN_ON((spte & shadow_mmio_mask) == shadow_mmio_value);
	return spte_ad_enabled(spte) ? shadow_accessed_mask : 0;
}

static inline u64 spte_shadow_dirty_mask(u64 spte)
{
	MMU_WARN_ON((spte & shadow_mmio_mask) == shadow_mmio_value);
	return spte_ad_enabled(spte) ? shadow_dirty_mask : 0;
}

static inline bool is_access_track_spte(u64 spte)
{
	return !spte_ad_enabled(spte) && (spte & shadow_acc_track_mask) == 0;
}

/*
 * Due to limited space in PTEs, the MMIO generation is a 19 bit subset of
 * the memslots generation and is derived as follows:
 *
 * Bits 0-8 of the MMIO generation are propagated to spte bits 3-11
 * Bits 9-18 of the MMIO generation are propagated to spte bits 52-61
 *
 * The KVM_MEMSLOT_GEN_UPDATE_IN_PROGRESS flag is intentionally not included in
 * the MMIO generation number, as doing so would require stealing a bit from
 * the "real" generation number and thus effectively halve the maximum number
 * of MMIO generations that can be handled before encountering a wrap (which
 * requires a full MMU zap).  The flag is instead explicitly queried when
 * checking for MMIO spte cache hits.
 */
#define MMIO_SPTE_GEN_MASK		GENMASK_ULL(18, 0)

#define MMIO_SPTE_GEN_LOW_START		3
#define MMIO_SPTE_GEN_LOW_END		11
#define MMIO_SPTE_GEN_LOW_MASK		GENMASK_ULL(MMIO_SPTE_GEN_LOW_END, \
						    MMIO_SPTE_GEN_LOW_START)

#define MMIO_SPTE_GEN_HIGH_START	52
#define MMIO_SPTE_GEN_HIGH_END		61
#define MMIO_SPTE_GEN_HIGH_MASK		GENMASK_ULL(MMIO_SPTE_GEN_HIGH_END, \
						    MMIO_SPTE_GEN_HIGH_START)
static u64 generation_mmio_spte_mask(u64 gen)
{
	u64 mask;

	WARN_ON(gen & ~MMIO_SPTE_GEN_MASK);

	mask = (gen << MMIO_SPTE_GEN_LOW_START) & MMIO_SPTE_GEN_LOW_MASK;
	mask |= (gen << MMIO_SPTE_GEN_HIGH_START) & MMIO_SPTE_GEN_HIGH_MASK;
	return mask;
}

static u64 get_mmio_spte_generation(u64 spte)
{
	u64 gen;

	spte &= ~shadow_mmio_mask;

	gen = (spte & MMIO_SPTE_GEN_LOW_MASK) >> MMIO_SPTE_GEN_LOW_START;
	gen |= (spte & MMIO_SPTE_GEN_HIGH_MASK) >> MMIO_SPTE_GEN_HIGH_START;
	return gen;
}

static void mark_mmio_spte(struct kvm_vcpu *vcpu, u64 *sptep, u64 gfn,
			   unsigned access)
{
	u64 gen = kvm_vcpu_memslots(vcpu)->generation & MMIO_SPTE_GEN_MASK;
	u64 mask = generation_mmio_spte_mask(gen);
	u64 gpa = gfn << PAGE_SHIFT;

	access &= ACC_WRITE_MASK | ACC_USER_MASK;
	mask |= shadow_mmio_value | access;
	mask |= gpa | shadow_nonpresent_or_rsvd_mask;
	mask |= (gpa & shadow_nonpresent_or_rsvd_mask)
		<< shadow_nonpresent_or_rsvd_mask_len;

	page_header(__pa(sptep))->mmio_cached = true;

	trace_mark_mmio_spte(sptep, gfn, access, gen);
	mmu_spte_set(sptep, mask);
}

static bool is_mmio_spte(u64 spte)
{
	return (spte & shadow_mmio_mask) == shadow_mmio_value;
}

static gfn_t get_mmio_spte_gfn(u64 spte)
{
	u64 gpa = spte & shadow_nonpresent_or_rsvd_lower_gfn_mask;

	gpa |= (spte >> shadow_nonpresent_or_rsvd_mask_len)
	       & shadow_nonpresent_or_rsvd_mask;

	return gpa >> PAGE_SHIFT;
}

static unsigned get_mmio_spte_access(u64 spte)
{
	u64 mask = generation_mmio_spte_mask(MMIO_SPTE_GEN_MASK) | shadow_mmio_mask;
	return (spte & ~mask) & ~PAGE_MASK;
}

static bool set_mmio_spte(struct kvm_vcpu *vcpu, u64 *sptep, gfn_t gfn,
			  kvm_pfn_t pfn, unsigned access)
{
	if (unlikely(is_noslot_pfn(pfn))) {
		mark_mmio_spte(vcpu, sptep, gfn, access);
		return true;
	}

	return false;
}

static bool check_mmio_spte(struct kvm_vcpu *vcpu, u64 spte)
{
	u64 kvm_gen, spte_gen, gen;

	gen = kvm_vcpu_memslots(vcpu)->generation;
	if (unlikely(gen & KVM_MEMSLOT_GEN_UPDATE_IN_PROGRESS))
		return false;

	kvm_gen = gen & MMIO_SPTE_GEN_MASK;
	spte_gen = get_mmio_spte_generation(spte);

	trace_check_mmio_spte(spte, kvm_gen, spte_gen);
	return likely(kvm_gen == spte_gen);
}

/*
 * Sets the shadow PTE masks used by the MMU.
 *
 * Assumptions:
 *  - Setting either @accessed_mask or @dirty_mask requires setting both
 *  - At least one of @accessed_mask or @acc_track_mask must be set
 */
void kvm_mmu_set_mask_ptes(u64 user_mask, u64 accessed_mask,
		u64 dirty_mask, u64 nx_mask, u64 x_mask, u64 p_mask,
		u64 acc_track_mask, u64 me_mask)
{
	BUG_ON(!dirty_mask != !accessed_mask);
	BUG_ON(!accessed_mask && !acc_track_mask);
	BUG_ON(acc_track_mask & shadow_acc_track_value);

	shadow_user_mask = user_mask;
	shadow_accessed_mask = accessed_mask;
	shadow_dirty_mask = dirty_mask;
	shadow_nx_mask = nx_mask;
	shadow_x_mask = x_mask;
	shadow_present_mask = p_mask;
	shadow_acc_track_mask = acc_track_mask;
	shadow_me_mask = me_mask;
}
EXPORT_SYMBOL_GPL(kvm_mmu_set_mask_ptes);

static void kvm_mmu_reset_all_pte_masks(void)
{
	u8 low_phys_bits;

	shadow_user_mask = 0;
	shadow_accessed_mask = 0;
	shadow_dirty_mask = 0;
	shadow_nx_mask = 0;
	shadow_x_mask = 0;
	shadow_mmio_mask = 0;
	shadow_present_mask = 0;
	shadow_acc_track_mask = 0;

	/*
	 * If the CPU has 46 or less physical address bits, then set an
	 * appropriate mask to guard against L1TF attacks. Otherwise, it is
	 * assumed that the CPU is not vulnerable to L1TF.
	 */
	low_phys_bits = boot_cpu_data.x86_phys_bits;
	if (boot_cpu_data.x86_phys_bits <
	    52 - shadow_nonpresent_or_rsvd_mask_len) {
		shadow_nonpresent_or_rsvd_mask =
			rsvd_bits(boot_cpu_data.x86_phys_bits -
				  shadow_nonpresent_or_rsvd_mask_len,
				  boot_cpu_data.x86_phys_bits - 1);
		low_phys_bits -= shadow_nonpresent_or_rsvd_mask_len;
	}
	shadow_nonpresent_or_rsvd_lower_gfn_mask =
		GENMASK_ULL(low_phys_bits - 1, PAGE_SHIFT);
}

static int is_cpuid_PSE36(void)
{
	return 1;
}

static int is_nx(struct kvm_vcpu *vcpu)
{
	return vcpu->arch.efer & EFER_NX;
}

static int is_shadow_present_pte(u64 pte)
{
	return (pte != 0) && !is_mmio_spte(pte);
}

static int is_large_pte(u64 pte)
{
	return pte & PT_PAGE_SIZE_MASK;
}

static int is_last_spte(u64 pte, int level)
{
	if (level == PT_PAGE_TABLE_LEVEL)
		return 1;
	if (is_large_pte(pte))
		return 1;
	return 0;
}

static bool is_executable_pte(u64 spte)
{
	return (spte & (shadow_x_mask | shadow_nx_mask)) == shadow_x_mask;
}

static kvm_pfn_t spte_to_pfn(u64 pte)
{
	return (pte & PT64_BASE_ADDR_MASK) >> PAGE_SHIFT;
}

static gfn_t pse36_gfn_delta(u32 gpte)
{
	int shift = 32 - PT32_DIR_PSE36_SHIFT - PAGE_SHIFT;

	return (gpte & PT32_DIR_PSE36_MASK) << shift;
}

#ifdef CONFIG_X86_64
static void __set_spte(u64 *sptep, u64 spte)
{
	WRITE_ONCE(*sptep, spte);
}

static void __update_clear_spte_fast(u64 *sptep, u64 spte)
{
	WRITE_ONCE(*sptep, spte);
}

static u64 __update_clear_spte_slow(u64 *sptep, u64 spte)
{
	return xchg(sptep, spte);
}

static u64 __get_spte_lockless(u64 *sptep)
{
	return READ_ONCE(*sptep);
}
#else
union split_spte {
	struct {
		u32 spte_low;
		u32 spte_high;
	};
	u64 spte;
};

static void count_spte_clear(u64 *sptep, u64 spte)
{
	struct kvm_mmu_page *sp =  page_header(__pa(sptep));

	if (is_shadow_present_pte(spte))
		return;

	/* Ensure the spte is completely set before we increase the count */
	smp_wmb();
	sp->clear_spte_count++;
}

static void __set_spte(u64 *sptep, u64 spte)
{
	union split_spte *ssptep, sspte;

	ssptep = (union split_spte *)sptep;
	sspte = (union split_spte)spte;

	ssptep->spte_high = sspte.spte_high;

	/*
	 * If we map the spte from nonpresent to present, We should store
	 * the high bits firstly, then set present bit, so cpu can not
	 * fetch this spte while we are setting the spte.
	 */
	smp_wmb();

	WRITE_ONCE(ssptep->spte_low, sspte.spte_low);
}

static void __update_clear_spte_fast(u64 *sptep, u64 spte)
{
	union split_spte *ssptep, sspte;

	ssptep = (union split_spte *)sptep;
	sspte = (union split_spte)spte;

	WRITE_ONCE(ssptep->spte_low, sspte.spte_low);

	/*
	 * If we map the spte from present to nonpresent, we should clear
	 * present bit firstly to avoid vcpu fetch the old high bits.
	 */
	smp_wmb();

	ssptep->spte_high = sspte.spte_high;
	count_spte_clear(sptep, spte);
}

static u64 __update_clear_spte_slow(u64 *sptep, u64 spte)
{
	union split_spte *ssptep, sspte, orig;

	ssptep = (union split_spte *)sptep;
	sspte = (union split_spte)spte;

	/* xchg acts as a barrier before the setting of the high bits */
	orig.spte_low = xchg(&ssptep->spte_low, sspte.spte_low);
	orig.spte_high = ssptep->spte_high;
	ssptep->spte_high = sspte.spte_high;
	count_spte_clear(sptep, spte);

	return orig.spte;
}

/*
 * The idea using the light way get the spte on x86_32 guest is from
 * gup_get_pte(arch/x86/mm/gup.c).
 *
 * An spte tlb flush may be pending, because kvm_set_pte_rmapp
 * coalesces them and we are running out of the MMU lock.  Therefore
 * we need to protect against in-progress updates of the spte.
 *
 * Reading the spte while an update is in progress may get the old value
 * for the high part of the spte.  The race is fine for a present->non-present
 * change (because the high part of the spte is ignored for non-present spte),
 * but for a present->present change we must reread the spte.
 *
 * All such changes are done in two steps (present->non-present and
 * non-present->present), hence it is enough to count the number of
 * present->non-present updates: if it changed while reading the spte,
 * we might have hit the race.  This is done using clear_spte_count.
 */
static u64 __get_spte_lockless(u64 *sptep)
{
	struct kvm_mmu_page *sp =  page_header(__pa(sptep));
	union split_spte spte, *orig = (union split_spte *)sptep;
	int count;

retry:
	count = sp->clear_spte_count;
	smp_rmb();

	spte.spte_low = orig->spte_low;
	smp_rmb();

	spte.spte_high = orig->spte_high;
	smp_rmb();

	if (unlikely(spte.spte_low != orig->spte_low ||
	      count != sp->clear_spte_count))
		goto retry;

	return spte.spte;
}
#endif

static bool spte_can_locklessly_be_made_writable(u64 spte)
{
	return (spte & (SPTE_HOST_WRITEABLE | SPTE_MMU_WRITEABLE)) ==
		(SPTE_HOST_WRITEABLE | SPTE_MMU_WRITEABLE);
}

static bool spte_has_volatile_bits(u64 spte)
{
	if (!is_shadow_present_pte(spte))
		return false;

	/*
	 * Always atomically update spte if it can be updated
	 * out of mmu-lock, it can ensure dirty bit is not lost,
	 * also, it can help us to get a stable is_writable_pte()
	 * to ensure tlb flush is not missed.
	 */
	if (spte_can_locklessly_be_made_writable(spte) ||
	    is_access_track_spte(spte))
		return true;

	if (spte_ad_enabled(spte)) {
		if ((spte & shadow_accessed_mask) == 0 ||
	    	    (is_writable_pte(spte) && (spte & shadow_dirty_mask) == 0))
			return true;
	}

	return false;
}

static bool is_accessed_spte(u64 spte)
{
	u64 accessed_mask = spte_shadow_accessed_mask(spte);

	return accessed_mask ? spte & accessed_mask
			     : !is_access_track_spte(spte);
}

static bool is_dirty_spte(u64 spte)
{
	u64 dirty_mask = spte_shadow_dirty_mask(spte);

	return dirty_mask ? spte & dirty_mask : spte & PT_WRITABLE_MASK;
}

/* Rules for using mmu_spte_set:
 * Set the sptep from nonpresent to present.
 * Note: the sptep being assigned *must* be either not present
 * or in a state where the hardware will not attempt to update
 * the spte.
 */
static void mmu_spte_set(u64 *sptep, u64 new_spte)
{
	WARN_ON(is_shadow_present_pte(*sptep));
	__set_spte(sptep, new_spte);
}

/*
 * Update the SPTE (excluding the PFN), but do not track changes in its
 * accessed/dirty status.
 */
static u64 mmu_spte_update_no_track(u64 *sptep, u64 new_spte)
{
	u64 old_spte = *sptep;

	WARN_ON(!is_shadow_present_pte(new_spte));

	if (!is_shadow_present_pte(old_spte)) {
		mmu_spte_set(sptep, new_spte);
		return old_spte;
	}

	if (!spte_has_volatile_bits(old_spte))
		__update_clear_spte_fast(sptep, new_spte);
	else
		old_spte = __update_clear_spte_slow(sptep, new_spte);

	WARN_ON(spte_to_pfn(old_spte) != spte_to_pfn(new_spte));

	return old_spte;
}

/* Rules for using mmu_spte_update:
 * Update the state bits, it means the mapped pfn is not changed.
 *
 * Whenever we overwrite a writable spte with a read-only one we
 * should flush remote TLBs. Otherwise rmap_write_protect
 * will find a read-only spte, even though the writable spte
 * might be cached on a CPU's TLB, the return value indicates this
 * case.
 *
 * Returns true if the TLB needs to be flushed
 */
static bool mmu_spte_update(u64 *sptep, u64 new_spte)
{
	bool flush = false;
	u64 old_spte = mmu_spte_update_no_track(sptep, new_spte);

	if (!is_shadow_present_pte(old_spte))
		return false;

	/*
	 * For the spte updated out of mmu-lock is safe, since
	 * we always atomically update it, see the comments in
	 * spte_has_volatile_bits().
	 */
	if (spte_can_locklessly_be_made_writable(old_spte) &&
	      !is_writable_pte(new_spte))
		flush = true;

	/*
	 * Flush TLB when accessed/dirty states are changed in the page tables,
	 * to guarantee consistency between TLB and page tables.
	 */

	if (is_accessed_spte(old_spte) && !is_accessed_spte(new_spte)) {
		flush = true;
		kvm_set_pfn_accessed(spte_to_pfn(old_spte));
	}

	if (is_dirty_spte(old_spte) && !is_dirty_spte(new_spte)) {
		flush = true;
		kvm_set_pfn_dirty(spte_to_pfn(old_spte));
	}

	return flush;
}

/*
 * Rules for using mmu_spte_clear_track_bits:
 * It sets the sptep from present to nonpresent, and track the
 * state bits, it is used to clear the last level sptep.
 * Returns non-zero if the PTE was previously valid.
 */
static int mmu_spte_clear_track_bits(u64 *sptep)
{
	kvm_pfn_t pfn;
	u64 old_spte = *sptep;

	if (!spte_has_volatile_bits(old_spte))
		__update_clear_spte_fast(sptep, 0ull);
	else
		old_spte = __update_clear_spte_slow(sptep, 0ull);

	if (!is_shadow_present_pte(old_spte))
		return 0;

	pfn = spte_to_pfn(old_spte);

	/*
	 * KVM does not hold the refcount of the page used by
	 * kvm mmu, before reclaiming the page, we should
	 * unmap it from mmu first.
	 */
	WARN_ON(!kvm_is_reserved_pfn(pfn) && !page_count(pfn_to_page(pfn)));

	if (is_accessed_spte(old_spte))
		kvm_set_pfn_accessed(pfn);

	if (is_dirty_spte(old_spte))
		kvm_set_pfn_dirty(pfn);

	return 1;
}

/*
 * Rules for using mmu_spte_clear_no_track:
 * Directly clear spte without caring the state bits of sptep,
 * it is used to set the upper level spte.
 */
static void mmu_spte_clear_no_track(u64 *sptep)
{
	__update_clear_spte_fast(sptep, 0ull);
}

static u64 mmu_spte_get_lockless(u64 *sptep)
{
	return __get_spte_lockless(sptep);
}

static u64 mark_spte_for_access_track(u64 spte)
{
	if (spte_ad_enabled(spte))
		return spte & ~shadow_accessed_mask;

	if (is_access_track_spte(spte))
		return spte;

	/*
	 * Making an Access Tracking PTE will result in removal of write access
	 * from the PTE. So, verify that we will be able to restore the write
	 * access in the fast page fault path later on.
	 */
	WARN_ONCE((spte & PT_WRITABLE_MASK) &&
		  !spte_can_locklessly_be_made_writable(spte),
		  "kvm: Writable SPTE is not locklessly dirty-trackable\n");

	WARN_ONCE(spte & (shadow_acc_track_saved_bits_mask <<
			  shadow_acc_track_saved_bits_shift),
		  "kvm: Access Tracking saved bit locations are not zero\n");

	spte |= (spte & shadow_acc_track_saved_bits_mask) <<
		shadow_acc_track_saved_bits_shift;
	spte &= ~shadow_acc_track_mask;

	return spte;
}

/* Restore an acc-track PTE back to a regular PTE */
static u64 restore_acc_track_spte(u64 spte)
{
	u64 new_spte = spte;
	u64 saved_bits = (spte >> shadow_acc_track_saved_bits_shift)
			 & shadow_acc_track_saved_bits_mask;

	WARN_ON_ONCE(spte_ad_enabled(spte));
	WARN_ON_ONCE(!is_access_track_spte(spte));

	new_spte &= ~shadow_acc_track_mask;
	new_spte &= ~(shadow_acc_track_saved_bits_mask <<
		      shadow_acc_track_saved_bits_shift);
	new_spte |= saved_bits;

	return new_spte;
}

/* Returns the Accessed status of the PTE and resets it at the same time. */
static bool mmu_spte_age(u64 *sptep)
{
	u64 spte = mmu_spte_get_lockless(sptep);

	if (!is_accessed_spte(spte))
		return false;

	if (spte_ad_enabled(spte)) {
		clear_bit((ffs(shadow_accessed_mask) - 1),
			  (unsigned long *)sptep);
	} else {
		/*
		 * Capture the dirty status of the page, so that it doesn't get
		 * lost when the SPTE is marked for access tracking.
		 */
		if (is_writable_pte(spte))
			kvm_set_pfn_dirty(spte_to_pfn(spte));

		spte = mark_spte_for_access_track(spte);
		mmu_spte_update_no_track(sptep, spte);
	}

	return true;
}

static void walk_shadow_page_lockless_begin(struct kvm_vcpu *vcpu)
{
	/*
	 * Prevent page table teardown by making any free-er wait during
	 * kvm_flush_remote_tlbs() IPI to all active vcpus.
	 */
	local_irq_disable();

	/*
	 * Make sure a following spte read is not reordered ahead of the write
	 * to vcpu->mode.
	 */
	smp_store_mb(vcpu->mode, READING_SHADOW_PAGE_TABLES);
}

static void walk_shadow_page_lockless_end(struct kvm_vcpu *vcpu)
{
	/*
	 * Make sure the write to vcpu->mode is not reordered in front of
	 * reads to sptes.  If it does, kvm_mmu_commit_zap_page() can see us
	 * OUTSIDE_GUEST_MODE and proceed to free the shadow page table.
	 */
	smp_store_release(&vcpu->mode, OUTSIDE_GUEST_MODE);
	local_irq_enable();
}

static int mmu_topup_memory_cache(struct kvm_mmu_memory_cache *cache,
				  struct kmem_cache *base_cache, int min)
{
	void *obj;

	if (cache->nobjs >= min)
		return 0;
	while (cache->nobjs < ARRAY_SIZE(cache->objects)) {
		obj = kmem_cache_zalloc(base_cache, GFP_KERNEL_ACCOUNT);
		if (!obj)
			return cache->nobjs >= min ? 0 : -ENOMEM;
		cache->objects[cache->nobjs++] = obj;
	}
	return 0;
}

static int mmu_memory_cache_free_objects(struct kvm_mmu_memory_cache *cache)
{
	return cache->nobjs;
}

static void mmu_free_memory_cache(struct kvm_mmu_memory_cache *mc,
				  struct kmem_cache *cache)
{
	while (mc->nobjs)
		kmem_cache_free(cache, mc->objects[--mc->nobjs]);
}

static int mmu_topup_memory_cache_page(struct kvm_mmu_memory_cache *cache,
				       int min)
{
	void *page;

	if (cache->nobjs >= min)
		return 0;
	while (cache->nobjs < ARRAY_SIZE(cache->objects)) {
		page = (void *)__get_free_page(GFP_KERNEL_ACCOUNT);
		if (!page)
			return cache->nobjs >= min ? 0 : -ENOMEM;
		cache->objects[cache->nobjs++] = page;
	}
	return 0;
}

static void mmu_free_memory_cache_page(struct kvm_mmu_memory_cache *mc)
{
	while (mc->nobjs)
		free_page((unsigned long)mc->objects[--mc->nobjs]);
}

static int mmu_topup_memory_caches(struct kvm_vcpu *vcpu)
{
	int r;

	r = mmu_topup_memory_cache(&vcpu->arch.mmu_pte_list_desc_cache,
				   pte_list_desc_cache, 8 + PTE_PREFETCH_NUM);
	if (r)
		goto out;
	r = mmu_topup_memory_cache_page(&vcpu->arch.mmu_page_cache, 8);
	if (r)
		goto out;
	r = mmu_topup_memory_cache(&vcpu->arch.mmu_page_header_cache,
				   mmu_page_header_cache, 4);
out:
	return r;
}

static void mmu_free_memory_caches(struct kvm_vcpu *vcpu)
{
	mmu_free_memory_cache(&vcpu->arch.mmu_pte_list_desc_cache,
				pte_list_desc_cache);
	mmu_free_memory_cache_page(&vcpu->arch.mmu_page_cache);
	mmu_free_memory_cache(&vcpu->arch.mmu_page_header_cache,
				mmu_page_header_cache);
}

static void *mmu_memory_cache_alloc(struct kvm_mmu_memory_cache *mc)
{
	void *p;

	BUG_ON(!mc->nobjs);
	p = mc->objects[--mc->nobjs];
	return p;
}

static struct pte_list_desc *mmu_alloc_pte_list_desc(struct kvm_vcpu *vcpu)
{
	return mmu_memory_cache_alloc(&vcpu->arch.mmu_pte_list_desc_cache);
}

static void mmu_free_pte_list_desc(struct pte_list_desc *pte_list_desc)
{
	kmem_cache_free(pte_list_desc_cache, pte_list_desc);
}

static gfn_t kvm_mmu_page_get_gfn(struct kvm_mmu_page *sp, int index)
{
	if (!sp->role.direct)
		return sp->gfns[index];

	return sp->gfn + (index << ((sp->role.level - 1) * PT64_LEVEL_BITS));
}

static void kvm_mmu_page_set_gfn(struct kvm_mmu_page *sp, int index, gfn_t gfn)
{
	if (sp->role.direct)
		BUG_ON(gfn != kvm_mmu_page_get_gfn(sp, index));
	else
		sp->gfns[index] = gfn;
}

/*
 * Return the pointer to the large page information for a given gfn,
 * handling slots that are not large page aligned.
 */
static struct kvm_lpage_info *lpage_info_slot(gfn_t gfn,
					      struct kvm_memory_slot *slot,
					      int level)
{
	unsigned long idx;

	idx = gfn_to_index(gfn, slot->base_gfn, level);
	return &slot->arch.lpage_info[level - 2][idx];
}

static void update_gfn_disallow_lpage_count(struct kvm_memory_slot *slot,
					    gfn_t gfn, int count)
{
	struct kvm_lpage_info *linfo;
	int i;

	for (i = PT_DIRECTORY_LEVEL; i <= PT_MAX_HUGEPAGE_LEVEL; ++i) {
		linfo = lpage_info_slot(gfn, slot, i);
		linfo->disallow_lpage += count;
		WARN_ON(linfo->disallow_lpage < 0);
	}
}

void kvm_mmu_gfn_disallow_lpage(struct kvm_memory_slot *slot, gfn_t gfn)
{
	update_gfn_disallow_lpage_count(slot, gfn, 1);
}

void kvm_mmu_gfn_allow_lpage(struct kvm_memory_slot *slot, gfn_t gfn)
{
	update_gfn_disallow_lpage_count(slot, gfn, -1);
}

static void account_shadowed(struct kvm *kvm, struct kvm_mmu_page *sp)
{
	struct kvm_memslots *slots;
	struct kvm_memory_slot *slot;
	gfn_t gfn;

	kvm->arch.indirect_shadow_pages++;
	gfn = sp->gfn;
	slots = kvm_memslots_for_spte_role(kvm, sp->role);
	slot = __gfn_to_memslot(slots, gfn);

	/* the non-leaf shadow pages are keeping readonly. */
	if (sp->role.level > PT_PAGE_TABLE_LEVEL)
		return kvm_slot_page_track_add_page(kvm, slot, gfn,
						    KVM_PAGE_TRACK_WRITE);

	kvm_mmu_gfn_disallow_lpage(slot, gfn);
}

static void unaccount_shadowed(struct kvm *kvm, struct kvm_mmu_page *sp)
{
	struct kvm_memslots *slots;
	struct kvm_memory_slot *slot;
	gfn_t gfn;

	kvm->arch.indirect_shadow_pages--;
	gfn = sp->gfn;
	slots = kvm_memslots_for_spte_role(kvm, sp->role);
	slot = __gfn_to_memslot(slots, gfn);
	if (sp->role.level > PT_PAGE_TABLE_LEVEL)
		return kvm_slot_page_track_remove_page(kvm, slot, gfn,
						       KVM_PAGE_TRACK_WRITE);

	kvm_mmu_gfn_allow_lpage(slot, gfn);
}

static bool __mmu_gfn_lpage_is_disallowed(gfn_t gfn, int level,
					  struct kvm_memory_slot *slot)
{
	struct kvm_lpage_info *linfo;

	if (slot) {
		linfo = lpage_info_slot(gfn, slot, level);
		return !!linfo->disallow_lpage;
	}

	return true;
}

static bool mmu_gfn_lpage_is_disallowed(struct kvm_vcpu *vcpu, gfn_t gfn,
					int level)
{
	struct kvm_memory_slot *slot;

	slot = kvm_vcpu_gfn_to_memslot(vcpu, gfn);
	return __mmu_gfn_lpage_is_disallowed(gfn, level, slot);
}

static int host_mapping_level(struct kvm *kvm, gfn_t gfn)
{
	unsigned long page_size;
	int i, ret = 0;

	page_size = kvm_host_page_size(kvm, gfn);

	for (i = PT_PAGE_TABLE_LEVEL; i <= PT_MAX_HUGEPAGE_LEVEL; ++i) {
		if (page_size >= KVM_HPAGE_SIZE(i))
			ret = i;
		else
			break;
	}

	return ret;
}

static inline bool memslot_valid_for_gpte(struct kvm_memory_slot *slot,
					  bool no_dirty_log)
{
	if (!slot || slot->flags & KVM_MEMSLOT_INVALID)
		return false;
	if (no_dirty_log && slot->dirty_bitmap)
		return false;

	return true;
}

static struct kvm_memory_slot *
gfn_to_memslot_dirty_bitmap(struct kvm_vcpu *vcpu, gfn_t gfn,
			    bool no_dirty_log)
{
	struct kvm_memory_slot *slot;

	slot = kvm_vcpu_gfn_to_memslot(vcpu, gfn);
	if (!memslot_valid_for_gpte(slot, no_dirty_log))
		slot = NULL;

	return slot;
}

static int mapping_level(struct kvm_vcpu *vcpu, gfn_t large_gfn,
			 bool *force_pt_level)
{
	int host_level, level, max_level;
	struct kvm_memory_slot *slot;

	if (unlikely(*force_pt_level))
		return PT_PAGE_TABLE_LEVEL;

	slot = kvm_vcpu_gfn_to_memslot(vcpu, large_gfn);
	*force_pt_level = !memslot_valid_for_gpte(slot, true);
	if (unlikely(*force_pt_level))
		return PT_PAGE_TABLE_LEVEL;

	host_level = host_mapping_level(vcpu->kvm, large_gfn);

	if (host_level == PT_PAGE_TABLE_LEVEL)
		return host_level;

	max_level = min(kvm_x86_ops->get_lpage_level(), host_level);

	for (level = PT_DIRECTORY_LEVEL; level <= max_level; ++level)
		if (__mmu_gfn_lpage_is_disallowed(large_gfn, level, slot))
			break;

	return level - 1;
}

/*
 * About rmap_head encoding:
 *
 * If the bit zero of rmap_head->val is clear, then it points to the only spte
 * in this rmap chain. Otherwise, (rmap_head->val & ~1) points to a struct
 * pte_list_desc containing more mappings.
 */

/*
 * Returns the number of pointers in the rmap chain, not counting the new one.
 */
static int pte_list_add(struct kvm_vcpu *vcpu, u64 *spte,
			struct kvm_rmap_head *rmap_head)
{
	struct pte_list_desc *desc;
	int i, count = 0;

	if (!rmap_head->val) {
		rmap_printk("pte_list_add: %p %llx 0->1\n", spte, *spte);
		rmap_head->val = (unsigned long)spte;
	} else if (!(rmap_head->val & 1)) {
		rmap_printk("pte_list_add: %p %llx 1->many\n", spte, *spte);
		desc = mmu_alloc_pte_list_desc(vcpu);
		desc->sptes[0] = (u64 *)rmap_head->val;
		desc->sptes[1] = spte;
		rmap_head->val = (unsigned long)desc | 1;
		++count;
	} else {
		rmap_printk("pte_list_add: %p %llx many->many\n", spte, *spte);
		desc = (struct pte_list_desc *)(rmap_head->val & ~1ul);
		while (desc->sptes[PTE_LIST_EXT-1] && desc->more) {
			desc = desc->more;
			count += PTE_LIST_EXT;
		}
		if (desc->sptes[PTE_LIST_EXT-1]) {
			desc->more = mmu_alloc_pte_list_desc(vcpu);
			desc = desc->more;
		}
		for (i = 0; desc->sptes[i]; ++i)
			++count;
		desc->sptes[i] = spte;
	}
	return count;
}

static void
pte_list_desc_remove_entry(struct kvm_rmap_head *rmap_head,
			   struct pte_list_desc *desc, int i,
			   struct pte_list_desc *prev_desc)
{
	int j;

	for (j = PTE_LIST_EXT - 1; !desc->sptes[j] && j > i; --j)
		;
	desc->sptes[i] = desc->sptes[j];
	desc->sptes[j] = NULL;
	if (j != 0)
		return;
	if (!prev_desc && !desc->more)
		rmap_head->val = (unsigned long)desc->sptes[0];
	else
		if (prev_desc)
			prev_desc->more = desc->more;
		else
			rmap_head->val = (unsigned long)desc->more | 1;
	mmu_free_pte_list_desc(desc);
}

static void __pte_list_remove(u64 *spte, struct kvm_rmap_head *rmap_head)
{
	struct pte_list_desc *desc;
	struct pte_list_desc *prev_desc;
	int i;

	if (!rmap_head->val) {
		pr_err("%s: %p 0->BUG\n", __func__, spte);
		BUG();
	} else if (!(rmap_head->val & 1)) {
		rmap_printk("%s:  %p 1->0\n", __func__, spte);
		if ((u64 *)rmap_head->val != spte) {
			pr_err("%s:  %p 1->BUG\n", __func__, spte);
			BUG();
		}
		rmap_head->val = 0;
	} else {
		rmap_printk("%s:  %p many->many\n", __func__, spte);
		desc = (struct pte_list_desc *)(rmap_head->val & ~1ul);
		prev_desc = NULL;
		while (desc) {
			for (i = 0; i < PTE_LIST_EXT && desc->sptes[i]; ++i) {
				if (desc->sptes[i] == spte) {
					pte_list_desc_remove_entry(rmap_head,
							desc, i, prev_desc);
					return;
				}
			}
			prev_desc = desc;
			desc = desc->more;
		}
		pr_err("%s: %p many->many\n", __func__, spte);
		BUG();
	}
}

static void pte_list_remove(struct kvm_rmap_head *rmap_head, u64 *sptep)
{
	mmu_spte_clear_track_bits(sptep);
	__pte_list_remove(sptep, rmap_head);
}

static struct kvm_rmap_head *__gfn_to_rmap(gfn_t gfn, int level,
					   struct kvm_memory_slot *slot)
{
	unsigned long idx;

	idx = gfn_to_index(gfn, slot->base_gfn, level);
	return &slot->arch.rmap[level - PT_PAGE_TABLE_LEVEL][idx];
}

static struct kvm_rmap_head *gfn_to_rmap(struct kvm *kvm, gfn_t gfn,
					 struct kvm_mmu_page *sp)
{
	struct kvm_memslots *slots;
	struct kvm_memory_slot *slot;

	slots = kvm_memslots_for_spte_role(kvm, sp->role);
	slot = __gfn_to_memslot(slots, gfn);
	return __gfn_to_rmap(gfn, sp->role.level, slot);
}

static bool rmap_can_add(struct kvm_vcpu *vcpu)
{
	struct kvm_mmu_memory_cache *cache;

	cache = &vcpu->arch.mmu_pte_list_desc_cache;
	return mmu_memory_cache_free_objects(cache);
}

static int rmap_add(struct kvm_vcpu *vcpu, u64 *spte, gfn_t gfn)
{
	struct kvm_mmu_page *sp;
	struct kvm_rmap_head *rmap_head;

	sp = page_header(__pa(spte));
	kvm_mmu_page_set_gfn(sp, spte - sp->spt, gfn);
	rmap_head = gfn_to_rmap(vcpu->kvm, gfn, sp);
	return pte_list_add(vcpu, spte, rmap_head);
}

static void rmap_remove(struct kvm *kvm, u64 *spte)
{
	struct kvm_mmu_page *sp;
	gfn_t gfn;
	struct kvm_rmap_head *rmap_head;

	sp = page_header(__pa(spte));
	gfn = kvm_mmu_page_get_gfn(sp, spte - sp->spt);
	rmap_head = gfn_to_rmap(kvm, gfn, sp);
	__pte_list_remove(spte, rmap_head);
}

/*
 * Used by the following functions to iterate through the sptes linked by a
 * rmap.  All fields are private and not assumed to be used outside.
 */
struct rmap_iterator {
	/* private fields */
	struct pte_list_desc *desc;	/* holds the sptep if not NULL */
	int pos;			/* index of the sptep */
};

/*
 * Iteration must be started by this function.  This should also be used after
 * removing/dropping sptes from the rmap link because in such cases the
 * information in the itererator may not be valid.
 *
 * Returns sptep if found, NULL otherwise.
 */
static u64 *rmap_get_first(struct kvm_rmap_head *rmap_head,
			   struct rmap_iterator *iter)
{
	u64 *sptep;

	if (!rmap_head->val)
		return NULL;

	if (!(rmap_head->val & 1)) {
		iter->desc = NULL;
		sptep = (u64 *)rmap_head->val;
		goto out;
	}

	iter->desc = (struct pte_list_desc *)(rmap_head->val & ~1ul);
	iter->pos = 0;
	sptep = iter->desc->sptes[iter->pos];
out:
	BUG_ON(!is_shadow_present_pte(*sptep));
	return sptep;
}

/*
 * Must be used with a valid iterator: e.g. after rmap_get_first().
 *
 * Returns sptep if found, NULL otherwise.
 */
static u64 *rmap_get_next(struct rmap_iterator *iter)
{
	u64 *sptep;

	if (iter->desc) {
		if (iter->pos < PTE_LIST_EXT - 1) {
			++iter->pos;
			sptep = iter->desc->sptes[iter->pos];
			if (sptep)
				goto out;
		}

		iter->desc = iter->desc->more;

		if (iter->desc) {
			iter->pos = 0;
			/* desc->sptes[0] cannot be NULL */
			sptep = iter->desc->sptes[iter->pos];
			goto out;
		}
	}

	return NULL;
out:
	BUG_ON(!is_shadow_present_pte(*sptep));
	return sptep;
}

#define for_each_rmap_spte(_rmap_head_, _iter_, _spte_)			\
	for (_spte_ = rmap_get_first(_rmap_head_, _iter_);		\
	     _spte_; _spte_ = rmap_get_next(_iter_))

static void drop_spte(struct kvm *kvm, u64 *sptep)
{
	if (mmu_spte_clear_track_bits(sptep))
		rmap_remove(kvm, sptep);
}


static bool __drop_large_spte(struct kvm *kvm, u64 *sptep)
{
	if (is_large_pte(*sptep)) {
		WARN_ON(page_header(__pa(sptep))->role.level ==
			PT_PAGE_TABLE_LEVEL);
		drop_spte(kvm, sptep);
		--kvm->stat.lpages;
		return true;
	}

	return false;
}

static void drop_large_spte(struct kvm_vcpu *vcpu, u64 *sptep)
{
	if (__drop_large_spte(vcpu->kvm, sptep)) {
		struct kvm_mmu_page *sp = page_header(__pa(sptep));

		kvm_flush_remote_tlbs_with_address(vcpu->kvm, sp->gfn,
			KVM_PAGES_PER_HPAGE(sp->role.level));
	}
}

/*
 * Write-protect on the specified @sptep, @pt_protect indicates whether
 * spte write-protection is caused by protecting shadow page table.
 *
 * Note: write protection is difference between dirty logging and spte
 * protection:
 * - for dirty logging, the spte can be set to writable at anytime if
 *   its dirty bitmap is properly set.
 * - for spte protection, the spte can be writable only after unsync-ing
 *   shadow page.
 *
 * Return true if tlb need be flushed.
 */
static bool spte_write_protect(u64 *sptep, bool pt_protect)
{
	u64 spte = *sptep;

	if (!is_writable_pte(spte) &&
	      !(pt_protect && spte_can_locklessly_be_made_writable(spte)))
		return false;

	rmap_printk("rmap_write_protect: spte %p %llx\n", sptep, *sptep);

	if (pt_protect)
		spte &= ~SPTE_MMU_WRITEABLE;
	spte = spte & ~PT_WRITABLE_MASK;

	return mmu_spte_update(sptep, spte);
}

static bool __rmap_write_protect(struct kvm *kvm,
				 struct kvm_rmap_head *rmap_head,
				 bool pt_protect)
{
	u64 *sptep;
	struct rmap_iterator iter;
	bool flush = false;

	for_each_rmap_spte(rmap_head, &iter, sptep)
		flush |= spte_write_protect(sptep, pt_protect);

	return flush;
}

static bool spte_clear_dirty(u64 *sptep)
{
	u64 spte = *sptep;

	rmap_printk("rmap_clear_dirty: spte %p %llx\n", sptep, *sptep);

	spte &= ~shadow_dirty_mask;

	return mmu_spte_update(sptep, spte);
}

static bool wrprot_ad_disabled_spte(u64 *sptep)
{
	bool was_writable = test_and_clear_bit(PT_WRITABLE_SHIFT,
					       (unsigned long *)sptep);
	if (was_writable)
		kvm_set_pfn_dirty(spte_to_pfn(*sptep));

	return was_writable;
}

/*
 * Gets the GFN ready for another round of dirty logging by clearing the
 *	- D bit on ad-enabled SPTEs, and
 *	- W bit on ad-disabled SPTEs.
 * Returns true iff any D or W bits were cleared.
 */
static bool __rmap_clear_dirty(struct kvm *kvm, struct kvm_rmap_head *rmap_head)
{
	u64 *sptep;
	struct rmap_iterator iter;
	bool flush = false;

	for_each_rmap_spte(rmap_head, &iter, sptep)
		if (spte_ad_enabled(*sptep))
			flush |= spte_clear_dirty(sptep);
		else
			flush |= wrprot_ad_disabled_spte(sptep);

	return flush;
}

static bool spte_set_dirty(u64 *sptep)
{
	u64 spte = *sptep;

	rmap_printk("rmap_set_dirty: spte %p %llx\n", sptep, *sptep);

	spte |= shadow_dirty_mask;

	return mmu_spte_update(sptep, spte);
}

static bool __rmap_set_dirty(struct kvm *kvm, struct kvm_rmap_head *rmap_head)
{
	u64 *sptep;
	struct rmap_iterator iter;
	bool flush = false;

	for_each_rmap_spte(rmap_head, &iter, sptep)
		if (spte_ad_enabled(*sptep))
			flush |= spte_set_dirty(sptep);

	return flush;
}

/**
 * kvm_mmu_write_protect_pt_masked - write protect selected PT level pages
 * @kvm: kvm instance
 * @slot: slot to protect
 * @gfn_offset: start of the BITS_PER_LONG pages we care about
 * @mask: indicates which pages we should protect
 *
 * Used when we do not need to care about huge page mappings: e.g. during dirty
 * logging we do not have any such mappings.
 */
static void kvm_mmu_write_protect_pt_masked(struct kvm *kvm,
				     struct kvm_memory_slot *slot,
				     gfn_t gfn_offset, unsigned long mask)
{
	struct kvm_rmap_head *rmap_head;

	while (mask) {
		rmap_head = __gfn_to_rmap(slot->base_gfn + gfn_offset + __ffs(mask),
					  PT_PAGE_TABLE_LEVEL, slot);
		__rmap_write_protect(kvm, rmap_head, false);

		/* clear the first set bit */
		mask &= mask - 1;
	}
}

/**
 * kvm_mmu_clear_dirty_pt_masked - clear MMU D-bit for PT level pages, or write
 * protect the page if the D-bit isn't supported.
 * @kvm: kvm instance
 * @slot: slot to clear D-bit
 * @gfn_offset: start of the BITS_PER_LONG pages we care about
 * @mask: indicates which pages we should clear D-bit
 *
 * Used for PML to re-log the dirty GPAs after userspace querying dirty_bitmap.
 */
void kvm_mmu_clear_dirty_pt_masked(struct kvm *kvm,
				     struct kvm_memory_slot *slot,
				     gfn_t gfn_offset, unsigned long mask)
{
	struct kvm_rmap_head *rmap_head;

	while (mask) {
		rmap_head = __gfn_to_rmap(slot->base_gfn + gfn_offset + __ffs(mask),
					  PT_PAGE_TABLE_LEVEL, slot);
		__rmap_clear_dirty(kvm, rmap_head);

		/* clear the first set bit */
		mask &= mask - 1;
	}
}
EXPORT_SYMBOL_GPL(kvm_mmu_clear_dirty_pt_masked);

/**
 * kvm_arch_mmu_enable_log_dirty_pt_masked - enable dirty logging for selected
 * PT level pages.
 *
 * It calls kvm_mmu_write_protect_pt_masked to write protect selected pages to
 * enable dirty logging for them.
 *
 * Used when we do not need to care about huge page mappings: e.g. during dirty
 * logging we do not have any such mappings.
 */
void kvm_arch_mmu_enable_log_dirty_pt_masked(struct kvm *kvm,
				struct kvm_memory_slot *slot,
				gfn_t gfn_offset, unsigned long mask)
{
	if (kvm_x86_ops->enable_log_dirty_pt_masked)
		kvm_x86_ops->enable_log_dirty_pt_masked(kvm, slot, gfn_offset,
				mask);
	else
		kvm_mmu_write_protect_pt_masked(kvm, slot, gfn_offset, mask);
}

/**
 * kvm_arch_write_log_dirty - emulate dirty page logging
 * @vcpu: Guest mode vcpu
 *
 * Emulate arch specific page modification logging for the
 * nested hypervisor
 */
int kvm_arch_write_log_dirty(struct kvm_vcpu *vcpu)
{
	if (kvm_x86_ops->write_log_dirty)
		return kvm_x86_ops->write_log_dirty(vcpu);

	return 0;
}

bool kvm_mmu_slot_gfn_write_protect(struct kvm *kvm,
				    struct kvm_memory_slot *slot, u64 gfn)
{
	struct kvm_rmap_head *rmap_head;
	int i;
	bool write_protected = false;

	for (i = PT_PAGE_TABLE_LEVEL; i <= PT_MAX_HUGEPAGE_LEVEL; ++i) {
		rmap_head = __gfn_to_rmap(gfn, i, slot);
		write_protected |= __rmap_write_protect(kvm, rmap_head, true);
	}

	return write_protected;
}

static bool rmap_write_protect(struct kvm_vcpu *vcpu, u64 gfn)
{
	struct kvm_memory_slot *slot;

	slot = kvm_vcpu_gfn_to_memslot(vcpu, gfn);
	return kvm_mmu_slot_gfn_write_protect(vcpu->kvm, slot, gfn);
}

static bool kvm_zap_rmapp(struct kvm *kvm, struct kvm_rmap_head *rmap_head)
{
	u64 *sptep;
	struct rmap_iterator iter;
	bool flush = false;

	while ((sptep = rmap_get_first(rmap_head, &iter))) {
		rmap_printk("%s: spte %p %llx.\n", __func__, sptep, *sptep);

		pte_list_remove(rmap_head, sptep);
		flush = true;
	}

	return flush;
}

static int kvm_unmap_rmapp(struct kvm *kvm, struct kvm_rmap_head *rmap_head,
			   struct kvm_memory_slot *slot, gfn_t gfn, int level,
			   unsigned long data)
{
	return kvm_zap_rmapp(kvm, rmap_head);
}

static int kvm_set_pte_rmapp(struct kvm *kvm, struct kvm_rmap_head *rmap_head,
			     struct kvm_memory_slot *slot, gfn_t gfn, int level,
			     unsigned long data)
{
	u64 *sptep;
	struct rmap_iterator iter;
	int need_flush = 0;
	u64 new_spte;
	pte_t *ptep = (pte_t *)data;
	kvm_pfn_t new_pfn;

	WARN_ON(pte_huge(*ptep));
	new_pfn = pte_pfn(*ptep);

restart:
	for_each_rmap_spte(rmap_head, &iter, sptep) {
		rmap_printk("kvm_set_pte_rmapp: spte %p %llx gfn %llx (%d)\n",
			    sptep, *sptep, gfn, level);

		need_flush = 1;

		if (pte_write(*ptep)) {
			pte_list_remove(rmap_head, sptep);
			goto restart;
		} else {
			new_spte = *sptep & ~PT64_BASE_ADDR_MASK;
			new_spte |= (u64)new_pfn << PAGE_SHIFT;

			new_spte &= ~PT_WRITABLE_MASK;
			new_spte &= ~SPTE_HOST_WRITEABLE;

			new_spte = mark_spte_for_access_track(new_spte);

			mmu_spte_clear_track_bits(sptep);
			mmu_spte_set(sptep, new_spte);
		}
	}

	if (need_flush && kvm_available_flush_tlb_with_range()) {
		kvm_flush_remote_tlbs_with_address(kvm, gfn, 1);
		return 0;
	}

	return need_flush;
}

struct slot_rmap_walk_iterator {
	/* input fields. */
	struct kvm_memory_slot *slot;
	gfn_t start_gfn;
	gfn_t end_gfn;
	int start_level;
	int end_level;

	/* output fields. */
	gfn_t gfn;
	struct kvm_rmap_head *rmap;
	int level;

	/* private field. */
	struct kvm_rmap_head *end_rmap;
};

static void
rmap_walk_init_level(struct slot_rmap_walk_iterator *iterator, int level)
{
	iterator->level = level;
	iterator->gfn = iterator->start_gfn;
	iterator->rmap = __gfn_to_rmap(iterator->gfn, level, iterator->slot);
	iterator->end_rmap = __gfn_to_rmap(iterator->end_gfn, level,
					   iterator->slot);
}

static void
slot_rmap_walk_init(struct slot_rmap_walk_iterator *iterator,
		    struct kvm_memory_slot *slot, int start_level,
		    int end_level, gfn_t start_gfn, gfn_t end_gfn)
{
	iterator->slot = slot;
	iterator->start_level = start_level;
	iterator->end_level = end_level;
	iterator->start_gfn = start_gfn;
	iterator->end_gfn = end_gfn;

	rmap_walk_init_level(iterator, iterator->start_level);
}

static bool slot_rmap_walk_okay(struct slot_rmap_walk_iterator *iterator)
{
	return !!iterator->rmap;
}

static void slot_rmap_walk_next(struct slot_rmap_walk_iterator *iterator)
{
	if (++iterator->rmap <= iterator->end_rmap) {
		iterator->gfn += (1UL << KVM_HPAGE_GFN_SHIFT(iterator->level));
		return;
	}

	if (++iterator->level > iterator->end_level) {
		iterator->rmap = NULL;
		return;
	}

	rmap_walk_init_level(iterator, iterator->level);
}

#define for_each_slot_rmap_range(_slot_, _start_level_, _end_level_,	\
	   _start_gfn, _end_gfn, _iter_)				\
	for (slot_rmap_walk_init(_iter_, _slot_, _start_level_,		\
				 _end_level_, _start_gfn, _end_gfn);	\
	     slot_rmap_walk_okay(_iter_);				\
	     slot_rmap_walk_next(_iter_))

static int kvm_handle_hva_range(struct kvm *kvm,
				unsigned long start,
				unsigned long end,
				unsigned long data,
				int (*handler)(struct kvm *kvm,
					       struct kvm_rmap_head *rmap_head,
					       struct kvm_memory_slot *slot,
					       gfn_t gfn,
					       int level,
					       unsigned long data))
{
	struct kvm_memslots *slots;
	struct kvm_memory_slot *memslot;
	struct slot_rmap_walk_iterator iterator;
	int ret = 0;
	int i;

	for (i = 0; i < KVM_ADDRESS_SPACE_NUM; i++) {
		slots = __kvm_memslots(kvm, i);
		kvm_for_each_memslot(memslot, slots) {
			unsigned long hva_start, hva_end;
			gfn_t gfn_start, gfn_end;

			hva_start = max(start, memslot->userspace_addr);
			hva_end = min(end, memslot->userspace_addr +
				      (memslot->npages << PAGE_SHIFT));
			if (hva_start >= hva_end)
				continue;
			/*
			 * {gfn(page) | page intersects with [hva_start, hva_end)} =
			 * {gfn_start, gfn_start+1, ..., gfn_end-1}.
			 */
			gfn_start = hva_to_gfn_memslot(hva_start, memslot);
			gfn_end = hva_to_gfn_memslot(hva_end + PAGE_SIZE - 1, memslot);

			for_each_slot_rmap_range(memslot, PT_PAGE_TABLE_LEVEL,
						 PT_MAX_HUGEPAGE_LEVEL,
						 gfn_start, gfn_end - 1,
						 &iterator)
				ret |= handler(kvm, iterator.rmap, memslot,
					       iterator.gfn, iterator.level, data);
		}
	}

	return ret;
}

static int kvm_handle_hva(struct kvm *kvm, unsigned long hva,
			  unsigned long data,
			  int (*handler)(struct kvm *kvm,
					 struct kvm_rmap_head *rmap_head,
					 struct kvm_memory_slot *slot,
					 gfn_t gfn, int level,
					 unsigned long data))
{
	return kvm_handle_hva_range(kvm, hva, hva + 1, data, handler);
}

int kvm_unmap_hva_range(struct kvm *kvm, unsigned long start, unsigned long end)
{
	return kvm_handle_hva_range(kvm, start, end, 0, kvm_unmap_rmapp);
}

int kvm_set_spte_hva(struct kvm *kvm, unsigned long hva, pte_t pte)
{
	return kvm_handle_hva(kvm, hva, (unsigned long)&pte, kvm_set_pte_rmapp);
}

static int kvm_age_rmapp(struct kvm *kvm, struct kvm_rmap_head *rmap_head,
			 struct kvm_memory_slot *slot, gfn_t gfn, int level,
			 unsigned long data)
{
	u64 *sptep;
	struct rmap_iterator uninitialized_var(iter);
	int young = 0;

	for_each_rmap_spte(rmap_head, &iter, sptep)
		young |= mmu_spte_age(sptep);

	trace_kvm_age_page(gfn, level, slot, young);
	return young;
}

static int kvm_test_age_rmapp(struct kvm *kvm, struct kvm_rmap_head *rmap_head,
			      struct kvm_memory_slot *slot, gfn_t gfn,
			      int level, unsigned long data)
{
	u64 *sptep;
	struct rmap_iterator iter;

	for_each_rmap_spte(rmap_head, &iter, sptep)
		if (is_accessed_spte(*sptep))
			return 1;
	return 0;
}

#define RMAP_RECYCLE_THRESHOLD 1000

static void rmap_recycle(struct kvm_vcpu *vcpu, u64 *spte, gfn_t gfn)
{
	struct kvm_rmap_head *rmap_head;
	struct kvm_mmu_page *sp;

	sp = page_header(__pa(spte));

	rmap_head = gfn_to_rmap(vcpu->kvm, gfn, sp);

	kvm_unmap_rmapp(vcpu->kvm, rmap_head, NULL, gfn, sp->role.level, 0);
	kvm_flush_remote_tlbs_with_address(vcpu->kvm, sp->gfn,
			KVM_PAGES_PER_HPAGE(sp->role.level));
}

int kvm_age_hva(struct kvm *kvm, unsigned long start, unsigned long end)
{
	return kvm_handle_hva_range(kvm, start, end, 0, kvm_age_rmapp);
}

int kvm_test_age_hva(struct kvm *kvm, unsigned long hva)
{
	return kvm_handle_hva(kvm, hva, 0, kvm_test_age_rmapp);
}

#ifdef MMU_DEBUG
static int is_empty_shadow_page(u64 *spt)
{
	u64 *pos;
	u64 *end;

	for (pos = spt, end = pos + PAGE_SIZE / sizeof(u64); pos != end; pos++)
		if (is_shadow_present_pte(*pos)) {
			printk(KERN_ERR "%s: %p %llx\n", __func__,
			       pos, *pos);
			return 0;
		}
	return 1;
}
#endif

/*
 * This value is the sum of all of the kvm instances's
 * kvm->arch.n_used_mmu_pages values.  We need a global,
 * aggregate version in order to make the slab shrinker
 * faster
 */
static inline void kvm_mod_used_mmu_pages(struct kvm *kvm, unsigned long nr)
{
	kvm->arch.n_used_mmu_pages += nr;
	percpu_counter_add(&kvm_total_used_mmu_pages, nr);
}

static void kvm_mmu_free_page(struct kvm_mmu_page *sp)
{
	MMU_WARN_ON(!is_empty_shadow_page(sp->spt));
	hlist_del(&sp->hash_link);
	list_del(&sp->link);
	free_page((unsigned long)sp->spt);
	if (!sp->role.direct)
		free_page((unsigned long)sp->gfns);
	kmem_cache_free(mmu_page_header_cache, sp);
}

static unsigned kvm_page_table_hashfn(gfn_t gfn)
{
	return hash_64(gfn, KVM_MMU_HASH_SHIFT);
}

static void mmu_page_add_parent_pte(struct kvm_vcpu *vcpu,
				    struct kvm_mmu_page *sp, u64 *parent_pte)
{
	if (!parent_pte)
		return;

	pte_list_add(vcpu, parent_pte, &sp->parent_ptes);
}

static void mmu_page_remove_parent_pte(struct kvm_mmu_page *sp,
				       u64 *parent_pte)
{
	__pte_list_remove(parent_pte, &sp->parent_ptes);
}

static void drop_parent_pte(struct kvm_mmu_page *sp,
			    u64 *parent_pte)
{
	mmu_page_remove_parent_pte(sp, parent_pte);
	mmu_spte_clear_no_track(parent_pte);
}

static struct kvm_mmu_page *kvm_mmu_alloc_page(struct kvm_vcpu *vcpu, int direct)
{
	struct kvm_mmu_page *sp;

	sp = mmu_memory_cache_alloc(&vcpu->arch.mmu_page_header_cache);
	sp->spt = mmu_memory_cache_alloc(&vcpu->arch.mmu_page_cache);
	if (!direct)
		sp->gfns = mmu_memory_cache_alloc(&vcpu->arch.mmu_page_cache);
	set_page_private(virt_to_page(sp->spt), (unsigned long)sp);
	list_add(&sp->link, &vcpu->kvm->arch.active_mmu_pages);
	kvm_mod_used_mmu_pages(vcpu->kvm, +1);
	return sp;
}

static void mark_unsync(u64 *spte);
static void kvm_mmu_mark_parents_unsync(struct kvm_mmu_page *sp)
{
	u64 *sptep;
	struct rmap_iterator iter;

	for_each_rmap_spte(&sp->parent_ptes, &iter, sptep) {
		mark_unsync(sptep);
	}
}

static void mark_unsync(u64 *spte)
{
	struct kvm_mmu_page *sp;
	unsigned int index;

	sp = page_header(__pa(spte));
	index = spte - sp->spt;
	if (__test_and_set_bit(index, sp->unsync_child_bitmap))
		return;
	if (sp->unsync_children++)
		return;
	kvm_mmu_mark_parents_unsync(sp);
}

static int nonpaging_sync_page(struct kvm_vcpu *vcpu,
			       struct kvm_mmu_page *sp)
{
	return 0;
}

static void nonpaging_invlpg(struct kvm_vcpu *vcpu, gva_t gva, hpa_t root)
{
}

static void nonpaging_update_pte(struct kvm_vcpu *vcpu,
				 struct kvm_mmu_page *sp, u64 *spte,
				 const void *pte)
{
	WARN_ON(1);
}

#define KVM_PAGE_ARRAY_NR 16

struct kvm_mmu_pages {
	struct mmu_page_and_offset {
		struct kvm_mmu_page *sp;
		unsigned int idx;
	} page[KVM_PAGE_ARRAY_NR];
	unsigned int nr;
};

static int mmu_pages_add(struct kvm_mmu_pages *pvec, struct kvm_mmu_page *sp,
			 int idx)
{
	int i;

	if (sp->unsync)
		for (i=0; i < pvec->nr; i++)
			if (pvec->page[i].sp == sp)
				return 0;

	pvec->page[pvec->nr].sp = sp;
	pvec->page[pvec->nr].idx = idx;
	pvec->nr++;
	return (pvec->nr == KVM_PAGE_ARRAY_NR);
}

static inline void clear_unsync_child_bit(struct kvm_mmu_page *sp, int idx)
{
	--sp->unsync_children;
	WARN_ON((int)sp->unsync_children < 0);
	__clear_bit(idx, sp->unsync_child_bitmap);
}

static int __mmu_unsync_walk(struct kvm_mmu_page *sp,
			   struct kvm_mmu_pages *pvec)
{
	int i, ret, nr_unsync_leaf = 0;

	for_each_set_bit(i, sp->unsync_child_bitmap, 512) {
		struct kvm_mmu_page *child;
		u64 ent = sp->spt[i];

		if (!is_shadow_present_pte(ent) || is_large_pte(ent)) {
			clear_unsync_child_bit(sp, i);
			continue;
		}

		child = page_header(ent & PT64_BASE_ADDR_MASK);

		if (child->unsync_children) {
			if (mmu_pages_add(pvec, child, i))
				return -ENOSPC;

			ret = __mmu_unsync_walk(child, pvec);
			if (!ret) {
				clear_unsync_child_bit(sp, i);
				continue;
			} else if (ret > 0) {
				nr_unsync_leaf += ret;
			} else
				return ret;
		} else if (child->unsync) {
			nr_unsync_leaf++;
			if (mmu_pages_add(pvec, child, i))
				return -ENOSPC;
		} else
			clear_unsync_child_bit(sp, i);
	}

	return nr_unsync_leaf;
}

#define INVALID_INDEX (-1)

static int mmu_unsync_walk(struct kvm_mmu_page *sp,
			   struct kvm_mmu_pages *pvec)
{
	pvec->nr = 0;
	if (!sp->unsync_children)
		return 0;

	mmu_pages_add(pvec, sp, INVALID_INDEX);
	return __mmu_unsync_walk(sp, pvec);
}

static void kvm_unlink_unsync_page(struct kvm *kvm, struct kvm_mmu_page *sp)
{
	WARN_ON(!sp->unsync);
	trace_kvm_mmu_sync_page(sp);
	sp->unsync = 0;
	--kvm->stat.mmu_unsync;
}

static bool kvm_mmu_prepare_zap_page(struct kvm *kvm, struct kvm_mmu_page *sp,
				     struct list_head *invalid_list);
static void kvm_mmu_commit_zap_page(struct kvm *kvm,
				    struct list_head *invalid_list);


#define for_each_valid_sp(_kvm, _sp, _gfn)				\
	hlist_for_each_entry(_sp,					\
	  &(_kvm)->arch.mmu_page_hash[kvm_page_table_hashfn(_gfn)], hash_link) \
		if ((_sp)->role.invalid) {    \
		} else

#define for_each_gfn_indirect_valid_sp(_kvm, _sp, _gfn)			\
	for_each_valid_sp(_kvm, _sp, _gfn)				\
		if ((_sp)->gfn != (_gfn) || (_sp)->role.direct) {} else

static inline bool is_ept_sp(struct kvm_mmu_page *sp)
{
	return sp->role.cr0_wp && sp->role.smap_andnot_wp;
}

/* @sp->gfn should be write-protected at the call site */
static bool __kvm_sync_page(struct kvm_vcpu *vcpu, struct kvm_mmu_page *sp,
			    struct list_head *invalid_list)
{
	if ((!is_ept_sp(sp) && sp->role.gpte_is_8_bytes != !!is_pae(vcpu)) ||
	    vcpu->arch.mmu->sync_page(vcpu, sp) == 0) {
		kvm_mmu_prepare_zap_page(vcpu->kvm, sp, invalid_list);
		return false;
	}

	return true;
}

static bool kvm_mmu_remote_flush_or_zap(struct kvm *kvm,
					struct list_head *invalid_list,
					bool remote_flush)
{
	if (!remote_flush && list_empty(invalid_list))
		return false;

	if (!list_empty(invalid_list))
		kvm_mmu_commit_zap_page(kvm, invalid_list);
	else
		kvm_flush_remote_tlbs(kvm);
	return true;
}

static void kvm_mmu_flush_or_zap(struct kvm_vcpu *vcpu,
				 struct list_head *invalid_list,
				 bool remote_flush, bool local_flush)
{
	if (kvm_mmu_remote_flush_or_zap(vcpu->kvm, invalid_list, remote_flush))
		return;

	if (local_flush)
		kvm_make_request(KVM_REQ_TLB_FLUSH, vcpu);
}

#ifdef CONFIG_KVM_MMU_AUDIT
#include "mmu_audit.c"
#else
static void kvm_mmu_audit(struct kvm_vcpu *vcpu, int point) { }
static void mmu_audit_disable(void) { }
#endif

static bool kvm_sync_page(struct kvm_vcpu *vcpu, struct kvm_mmu_page *sp,
			 struct list_head *invalid_list)
{
	kvm_unlink_unsync_page(vcpu->kvm, sp);
	return __kvm_sync_page(vcpu, sp, invalid_list);
}

/* @gfn should be write-protected at the call site */
static bool kvm_sync_pages(struct kvm_vcpu *vcpu, gfn_t gfn,
			   struct list_head *invalid_list)
{
	struct kvm_mmu_page *s;
	bool ret = false;

	for_each_gfn_indirect_valid_sp(vcpu->kvm, s, gfn) {
		if (!s->unsync)
			continue;

		WARN_ON(s->role.level != PT_PAGE_TABLE_LEVEL);
		ret |= kvm_sync_page(vcpu, s, invalid_list);
	}

	return ret;
}

struct mmu_page_path {
	struct kvm_mmu_page *parent[PT64_ROOT_MAX_LEVEL];
	unsigned int idx[PT64_ROOT_MAX_LEVEL];
};

#define for_each_sp(pvec, sp, parents, i)			\
		for (i = mmu_pages_first(&pvec, &parents);	\
			i < pvec.nr && ({ sp = pvec.page[i].sp; 1;});	\
			i = mmu_pages_next(&pvec, &parents, i))

static int mmu_pages_next(struct kvm_mmu_pages *pvec,
			  struct mmu_page_path *parents,
			  int i)
{
	int n;

	for (n = i+1; n < pvec->nr; n++) {
		struct kvm_mmu_page *sp = pvec->page[n].sp;
		unsigned idx = pvec->page[n].idx;
		int level = sp->role.level;

		parents->idx[level-1] = idx;
		if (level == PT_PAGE_TABLE_LEVEL)
			break;

		parents->parent[level-2] = sp;
	}

	return n;
}

static int mmu_pages_first(struct kvm_mmu_pages *pvec,
			   struct mmu_page_path *parents)
{
	struct kvm_mmu_page *sp;
	int level;

	if (pvec->nr == 0)
		return 0;

	WARN_ON(pvec->page[0].idx != INVALID_INDEX);

	sp = pvec->page[0].sp;
	level = sp->role.level;
	WARN_ON(level == PT_PAGE_TABLE_LEVEL);

	parents->parent[level-2] = sp;

	/* Also set up a sentinel.  Further entries in pvec are all
	 * children of sp, so this element is never overwritten.
	 */
	parents->parent[level-1] = NULL;
	return mmu_pages_next(pvec, parents, 0);
}

static void mmu_pages_clear_parents(struct mmu_page_path *parents)
{
	struct kvm_mmu_page *sp;
	unsigned int level = 0;

	do {
		unsigned int idx = parents->idx[level];
		sp = parents->parent[level];
		if (!sp)
			return;

		WARN_ON(idx == INVALID_INDEX);
		clear_unsync_child_bit(sp, idx);
		level++;
	} while (!sp->unsync_children);
}

static void mmu_sync_children(struct kvm_vcpu *vcpu,
			      struct kvm_mmu_page *parent)
{
	int i;
	struct kvm_mmu_page *sp;
	struct mmu_page_path parents;
	struct kvm_mmu_pages pages;
	LIST_HEAD(invalid_list);
	bool flush = false;

	while (mmu_unsync_walk(parent, &pages)) {
		bool protected = false;

		for_each_sp(pages, sp, parents, i)
			protected |= rmap_write_protect(vcpu, sp->gfn);

		if (protected) {
			kvm_flush_remote_tlbs(vcpu->kvm);
			flush = false;
		}

		for_each_sp(pages, sp, parents, i) {
			flush |= kvm_sync_page(vcpu, sp, &invalid_list);
			mmu_pages_clear_parents(&parents);
		}
		if (need_resched() || spin_needbreak(&vcpu->kvm->mmu_lock)) {
			kvm_mmu_flush_or_zap(vcpu, &invalid_list, false, flush);
			cond_resched_lock(&vcpu->kvm->mmu_lock);
			flush = false;
		}
	}

	kvm_mmu_flush_or_zap(vcpu, &invalid_list, false, flush);
}

static void __clear_sp_write_flooding_count(struct kvm_mmu_page *sp)
{
	atomic_set(&sp->write_flooding_count,  0);
}

static void clear_sp_write_flooding_count(u64 *spte)
{
	struct kvm_mmu_page *sp =  page_header(__pa(spte));

	__clear_sp_write_flooding_count(sp);
}

static struct kvm_mmu_page *kvm_mmu_get_page(struct kvm_vcpu *vcpu,
					     gfn_t gfn,
					     gva_t gaddr,
					     unsigned level,
					     int direct,
					     unsigned access)
{
	union kvm_mmu_page_role role;
	unsigned quadrant;
	struct kvm_mmu_page *sp;
	bool need_sync = false;
	bool flush = false;
	int collisions = 0;
	LIST_HEAD(invalid_list);

	role = vcpu->arch.mmu->mmu_role.base;
	role.level = level;
	role.direct = direct;
	if (role.direct)
		role.gpte_is_8_bytes = true;
	role.access = access;
	if (!vcpu->arch.mmu->direct_map
	    && vcpu->arch.mmu->root_level <= PT32_ROOT_LEVEL) {
		quadrant = gaddr >> (PAGE_SHIFT + (PT64_PT_BITS * level));
		quadrant &= (1 << ((PT32_PT_BITS - PT64_PT_BITS) * level)) - 1;
		role.quadrant = quadrant;
	}
	for_each_valid_sp(vcpu->kvm, sp, gfn) {
		if (sp->gfn != gfn) {
			collisions++;
			continue;
		}

		if (!need_sync && sp->unsync)
			need_sync = true;

		if (sp->role.word != role.word)
			continue;

		if (sp->unsync) {
			/* The page is good, but __kvm_sync_page might still end
			 * up zapping it.  If so, break in order to rebuild it.
			 */
			if (!__kvm_sync_page(vcpu, sp, &invalid_list))
				break;

			WARN_ON(!list_empty(&invalid_list));
			kvm_make_request(KVM_REQ_TLB_FLUSH, vcpu);
		}

		if (sp->unsync_children)
			kvm_make_request(KVM_REQ_MMU_SYNC, vcpu);

		__clear_sp_write_flooding_count(sp);
		trace_kvm_mmu_get_page(sp, false);
		goto out;
	}

	++vcpu->kvm->stat.mmu_cache_miss;

	sp = kvm_mmu_alloc_page(vcpu, direct);

	sp->gfn = gfn;
	sp->role = role;
	hlist_add_head(&sp->hash_link,
		&vcpu->kvm->arch.mmu_page_hash[kvm_page_table_hashfn(gfn)]);
	if (!direct) {
		/*
		 * we should do write protection before syncing pages
		 * otherwise the content of the synced shadow page may
		 * be inconsistent with guest page table.
		 */
		account_shadowed(vcpu->kvm, sp);
		if (level == PT_PAGE_TABLE_LEVEL &&
		      rmap_write_protect(vcpu, gfn))
			kvm_flush_remote_tlbs_with_address(vcpu->kvm, gfn, 1);

		if (level > PT_PAGE_TABLE_LEVEL && need_sync)
			flush |= kvm_sync_pages(vcpu, gfn, &invalid_list);
	}
	clear_page(sp->spt);
	trace_kvm_mmu_get_page(sp, true);

	kvm_mmu_flush_or_zap(vcpu, &invalid_list, false, flush);
out:
	if (collisions > vcpu->kvm->stat.max_mmu_page_hash_collisions)
		vcpu->kvm->stat.max_mmu_page_hash_collisions = collisions;
	return sp;
}

static void shadow_walk_init_using_root(struct kvm_shadow_walk_iterator *iterator,
					struct kvm_vcpu *vcpu, hpa_t root,
					u64 addr)
{
	iterator->addr = addr;
	iterator->shadow_addr = root;
	iterator->level = vcpu->arch.mmu->shadow_root_level;

	if (iterator->level == PT64_ROOT_4LEVEL &&
	    vcpu->arch.mmu->root_level < PT64_ROOT_4LEVEL &&
	    !vcpu->arch.mmu->direct_map)
		--iterator->level;

	if (iterator->level == PT32E_ROOT_LEVEL) {
		/*
		 * prev_root is currently only used for 64-bit hosts. So only
		 * the active root_hpa is valid here.
		 */
		BUG_ON(root != vcpu->arch.mmu->root_hpa);

		iterator->shadow_addr
			= vcpu->arch.mmu->pae_root[(addr >> 30) & 3];
		iterator->shadow_addr &= PT64_BASE_ADDR_MASK;
		--iterator->level;
		if (!iterator->shadow_addr)
			iterator->level = 0;
	}
}

static void shadow_walk_init(struct kvm_shadow_walk_iterator *iterator,
			     struct kvm_vcpu *vcpu, u64 addr)
{
	shadow_walk_init_using_root(iterator, vcpu, vcpu->arch.mmu->root_hpa,
				    addr);
}

static bool shadow_walk_okay(struct kvm_shadow_walk_iterator *iterator)
{
	if (iterator->level < PT_PAGE_TABLE_LEVEL)
		return false;

	iterator->index = SHADOW_PT_INDEX(iterator->addr, iterator->level);
	iterator->sptep	= ((u64 *)__va(iterator->shadow_addr)) + iterator->index;
	return true;
}

static void __shadow_walk_next(struct kvm_shadow_walk_iterator *iterator,
			       u64 spte)
{
	if (is_last_spte(spte, iterator->level)) {
		iterator->level = 0;
		return;
	}

	iterator->shadow_addr = spte & PT64_BASE_ADDR_MASK;
	--iterator->level;
}

static void shadow_walk_next(struct kvm_shadow_walk_iterator *iterator)
{
	__shadow_walk_next(iterator, *iterator->sptep);
}

static void link_shadow_page(struct kvm_vcpu *vcpu, u64 *sptep,
			     struct kvm_mmu_page *sp)
{
	u64 spte;

	BUILD_BUG_ON(VMX_EPT_WRITABLE_MASK != PT_WRITABLE_MASK);

	spte = __pa(sp->spt) | shadow_present_mask | PT_WRITABLE_MASK |
	       shadow_user_mask | shadow_x_mask | shadow_me_mask;

	if (sp_ad_disabled(sp))
		spte |= shadow_acc_track_value;
	else
		spte |= shadow_accessed_mask;

	mmu_spte_set(sptep, spte);

	mmu_page_add_parent_pte(vcpu, sp, sptep);

	if (sp->unsync_children || sp->unsync)
		mark_unsync(sptep);
}

static void validate_direct_spte(struct kvm_vcpu *vcpu, u64 *sptep,
				   unsigned direct_access)
{
	if (is_shadow_present_pte(*sptep) && !is_large_pte(*sptep)) {
		struct kvm_mmu_page *child;

		/*
		 * For the direct sp, if the guest pte's dirty bit
		 * changed form clean to dirty, it will corrupt the
		 * sp's access: allow writable in the read-only sp,
		 * so we should update the spte at this point to get
		 * a new sp with the correct access.
		 */
		child = page_header(*sptep & PT64_BASE_ADDR_MASK);
		if (child->role.access == direct_access)
			return;

		drop_parent_pte(child, sptep);
		kvm_flush_remote_tlbs_with_address(vcpu->kvm, child->gfn, 1);
	}
}

static bool mmu_page_zap_pte(struct kvm *kvm, struct kvm_mmu_page *sp,
			     u64 *spte)
{
	u64 pte;
	struct kvm_mmu_page *child;

	pte = *spte;
	if (is_shadow_present_pte(pte)) {
		if (is_last_spte(pte, sp->role.level)) {
			drop_spte(kvm, spte);
			if (is_large_pte(pte))
				--kvm->stat.lpages;
		} else {
			child = page_header(pte & PT64_BASE_ADDR_MASK);
			drop_parent_pte(child, spte);
		}
		return true;
	}

	if (is_mmio_spte(pte))
		mmu_spte_clear_no_track(spte);

	return false;
}

static void kvm_mmu_page_unlink_children(struct kvm *kvm,
					 struct kvm_mmu_page *sp)
{
	unsigned i;

	for (i = 0; i < PT64_ENT_PER_PAGE; ++i)
		mmu_page_zap_pte(kvm, sp, sp->spt + i);
}

static void kvm_mmu_unlink_parents(struct kvm *kvm, struct kvm_mmu_page *sp)
{
	u64 *sptep;
	struct rmap_iterator iter;

	while ((sptep = rmap_get_first(&sp->parent_ptes, &iter)))
		drop_parent_pte(sp, sptep);
}

static int mmu_zap_unsync_children(struct kvm *kvm,
				   struct kvm_mmu_page *parent,
				   struct list_head *invalid_list)
{
	int i, zapped = 0;
	struct mmu_page_path parents;
	struct kvm_mmu_pages pages;

	if (parent->role.level == PT_PAGE_TABLE_LEVEL)
		return 0;

	while (mmu_unsync_walk(parent, &pages)) {
		struct kvm_mmu_page *sp;

		for_each_sp(pages, sp, parents, i) {
			kvm_mmu_prepare_zap_page(kvm, sp, invalid_list);
			mmu_pages_clear_parents(&parents);
			zapped++;
		}
	}

	return zapped;
}

static bool __kvm_mmu_prepare_zap_page(struct kvm *kvm,
				       struct kvm_mmu_page *sp,
				       struct list_head *invalid_list,
				       int *nr_zapped)
{
	bool list_unstable;

	trace_kvm_mmu_prepare_zap_page(sp);
	++kvm->stat.mmu_shadow_zapped;
	*nr_zapped = mmu_zap_unsync_children(kvm, sp, invalid_list);
	kvm_mmu_page_unlink_children(kvm, sp);
	kvm_mmu_unlink_parents(kvm, sp);

	/* Zapping children means active_mmu_pages has become unstable. */
	list_unstable = *nr_zapped;

	if (!sp->role.invalid && !sp->role.direct)
		unaccount_shadowed(kvm, sp);

	if (sp->unsync)
		kvm_unlink_unsync_page(kvm, sp);
	if (!sp->root_count) {
		/* Count self */
		(*nr_zapped)++;
		list_move(&sp->link, invalid_list);
		kvm_mod_used_mmu_pages(kvm, -1);
	} else {
		list_move(&sp->link, &kvm->arch.active_mmu_pages);

		if (!sp->role.invalid)
			kvm_reload_remote_mmus(kvm);
	}

	sp->role.invalid = 1;
	return list_unstable;
}

static bool kvm_mmu_prepare_zap_page(struct kvm *kvm, struct kvm_mmu_page *sp,
				     struct list_head *invalid_list)
{
	int nr_zapped;

	__kvm_mmu_prepare_zap_page(kvm, sp, invalid_list, &nr_zapped);
	return nr_zapped;
}

static void kvm_mmu_commit_zap_page(struct kvm *kvm,
				    struct list_head *invalid_list)
{
	struct kvm_mmu_page *sp, *nsp;

	if (list_empty(invalid_list))
		return;

	/*
	 * We need to make sure everyone sees our modifications to
	 * the page tables and see changes to vcpu->mode here. The barrier
	 * in the kvm_flush_remote_tlbs() achieves this. This pairs
	 * with vcpu_enter_guest and walk_shadow_page_lockless_begin/end.
	 *
	 * In addition, kvm_flush_remote_tlbs waits for all vcpus to exit
	 * guest mode and/or lockless shadow page table walks.
	 */
	kvm_flush_remote_tlbs(kvm);

	list_for_each_entry_safe(sp, nsp, invalid_list, link) {
		WARN_ON(!sp->role.invalid || sp->root_count);
		kvm_mmu_free_page(sp);
	}
}

static bool prepare_zap_oldest_mmu_page(struct kvm *kvm,
					struct list_head *invalid_list)
{
	struct kvm_mmu_page *sp;

	if (list_empty(&kvm->arch.active_mmu_pages))
		return false;

	sp = list_last_entry(&kvm->arch.active_mmu_pages,
			     struct kvm_mmu_page, link);
	return kvm_mmu_prepare_zap_page(kvm, sp, invalid_list);
}

/*
 * Changing the number of mmu pages allocated to the vm
 * Note: if goal_nr_mmu_pages is too small, you will get dead lock
 */
void kvm_mmu_change_mmu_pages(struct kvm *kvm, unsigned long goal_nr_mmu_pages)
{
	LIST_HEAD(invalid_list);

	spin_lock(&kvm->mmu_lock);

	if (kvm->arch.n_used_mmu_pages > goal_nr_mmu_pages) {
		/* Need to free some mmu pages to achieve the goal. */
		while (kvm->arch.n_used_mmu_pages > goal_nr_mmu_pages)
			if (!prepare_zap_oldest_mmu_page(kvm, &invalid_list))
				break;

		kvm_mmu_commit_zap_page(kvm, &invalid_list);
		goal_nr_mmu_pages = kvm->arch.n_used_mmu_pages;
	}

	kvm->arch.n_max_mmu_pages = goal_nr_mmu_pages;

	spin_unlock(&kvm->mmu_lock);
}

int kvm_mmu_unprotect_page(struct kvm *kvm, gfn_t gfn)
{
	struct kvm_mmu_page *sp;
	LIST_HEAD(invalid_list);
	int r;

	pgprintk("%s: looking for gfn %llx\n", __func__, gfn);
	r = 0;
	spin_lock(&kvm->mmu_lock);
	for_each_gfn_indirect_valid_sp(kvm, sp, gfn) {
		pgprintk("%s: gfn %llx role %x\n", __func__, gfn,
			 sp->role.word);
		r = 1;
		kvm_mmu_prepare_zap_page(kvm, sp, &invalid_list);
	}
	kvm_mmu_commit_zap_page(kvm, &invalid_list);
	spin_unlock(&kvm->mmu_lock);

	return r;
}
EXPORT_SYMBOL_GPL(kvm_mmu_unprotect_page);

static void kvm_unsync_page(struct kvm_vcpu *vcpu, struct kvm_mmu_page *sp)
{
	trace_kvm_mmu_unsync_page(sp);
	++vcpu->kvm->stat.mmu_unsync;
	sp->unsync = 1;

	kvm_mmu_mark_parents_unsync(sp);
}

static bool mmu_need_write_protect(struct kvm_vcpu *vcpu, gfn_t gfn,
				   bool can_unsync)
{
	struct kvm_mmu_page *sp;

	if (kvm_page_track_is_active(vcpu, gfn, KVM_PAGE_TRACK_WRITE))
		return true;

	for_each_gfn_indirect_valid_sp(vcpu->kvm, sp, gfn) {
		if (!can_unsync)
			return true;

		if (sp->unsync)
			continue;

		WARN_ON(sp->role.level != PT_PAGE_TABLE_LEVEL);
		kvm_unsync_page(vcpu, sp);
	}

	/*
	 * We need to ensure that the marking of unsync pages is visible
	 * before the SPTE is updated to allow writes because
	 * kvm_mmu_sync_roots() checks the unsync flags without holding
	 * the MMU lock and so can race with this. If the SPTE was updated
	 * before the page had been marked as unsync-ed, something like the
	 * following could happen:
	 *
	 * CPU 1                    CPU 2
	 * ---------------------------------------------------------------------
	 * 1.2 Host updates SPTE
	 *     to be writable
	 *                      2.1 Guest writes a GPTE for GVA X.
	 *                          (GPTE being in the guest page table shadowed
	 *                           by the SP from CPU 1.)
	 *                          This reads SPTE during the page table walk.
	 *                          Since SPTE.W is read as 1, there is no
	 *                          fault.
	 *
	 *                      2.2 Guest issues TLB flush.
	 *                          That causes a VM Exit.
	 *
	 *                      2.3 kvm_mmu_sync_pages() reads sp->unsync.
	 *                          Since it is false, so it just returns.
	 *
	 *                      2.4 Guest accesses GVA X.
	 *                          Since the mapping in the SP was not updated,
	 *                          so the old mapping for GVA X incorrectly
	 *                          gets used.
	 * 1.1 Host marks SP
	 *     as unsync
	 *     (sp->unsync = true)
	 *
	 * The write barrier below ensures that 1.1 happens before 1.2 and thus
	 * the situation in 2.4 does not arise. The implicit barrier in 2.2
	 * pairs with this write barrier.
	 */
	smp_wmb();

	return false;
}

static bool kvm_is_mmio_pfn(kvm_pfn_t pfn)
{
	if (pfn_valid(pfn))
		return !is_zero_pfn(pfn) && PageReserved(pfn_to_page(pfn)) &&
			/*
			 * Some reserved pages, such as those from NVDIMM
			 * DAX devices, are not for MMIO, and can be mapped
			 * with cached memory type for better performance.
			 * However, the above check misconceives those pages
			 * as MMIO, and results in KVM mapping them with UC
			 * memory type, which would hurt the performance.
			 * Therefore, we check the host memory type in addition
			 * and only treat UC/UC-/WC pages as MMIO.
			 */
			(!pat_enabled() || pat_pfn_immune_to_uc_mtrr(pfn));

	return true;
}

/* Bits which may be returned by set_spte() */
#define SET_SPTE_WRITE_PROTECTED_PT	BIT(0)
#define SET_SPTE_NEED_REMOTE_TLB_FLUSH	BIT(1)

static int set_spte(struct kvm_vcpu *vcpu, u64 *sptep,
		    unsigned pte_access, int level,
		    gfn_t gfn, kvm_pfn_t pfn, bool speculative,
		    bool can_unsync, bool host_writable)
{
	u64 spte = 0;
	int ret = 0;
	struct kvm_mmu_page *sp;

	if (set_mmio_spte(vcpu, sptep, gfn, pfn, pte_access))
		return 0;

	sp = page_header(__pa(sptep));
	if (sp_ad_disabled(sp))
		spte |= shadow_acc_track_value;

	/*
	 * For the EPT case, shadow_present_mask is 0 if hardware
	 * supports exec-only page table entries.  In that case,
	 * ACC_USER_MASK and shadow_user_mask are used to represent
	 * read access.  See FNAME(gpte_access) in paging_tmpl.h.
	 */
	spte |= shadow_present_mask;
	if (!speculative)
		spte |= spte_shadow_accessed_mask(spte);

	if (pte_access & ACC_EXEC_MASK)
		spte |= shadow_x_mask;
	else
		spte |= shadow_nx_mask;

	if (pte_access & ACC_USER_MASK)
		spte |= shadow_user_mask;

	if (level > PT_PAGE_TABLE_LEVEL)
		spte |= PT_PAGE_SIZE_MASK;
	if (tdp_enabled)
		spte |= kvm_x86_ops->get_mt_mask(vcpu, gfn,
			kvm_is_mmio_pfn(pfn));

	if (host_writable)
		spte |= SPTE_HOST_WRITEABLE;
	else
		pte_access &= ~ACC_WRITE_MASK;

	if (!kvm_is_mmio_pfn(pfn))
		spte |= shadow_me_mask;

	spte |= (u64)pfn << PAGE_SHIFT;

	if (pte_access & ACC_WRITE_MASK) {

		/*
		 * Other vcpu creates new sp in the window between
		 * mapping_level() and acquiring mmu-lock. We can
		 * allow guest to retry the access, the mapping can
		 * be fixed if guest refault.
		 */
		if (level > PT_PAGE_TABLE_LEVEL &&
		    mmu_gfn_lpage_is_disallowed(vcpu, gfn, level))
			goto done;

		spte |= PT_WRITABLE_MASK | SPTE_MMU_WRITEABLE;

		/*
		 * Optimization: for pte sync, if spte was writable the hash
		 * lookup is unnecessary (and expensive). Write protection
		 * is responsibility of mmu_get_page / kvm_sync_page.
		 * Same reasoning can be applied to dirty page accounting.
		 */
		if (!can_unsync && is_writable_pte(*sptep))
			goto set_pte;

		if (mmu_need_write_protect(vcpu, gfn, can_unsync)) {
			pgprintk("%s: found shadow page for %llx, marking ro\n",
				 __func__, gfn);
			ret |= SET_SPTE_WRITE_PROTECTED_PT;
			pte_access &= ~ACC_WRITE_MASK;
			spte &= ~(PT_WRITABLE_MASK | SPTE_MMU_WRITEABLE);
		}
	}

	if (pte_access & ACC_WRITE_MASK) {
		kvm_vcpu_mark_page_dirty(vcpu, gfn);
		spte |= spte_shadow_dirty_mask(spte);
	}

	if (speculative)
		spte = mark_spte_for_access_track(spte);

set_pte:
	if (mmu_spte_update(sptep, spte))
		ret |= SET_SPTE_NEED_REMOTE_TLB_FLUSH;
done:
	return ret;
}

static int mmu_set_spte(struct kvm_vcpu *vcpu, u64 *sptep, unsigned pte_access,
			int write_fault, int level, gfn_t gfn, kvm_pfn_t pfn,
		       	bool speculative, bool host_writable)
{
	int was_rmapped = 0;
	int rmap_count;
	int set_spte_ret;
	int ret = RET_PF_RETRY;
	bool flush = false;

	pgprintk("%s: spte %llx write_fault %d gfn %llx\n", __func__,
		 *sptep, write_fault, gfn);

	if (is_shadow_present_pte(*sptep)) {
		/*
		 * If we overwrite a PTE page pointer with a 2MB PMD, unlink
		 * the parent of the now unreachable PTE.
		 */
		if (level > PT_PAGE_TABLE_LEVEL &&
		    !is_large_pte(*sptep)) {
			struct kvm_mmu_page *child;
			u64 pte = *sptep;

			child = page_header(pte & PT64_BASE_ADDR_MASK);
			drop_parent_pte(child, sptep);
			flush = true;
		} else if (pfn != spte_to_pfn(*sptep)) {
			pgprintk("hfn old %llx new %llx\n",
				 spte_to_pfn(*sptep), pfn);
			drop_spte(vcpu->kvm, sptep);
			flush = true;
		} else
			was_rmapped = 1;
	}

	set_spte_ret = set_spte(vcpu, sptep, pte_access, level, gfn, pfn,
				speculative, true, host_writable);
	if (set_spte_ret & SET_SPTE_WRITE_PROTECTED_PT) {
		if (write_fault)
			ret = RET_PF_EMULATE;
		kvm_make_request(KVM_REQ_TLB_FLUSH, vcpu);
	}

	if (set_spte_ret & SET_SPTE_NEED_REMOTE_TLB_FLUSH || flush)
		kvm_flush_remote_tlbs_with_address(vcpu->kvm, gfn,
				KVM_PAGES_PER_HPAGE(level));

	if (unlikely(is_mmio_spte(*sptep)))
		ret = RET_PF_EMULATE;

	pgprintk("%s: setting spte %llx\n", __func__, *sptep);
	pgprintk("instantiating %s PTE (%s) at %llx (%llx) addr %p\n",
		 is_large_pte(*sptep)? "2MB" : "4kB",
		 *sptep & PT_WRITABLE_MASK ? "RW" : "R", gfn,
		 *sptep, sptep);
	if (!was_rmapped && is_large_pte(*sptep))
		++vcpu->kvm->stat.lpages;

	if (is_shadow_present_pte(*sptep)) {
		if (!was_rmapped) {
			rmap_count = rmap_add(vcpu, sptep, gfn);
			if (rmap_count > RMAP_RECYCLE_THRESHOLD)
				rmap_recycle(vcpu, sptep, gfn);
		}
	}

	kvm_release_pfn_clean(pfn);

	return ret;
}

static kvm_pfn_t pte_prefetch_gfn_to_pfn(struct kvm_vcpu *vcpu, gfn_t gfn,
				     bool no_dirty_log)
{
	struct kvm_memory_slot *slot;

	slot = gfn_to_memslot_dirty_bitmap(vcpu, gfn, no_dirty_log);
	if (!slot)
		return KVM_PFN_ERR_FAULT;

	return gfn_to_pfn_memslot_atomic(slot, gfn);
}

static int direct_pte_prefetch_many(struct kvm_vcpu *vcpu,
				    struct kvm_mmu_page *sp,
				    u64 *start, u64 *end)
{
	struct page *pages[PTE_PREFETCH_NUM];
	struct kvm_memory_slot *slot;
	unsigned access = sp->role.access;
	int i, ret;
	gfn_t gfn;

	gfn = kvm_mmu_page_get_gfn(sp, start - sp->spt);
	slot = gfn_to_memslot_dirty_bitmap(vcpu, gfn, access & ACC_WRITE_MASK);
	if (!slot)
		return -1;

	ret = gfn_to_page_many_atomic(slot, gfn, pages, end - start);
	if (ret <= 0)
		return -1;

	for (i = 0; i < ret; i++, gfn++, start++)
		mmu_set_spte(vcpu, start, access, 0, sp->role.level, gfn,
			     page_to_pfn(pages[i]), true, true);

	return 0;
}

static void __direct_pte_prefetch(struct kvm_vcpu *vcpu,
				  struct kvm_mmu_page *sp, u64 *sptep)
{
	u64 *spte, *start = NULL;
	int i;

	WARN_ON(!sp->role.direct);

	i = (sptep - sp->spt) & ~(PTE_PREFETCH_NUM - 1);
	spte = sp->spt + i;

	for (i = 0; i < PTE_PREFETCH_NUM; i++, spte++) {
		if (is_shadow_present_pte(*spte) || spte == sptep) {
			if (!start)
				continue;
			if (direct_pte_prefetch_many(vcpu, sp, start, spte) < 0)
				break;
			start = NULL;
		} else if (!start)
			start = spte;
	}
}

static void direct_pte_prefetch(struct kvm_vcpu *vcpu, u64 *sptep)
{
	struct kvm_mmu_page *sp;

	sp = page_header(__pa(sptep));

	/*
	 * Without accessed bits, there's no way to distinguish between
	 * actually accessed translations and prefetched, so disable pte
	 * prefetch if accessed bits aren't available.
	 */
	if (sp_ad_disabled(sp))
		return;

	if (sp->role.level > PT_PAGE_TABLE_LEVEL)
		return;

	__direct_pte_prefetch(vcpu, sp, sptep);
}

static int __direct_map(struct kvm_vcpu *vcpu, int write, int map_writable,
			int level, gfn_t gfn, kvm_pfn_t pfn, bool prefault)
{
	struct kvm_shadow_walk_iterator iterator;
	struct kvm_mmu_page *sp;
	int emulate = 0;
	gfn_t pseudo_gfn;

	if (!VALID_PAGE(vcpu->arch.mmu->root_hpa))
		return 0;

	for_each_shadow_entry(vcpu, (u64)gfn << PAGE_SHIFT, iterator) {
		if (iterator.level == level) {
			emulate = mmu_set_spte(vcpu, iterator.sptep, ACC_ALL,
					       write, level, gfn, pfn, prefault,
					       map_writable);
			direct_pte_prefetch(vcpu, iterator.sptep);
			++vcpu->stat.pf_fixed;
			break;
		}

		drop_large_spte(vcpu, iterator.sptep);
		if (!is_shadow_present_pte(*iterator.sptep)) {
			u64 base_addr = iterator.addr;

			base_addr &= PT64_LVL_ADDR_MASK(iterator.level);
			pseudo_gfn = base_addr >> PAGE_SHIFT;
			sp = kvm_mmu_get_page(vcpu, pseudo_gfn, iterator.addr,
					      iterator.level - 1, 1, ACC_ALL);

			link_shadow_page(vcpu, iterator.sptep, sp);
		}
	}
	return emulate;
}

static void kvm_send_hwpoison_signal(unsigned long address, struct task_struct *tsk)
{
	send_sig_mceerr(BUS_MCEERR_AR, (void __user *)address, PAGE_SHIFT, tsk);
}

static int kvm_handle_bad_page(struct kvm_vcpu *vcpu, gfn_t gfn, kvm_pfn_t pfn)
{
	/*
	 * Do not cache the mmio info caused by writing the readonly gfn
	 * into the spte otherwise read access on readonly gfn also can
	 * caused mmio page fault and treat it as mmio access.
	 */
	if (pfn == KVM_PFN_ERR_RO_FAULT)
		return RET_PF_EMULATE;

	if (pfn == KVM_PFN_ERR_HWPOISON) {
		kvm_send_hwpoison_signal(kvm_vcpu_gfn_to_hva(vcpu, gfn), current);
		return RET_PF_RETRY;
	}

	return -EFAULT;
}

static void transparent_hugepage_adjust(struct kvm_vcpu *vcpu,
					gfn_t *gfnp, kvm_pfn_t *pfnp,
					int *levelp)
{
	kvm_pfn_t pfn = *pfnp;
	gfn_t gfn = *gfnp;
	int level = *levelp;

	/*
	 * Check if it's a transparent hugepage. If this would be an
	 * hugetlbfs page, level wouldn't be set to
	 * PT_PAGE_TABLE_LEVEL and there would be no adjustment done
	 * here.
	 */
	if (!is_error_noslot_pfn(pfn) && !kvm_is_reserved_pfn(pfn) &&
	    level == PT_PAGE_TABLE_LEVEL &&
	    PageTransCompoundMap(pfn_to_page(pfn)) &&
	    !mmu_gfn_lpage_is_disallowed(vcpu, gfn, PT_DIRECTORY_LEVEL)) {
		unsigned long mask;
		/*
		 * mmu_notifier_retry was successful and we hold the
		 * mmu_lock here, so the pmd can't become splitting
		 * from under us, and in turn
		 * __split_huge_page_refcount() can't run from under
		 * us and we can safely transfer the refcount from
		 * PG_tail to PG_head as we switch the pfn to tail to
		 * head.
		 */
		*levelp = level = PT_DIRECTORY_LEVEL;
		mask = KVM_PAGES_PER_HPAGE(level) - 1;
		VM_BUG_ON((gfn & mask) != (pfn & mask));
		if (pfn & mask) {
			gfn &= ~mask;
			*gfnp = gfn;
			kvm_release_pfn_clean(pfn);
			pfn &= ~mask;
			kvm_get_pfn(pfn);
			*pfnp = pfn;
		}
	}
}

static bool handle_abnormal_pfn(struct kvm_vcpu *vcpu, gva_t gva, gfn_t gfn,
				kvm_pfn_t pfn, unsigned access, int *ret_val)
{
	/* The pfn is invalid, report the error! */
	if (unlikely(is_error_pfn(pfn))) {
		*ret_val = kvm_handle_bad_page(vcpu, gfn, pfn);
		return true;
	}

	if (unlikely(is_noslot_pfn(pfn)))
		vcpu_cache_mmio_info(vcpu, gva, gfn, access);

	return false;
}

static bool page_fault_can_be_fast(u32 error_code)
{
	/*
	 * Do not fix the mmio spte with invalid generation number which
	 * need to be updated by slow page fault path.
	 */
	if (unlikely(error_code & PFERR_RSVD_MASK))
		return false;

	/* See if the page fault is due to an NX violation */
	if (unlikely(((error_code & (PFERR_FETCH_MASK | PFERR_PRESENT_MASK))
		      == (PFERR_FETCH_MASK | PFERR_PRESENT_MASK))))
		return false;

	/*
	 * #PF can be fast if:
	 * 1. The shadow page table entry is not present, which could mean that
	 *    the fault is potentially caused by access tracking (if enabled).
	 * 2. The shadow page table entry is present and the fault
	 *    is caused by write-protect, that means we just need change the W
	 *    bit of the spte which can be done out of mmu-lock.
	 *
	 * However, if access tracking is disabled we know that a non-present
	 * page must be a genuine page fault where we have to create a new SPTE.
	 * So, if access tracking is disabled, we return true only for write
	 * accesses to a present page.
	 */

	return shadow_acc_track_mask != 0 ||
	       ((error_code & (PFERR_WRITE_MASK | PFERR_PRESENT_MASK))
		== (PFERR_WRITE_MASK | PFERR_PRESENT_MASK));
}

/*
 * Returns true if the SPTE was fixed successfully. Otherwise,
 * someone else modified the SPTE from its original value.
 */
static bool
fast_pf_fix_direct_spte(struct kvm_vcpu *vcpu, struct kvm_mmu_page *sp,
			u64 *sptep, u64 old_spte, u64 new_spte)
{
	gfn_t gfn;

	WARN_ON(!sp->role.direct);

	/*
	 * Theoretically we could also set dirty bit (and flush TLB) here in
	 * order to eliminate unnecessary PML logging. See comments in
	 * set_spte. But fast_page_fault is very unlikely to happen with PML
	 * enabled, so we do not do this. This might result in the same GPA
	 * to be logged in PML buffer again when the write really happens, and
	 * eventually to be called by mark_page_dirty twice. But it's also no
	 * harm. This also avoids the TLB flush needed after setting dirty bit
	 * so non-PML cases won't be impacted.
	 *
	 * Compare with set_spte where instead shadow_dirty_mask is set.
	 */
	if (cmpxchg64(sptep, old_spte, new_spte) != old_spte)
		return false;

	if (is_writable_pte(new_spte) && !is_writable_pte(old_spte)) {
		/*
		 * The gfn of direct spte is stable since it is
		 * calculated by sp->gfn.
		 */
		gfn = kvm_mmu_page_get_gfn(sp, sptep - sp->spt);
		kvm_vcpu_mark_page_dirty(vcpu, gfn);
	}

	return true;
}

static bool is_access_allowed(u32 fault_err_code, u64 spte)
{
	if (fault_err_code & PFERR_FETCH_MASK)
		return is_executable_pte(spte);

	if (fault_err_code & PFERR_WRITE_MASK)
		return is_writable_pte(spte);

	/* Fault was on Read access */
	return spte & PT_PRESENT_MASK;
}

/*
 * Return value:
 * - true: let the vcpu to access on the same address again.
 * - false: let the real page fault path to fix it.
 */
static bool fast_page_fault(struct kvm_vcpu *vcpu, gva_t gva, int level,
			    u32 error_code)
{
	struct kvm_shadow_walk_iterator iterator;
	struct kvm_mmu_page *sp;
	bool fault_handled = false;
	u64 spte = 0ull;
	uint retry_count = 0;

	if (!VALID_PAGE(vcpu->arch.mmu->root_hpa))
		return false;

	if (!page_fault_can_be_fast(error_code))
		return false;

	walk_shadow_page_lockless_begin(vcpu);

	do {
		u64 new_spte;

		for_each_shadow_entry_lockless(vcpu, gva, iterator, spte)
			if (!is_shadow_present_pte(spte) ||
			    iterator.level < level)
				break;

		sp = page_header(__pa(iterator.sptep));
		if (!is_last_spte(spte, sp->role.level))
			break;

		/*
		 * Check whether the memory access that caused the fault would
		 * still cause it if it were to be performed right now. If not,
		 * then this is a spurious fault caused by TLB lazily flushed,
		 * or some other CPU has already fixed the PTE after the
		 * current CPU took the fault.
		 *
		 * Need not check the access of upper level table entries since
		 * they are always ACC_ALL.
		 */
		if (is_access_allowed(error_code, spte)) {
			fault_handled = true;
			break;
		}

		new_spte = spte;

		if (is_access_track_spte(spte))
			new_spte = restore_acc_track_spte(new_spte);

		/*
		 * Currently, to simplify the code, write-protection can
		 * be removed in the fast path only if the SPTE was
		 * write-protected for dirty-logging or access tracking.
		 */
		if ((error_code & PFERR_WRITE_MASK) &&
		    spte_can_locklessly_be_made_writable(spte))
		{
			new_spte |= PT_WRITABLE_MASK;

			/*
			 * Do not fix write-permission on the large spte.  Since
			 * we only dirty the first page into the dirty-bitmap in
			 * fast_pf_fix_direct_spte(), other pages are missed
			 * if its slot has dirty logging enabled.
			 *
			 * Instead, we let the slow page fault path create a
			 * normal spte to fix the access.
			 *
			 * See the comments in kvm_arch_commit_memory_region().
			 */
			if (sp->role.level > PT_PAGE_TABLE_LEVEL)
				break;
		}

		/* Verify that the fault can be handled in the fast path */
		if (new_spte == spte ||
		    !is_access_allowed(error_code, new_spte))
			break;

		/*
		 * Currently, fast page fault only works for direct mapping
		 * since the gfn is not stable for indirect shadow page. See
		 * Documentation/virtual/kvm/locking.txt to get more detail.
		 */
		fault_handled = fast_pf_fix_direct_spte(vcpu, sp,
							iterator.sptep, spte,
							new_spte);
		if (fault_handled)
			break;

		if (++retry_count > 4) {
			printk_once(KERN_WARNING
				"kvm: Fast #PF retrying more than 4 times.\n");
			break;
		}

	} while (true);

	trace_fast_page_fault(vcpu, gva, error_code, iterator.sptep,
			      spte, fault_handled);
	walk_shadow_page_lockless_end(vcpu);

	return fault_handled;
}

static bool try_async_pf(struct kvm_vcpu *vcpu, bool prefault, gfn_t gfn,
			 gva_t gva, kvm_pfn_t *pfn, bool write, bool *writable);
static int make_mmu_pages_available(struct kvm_vcpu *vcpu);

static int nonpaging_map(struct kvm_vcpu *vcpu, gva_t v, u32 error_code,
			 gfn_t gfn, bool prefault)
{
	int r;
	int level;
	bool force_pt_level = false;
	kvm_pfn_t pfn;
	unsigned long mmu_seq;
	bool map_writable, write = error_code & PFERR_WRITE_MASK;

	level = mapping_level(vcpu, gfn, &force_pt_level);
	if (likely(!force_pt_level)) {
		/*
		 * This path builds a PAE pagetable - so we can map
		 * 2mb pages at maximum. Therefore check if the level
		 * is larger than that.
		 */
		if (level > PT_DIRECTORY_LEVEL)
			level = PT_DIRECTORY_LEVEL;

		gfn &= ~(KVM_PAGES_PER_HPAGE(level) - 1);
	}

	if (fast_page_fault(vcpu, v, level, error_code))
		return RET_PF_RETRY;

	mmu_seq = vcpu->kvm->mmu_notifier_seq;
	smp_rmb();

	if (try_async_pf(vcpu, prefault, gfn, v, &pfn, write, &map_writable))
		return RET_PF_RETRY;

	if (handle_abnormal_pfn(vcpu, v, gfn, pfn, ACC_ALL, &r))
		return r;

	spin_lock(&vcpu->kvm->mmu_lock);
	if (mmu_notifier_retry(vcpu->kvm, mmu_seq))
		goto out_unlock;
	if (make_mmu_pages_available(vcpu) < 0)
		goto out_unlock;
	if (likely(!force_pt_level))
		transparent_hugepage_adjust(vcpu, &gfn, &pfn, &level);
	r = __direct_map(vcpu, write, map_writable, level, gfn, pfn, prefault);
	spin_unlock(&vcpu->kvm->mmu_lock);

	return r;

out_unlock:
	spin_unlock(&vcpu->kvm->mmu_lock);
	kvm_release_pfn_clean(pfn);
	return RET_PF_RETRY;
}

static void mmu_free_root_page(struct kvm *kvm, hpa_t *root_hpa,
			       struct list_head *invalid_list)
{
	struct kvm_mmu_page *sp;

	if (!VALID_PAGE(*root_hpa))
		return;

	sp = page_header(*root_hpa & PT64_BASE_ADDR_MASK);
	--sp->root_count;
	if (!sp->root_count && sp->role.invalid)
		kvm_mmu_prepare_zap_page(kvm, sp, invalid_list);

	*root_hpa = INVALID_PAGE;
}

/* roots_to_free must be some combination of the KVM_MMU_ROOT_* flags */
void kvm_mmu_free_roots(struct kvm_vcpu *vcpu, struct kvm_mmu *mmu,
			ulong roots_to_free)
{
	int i;
	LIST_HEAD(invalid_list);
	bool free_active_root = roots_to_free & KVM_MMU_ROOT_CURRENT;

	BUILD_BUG_ON(KVM_MMU_NUM_PREV_ROOTS >= BITS_PER_LONG);

	/* Before acquiring the MMU lock, see if we need to do any real work. */
	if (!(free_active_root && VALID_PAGE(mmu->root_hpa))) {
		for (i = 0; i < KVM_MMU_NUM_PREV_ROOTS; i++)
			if ((roots_to_free & KVM_MMU_ROOT_PREVIOUS(i)) &&
			    VALID_PAGE(mmu->prev_roots[i].hpa))
				break;

		if (i == KVM_MMU_NUM_PREV_ROOTS)
			return;
	}

	spin_lock(&vcpu->kvm->mmu_lock);

	for (i = 0; i < KVM_MMU_NUM_PREV_ROOTS; i++)
		if (roots_to_free & KVM_MMU_ROOT_PREVIOUS(i))
			mmu_free_root_page(vcpu->kvm, &mmu->prev_roots[i].hpa,
					   &invalid_list);

	if (free_active_root) {
		if (mmu->shadow_root_level >= PT64_ROOT_4LEVEL &&
		    (mmu->root_level >= PT64_ROOT_4LEVEL || mmu->direct_map)) {
			mmu_free_root_page(vcpu->kvm, &mmu->root_hpa,
					   &invalid_list);
		} else {
			for (i = 0; i < 4; ++i)
				if (mmu->pae_root[i] != 0)
					mmu_free_root_page(vcpu->kvm,
							   &mmu->pae_root[i],
							   &invalid_list);
			mmu->root_hpa = INVALID_PAGE;
		}
		mmu->root_cr3 = 0;
	}

	kvm_mmu_commit_zap_page(vcpu->kvm, &invalid_list);
	spin_unlock(&vcpu->kvm->mmu_lock);
}
EXPORT_SYMBOL_GPL(kvm_mmu_free_roots);

static int mmu_check_root(struct kvm_vcpu *vcpu, gfn_t root_gfn)
{
	int ret = 0;

	if (!kvm_is_visible_gfn(vcpu->kvm, root_gfn)) {
		kvm_make_request(KVM_REQ_TRIPLE_FAULT, vcpu);
		ret = 1;
	}

	return ret;
}

static int mmu_alloc_direct_roots(struct kvm_vcpu *vcpu)
{
	struct kvm_mmu_page *sp;
	unsigned i;

	if (vcpu->arch.mmu->shadow_root_level >= PT64_ROOT_4LEVEL) {
		spin_lock(&vcpu->kvm->mmu_lock);
		if(make_mmu_pages_available(vcpu) < 0) {
			spin_unlock(&vcpu->kvm->mmu_lock);
			return -ENOSPC;
		}
		sp = kvm_mmu_get_page(vcpu, 0, 0,
				vcpu->arch.mmu->shadow_root_level, 1, ACC_ALL);
		++sp->root_count;
		spin_unlock(&vcpu->kvm->mmu_lock);
		vcpu->arch.mmu->root_hpa = __pa(sp->spt);
	} else if (vcpu->arch.mmu->shadow_root_level == PT32E_ROOT_LEVEL) {
		for (i = 0; i < 4; ++i) {
			hpa_t root = vcpu->arch.mmu->pae_root[i];

			MMU_WARN_ON(VALID_PAGE(root));
			spin_lock(&vcpu->kvm->mmu_lock);
			if (make_mmu_pages_available(vcpu) < 0) {
				spin_unlock(&vcpu->kvm->mmu_lock);
				return -ENOSPC;
			}
			sp = kvm_mmu_get_page(vcpu, i << (30 - PAGE_SHIFT),
					i << 30, PT32_ROOT_LEVEL, 1, ACC_ALL);
			root = __pa(sp->spt);
			++sp->root_count;
			spin_unlock(&vcpu->kvm->mmu_lock);
			vcpu->arch.mmu->pae_root[i] = root | PT_PRESENT_MASK;
		}
		vcpu->arch.mmu->root_hpa = __pa(vcpu->arch.mmu->pae_root);
	} else
		BUG();
	vcpu->arch.mmu->root_cr3 = vcpu->arch.mmu->get_cr3(vcpu);

	return 0;
}

static int mmu_alloc_shadow_roots(struct kvm_vcpu *vcpu)
{
	struct kvm_mmu_page *sp;
	u64 pdptr, pm_mask;
	gfn_t root_gfn, root_cr3;
	int i;

	root_cr3 = vcpu->arch.mmu->get_cr3(vcpu);
	root_gfn = root_cr3 >> PAGE_SHIFT;

	if (mmu_check_root(vcpu, root_gfn))
		return 1;

	/*
	 * Do we shadow a long mode page table? If so we need to
	 * write-protect the guests page table root.
	 */
	if (vcpu->arch.mmu->root_level >= PT64_ROOT_4LEVEL) {
		hpa_t root = vcpu->arch.mmu->root_hpa;

		MMU_WARN_ON(VALID_PAGE(root));

		spin_lock(&vcpu->kvm->mmu_lock);
		if (make_mmu_pages_available(vcpu) < 0) {
			spin_unlock(&vcpu->kvm->mmu_lock);
			return -ENOSPC;
		}
		sp = kvm_mmu_get_page(vcpu, root_gfn, 0,
				vcpu->arch.mmu->shadow_root_level, 0, ACC_ALL);
		root = __pa(sp->spt);
		++sp->root_count;
		spin_unlock(&vcpu->kvm->mmu_lock);
		vcpu->arch.mmu->root_hpa = root;
		goto set_root_cr3;
	}

	/*
	 * We shadow a 32 bit page table. This may be a legacy 2-level
	 * or a PAE 3-level page table. In either case we need to be aware that
	 * the shadow page table may be a PAE or a long mode page table.
	 */
	pm_mask = PT_PRESENT_MASK;
	if (vcpu->arch.mmu->shadow_root_level == PT64_ROOT_4LEVEL)
		pm_mask |= PT_ACCESSED_MASK | PT_WRITABLE_MASK | PT_USER_MASK;

	for (i = 0; i < 4; ++i) {
		hpa_t root = vcpu->arch.mmu->pae_root[i];

		MMU_WARN_ON(VALID_PAGE(root));
		if (vcpu->arch.mmu->root_level == PT32E_ROOT_LEVEL) {
			pdptr = vcpu->arch.mmu->get_pdptr(vcpu, i);
			if (!(pdptr & PT_PRESENT_MASK)) {
				vcpu->arch.mmu->pae_root[i] = 0;
				continue;
			}
			root_gfn = pdptr >> PAGE_SHIFT;
			if (mmu_check_root(vcpu, root_gfn))
				return 1;
		}
		spin_lock(&vcpu->kvm->mmu_lock);
		if (make_mmu_pages_available(vcpu) < 0) {
			spin_unlock(&vcpu->kvm->mmu_lock);
			return -ENOSPC;
		}
		sp = kvm_mmu_get_page(vcpu, root_gfn, i << 30, PT32_ROOT_LEVEL,
				      0, ACC_ALL);
		root = __pa(sp->spt);
		++sp->root_count;
		spin_unlock(&vcpu->kvm->mmu_lock);

		vcpu->arch.mmu->pae_root[i] = root | pm_mask;
	}
	vcpu->arch.mmu->root_hpa = __pa(vcpu->arch.mmu->pae_root);

	/*
	 * If we shadow a 32 bit page table with a long mode page
	 * table we enter this path.
	 */
	if (vcpu->arch.mmu->shadow_root_level == PT64_ROOT_4LEVEL) {
		if (vcpu->arch.mmu->lm_root == NULL) {
			/*
			 * The additional page necessary for this is only
			 * allocated on demand.
			 */

			u64 *lm_root;

			lm_root = (void*)get_zeroed_page(GFP_KERNEL_ACCOUNT);
			if (lm_root == NULL)
				return 1;

			lm_root[0] = __pa(vcpu->arch.mmu->pae_root) | pm_mask;

			vcpu->arch.mmu->lm_root = lm_root;
		}

		vcpu->arch.mmu->root_hpa = __pa(vcpu->arch.mmu->lm_root);
	}

set_root_cr3:
	vcpu->arch.mmu->root_cr3 = root_cr3;

	return 0;
}

static int mmu_alloc_roots(struct kvm_vcpu *vcpu)
{
	if (vcpu->arch.mmu->direct_map)
		return mmu_alloc_direct_roots(vcpu);
	else
		return mmu_alloc_shadow_roots(vcpu);
}

void kvm_mmu_sync_roots(struct kvm_vcpu *vcpu)
{
	int i;
	struct kvm_mmu_page *sp;

	if (vcpu->arch.mmu->direct_map)
		return;

	if (!VALID_PAGE(vcpu->arch.mmu->root_hpa))
		return;

	vcpu_clear_mmio_info(vcpu, MMIO_GVA_ANY);

	if (vcpu->arch.mmu->root_level >= PT64_ROOT_4LEVEL) {
		hpa_t root = vcpu->arch.mmu->root_hpa;
		sp = page_header(root);

		/*
		 * Even if another CPU was marking the SP as unsync-ed
		 * simultaneously, any guest page table changes are not
		 * guaranteed to be visible anyway until this VCPU issues a TLB
		 * flush strictly after those changes are made. We only need to
		 * ensure that the other CPU sets these flags before any actual
		 * changes to the page tables are made. The comments in
		 * mmu_need_write_protect() describe what could go wrong if this
		 * requirement isn't satisfied.
		 */
		if (!smp_load_acquire(&sp->unsync) &&
		    !smp_load_acquire(&sp->unsync_children))
			return;

		spin_lock(&vcpu->kvm->mmu_lock);
		kvm_mmu_audit(vcpu, AUDIT_PRE_SYNC);

		mmu_sync_children(vcpu, sp);

		kvm_mmu_audit(vcpu, AUDIT_POST_SYNC);
		spin_unlock(&vcpu->kvm->mmu_lock);
		return;
	}

	spin_lock(&vcpu->kvm->mmu_lock);
	kvm_mmu_audit(vcpu, AUDIT_PRE_SYNC);

	for (i = 0; i < 4; ++i) {
		hpa_t root = vcpu->arch.mmu->pae_root[i];

		if (root && VALID_PAGE(root)) {
			root &= PT64_BASE_ADDR_MASK;
			sp = page_header(root);
			mmu_sync_children(vcpu, sp);
		}
	}

	kvm_mmu_audit(vcpu, AUDIT_POST_SYNC);
	spin_unlock(&vcpu->kvm->mmu_lock);
}
EXPORT_SYMBOL_GPL(kvm_mmu_sync_roots);

static gpa_t nonpaging_gva_to_gpa(struct kvm_vcpu *vcpu, gva_t vaddr,
				  u32 access, struct x86_exception *exception)
{
	if (exception)
		exception->error_code = 0;
	return vaddr;
}

static gpa_t nonpaging_gva_to_gpa_nested(struct kvm_vcpu *vcpu, gva_t vaddr,
					 u32 access,
					 struct x86_exception *exception)
{
	if (exception)
		exception->error_code = 0;
	return vcpu->arch.nested_mmu.translate_gpa(vcpu, vaddr, access, exception);
}

static bool
__is_rsvd_bits_set(struct rsvd_bits_validate *rsvd_check, u64 pte, int level)
{
	int bit7 = (pte >> 7) & 1, low6 = pte & 0x3f;

	return (pte & rsvd_check->rsvd_bits_mask[bit7][level-1]) |
		((rsvd_check->bad_mt_xwr & (1ull << low6)) != 0);
}

static bool is_rsvd_bits_set(struct kvm_mmu *mmu, u64 gpte, int level)
{
	return __is_rsvd_bits_set(&mmu->guest_rsvd_check, gpte, level);
}

static bool is_shadow_zero_bits_set(struct kvm_mmu *mmu, u64 spte, int level)
{
	return __is_rsvd_bits_set(&mmu->shadow_zero_check, spte, level);
}

static bool mmio_info_in_cache(struct kvm_vcpu *vcpu, u64 addr, bool direct)
{
	/*
	 * A nested guest cannot use the MMIO cache if it is using nested
	 * page tables, because cr2 is a nGPA while the cache stores GPAs.
	 */
	if (mmu_is_nested(vcpu))
		return false;

	if (direct)
		return vcpu_match_mmio_gpa(vcpu, addr);

	return vcpu_match_mmio_gva(vcpu, addr);
}

/* return true if reserved bit is detected on spte. */
static bool
walk_shadow_page_get_mmio_spte(struct kvm_vcpu *vcpu, u64 addr, u64 *sptep)
{
	struct kvm_shadow_walk_iterator iterator;
	u64 sptes[PT64_ROOT_MAX_LEVEL], spte = 0ull;
	int root, leaf;
	bool reserved = false;

	if (!VALID_PAGE(vcpu->arch.mmu->root_hpa))
		goto exit;

	walk_shadow_page_lockless_begin(vcpu);

	for (shadow_walk_init(&iterator, vcpu, addr),
		 leaf = root = iterator.level;
	     shadow_walk_okay(&iterator);
	     __shadow_walk_next(&iterator, spte)) {
		spte = mmu_spte_get_lockless(iterator.sptep);

		sptes[leaf - 1] = spte;
		leaf--;

		if (!is_shadow_present_pte(spte))
			break;

		reserved |= is_shadow_zero_bits_set(vcpu->arch.mmu, spte,
						    iterator.level);
	}

	walk_shadow_page_lockless_end(vcpu);

	if (reserved) {
		pr_err("%s: detect reserved bits on spte, addr 0x%llx, dump hierarchy:\n",
		       __func__, addr);
		while (root > leaf) {
			pr_err("------ spte 0x%llx level %d.\n",
			       sptes[root - 1], root);
			root--;
		}
	}
exit:
	*sptep = spte;
	return reserved;
}

static int handle_mmio_page_fault(struct kvm_vcpu *vcpu, u64 addr, bool direct)
{
	u64 spte;
	bool reserved;

	if (mmio_info_in_cache(vcpu, addr, direct))
		return RET_PF_EMULATE;

	reserved = walk_shadow_page_get_mmio_spte(vcpu, addr, &spte);
	if (WARN_ON(reserved))
		return -EINVAL;

	if (is_mmio_spte(spte)) {
		gfn_t gfn = get_mmio_spte_gfn(spte);
		unsigned access = get_mmio_spte_access(spte);

		if (!check_mmio_spte(vcpu, spte))
			return RET_PF_INVALID;

		if (direct)
			addr = 0;

		trace_handle_mmio_page_fault(addr, gfn, access);
		vcpu_cache_mmio_info(vcpu, addr, gfn, access);
		return RET_PF_EMULATE;
	}

	/*
	 * If the page table is zapped by other cpus, let CPU fault again on
	 * the address.
	 */
	return RET_PF_RETRY;
}

static bool page_fault_handle_page_track(struct kvm_vcpu *vcpu,
					 u32 error_code, gfn_t gfn)
{
	if (unlikely(error_code & PFERR_RSVD_MASK))
		return false;

	if (!(error_code & PFERR_PRESENT_MASK) ||
	      !(error_code & PFERR_WRITE_MASK))
		return false;

	/*
	 * guest is writing the page which is write tracked which can
	 * not be fixed by page fault handler.
	 */
	if (kvm_page_track_is_active(vcpu, gfn, KVM_PAGE_TRACK_WRITE))
		return true;

	return false;
}

static void shadow_page_table_clear_flood(struct kvm_vcpu *vcpu, gva_t addr)
{
	struct kvm_shadow_walk_iterator iterator;
	u64 spte;

	if (!VALID_PAGE(vcpu->arch.mmu->root_hpa))
		return;

	walk_shadow_page_lockless_begin(vcpu);
	for_each_shadow_entry_lockless(vcpu, addr, iterator, spte) {
		clear_sp_write_flooding_count(iterator.sptep);
		if (!is_shadow_present_pte(spte))
			break;
	}
	walk_shadow_page_lockless_end(vcpu);
}

static int nonpaging_page_fault(struct kvm_vcpu *vcpu, gva_t gva,
				u32 error_code, bool prefault)
{
	gfn_t gfn = gva >> PAGE_SHIFT;
	int r;

	pgprintk("%s: gva %lx error %x\n", __func__, gva, error_code);

	if (page_fault_handle_page_track(vcpu, error_code, gfn))
		return RET_PF_EMULATE;

	r = mmu_topup_memory_caches(vcpu);
	if (r)
		return r;

	MMU_WARN_ON(!VALID_PAGE(vcpu->arch.mmu->root_hpa));


	return nonpaging_map(vcpu, gva & PAGE_MASK,
			     error_code, gfn, prefault);
}

static int kvm_arch_setup_async_pf(struct kvm_vcpu *vcpu, gva_t gva, gfn_t gfn)
{
	struct kvm_arch_async_pf arch;

	arch.token = (vcpu->arch.apf.id++ << 12) | vcpu->vcpu_id;
	arch.gfn = gfn;
	arch.direct_map = vcpu->arch.mmu->direct_map;
	arch.cr3 = vcpu->arch.mmu->get_cr3(vcpu);

	return kvm_setup_async_pf(vcpu, gva, kvm_vcpu_gfn_to_hva(vcpu, gfn), &arch);
}

bool kvm_can_do_async_pf(struct kvm_vcpu *vcpu)
{
	if (unlikely(!lapic_in_kernel(vcpu) ||
		     kvm_event_needs_reinjection(vcpu) ||
		     vcpu->arch.exception.pending))
		return false;

	if (!vcpu->arch.apf.delivery_as_pf_vmexit && is_guest_mode(vcpu))
		return false;

	return kvm_x86_ops->interrupt_allowed(vcpu);
}

static bool try_async_pf(struct kvm_vcpu *vcpu, bool prefault, gfn_t gfn,
			 gva_t gva, kvm_pfn_t *pfn, bool write, bool *writable)
{
	struct kvm_memory_slot *slot;
	bool async;

	/*
	 * Don't expose private memslots to L2.
	 */
	if (is_guest_mode(vcpu) && !kvm_is_visible_gfn(vcpu->kvm, gfn)) {
		*pfn = KVM_PFN_NOSLOT;
		return false;
	}

	slot = kvm_vcpu_gfn_to_memslot(vcpu, gfn);
	async = false;
	*pfn = __gfn_to_pfn_memslot(slot, gfn, false, &async, write, writable);
	if (!async)
		return false; /* *pfn has correct page already */

	if (!prefault && kvm_can_do_async_pf(vcpu)) {
		trace_kvm_try_async_get_page(gva, gfn);
		if (kvm_find_async_pf_gfn(vcpu, gfn)) {
			trace_kvm_async_pf_doublefault(gva, gfn);
			kvm_make_request(KVM_REQ_APF_HALT, vcpu);
			return true;
		} else if (kvm_arch_setup_async_pf(vcpu, gva, gfn))
			return true;
	}

	*pfn = __gfn_to_pfn_memslot(slot, gfn, false, NULL, write, writable);
	return false;
}

int kvm_handle_page_fault(struct kvm_vcpu *vcpu, u64 error_code,
				u64 fault_address, char *insn, int insn_len)
{
	int r = 1;

	vcpu->arch.l1tf_flush_l1d = true;
	switch (vcpu->arch.apf.host_apf_reason) {
	default:
		trace_kvm_page_fault(fault_address, error_code);

		if (kvm_event_needs_reinjection(vcpu))
			kvm_mmu_unprotect_page_virt(vcpu, fault_address);
		r = kvm_mmu_page_fault(vcpu, fault_address, error_code, insn,
				insn_len);
		break;
	case KVM_PV_REASON_PAGE_NOT_PRESENT:
		vcpu->arch.apf.host_apf_reason = 0;
		local_irq_disable();
		kvm_async_pf_task_wait(fault_address, 0);
		local_irq_enable();
		break;
	case KVM_PV_REASON_PAGE_READY:
		vcpu->arch.apf.host_apf_reason = 0;
		local_irq_disable();
		kvm_async_pf_task_wake(fault_address);
		local_irq_enable();
		break;
	}
	return r;
}
EXPORT_SYMBOL_GPL(kvm_handle_page_fault);

static bool
check_hugepage_cache_consistency(struct kvm_vcpu *vcpu, gfn_t gfn, int level)
{
	int page_num = KVM_PAGES_PER_HPAGE(level);

	gfn &= ~(page_num - 1);

	return kvm_mtrr_check_gfn_range_consistency(vcpu, gfn, page_num);
}

static int tdp_page_fault(struct kvm_vcpu *vcpu, gva_t gpa, u32 error_code,
			  bool prefault)
{
	kvm_pfn_t pfn;
	int r;
	int level;
	bool force_pt_level;
	gfn_t gfn = gpa >> PAGE_SHIFT;
	unsigned long mmu_seq;
	int write = error_code & PFERR_WRITE_MASK;
	bool map_writable;

	MMU_WARN_ON(!VALID_PAGE(vcpu->arch.mmu->root_hpa));

	if (page_fault_handle_page_track(vcpu, error_code, gfn))
		return RET_PF_EMULATE;

	r = mmu_topup_memory_caches(vcpu);
	if (r)
		return r;

	force_pt_level = !check_hugepage_cache_consistency(vcpu, gfn,
							   PT_DIRECTORY_LEVEL);
	level = mapping_level(vcpu, gfn, &force_pt_level);
	if (likely(!force_pt_level)) {
		if (level > PT_DIRECTORY_LEVEL &&
		    !check_hugepage_cache_consistency(vcpu, gfn, level))
			level = PT_DIRECTORY_LEVEL;
		gfn &= ~(KVM_PAGES_PER_HPAGE(level) - 1);
	}

	if (fast_page_fault(vcpu, gpa, level, error_code))
		return RET_PF_RETRY;

	mmu_seq = vcpu->kvm->mmu_notifier_seq;
	smp_rmb();

	if (try_async_pf(vcpu, prefault, gfn, gpa, &pfn, write, &map_writable))
		return RET_PF_RETRY;

	if (handle_abnormal_pfn(vcpu, 0, gfn, pfn, ACC_ALL, &r))
		return r;

	spin_lock(&vcpu->kvm->mmu_lock);
	if (mmu_notifier_retry(vcpu->kvm, mmu_seq))
		goto out_unlock;
	if (make_mmu_pages_available(vcpu) < 0)
		goto out_unlock;
	if (likely(!force_pt_level))
		transparent_hugepage_adjust(vcpu, &gfn, &pfn, &level);
	r = __direct_map(vcpu, write, map_writable, level, gfn, pfn, prefault);
	spin_unlock(&vcpu->kvm->mmu_lock);

	return r;

out_unlock:
	spin_unlock(&vcpu->kvm->mmu_lock);
	kvm_release_pfn_clean(pfn);
	return RET_PF_RETRY;
}

static void nonpaging_init_context(struct kvm_vcpu *vcpu,
				   struct kvm_mmu *context)
{
	context->page_fault = nonpaging_page_fault;
	context->gva_to_gpa = nonpaging_gva_to_gpa;
	context->sync_page = nonpaging_sync_page;
	context->invlpg = nonpaging_invlpg;
	context->update_pte = nonpaging_update_pte;
	context->root_level = 0;
	context->shadow_root_level = PT32E_ROOT_LEVEL;
	context->direct_map = true;
	context->nx = false;
}

/*
 * Find out if a previously cached root matching the new CR3/role is available.
 * The current root is also inserted into the cache.
 * If a matching root was found, it is assigned to kvm_mmu->root_hpa and true is
 * returned.
 * Otherwise, the LRU root from the cache is assigned to kvm_mmu->root_hpa and
 * false is returned. This root should now be freed by the caller.
 */
static bool cached_root_available(struct kvm_vcpu *vcpu, gpa_t new_cr3,
				  union kvm_mmu_page_role new_role)
{
	uint i;
	struct kvm_mmu_root_info root;
	struct kvm_mmu *mmu = vcpu->arch.mmu;

	root.cr3 = mmu->root_cr3;
	root.hpa = mmu->root_hpa;

	for (i = 0; i < KVM_MMU_NUM_PREV_ROOTS; i++) {
		swap(root, mmu->prev_roots[i]);

		if (new_cr3 == root.cr3 && VALID_PAGE(root.hpa) &&
		    page_header(root.hpa) != NULL &&
		    new_role.word == page_header(root.hpa)->role.word)
			break;
	}

	mmu->root_hpa = root.hpa;
	mmu->root_cr3 = root.cr3;

	return i < KVM_MMU_NUM_PREV_ROOTS;
}

static bool fast_cr3_switch(struct kvm_vcpu *vcpu, gpa_t new_cr3,
			    union kvm_mmu_page_role new_role,
			    bool skip_tlb_flush)
{
	struct kvm_mmu *mmu = vcpu->arch.mmu;

	/*
	 * For now, limit the fast switch to 64-bit hosts+VMs in order to avoid
	 * having to deal with PDPTEs. We may add support for 32-bit hosts/VMs
	 * later if necessary.
	 */
	if (mmu->shadow_root_level >= PT64_ROOT_4LEVEL &&
	    mmu->root_level >= PT64_ROOT_4LEVEL) {
		if (mmu_check_root(vcpu, new_cr3 >> PAGE_SHIFT))
			return false;

		if (cached_root_available(vcpu, new_cr3, new_role)) {
			kvm_make_request(KVM_REQ_LOAD_CR3, vcpu);
			if (!skip_tlb_flush) {
				kvm_make_request(KVM_REQ_MMU_SYNC, vcpu);
				kvm_x86_ops->tlb_flush(vcpu, true);
			}

			/*
			 * The last MMIO access's GVA and GPA are cached in the
			 * VCPU. When switching to a new CR3, that GVA->GPA
			 * mapping may no longer be valid. So clear any cached
			 * MMIO info even when we don't need to sync the shadow
			 * page tables.
			 */
			vcpu_clear_mmio_info(vcpu, MMIO_GVA_ANY);

			__clear_sp_write_flooding_count(
				page_header(mmu->root_hpa));

			return true;
		}
	}

	return false;
}

static void __kvm_mmu_new_cr3(struct kvm_vcpu *vcpu, gpa_t new_cr3,
			      union kvm_mmu_page_role new_role,
			      bool skip_tlb_flush)
{
	if (!fast_cr3_switch(vcpu, new_cr3, new_role, skip_tlb_flush))
		kvm_mmu_free_roots(vcpu, vcpu->arch.mmu,
				   KVM_MMU_ROOT_CURRENT);
}

void kvm_mmu_new_cr3(struct kvm_vcpu *vcpu, gpa_t new_cr3, bool skip_tlb_flush)
{
	__kvm_mmu_new_cr3(vcpu, new_cr3, kvm_mmu_calc_root_page_role(vcpu),
			  skip_tlb_flush);
}
EXPORT_SYMBOL_GPL(kvm_mmu_new_cr3);

static unsigned long get_cr3(struct kvm_vcpu *vcpu)
{
	return kvm_read_cr3(vcpu);
}

static void inject_page_fault(struct kvm_vcpu *vcpu,
			      struct x86_exception *fault)
{
	vcpu->arch.mmu->inject_page_fault(vcpu, fault);
}

static bool sync_mmio_spte(struct kvm_vcpu *vcpu, u64 *sptep, gfn_t gfn,
			   unsigned access, int *nr_present)
{
	if (unlikely(is_mmio_spte(*sptep))) {
		if (gfn != get_mmio_spte_gfn(*sptep)) {
			mmu_spte_clear_no_track(sptep);
			return true;
		}

		(*nr_present)++;
		mark_mmio_spte(vcpu, sptep, gfn, access);
		return true;
	}

	return false;
}

static inline bool is_last_gpte(struct kvm_mmu *mmu,
				unsigned level, unsigned gpte)
{
	/*
	 * The RHS has bit 7 set iff level < mmu->last_nonleaf_level.
	 * If it is clear, there are no large pages at this level, so clear
	 * PT_PAGE_SIZE_MASK in gpte if that is the case.
	 */
	gpte &= level - mmu->last_nonleaf_level;

	/*
	 * PT_PAGE_TABLE_LEVEL always terminates.  The RHS has bit 7 set
	 * iff level <= PT_PAGE_TABLE_LEVEL, which for our purpose means
	 * level == PT_PAGE_TABLE_LEVEL; set PT_PAGE_SIZE_MASK in gpte then.
	 */
	gpte |= level - PT_PAGE_TABLE_LEVEL - 1;

	return gpte & PT_PAGE_SIZE_MASK;
}

#define PTTYPE_EPT 18 /* arbitrary */
#define PTTYPE PTTYPE_EPT
#include "paging_tmpl.h"
#undef PTTYPE

#define PTTYPE 64
#include "paging_tmpl.h"
#undef PTTYPE

#define PTTYPE 32
#include "paging_tmpl.h"
#undef PTTYPE

static void
__reset_rsvds_bits_mask(struct kvm_vcpu *vcpu,
			struct rsvd_bits_validate *rsvd_check,
			int maxphyaddr, int level, bool nx, bool gbpages,
			bool pse, bool amd)
{
	u64 exb_bit_rsvd = 0;
	u64 gbpages_bit_rsvd = 0;
	u64 nonleaf_bit8_rsvd = 0;

	rsvd_check->bad_mt_xwr = 0;

	if (!nx)
		exb_bit_rsvd = rsvd_bits(63, 63);
	if (!gbpages)
		gbpages_bit_rsvd = rsvd_bits(7, 7);

	/*
	 * Non-leaf PML4Es and PDPEs reserve bit 8 (which would be the G bit for
	 * leaf entries) on AMD CPUs only.
	 */
	if (amd)
		nonleaf_bit8_rsvd = rsvd_bits(8, 8);

	switch (level) {
	case PT32_ROOT_LEVEL:
		/* no rsvd bits for 2 level 4K page table entries */
		rsvd_check->rsvd_bits_mask[0][1] = 0;
		rsvd_check->rsvd_bits_mask[0][0] = 0;
		rsvd_check->rsvd_bits_mask[1][0] =
			rsvd_check->rsvd_bits_mask[0][0];

		if (!pse) {
			rsvd_check->rsvd_bits_mask[1][1] = 0;
			break;
		}

		if (is_cpuid_PSE36())
			/* 36bits PSE 4MB page */
			rsvd_check->rsvd_bits_mask[1][1] = rsvd_bits(17, 21);
		else
			/* 32 bits PSE 4MB page */
			rsvd_check->rsvd_bits_mask[1][1] = rsvd_bits(13, 21);
		break;
	case PT32E_ROOT_LEVEL:
		rsvd_check->rsvd_bits_mask[0][2] =
			rsvd_bits(maxphyaddr, 63) |
			rsvd_bits(5, 8) | rsvd_bits(1, 2);	/* PDPTE */
		rsvd_check->rsvd_bits_mask[0][1] = exb_bit_rsvd |
			rsvd_bits(maxphyaddr, 62);	/* PDE */
		rsvd_check->rsvd_bits_mask[0][0] = exb_bit_rsvd |
			rsvd_bits(maxphyaddr, 62); 	/* PTE */
		rsvd_check->rsvd_bits_mask[1][1] = exb_bit_rsvd |
			rsvd_bits(maxphyaddr, 62) |
			rsvd_bits(13, 20);		/* large page */
		rsvd_check->rsvd_bits_mask[1][0] =
			rsvd_check->rsvd_bits_mask[0][0];
		break;
	case PT64_ROOT_5LEVEL:
		rsvd_check->rsvd_bits_mask[0][4] = exb_bit_rsvd |
			nonleaf_bit8_rsvd | rsvd_bits(7, 7) |
			rsvd_bits(maxphyaddr, 51);
		rsvd_check->rsvd_bits_mask[1][4] =
			rsvd_check->rsvd_bits_mask[0][4];
		/* fall through */
	case PT64_ROOT_4LEVEL:
		rsvd_check->rsvd_bits_mask[0][3] = exb_bit_rsvd |
			nonleaf_bit8_rsvd | rsvd_bits(7, 7) |
			rsvd_bits(maxphyaddr, 51);
		rsvd_check->rsvd_bits_mask[0][2] = exb_bit_rsvd |
			nonleaf_bit8_rsvd | gbpages_bit_rsvd |
			rsvd_bits(maxphyaddr, 51);
		rsvd_check->rsvd_bits_mask[0][1] = exb_bit_rsvd |
			rsvd_bits(maxphyaddr, 51);
		rsvd_check->rsvd_bits_mask[0][0] = exb_bit_rsvd |
			rsvd_bits(maxphyaddr, 51);
		rsvd_check->rsvd_bits_mask[1][3] =
			rsvd_check->rsvd_bits_mask[0][3];
		rsvd_check->rsvd_bits_mask[1][2] = exb_bit_rsvd |
			gbpages_bit_rsvd | rsvd_bits(maxphyaddr, 51) |
			rsvd_bits(13, 29);
		rsvd_check->rsvd_bits_mask[1][1] = exb_bit_rsvd |
			rsvd_bits(maxphyaddr, 51) |
			rsvd_bits(13, 20);		/* large page */
		rsvd_check->rsvd_bits_mask[1][0] =
			rsvd_check->rsvd_bits_mask[0][0];
		break;
	}
}

static void reset_rsvds_bits_mask(struct kvm_vcpu *vcpu,
				  struct kvm_mmu *context)
{
	__reset_rsvds_bits_mask(vcpu, &context->guest_rsvd_check,
				cpuid_maxphyaddr(vcpu), context->root_level,
				context->nx,
				guest_cpuid_has(vcpu, X86_FEATURE_GBPAGES),
				is_pse(vcpu), guest_cpuid_is_amd(vcpu));
}

static void
__reset_rsvds_bits_mask_ept(struct rsvd_bits_validate *rsvd_check,
			    int maxphyaddr, bool execonly)
{
	u64 bad_mt_xwr;

	rsvd_check->rsvd_bits_mask[0][4] =
		rsvd_bits(maxphyaddr, 51) | rsvd_bits(3, 7);
	rsvd_check->rsvd_bits_mask[0][3] =
		rsvd_bits(maxphyaddr, 51) | rsvd_bits(3, 7);
	rsvd_check->rsvd_bits_mask[0][2] =
		rsvd_bits(maxphyaddr, 51) | rsvd_bits(3, 6);
	rsvd_check->rsvd_bits_mask[0][1] =
		rsvd_bits(maxphyaddr, 51) | rsvd_bits(3, 6);
	rsvd_check->rsvd_bits_mask[0][0] = rsvd_bits(maxphyaddr, 51);

	/* large page */
	rsvd_check->rsvd_bits_mask[1][4] = rsvd_check->rsvd_bits_mask[0][4];
	rsvd_check->rsvd_bits_mask[1][3] = rsvd_check->rsvd_bits_mask[0][3];
	rsvd_check->rsvd_bits_mask[1][2] =
		rsvd_bits(maxphyaddr, 51) | rsvd_bits(12, 29);
	rsvd_check->rsvd_bits_mask[1][1] =
		rsvd_bits(maxphyaddr, 51) | rsvd_bits(12, 20);
	rsvd_check->rsvd_bits_mask[1][0] = rsvd_check->rsvd_bits_mask[0][0];

	bad_mt_xwr = 0xFFull << (2 * 8);	/* bits 3..5 must not be 2 */
	bad_mt_xwr |= 0xFFull << (3 * 8);	/* bits 3..5 must not be 3 */
	bad_mt_xwr |= 0xFFull << (7 * 8);	/* bits 3..5 must not be 7 */
	bad_mt_xwr |= REPEAT_BYTE(1ull << 2);	/* bits 0..2 must not be 010 */
	bad_mt_xwr |= REPEAT_BYTE(1ull << 6);	/* bits 0..2 must not be 110 */
	if (!execonly) {
		/* bits 0..2 must not be 100 unless VMX capabilities allow it */
		bad_mt_xwr |= REPEAT_BYTE(1ull << 4);
	}
	rsvd_check->bad_mt_xwr = bad_mt_xwr;
}

static void reset_rsvds_bits_mask_ept(struct kvm_vcpu *vcpu,
		struct kvm_mmu *context, bool execonly)
{
	__reset_rsvds_bits_mask_ept(&context->guest_rsvd_check,
				    cpuid_maxphyaddr(vcpu), execonly);
}

/*
 * the page table on host is the shadow page table for the page
 * table in guest or amd nested guest, its mmu features completely
 * follow the features in guest.
 */
void
reset_shadow_zero_bits_mask(struct kvm_vcpu *vcpu, struct kvm_mmu *context)
{
	bool uses_nx = context->nx ||
		context->mmu_role.base.smep_andnot_wp;
	struct rsvd_bits_validate *shadow_zero_check;
	int i;

	/*
	 * Passing "true" to the last argument is okay; it adds a check
	 * on bit 8 of the SPTEs which KVM doesn't use anyway.
	 */
	shadow_zero_check = &context->shadow_zero_check;
	__reset_rsvds_bits_mask(vcpu, shadow_zero_check,
				boot_cpu_data.x86_phys_bits,
				context->shadow_root_level, uses_nx,
				guest_cpuid_has(vcpu, X86_FEATURE_GBPAGES),
				is_pse(vcpu), true);

	if (!shadow_me_mask)
		return;

	for (i = context->shadow_root_level; --i >= 0;) {
		shadow_zero_check->rsvd_bits_mask[0][i] &= ~shadow_me_mask;
		shadow_zero_check->rsvd_bits_mask[1][i] &= ~shadow_me_mask;
	}

}
EXPORT_SYMBOL_GPL(reset_shadow_zero_bits_mask);

static inline bool boot_cpu_is_amd(void)
{
	WARN_ON_ONCE(!tdp_enabled);
	return shadow_x_mask == 0;
}

/*
 * the direct page table on host, use as much mmu features as
 * possible, however, kvm currently does not do execution-protection.
 */
static void
reset_tdp_shadow_zero_bits_mask(struct kvm_vcpu *vcpu,
				struct kvm_mmu *context)
{
	struct rsvd_bits_validate *shadow_zero_check;
	int i;

	shadow_zero_check = &context->shadow_zero_check;

	if (boot_cpu_is_amd())
		__reset_rsvds_bits_mask(vcpu, shadow_zero_check,
					boot_cpu_data.x86_phys_bits,
					context->shadow_root_level, false,
					boot_cpu_has(X86_FEATURE_GBPAGES),
					true, true);
	else
		__reset_rsvds_bits_mask_ept(shadow_zero_check,
					    boot_cpu_data.x86_phys_bits,
					    false);

	if (!shadow_me_mask)
		return;

	for (i = context->shadow_root_level; --i >= 0;) {
		shadow_zero_check->rsvd_bits_mask[0][i] &= ~shadow_me_mask;
		shadow_zero_check->rsvd_bits_mask[1][i] &= ~shadow_me_mask;
	}
}

/*
 * as the comments in reset_shadow_zero_bits_mask() except it
 * is the shadow page table for intel nested guest.
 */
static void
reset_ept_shadow_zero_bits_mask(struct kvm_vcpu *vcpu,
				struct kvm_mmu *context, bool execonly)
{
	__reset_rsvds_bits_mask_ept(&context->shadow_zero_check,
				    boot_cpu_data.x86_phys_bits, execonly);
}

#define BYTE_MASK(access) \
	((1 & (access) ? 2 : 0) | \
	 (2 & (access) ? 4 : 0) | \
	 (3 & (access) ? 8 : 0) | \
	 (4 & (access) ? 16 : 0) | \
	 (5 & (access) ? 32 : 0) | \
	 (6 & (access) ? 64 : 0) | \
	 (7 & (access) ? 128 : 0))


static void update_permission_bitmask(struct kvm_vcpu *vcpu,
				      struct kvm_mmu *mmu, bool ept)
{
	unsigned byte;

	const u8 x = BYTE_MASK(ACC_EXEC_MASK);
	const u8 w = BYTE_MASK(ACC_WRITE_MASK);
	const u8 u = BYTE_MASK(ACC_USER_MASK);

	bool cr4_smep = kvm_read_cr4_bits(vcpu, X86_CR4_SMEP) != 0;
	bool cr4_smap = kvm_read_cr4_bits(vcpu, X86_CR4_SMAP) != 0;
	bool cr0_wp = is_write_protection(vcpu);

	for (byte = 0; byte < ARRAY_SIZE(mmu->permissions); ++byte) {
		unsigned pfec = byte << 1;

		/*
		 * Each "*f" variable has a 1 bit for each UWX value
		 * that causes a fault with the given PFEC.
		 */

		/* Faults from writes to non-writable pages */
		u8 wf = (pfec & PFERR_WRITE_MASK) ? ~w : 0;
		/* Faults from user mode accesses to supervisor pages */
		u8 uf = (pfec & PFERR_USER_MASK) ? ~u : 0;
		/* Faults from fetches of non-executable pages*/
		u8 ff = (pfec & PFERR_FETCH_MASK) ? ~x : 0;
		/* Faults from kernel mode fetches of user pages */
		u8 smepf = 0;
		/* Faults from kernel mode accesses of user pages */
		u8 smapf = 0;

		if (!ept) {
			/* Faults from kernel mode accesses to user pages */
			u8 kf = (pfec & PFERR_USER_MASK) ? 0 : u;

			/* Not really needed: !nx will cause pte.nx to fault */
			if (!mmu->nx)
				ff = 0;

			/* Allow supervisor writes if !cr0.wp */
			if (!cr0_wp)
				wf = (pfec & PFERR_USER_MASK) ? wf : 0;

			/* Disallow supervisor fetches of user code if cr4.smep */
			if (cr4_smep)
				smepf = (pfec & PFERR_FETCH_MASK) ? kf : 0;

			/*
			 * SMAP:kernel-mode data accesses from user-mode
			 * mappings should fault. A fault is considered
			 * as a SMAP violation if all of the following
			 * conditions are true:
			 *   - X86_CR4_SMAP is set in CR4
			 *   - A user page is accessed
			 *   - The access is not a fetch
			 *   - Page fault in kernel mode
			 *   - if CPL = 3 or X86_EFLAGS_AC is clear
			 *
			 * Here, we cover the first three conditions.
			 * The fourth is computed dynamically in permission_fault();
			 * PFERR_RSVD_MASK bit will be set in PFEC if the access is
			 * *not* subject to SMAP restrictions.
			 */
			if (cr4_smap)
				smapf = (pfec & (PFERR_RSVD_MASK|PFERR_FETCH_MASK)) ? 0 : kf;
		}

		mmu->permissions[byte] = ff | uf | wf | smepf | smapf;
	}
}

/*
* PKU is an additional mechanism by which the paging controls access to
* user-mode addresses based on the value in the PKRU register.  Protection
* key violations are reported through a bit in the page fault error code.
* Unlike other bits of the error code, the PK bit is not known at the
* call site of e.g. gva_to_gpa; it must be computed directly in
* permission_fault based on two bits of PKRU, on some machine state (CR4,
* CR0, EFER, CPL), and on other bits of the error code and the page tables.
*
* In particular the following conditions come from the error code, the
* page tables and the machine state:
* - PK is always zero unless CR4.PKE=1 and EFER.LMA=1
* - PK is always zero if RSVD=1 (reserved bit set) or F=1 (instruction fetch)
* - PK is always zero if U=0 in the page tables
* - PKRU.WD is ignored if CR0.WP=0 and the access is a supervisor access.
*
* The PKRU bitmask caches the result of these four conditions.  The error
* code (minus the P bit) and the page table's U bit form an index into the
* PKRU bitmask.  Two bits of the PKRU bitmask are then extracted and ANDed
* with the two bits of the PKRU register corresponding to the protection key.
* For the first three conditions above the bits will be 00, thus masking
* away both AD and WD.  For all reads or if the last condition holds, WD
* only will be masked away.
*/
static void update_pkru_bitmask(struct kvm_vcpu *vcpu, struct kvm_mmu *mmu,
				bool ept)
{
	unsigned bit;
	bool wp;

	if (ept) {
		mmu->pkru_mask = 0;
		return;
	}

	/* PKEY is enabled only if CR4.PKE and EFER.LMA are both set. */
	if (!kvm_read_cr4_bits(vcpu, X86_CR4_PKE) || !is_long_mode(vcpu)) {
		mmu->pkru_mask = 0;
		return;
	}

	wp = is_write_protection(vcpu);

	for (bit = 0; bit < ARRAY_SIZE(mmu->permissions); ++bit) {
		unsigned pfec, pkey_bits;
		bool check_pkey, check_write, ff, uf, wf, pte_user;

		pfec = bit << 1;
		ff = pfec & PFERR_FETCH_MASK;
		uf = pfec & PFERR_USER_MASK;
		wf = pfec & PFERR_WRITE_MASK;

		/* PFEC.RSVD is replaced by ACC_USER_MASK. */
		pte_user = pfec & PFERR_RSVD_MASK;

		/*
		 * Only need to check the access which is not an
		 * instruction fetch and is to a user page.
		 */
		check_pkey = (!ff && pte_user);
		/*
		 * write access is controlled by PKRU if it is a
		 * user access or CR0.WP = 1.
		 */
		check_write = check_pkey && wf && (uf || wp);

		/* PKRU.AD stops both read and write access. */
		pkey_bits = !!check_pkey;
		/* PKRU.WD stops write access. */
		pkey_bits |= (!!check_write) << 1;

		mmu->pkru_mask |= (pkey_bits & 3) << pfec;
	}
}

static void update_last_nonleaf_level(struct kvm_vcpu *vcpu, struct kvm_mmu *mmu)
{
	unsigned root_level = mmu->root_level;

	mmu->last_nonleaf_level = root_level;
	if (root_level == PT32_ROOT_LEVEL && is_pse(vcpu))
		mmu->last_nonleaf_level++;
}

static void paging64_init_context_common(struct kvm_vcpu *vcpu,
					 struct kvm_mmu *context,
					 int level)
{
	context->nx = is_nx(vcpu);
	context->root_level = level;

	reset_rsvds_bits_mask(vcpu, context);
	update_permission_bitmask(vcpu, context, false);
	update_pkru_bitmask(vcpu, context, false);
	update_last_nonleaf_level(vcpu, context);

	MMU_WARN_ON(!is_pae(vcpu));
	context->page_fault = paging64_page_fault;
	context->gva_to_gpa = paging64_gva_to_gpa;
	context->sync_page = paging64_sync_page;
	context->invlpg = paging64_invlpg;
	context->update_pte = paging64_update_pte;
	context->shadow_root_level = level;
	context->direct_map = false;
}

static void paging64_init_context(struct kvm_vcpu *vcpu,
				  struct kvm_mmu *context)
{
	int root_level = is_la57_mode(vcpu) ?
			 PT64_ROOT_5LEVEL : PT64_ROOT_4LEVEL;

	paging64_init_context_common(vcpu, context, root_level);
}

static void paging32_init_context(struct kvm_vcpu *vcpu,
				  struct kvm_mmu *context)
{
	context->nx = false;
	context->root_level = PT32_ROOT_LEVEL;

	reset_rsvds_bits_mask(vcpu, context);
	update_permission_bitmask(vcpu, context, false);
	update_pkru_bitmask(vcpu, context, false);
	update_last_nonleaf_level(vcpu, context);

	context->page_fault = paging32_page_fault;
	context->gva_to_gpa = paging32_gva_to_gpa;
	context->sync_page = paging32_sync_page;
	context->invlpg = paging32_invlpg;
	context->update_pte = paging32_update_pte;
	context->shadow_root_level = PT32E_ROOT_LEVEL;
	context->direct_map = false;
}

static void paging32E_init_context(struct kvm_vcpu *vcpu,
				   struct kvm_mmu *context)
{
	paging64_init_context_common(vcpu, context, PT32E_ROOT_LEVEL);
}

static union kvm_mmu_extended_role kvm_calc_mmu_role_ext(struct kvm_vcpu *vcpu)
{
	union kvm_mmu_extended_role ext = {0};

	ext.cr0_pg = !!is_paging(vcpu);
	ext.cr4_pae = !!is_pae(vcpu);
	ext.cr4_smep = !!kvm_read_cr4_bits(vcpu, X86_CR4_SMEP);
	ext.cr4_smap = !!kvm_read_cr4_bits(vcpu, X86_CR4_SMAP);
	ext.cr4_pse = !!is_pse(vcpu);
	ext.cr4_pke = !!kvm_read_cr4_bits(vcpu, X86_CR4_PKE);
	ext.cr4_la57 = !!kvm_read_cr4_bits(vcpu, X86_CR4_LA57);
	ext.maxphyaddr = cpuid_maxphyaddr(vcpu);

	ext.valid = 1;

	return ext;
}

static union kvm_mmu_role kvm_calc_mmu_role_common(struct kvm_vcpu *vcpu,
						   bool base_only)
{
	union kvm_mmu_role role = {0};

	role.base.access = ACC_ALL;
	role.base.nxe = !!is_nx(vcpu);
	role.base.cr0_wp = is_write_protection(vcpu);
	role.base.smm = is_smm(vcpu);
	role.base.guest_mode = is_guest_mode(vcpu);

	if (base_only)
		return role;

	role.ext = kvm_calc_mmu_role_ext(vcpu);

	return role;
}

static union kvm_mmu_role
kvm_calc_tdp_mmu_root_page_role(struct kvm_vcpu *vcpu, bool base_only)
{
	union kvm_mmu_role role = kvm_calc_mmu_role_common(vcpu, base_only);

	role.base.ad_disabled = (shadow_accessed_mask == 0);
	role.base.level = kvm_x86_ops->get_tdp_level(vcpu);
	role.base.direct = true;
	role.base.gpte_is_8_bytes = true;

	return role;
}

static void init_kvm_tdp_mmu(struct kvm_vcpu *vcpu)
{
	struct kvm_mmu *context = vcpu->arch.mmu;
	union kvm_mmu_role new_role =
		kvm_calc_tdp_mmu_root_page_role(vcpu, false);

	new_role.base.word &= mmu_base_role_mask.word;
	if (new_role.as_u64 == context->mmu_role.as_u64)
		return;

	context->mmu_role.as_u64 = new_role.as_u64;
	context->page_fault = tdp_page_fault;
	context->sync_page = nonpaging_sync_page;
	context->invlpg = nonpaging_invlpg;
	context->update_pte = nonpaging_update_pte;
	context->shadow_root_level = kvm_x86_ops->get_tdp_level(vcpu);
	context->direct_map = true;
	context->set_cr3 = kvm_x86_ops->set_tdp_cr3;
	context->get_cr3 = get_cr3;
	context->get_pdptr = kvm_pdptr_read;
	context->inject_page_fault = kvm_inject_page_fault;

	if (!is_paging(vcpu)) {
		context->nx = false;
		context->gva_to_gpa = nonpaging_gva_to_gpa;
		context->root_level = 0;
	} else if (is_long_mode(vcpu)) {
		context->nx = is_nx(vcpu);
		context->root_level = is_la57_mode(vcpu) ?
				PT64_ROOT_5LEVEL : PT64_ROOT_4LEVEL;
		reset_rsvds_bits_mask(vcpu, context);
		context->gva_to_gpa = paging64_gva_to_gpa;
	} else if (is_pae(vcpu)) {
		context->nx = is_nx(vcpu);
		context->root_level = PT32E_ROOT_LEVEL;
		reset_rsvds_bits_mask(vcpu, context);
		context->gva_to_gpa = paging64_gva_to_gpa;
	} else {
		context->nx = false;
		context->root_level = PT32_ROOT_LEVEL;
		reset_rsvds_bits_mask(vcpu, context);
		context->gva_to_gpa = paging32_gva_to_gpa;
	}

	update_permission_bitmask(vcpu, context, false);
	update_pkru_bitmask(vcpu, context, false);
	update_last_nonleaf_level(vcpu, context);
	reset_tdp_shadow_zero_bits_mask(vcpu, context);
}

static union kvm_mmu_role
kvm_calc_shadow_mmu_root_page_role(struct kvm_vcpu *vcpu, bool base_only)
{
	union kvm_mmu_role role = kvm_calc_mmu_role_common(vcpu, base_only);

	role.base.smep_andnot_wp = role.ext.cr4_smep &&
		!is_write_protection(vcpu);
	role.base.smap_andnot_wp = role.ext.cr4_smap &&
		!is_write_protection(vcpu);
	role.base.direct = !is_paging(vcpu);
	role.base.gpte_is_8_bytes = !!is_pae(vcpu);

	if (!is_long_mode(vcpu))
		role.base.level = PT32E_ROOT_LEVEL;
	else if (is_la57_mode(vcpu))
		role.base.level = PT64_ROOT_5LEVEL;
	else
		role.base.level = PT64_ROOT_4LEVEL;

	return role;
}

void kvm_init_shadow_mmu(struct kvm_vcpu *vcpu)
{
	struct kvm_mmu *context = vcpu->arch.mmu;
	union kvm_mmu_role new_role =
		kvm_calc_shadow_mmu_root_page_role(vcpu, false);

	new_role.base.word &= mmu_base_role_mask.word;
	if (new_role.as_u64 == context->mmu_role.as_u64)
		return;

	if (!is_paging(vcpu))
		nonpaging_init_context(vcpu, context);
	else if (is_long_mode(vcpu))
		paging64_init_context(vcpu, context);
	else if (is_pae(vcpu))
		paging32E_init_context(vcpu, context);
	else
		paging32_init_context(vcpu, context);

	context->mmu_role.as_u64 = new_role.as_u64;
	reset_shadow_zero_bits_mask(vcpu, context);
}
EXPORT_SYMBOL_GPL(kvm_init_shadow_mmu);

static union kvm_mmu_role
kvm_calc_shadow_ept_root_page_role(struct kvm_vcpu *vcpu, bool accessed_dirty,
				   bool execonly)
{
	union kvm_mmu_role role = {0};
<<<<<<< HEAD
	union kvm_mmu_page_role root_base = vcpu->arch.root_mmu.mmu_role.base;

	/* Legacy paging and SMM flags are inherited from root_mmu */
	role.base.smm = root_base.smm;
	role.base.nxe = root_base.nxe;
	role.base.cr0_wp = root_base.cr0_wp;
	role.base.smep_andnot_wp = root_base.smep_andnot_wp;
	role.base.smap_andnot_wp = root_base.smap_andnot_wp;
=======

	/* SMM flag is inherited from root_mmu */
	role.base.smm = vcpu->arch.root_mmu.mmu_role.base.smm;
>>>>>>> 1a03a6ab

	role.base.level = PT64_ROOT_4LEVEL;
	role.base.gpte_is_8_bytes = true;
	role.base.direct = false;
	role.base.ad_disabled = !accessed_dirty;
	role.base.guest_mode = true;
	role.base.access = ACC_ALL;

<<<<<<< HEAD
=======
	/*
	 * WP=1 and NOT_WP=1 is an impossible combination, use WP and the
	 * SMAP variation to denote shadow EPT entries.
	 */
	role.base.cr0_wp = true;
	role.base.smap_andnot_wp = true;

>>>>>>> 1a03a6ab
	role.ext = kvm_calc_mmu_role_ext(vcpu);
	role.ext.execonly = execonly;

	return role;
}

void kvm_init_shadow_ept_mmu(struct kvm_vcpu *vcpu, bool execonly,
			     bool accessed_dirty, gpa_t new_eptp)
{
	struct kvm_mmu *context = vcpu->arch.mmu;
	union kvm_mmu_role new_role =
		kvm_calc_shadow_ept_root_page_role(vcpu, accessed_dirty,
						   execonly);

	__kvm_mmu_new_cr3(vcpu, new_eptp, new_role.base, false);

	new_role.base.word &= mmu_base_role_mask.word;
	if (new_role.as_u64 == context->mmu_role.as_u64)
		return;

	context->shadow_root_level = PT64_ROOT_4LEVEL;

	context->nx = true;
	context->ept_ad = accessed_dirty;
	context->page_fault = ept_page_fault;
	context->gva_to_gpa = ept_gva_to_gpa;
	context->sync_page = ept_sync_page;
	context->invlpg = ept_invlpg;
	context->update_pte = ept_update_pte;
	context->root_level = PT64_ROOT_4LEVEL;
	context->direct_map = false;
	context->mmu_role.as_u64 = new_role.as_u64;

	update_permission_bitmask(vcpu, context, true);
	update_pkru_bitmask(vcpu, context, true);
	update_last_nonleaf_level(vcpu, context);
	reset_rsvds_bits_mask_ept(vcpu, context, execonly);
	reset_ept_shadow_zero_bits_mask(vcpu, context, execonly);
}
EXPORT_SYMBOL_GPL(kvm_init_shadow_ept_mmu);

static void init_kvm_softmmu(struct kvm_vcpu *vcpu)
{
	struct kvm_mmu *context = vcpu->arch.mmu;

	kvm_init_shadow_mmu(vcpu);
	context->set_cr3           = kvm_x86_ops->set_cr3;
	context->get_cr3           = get_cr3;
	context->get_pdptr         = kvm_pdptr_read;
	context->inject_page_fault = kvm_inject_page_fault;
}

static void init_kvm_nested_mmu(struct kvm_vcpu *vcpu)
{
	union kvm_mmu_role new_role = kvm_calc_mmu_role_common(vcpu, false);
	struct kvm_mmu *g_context = &vcpu->arch.nested_mmu;

	new_role.base.word &= mmu_base_role_mask.word;
	if (new_role.as_u64 == g_context->mmu_role.as_u64)
		return;

	g_context->mmu_role.as_u64 = new_role.as_u64;
	g_context->get_cr3           = get_cr3;
	g_context->get_pdptr         = kvm_pdptr_read;
	g_context->inject_page_fault = kvm_inject_page_fault;

	/*
	 * Note that arch.mmu->gva_to_gpa translates l2_gpa to l1_gpa using
	 * L1's nested page tables (e.g. EPT12). The nested translation
	 * of l2_gva to l1_gpa is done by arch.nested_mmu.gva_to_gpa using
	 * L2's page tables as the first level of translation and L1's
	 * nested page tables as the second level of translation. Basically
	 * the gva_to_gpa functions between mmu and nested_mmu are swapped.
	 */
	if (!is_paging(vcpu)) {
		g_context->nx = false;
		g_context->root_level = 0;
		g_context->gva_to_gpa = nonpaging_gva_to_gpa_nested;
	} else if (is_long_mode(vcpu)) {
		g_context->nx = is_nx(vcpu);
		g_context->root_level = is_la57_mode(vcpu) ?
					PT64_ROOT_5LEVEL : PT64_ROOT_4LEVEL;
		reset_rsvds_bits_mask(vcpu, g_context);
		g_context->gva_to_gpa = paging64_gva_to_gpa_nested;
	} else if (is_pae(vcpu)) {
		g_context->nx = is_nx(vcpu);
		g_context->root_level = PT32E_ROOT_LEVEL;
		reset_rsvds_bits_mask(vcpu, g_context);
		g_context->gva_to_gpa = paging64_gva_to_gpa_nested;
	} else {
		g_context->nx = false;
		g_context->root_level = PT32_ROOT_LEVEL;
		reset_rsvds_bits_mask(vcpu, g_context);
		g_context->gva_to_gpa = paging32_gva_to_gpa_nested;
	}

	update_permission_bitmask(vcpu, g_context, false);
	update_pkru_bitmask(vcpu, g_context, false);
	update_last_nonleaf_level(vcpu, g_context);
}

void kvm_init_mmu(struct kvm_vcpu *vcpu, bool reset_roots)
{
	if (reset_roots) {
		uint i;

		vcpu->arch.mmu->root_hpa = INVALID_PAGE;

		for (i = 0; i < KVM_MMU_NUM_PREV_ROOTS; i++)
			vcpu->arch.mmu->prev_roots[i] = KVM_MMU_ROOT_INFO_INVALID;
	}

	if (mmu_is_nested(vcpu))
		init_kvm_nested_mmu(vcpu);
	else if (tdp_enabled)
		init_kvm_tdp_mmu(vcpu);
	else
		init_kvm_softmmu(vcpu);
}
EXPORT_SYMBOL_GPL(kvm_init_mmu);

static union kvm_mmu_page_role
kvm_mmu_calc_root_page_role(struct kvm_vcpu *vcpu)
{
	union kvm_mmu_role role;

	if (tdp_enabled)
		role = kvm_calc_tdp_mmu_root_page_role(vcpu, true);
	else
		role = kvm_calc_shadow_mmu_root_page_role(vcpu, true);

	return role.base;
}

void kvm_mmu_reset_context(struct kvm_vcpu *vcpu)
{
	kvm_mmu_unload(vcpu);
	kvm_init_mmu(vcpu, true);
}
EXPORT_SYMBOL_GPL(kvm_mmu_reset_context);

int kvm_mmu_load(struct kvm_vcpu *vcpu)
{
	int r;

	r = mmu_topup_memory_caches(vcpu);
	if (r)
		goto out;
	r = mmu_alloc_roots(vcpu);
	kvm_mmu_sync_roots(vcpu);
	if (r)
		goto out;
	kvm_mmu_load_cr3(vcpu);
	kvm_x86_ops->tlb_flush(vcpu, true);
out:
	return r;
}
EXPORT_SYMBOL_GPL(kvm_mmu_load);

void kvm_mmu_unload(struct kvm_vcpu *vcpu)
{
	kvm_mmu_free_roots(vcpu, &vcpu->arch.root_mmu, KVM_MMU_ROOTS_ALL);
	WARN_ON(VALID_PAGE(vcpu->arch.root_mmu.root_hpa));
	kvm_mmu_free_roots(vcpu, &vcpu->arch.guest_mmu, KVM_MMU_ROOTS_ALL);
	WARN_ON(VALID_PAGE(vcpu->arch.guest_mmu.root_hpa));
}
EXPORT_SYMBOL_GPL(kvm_mmu_unload);

static void mmu_pte_write_new_pte(struct kvm_vcpu *vcpu,
				  struct kvm_mmu_page *sp, u64 *spte,
				  const void *new)
{
	if (sp->role.level != PT_PAGE_TABLE_LEVEL) {
		++vcpu->kvm->stat.mmu_pde_zapped;
		return;
        }

	++vcpu->kvm->stat.mmu_pte_updated;
	vcpu->arch.mmu->update_pte(vcpu, sp, spte, new);
}

static bool need_remote_flush(u64 old, u64 new)
{
	if (!is_shadow_present_pte(old))
		return false;
	if (!is_shadow_present_pte(new))
		return true;
	if ((old ^ new) & PT64_BASE_ADDR_MASK)
		return true;
	old ^= shadow_nx_mask;
	new ^= shadow_nx_mask;
	return (old & ~new & PT64_PERM_MASK) != 0;
}

static u64 mmu_pte_write_fetch_gpte(struct kvm_vcpu *vcpu, gpa_t *gpa,
				    int *bytes)
{
	u64 gentry = 0;
	int r;

	/*
	 * Assume that the pte write on a page table of the same type
	 * as the current vcpu paging mode since we update the sptes only
	 * when they have the same mode.
	 */
	if (is_pae(vcpu) && *bytes == 4) {
		/* Handle a 32-bit guest writing two halves of a 64-bit gpte */
		*gpa &= ~(gpa_t)7;
		*bytes = 8;
	}

	if (*bytes == 4 || *bytes == 8) {
		r = kvm_vcpu_read_guest_atomic(vcpu, *gpa, &gentry, *bytes);
		if (r)
			gentry = 0;
	}

	return gentry;
}

/*
 * If we're seeing too many writes to a page, it may no longer be a page table,
 * or we may be forking, in which case it is better to unmap the page.
 */
static bool detect_write_flooding(struct kvm_mmu_page *sp)
{
	/*
	 * Skip write-flooding detected for the sp whose level is 1, because
	 * it can become unsync, then the guest page is not write-protected.
	 */
	if (sp->role.level == PT_PAGE_TABLE_LEVEL)
		return false;

	atomic_inc(&sp->write_flooding_count);
	return atomic_read(&sp->write_flooding_count) >= 3;
}

/*
 * Misaligned accesses are too much trouble to fix up; also, they usually
 * indicate a page is not used as a page table.
 */
static bool detect_write_misaligned(struct kvm_mmu_page *sp, gpa_t gpa,
				    int bytes)
{
	unsigned offset, pte_size, misaligned;

	pgprintk("misaligned: gpa %llx bytes %d role %x\n",
		 gpa, bytes, sp->role.word);

	offset = offset_in_page(gpa);
	pte_size = sp->role.gpte_is_8_bytes ? 8 : 4;

	/*
	 * Sometimes, the OS only writes the last one bytes to update status
	 * bits, for example, in linux, andb instruction is used in clear_bit().
	 */
	if (!(offset & (pte_size - 1)) && bytes == 1)
		return false;

	misaligned = (offset ^ (offset + bytes - 1)) & ~(pte_size - 1);
	misaligned |= bytes < 4;

	return misaligned;
}

static u64 *get_written_sptes(struct kvm_mmu_page *sp, gpa_t gpa, int *nspte)
{
	unsigned page_offset, quadrant;
	u64 *spte;
	int level;

	page_offset = offset_in_page(gpa);
	level = sp->role.level;
	*nspte = 1;
	if (!sp->role.gpte_is_8_bytes) {
		page_offset <<= 1;	/* 32->64 */
		/*
		 * A 32-bit pde maps 4MB while the shadow pdes map
		 * only 2MB.  So we need to double the offset again
		 * and zap two pdes instead of one.
		 */
		if (level == PT32_ROOT_LEVEL) {
			page_offset &= ~7; /* kill rounding error */
			page_offset <<= 1;
			*nspte = 2;
		}
		quadrant = page_offset >> PAGE_SHIFT;
		page_offset &= ~PAGE_MASK;
		if (quadrant != sp->role.quadrant)
			return NULL;
	}

	spte = &sp->spt[page_offset / sizeof(*spte)];
	return spte;
}

static void kvm_mmu_pte_write(struct kvm_vcpu *vcpu, gpa_t gpa,
			      const u8 *new, int bytes,
			      struct kvm_page_track_notifier_node *node)
{
	gfn_t gfn = gpa >> PAGE_SHIFT;
	struct kvm_mmu_page *sp;
	LIST_HEAD(invalid_list);
	u64 entry, gentry, *spte;
	int npte;
	bool remote_flush, local_flush;

	/*
	 * If we don't have indirect shadow pages, it means no page is
	 * write-protected, so we can exit simply.
	 */
	if (!READ_ONCE(vcpu->kvm->arch.indirect_shadow_pages))
		return;

	remote_flush = local_flush = false;

	pgprintk("%s: gpa %llx bytes %d\n", __func__, gpa, bytes);

	/*
	 * No need to care whether allocation memory is successful
	 * or not since pte prefetch is skiped if it does not have
	 * enough objects in the cache.
	 */
	mmu_topup_memory_caches(vcpu);

	spin_lock(&vcpu->kvm->mmu_lock);

	gentry = mmu_pte_write_fetch_gpte(vcpu, &gpa, &bytes);

	++vcpu->kvm->stat.mmu_pte_write;
	kvm_mmu_audit(vcpu, AUDIT_PRE_PTE_WRITE);

	for_each_gfn_indirect_valid_sp(vcpu->kvm, sp, gfn) {
		if (detect_write_misaligned(sp, gpa, bytes) ||
		      detect_write_flooding(sp)) {
			kvm_mmu_prepare_zap_page(vcpu->kvm, sp, &invalid_list);
			++vcpu->kvm->stat.mmu_flooded;
			continue;
		}

		spte = get_written_sptes(sp, gpa, &npte);
		if (!spte)
			continue;

		local_flush = true;
		while (npte--) {
			u32 base_role = vcpu->arch.mmu->mmu_role.base.word;

			entry = *spte;
			mmu_page_zap_pte(vcpu->kvm, sp, spte);
			if (gentry &&
			      !((sp->role.word ^ base_role)
			      & mmu_base_role_mask.word) && rmap_can_add(vcpu))
				mmu_pte_write_new_pte(vcpu, sp, spte, &gentry);
			if (need_remote_flush(entry, *spte))
				remote_flush = true;
			++spte;
		}
	}
	kvm_mmu_flush_or_zap(vcpu, &invalid_list, remote_flush, local_flush);
	kvm_mmu_audit(vcpu, AUDIT_POST_PTE_WRITE);
	spin_unlock(&vcpu->kvm->mmu_lock);
}

int kvm_mmu_unprotect_page_virt(struct kvm_vcpu *vcpu, gva_t gva)
{
	gpa_t gpa;
	int r;

	if (vcpu->arch.mmu->direct_map)
		return 0;

	gpa = kvm_mmu_gva_to_gpa_read(vcpu, gva, NULL);

	r = kvm_mmu_unprotect_page(vcpu->kvm, gpa >> PAGE_SHIFT);

	return r;
}
EXPORT_SYMBOL_GPL(kvm_mmu_unprotect_page_virt);

static int make_mmu_pages_available(struct kvm_vcpu *vcpu)
{
	LIST_HEAD(invalid_list);

	if (likely(kvm_mmu_available_pages(vcpu->kvm) >= KVM_MIN_FREE_MMU_PAGES))
		return 0;

	while (kvm_mmu_available_pages(vcpu->kvm) < KVM_REFILL_PAGES) {
		if (!prepare_zap_oldest_mmu_page(vcpu->kvm, &invalid_list))
			break;

		++vcpu->kvm->stat.mmu_recycled;
	}
	kvm_mmu_commit_zap_page(vcpu->kvm, &invalid_list);

	if (!kvm_mmu_available_pages(vcpu->kvm))
		return -ENOSPC;
	return 0;
}

int kvm_mmu_page_fault(struct kvm_vcpu *vcpu, gva_t cr2, u64 error_code,
		       void *insn, int insn_len)
{
	int r, emulation_type = 0;
	enum emulation_result er;
	bool direct = vcpu->arch.mmu->direct_map;

	/* With shadow page tables, fault_address contains a GVA or nGPA.  */
	if (vcpu->arch.mmu->direct_map) {
		vcpu->arch.gpa_available = true;
		vcpu->arch.gpa_val = cr2;
	}

	r = RET_PF_INVALID;
	if (unlikely(error_code & PFERR_RSVD_MASK)) {
		r = handle_mmio_page_fault(vcpu, cr2, direct);
		if (r == RET_PF_EMULATE)
			goto emulate;
	}

	if (r == RET_PF_INVALID) {
		r = vcpu->arch.mmu->page_fault(vcpu, cr2,
					       lower_32_bits(error_code),
					       false);
		WARN_ON(r == RET_PF_INVALID);
	}

	if (r == RET_PF_RETRY)
		return 1;
	if (r < 0)
		return r;

	/*
	 * Before emulating the instruction, check if the error code
	 * was due to a RO violation while translating the guest page.
	 * This can occur when using nested virtualization with nested
	 * paging in both guests. If true, we simply unprotect the page
	 * and resume the guest.
	 */
	if (vcpu->arch.mmu->direct_map &&
	    (error_code & PFERR_NESTED_GUEST_PAGE) == PFERR_NESTED_GUEST_PAGE) {
		kvm_mmu_unprotect_page(vcpu->kvm, gpa_to_gfn(cr2));
		return 1;
	}

	/*
	 * vcpu->arch.mmu.page_fault returned RET_PF_EMULATE, but we can still
	 * optimistically try to just unprotect the page and let the processor
	 * re-execute the instruction that caused the page fault.  Do not allow
	 * retrying MMIO emulation, as it's not only pointless but could also
	 * cause us to enter an infinite loop because the processor will keep
	 * faulting on the non-existent MMIO address.  Retrying an instruction
	 * from a nested guest is also pointless and dangerous as we are only
	 * explicitly shadowing L1's page tables, i.e. unprotecting something
	 * for L1 isn't going to magically fix whatever issue cause L2 to fail.
	 */
	if (!mmio_info_in_cache(vcpu, cr2, direct) && !is_guest_mode(vcpu))
		emulation_type = EMULTYPE_ALLOW_RETRY;
emulate:
	/*
	 * On AMD platforms, under certain conditions insn_len may be zero on #NPF.
	 * This can happen if a guest gets a page-fault on data access but the HW
	 * table walker is not able to read the instruction page (e.g instruction
	 * page is not present in memory). In those cases we simply restart the
	 * guest, with the exception of AMD Erratum 1096 which is unrecoverable.
	 */
	if (unlikely(insn && !insn_len)) {
		if (!kvm_x86_ops->need_emulation_on_page_fault(vcpu))
			return 1;
	}

	er = x86_emulate_instruction(vcpu, cr2, emulation_type, insn, insn_len);

	switch (er) {
	case EMULATE_DONE:
		return 1;
	case EMULATE_USER_EXIT:
		++vcpu->stat.mmio_exits;
		/* fall through */
	case EMULATE_FAIL:
		return 0;
	default:
		BUG();
	}
}
EXPORT_SYMBOL_GPL(kvm_mmu_page_fault);

void kvm_mmu_invlpg(struct kvm_vcpu *vcpu, gva_t gva)
{
	struct kvm_mmu *mmu = vcpu->arch.mmu;
	int i;

	/* INVLPG on a * non-canonical address is a NOP according to the SDM.  */
	if (is_noncanonical_address(gva, vcpu))
		return;

	mmu->invlpg(vcpu, gva, mmu->root_hpa);

	/*
	 * INVLPG is required to invalidate any global mappings for the VA,
	 * irrespective of PCID. Since it would take us roughly similar amount
	 * of work to determine whether any of the prev_root mappings of the VA
	 * is marked global, or to just sync it blindly, so we might as well
	 * just always sync it.
	 *
	 * Mappings not reachable via the current cr3 or the prev_roots will be
	 * synced when switching to that cr3, so nothing needs to be done here
	 * for them.
	 */
	for (i = 0; i < KVM_MMU_NUM_PREV_ROOTS; i++)
		if (VALID_PAGE(mmu->prev_roots[i].hpa))
			mmu->invlpg(vcpu, gva, mmu->prev_roots[i].hpa);

	kvm_x86_ops->tlb_flush_gva(vcpu, gva);
	++vcpu->stat.invlpg;
}
EXPORT_SYMBOL_GPL(kvm_mmu_invlpg);

void kvm_mmu_invpcid_gva(struct kvm_vcpu *vcpu, gva_t gva, unsigned long pcid)
{
	struct kvm_mmu *mmu = vcpu->arch.mmu;
	bool tlb_flush = false;
	uint i;

	if (pcid == kvm_get_active_pcid(vcpu)) {
		mmu->invlpg(vcpu, gva, mmu->root_hpa);
		tlb_flush = true;
	}

	for (i = 0; i < KVM_MMU_NUM_PREV_ROOTS; i++) {
		if (VALID_PAGE(mmu->prev_roots[i].hpa) &&
		    pcid == kvm_get_pcid(vcpu, mmu->prev_roots[i].cr3)) {
			mmu->invlpg(vcpu, gva, mmu->prev_roots[i].hpa);
			tlb_flush = true;
		}
	}

	if (tlb_flush)
		kvm_x86_ops->tlb_flush_gva(vcpu, gva);

	++vcpu->stat.invlpg;

	/*
	 * Mappings not reachable via the current cr3 or the prev_roots will be
	 * synced when switching to that cr3, so nothing needs to be done here
	 * for them.
	 */
}
EXPORT_SYMBOL_GPL(kvm_mmu_invpcid_gva);

void kvm_enable_tdp(void)
{
	tdp_enabled = true;
}
EXPORT_SYMBOL_GPL(kvm_enable_tdp);

void kvm_disable_tdp(void)
{
	tdp_enabled = false;
}
EXPORT_SYMBOL_GPL(kvm_disable_tdp);


/* The return value indicates if tlb flush on all vcpus is needed. */
typedef bool (*slot_level_handler) (struct kvm *kvm, struct kvm_rmap_head *rmap_head);

/* The caller should hold mmu-lock before calling this function. */
static __always_inline bool
slot_handle_level_range(struct kvm *kvm, struct kvm_memory_slot *memslot,
			slot_level_handler fn, int start_level, int end_level,
			gfn_t start_gfn, gfn_t end_gfn, bool lock_flush_tlb)
{
	struct slot_rmap_walk_iterator iterator;
	bool flush = false;

	for_each_slot_rmap_range(memslot, start_level, end_level, start_gfn,
			end_gfn, &iterator) {
		if (iterator.rmap)
			flush |= fn(kvm, iterator.rmap);

		if (need_resched() || spin_needbreak(&kvm->mmu_lock)) {
			if (flush && lock_flush_tlb) {
				kvm_flush_remote_tlbs_with_address(kvm,
						start_gfn,
						iterator.gfn - start_gfn + 1);
				flush = false;
			}
			cond_resched_lock(&kvm->mmu_lock);
		}
	}

	if (flush && lock_flush_tlb) {
		kvm_flush_remote_tlbs_with_address(kvm, start_gfn,
						   end_gfn - start_gfn + 1);
		flush = false;
	}

	return flush;
}

static __always_inline bool
slot_handle_level(struct kvm *kvm, struct kvm_memory_slot *memslot,
		  slot_level_handler fn, int start_level, int end_level,
		  bool lock_flush_tlb)
{
	return slot_handle_level_range(kvm, memslot, fn, start_level,
			end_level, memslot->base_gfn,
			memslot->base_gfn + memslot->npages - 1,
			lock_flush_tlb);
}

static __always_inline bool
slot_handle_all_level(struct kvm *kvm, struct kvm_memory_slot *memslot,
		      slot_level_handler fn, bool lock_flush_tlb)
{
	return slot_handle_level(kvm, memslot, fn, PT_PAGE_TABLE_LEVEL,
				 PT_MAX_HUGEPAGE_LEVEL, lock_flush_tlb);
}

static __always_inline bool
slot_handle_large_level(struct kvm *kvm, struct kvm_memory_slot *memslot,
			slot_level_handler fn, bool lock_flush_tlb)
{
	return slot_handle_level(kvm, memslot, fn, PT_PAGE_TABLE_LEVEL + 1,
				 PT_MAX_HUGEPAGE_LEVEL, lock_flush_tlb);
}

static __always_inline bool
slot_handle_leaf(struct kvm *kvm, struct kvm_memory_slot *memslot,
		 slot_level_handler fn, bool lock_flush_tlb)
{
	return slot_handle_level(kvm, memslot, fn, PT_PAGE_TABLE_LEVEL,
				 PT_PAGE_TABLE_LEVEL, lock_flush_tlb);
}

static void free_mmu_pages(struct kvm_vcpu *vcpu)
{
	free_page((unsigned long)vcpu->arch.mmu->pae_root);
	free_page((unsigned long)vcpu->arch.mmu->lm_root);
}

static int alloc_mmu_pages(struct kvm_vcpu *vcpu)
{
	struct page *page;
	int i;

	if (tdp_enabled)
		return 0;

	/*
	 * When emulating 32-bit mode, cr3 is only 32 bits even on x86_64.
	 * Therefore we need to allocate shadow page tables in the first
	 * 4GB of memory, which happens to fit the DMA32 zone.
	 */
	page = alloc_page(GFP_KERNEL_ACCOUNT | __GFP_DMA32);
	if (!page)
		return -ENOMEM;

	vcpu->arch.mmu->pae_root = page_address(page);
	for (i = 0; i < 4; ++i)
		vcpu->arch.mmu->pae_root[i] = INVALID_PAGE;

	return 0;
}

int kvm_mmu_create(struct kvm_vcpu *vcpu)
{
	uint i;

	vcpu->arch.mmu = &vcpu->arch.root_mmu;
	vcpu->arch.walk_mmu = &vcpu->arch.root_mmu;

	vcpu->arch.root_mmu.root_hpa = INVALID_PAGE;
	vcpu->arch.root_mmu.root_cr3 = 0;
	vcpu->arch.root_mmu.translate_gpa = translate_gpa;
	for (i = 0; i < KVM_MMU_NUM_PREV_ROOTS; i++)
		vcpu->arch.root_mmu.prev_roots[i] = KVM_MMU_ROOT_INFO_INVALID;

	vcpu->arch.guest_mmu.root_hpa = INVALID_PAGE;
	vcpu->arch.guest_mmu.root_cr3 = 0;
	vcpu->arch.guest_mmu.translate_gpa = translate_gpa;
	for (i = 0; i < KVM_MMU_NUM_PREV_ROOTS; i++)
		vcpu->arch.guest_mmu.prev_roots[i] = KVM_MMU_ROOT_INFO_INVALID;

	vcpu->arch.nested_mmu.translate_gpa = translate_nested_gpa;
	return alloc_mmu_pages(vcpu);
}

static void kvm_mmu_invalidate_zap_pages_in_memslot(struct kvm *kvm,
			struct kvm_memory_slot *slot,
			struct kvm_page_track_notifier_node *node)
{
	struct kvm_mmu_page *sp;
	LIST_HEAD(invalid_list);
	unsigned long i;
	bool flush;
	gfn_t gfn;

	spin_lock(&kvm->mmu_lock);

	if (list_empty(&kvm->arch.active_mmu_pages))
		goto out_unlock;

	flush = slot_handle_all_level(kvm, slot, kvm_zap_rmapp, false);

	for (i = 0; i < slot->npages; i++) {
		gfn = slot->base_gfn + i;

		for_each_valid_sp(kvm, sp, gfn) {
			if (sp->gfn != gfn)
				continue;

			kvm_mmu_prepare_zap_page(kvm, sp, &invalid_list);
		}
		if (need_resched() || spin_needbreak(&kvm->mmu_lock)) {
			kvm_mmu_remote_flush_or_zap(kvm, &invalid_list, flush);
			flush = false;
			cond_resched_lock(&kvm->mmu_lock);
		}
	}
	kvm_mmu_remote_flush_or_zap(kvm, &invalid_list, flush);

out_unlock:
	spin_unlock(&kvm->mmu_lock);
}

void kvm_mmu_init_vm(struct kvm *kvm)
{
	struct kvm_page_track_notifier_node *node = &kvm->arch.mmu_sp_tracker;

	node->track_write = kvm_mmu_pte_write;
	node->track_flush_slot = kvm_mmu_invalidate_zap_pages_in_memslot;
	kvm_page_track_register_notifier(kvm, node);
}

void kvm_mmu_uninit_vm(struct kvm *kvm)
{
	struct kvm_page_track_notifier_node *node = &kvm->arch.mmu_sp_tracker;

	kvm_page_track_unregister_notifier(kvm, node);
}

void kvm_zap_gfn_range(struct kvm *kvm, gfn_t gfn_start, gfn_t gfn_end)
{
	struct kvm_memslots *slots;
	struct kvm_memory_slot *memslot;
	int i;

	spin_lock(&kvm->mmu_lock);
	for (i = 0; i < KVM_ADDRESS_SPACE_NUM; i++) {
		slots = __kvm_memslots(kvm, i);
		kvm_for_each_memslot(memslot, slots) {
			gfn_t start, end;

			start = max(gfn_start, memslot->base_gfn);
			end = min(gfn_end, memslot->base_gfn + memslot->npages);
			if (start >= end)
				continue;

			slot_handle_level_range(kvm, memslot, kvm_zap_rmapp,
						PT_PAGE_TABLE_LEVEL, PT_MAX_HUGEPAGE_LEVEL,
						start, end - 1, true);
		}
	}

	spin_unlock(&kvm->mmu_lock);
}

static bool slot_rmap_write_protect(struct kvm *kvm,
				    struct kvm_rmap_head *rmap_head)
{
	return __rmap_write_protect(kvm, rmap_head, false);
}

void kvm_mmu_slot_remove_write_access(struct kvm *kvm,
				      struct kvm_memory_slot *memslot)
{
	bool flush;

	spin_lock(&kvm->mmu_lock);
	flush = slot_handle_all_level(kvm, memslot, slot_rmap_write_protect,
				      false);
	spin_unlock(&kvm->mmu_lock);

	/*
	 * kvm_mmu_slot_remove_write_access() and kvm_vm_ioctl_get_dirty_log()
	 * which do tlb flush out of mmu-lock should be serialized by
	 * kvm->slots_lock otherwise tlb flush would be missed.
	 */
	lockdep_assert_held(&kvm->slots_lock);

	/*
	 * We can flush all the TLBs out of the mmu lock without TLB
	 * corruption since we just change the spte from writable to
	 * readonly so that we only need to care the case of changing
	 * spte from present to present (changing the spte from present
	 * to nonpresent will flush all the TLBs immediately), in other
	 * words, the only case we care is mmu_spte_update() where we
	 * have checked SPTE_HOST_WRITEABLE | SPTE_MMU_WRITEABLE
	 * instead of PT_WRITABLE_MASK, that means it does not depend
	 * on PT_WRITABLE_MASK anymore.
	 */
	if (flush)
		kvm_flush_remote_tlbs_with_address(kvm, memslot->base_gfn,
			memslot->npages);
}

static bool kvm_mmu_zap_collapsible_spte(struct kvm *kvm,
					 struct kvm_rmap_head *rmap_head)
{
	u64 *sptep;
	struct rmap_iterator iter;
	int need_tlb_flush = 0;
	kvm_pfn_t pfn;
	struct kvm_mmu_page *sp;

restart:
	for_each_rmap_spte(rmap_head, &iter, sptep) {
		sp = page_header(__pa(sptep));
		pfn = spte_to_pfn(*sptep);

		/*
		 * We cannot do huge page mapping for indirect shadow pages,
		 * which are found on the last rmap (level = 1) when not using
		 * tdp; such shadow pages are synced with the page table in
		 * the guest, and the guest page table is using 4K page size
		 * mapping if the indirect sp has level = 1.
		 */
		if (sp->role.direct &&
			!kvm_is_reserved_pfn(pfn) &&
			PageTransCompoundMap(pfn_to_page(pfn))) {
			pte_list_remove(rmap_head, sptep);

			if (kvm_available_flush_tlb_with_range())
				kvm_flush_remote_tlbs_with_address(kvm, sp->gfn,
					KVM_PAGES_PER_HPAGE(sp->role.level));
			else
				need_tlb_flush = 1;

			goto restart;
		}
	}

	return need_tlb_flush;
}

void kvm_mmu_zap_collapsible_sptes(struct kvm *kvm,
				   const struct kvm_memory_slot *memslot)
{
	/* FIXME: const-ify all uses of struct kvm_memory_slot.  */
	spin_lock(&kvm->mmu_lock);
	slot_handle_leaf(kvm, (struct kvm_memory_slot *)memslot,
			 kvm_mmu_zap_collapsible_spte, true);
	spin_unlock(&kvm->mmu_lock);
}

void kvm_mmu_slot_leaf_clear_dirty(struct kvm *kvm,
				   struct kvm_memory_slot *memslot)
{
	bool flush;

	spin_lock(&kvm->mmu_lock);
	flush = slot_handle_leaf(kvm, memslot, __rmap_clear_dirty, false);
	spin_unlock(&kvm->mmu_lock);

	lockdep_assert_held(&kvm->slots_lock);

	/*
	 * It's also safe to flush TLBs out of mmu lock here as currently this
	 * function is only used for dirty logging, in which case flushing TLB
	 * out of mmu lock also guarantees no dirty pages will be lost in
	 * dirty_bitmap.
	 */
	if (flush)
		kvm_flush_remote_tlbs_with_address(kvm, memslot->base_gfn,
				memslot->npages);
}
EXPORT_SYMBOL_GPL(kvm_mmu_slot_leaf_clear_dirty);

void kvm_mmu_slot_largepage_remove_write_access(struct kvm *kvm,
					struct kvm_memory_slot *memslot)
{
	bool flush;

	spin_lock(&kvm->mmu_lock);
	flush = slot_handle_large_level(kvm, memslot, slot_rmap_write_protect,
					false);
	spin_unlock(&kvm->mmu_lock);

	/* see kvm_mmu_slot_remove_write_access */
	lockdep_assert_held(&kvm->slots_lock);

	if (flush)
		kvm_flush_remote_tlbs_with_address(kvm, memslot->base_gfn,
				memslot->npages);
}
EXPORT_SYMBOL_GPL(kvm_mmu_slot_largepage_remove_write_access);

void kvm_mmu_slot_set_dirty(struct kvm *kvm,
			    struct kvm_memory_slot *memslot)
{
	bool flush;

	spin_lock(&kvm->mmu_lock);
	flush = slot_handle_all_level(kvm, memslot, __rmap_set_dirty, false);
	spin_unlock(&kvm->mmu_lock);

	lockdep_assert_held(&kvm->slots_lock);

	/* see kvm_mmu_slot_leaf_clear_dirty */
	if (flush)
		kvm_flush_remote_tlbs_with_address(kvm, memslot->base_gfn,
				memslot->npages);
}
EXPORT_SYMBOL_GPL(kvm_mmu_slot_set_dirty);

static void __kvm_mmu_zap_all(struct kvm *kvm, bool mmio_only)
{
	struct kvm_mmu_page *sp, *node;
	LIST_HEAD(invalid_list);
	int ign;

	spin_lock(&kvm->mmu_lock);
restart:
	list_for_each_entry_safe(sp, node, &kvm->arch.active_mmu_pages, link) {
		if (mmio_only && !sp->mmio_cached)
			continue;
		if (sp->role.invalid && sp->root_count)
			continue;
		if (__kvm_mmu_prepare_zap_page(kvm, sp, &invalid_list, &ign)) {
			WARN_ON_ONCE(mmio_only);
			goto restart;
		}
		if (cond_resched_lock(&kvm->mmu_lock))
			goto restart;
	}

	kvm_mmu_commit_zap_page(kvm, &invalid_list);
	spin_unlock(&kvm->mmu_lock);
}

void kvm_mmu_zap_all(struct kvm *kvm)
{
	return __kvm_mmu_zap_all(kvm, false);
}

void kvm_mmu_invalidate_mmio_sptes(struct kvm *kvm, u64 gen)
{
<<<<<<< HEAD
	gen &= MMIO_GEN_MASK;

	/*
	 * Shift to eliminate the "update in-progress" flag, which isn't
	 * included in the spte's generation number.
	 */
	gen >>= 1;

	/*
	 * Generation numbers are incremented in multiples of the number of
	 * address spaces in order to provide unique generations across all
	 * address spaces.  Strip what is effectively the address space
	 * modifier prior to checking for a wrap of the MMIO generation so
	 * that a wrap in any address space is detected.
	 */
	gen &= ~((u64)KVM_ADDRESS_SPACE_NUM - 1);

	/*
=======
	WARN_ON(gen & KVM_MEMSLOT_GEN_UPDATE_IN_PROGRESS);

	gen &= MMIO_SPTE_GEN_MASK;

	/*
	 * Generation numbers are incremented in multiples of the number of
	 * address spaces in order to provide unique generations across all
	 * address spaces.  Strip what is effectively the address space
	 * modifier prior to checking for a wrap of the MMIO generation so
	 * that a wrap in any address space is detected.
	 */
	gen &= ~((u64)KVM_ADDRESS_SPACE_NUM - 1);

	/*
>>>>>>> 1a03a6ab
	 * The very rare case: if the MMIO generation number has wrapped,
	 * zap all shadow pages.
	 */
	if (unlikely(gen == 0)) {
		kvm_debug_ratelimited("kvm: zapping shadow pages for mmio generation wraparound\n");
		__kvm_mmu_zap_all(kvm, true);
	}
}

static unsigned long
mmu_shrink_scan(struct shrinker *shrink, struct shrink_control *sc)
{
	struct kvm *kvm;
	int nr_to_scan = sc->nr_to_scan;
	unsigned long freed = 0;

	spin_lock(&kvm_lock);

	list_for_each_entry(kvm, &vm_list, vm_list) {
		int idx;
		LIST_HEAD(invalid_list);

		/*
		 * Never scan more than sc->nr_to_scan VM instances.
		 * Will not hit this condition practically since we do not try
		 * to shrink more than one VM and it is very unlikely to see
		 * !n_used_mmu_pages so many times.
		 */
		if (!nr_to_scan--)
			break;
		/*
		 * n_used_mmu_pages is accessed without holding kvm->mmu_lock
		 * here. We may skip a VM instance errorneosly, but we do not
		 * want to shrink a VM that only started to populate its MMU
		 * anyway.
		 */
		if (!kvm->arch.n_used_mmu_pages)
			continue;

		idx = srcu_read_lock(&kvm->srcu);
		spin_lock(&kvm->mmu_lock);

		if (prepare_zap_oldest_mmu_page(kvm, &invalid_list))
			freed++;
		kvm_mmu_commit_zap_page(kvm, &invalid_list);

		spin_unlock(&kvm->mmu_lock);
		srcu_read_unlock(&kvm->srcu, idx);

		/*
		 * unfair on small ones
		 * per-vm shrinkers cry out
		 * sadness comes quickly
		 */
		list_move_tail(&kvm->vm_list, &vm_list);
		break;
	}

	spin_unlock(&kvm_lock);
	return freed;
}

static unsigned long
mmu_shrink_count(struct shrinker *shrink, struct shrink_control *sc)
{
	return percpu_counter_read_positive(&kvm_total_used_mmu_pages);
}

static struct shrinker mmu_shrinker = {
	.count_objects = mmu_shrink_count,
	.scan_objects = mmu_shrink_scan,
	.seeks = DEFAULT_SEEKS * 10,
};

static void mmu_destroy_caches(void)
{
	kmem_cache_destroy(pte_list_desc_cache);
	kmem_cache_destroy(mmu_page_header_cache);
}

int kvm_mmu_module_init(void)
{
	int ret = -ENOMEM;

	/*
	 * MMU roles use union aliasing which is, generally speaking, an
	 * undefined behavior. However, we supposedly know how compilers behave
	 * and the current status quo is unlikely to change. Guardians below are
	 * supposed to let us know if the assumption becomes false.
	 */
	BUILD_BUG_ON(sizeof(union kvm_mmu_page_role) != sizeof(u32));
	BUILD_BUG_ON(sizeof(union kvm_mmu_extended_role) != sizeof(u32));
	BUILD_BUG_ON(sizeof(union kvm_mmu_role) != sizeof(u64));

	kvm_mmu_reset_all_pte_masks();

	pte_list_desc_cache = kmem_cache_create("pte_list_desc",
					    sizeof(struct pte_list_desc),
					    0, SLAB_ACCOUNT, NULL);
	if (!pte_list_desc_cache)
		goto out;

	mmu_page_header_cache = kmem_cache_create("kvm_mmu_page_header",
						  sizeof(struct kvm_mmu_page),
						  0, SLAB_ACCOUNT, NULL);
	if (!mmu_page_header_cache)
		goto out;

	if (percpu_counter_init(&kvm_total_used_mmu_pages, 0, GFP_KERNEL))
		goto out;

	ret = register_shrinker(&mmu_shrinker);
	if (ret)
		goto out;

	return 0;

out:
	mmu_destroy_caches();
	return ret;
}

/*
 * Calculate mmu pages needed for kvm.
 */
unsigned long kvm_mmu_calculate_default_mmu_pages(struct kvm *kvm)
{
	unsigned long nr_mmu_pages;
	unsigned long nr_pages = 0;
	struct kvm_memslots *slots;
	struct kvm_memory_slot *memslot;
	int i;

	for (i = 0; i < KVM_ADDRESS_SPACE_NUM; i++) {
		slots = __kvm_memslots(kvm, i);

		kvm_for_each_memslot(memslot, slots)
			nr_pages += memslot->npages;
	}

	nr_mmu_pages = nr_pages * KVM_PERMILLE_MMU_PAGES / 1000;
	nr_mmu_pages = max(nr_mmu_pages, KVM_MIN_ALLOC_MMU_PAGES);

	return nr_mmu_pages;
}

void kvm_mmu_destroy(struct kvm_vcpu *vcpu)
{
	kvm_mmu_unload(vcpu);
	free_mmu_pages(vcpu);
	mmu_free_memory_caches(vcpu);
}

void kvm_mmu_module_exit(void)
{
	mmu_destroy_caches();
	percpu_counter_destroy(&kvm_total_used_mmu_pages);
	unregister_shrinker(&mmu_shrinker);
	mmu_audit_disable();
}<|MERGE_RESOLUTION|>--- conflicted
+++ resolved
@@ -4927,20 +4927,9 @@
 				   bool execonly)
 {
 	union kvm_mmu_role role = {0};
-<<<<<<< HEAD
-	union kvm_mmu_page_role root_base = vcpu->arch.root_mmu.mmu_role.base;
-
-	/* Legacy paging and SMM flags are inherited from root_mmu */
-	role.base.smm = root_base.smm;
-	role.base.nxe = root_base.nxe;
-	role.base.cr0_wp = root_base.cr0_wp;
-	role.base.smep_andnot_wp = root_base.smep_andnot_wp;
-	role.base.smap_andnot_wp = root_base.smap_andnot_wp;
-=======
 
 	/* SMM flag is inherited from root_mmu */
 	role.base.smm = vcpu->arch.root_mmu.mmu_role.base.smm;
->>>>>>> 1a03a6ab
 
 	role.base.level = PT64_ROOT_4LEVEL;
 	role.base.gpte_is_8_bytes = true;
@@ -4949,8 +4938,6 @@
 	role.base.guest_mode = true;
 	role.base.access = ACC_ALL;
 
-<<<<<<< HEAD
-=======
 	/*
 	 * WP=1 and NOT_WP=1 is an impossible combination, use WP and the
 	 * SMAP variation to denote shadow EPT entries.
@@ -4958,7 +4945,6 @@
 	role.base.cr0_wp = true;
 	role.base.smap_andnot_wp = true;
 
->>>>>>> 1a03a6ab
 	role.ext = kvm_calc_mmu_role_ext(vcpu);
 	role.ext.execonly = execonly;
 
@@ -5907,14 +5893,9 @@
 
 void kvm_mmu_invalidate_mmio_sptes(struct kvm *kvm, u64 gen)
 {
-<<<<<<< HEAD
-	gen &= MMIO_GEN_MASK;
-
-	/*
-	 * Shift to eliminate the "update in-progress" flag, which isn't
-	 * included in the spte's generation number.
-	 */
-	gen >>= 1;
+	WARN_ON(gen & KVM_MEMSLOT_GEN_UPDATE_IN_PROGRESS);
+
+	gen &= MMIO_SPTE_GEN_MASK;
 
 	/*
 	 * Generation numbers are incremented in multiples of the number of
@@ -5926,22 +5907,6 @@
 	gen &= ~((u64)KVM_ADDRESS_SPACE_NUM - 1);
 
 	/*
-=======
-	WARN_ON(gen & KVM_MEMSLOT_GEN_UPDATE_IN_PROGRESS);
-
-	gen &= MMIO_SPTE_GEN_MASK;
-
-	/*
-	 * Generation numbers are incremented in multiples of the number of
-	 * address spaces in order to provide unique generations across all
-	 * address spaces.  Strip what is effectively the address space
-	 * modifier prior to checking for a wrap of the MMIO generation so
-	 * that a wrap in any address space is detected.
-	 */
-	gen &= ~((u64)KVM_ADDRESS_SPACE_NUM - 1);
-
-	/*
->>>>>>> 1a03a6ab
 	 * The very rare case: if the MMIO generation number has wrapped,
 	 * zap all shadow pages.
 	 */
