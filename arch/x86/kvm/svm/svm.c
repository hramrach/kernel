--- conflicted
+++ resolved
@@ -2059,7 +2059,6 @@
 	svm->next_rip = svm->vmcb->control.exit_info_2;
 
 	return kvm_fast_pio(vcpu, size, port, in);
-<<<<<<< HEAD
 }
 
 static int nmi_interception(struct kvm_vcpu *vcpu)
@@ -2075,23 +2074,6 @@
 
 static int vmload_vmsave_interception(struct kvm_vcpu *vcpu, bool vmload)
 {
-=======
-}
-
-static int nmi_interception(struct kvm_vcpu *vcpu)
-{
-	return 1;
-}
-
-static int intr_interception(struct kvm_vcpu *vcpu)
-{
-	++vcpu->stat.irq_exits;
-	return 1;
-}
-
-static int vmload_vmsave_interception(struct kvm_vcpu *vcpu, bool vmload)
-{
->>>>>>> 6efb943b
 	struct vcpu_svm *svm = to_svm(vcpu);
 	struct vmcb *vmcb12;
 	struct kvm_host_map map;
@@ -2402,7 +2384,6 @@
 {
 	if (!static_cpu_has(X86_FEATURE_DECODEASSISTS))
 		return kvm_emulate_instruction(vcpu, 0);
-<<<<<<< HEAD
 
 	kvm_mmu_invlpg(vcpu, to_svm(vcpu)->vmcb->control.exit_info_1);
 	return kvm_skip_emulated_instruction(vcpu);
@@ -2418,23 +2399,6 @@
 	return kvm_emulate_instruction_from_buffer(vcpu, rsm_ins_bytes, 2);
 }
 
-=======
-
-	kvm_mmu_invlpg(vcpu, to_svm(vcpu)->vmcb->control.exit_info_1);
-	return kvm_skip_emulated_instruction(vcpu);
-}
-
-static int emulate_on_interception(struct kvm_vcpu *vcpu)
-{
-	return kvm_emulate_instruction(vcpu, 0);
-}
-
-static int rsm_interception(struct kvm_vcpu *vcpu)
-{
-	return kvm_emulate_instruction_from_buffer(vcpu, rsm_ins_bytes, 2);
-}
-
->>>>>>> 6efb943b
 static bool check_selective_cr0_intercepted(struct kvm_vcpu *vcpu,
 					    unsigned long val)
 {
@@ -2919,7 +2883,6 @@
 		    !guest_cpuid_has(vcpu, X86_FEATURE_RDTSCP))
 			return 1;
 
-<<<<<<< HEAD
 		/*
 		 * Per Intel's SDM, bits 63:32 are reserved, but AMD's APM has
 		 * incomplete and conflicting architectural behavior.  Current
@@ -2935,23 +2898,6 @@
 		 * directly.  Intercept TSC_AUX instead of exposing it to the
 		 * guest via direct_access_msrs, and switch it via user return.
 		 */
-=======
-		/*
-		 * Per Intel's SDM, bits 63:32 are reserved, but AMD's APM has
-		 * incomplete and conflicting architectural behavior.  Current
-		 * AMD CPUs completely ignore bits 63:32, i.e. they aren't
-		 * reserved and always read as zeros.  Emulate AMD CPU behavior
-		 * to avoid explosions if the vCPU is migrated from an AMD host
-		 * to an Intel host.
-		 */
-		data = (u32)data;
-
-		/*
-		 * TSC_AUX is usually changed only during boot and never read
-		 * directly.  Intercept TSC_AUX instead of exposing it to the
-		 * guest via direct_access_msrs, and switch it via user return.
-		 */
->>>>>>> 6efb943b
 		preempt_disable();
 		r = kvm_set_user_return_msr(TSC_AUX_URET_SLOT, data, -1ull);
 		preempt_enable();
@@ -3394,7 +3340,6 @@
 {
 	struct svm_cpu_data *sd = per_cpu(svm_data, vcpu->cpu);
 	struct vcpu_svm *svm = to_svm(vcpu);
-<<<<<<< HEAD
 
 	/*
 	 * If the previous vmrun of the vmcb occurred on a different physical
@@ -3407,20 +3352,6 @@
 		svm->current_vmcb->cpu = vcpu->cpu;
         }
 
-=======
-
-	/*
-	 * If the previous vmrun of the vmcb occurred on a different physical
-	 * cpu, then mark the vmcb dirty and assign a new asid.  Hardware's
-	 * vmcb clean bits are per logical CPU, as are KVM's asid assignments.
-	 */
-	if (unlikely(svm->current_vmcb->cpu != vcpu->cpu)) {
-		svm->current_vmcb->asid_generation = 0;
-		vmcb_mark_all_dirty(svm->vmcb);
-		svm->current_vmcb->cpu = vcpu->cpu;
-        }
-
->>>>>>> 6efb943b
 	if (sev_guest(vcpu->kvm))
 		return pre_sev_run(svm, vcpu->cpu);
 
@@ -3778,26 +3709,6 @@
 {
 	struct vcpu_svm *svm = to_svm(vcpu);
 	unsigned long vmcb_pa = svm->current_vmcb->pa;
-<<<<<<< HEAD
-
-	/*
-	 * VMENTER enables interrupts (host state), but the kernel state is
-	 * interrupts disabled when this is invoked. Also tell RCU about
-	 * it. This is the same logic as for exit_to_user_mode().
-	 *
-	 * This ensures that e.g. latency analysis on the host observes
-	 * guest mode as interrupt enabled.
-	 *
-	 * guest_enter_irqoff() informs context tracking about the
-	 * transition to guest mode and if enabled adjusts RCU state
-	 * accordingly.
-	 */
-	instrumentation_begin();
-	trace_hardirqs_on_prepare();
-	lockdep_hardirqs_on_prepare(CALLER_ADDR0);
-	instrumentation_end();
-=======
->>>>>>> 6efb943b
 
 	kvm_guest_enter_irqoff();
 
