/*
 * Kernel-based Virtual Machine driver for Linux
 *
 * This module enables machines with Intel VT-x extensions to run virtual
 * machines without emulation or binary translation.
 *
 * Copyright (C) 2006 Qumranet, Inc.
 * Copyright 2010 Red Hat, Inc. and/or its affiliates.
 *
 * Authors:
 *   Avi Kivity   <avi@qumranet.com>
 *   Yaniv Kamay  <yaniv@qumranet.com>
 *
 * This work is licensed under the terms of the GNU GPL, version 2.  See
 * the COPYING file in the top-level directory.
 *
 */

#include "irq.h"
#include "mmu.h"
#include "cpuid.h"

#include <linux/kvm_host.h>
#include <linux/module.h>
#include <linux/kernel.h>
#include <linux/mm.h>
#include <linux/highmem.h>
#include <linux/sched.h>
#include <linux/moduleparam.h>
#include <linux/mod_devicetable.h>
#include <linux/ftrace_event.h>
#include <linux/slab.h>
#include <linux/tboot.h>
#include <linux/hrtimer.h>
#include "kvm_cache_regs.h"
#include "x86.h"

#include <asm/io.h>
#include <asm/desc.h>
#include <asm/vmx.h>
#include <asm/virtext.h>
#include <asm/mce.h>
#include <asm/i387.h>
#include <asm/xcr.h>
#include <asm/perf_event.h>
#include <asm/debugreg.h>
#include <asm/kexec.h>

#include "trace.h"

#define __ex(x) __kvm_handle_fault_on_reboot(x)
#define __ex_clear(x, reg) \
	____kvm_handle_fault_on_reboot(x, "xor " reg " , " reg)

MODULE_AUTHOR("Qumranet");
MODULE_LICENSE("GPL");

static const struct x86_cpu_id vmx_cpu_id[] = {
	X86_FEATURE_MATCH(X86_FEATURE_VMX),
	{}
};
MODULE_DEVICE_TABLE(x86cpu, vmx_cpu_id);

static bool __read_mostly enable_vpid = 1;
module_param_named(vpid, enable_vpid, bool, 0444);

static bool __read_mostly flexpriority_enabled = 1;
module_param_named(flexpriority, flexpriority_enabled, bool, S_IRUGO);

static bool __read_mostly enable_ept = 1;
module_param_named(ept, enable_ept, bool, S_IRUGO);

static bool __read_mostly enable_unrestricted_guest = 1;
module_param_named(unrestricted_guest,
			enable_unrestricted_guest, bool, S_IRUGO);

static bool __read_mostly enable_ept_ad_bits = 1;
module_param_named(eptad, enable_ept_ad_bits, bool, S_IRUGO);

static bool __read_mostly emulate_invalid_guest_state = true;
module_param(emulate_invalid_guest_state, bool, S_IRUGO);

static bool __read_mostly vmm_exclusive = 1;
module_param(vmm_exclusive, bool, S_IRUGO);

static bool __read_mostly fasteoi = 1;
module_param(fasteoi, bool, S_IRUGO);

static bool __read_mostly enable_apicv = 1;
module_param(enable_apicv, bool, S_IRUGO);

static bool __read_mostly enable_shadow_vmcs = 1;
module_param_named(enable_shadow_vmcs, enable_shadow_vmcs, bool, S_IRUGO);
/*
 * If nested=1, nested virtualization is supported, i.e., guests may use
 * VMX and be a hypervisor for its own guests. If nested=0, guests may not
 * use VMX instructions.
 */
static bool __read_mostly nested = 0;
module_param(nested, bool, S_IRUGO);

static u64 __read_mostly host_xss;

#define KVM_GUEST_CR0_MASK (X86_CR0_NW | X86_CR0_CD)
#define KVM_VM_CR0_ALWAYS_ON_UNRESTRICTED_GUEST (X86_CR0_WP | X86_CR0_NE)
#define KVM_VM_CR0_ALWAYS_ON						\
	(KVM_VM_CR0_ALWAYS_ON_UNRESTRICTED_GUEST | X86_CR0_PG | X86_CR0_PE)
#define KVM_CR4_GUEST_OWNED_BITS				      \
	(X86_CR4_PVI | X86_CR4_DE | X86_CR4_PCE | X86_CR4_OSFXSR      \
	 | X86_CR4_OSXMMEXCPT | X86_CR4_TSD)

#define KVM_PMODE_VM_CR4_ALWAYS_ON (X86_CR4_PAE | X86_CR4_VMXE)
#define KVM_RMODE_VM_CR4_ALWAYS_ON (X86_CR4_VME | X86_CR4_PAE | X86_CR4_VMXE)

#define RMODE_GUEST_OWNED_EFLAGS_BITS (~(X86_EFLAGS_IOPL | X86_EFLAGS_VM))

#define VMX_MISC_EMULATED_PREEMPTION_TIMER_RATE 5

/*
 * These 2 parameters are used to config the controls for Pause-Loop Exiting:
 * ple_gap:    upper bound on the amount of time between two successive
 *             executions of PAUSE in a loop. Also indicate if ple enabled.
 *             According to test, this time is usually smaller than 128 cycles.
 * ple_window: upper bound on the amount of time a guest is allowed to execute
 *             in a PAUSE loop. Tests indicate that most spinlocks are held for
 *             less than 2^12 cycles
 * Time is measured based on a counter that runs at the same rate as the TSC,
 * refer SDM volume 3b section 21.6.13 & 22.1.3.
 */
#define KVM_VMX_DEFAULT_PLE_GAP           128
#define KVM_VMX_DEFAULT_PLE_WINDOW        4096
#define KVM_VMX_DEFAULT_PLE_WINDOW_GROW   2
#define KVM_VMX_DEFAULT_PLE_WINDOW_SHRINK 0
#define KVM_VMX_DEFAULT_PLE_WINDOW_MAX    \
		INT_MAX / KVM_VMX_DEFAULT_PLE_WINDOW_GROW

static int ple_gap = KVM_VMX_DEFAULT_PLE_GAP;
module_param(ple_gap, int, S_IRUGO);

static int ple_window = KVM_VMX_DEFAULT_PLE_WINDOW;
module_param(ple_window, int, S_IRUGO);

/* Default doubles per-vcpu window every exit. */
static int ple_window_grow = KVM_VMX_DEFAULT_PLE_WINDOW_GROW;
module_param(ple_window_grow, int, S_IRUGO);

/* Default resets per-vcpu window every exit to ple_window. */
static int ple_window_shrink = KVM_VMX_DEFAULT_PLE_WINDOW_SHRINK;
module_param(ple_window_shrink, int, S_IRUGO);

/* Default is to compute the maximum so we can never overflow. */
static int ple_window_actual_max = KVM_VMX_DEFAULT_PLE_WINDOW_MAX;
static int ple_window_max        = KVM_VMX_DEFAULT_PLE_WINDOW_MAX;
module_param(ple_window_max, int, S_IRUGO);

extern const ulong vmx_return;

#define NR_AUTOLOAD_MSRS 8
#define VMCS02_POOL_SIZE 1

struct vmcs {
	u32 revision_id;
	u32 abort;
	char data[0];
};

/*
 * Track a VMCS that may be loaded on a certain CPU. If it is (cpu!=-1), also
 * remember whether it was VMLAUNCHed, and maintain a linked list of all VMCSs
 * loaded on this CPU (so we can clear them if the CPU goes down).
 */
struct loaded_vmcs {
	struct vmcs *vmcs;
	int cpu;
	int launched;
	struct list_head loaded_vmcss_on_cpu_link;
};

struct shared_msr_entry {
	unsigned index;
	u64 data;
	u64 mask;
};

/*
 * struct vmcs12 describes the state that our guest hypervisor (L1) keeps for a
 * single nested guest (L2), hence the name vmcs12. Any VMX implementation has
 * a VMCS structure, and vmcs12 is our emulated VMX's VMCS. This structure is
 * stored in guest memory specified by VMPTRLD, but is opaque to the guest,
 * which must access it using VMREAD/VMWRITE/VMCLEAR instructions.
 * More than one of these structures may exist, if L1 runs multiple L2 guests.
 * nested_vmx_run() will use the data here to build a vmcs02: a VMCS for the
 * underlying hardware which will be used to run L2.
 * This structure is packed to ensure that its layout is identical across
 * machines (necessary for live migration).
 * If there are changes in this struct, VMCS12_REVISION must be changed.
 */
typedef u64 natural_width;
struct __packed vmcs12 {
	/* According to the Intel spec, a VMCS region must start with the
	 * following two fields. Then follow implementation-specific data.
	 */
	u32 revision_id;
	u32 abort;

	u32 launch_state; /* set to 0 by VMCLEAR, to 1 by VMLAUNCH */
	u32 padding[7]; /* room for future expansion */

	u64 io_bitmap_a;
	u64 io_bitmap_b;
	u64 msr_bitmap;
	u64 vm_exit_msr_store_addr;
	u64 vm_exit_msr_load_addr;
	u64 vm_entry_msr_load_addr;
	u64 tsc_offset;
	u64 virtual_apic_page_addr;
	u64 apic_access_addr;
	u64 ept_pointer;
	u64 xss_exit_bitmap;
	u64 guest_physical_address;
	u64 vmcs_link_pointer;
	u64 guest_ia32_debugctl;
	u64 guest_ia32_pat;
	u64 guest_ia32_efer;
	u64 guest_ia32_perf_global_ctrl;
	u64 guest_pdptr0;
	u64 guest_pdptr1;
	u64 guest_pdptr2;
	u64 guest_pdptr3;
	u64 guest_bndcfgs;
	u64 host_ia32_pat;
	u64 host_ia32_efer;
	u64 host_ia32_perf_global_ctrl;
	u64 padding64[8]; /* room for future expansion */
	/*
	 * To allow migration of L1 (complete with its L2 guests) between
	 * machines of different natural widths (32 or 64 bit), we cannot have
	 * unsigned long fields with no explict size. We use u64 (aliased
	 * natural_width) instead. Luckily, x86 is little-endian.
	 */
	natural_width cr0_guest_host_mask;
	natural_width cr4_guest_host_mask;
	natural_width cr0_read_shadow;
	natural_width cr4_read_shadow;
	natural_width cr3_target_value0;
	natural_width cr3_target_value1;
	natural_width cr3_target_value2;
	natural_width cr3_target_value3;
	natural_width exit_qualification;
	natural_width guest_linear_address;
	natural_width guest_cr0;
	natural_width guest_cr3;
	natural_width guest_cr4;
	natural_width guest_es_base;
	natural_width guest_cs_base;
	natural_width guest_ss_base;
	natural_width guest_ds_base;
	natural_width guest_fs_base;
	natural_width guest_gs_base;
	natural_width guest_ldtr_base;
	natural_width guest_tr_base;
	natural_width guest_gdtr_base;
	natural_width guest_idtr_base;
	natural_width guest_dr7;
	natural_width guest_rsp;
	natural_width guest_rip;
	natural_width guest_rflags;
	natural_width guest_pending_dbg_exceptions;
	natural_width guest_sysenter_esp;
	natural_width guest_sysenter_eip;
	natural_width host_cr0;
	natural_width host_cr3;
	natural_width host_cr4;
	natural_width host_fs_base;
	natural_width host_gs_base;
	natural_width host_tr_base;
	natural_width host_gdtr_base;
	natural_width host_idtr_base;
	natural_width host_ia32_sysenter_esp;
	natural_width host_ia32_sysenter_eip;
	natural_width host_rsp;
	natural_width host_rip;
	natural_width paddingl[8]; /* room for future expansion */
	u32 pin_based_vm_exec_control;
	u32 cpu_based_vm_exec_control;
	u32 exception_bitmap;
	u32 page_fault_error_code_mask;
	u32 page_fault_error_code_match;
	u32 cr3_target_count;
	u32 vm_exit_controls;
	u32 vm_exit_msr_store_count;
	u32 vm_exit_msr_load_count;
	u32 vm_entry_controls;
	u32 vm_entry_msr_load_count;
	u32 vm_entry_intr_info_field;
	u32 vm_entry_exception_error_code;
	u32 vm_entry_instruction_len;
	u32 tpr_threshold;
	u32 secondary_vm_exec_control;
	u32 vm_instruction_error;
	u32 vm_exit_reason;
	u32 vm_exit_intr_info;
	u32 vm_exit_intr_error_code;
	u32 idt_vectoring_info_field;
	u32 idt_vectoring_error_code;
	u32 vm_exit_instruction_len;
	u32 vmx_instruction_info;
	u32 guest_es_limit;
	u32 guest_cs_limit;
	u32 guest_ss_limit;
	u32 guest_ds_limit;
	u32 guest_fs_limit;
	u32 guest_gs_limit;
	u32 guest_ldtr_limit;
	u32 guest_tr_limit;
	u32 guest_gdtr_limit;
	u32 guest_idtr_limit;
	u32 guest_es_ar_bytes;
	u32 guest_cs_ar_bytes;
	u32 guest_ss_ar_bytes;
	u32 guest_ds_ar_bytes;
	u32 guest_fs_ar_bytes;
	u32 guest_gs_ar_bytes;
	u32 guest_ldtr_ar_bytes;
	u32 guest_tr_ar_bytes;
	u32 guest_interruptibility_info;
	u32 guest_activity_state;
	u32 guest_sysenter_cs;
	u32 host_ia32_sysenter_cs;
	u32 vmx_preemption_timer_value;
	u32 padding32[7]; /* room for future expansion */
	u16 virtual_processor_id;
	u16 guest_es_selector;
	u16 guest_cs_selector;
	u16 guest_ss_selector;
	u16 guest_ds_selector;
	u16 guest_fs_selector;
	u16 guest_gs_selector;
	u16 guest_ldtr_selector;
	u16 guest_tr_selector;
	u16 host_es_selector;
	u16 host_cs_selector;
	u16 host_ss_selector;
	u16 host_ds_selector;
	u16 host_fs_selector;
	u16 host_gs_selector;
	u16 host_tr_selector;
};

/*
 * VMCS12_REVISION is an arbitrary id that should be changed if the content or
 * layout of struct vmcs12 is changed. MSR_IA32_VMX_BASIC returns this id, and
 * VMPTRLD verifies that the VMCS region that L1 is loading contains this id.
 */
#define VMCS12_REVISION 0x11e57ed0

/*
 * VMCS12_SIZE is the number of bytes L1 should allocate for the VMXON region
 * and any VMCS region. Although only sizeof(struct vmcs12) are used by the
 * current implementation, 4K are reserved to avoid future complications.
 */
#define VMCS12_SIZE 0x1000

/* Used to remember the last vmcs02 used for some recently used vmcs12s */
struct vmcs02_list {
	struct list_head list;
	gpa_t vmptr;
	struct loaded_vmcs vmcs02;
};

/*
 * The nested_vmx structure is part of vcpu_vmx, and holds information we need
 * for correct emulation of VMX (i.e., nested VMX) on this vcpu.
 */
struct nested_vmx {
	/* Has the level1 guest done vmxon? */
	bool vmxon;
	gpa_t vmxon_ptr;

	/* The guest-physical address of the current VMCS L1 keeps for L2 */
	gpa_t current_vmptr;
	/* The host-usable pointer to the above */
	struct page *current_vmcs12_page;
	struct vmcs12 *current_vmcs12;
	struct vmcs *current_shadow_vmcs;
	/*
	 * Indicates if the shadow vmcs must be updated with the
	 * data hold by vmcs12
	 */
	bool sync_shadow_vmcs;

	/* vmcs02_list cache of VMCSs recently used to run L2 guests */
	struct list_head vmcs02_pool;
	int vmcs02_num;
	u64 vmcs01_tsc_offset;
	/* L2 must run next, and mustn't decide to exit to L1. */
	bool nested_run_pending;
	/*
	 * Guest pages referred to in vmcs02 with host-physical pointers, so
	 * we must keep them pinned while L2 runs.
	 */
	struct page *apic_access_page;
	struct page *virtual_apic_page;
	u64 msr_ia32_feature_control;

	struct hrtimer preemption_timer;
	bool preemption_timer_expired;

	/* to migrate it to L2 if VM_ENTRY_LOAD_DEBUG_CONTROLS is off */
	u64 vmcs01_debugctl;
};

#define POSTED_INTR_ON  0
/* Posted-Interrupt Descriptor */
struct pi_desc {
	u32 pir[8];     /* Posted interrupt requested */
	u32 control;	/* bit 0 of control is outstanding notification bit */
	u32 rsvd[7];
} __aligned(64);

static bool pi_test_and_set_on(struct pi_desc *pi_desc)
{
	return test_and_set_bit(POSTED_INTR_ON,
			(unsigned long *)&pi_desc->control);
}

static bool pi_test_and_clear_on(struct pi_desc *pi_desc)
{
	return test_and_clear_bit(POSTED_INTR_ON,
			(unsigned long *)&pi_desc->control);
}

static int pi_test_and_set_pir(int vector, struct pi_desc *pi_desc)
{
	return test_and_set_bit(vector, (unsigned long *)pi_desc->pir);
}

struct vcpu_vmx {
	struct kvm_vcpu       vcpu;
	unsigned long         host_rsp;
	u8                    fail;
	bool                  nmi_known_unmasked;
	u32                   exit_intr_info;
	u32                   idt_vectoring_info;
	ulong                 rflags;
	struct shared_msr_entry *guest_msrs;
	int                   nmsrs;
	int                   save_nmsrs;
	unsigned long	      host_idt_base;
#ifdef CONFIG_X86_64
	u64 		      msr_host_kernel_gs_base;
	u64 		      msr_guest_kernel_gs_base;
#endif
	u32 vm_entry_controls_shadow;
	u32 vm_exit_controls_shadow;
	/*
	 * loaded_vmcs points to the VMCS currently used in this vcpu. For a
	 * non-nested (L1) guest, it always points to vmcs01. For a nested
	 * guest (L2), it points to a different VMCS.
	 */
	struct loaded_vmcs    vmcs01;
	struct loaded_vmcs   *loaded_vmcs;
	bool                  __launched; /* temporary, used in vmx_vcpu_run */
	struct msr_autoload {
		unsigned nr;
		struct vmx_msr_entry guest[NR_AUTOLOAD_MSRS];
		struct vmx_msr_entry host[NR_AUTOLOAD_MSRS];
	} msr_autoload;
	struct {
		int           loaded;
		u16           fs_sel, gs_sel, ldt_sel;
#ifdef CONFIG_X86_64
		u16           ds_sel, es_sel;
#endif
		int           gs_ldt_reload_needed;
		int           fs_reload_needed;
		u64           msr_host_bndcfgs;
		unsigned long vmcs_host_cr4;	/* May not match real cr4 */
	} host_state;
	struct {
		int vm86_active;
		ulong save_rflags;
		struct kvm_segment segs[8];
	} rmode;
	struct {
		u32 bitmask; /* 4 bits per segment (1 bit per field) */
		struct kvm_save_segment {
			u16 selector;
			unsigned long base;
			u32 limit;
			u32 ar;
		} seg[8];
	} segment_cache;
	int vpid;
	bool emulation_required;

	/* Support for vnmi-less CPUs */
	int soft_vnmi_blocked;
	ktime_t entry_time;
	s64 vnmi_blocked_time;
	u32 exit_reason;

	bool rdtscp_enabled;

	/* Posted interrupt descriptor */
	struct pi_desc pi_desc;

	/* Support for a guest hypervisor (nested VMX) */
	struct nested_vmx nested;

	/* Dynamic PLE window. */
	int ple_window;
	bool ple_window_dirty;
};

enum segment_cache_field {
	SEG_FIELD_SEL = 0,
	SEG_FIELD_BASE = 1,
	SEG_FIELD_LIMIT = 2,
	SEG_FIELD_AR = 3,

	SEG_FIELD_NR = 4
};

static inline struct vcpu_vmx *to_vmx(struct kvm_vcpu *vcpu)
{
	return container_of(vcpu, struct vcpu_vmx, vcpu);
}

#define VMCS12_OFFSET(x) offsetof(struct vmcs12, x)
#define FIELD(number, name)	[number] = VMCS12_OFFSET(name)
#define FIELD64(number, name)	[number] = VMCS12_OFFSET(name), \
				[number##_HIGH] = VMCS12_OFFSET(name)+4


static unsigned long shadow_read_only_fields[] = {
	/*
	 * We do NOT shadow fields that are modified when L0
	 * traps and emulates any vmx instruction (e.g. VMPTRLD,
	 * VMXON...) executed by L1.
	 * For example, VM_INSTRUCTION_ERROR is read
	 * by L1 if a vmx instruction fails (part of the error path).
	 * Note the code assumes this logic. If for some reason
	 * we start shadowing these fields then we need to
	 * force a shadow sync when L0 emulates vmx instructions
	 * (e.g. force a sync if VM_INSTRUCTION_ERROR is modified
	 * by nested_vmx_failValid)
	 */
	VM_EXIT_REASON,
	VM_EXIT_INTR_INFO,
	VM_EXIT_INSTRUCTION_LEN,
	IDT_VECTORING_INFO_FIELD,
	IDT_VECTORING_ERROR_CODE,
	VM_EXIT_INTR_ERROR_CODE,
	EXIT_QUALIFICATION,
	GUEST_LINEAR_ADDRESS,
	GUEST_PHYSICAL_ADDRESS
};
static int max_shadow_read_only_fields =
	ARRAY_SIZE(shadow_read_only_fields);

static unsigned long shadow_read_write_fields[] = {
	TPR_THRESHOLD,
	GUEST_RIP,
	GUEST_RSP,
	GUEST_CR0,
	GUEST_CR3,
	GUEST_CR4,
	GUEST_INTERRUPTIBILITY_INFO,
	GUEST_RFLAGS,
	GUEST_CS_SELECTOR,
	GUEST_CS_AR_BYTES,
	GUEST_CS_LIMIT,
	GUEST_CS_BASE,
	GUEST_ES_BASE,
	GUEST_BNDCFGS,
	CR0_GUEST_HOST_MASK,
	CR0_READ_SHADOW,
	CR4_READ_SHADOW,
	TSC_OFFSET,
	EXCEPTION_BITMAP,
	CPU_BASED_VM_EXEC_CONTROL,
	VM_ENTRY_EXCEPTION_ERROR_CODE,
	VM_ENTRY_INTR_INFO_FIELD,
	VM_ENTRY_INSTRUCTION_LEN,
	VM_ENTRY_EXCEPTION_ERROR_CODE,
	HOST_FS_BASE,
	HOST_GS_BASE,
	HOST_FS_SELECTOR,
	HOST_GS_SELECTOR
};
static int max_shadow_read_write_fields =
	ARRAY_SIZE(shadow_read_write_fields);

static const unsigned short vmcs_field_to_offset_table[] = {
	FIELD(VIRTUAL_PROCESSOR_ID, virtual_processor_id),
	FIELD(GUEST_ES_SELECTOR, guest_es_selector),
	FIELD(GUEST_CS_SELECTOR, guest_cs_selector),
	FIELD(GUEST_SS_SELECTOR, guest_ss_selector),
	FIELD(GUEST_DS_SELECTOR, guest_ds_selector),
	FIELD(GUEST_FS_SELECTOR, guest_fs_selector),
	FIELD(GUEST_GS_SELECTOR, guest_gs_selector),
	FIELD(GUEST_LDTR_SELECTOR, guest_ldtr_selector),
	FIELD(GUEST_TR_SELECTOR, guest_tr_selector),
	FIELD(HOST_ES_SELECTOR, host_es_selector),
	FIELD(HOST_CS_SELECTOR, host_cs_selector),
	FIELD(HOST_SS_SELECTOR, host_ss_selector),
	FIELD(HOST_DS_SELECTOR, host_ds_selector),
	FIELD(HOST_FS_SELECTOR, host_fs_selector),
	FIELD(HOST_GS_SELECTOR, host_gs_selector),
	FIELD(HOST_TR_SELECTOR, host_tr_selector),
	FIELD64(IO_BITMAP_A, io_bitmap_a),
	FIELD64(IO_BITMAP_B, io_bitmap_b),
	FIELD64(MSR_BITMAP, msr_bitmap),
	FIELD64(VM_EXIT_MSR_STORE_ADDR, vm_exit_msr_store_addr),
	FIELD64(VM_EXIT_MSR_LOAD_ADDR, vm_exit_msr_load_addr),
	FIELD64(VM_ENTRY_MSR_LOAD_ADDR, vm_entry_msr_load_addr),
	FIELD64(TSC_OFFSET, tsc_offset),
	FIELD64(VIRTUAL_APIC_PAGE_ADDR, virtual_apic_page_addr),
	FIELD64(APIC_ACCESS_ADDR, apic_access_addr),
	FIELD64(EPT_POINTER, ept_pointer),
	FIELD64(XSS_EXIT_BITMAP, xss_exit_bitmap),
	FIELD64(GUEST_PHYSICAL_ADDRESS, guest_physical_address),
	FIELD64(VMCS_LINK_POINTER, vmcs_link_pointer),
	FIELD64(GUEST_IA32_DEBUGCTL, guest_ia32_debugctl),
	FIELD64(GUEST_IA32_PAT, guest_ia32_pat),
	FIELD64(GUEST_IA32_EFER, guest_ia32_efer),
	FIELD64(GUEST_IA32_PERF_GLOBAL_CTRL, guest_ia32_perf_global_ctrl),
	FIELD64(GUEST_PDPTR0, guest_pdptr0),
	FIELD64(GUEST_PDPTR1, guest_pdptr1),
	FIELD64(GUEST_PDPTR2, guest_pdptr2),
	FIELD64(GUEST_PDPTR3, guest_pdptr3),
	FIELD64(GUEST_BNDCFGS, guest_bndcfgs),
	FIELD64(HOST_IA32_PAT, host_ia32_pat),
	FIELD64(HOST_IA32_EFER, host_ia32_efer),
	FIELD64(HOST_IA32_PERF_GLOBAL_CTRL, host_ia32_perf_global_ctrl),
	FIELD(PIN_BASED_VM_EXEC_CONTROL, pin_based_vm_exec_control),
	FIELD(CPU_BASED_VM_EXEC_CONTROL, cpu_based_vm_exec_control),
	FIELD(EXCEPTION_BITMAP, exception_bitmap),
	FIELD(PAGE_FAULT_ERROR_CODE_MASK, page_fault_error_code_mask),
	FIELD(PAGE_FAULT_ERROR_CODE_MATCH, page_fault_error_code_match),
	FIELD(CR3_TARGET_COUNT, cr3_target_count),
	FIELD(VM_EXIT_CONTROLS, vm_exit_controls),
	FIELD(VM_EXIT_MSR_STORE_COUNT, vm_exit_msr_store_count),
	FIELD(VM_EXIT_MSR_LOAD_COUNT, vm_exit_msr_load_count),
	FIELD(VM_ENTRY_CONTROLS, vm_entry_controls),
	FIELD(VM_ENTRY_MSR_LOAD_COUNT, vm_entry_msr_load_count),
	FIELD(VM_ENTRY_INTR_INFO_FIELD, vm_entry_intr_info_field),
	FIELD(VM_ENTRY_EXCEPTION_ERROR_CODE, vm_entry_exception_error_code),
	FIELD(VM_ENTRY_INSTRUCTION_LEN, vm_entry_instruction_len),
	FIELD(TPR_THRESHOLD, tpr_threshold),
	FIELD(SECONDARY_VM_EXEC_CONTROL, secondary_vm_exec_control),
	FIELD(VM_INSTRUCTION_ERROR, vm_instruction_error),
	FIELD(VM_EXIT_REASON, vm_exit_reason),
	FIELD(VM_EXIT_INTR_INFO, vm_exit_intr_info),
	FIELD(VM_EXIT_INTR_ERROR_CODE, vm_exit_intr_error_code),
	FIELD(IDT_VECTORING_INFO_FIELD, idt_vectoring_info_field),
	FIELD(IDT_VECTORING_ERROR_CODE, idt_vectoring_error_code),
	FIELD(VM_EXIT_INSTRUCTION_LEN, vm_exit_instruction_len),
	FIELD(VMX_INSTRUCTION_INFO, vmx_instruction_info),
	FIELD(GUEST_ES_LIMIT, guest_es_limit),
	FIELD(GUEST_CS_LIMIT, guest_cs_limit),
	FIELD(GUEST_SS_LIMIT, guest_ss_limit),
	FIELD(GUEST_DS_LIMIT, guest_ds_limit),
	FIELD(GUEST_FS_LIMIT, guest_fs_limit),
	FIELD(GUEST_GS_LIMIT, guest_gs_limit),
	FIELD(GUEST_LDTR_LIMIT, guest_ldtr_limit),
	FIELD(GUEST_TR_LIMIT, guest_tr_limit),
	FIELD(GUEST_GDTR_LIMIT, guest_gdtr_limit),
	FIELD(GUEST_IDTR_LIMIT, guest_idtr_limit),
	FIELD(GUEST_ES_AR_BYTES, guest_es_ar_bytes),
	FIELD(GUEST_CS_AR_BYTES, guest_cs_ar_bytes),
	FIELD(GUEST_SS_AR_BYTES, guest_ss_ar_bytes),
	FIELD(GUEST_DS_AR_BYTES, guest_ds_ar_bytes),
	FIELD(GUEST_FS_AR_BYTES, guest_fs_ar_bytes),
	FIELD(GUEST_GS_AR_BYTES, guest_gs_ar_bytes),
	FIELD(GUEST_LDTR_AR_BYTES, guest_ldtr_ar_bytes),
	FIELD(GUEST_TR_AR_BYTES, guest_tr_ar_bytes),
	FIELD(GUEST_INTERRUPTIBILITY_INFO, guest_interruptibility_info),
	FIELD(GUEST_ACTIVITY_STATE, guest_activity_state),
	FIELD(GUEST_SYSENTER_CS, guest_sysenter_cs),
	FIELD(HOST_IA32_SYSENTER_CS, host_ia32_sysenter_cs),
	FIELD(VMX_PREEMPTION_TIMER_VALUE, vmx_preemption_timer_value),
	FIELD(CR0_GUEST_HOST_MASK, cr0_guest_host_mask),
	FIELD(CR4_GUEST_HOST_MASK, cr4_guest_host_mask),
	FIELD(CR0_READ_SHADOW, cr0_read_shadow),
	FIELD(CR4_READ_SHADOW, cr4_read_shadow),
	FIELD(CR3_TARGET_VALUE0, cr3_target_value0),
	FIELD(CR3_TARGET_VALUE1, cr3_target_value1),
	FIELD(CR3_TARGET_VALUE2, cr3_target_value2),
	FIELD(CR3_TARGET_VALUE3, cr3_target_value3),
	FIELD(EXIT_QUALIFICATION, exit_qualification),
	FIELD(GUEST_LINEAR_ADDRESS, guest_linear_address),
	FIELD(GUEST_CR0, guest_cr0),
	FIELD(GUEST_CR3, guest_cr3),
	FIELD(GUEST_CR4, guest_cr4),
	FIELD(GUEST_ES_BASE, guest_es_base),
	FIELD(GUEST_CS_BASE, guest_cs_base),
	FIELD(GUEST_SS_BASE, guest_ss_base),
	FIELD(GUEST_DS_BASE, guest_ds_base),
	FIELD(GUEST_FS_BASE, guest_fs_base),
	FIELD(GUEST_GS_BASE, guest_gs_base),
	FIELD(GUEST_LDTR_BASE, guest_ldtr_base),
	FIELD(GUEST_TR_BASE, guest_tr_base),
	FIELD(GUEST_GDTR_BASE, guest_gdtr_base),
	FIELD(GUEST_IDTR_BASE, guest_idtr_base),
	FIELD(GUEST_DR7, guest_dr7),
	FIELD(GUEST_RSP, guest_rsp),
	FIELD(GUEST_RIP, guest_rip),
	FIELD(GUEST_RFLAGS, guest_rflags),
	FIELD(GUEST_PENDING_DBG_EXCEPTIONS, guest_pending_dbg_exceptions),
	FIELD(GUEST_SYSENTER_ESP, guest_sysenter_esp),
	FIELD(GUEST_SYSENTER_EIP, guest_sysenter_eip),
	FIELD(HOST_CR0, host_cr0),
	FIELD(HOST_CR3, host_cr3),
	FIELD(HOST_CR4, host_cr4),
	FIELD(HOST_FS_BASE, host_fs_base),
	FIELD(HOST_GS_BASE, host_gs_base),
	FIELD(HOST_TR_BASE, host_tr_base),
	FIELD(HOST_GDTR_BASE, host_gdtr_base),
	FIELD(HOST_IDTR_BASE, host_idtr_base),
	FIELD(HOST_IA32_SYSENTER_ESP, host_ia32_sysenter_esp),
	FIELD(HOST_IA32_SYSENTER_EIP, host_ia32_sysenter_eip),
	FIELD(HOST_RSP, host_rsp),
	FIELD(HOST_RIP, host_rip),
};

static inline short vmcs_field_to_offset(unsigned long field)
{
	BUILD_BUG_ON(ARRAY_SIZE(vmcs_field_to_offset_table) > SHRT_MAX);

	if (field >= ARRAY_SIZE(vmcs_field_to_offset_table) ||
	    vmcs_field_to_offset_table[field] == 0)
		return -ENOENT;

	return vmcs_field_to_offset_table[field];
}

static inline struct vmcs12 *get_vmcs12(struct kvm_vcpu *vcpu)
{
	return to_vmx(vcpu)->nested.current_vmcs12;
}

static struct page *nested_get_page(struct kvm_vcpu *vcpu, gpa_t addr)
{
	struct page *page = gfn_to_page(vcpu->kvm, addr >> PAGE_SHIFT);
	if (is_error_page(page))
		return NULL;

	return page;
}

static void nested_release_page(struct page *page)
{
	kvm_release_page_dirty(page);
}

static void nested_release_page_clean(struct page *page)
{
	kvm_release_page_clean(page);
}

static unsigned long nested_ept_get_cr3(struct kvm_vcpu *vcpu);
static u64 construct_eptp(unsigned long root_hpa);
static void kvm_cpu_vmxon(u64 addr);
static void kvm_cpu_vmxoff(void);
static bool vmx_mpx_supported(void);
static bool vmx_xsaves_supported(void);
static int vmx_set_tss_addr(struct kvm *kvm, unsigned int addr);
static void vmx_set_segment(struct kvm_vcpu *vcpu,
			    struct kvm_segment *var, int seg);
static void vmx_get_segment(struct kvm_vcpu *vcpu,
			    struct kvm_segment *var, int seg);
static bool guest_state_valid(struct kvm_vcpu *vcpu);
static u32 vmx_segment_access_rights(struct kvm_segment *var);
static void vmx_sync_pir_to_irr_dummy(struct kvm_vcpu *vcpu);
static void copy_vmcs12_to_shadow(struct vcpu_vmx *vmx);
static void copy_shadow_to_vmcs12(struct vcpu_vmx *vmx);
static int alloc_identity_pagetable(struct kvm *kvm);

static DEFINE_PER_CPU(struct vmcs *, vmxarea);
static DEFINE_PER_CPU(struct vmcs *, current_vmcs);
/*
 * We maintain a per-CPU linked-list of VMCS loaded on that CPU. This is needed
 * when a CPU is brought down, and we need to VMCLEAR all VMCSs loaded on it.
 */
static DEFINE_PER_CPU(struct list_head, loaded_vmcss_on_cpu);
static DEFINE_PER_CPU(struct desc_ptr, host_gdt);

static unsigned long *vmx_io_bitmap_a;
static unsigned long *vmx_io_bitmap_b;
static unsigned long *vmx_msr_bitmap_legacy;
static unsigned long *vmx_msr_bitmap_longmode;
static unsigned long *vmx_msr_bitmap_legacy_x2apic;
static unsigned long *vmx_msr_bitmap_longmode_x2apic;
static unsigned long *vmx_vmread_bitmap;
static unsigned long *vmx_vmwrite_bitmap;

static bool cpu_has_load_ia32_efer;
static bool cpu_has_load_perf_global_ctrl;

static DECLARE_BITMAP(vmx_vpid_bitmap, VMX_NR_VPIDS);
static DEFINE_SPINLOCK(vmx_vpid_lock);

static struct vmcs_config {
	int size;
	int order;
	u32 revision_id;
	u32 pin_based_exec_ctrl;
	u32 cpu_based_exec_ctrl;
	u32 cpu_based_2nd_exec_ctrl;
	u32 vmexit_ctrl;
	u32 vmentry_ctrl;
} vmcs_config;

static struct vmx_capability {
	u32 ept;
	u32 vpid;
} vmx_capability;

#define VMX_SEGMENT_FIELD(seg)					\
	[VCPU_SREG_##seg] = {                                   \
		.selector = GUEST_##seg##_SELECTOR,		\
		.base = GUEST_##seg##_BASE,		   	\
		.limit = GUEST_##seg##_LIMIT,		   	\
		.ar_bytes = GUEST_##seg##_AR_BYTES,	   	\
	}

static const struct kvm_vmx_segment_field {
	unsigned selector;
	unsigned base;
	unsigned limit;
	unsigned ar_bytes;
} kvm_vmx_segment_fields[] = {
	VMX_SEGMENT_FIELD(CS),
	VMX_SEGMENT_FIELD(DS),
	VMX_SEGMENT_FIELD(ES),
	VMX_SEGMENT_FIELD(FS),
	VMX_SEGMENT_FIELD(GS),
	VMX_SEGMENT_FIELD(SS),
	VMX_SEGMENT_FIELD(TR),
	VMX_SEGMENT_FIELD(LDTR),
};

static u64 host_efer;

static void ept_save_pdptrs(struct kvm_vcpu *vcpu);

/*
 * Keep MSR_STAR at the end, as setup_msrs() will try to optimize it
 * away by decrementing the array size.
 */
static const u32 vmx_msr_index[] = {
#ifdef CONFIG_X86_64
	MSR_SYSCALL_MASK, MSR_LSTAR, MSR_CSTAR,
#endif
	MSR_EFER, MSR_TSC_AUX, MSR_STAR,
};

static inline bool is_page_fault(u32 intr_info)
{
	return (intr_info & (INTR_INFO_INTR_TYPE_MASK | INTR_INFO_VECTOR_MASK |
			     INTR_INFO_VALID_MASK)) ==
		(INTR_TYPE_HARD_EXCEPTION | PF_VECTOR | INTR_INFO_VALID_MASK);
}

static inline bool is_no_device(u32 intr_info)
{
	return (intr_info & (INTR_INFO_INTR_TYPE_MASK | INTR_INFO_VECTOR_MASK |
			     INTR_INFO_VALID_MASK)) ==
		(INTR_TYPE_HARD_EXCEPTION | NM_VECTOR | INTR_INFO_VALID_MASK);
}

static inline bool is_invalid_opcode(u32 intr_info)
{
	return (intr_info & (INTR_INFO_INTR_TYPE_MASK | INTR_INFO_VECTOR_MASK |
			     INTR_INFO_VALID_MASK)) ==
		(INTR_TYPE_HARD_EXCEPTION | UD_VECTOR | INTR_INFO_VALID_MASK);
}

static inline bool is_external_interrupt(u32 intr_info)
{
	return (intr_info & (INTR_INFO_INTR_TYPE_MASK | INTR_INFO_VALID_MASK))
		== (INTR_TYPE_EXT_INTR | INTR_INFO_VALID_MASK);
}

static inline bool is_machine_check(u32 intr_info)
{
	return (intr_info & (INTR_INFO_INTR_TYPE_MASK | INTR_INFO_VECTOR_MASK |
			     INTR_INFO_VALID_MASK)) ==
		(INTR_TYPE_HARD_EXCEPTION | MC_VECTOR | INTR_INFO_VALID_MASK);
}

static inline bool cpu_has_vmx_msr_bitmap(void)
{
	return vmcs_config.cpu_based_exec_ctrl & CPU_BASED_USE_MSR_BITMAPS;
}

static inline bool cpu_has_vmx_tpr_shadow(void)
{
	return vmcs_config.cpu_based_exec_ctrl & CPU_BASED_TPR_SHADOW;
}

static inline bool vm_need_tpr_shadow(struct kvm *kvm)
{
	return (cpu_has_vmx_tpr_shadow()) && (irqchip_in_kernel(kvm));
}

static inline bool cpu_has_secondary_exec_ctrls(void)
{
	return vmcs_config.cpu_based_exec_ctrl &
		CPU_BASED_ACTIVATE_SECONDARY_CONTROLS;
}

static inline bool cpu_has_vmx_virtualize_apic_accesses(void)
{
	return vmcs_config.cpu_based_2nd_exec_ctrl &
		SECONDARY_EXEC_VIRTUALIZE_APIC_ACCESSES;
}

static inline bool cpu_has_vmx_virtualize_x2apic_mode(void)
{
	return vmcs_config.cpu_based_2nd_exec_ctrl &
		SECONDARY_EXEC_VIRTUALIZE_X2APIC_MODE;
}

static inline bool cpu_has_vmx_apic_register_virt(void)
{
	return vmcs_config.cpu_based_2nd_exec_ctrl &
		SECONDARY_EXEC_APIC_REGISTER_VIRT;
}

static inline bool cpu_has_vmx_virtual_intr_delivery(void)
{
	return vmcs_config.cpu_based_2nd_exec_ctrl &
		SECONDARY_EXEC_VIRTUAL_INTR_DELIVERY;
}

static inline bool cpu_has_vmx_posted_intr(void)
{
	return vmcs_config.pin_based_exec_ctrl & PIN_BASED_POSTED_INTR;
}

static inline bool cpu_has_vmx_apicv(void)
{
	return cpu_has_vmx_apic_register_virt() &&
		cpu_has_vmx_virtual_intr_delivery() &&
		cpu_has_vmx_posted_intr();
}

static inline bool cpu_has_vmx_flexpriority(void)
{
	return cpu_has_vmx_tpr_shadow() &&
		cpu_has_vmx_virtualize_apic_accesses();
}

static inline bool cpu_has_vmx_ept_execute_only(void)
{
	return vmx_capability.ept & VMX_EPT_EXECUTE_ONLY_BIT;
}

static inline bool cpu_has_vmx_eptp_uncacheable(void)
{
	return vmx_capability.ept & VMX_EPTP_UC_BIT;
}

static inline bool cpu_has_vmx_eptp_writeback(void)
{
	return vmx_capability.ept & VMX_EPTP_WB_BIT;
}

static inline bool cpu_has_vmx_ept_2m_page(void)
{
	return vmx_capability.ept & VMX_EPT_2MB_PAGE_BIT;
}

static inline bool cpu_has_vmx_ept_1g_page(void)
{
	return vmx_capability.ept & VMX_EPT_1GB_PAGE_BIT;
}

static inline bool cpu_has_vmx_ept_4levels(void)
{
	return vmx_capability.ept & VMX_EPT_PAGE_WALK_4_BIT;
}

static inline bool cpu_has_vmx_ept_ad_bits(void)
{
	return vmx_capability.ept & VMX_EPT_AD_BIT;
}

static inline bool cpu_has_vmx_invept_context(void)
{
	return vmx_capability.ept & VMX_EPT_EXTENT_CONTEXT_BIT;
}

static inline bool cpu_has_vmx_invept_global(void)
{
	return vmx_capability.ept & VMX_EPT_EXTENT_GLOBAL_BIT;
}

static inline bool cpu_has_vmx_invvpid_single(void)
{
	return vmx_capability.vpid & VMX_VPID_EXTENT_SINGLE_CONTEXT_BIT;
}

static inline bool cpu_has_vmx_invvpid_global(void)
{
	return vmx_capability.vpid & VMX_VPID_EXTENT_GLOBAL_CONTEXT_BIT;
}

static inline bool cpu_has_vmx_ept(void)
{
	return vmcs_config.cpu_based_2nd_exec_ctrl &
		SECONDARY_EXEC_ENABLE_EPT;
}

static inline bool cpu_has_vmx_unrestricted_guest(void)
{
	return vmcs_config.cpu_based_2nd_exec_ctrl &
		SECONDARY_EXEC_UNRESTRICTED_GUEST;
}

static inline bool cpu_has_vmx_ple(void)
{
	return vmcs_config.cpu_based_2nd_exec_ctrl &
		SECONDARY_EXEC_PAUSE_LOOP_EXITING;
}

static inline bool vm_need_virtualize_apic_accesses(struct kvm *kvm)
{
	return flexpriority_enabled && irqchip_in_kernel(kvm);
}

static inline bool cpu_has_vmx_vpid(void)
{
	return vmcs_config.cpu_based_2nd_exec_ctrl &
		SECONDARY_EXEC_ENABLE_VPID;
}

static inline bool cpu_has_vmx_rdtscp(void)
{
	return vmcs_config.cpu_based_2nd_exec_ctrl &
		SECONDARY_EXEC_RDTSCP;
}

static inline bool cpu_has_vmx_invpcid(void)
{
	return vmcs_config.cpu_based_2nd_exec_ctrl &
		SECONDARY_EXEC_ENABLE_INVPCID;
}

static inline bool cpu_has_virtual_nmis(void)
{
	return vmcs_config.pin_based_exec_ctrl & PIN_BASED_VIRTUAL_NMIS;
}

static inline bool cpu_has_vmx_wbinvd_exit(void)
{
	return vmcs_config.cpu_based_2nd_exec_ctrl &
		SECONDARY_EXEC_WBINVD_EXITING;
}

static inline bool cpu_has_vmx_shadow_vmcs(void)
{
	u64 vmx_msr;
	rdmsrl(MSR_IA32_VMX_MISC, vmx_msr);
	/* check if the cpu supports writing r/o exit information fields */
	if (!(vmx_msr & MSR_IA32_VMX_MISC_VMWRITE_SHADOW_RO_FIELDS))
		return false;

	return vmcs_config.cpu_based_2nd_exec_ctrl &
		SECONDARY_EXEC_SHADOW_VMCS;
}

static inline bool report_flexpriority(void)
{
	return flexpriority_enabled;
}

static inline bool nested_cpu_has(struct vmcs12 *vmcs12, u32 bit)
{
	return vmcs12->cpu_based_vm_exec_control & bit;
}

static inline bool nested_cpu_has2(struct vmcs12 *vmcs12, u32 bit)
{
	return (vmcs12->cpu_based_vm_exec_control &
			CPU_BASED_ACTIVATE_SECONDARY_CONTROLS) &&
		(vmcs12->secondary_vm_exec_control & bit);
}

static inline bool nested_cpu_has_virtual_nmis(struct vmcs12 *vmcs12)
{
	return vmcs12->pin_based_vm_exec_control & PIN_BASED_VIRTUAL_NMIS;
}

static inline bool nested_cpu_has_preemption_timer(struct vmcs12 *vmcs12)
{
	return vmcs12->pin_based_vm_exec_control &
		PIN_BASED_VMX_PREEMPTION_TIMER;
}

static inline int nested_cpu_has_ept(struct vmcs12 *vmcs12)
{
	return nested_cpu_has2(vmcs12, SECONDARY_EXEC_ENABLE_EPT);
}

static inline bool nested_cpu_has_xsaves(struct vmcs12 *vmcs12)
{
	return nested_cpu_has2(vmcs12, SECONDARY_EXEC_XSAVES) &&
		vmx_xsaves_supported();
}

static inline bool is_exception(u32 intr_info)
{
	return (intr_info & (INTR_INFO_INTR_TYPE_MASK | INTR_INFO_VALID_MASK))
		== (INTR_TYPE_HARD_EXCEPTION | INTR_INFO_VALID_MASK);
}

static void nested_vmx_vmexit(struct kvm_vcpu *vcpu, u32 exit_reason,
			      u32 exit_intr_info,
			      unsigned long exit_qualification);
static void nested_vmx_entry_failure(struct kvm_vcpu *vcpu,
			struct vmcs12 *vmcs12,
			u32 reason, unsigned long qualification);

static int __find_msr_index(struct vcpu_vmx *vmx, u32 msr)
{
	int i;

	for (i = 0; i < vmx->nmsrs; ++i)
		if (vmx_msr_index[vmx->guest_msrs[i].index] == msr)
			return i;
	return -1;
}

static inline void __invvpid(int ext, u16 vpid, gva_t gva)
{
    struct {
	u64 vpid : 16;
	u64 rsvd : 48;
	u64 gva;
    } operand = { vpid, 0, gva };

    asm volatile (__ex(ASM_VMX_INVVPID)
		  /* CF==1 or ZF==1 --> rc = -1 */
		  "; ja 1f ; ud2 ; 1:"
		  : : "a"(&operand), "c"(ext) : "cc", "memory");
}

static inline void __invept(int ext, u64 eptp, gpa_t gpa)
{
	struct {
		u64 eptp, gpa;
	} operand = {eptp, gpa};

	asm volatile (__ex(ASM_VMX_INVEPT)
			/* CF==1 or ZF==1 --> rc = -1 */
			"; ja 1f ; ud2 ; 1:\n"
			: : "a" (&operand), "c" (ext) : "cc", "memory");
}

static struct shared_msr_entry *find_msr_entry(struct vcpu_vmx *vmx, u32 msr)
{
	int i;

	i = __find_msr_index(vmx, msr);
	if (i >= 0)
		return &vmx->guest_msrs[i];
	return NULL;
}

static void vmcs_clear(struct vmcs *vmcs)
{
	u64 phys_addr = __pa(vmcs);
	u8 error;

	asm volatile (__ex(ASM_VMX_VMCLEAR_RAX) "; setna %0"
		      : "=qm"(error) : "a"(&phys_addr), "m"(phys_addr)
		      : "cc", "memory");
	if (error)
		printk(KERN_ERR "kvm: vmclear fail: %p/%llx\n",
		       vmcs, phys_addr);
}

static inline void loaded_vmcs_init(struct loaded_vmcs *loaded_vmcs)
{
	vmcs_clear(loaded_vmcs->vmcs);
	loaded_vmcs->cpu = -1;
	loaded_vmcs->launched = 0;
}

static void vmcs_load(struct vmcs *vmcs)
{
	u64 phys_addr = __pa(vmcs);
	u8 error;

	asm volatile (__ex(ASM_VMX_VMPTRLD_RAX) "; setna %0"
			: "=qm"(error) : "a"(&phys_addr), "m"(phys_addr)
			: "cc", "memory");
	if (error)
		printk(KERN_ERR "kvm: vmptrld %p/%llx failed\n",
		       vmcs, phys_addr);
}

#ifdef CONFIG_KEXEC
/*
 * This bitmap is used to indicate whether the vmclear
 * operation is enabled on all cpus. All disabled by
 * default.
 */
static cpumask_t crash_vmclear_enabled_bitmap = CPU_MASK_NONE;

static inline void crash_enable_local_vmclear(int cpu)
{
	cpumask_set_cpu(cpu, &crash_vmclear_enabled_bitmap);
}

static inline void crash_disable_local_vmclear(int cpu)
{
	cpumask_clear_cpu(cpu, &crash_vmclear_enabled_bitmap);
}

static inline int crash_local_vmclear_enabled(int cpu)
{
	return cpumask_test_cpu(cpu, &crash_vmclear_enabled_bitmap);
}

static void crash_vmclear_local_loaded_vmcss(void)
{
	int cpu = raw_smp_processor_id();
	struct loaded_vmcs *v;

	if (!crash_local_vmclear_enabled(cpu))
		return;

	list_for_each_entry(v, &per_cpu(loaded_vmcss_on_cpu, cpu),
			    loaded_vmcss_on_cpu_link)
		vmcs_clear(v->vmcs);
}
#else
static inline void crash_enable_local_vmclear(int cpu) { }
static inline void crash_disable_local_vmclear(int cpu) { }
#endif /* CONFIG_KEXEC */

static void __loaded_vmcs_clear(void *arg)
{
	struct loaded_vmcs *loaded_vmcs = arg;
	int cpu = raw_smp_processor_id();

	if (loaded_vmcs->cpu != cpu)
		return; /* vcpu migration can race with cpu offline */
	if (per_cpu(current_vmcs, cpu) == loaded_vmcs->vmcs)
		per_cpu(current_vmcs, cpu) = NULL;
	crash_disable_local_vmclear(cpu);
	list_del(&loaded_vmcs->loaded_vmcss_on_cpu_link);

	/*
	 * we should ensure updating loaded_vmcs->loaded_vmcss_on_cpu_link
	 * is before setting loaded_vmcs->vcpu to -1 which is done in
	 * loaded_vmcs_init. Otherwise, other cpu can see vcpu = -1 fist
	 * then adds the vmcs into percpu list before it is deleted.
	 */
	smp_wmb();

	loaded_vmcs_init(loaded_vmcs);
	crash_enable_local_vmclear(cpu);
}

static void loaded_vmcs_clear(struct loaded_vmcs *loaded_vmcs)
{
	int cpu = loaded_vmcs->cpu;

	if (cpu != -1)
		smp_call_function_single(cpu,
			 __loaded_vmcs_clear, loaded_vmcs, 1);
}

static inline void vpid_sync_vcpu_single(struct vcpu_vmx *vmx)
{
	if (vmx->vpid == 0)
		return;

	if (cpu_has_vmx_invvpid_single())
		__invvpid(VMX_VPID_EXTENT_SINGLE_CONTEXT, vmx->vpid, 0);
}

static inline void vpid_sync_vcpu_global(void)
{
	if (cpu_has_vmx_invvpid_global())
		__invvpid(VMX_VPID_EXTENT_ALL_CONTEXT, 0, 0);
}

static inline void vpid_sync_context(struct vcpu_vmx *vmx)
{
	if (cpu_has_vmx_invvpid_single())
		vpid_sync_vcpu_single(vmx);
	else
		vpid_sync_vcpu_global();
}

static inline void ept_sync_global(void)
{
	if (cpu_has_vmx_invept_global())
		__invept(VMX_EPT_EXTENT_GLOBAL, 0, 0);
}

static inline void ept_sync_context(u64 eptp)
{
	if (enable_ept) {
		if (cpu_has_vmx_invept_context())
			__invept(VMX_EPT_EXTENT_CONTEXT, eptp, 0);
		else
			ept_sync_global();
	}
}

static __always_inline unsigned long vmcs_readl(unsigned long field)
{
	unsigned long value;

	asm volatile (__ex_clear(ASM_VMX_VMREAD_RDX_RAX, "%0")
		      : "=a"(value) : "d"(field) : "cc");
	return value;
}

static __always_inline u16 vmcs_read16(unsigned long field)
{
	return vmcs_readl(field);
}

static __always_inline u32 vmcs_read32(unsigned long field)
{
	return vmcs_readl(field);
}

static __always_inline u64 vmcs_read64(unsigned long field)
{
#ifdef CONFIG_X86_64
	return vmcs_readl(field);
#else
	return vmcs_readl(field) | ((u64)vmcs_readl(field+1) << 32);
#endif
}

static noinline void vmwrite_error(unsigned long field, unsigned long value)
{
	printk(KERN_ERR "vmwrite error: reg %lx value %lx (err %d)\n",
	       field, value, vmcs_read32(VM_INSTRUCTION_ERROR));
	dump_stack();
}

static void vmcs_writel(unsigned long field, unsigned long value)
{
	u8 error;

	asm volatile (__ex(ASM_VMX_VMWRITE_RAX_RDX) "; setna %0"
		       : "=q"(error) : "a"(value), "d"(field) : "cc");
	if (unlikely(error))
		vmwrite_error(field, value);
}

static void vmcs_write16(unsigned long field, u16 value)
{
	vmcs_writel(field, value);
}

static void vmcs_write32(unsigned long field, u32 value)
{
	vmcs_writel(field, value);
}

static void vmcs_write64(unsigned long field, u64 value)
{
	vmcs_writel(field, value);
#ifndef CONFIG_X86_64
	asm volatile ("");
	vmcs_writel(field+1, value >> 32);
#endif
}

static void vmcs_clear_bits(unsigned long field, u32 mask)
{
	vmcs_writel(field, vmcs_readl(field) & ~mask);
}

static void vmcs_set_bits(unsigned long field, u32 mask)
{
	vmcs_writel(field, vmcs_readl(field) | mask);
}

static inline void vm_entry_controls_init(struct vcpu_vmx *vmx, u32 val)
{
	vmcs_write32(VM_ENTRY_CONTROLS, val);
	vmx->vm_entry_controls_shadow = val;
}

static inline void vm_entry_controls_set(struct vcpu_vmx *vmx, u32 val)
{
	if (vmx->vm_entry_controls_shadow != val)
		vm_entry_controls_init(vmx, val);
}

static inline u32 vm_entry_controls_get(struct vcpu_vmx *vmx)
{
	return vmx->vm_entry_controls_shadow;
}


static inline void vm_entry_controls_setbit(struct vcpu_vmx *vmx, u32 val)
{
	vm_entry_controls_set(vmx, vm_entry_controls_get(vmx) | val);
}

static inline void vm_entry_controls_clearbit(struct vcpu_vmx *vmx, u32 val)
{
	vm_entry_controls_set(vmx, vm_entry_controls_get(vmx) & ~val);
}

static inline void vm_exit_controls_init(struct vcpu_vmx *vmx, u32 val)
{
	vmcs_write32(VM_EXIT_CONTROLS, val);
	vmx->vm_exit_controls_shadow = val;
}

static inline void vm_exit_controls_set(struct vcpu_vmx *vmx, u32 val)
{
	if (vmx->vm_exit_controls_shadow != val)
		vm_exit_controls_init(vmx, val);
}

static inline u32 vm_exit_controls_get(struct vcpu_vmx *vmx)
{
	return vmx->vm_exit_controls_shadow;
}


static inline void vm_exit_controls_setbit(struct vcpu_vmx *vmx, u32 val)
{
	vm_exit_controls_set(vmx, vm_exit_controls_get(vmx) | val);
}

static inline void vm_exit_controls_clearbit(struct vcpu_vmx *vmx, u32 val)
{
	vm_exit_controls_set(vmx, vm_exit_controls_get(vmx) & ~val);
}

static void vmx_segment_cache_clear(struct vcpu_vmx *vmx)
{
	vmx->segment_cache.bitmask = 0;
}

static bool vmx_segment_cache_test_set(struct vcpu_vmx *vmx, unsigned seg,
				       unsigned field)
{
	bool ret;
	u32 mask = 1 << (seg * SEG_FIELD_NR + field);

	if (!(vmx->vcpu.arch.regs_avail & (1 << VCPU_EXREG_SEGMENTS))) {
		vmx->vcpu.arch.regs_avail |= (1 << VCPU_EXREG_SEGMENTS);
		vmx->segment_cache.bitmask = 0;
	}
	ret = vmx->segment_cache.bitmask & mask;
	vmx->segment_cache.bitmask |= mask;
	return ret;
}

static u16 vmx_read_guest_seg_selector(struct vcpu_vmx *vmx, unsigned seg)
{
	u16 *p = &vmx->segment_cache.seg[seg].selector;

	if (!vmx_segment_cache_test_set(vmx, seg, SEG_FIELD_SEL))
		*p = vmcs_read16(kvm_vmx_segment_fields[seg].selector);
	return *p;
}

static ulong vmx_read_guest_seg_base(struct vcpu_vmx *vmx, unsigned seg)
{
	ulong *p = &vmx->segment_cache.seg[seg].base;

	if (!vmx_segment_cache_test_set(vmx, seg, SEG_FIELD_BASE))
		*p = vmcs_readl(kvm_vmx_segment_fields[seg].base);
	return *p;
}

static u32 vmx_read_guest_seg_limit(struct vcpu_vmx *vmx, unsigned seg)
{
	u32 *p = &vmx->segment_cache.seg[seg].limit;

	if (!vmx_segment_cache_test_set(vmx, seg, SEG_FIELD_LIMIT))
		*p = vmcs_read32(kvm_vmx_segment_fields[seg].limit);
	return *p;
}

static u32 vmx_read_guest_seg_ar(struct vcpu_vmx *vmx, unsigned seg)
{
	u32 *p = &vmx->segment_cache.seg[seg].ar;

	if (!vmx_segment_cache_test_set(vmx, seg, SEG_FIELD_AR))
		*p = vmcs_read32(kvm_vmx_segment_fields[seg].ar_bytes);
	return *p;
}

static void update_exception_bitmap(struct kvm_vcpu *vcpu)
{
	u32 eb;

	eb = (1u << PF_VECTOR) | (1u << UD_VECTOR) | (1u << MC_VECTOR) |
	     (1u << NM_VECTOR) | (1u << DB_VECTOR);
	if ((vcpu->guest_debug &
	     (KVM_GUESTDBG_ENABLE | KVM_GUESTDBG_USE_SW_BP)) ==
	    (KVM_GUESTDBG_ENABLE | KVM_GUESTDBG_USE_SW_BP))
		eb |= 1u << BP_VECTOR;
	if (to_vmx(vcpu)->rmode.vm86_active)
		eb = ~0;
	if (enable_ept)
		eb &= ~(1u << PF_VECTOR); /* bypass_guest_pf = 0 */
	if (vcpu->fpu_active)
		eb &= ~(1u << NM_VECTOR);

	/* When we are running a nested L2 guest and L1 specified for it a
	 * certain exception bitmap, we must trap the same exceptions and pass
	 * them to L1. When running L2, we will only handle the exceptions
	 * specified above if L1 did not want them.
	 */
	if (is_guest_mode(vcpu))
		eb |= get_vmcs12(vcpu)->exception_bitmap;

	vmcs_write32(EXCEPTION_BITMAP, eb);
}

static void clear_atomic_switch_msr_special(struct vcpu_vmx *vmx,
		unsigned long entry, unsigned long exit)
{
	vm_entry_controls_clearbit(vmx, entry);
	vm_exit_controls_clearbit(vmx, exit);
}

static void clear_atomic_switch_msr(struct vcpu_vmx *vmx, unsigned msr)
{
	unsigned i;
	struct msr_autoload *m = &vmx->msr_autoload;

	switch (msr) {
	case MSR_EFER:
		if (cpu_has_load_ia32_efer) {
			clear_atomic_switch_msr_special(vmx,
					VM_ENTRY_LOAD_IA32_EFER,
					VM_EXIT_LOAD_IA32_EFER);
			return;
		}
		break;
	case MSR_CORE_PERF_GLOBAL_CTRL:
		if (cpu_has_load_perf_global_ctrl) {
			clear_atomic_switch_msr_special(vmx,
					VM_ENTRY_LOAD_IA32_PERF_GLOBAL_CTRL,
					VM_EXIT_LOAD_IA32_PERF_GLOBAL_CTRL);
			return;
		}
		break;
	}

	for (i = 0; i < m->nr; ++i)
		if (m->guest[i].index == msr)
			break;

	if (i == m->nr)
		return;
	--m->nr;
	m->guest[i] = m->guest[m->nr];
	m->host[i] = m->host[m->nr];
	vmcs_write32(VM_ENTRY_MSR_LOAD_COUNT, m->nr);
	vmcs_write32(VM_EXIT_MSR_LOAD_COUNT, m->nr);
}

static void add_atomic_switch_msr_special(struct vcpu_vmx *vmx,
		unsigned long entry, unsigned long exit,
		unsigned long guest_val_vmcs, unsigned long host_val_vmcs,
		u64 guest_val, u64 host_val)
{
	vmcs_write64(guest_val_vmcs, guest_val);
	vmcs_write64(host_val_vmcs, host_val);
	vm_entry_controls_setbit(vmx, entry);
	vm_exit_controls_setbit(vmx, exit);
}

static void add_atomic_switch_msr(struct vcpu_vmx *vmx, unsigned msr,
				  u64 guest_val, u64 host_val)
{
	unsigned i;
	struct msr_autoload *m = &vmx->msr_autoload;

	switch (msr) {
	case MSR_EFER:
		if (cpu_has_load_ia32_efer) {
			add_atomic_switch_msr_special(vmx,
					VM_ENTRY_LOAD_IA32_EFER,
					VM_EXIT_LOAD_IA32_EFER,
					GUEST_IA32_EFER,
					HOST_IA32_EFER,
					guest_val, host_val);
			return;
		}
		break;
	case MSR_CORE_PERF_GLOBAL_CTRL:
		if (cpu_has_load_perf_global_ctrl) {
			add_atomic_switch_msr_special(vmx,
					VM_ENTRY_LOAD_IA32_PERF_GLOBAL_CTRL,
					VM_EXIT_LOAD_IA32_PERF_GLOBAL_CTRL,
					GUEST_IA32_PERF_GLOBAL_CTRL,
					HOST_IA32_PERF_GLOBAL_CTRL,
					guest_val, host_val);
			return;
		}
		break;
	}

	for (i = 0; i < m->nr; ++i)
		if (m->guest[i].index == msr)
			break;

	if (i == NR_AUTOLOAD_MSRS) {
		printk_once(KERN_WARNING "Not enough msr switch entries. "
				"Can't add msr %x\n", msr);
		return;
	} else if (i == m->nr) {
		++m->nr;
		vmcs_write32(VM_ENTRY_MSR_LOAD_COUNT, m->nr);
		vmcs_write32(VM_EXIT_MSR_LOAD_COUNT, m->nr);
	}

	m->guest[i].index = msr;
	m->guest[i].value = guest_val;
	m->host[i].index = msr;
	m->host[i].value = host_val;
}

static void reload_tss(void)
{
	/*
	 * VT restores TR but not its size.  Useless.
	 */
	struct desc_ptr *gdt = this_cpu_ptr(&host_gdt);
	struct desc_struct *descs;

	descs = (void *)gdt->address;
	descs[GDT_ENTRY_TSS].type = 9; /* available TSS */
	load_TR_desc();
}

static bool update_transition_efer(struct vcpu_vmx *vmx, int efer_offset)
{
	u64 guest_efer;
	u64 ignore_bits;

	guest_efer = vmx->vcpu.arch.efer;

	/*
	 * NX is emulated; LMA and LME handled by hardware; SCE meaningless
	 * outside long mode
	 */
	ignore_bits = EFER_NX | EFER_SCE;
#ifdef CONFIG_X86_64
	ignore_bits |= EFER_LMA | EFER_LME;
	/* SCE is meaningful only in long mode on Intel */
	if (guest_efer & EFER_LMA)
		ignore_bits &= ~(u64)EFER_SCE;
#endif
	guest_efer &= ~ignore_bits;
	guest_efer |= host_efer & ignore_bits;
	vmx->guest_msrs[efer_offset].data = guest_efer;
	vmx->guest_msrs[efer_offset].mask = ~ignore_bits;

	clear_atomic_switch_msr(vmx, MSR_EFER);

	/*
	 * On EPT, we can't emulate NX, so we must switch EFER atomically.
	 * On CPUs that support "load IA32_EFER", always switch EFER
	 * atomically, since it's faster than switching it manually.
	 */
	if (cpu_has_load_ia32_efer ||
	    (enable_ept && ((vmx->vcpu.arch.efer ^ host_efer) & EFER_NX))) {
		guest_efer = vmx->vcpu.arch.efer;
		if (!(guest_efer & EFER_LMA))
			guest_efer &= ~EFER_LME;
		if (guest_efer != host_efer)
			add_atomic_switch_msr(vmx, MSR_EFER,
					      guest_efer, host_efer);
		return false;
	}

	return true;
}

static unsigned long segment_base(u16 selector)
{
	struct desc_ptr *gdt = this_cpu_ptr(&host_gdt);
	struct desc_struct *d;
	unsigned long table_base;
	unsigned long v;

	if (!(selector & ~3))
		return 0;

	table_base = gdt->address;

	if (selector & 4) {           /* from ldt */
		u16 ldt_selector = kvm_read_ldt();

		if (!(ldt_selector & ~3))
			return 0;

		table_base = segment_base(ldt_selector);
	}
	d = (struct desc_struct *)(table_base + (selector & ~7));
	v = get_desc_base(d);
#ifdef CONFIG_X86_64
       if (d->s == 0 && (d->type == 2 || d->type == 9 || d->type == 11))
               v |= ((unsigned long)((struct ldttss_desc64 *)d)->base3) << 32;
#endif
	return v;
}

static inline unsigned long kvm_read_tr_base(void)
{
	u16 tr;
	asm("str %0" : "=g"(tr));
	return segment_base(tr);
}

static void vmx_save_host_state(struct kvm_vcpu *vcpu)
{
	struct vcpu_vmx *vmx = to_vmx(vcpu);
	int i;

	if (vmx->host_state.loaded)
		return;

	vmx->host_state.loaded = 1;
	/*
	 * Set host fs and gs selectors.  Unfortunately, 22.2.3 does not
	 * allow segment selectors with cpl > 0 or ti == 1.
	 */
	vmx->host_state.ldt_sel = kvm_read_ldt();
	vmx->host_state.gs_ldt_reload_needed = vmx->host_state.ldt_sel;
	savesegment(fs, vmx->host_state.fs_sel);
	if (!(vmx->host_state.fs_sel & 7)) {
		vmcs_write16(HOST_FS_SELECTOR, vmx->host_state.fs_sel);
		vmx->host_state.fs_reload_needed = 0;
	} else {
		vmcs_write16(HOST_FS_SELECTOR, 0);
		vmx->host_state.fs_reload_needed = 1;
	}
	savesegment(gs, vmx->host_state.gs_sel);
	if (!(vmx->host_state.gs_sel & 7))
		vmcs_write16(HOST_GS_SELECTOR, vmx->host_state.gs_sel);
	else {
		vmcs_write16(HOST_GS_SELECTOR, 0);
		vmx->host_state.gs_ldt_reload_needed = 1;
	}

#ifdef CONFIG_X86_64
	savesegment(ds, vmx->host_state.ds_sel);
	savesegment(es, vmx->host_state.es_sel);
#endif

#ifdef CONFIG_X86_64
	vmcs_writel(HOST_FS_BASE, read_msr(MSR_FS_BASE));
	vmcs_writel(HOST_GS_BASE, read_msr(MSR_GS_BASE));
#else
	vmcs_writel(HOST_FS_BASE, segment_base(vmx->host_state.fs_sel));
	vmcs_writel(HOST_GS_BASE, segment_base(vmx->host_state.gs_sel));
#endif

#ifdef CONFIG_X86_64
	rdmsrl(MSR_KERNEL_GS_BASE, vmx->msr_host_kernel_gs_base);
	if (is_long_mode(&vmx->vcpu))
		wrmsrl(MSR_KERNEL_GS_BASE, vmx->msr_guest_kernel_gs_base);
#endif
	if (boot_cpu_has(X86_FEATURE_MPX))
		rdmsrl(MSR_IA32_BNDCFGS, vmx->host_state.msr_host_bndcfgs);
	for (i = 0; i < vmx->save_nmsrs; ++i)
		kvm_set_shared_msr(vmx->guest_msrs[i].index,
				   vmx->guest_msrs[i].data,
				   vmx->guest_msrs[i].mask);
}

static void __vmx_load_host_state(struct vcpu_vmx *vmx)
{
	if (!vmx->host_state.loaded)
		return;

	++vmx->vcpu.stat.host_state_reload;
	vmx->host_state.loaded = 0;
#ifdef CONFIG_X86_64
	if (is_long_mode(&vmx->vcpu))
		rdmsrl(MSR_KERNEL_GS_BASE, vmx->msr_guest_kernel_gs_base);
#endif
	if (vmx->host_state.gs_ldt_reload_needed) {
		kvm_load_ldt(vmx->host_state.ldt_sel);
#ifdef CONFIG_X86_64
		load_gs_index(vmx->host_state.gs_sel);
#else
		loadsegment(gs, vmx->host_state.gs_sel);
#endif
	}
	if (vmx->host_state.fs_reload_needed)
		loadsegment(fs, vmx->host_state.fs_sel);
#ifdef CONFIG_X86_64
	if (unlikely(vmx->host_state.ds_sel | vmx->host_state.es_sel)) {
		loadsegment(ds, vmx->host_state.ds_sel);
		loadsegment(es, vmx->host_state.es_sel);
	}
#endif
	reload_tss();
#ifdef CONFIG_X86_64
	wrmsrl(MSR_KERNEL_GS_BASE, vmx->msr_host_kernel_gs_base);
#endif
	if (vmx->host_state.msr_host_bndcfgs)
		wrmsrl(MSR_IA32_BNDCFGS, vmx->host_state.msr_host_bndcfgs);
	/*
	 * If the FPU is not active (through the host task or
	 * the guest vcpu), then restore the cr0.TS bit.
	 */
	if (!user_has_fpu() && !vmx->vcpu.guest_fpu_loaded)
		stts();
	load_gdt(this_cpu_ptr(&host_gdt));
}

static void vmx_load_host_state(struct vcpu_vmx *vmx)
{
	preempt_disable();
	__vmx_load_host_state(vmx);
	preempt_enable();
}

/*
 * Switches to specified vcpu, until a matching vcpu_put(), but assumes
 * vcpu mutex is already taken.
 */
static void vmx_vcpu_load(struct kvm_vcpu *vcpu, int cpu)
{
	struct vcpu_vmx *vmx = to_vmx(vcpu);
	u64 phys_addr = __pa(per_cpu(vmxarea, cpu));

	if (!vmm_exclusive)
		kvm_cpu_vmxon(phys_addr);
	else if (vmx->loaded_vmcs->cpu != cpu)
		loaded_vmcs_clear(vmx->loaded_vmcs);

	if (per_cpu(current_vmcs, cpu) != vmx->loaded_vmcs->vmcs) {
		per_cpu(current_vmcs, cpu) = vmx->loaded_vmcs->vmcs;
		vmcs_load(vmx->loaded_vmcs->vmcs);
	}

	if (vmx->loaded_vmcs->cpu != cpu) {
		struct desc_ptr *gdt = this_cpu_ptr(&host_gdt);
		unsigned long sysenter_esp;

		kvm_make_request(KVM_REQ_TLB_FLUSH, vcpu);
		local_irq_disable();
		crash_disable_local_vmclear(cpu);

		/*
		 * Read loaded_vmcs->cpu should be before fetching
		 * loaded_vmcs->loaded_vmcss_on_cpu_link.
		 * See the comments in __loaded_vmcs_clear().
		 */
		smp_rmb();

		list_add(&vmx->loaded_vmcs->loaded_vmcss_on_cpu_link,
			 &per_cpu(loaded_vmcss_on_cpu, cpu));
		crash_enable_local_vmclear(cpu);
		local_irq_enable();

		/*
		 * Linux uses per-cpu TSS and GDT, so set these when switching
		 * processors.
		 */
		vmcs_writel(HOST_TR_BASE, kvm_read_tr_base()); /* 22.2.4 */
		vmcs_writel(HOST_GDTR_BASE, gdt->address);   /* 22.2.4 */

		rdmsrl(MSR_IA32_SYSENTER_ESP, sysenter_esp);
		vmcs_writel(HOST_IA32_SYSENTER_ESP, sysenter_esp); /* 22.2.3 */
		vmx->loaded_vmcs->cpu = cpu;
	}
}

static void vmx_vcpu_put(struct kvm_vcpu *vcpu)
{
	__vmx_load_host_state(to_vmx(vcpu));
	if (!vmm_exclusive) {
		__loaded_vmcs_clear(to_vmx(vcpu)->loaded_vmcs);
		vcpu->cpu = -1;
		kvm_cpu_vmxoff();
	}
}

static void vmx_fpu_activate(struct kvm_vcpu *vcpu)
{
	ulong cr0;

	if (vcpu->fpu_active)
		return;
	vcpu->fpu_active = 1;
	cr0 = vmcs_readl(GUEST_CR0);
	cr0 &= ~(X86_CR0_TS | X86_CR0_MP);
	cr0 |= kvm_read_cr0_bits(vcpu, X86_CR0_TS | X86_CR0_MP);
	vmcs_writel(GUEST_CR0, cr0);
	update_exception_bitmap(vcpu);
	vcpu->arch.cr0_guest_owned_bits = X86_CR0_TS;
	if (is_guest_mode(vcpu))
		vcpu->arch.cr0_guest_owned_bits &=
			~get_vmcs12(vcpu)->cr0_guest_host_mask;
	vmcs_writel(CR0_GUEST_HOST_MASK, ~vcpu->arch.cr0_guest_owned_bits);
}

static void vmx_decache_cr0_guest_bits(struct kvm_vcpu *vcpu);

/*
 * Return the cr0 value that a nested guest would read. This is a combination
 * of the real cr0 used to run the guest (guest_cr0), and the bits shadowed by
 * its hypervisor (cr0_read_shadow).
 */
static inline unsigned long nested_read_cr0(struct vmcs12 *fields)
{
	return (fields->guest_cr0 & ~fields->cr0_guest_host_mask) |
		(fields->cr0_read_shadow & fields->cr0_guest_host_mask);
}
static inline unsigned long nested_read_cr4(struct vmcs12 *fields)
{
	return (fields->guest_cr4 & ~fields->cr4_guest_host_mask) |
		(fields->cr4_read_shadow & fields->cr4_guest_host_mask);
}

static void vmx_fpu_deactivate(struct kvm_vcpu *vcpu)
{
	/* Note that there is no vcpu->fpu_active = 0 here. The caller must
	 * set this *before* calling this function.
	 */
	vmx_decache_cr0_guest_bits(vcpu);
	vmcs_set_bits(GUEST_CR0, X86_CR0_TS | X86_CR0_MP);
	update_exception_bitmap(vcpu);
	vcpu->arch.cr0_guest_owned_bits = 0;
	vmcs_writel(CR0_GUEST_HOST_MASK, ~vcpu->arch.cr0_guest_owned_bits);
	if (is_guest_mode(vcpu)) {
		/*
		 * L1's specified read shadow might not contain the TS bit,
		 * so now that we turned on shadowing of this bit, we need to
		 * set this bit of the shadow. Like in nested_vmx_run we need
		 * nested_read_cr0(vmcs12), but vmcs12->guest_cr0 is not yet
		 * up-to-date here because we just decached cr0.TS (and we'll
		 * only update vmcs12->guest_cr0 on nested exit).
		 */
		struct vmcs12 *vmcs12 = get_vmcs12(vcpu);
		vmcs12->guest_cr0 = (vmcs12->guest_cr0 & ~X86_CR0_TS) |
			(vcpu->arch.cr0 & X86_CR0_TS);
		vmcs_writel(CR0_READ_SHADOW, nested_read_cr0(vmcs12));
	} else
		vmcs_writel(CR0_READ_SHADOW, vcpu->arch.cr0);
}

static unsigned long vmx_get_rflags(struct kvm_vcpu *vcpu)
{
	unsigned long rflags, save_rflags;

	if (!test_bit(VCPU_EXREG_RFLAGS, (ulong *)&vcpu->arch.regs_avail)) {
		__set_bit(VCPU_EXREG_RFLAGS, (ulong *)&vcpu->arch.regs_avail);
		rflags = vmcs_readl(GUEST_RFLAGS);
		if (to_vmx(vcpu)->rmode.vm86_active) {
			rflags &= RMODE_GUEST_OWNED_EFLAGS_BITS;
			save_rflags = to_vmx(vcpu)->rmode.save_rflags;
			rflags |= save_rflags & ~RMODE_GUEST_OWNED_EFLAGS_BITS;
		}
		to_vmx(vcpu)->rflags = rflags;
	}
	return to_vmx(vcpu)->rflags;
}

static void vmx_set_rflags(struct kvm_vcpu *vcpu, unsigned long rflags)
{
	__set_bit(VCPU_EXREG_RFLAGS, (ulong *)&vcpu->arch.regs_avail);
	to_vmx(vcpu)->rflags = rflags;
	if (to_vmx(vcpu)->rmode.vm86_active) {
		to_vmx(vcpu)->rmode.save_rflags = rflags;
		rflags |= X86_EFLAGS_IOPL | X86_EFLAGS_VM;
	}
	vmcs_writel(GUEST_RFLAGS, rflags);
}

static u32 vmx_get_interrupt_shadow(struct kvm_vcpu *vcpu)
{
	u32 interruptibility = vmcs_read32(GUEST_INTERRUPTIBILITY_INFO);
	int ret = 0;

	if (interruptibility & GUEST_INTR_STATE_STI)
		ret |= KVM_X86_SHADOW_INT_STI;
	if (interruptibility & GUEST_INTR_STATE_MOV_SS)
		ret |= KVM_X86_SHADOW_INT_MOV_SS;

	return ret;
}

static void vmx_set_interrupt_shadow(struct kvm_vcpu *vcpu, int mask)
{
	u32 interruptibility_old = vmcs_read32(GUEST_INTERRUPTIBILITY_INFO);
	u32 interruptibility = interruptibility_old;

	interruptibility &= ~(GUEST_INTR_STATE_STI | GUEST_INTR_STATE_MOV_SS);

	if (mask & KVM_X86_SHADOW_INT_MOV_SS)
		interruptibility |= GUEST_INTR_STATE_MOV_SS;
	else if (mask & KVM_X86_SHADOW_INT_STI)
		interruptibility |= GUEST_INTR_STATE_STI;

	if ((interruptibility != interruptibility_old))
		vmcs_write32(GUEST_INTERRUPTIBILITY_INFO, interruptibility);
}

static void skip_emulated_instruction(struct kvm_vcpu *vcpu)
{
	unsigned long rip;

	rip = kvm_rip_read(vcpu);
	rip += vmcs_read32(VM_EXIT_INSTRUCTION_LEN);
	kvm_rip_write(vcpu, rip);

	/* skipping an emulated instruction also counts */
	vmx_set_interrupt_shadow(vcpu, 0);
}

/*
 * KVM wants to inject page-faults which it got to the guest. This function
 * checks whether in a nested guest, we need to inject them to L1 or L2.
 */
static int nested_vmx_check_exception(struct kvm_vcpu *vcpu, unsigned nr)
{
	struct vmcs12 *vmcs12 = get_vmcs12(vcpu);

	if (!(vmcs12->exception_bitmap & (1u << nr)))
		return 0;

	nested_vmx_vmexit(vcpu, to_vmx(vcpu)->exit_reason,
			  vmcs_read32(VM_EXIT_INTR_INFO),
			  vmcs_readl(EXIT_QUALIFICATION));
	return 1;
}

static void vmx_queue_exception(struct kvm_vcpu *vcpu, unsigned nr,
				bool has_error_code, u32 error_code,
				bool reinject)
{
	struct vcpu_vmx *vmx = to_vmx(vcpu);
	u32 intr_info = nr | INTR_INFO_VALID_MASK;

	if (!reinject && is_guest_mode(vcpu) &&
	    nested_vmx_check_exception(vcpu, nr))
		return;

	if (has_error_code) {
		vmcs_write32(VM_ENTRY_EXCEPTION_ERROR_CODE, error_code);
		intr_info |= INTR_INFO_DELIVER_CODE_MASK;
	}

	if (vmx->rmode.vm86_active) {
		int inc_eip = 0;
		if (kvm_exception_is_soft(nr))
			inc_eip = vcpu->arch.event_exit_inst_len;
		if (kvm_inject_realmode_interrupt(vcpu, nr, inc_eip) != EMULATE_DONE)
			kvm_make_request(KVM_REQ_TRIPLE_FAULT, vcpu);
		return;
	}

	if (kvm_exception_is_soft(nr)) {
		vmcs_write32(VM_ENTRY_INSTRUCTION_LEN,
			     vmx->vcpu.arch.event_exit_inst_len);
		intr_info |= INTR_TYPE_SOFT_EXCEPTION;
	} else
		intr_info |= INTR_TYPE_HARD_EXCEPTION;

	vmcs_write32(VM_ENTRY_INTR_INFO_FIELD, intr_info);
}

static bool vmx_rdtscp_supported(void)
{
	return cpu_has_vmx_rdtscp();
}

static bool vmx_invpcid_supported(void)
{
	return cpu_has_vmx_invpcid() && enable_ept;
}

/*
 * Swap MSR entry in host/guest MSR entry array.
 */
static void move_msr_up(struct vcpu_vmx *vmx, int from, int to)
{
	struct shared_msr_entry tmp;

	tmp = vmx->guest_msrs[to];
	vmx->guest_msrs[to] = vmx->guest_msrs[from];
	vmx->guest_msrs[from] = tmp;
}

static void vmx_set_msr_bitmap(struct kvm_vcpu *vcpu)
{
	unsigned long *msr_bitmap;

	if (irqchip_in_kernel(vcpu->kvm) && apic_x2apic_mode(vcpu->arch.apic)) {
		if (is_long_mode(vcpu))
			msr_bitmap = vmx_msr_bitmap_longmode_x2apic;
		else
			msr_bitmap = vmx_msr_bitmap_legacy_x2apic;
	} else {
		if (is_long_mode(vcpu))
			msr_bitmap = vmx_msr_bitmap_longmode;
		else
			msr_bitmap = vmx_msr_bitmap_legacy;
	}

	vmcs_write64(MSR_BITMAP, __pa(msr_bitmap));
}

/*
 * Set up the vmcs to automatically save and restore system
 * msrs.  Don't touch the 64-bit msrs if the guest is in legacy
 * mode, as fiddling with msrs is very expensive.
 */
static void setup_msrs(struct vcpu_vmx *vmx)
{
	int save_nmsrs, index;

	save_nmsrs = 0;
#ifdef CONFIG_X86_64
	if (is_long_mode(&vmx->vcpu)) {
		index = __find_msr_index(vmx, MSR_SYSCALL_MASK);
		if (index >= 0)
			move_msr_up(vmx, index, save_nmsrs++);
		index = __find_msr_index(vmx, MSR_LSTAR);
		if (index >= 0)
			move_msr_up(vmx, index, save_nmsrs++);
		index = __find_msr_index(vmx, MSR_CSTAR);
		if (index >= 0)
			move_msr_up(vmx, index, save_nmsrs++);
		index = __find_msr_index(vmx, MSR_TSC_AUX);
		if (index >= 0 && vmx->rdtscp_enabled)
			move_msr_up(vmx, index, save_nmsrs++);
		/*
		 * MSR_STAR is only needed on long mode guests, and only
		 * if efer.sce is enabled.
		 */
		index = __find_msr_index(vmx, MSR_STAR);
		if ((index >= 0) && (vmx->vcpu.arch.efer & EFER_SCE))
			move_msr_up(vmx, index, save_nmsrs++);
	}
#endif
	index = __find_msr_index(vmx, MSR_EFER);
	if (index >= 0 && update_transition_efer(vmx, index))
		move_msr_up(vmx, index, save_nmsrs++);

	vmx->save_nmsrs = save_nmsrs;

	if (cpu_has_vmx_msr_bitmap())
		vmx_set_msr_bitmap(&vmx->vcpu);
}

/*
 * reads and returns guest's timestamp counter "register"
 * guest_tsc = host_tsc + tsc_offset    -- 21.3
 */
static u64 guest_read_tsc(void)
{
	u64 host_tsc, tsc_offset;

	rdtscll(host_tsc);
	tsc_offset = vmcs_read64(TSC_OFFSET);
	return host_tsc + tsc_offset;
}

/*
 * Like guest_read_tsc, but always returns L1's notion of the timestamp
 * counter, even if a nested guest (L2) is currently running.
 */
static u64 vmx_read_l1_tsc(struct kvm_vcpu *vcpu, u64 host_tsc)
{
	u64 tsc_offset;

	tsc_offset = is_guest_mode(vcpu) ?
		to_vmx(vcpu)->nested.vmcs01_tsc_offset :
		vmcs_read64(TSC_OFFSET);
	return host_tsc + tsc_offset;
}

/*
 * Engage any workarounds for mis-matched TSC rates.  Currently limited to
 * software catchup for faster rates on slower CPUs.
 */
static void vmx_set_tsc_khz(struct kvm_vcpu *vcpu, u32 user_tsc_khz, bool scale)
{
	if (!scale)
		return;

	if (user_tsc_khz > tsc_khz) {
		vcpu->arch.tsc_catchup = 1;
		vcpu->arch.tsc_always_catchup = 1;
	} else
		WARN(1, "user requested TSC rate below hardware speed\n");
}

static u64 vmx_read_tsc_offset(struct kvm_vcpu *vcpu)
{
	return vmcs_read64(TSC_OFFSET);
}

/*
 * writes 'offset' into guest's timestamp counter offset register
 */
static void vmx_write_tsc_offset(struct kvm_vcpu *vcpu, u64 offset)
{
	if (is_guest_mode(vcpu)) {
		/*
		 * We're here if L1 chose not to trap WRMSR to TSC. According
		 * to the spec, this should set L1's TSC; The offset that L1
		 * set for L2 remains unchanged, and still needs to be added
		 * to the newly set TSC to get L2's TSC.
		 */
		struct vmcs12 *vmcs12;
		to_vmx(vcpu)->nested.vmcs01_tsc_offset = offset;
		/* recalculate vmcs02.TSC_OFFSET: */
		vmcs12 = get_vmcs12(vcpu);
		vmcs_write64(TSC_OFFSET, offset +
			(nested_cpu_has(vmcs12, CPU_BASED_USE_TSC_OFFSETING) ?
			 vmcs12->tsc_offset : 0));
	} else {
		trace_kvm_write_tsc_offset(vcpu->vcpu_id,
					   vmcs_read64(TSC_OFFSET), offset);
		vmcs_write64(TSC_OFFSET, offset);
	}
}

static void vmx_adjust_tsc_offset(struct kvm_vcpu *vcpu, s64 adjustment, bool host)
{
	u64 offset = vmcs_read64(TSC_OFFSET);

	vmcs_write64(TSC_OFFSET, offset + adjustment);
	if (is_guest_mode(vcpu)) {
		/* Even when running L2, the adjustment needs to apply to L1 */
		to_vmx(vcpu)->nested.vmcs01_tsc_offset += adjustment;
	} else
		trace_kvm_write_tsc_offset(vcpu->vcpu_id, offset,
					   offset + adjustment);
}

static u64 vmx_compute_tsc_offset(struct kvm_vcpu *vcpu, u64 target_tsc)
{
	return target_tsc - native_read_tsc();
}

static bool guest_cpuid_has_vmx(struct kvm_vcpu *vcpu)
{
	struct kvm_cpuid_entry2 *best = kvm_find_cpuid_entry(vcpu, 1, 0);
	return best && (best->ecx & (1 << (X86_FEATURE_VMX & 31)));
}

/*
 * nested_vmx_allowed() checks whether a guest should be allowed to use VMX
 * instructions and MSRs (i.e., nested VMX). Nested VMX is disabled for
 * all guests if the "nested" module option is off, and can also be disabled
 * for a single guest by disabling its VMX cpuid bit.
 */
static inline bool nested_vmx_allowed(struct kvm_vcpu *vcpu)
{
	return nested && guest_cpuid_has_vmx(vcpu);
}

/*
 * nested_vmx_setup_ctls_msrs() sets up variables containing the values to be
 * returned for the various VMX controls MSRs when nested VMX is enabled.
 * The same values should also be used to verify that vmcs12 control fields are
 * valid during nested entry from L1 to L2.
 * Each of these control msrs has a low and high 32-bit half: A low bit is on
 * if the corresponding bit in the (32-bit) control field *must* be on, and a
 * bit in the high half is on if the corresponding bit in the control field
 * may be on. See also vmx_control_verify().
 * TODO: allow these variables to be modified (downgraded) by module options
 * or other means.
 */
static u32 nested_vmx_procbased_ctls_low, nested_vmx_procbased_ctls_high;
static u32 nested_vmx_true_procbased_ctls_low;
static u32 nested_vmx_secondary_ctls_low, nested_vmx_secondary_ctls_high;
static u32 nested_vmx_pinbased_ctls_low, nested_vmx_pinbased_ctls_high;
static u32 nested_vmx_exit_ctls_low, nested_vmx_exit_ctls_high;
static u32 nested_vmx_true_exit_ctls_low;
static u32 nested_vmx_entry_ctls_low, nested_vmx_entry_ctls_high;
static u32 nested_vmx_true_entry_ctls_low;
static u32 nested_vmx_misc_low, nested_vmx_misc_high;
static u32 nested_vmx_ept_caps;
static __init void nested_vmx_setup_ctls_msrs(void)
{
	/*
	 * Note that as a general rule, the high half of the MSRs (bits in
	 * the control fields which may be 1) should be initialized by the
	 * intersection of the underlying hardware's MSR (i.e., features which
	 * can be supported) and the list of features we want to expose -
	 * because they are known to be properly supported in our code.
	 * Also, usually, the low half of the MSRs (bits which must be 1) can
	 * be set to 0, meaning that L1 may turn off any of these bits. The
	 * reason is that if one of these bits is necessary, it will appear
	 * in vmcs01 and prepare_vmcs02, when it bitwise-or's the control
	 * fields of vmcs01 and vmcs02, will turn these bits off - and
	 * nested_vmx_exit_handled() will not pass related exits to L1.
	 * These rules have exceptions below.
	 */

	/* pin-based controls */
	rdmsr(MSR_IA32_VMX_PINBASED_CTLS,
	      nested_vmx_pinbased_ctls_low, nested_vmx_pinbased_ctls_high);
	nested_vmx_pinbased_ctls_low |= PIN_BASED_ALWAYSON_WITHOUT_TRUE_MSR;
	nested_vmx_pinbased_ctls_high &= PIN_BASED_EXT_INTR_MASK |
		PIN_BASED_NMI_EXITING | PIN_BASED_VIRTUAL_NMIS;
	nested_vmx_pinbased_ctls_high |= PIN_BASED_ALWAYSON_WITHOUT_TRUE_MSR |
		PIN_BASED_VMX_PREEMPTION_TIMER;

	/* exit controls */
	rdmsr(MSR_IA32_VMX_EXIT_CTLS,
		nested_vmx_exit_ctls_low, nested_vmx_exit_ctls_high);
	nested_vmx_exit_ctls_low = VM_EXIT_ALWAYSON_WITHOUT_TRUE_MSR;

	nested_vmx_exit_ctls_high &=
#ifdef CONFIG_X86_64
		VM_EXIT_HOST_ADDR_SPACE_SIZE |
#endif
		VM_EXIT_LOAD_IA32_PAT | VM_EXIT_SAVE_IA32_PAT;
	nested_vmx_exit_ctls_high |= VM_EXIT_ALWAYSON_WITHOUT_TRUE_MSR |
		VM_EXIT_LOAD_IA32_EFER | VM_EXIT_SAVE_IA32_EFER |
		VM_EXIT_SAVE_VMX_PREEMPTION_TIMER | VM_EXIT_ACK_INTR_ON_EXIT;

	if (vmx_mpx_supported())
		nested_vmx_exit_ctls_high |= VM_EXIT_CLEAR_BNDCFGS;

	/* We support free control of debug control saving. */
	nested_vmx_true_exit_ctls_low = nested_vmx_exit_ctls_low &
		~VM_EXIT_SAVE_DEBUG_CONTROLS;

	/* entry controls */
	rdmsr(MSR_IA32_VMX_ENTRY_CTLS,
		nested_vmx_entry_ctls_low, nested_vmx_entry_ctls_high);
	nested_vmx_entry_ctls_low = VM_ENTRY_ALWAYSON_WITHOUT_TRUE_MSR;
	nested_vmx_entry_ctls_high &=
#ifdef CONFIG_X86_64
		VM_ENTRY_IA32E_MODE |
#endif
		VM_ENTRY_LOAD_IA32_PAT;
	nested_vmx_entry_ctls_high |= (VM_ENTRY_ALWAYSON_WITHOUT_TRUE_MSR |
				       VM_ENTRY_LOAD_IA32_EFER);
	if (vmx_mpx_supported())
		nested_vmx_entry_ctls_high |= VM_ENTRY_LOAD_BNDCFGS;

	/* We support free control of debug control loading. */
	nested_vmx_true_entry_ctls_low = nested_vmx_entry_ctls_low &
		~VM_ENTRY_LOAD_DEBUG_CONTROLS;

	/* cpu-based controls */
	rdmsr(MSR_IA32_VMX_PROCBASED_CTLS,
		nested_vmx_procbased_ctls_low, nested_vmx_procbased_ctls_high);
	nested_vmx_procbased_ctls_low = CPU_BASED_ALWAYSON_WITHOUT_TRUE_MSR;
	nested_vmx_procbased_ctls_high &=
		CPU_BASED_VIRTUAL_INTR_PENDING |
		CPU_BASED_VIRTUAL_NMI_PENDING | CPU_BASED_USE_TSC_OFFSETING |
		CPU_BASED_HLT_EXITING | CPU_BASED_INVLPG_EXITING |
		CPU_BASED_MWAIT_EXITING | CPU_BASED_CR3_LOAD_EXITING |
		CPU_BASED_CR3_STORE_EXITING |
#ifdef CONFIG_X86_64
		CPU_BASED_CR8_LOAD_EXITING | CPU_BASED_CR8_STORE_EXITING |
#endif
		CPU_BASED_MOV_DR_EXITING | CPU_BASED_UNCOND_IO_EXITING |
		CPU_BASED_USE_IO_BITMAPS | CPU_BASED_MONITOR_EXITING |
		CPU_BASED_RDPMC_EXITING | CPU_BASED_RDTSC_EXITING |
		CPU_BASED_PAUSE_EXITING | CPU_BASED_TPR_SHADOW |
		CPU_BASED_ACTIVATE_SECONDARY_CONTROLS;
	/*
	 * We can allow some features even when not supported by the
	 * hardware. For example, L1 can specify an MSR bitmap - and we
	 * can use it to avoid exits to L1 - even when L0 runs L2
	 * without MSR bitmaps.
	 */
	nested_vmx_procbased_ctls_high |= CPU_BASED_ALWAYSON_WITHOUT_TRUE_MSR |
		CPU_BASED_USE_MSR_BITMAPS;

	/* We support free control of CR3 access interception. */
	nested_vmx_true_procbased_ctls_low = nested_vmx_procbased_ctls_low &
		~(CPU_BASED_CR3_LOAD_EXITING | CPU_BASED_CR3_STORE_EXITING);

	/* secondary cpu-based controls */
	rdmsr(MSR_IA32_VMX_PROCBASED_CTLS2,
		nested_vmx_secondary_ctls_low, nested_vmx_secondary_ctls_high);
	nested_vmx_secondary_ctls_low = 0;
	nested_vmx_secondary_ctls_high &=
		SECONDARY_EXEC_VIRTUALIZE_APIC_ACCESSES |
<<<<<<< HEAD
		SECONDARY_EXEC_WBINVD_EXITING;
=======
		SECONDARY_EXEC_WBINVD_EXITING |
		SECONDARY_EXEC_XSAVES;
>>>>>>> 07f0dc60

	if (enable_ept) {
		/* nested EPT: emulate EPT also to L1 */
		nested_vmx_secondary_ctls_high |= SECONDARY_EXEC_ENABLE_EPT |
			SECONDARY_EXEC_UNRESTRICTED_GUEST;
		nested_vmx_ept_caps = VMX_EPT_PAGE_WALK_4_BIT |
			 VMX_EPTP_WB_BIT | VMX_EPT_2MB_PAGE_BIT |
			 VMX_EPT_INVEPT_BIT;
		nested_vmx_ept_caps &= vmx_capability.ept;
		/*
		 * For nested guests, we don't do anything specific
		 * for single context invalidation. Hence, only advertise
		 * support for global context invalidation.
		 */
		nested_vmx_ept_caps |= VMX_EPT_EXTENT_GLOBAL_BIT;
	} else
		nested_vmx_ept_caps = 0;

	/* miscellaneous data */
	rdmsr(MSR_IA32_VMX_MISC, nested_vmx_misc_low, nested_vmx_misc_high);
	nested_vmx_misc_low &= VMX_MISC_SAVE_EFER_LMA;
	nested_vmx_misc_low |= VMX_MISC_EMULATED_PREEMPTION_TIMER_RATE |
		VMX_MISC_ACTIVITY_HLT;
	nested_vmx_misc_high = 0;
}

static inline bool vmx_control_verify(u32 control, u32 low, u32 high)
{
	/*
	 * Bits 0 in high must be 0, and bits 1 in low must be 1.
	 */
	return ((control & high) | low) == control;
}

static inline u64 vmx_control_msr(u32 low, u32 high)
{
	return low | ((u64)high << 32);
}

/* Returns 0 on success, non-0 otherwise. */
static int vmx_get_vmx_msr(struct kvm_vcpu *vcpu, u32 msr_index, u64 *pdata)
{
	switch (msr_index) {
	case MSR_IA32_VMX_BASIC:
		/*
		 * This MSR reports some information about VMX support. We
		 * should return information about the VMX we emulate for the
		 * guest, and the VMCS structure we give it - not about the
		 * VMX support of the underlying hardware.
		 */
		*pdata = VMCS12_REVISION | VMX_BASIC_TRUE_CTLS |
			   ((u64)VMCS12_SIZE << VMX_BASIC_VMCS_SIZE_SHIFT) |
			   (VMX_BASIC_MEM_TYPE_WB << VMX_BASIC_MEM_TYPE_SHIFT);
		break;
	case MSR_IA32_VMX_TRUE_PINBASED_CTLS:
	case MSR_IA32_VMX_PINBASED_CTLS:
		*pdata = vmx_control_msr(nested_vmx_pinbased_ctls_low,
					nested_vmx_pinbased_ctls_high);
		break;
	case MSR_IA32_VMX_TRUE_PROCBASED_CTLS:
		*pdata = vmx_control_msr(nested_vmx_true_procbased_ctls_low,
					nested_vmx_procbased_ctls_high);
		break;
	case MSR_IA32_VMX_PROCBASED_CTLS:
		*pdata = vmx_control_msr(nested_vmx_procbased_ctls_low,
					nested_vmx_procbased_ctls_high);
		break;
	case MSR_IA32_VMX_TRUE_EXIT_CTLS:
		*pdata = vmx_control_msr(nested_vmx_true_exit_ctls_low,
					nested_vmx_exit_ctls_high);
		break;
	case MSR_IA32_VMX_EXIT_CTLS:
		*pdata = vmx_control_msr(nested_vmx_exit_ctls_low,
					nested_vmx_exit_ctls_high);
		break;
	case MSR_IA32_VMX_TRUE_ENTRY_CTLS:
		*pdata = vmx_control_msr(nested_vmx_true_entry_ctls_low,
					nested_vmx_entry_ctls_high);
		break;
	case MSR_IA32_VMX_ENTRY_CTLS:
		*pdata = vmx_control_msr(nested_vmx_entry_ctls_low,
					nested_vmx_entry_ctls_high);
		break;
	case MSR_IA32_VMX_MISC:
		*pdata = vmx_control_msr(nested_vmx_misc_low,
					 nested_vmx_misc_high);
		break;
	/*
	 * These MSRs specify bits which the guest must keep fixed (on or off)
	 * while L1 is in VMXON mode (in L1's root mode, or running an L2).
	 * We picked the standard core2 setting.
	 */
#define VMXON_CR0_ALWAYSON	(X86_CR0_PE | X86_CR0_PG | X86_CR0_NE)
#define VMXON_CR4_ALWAYSON	X86_CR4_VMXE
	case MSR_IA32_VMX_CR0_FIXED0:
		*pdata = VMXON_CR0_ALWAYSON;
		break;
	case MSR_IA32_VMX_CR0_FIXED1:
		*pdata = -1ULL;
		break;
	case MSR_IA32_VMX_CR4_FIXED0:
		*pdata = VMXON_CR4_ALWAYSON;
		break;
	case MSR_IA32_VMX_CR4_FIXED1:
		*pdata = -1ULL;
		break;
	case MSR_IA32_VMX_VMCS_ENUM:
		*pdata = 0x2e; /* highest index: VMX_PREEMPTION_TIMER_VALUE */
		break;
	case MSR_IA32_VMX_PROCBASED_CTLS2:
		*pdata = vmx_control_msr(nested_vmx_secondary_ctls_low,
					nested_vmx_secondary_ctls_high);
		break;
	case MSR_IA32_VMX_EPT_VPID_CAP:
		/* Currently, no nested vpid support */
		*pdata = nested_vmx_ept_caps;
		break;
	default:
		return 1;
	}

	return 0;
}

/*
 * Reads an msr value (of 'msr_index') into 'pdata'.
 * Returns 0 on success, non-0 otherwise.
 * Assumes vcpu_load() was already called.
 */
static int vmx_get_msr(struct kvm_vcpu *vcpu, u32 msr_index, u64 *pdata)
{
	u64 data;
	struct shared_msr_entry *msr;

	if (!pdata) {
		printk(KERN_ERR "BUG: get_msr called with NULL pdata\n");
		return -EINVAL;
	}

	switch (msr_index) {
#ifdef CONFIG_X86_64
	case MSR_FS_BASE:
		data = vmcs_readl(GUEST_FS_BASE);
		break;
	case MSR_GS_BASE:
		data = vmcs_readl(GUEST_GS_BASE);
		break;
	case MSR_KERNEL_GS_BASE:
		vmx_load_host_state(to_vmx(vcpu));
		data = to_vmx(vcpu)->msr_guest_kernel_gs_base;
		break;
#endif
	case MSR_EFER:
		return kvm_get_msr_common(vcpu, msr_index, pdata);
	case MSR_IA32_TSC:
		data = guest_read_tsc();
		break;
	case MSR_IA32_SYSENTER_CS:
		data = vmcs_read32(GUEST_SYSENTER_CS);
		break;
	case MSR_IA32_SYSENTER_EIP:
		data = vmcs_readl(GUEST_SYSENTER_EIP);
		break;
	case MSR_IA32_SYSENTER_ESP:
		data = vmcs_readl(GUEST_SYSENTER_ESP);
		break;
	case MSR_IA32_BNDCFGS:
		if (!vmx_mpx_supported())
			return 1;
		data = vmcs_read64(GUEST_BNDCFGS);
		break;
	case MSR_IA32_FEATURE_CONTROL:
		if (!nested_vmx_allowed(vcpu))
			return 1;
		data = to_vmx(vcpu)->nested.msr_ia32_feature_control;
		break;
	case MSR_IA32_VMX_BASIC ... MSR_IA32_VMX_VMFUNC:
		if (!nested_vmx_allowed(vcpu))
			return 1;
		return vmx_get_vmx_msr(vcpu, msr_index, pdata);
	case MSR_IA32_XSS:
		if (!vmx_xsaves_supported())
			return 1;
		data = vcpu->arch.ia32_xss;
		break;
	case MSR_TSC_AUX:
		if (!to_vmx(vcpu)->rdtscp_enabled)
			return 1;
		/* Otherwise falls through */
	default:
		msr = find_msr_entry(to_vmx(vcpu), msr_index);
		if (msr) {
			data = msr->data;
			break;
		}
		return kvm_get_msr_common(vcpu, msr_index, pdata);
	}

	*pdata = data;
	return 0;
}

static void vmx_leave_nested(struct kvm_vcpu *vcpu);

/*
 * Writes msr value into into the appropriate "register".
 * Returns 0 on success, non-0 otherwise.
 * Assumes vcpu_load() was already called.
 */
static int vmx_set_msr(struct kvm_vcpu *vcpu, struct msr_data *msr_info)
{
	struct vcpu_vmx *vmx = to_vmx(vcpu);
	struct shared_msr_entry *msr;
	int ret = 0;
	u32 msr_index = msr_info->index;
	u64 data = msr_info->data;

	switch (msr_index) {
	case MSR_EFER:
		ret = kvm_set_msr_common(vcpu, msr_info);
		break;
#ifdef CONFIG_X86_64
	case MSR_FS_BASE:
		vmx_segment_cache_clear(vmx);
		vmcs_writel(GUEST_FS_BASE, data);
		break;
	case MSR_GS_BASE:
		vmx_segment_cache_clear(vmx);
		vmcs_writel(GUEST_GS_BASE, data);
		break;
	case MSR_KERNEL_GS_BASE:
		vmx_load_host_state(vmx);
		vmx->msr_guest_kernel_gs_base = data;
		break;
#endif
	case MSR_IA32_SYSENTER_CS:
		vmcs_write32(GUEST_SYSENTER_CS, data);
		break;
	case MSR_IA32_SYSENTER_EIP:
		vmcs_writel(GUEST_SYSENTER_EIP, data);
		break;
	case MSR_IA32_SYSENTER_ESP:
		vmcs_writel(GUEST_SYSENTER_ESP, data);
		break;
	case MSR_IA32_BNDCFGS:
		if (!vmx_mpx_supported())
			return 1;
		vmcs_write64(GUEST_BNDCFGS, data);
		break;
	case MSR_IA32_TSC:
		kvm_write_tsc(vcpu, msr_info);
		break;
	case MSR_IA32_CR_PAT:
		if (vmcs_config.vmentry_ctrl & VM_ENTRY_LOAD_IA32_PAT) {
			if (!kvm_mtrr_valid(vcpu, MSR_IA32_CR_PAT, data))
				return 1;
			vmcs_write64(GUEST_IA32_PAT, data);
			vcpu->arch.pat = data;
			break;
		}
		ret = kvm_set_msr_common(vcpu, msr_info);
		break;
	case MSR_IA32_TSC_ADJUST:
		ret = kvm_set_msr_common(vcpu, msr_info);
		break;
	case MSR_IA32_FEATURE_CONTROL:
		if (!nested_vmx_allowed(vcpu) ||
		    (to_vmx(vcpu)->nested.msr_ia32_feature_control &
		     FEATURE_CONTROL_LOCKED && !msr_info->host_initiated))
			return 1;
		vmx->nested.msr_ia32_feature_control = data;
		if (msr_info->host_initiated && data == 0)
			vmx_leave_nested(vcpu);
		break;
	case MSR_IA32_VMX_BASIC ... MSR_IA32_VMX_VMFUNC:
		return 1; /* they are read-only */
	case MSR_IA32_XSS:
		if (!vmx_xsaves_supported())
			return 1;
		/*
		 * The only supported bit as of Skylake is bit 8, but
		 * it is not supported on KVM.
		 */
		if (data != 0)
			return 1;
		vcpu->arch.ia32_xss = data;
		if (vcpu->arch.ia32_xss != host_xss)
			add_atomic_switch_msr(vmx, MSR_IA32_XSS,
				vcpu->arch.ia32_xss, host_xss);
		else
			clear_atomic_switch_msr(vmx, MSR_IA32_XSS);
		break;
	case MSR_TSC_AUX:
		if (!vmx->rdtscp_enabled)
			return 1;
		/* Check reserved bit, higher 32 bits should be zero */
		if ((data >> 32) != 0)
			return 1;
		/* Otherwise falls through */
	default:
		msr = find_msr_entry(vmx, msr_index);
		if (msr) {
			u64 old_msr_data = msr->data;
			msr->data = data;
			if (msr - vmx->guest_msrs < vmx->save_nmsrs) {
				preempt_disable();
				ret = kvm_set_shared_msr(msr->index, msr->data,
							 msr->mask);
				preempt_enable();
				if (ret)
					msr->data = old_msr_data;
			}
			break;
		}
		ret = kvm_set_msr_common(vcpu, msr_info);
	}

	return ret;
}

static void vmx_cache_reg(struct kvm_vcpu *vcpu, enum kvm_reg reg)
{
	__set_bit(reg, (unsigned long *)&vcpu->arch.regs_avail);
	switch (reg) {
	case VCPU_REGS_RSP:
		vcpu->arch.regs[VCPU_REGS_RSP] = vmcs_readl(GUEST_RSP);
		break;
	case VCPU_REGS_RIP:
		vcpu->arch.regs[VCPU_REGS_RIP] = vmcs_readl(GUEST_RIP);
		break;
	case VCPU_EXREG_PDPTR:
		if (enable_ept)
			ept_save_pdptrs(vcpu);
		break;
	default:
		break;
	}
}

static __init int cpu_has_kvm_support(void)
{
	return cpu_has_vmx();
}

static __init int vmx_disabled_by_bios(void)
{
	u64 msr;

	rdmsrl(MSR_IA32_FEATURE_CONTROL, msr);
	if (msr & FEATURE_CONTROL_LOCKED) {
		/* launched w/ TXT and VMX disabled */
		if (!(msr & FEATURE_CONTROL_VMXON_ENABLED_INSIDE_SMX)
			&& tboot_enabled())
			return 1;
		/* launched w/o TXT and VMX only enabled w/ TXT */
		if (!(msr & FEATURE_CONTROL_VMXON_ENABLED_OUTSIDE_SMX)
			&& (msr & FEATURE_CONTROL_VMXON_ENABLED_INSIDE_SMX)
			&& !tboot_enabled()) {
			printk(KERN_WARNING "kvm: disable TXT in the BIOS or "
				"activate TXT before enabling KVM\n");
			return 1;
		}
		/* launched w/o TXT and VMX disabled */
		if (!(msr & FEATURE_CONTROL_VMXON_ENABLED_OUTSIDE_SMX)
			&& !tboot_enabled())
			return 1;
	}

	return 0;
}

static void kvm_cpu_vmxon(u64 addr)
{
	asm volatile (ASM_VMX_VMXON_RAX
			: : "a"(&addr), "m"(addr)
			: "memory", "cc");
}

static int hardware_enable(void)
{
	int cpu = raw_smp_processor_id();
	u64 phys_addr = __pa(per_cpu(vmxarea, cpu));
	u64 old, test_bits;

	if (read_cr4() & X86_CR4_VMXE)
		return -EBUSY;

	INIT_LIST_HEAD(&per_cpu(loaded_vmcss_on_cpu, cpu));

	/*
	 * Now we can enable the vmclear operation in kdump
	 * since the loaded_vmcss_on_cpu list on this cpu
	 * has been initialized.
	 *
	 * Though the cpu is not in VMX operation now, there
	 * is no problem to enable the vmclear operation
	 * for the loaded_vmcss_on_cpu list is empty!
	 */
	crash_enable_local_vmclear(cpu);

	rdmsrl(MSR_IA32_FEATURE_CONTROL, old);

	test_bits = FEATURE_CONTROL_LOCKED;
	test_bits |= FEATURE_CONTROL_VMXON_ENABLED_OUTSIDE_SMX;
	if (tboot_enabled())
		test_bits |= FEATURE_CONTROL_VMXON_ENABLED_INSIDE_SMX;

	if ((old & test_bits) != test_bits) {
		/* enable and lock */
		wrmsrl(MSR_IA32_FEATURE_CONTROL, old | test_bits);
	}
	write_cr4(read_cr4() | X86_CR4_VMXE); /* FIXME: not cpu hotplug safe */

	if (vmm_exclusive) {
		kvm_cpu_vmxon(phys_addr);
		ept_sync_global();
	}

	native_store_gdt(this_cpu_ptr(&host_gdt));

	return 0;
}

static void vmclear_local_loaded_vmcss(void)
{
	int cpu = raw_smp_processor_id();
	struct loaded_vmcs *v, *n;

	list_for_each_entry_safe(v, n, &per_cpu(loaded_vmcss_on_cpu, cpu),
				 loaded_vmcss_on_cpu_link)
		__loaded_vmcs_clear(v);
}


/* Just like cpu_vmxoff(), but with the __kvm_handle_fault_on_reboot()
 * tricks.
 */
static void kvm_cpu_vmxoff(void)
{
	asm volatile (__ex(ASM_VMX_VMXOFF) : : : "cc");
}

static void hardware_disable(void)
{
	if (vmm_exclusive) {
		vmclear_local_loaded_vmcss();
		kvm_cpu_vmxoff();
	}
	write_cr4(read_cr4() & ~X86_CR4_VMXE);
}

static __init int adjust_vmx_controls(u32 ctl_min, u32 ctl_opt,
				      u32 msr, u32 *result)
{
	u32 vmx_msr_low, vmx_msr_high;
	u32 ctl = ctl_min | ctl_opt;

	rdmsr(msr, vmx_msr_low, vmx_msr_high);

	ctl &= vmx_msr_high; /* bit == 0 in high word ==> must be zero */
	ctl |= vmx_msr_low;  /* bit == 1 in low word  ==> must be one  */

	/* Ensure minimum (required) set of control bits are supported. */
	if (ctl_min & ~ctl)
		return -EIO;

	*result = ctl;
	return 0;
}

static __init bool allow_1_setting(u32 msr, u32 ctl)
{
	u32 vmx_msr_low, vmx_msr_high;

	rdmsr(msr, vmx_msr_low, vmx_msr_high);
	return vmx_msr_high & ctl;
}

static __init int setup_vmcs_config(struct vmcs_config *vmcs_conf)
{
	u32 vmx_msr_low, vmx_msr_high;
	u32 min, opt, min2, opt2;
	u32 _pin_based_exec_control = 0;
	u32 _cpu_based_exec_control = 0;
	u32 _cpu_based_2nd_exec_control = 0;
	u32 _vmexit_control = 0;
	u32 _vmentry_control = 0;

	min = CPU_BASED_HLT_EXITING |
#ifdef CONFIG_X86_64
	      CPU_BASED_CR8_LOAD_EXITING |
	      CPU_BASED_CR8_STORE_EXITING |
#endif
	      CPU_BASED_CR3_LOAD_EXITING |
	      CPU_BASED_CR3_STORE_EXITING |
	      CPU_BASED_USE_IO_BITMAPS |
	      CPU_BASED_MOV_DR_EXITING |
	      CPU_BASED_USE_TSC_OFFSETING |
	      CPU_BASED_MWAIT_EXITING |
	      CPU_BASED_MONITOR_EXITING |
	      CPU_BASED_INVLPG_EXITING |
	      CPU_BASED_RDPMC_EXITING;

	opt = CPU_BASED_TPR_SHADOW |
	      CPU_BASED_USE_MSR_BITMAPS |
	      CPU_BASED_ACTIVATE_SECONDARY_CONTROLS;
	if (adjust_vmx_controls(min, opt, MSR_IA32_VMX_PROCBASED_CTLS,
				&_cpu_based_exec_control) < 0)
		return -EIO;
#ifdef CONFIG_X86_64
	if ((_cpu_based_exec_control & CPU_BASED_TPR_SHADOW))
		_cpu_based_exec_control &= ~CPU_BASED_CR8_LOAD_EXITING &
					   ~CPU_BASED_CR8_STORE_EXITING;
#endif
	if (_cpu_based_exec_control & CPU_BASED_ACTIVATE_SECONDARY_CONTROLS) {
		min2 = 0;
		opt2 = SECONDARY_EXEC_VIRTUALIZE_APIC_ACCESSES |
			SECONDARY_EXEC_VIRTUALIZE_X2APIC_MODE |
			SECONDARY_EXEC_WBINVD_EXITING |
			SECONDARY_EXEC_ENABLE_VPID |
			SECONDARY_EXEC_ENABLE_EPT |
			SECONDARY_EXEC_UNRESTRICTED_GUEST |
			SECONDARY_EXEC_PAUSE_LOOP_EXITING |
			SECONDARY_EXEC_RDTSCP |
			SECONDARY_EXEC_ENABLE_INVPCID |
			SECONDARY_EXEC_APIC_REGISTER_VIRT |
			SECONDARY_EXEC_VIRTUAL_INTR_DELIVERY |
			SECONDARY_EXEC_SHADOW_VMCS |
			SECONDARY_EXEC_XSAVES;
		if (adjust_vmx_controls(min2, opt2,
					MSR_IA32_VMX_PROCBASED_CTLS2,
					&_cpu_based_2nd_exec_control) < 0)
			return -EIO;
	}
#ifndef CONFIG_X86_64
	if (!(_cpu_based_2nd_exec_control &
				SECONDARY_EXEC_VIRTUALIZE_APIC_ACCESSES))
		_cpu_based_exec_control &= ~CPU_BASED_TPR_SHADOW;
#endif

	if (!(_cpu_based_exec_control & CPU_BASED_TPR_SHADOW))
		_cpu_based_2nd_exec_control &= ~(
				SECONDARY_EXEC_APIC_REGISTER_VIRT |
				SECONDARY_EXEC_VIRTUALIZE_X2APIC_MODE |
				SECONDARY_EXEC_VIRTUAL_INTR_DELIVERY);

	if (_cpu_based_2nd_exec_control & SECONDARY_EXEC_ENABLE_EPT) {
		/* CR3 accesses and invlpg don't need to cause VM Exits when EPT
		   enabled */
		_cpu_based_exec_control &= ~(CPU_BASED_CR3_LOAD_EXITING |
					     CPU_BASED_CR3_STORE_EXITING |
					     CPU_BASED_INVLPG_EXITING);
		rdmsr(MSR_IA32_VMX_EPT_VPID_CAP,
		      vmx_capability.ept, vmx_capability.vpid);
	}

	min = VM_EXIT_SAVE_DEBUG_CONTROLS;
#ifdef CONFIG_X86_64
	min |= VM_EXIT_HOST_ADDR_SPACE_SIZE;
#endif
	opt = VM_EXIT_SAVE_IA32_PAT | VM_EXIT_LOAD_IA32_PAT |
		VM_EXIT_ACK_INTR_ON_EXIT | VM_EXIT_CLEAR_BNDCFGS;
	if (adjust_vmx_controls(min, opt, MSR_IA32_VMX_EXIT_CTLS,
				&_vmexit_control) < 0)
		return -EIO;

	min = PIN_BASED_EXT_INTR_MASK | PIN_BASED_NMI_EXITING;
	opt = PIN_BASED_VIRTUAL_NMIS | PIN_BASED_POSTED_INTR;
	if (adjust_vmx_controls(min, opt, MSR_IA32_VMX_PINBASED_CTLS,
				&_pin_based_exec_control) < 0)
		return -EIO;

	if (!(_cpu_based_2nd_exec_control &
		SECONDARY_EXEC_VIRTUAL_INTR_DELIVERY) ||
		!(_vmexit_control & VM_EXIT_ACK_INTR_ON_EXIT))
		_pin_based_exec_control &= ~PIN_BASED_POSTED_INTR;

	min = VM_ENTRY_LOAD_DEBUG_CONTROLS;
	opt = VM_ENTRY_LOAD_IA32_PAT | VM_ENTRY_LOAD_BNDCFGS;
	if (adjust_vmx_controls(min, opt, MSR_IA32_VMX_ENTRY_CTLS,
				&_vmentry_control) < 0)
		return -EIO;

	rdmsr(MSR_IA32_VMX_BASIC, vmx_msr_low, vmx_msr_high);

	/* IA-32 SDM Vol 3B: VMCS size is never greater than 4kB. */
	if ((vmx_msr_high & 0x1fff) > PAGE_SIZE)
		return -EIO;

#ifdef CONFIG_X86_64
	/* IA-32 SDM Vol 3B: 64-bit CPUs always have VMX_BASIC_MSR[48]==0. */
	if (vmx_msr_high & (1u<<16))
		return -EIO;
#endif

	/* Require Write-Back (WB) memory type for VMCS accesses. */
	if (((vmx_msr_high >> 18) & 15) != 6)
		return -EIO;

	vmcs_conf->size = vmx_msr_high & 0x1fff;
	vmcs_conf->order = get_order(vmcs_config.size);
	vmcs_conf->revision_id = vmx_msr_low;

	vmcs_conf->pin_based_exec_ctrl = _pin_based_exec_control;
	vmcs_conf->cpu_based_exec_ctrl = _cpu_based_exec_control;
	vmcs_conf->cpu_based_2nd_exec_ctrl = _cpu_based_2nd_exec_control;
	vmcs_conf->vmexit_ctrl         = _vmexit_control;
	vmcs_conf->vmentry_ctrl        = _vmentry_control;

	cpu_has_load_ia32_efer =
		allow_1_setting(MSR_IA32_VMX_ENTRY_CTLS,
				VM_ENTRY_LOAD_IA32_EFER)
		&& allow_1_setting(MSR_IA32_VMX_EXIT_CTLS,
				   VM_EXIT_LOAD_IA32_EFER);

	cpu_has_load_perf_global_ctrl =
		allow_1_setting(MSR_IA32_VMX_ENTRY_CTLS,
				VM_ENTRY_LOAD_IA32_PERF_GLOBAL_CTRL)
		&& allow_1_setting(MSR_IA32_VMX_EXIT_CTLS,
				   VM_EXIT_LOAD_IA32_PERF_GLOBAL_CTRL);

	/*
	 * Some cpus support VM_ENTRY_(LOAD|SAVE)_IA32_PERF_GLOBAL_CTRL
	 * but due to arrata below it can't be used. Workaround is to use
	 * msr load mechanism to switch IA32_PERF_GLOBAL_CTRL.
	 *
	 * VM Exit May Incorrectly Clear IA32_PERF_GLOBAL_CTRL [34:32]
	 *
	 * AAK155             (model 26)
	 * AAP115             (model 30)
	 * AAT100             (model 37)
	 * BC86,AAY89,BD102   (model 44)
	 * BA97               (model 46)
	 *
	 */
	if (cpu_has_load_perf_global_ctrl && boot_cpu_data.x86 == 0x6) {
		switch (boot_cpu_data.x86_model) {
		case 26:
		case 30:
		case 37:
		case 44:
		case 46:
			cpu_has_load_perf_global_ctrl = false;
			printk_once(KERN_WARNING"kvm: VM_EXIT_LOAD_IA32_PERF_GLOBAL_CTRL "
					"does not work properly. Using workaround\n");
			break;
		default:
			break;
		}
	}

	if (cpu_has_xsaves)
		rdmsrl(MSR_IA32_XSS, host_xss);

	return 0;
}

static struct vmcs *alloc_vmcs_cpu(int cpu)
{
	int node = cpu_to_node(cpu);
	struct page *pages;
	struct vmcs *vmcs;

	pages = alloc_pages_exact_node(node, GFP_KERNEL, vmcs_config.order);
	if (!pages)
		return NULL;
	vmcs = page_address(pages);
	memset(vmcs, 0, vmcs_config.size);
	vmcs->revision_id = vmcs_config.revision_id; /* vmcs revision id */
	return vmcs;
}

static struct vmcs *alloc_vmcs(void)
{
	return alloc_vmcs_cpu(raw_smp_processor_id());
}

static void free_vmcs(struct vmcs *vmcs)
{
	free_pages((unsigned long)vmcs, vmcs_config.order);
}

/*
 * Free a VMCS, but before that VMCLEAR it on the CPU where it was last loaded
 */
static void free_loaded_vmcs(struct loaded_vmcs *loaded_vmcs)
{
	if (!loaded_vmcs->vmcs)
		return;
	loaded_vmcs_clear(loaded_vmcs);
	free_vmcs(loaded_vmcs->vmcs);
	loaded_vmcs->vmcs = NULL;
}

static void free_kvm_area(void)
{
	int cpu;

	for_each_possible_cpu(cpu) {
		free_vmcs(per_cpu(vmxarea, cpu));
		per_cpu(vmxarea, cpu) = NULL;
	}
}

static void init_vmcs_shadow_fields(void)
{
	int i, j;

	/* No checks for read only fields yet */

	for (i = j = 0; i < max_shadow_read_write_fields; i++) {
		switch (shadow_read_write_fields[i]) {
		case GUEST_BNDCFGS:
			if (!vmx_mpx_supported())
				continue;
			break;
		default:
			break;
		}

		if (j < i)
			shadow_read_write_fields[j] =
				shadow_read_write_fields[i];
		j++;
	}
	max_shadow_read_write_fields = j;

	/* shadowed fields guest access without vmexit */
	for (i = 0; i < max_shadow_read_write_fields; i++) {
		clear_bit(shadow_read_write_fields[i],
			  vmx_vmwrite_bitmap);
		clear_bit(shadow_read_write_fields[i],
			  vmx_vmread_bitmap);
	}
	for (i = 0; i < max_shadow_read_only_fields; i++)
		clear_bit(shadow_read_only_fields[i],
			  vmx_vmread_bitmap);
}

static __init int alloc_kvm_area(void)
{
	int cpu;

	for_each_possible_cpu(cpu) {
		struct vmcs *vmcs;

		vmcs = alloc_vmcs_cpu(cpu);
		if (!vmcs) {
			free_kvm_area();
			return -ENOMEM;
		}

		per_cpu(vmxarea, cpu) = vmcs;
	}
	return 0;
}

static bool emulation_required(struct kvm_vcpu *vcpu)
{
	return emulate_invalid_guest_state && !guest_state_valid(vcpu);
}

static void fix_pmode_seg(struct kvm_vcpu *vcpu, int seg,
		struct kvm_segment *save)
{
	if (!emulate_invalid_guest_state) {
		/*
		 * CS and SS RPL should be equal during guest entry according
		 * to VMX spec, but in reality it is not always so. Since vcpu
		 * is in the middle of the transition from real mode to
		 * protected mode it is safe to assume that RPL 0 is a good
		 * default value.
		 */
		if (seg == VCPU_SREG_CS || seg == VCPU_SREG_SS)
			save->selector &= ~SELECTOR_RPL_MASK;
		save->dpl = save->selector & SELECTOR_RPL_MASK;
		save->s = 1;
	}
	vmx_set_segment(vcpu, save, seg);
}

static void enter_pmode(struct kvm_vcpu *vcpu)
{
	unsigned long flags;
	struct vcpu_vmx *vmx = to_vmx(vcpu);

	/*
	 * Update real mode segment cache. It may be not up-to-date if sement
	 * register was written while vcpu was in a guest mode.
	 */
	vmx_get_segment(vcpu, &vmx->rmode.segs[VCPU_SREG_ES], VCPU_SREG_ES);
	vmx_get_segment(vcpu, &vmx->rmode.segs[VCPU_SREG_DS], VCPU_SREG_DS);
	vmx_get_segment(vcpu, &vmx->rmode.segs[VCPU_SREG_FS], VCPU_SREG_FS);
	vmx_get_segment(vcpu, &vmx->rmode.segs[VCPU_SREG_GS], VCPU_SREG_GS);
	vmx_get_segment(vcpu, &vmx->rmode.segs[VCPU_SREG_SS], VCPU_SREG_SS);
	vmx_get_segment(vcpu, &vmx->rmode.segs[VCPU_SREG_CS], VCPU_SREG_CS);

	vmx->rmode.vm86_active = 0;

	vmx_segment_cache_clear(vmx);

	vmx_set_segment(vcpu, &vmx->rmode.segs[VCPU_SREG_TR], VCPU_SREG_TR);

	flags = vmcs_readl(GUEST_RFLAGS);
	flags &= RMODE_GUEST_OWNED_EFLAGS_BITS;
	flags |= vmx->rmode.save_rflags & ~RMODE_GUEST_OWNED_EFLAGS_BITS;
	vmcs_writel(GUEST_RFLAGS, flags);

	vmcs_writel(GUEST_CR4, (vmcs_readl(GUEST_CR4) & ~X86_CR4_VME) |
			(vmcs_readl(CR4_READ_SHADOW) & X86_CR4_VME));

	update_exception_bitmap(vcpu);

	fix_pmode_seg(vcpu, VCPU_SREG_CS, &vmx->rmode.segs[VCPU_SREG_CS]);
	fix_pmode_seg(vcpu, VCPU_SREG_SS, &vmx->rmode.segs[VCPU_SREG_SS]);
	fix_pmode_seg(vcpu, VCPU_SREG_ES, &vmx->rmode.segs[VCPU_SREG_ES]);
	fix_pmode_seg(vcpu, VCPU_SREG_DS, &vmx->rmode.segs[VCPU_SREG_DS]);
	fix_pmode_seg(vcpu, VCPU_SREG_FS, &vmx->rmode.segs[VCPU_SREG_FS]);
	fix_pmode_seg(vcpu, VCPU_SREG_GS, &vmx->rmode.segs[VCPU_SREG_GS]);
}

static void fix_rmode_seg(int seg, struct kvm_segment *save)
{
	const struct kvm_vmx_segment_field *sf = &kvm_vmx_segment_fields[seg];
	struct kvm_segment var = *save;

	var.dpl = 0x3;
	if (seg == VCPU_SREG_CS)
		var.type = 0x3;

	if (!emulate_invalid_guest_state) {
		var.selector = var.base >> 4;
		var.base = var.base & 0xffff0;
		var.limit = 0xffff;
		var.g = 0;
		var.db = 0;
		var.present = 1;
		var.s = 1;
		var.l = 0;
		var.unusable = 0;
		var.type = 0x3;
		var.avl = 0;
		if (save->base & 0xf)
			printk_once(KERN_WARNING "kvm: segment base is not "
					"paragraph aligned when entering "
					"protected mode (seg=%d)", seg);
	}

	vmcs_write16(sf->selector, var.selector);
	vmcs_write32(sf->base, var.base);
	vmcs_write32(sf->limit, var.limit);
	vmcs_write32(sf->ar_bytes, vmx_segment_access_rights(&var));
}

static void enter_rmode(struct kvm_vcpu *vcpu)
{
	unsigned long flags;
	struct vcpu_vmx *vmx = to_vmx(vcpu);

	vmx_get_segment(vcpu, &vmx->rmode.segs[VCPU_SREG_TR], VCPU_SREG_TR);
	vmx_get_segment(vcpu, &vmx->rmode.segs[VCPU_SREG_ES], VCPU_SREG_ES);
	vmx_get_segment(vcpu, &vmx->rmode.segs[VCPU_SREG_DS], VCPU_SREG_DS);
	vmx_get_segment(vcpu, &vmx->rmode.segs[VCPU_SREG_FS], VCPU_SREG_FS);
	vmx_get_segment(vcpu, &vmx->rmode.segs[VCPU_SREG_GS], VCPU_SREG_GS);
	vmx_get_segment(vcpu, &vmx->rmode.segs[VCPU_SREG_SS], VCPU_SREG_SS);
	vmx_get_segment(vcpu, &vmx->rmode.segs[VCPU_SREG_CS], VCPU_SREG_CS);

	vmx->rmode.vm86_active = 1;

	/*
	 * Very old userspace does not call KVM_SET_TSS_ADDR before entering
	 * vcpu. Warn the user that an update is overdue.
	 */
	if (!vcpu->kvm->arch.tss_addr)
		printk_once(KERN_WARNING "kvm: KVM_SET_TSS_ADDR need to be "
			     "called before entering vcpu\n");

	vmx_segment_cache_clear(vmx);

	vmcs_writel(GUEST_TR_BASE, vcpu->kvm->arch.tss_addr);
	vmcs_write32(GUEST_TR_LIMIT, RMODE_TSS_SIZE - 1);
	vmcs_write32(GUEST_TR_AR_BYTES, 0x008b);

	flags = vmcs_readl(GUEST_RFLAGS);
	vmx->rmode.save_rflags = flags;

	flags |= X86_EFLAGS_IOPL | X86_EFLAGS_VM;

	vmcs_writel(GUEST_RFLAGS, flags);
	vmcs_writel(GUEST_CR4, vmcs_readl(GUEST_CR4) | X86_CR4_VME);
	update_exception_bitmap(vcpu);

	fix_rmode_seg(VCPU_SREG_SS, &vmx->rmode.segs[VCPU_SREG_SS]);
	fix_rmode_seg(VCPU_SREG_CS, &vmx->rmode.segs[VCPU_SREG_CS]);
	fix_rmode_seg(VCPU_SREG_ES, &vmx->rmode.segs[VCPU_SREG_ES]);
	fix_rmode_seg(VCPU_SREG_DS, &vmx->rmode.segs[VCPU_SREG_DS]);
	fix_rmode_seg(VCPU_SREG_GS, &vmx->rmode.segs[VCPU_SREG_GS]);
	fix_rmode_seg(VCPU_SREG_FS, &vmx->rmode.segs[VCPU_SREG_FS]);

	kvm_mmu_reset_context(vcpu);
}

static void vmx_set_efer(struct kvm_vcpu *vcpu, u64 efer)
{
	struct vcpu_vmx *vmx = to_vmx(vcpu);
	struct shared_msr_entry *msr = find_msr_entry(vmx, MSR_EFER);

	if (!msr)
		return;

	/*
	 * Force kernel_gs_base reloading before EFER changes, as control
	 * of this msr depends on is_long_mode().
	 */
	vmx_load_host_state(to_vmx(vcpu));
	vcpu->arch.efer = efer;
	if (efer & EFER_LMA) {
		vm_entry_controls_setbit(to_vmx(vcpu), VM_ENTRY_IA32E_MODE);
		msr->data = efer;
	} else {
		vm_entry_controls_clearbit(to_vmx(vcpu), VM_ENTRY_IA32E_MODE);

		msr->data = efer & ~EFER_LME;
	}
	setup_msrs(vmx);
}

#ifdef CONFIG_X86_64

static void enter_lmode(struct kvm_vcpu *vcpu)
{
	u32 guest_tr_ar;

	vmx_segment_cache_clear(to_vmx(vcpu));

	guest_tr_ar = vmcs_read32(GUEST_TR_AR_BYTES);
	if ((guest_tr_ar & AR_TYPE_MASK) != AR_TYPE_BUSY_64_TSS) {
		pr_debug_ratelimited("%s: tss fixup for long mode. \n",
				     __func__);
		vmcs_write32(GUEST_TR_AR_BYTES,
			     (guest_tr_ar & ~AR_TYPE_MASK)
			     | AR_TYPE_BUSY_64_TSS);
	}
	vmx_set_efer(vcpu, vcpu->arch.efer | EFER_LMA);
}

static void exit_lmode(struct kvm_vcpu *vcpu)
{
	vm_entry_controls_clearbit(to_vmx(vcpu), VM_ENTRY_IA32E_MODE);
	vmx_set_efer(vcpu, vcpu->arch.efer & ~EFER_LMA);
}

#endif

static void vmx_flush_tlb(struct kvm_vcpu *vcpu)
{
	vpid_sync_context(to_vmx(vcpu));
	if (enable_ept) {
		if (!VALID_PAGE(vcpu->arch.mmu.root_hpa))
			return;
		ept_sync_context(construct_eptp(vcpu->arch.mmu.root_hpa));
	}
}

static void vmx_decache_cr0_guest_bits(struct kvm_vcpu *vcpu)
{
	ulong cr0_guest_owned_bits = vcpu->arch.cr0_guest_owned_bits;

	vcpu->arch.cr0 &= ~cr0_guest_owned_bits;
	vcpu->arch.cr0 |= vmcs_readl(GUEST_CR0) & cr0_guest_owned_bits;
}

static void vmx_decache_cr3(struct kvm_vcpu *vcpu)
{
	if (enable_ept && is_paging(vcpu))
		vcpu->arch.cr3 = vmcs_readl(GUEST_CR3);
	__set_bit(VCPU_EXREG_CR3, (ulong *)&vcpu->arch.regs_avail);
}

static void vmx_decache_cr4_guest_bits(struct kvm_vcpu *vcpu)
{
	ulong cr4_guest_owned_bits = vcpu->arch.cr4_guest_owned_bits;

	vcpu->arch.cr4 &= ~cr4_guest_owned_bits;
	vcpu->arch.cr4 |= vmcs_readl(GUEST_CR4) & cr4_guest_owned_bits;
}

static void ept_load_pdptrs(struct kvm_vcpu *vcpu)
{
	struct kvm_mmu *mmu = vcpu->arch.walk_mmu;

	if (!test_bit(VCPU_EXREG_PDPTR,
		      (unsigned long *)&vcpu->arch.regs_dirty))
		return;

	if (is_paging(vcpu) && is_pae(vcpu) && !is_long_mode(vcpu)) {
		vmcs_write64(GUEST_PDPTR0, mmu->pdptrs[0]);
		vmcs_write64(GUEST_PDPTR1, mmu->pdptrs[1]);
		vmcs_write64(GUEST_PDPTR2, mmu->pdptrs[2]);
		vmcs_write64(GUEST_PDPTR3, mmu->pdptrs[3]);
	}
}

static void ept_save_pdptrs(struct kvm_vcpu *vcpu)
{
	struct kvm_mmu *mmu = vcpu->arch.walk_mmu;

	if (is_paging(vcpu) && is_pae(vcpu) && !is_long_mode(vcpu)) {
		mmu->pdptrs[0] = vmcs_read64(GUEST_PDPTR0);
		mmu->pdptrs[1] = vmcs_read64(GUEST_PDPTR1);
		mmu->pdptrs[2] = vmcs_read64(GUEST_PDPTR2);
		mmu->pdptrs[3] = vmcs_read64(GUEST_PDPTR3);
	}

	__set_bit(VCPU_EXREG_PDPTR,
		  (unsigned long *)&vcpu->arch.regs_avail);
	__set_bit(VCPU_EXREG_PDPTR,
		  (unsigned long *)&vcpu->arch.regs_dirty);
}

static int vmx_set_cr4(struct kvm_vcpu *vcpu, unsigned long cr4);

static void ept_update_paging_mode_cr0(unsigned long *hw_cr0,
					unsigned long cr0,
					struct kvm_vcpu *vcpu)
{
	if (!test_bit(VCPU_EXREG_CR3, (ulong *)&vcpu->arch.regs_avail))
		vmx_decache_cr3(vcpu);
	if (!(cr0 & X86_CR0_PG)) {
		/* From paging/starting to nonpaging */
		vmcs_write32(CPU_BASED_VM_EXEC_CONTROL,
			     vmcs_read32(CPU_BASED_VM_EXEC_CONTROL) |
			     (CPU_BASED_CR3_LOAD_EXITING |
			      CPU_BASED_CR3_STORE_EXITING));
		vcpu->arch.cr0 = cr0;
		vmx_set_cr4(vcpu, kvm_read_cr4(vcpu));
	} else if (!is_paging(vcpu)) {
		/* From nonpaging to paging */
		vmcs_write32(CPU_BASED_VM_EXEC_CONTROL,
			     vmcs_read32(CPU_BASED_VM_EXEC_CONTROL) &
			     ~(CPU_BASED_CR3_LOAD_EXITING |
			       CPU_BASED_CR3_STORE_EXITING));
		vcpu->arch.cr0 = cr0;
		vmx_set_cr4(vcpu, kvm_read_cr4(vcpu));
	}

	if (!(cr0 & X86_CR0_WP))
		*hw_cr0 &= ~X86_CR0_WP;
}

static void vmx_set_cr0(struct kvm_vcpu *vcpu, unsigned long cr0)
{
	struct vcpu_vmx *vmx = to_vmx(vcpu);
	unsigned long hw_cr0;

	hw_cr0 = (cr0 & ~KVM_GUEST_CR0_MASK);
	if (enable_unrestricted_guest)
		hw_cr0 |= KVM_VM_CR0_ALWAYS_ON_UNRESTRICTED_GUEST;
	else {
		hw_cr0 |= KVM_VM_CR0_ALWAYS_ON;

		if (vmx->rmode.vm86_active && (cr0 & X86_CR0_PE))
			enter_pmode(vcpu);

		if (!vmx->rmode.vm86_active && !(cr0 & X86_CR0_PE))
			enter_rmode(vcpu);
	}

#ifdef CONFIG_X86_64
	if (vcpu->arch.efer & EFER_LME) {
		if (!is_paging(vcpu) && (cr0 & X86_CR0_PG))
			enter_lmode(vcpu);
		if (is_paging(vcpu) && !(cr0 & X86_CR0_PG))
			exit_lmode(vcpu);
	}
#endif

	if (enable_ept)
		ept_update_paging_mode_cr0(&hw_cr0, cr0, vcpu);

	if (!vcpu->fpu_active)
		hw_cr0 |= X86_CR0_TS | X86_CR0_MP;

	vmcs_writel(CR0_READ_SHADOW, cr0);
	vmcs_writel(GUEST_CR0, hw_cr0);
	vcpu->arch.cr0 = cr0;

	/* depends on vcpu->arch.cr0 to be set to a new value */
	vmx->emulation_required = emulation_required(vcpu);
}

static u64 construct_eptp(unsigned long root_hpa)
{
	u64 eptp;

	/* TODO write the value reading from MSR */
	eptp = VMX_EPT_DEFAULT_MT |
		VMX_EPT_DEFAULT_GAW << VMX_EPT_GAW_EPTP_SHIFT;
	if (enable_ept_ad_bits)
		eptp |= VMX_EPT_AD_ENABLE_BIT;
	eptp |= (root_hpa & PAGE_MASK);

	return eptp;
}

static void vmx_set_cr3(struct kvm_vcpu *vcpu, unsigned long cr3)
{
	unsigned long guest_cr3;
	u64 eptp;

	guest_cr3 = cr3;
	if (enable_ept) {
		eptp = construct_eptp(cr3);
		vmcs_write64(EPT_POINTER, eptp);
		if (is_paging(vcpu) || is_guest_mode(vcpu))
			guest_cr3 = kvm_read_cr3(vcpu);
		else
			guest_cr3 = vcpu->kvm->arch.ept_identity_map_addr;
		ept_load_pdptrs(vcpu);
	}

	vmx_flush_tlb(vcpu);
	vmcs_writel(GUEST_CR3, guest_cr3);
}

static int vmx_set_cr4(struct kvm_vcpu *vcpu, unsigned long cr4)
{
	unsigned long hw_cr4 = cr4 | (to_vmx(vcpu)->rmode.vm86_active ?
		    KVM_RMODE_VM_CR4_ALWAYS_ON : KVM_PMODE_VM_CR4_ALWAYS_ON);

	if (cr4 & X86_CR4_VMXE) {
		/*
		 * To use VMXON (and later other VMX instructions), a guest
		 * must first be able to turn on cr4.VMXE (see handle_vmon()).
		 * So basically the check on whether to allow nested VMX
		 * is here.
		 */
		if (!nested_vmx_allowed(vcpu))
			return 1;
	}
	if (to_vmx(vcpu)->nested.vmxon &&
	    ((cr4 & VMXON_CR4_ALWAYSON) != VMXON_CR4_ALWAYSON))
		return 1;

	vcpu->arch.cr4 = cr4;
	if (enable_ept) {
		if (!is_paging(vcpu)) {
			hw_cr4 &= ~X86_CR4_PAE;
			hw_cr4 |= X86_CR4_PSE;
			/*
			 * SMEP/SMAP is disabled if CPU is in non-paging mode
			 * in hardware. However KVM always uses paging mode to
			 * emulate guest non-paging mode with TDP.
			 * To emulate this behavior, SMEP/SMAP needs to be
			 * manually disabled when guest switches to non-paging
			 * mode.
			 */
			hw_cr4 &= ~(X86_CR4_SMEP | X86_CR4_SMAP);
		} else if (!(cr4 & X86_CR4_PAE)) {
			hw_cr4 &= ~X86_CR4_PAE;
		}
	}

	vmcs_writel(CR4_READ_SHADOW, cr4);
	vmcs_writel(GUEST_CR4, hw_cr4);
	return 0;
}

static void vmx_get_segment(struct kvm_vcpu *vcpu,
			    struct kvm_segment *var, int seg)
{
	struct vcpu_vmx *vmx = to_vmx(vcpu);
	u32 ar;

	if (vmx->rmode.vm86_active && seg != VCPU_SREG_LDTR) {
		*var = vmx->rmode.segs[seg];
		if (seg == VCPU_SREG_TR
		    || var->selector == vmx_read_guest_seg_selector(vmx, seg))
			return;
		var->base = vmx_read_guest_seg_base(vmx, seg);
		var->selector = vmx_read_guest_seg_selector(vmx, seg);
		return;
	}
	var->base = vmx_read_guest_seg_base(vmx, seg);
	var->limit = vmx_read_guest_seg_limit(vmx, seg);
	var->selector = vmx_read_guest_seg_selector(vmx, seg);
	ar = vmx_read_guest_seg_ar(vmx, seg);
	var->unusable = (ar >> 16) & 1;
	var->type = ar & 15;
	var->s = (ar >> 4) & 1;
	var->dpl = (ar >> 5) & 3;
	/*
	 * Some userspaces do not preserve unusable property. Since usable
	 * segment has to be present according to VMX spec we can use present
	 * property to amend userspace bug by making unusable segment always
	 * nonpresent. vmx_segment_access_rights() already marks nonpresent
	 * segment as unusable.
	 */
	var->present = !var->unusable;
	var->avl = (ar >> 12) & 1;
	var->l = (ar >> 13) & 1;
	var->db = (ar >> 14) & 1;
	var->g = (ar >> 15) & 1;
}

static u64 vmx_get_segment_base(struct kvm_vcpu *vcpu, int seg)
{
	struct kvm_segment s;

	if (to_vmx(vcpu)->rmode.vm86_active) {
		vmx_get_segment(vcpu, &s, seg);
		return s.base;
	}
	return vmx_read_guest_seg_base(to_vmx(vcpu), seg);
}

static int vmx_get_cpl(struct kvm_vcpu *vcpu)
{
	struct vcpu_vmx *vmx = to_vmx(vcpu);

	if (unlikely(vmx->rmode.vm86_active))
		return 0;
	else {
		int ar = vmx_read_guest_seg_ar(vmx, VCPU_SREG_SS);
		return AR_DPL(ar);
	}
}

static u32 vmx_segment_access_rights(struct kvm_segment *var)
{
	u32 ar;

	if (var->unusable || !var->present)
		ar = 1 << 16;
	else {
		ar = var->type & 15;
		ar |= (var->s & 1) << 4;
		ar |= (var->dpl & 3) << 5;
		ar |= (var->present & 1) << 7;
		ar |= (var->avl & 1) << 12;
		ar |= (var->l & 1) << 13;
		ar |= (var->db & 1) << 14;
		ar |= (var->g & 1) << 15;
	}

	return ar;
}

static void vmx_set_segment(struct kvm_vcpu *vcpu,
			    struct kvm_segment *var, int seg)
{
	struct vcpu_vmx *vmx = to_vmx(vcpu);
	const struct kvm_vmx_segment_field *sf = &kvm_vmx_segment_fields[seg];

	vmx_segment_cache_clear(vmx);

	if (vmx->rmode.vm86_active && seg != VCPU_SREG_LDTR) {
		vmx->rmode.segs[seg] = *var;
		if (seg == VCPU_SREG_TR)
			vmcs_write16(sf->selector, var->selector);
		else if (var->s)
			fix_rmode_seg(seg, &vmx->rmode.segs[seg]);
		goto out;
	}

	vmcs_writel(sf->base, var->base);
	vmcs_write32(sf->limit, var->limit);
	vmcs_write16(sf->selector, var->selector);

	/*
	 *   Fix the "Accessed" bit in AR field of segment registers for older
	 * qemu binaries.
	 *   IA32 arch specifies that at the time of processor reset the
	 * "Accessed" bit in the AR field of segment registers is 1. And qemu
	 * is setting it to 0 in the userland code. This causes invalid guest
	 * state vmexit when "unrestricted guest" mode is turned on.
	 *    Fix for this setup issue in cpu_reset is being pushed in the qemu
	 * tree. Newer qemu binaries with that qemu fix would not need this
	 * kvm hack.
	 */
	if (enable_unrestricted_guest && (seg != VCPU_SREG_LDTR))
		var->type |= 0x1; /* Accessed */

	vmcs_write32(sf->ar_bytes, vmx_segment_access_rights(var));

out:
	vmx->emulation_required = emulation_required(vcpu);
}

static void vmx_get_cs_db_l_bits(struct kvm_vcpu *vcpu, int *db, int *l)
{
	u32 ar = vmx_read_guest_seg_ar(to_vmx(vcpu), VCPU_SREG_CS);

	*db = (ar >> 14) & 1;
	*l = (ar >> 13) & 1;
}

static void vmx_get_idt(struct kvm_vcpu *vcpu, struct desc_ptr *dt)
{
	dt->size = vmcs_read32(GUEST_IDTR_LIMIT);
	dt->address = vmcs_readl(GUEST_IDTR_BASE);
}

static void vmx_set_idt(struct kvm_vcpu *vcpu, struct desc_ptr *dt)
{
	vmcs_write32(GUEST_IDTR_LIMIT, dt->size);
	vmcs_writel(GUEST_IDTR_BASE, dt->address);
}

static void vmx_get_gdt(struct kvm_vcpu *vcpu, struct desc_ptr *dt)
{
	dt->size = vmcs_read32(GUEST_GDTR_LIMIT);
	dt->address = vmcs_readl(GUEST_GDTR_BASE);
}

static void vmx_set_gdt(struct kvm_vcpu *vcpu, struct desc_ptr *dt)
{
	vmcs_write32(GUEST_GDTR_LIMIT, dt->size);
	vmcs_writel(GUEST_GDTR_BASE, dt->address);
}

static bool rmode_segment_valid(struct kvm_vcpu *vcpu, int seg)
{
	struct kvm_segment var;
	u32 ar;

	vmx_get_segment(vcpu, &var, seg);
	var.dpl = 0x3;
	if (seg == VCPU_SREG_CS)
		var.type = 0x3;
	ar = vmx_segment_access_rights(&var);

	if (var.base != (var.selector << 4))
		return false;
	if (var.limit != 0xffff)
		return false;
	if (ar != 0xf3)
		return false;

	return true;
}

static bool code_segment_valid(struct kvm_vcpu *vcpu)
{
	struct kvm_segment cs;
	unsigned int cs_rpl;

	vmx_get_segment(vcpu, &cs, VCPU_SREG_CS);
	cs_rpl = cs.selector & SELECTOR_RPL_MASK;

	if (cs.unusable)
		return false;
	if (~cs.type & (AR_TYPE_CODE_MASK|AR_TYPE_ACCESSES_MASK))
		return false;
	if (!cs.s)
		return false;
	if (cs.type & AR_TYPE_WRITEABLE_MASK) {
		if (cs.dpl > cs_rpl)
			return false;
	} else {
		if (cs.dpl != cs_rpl)
			return false;
	}
	if (!cs.present)
		return false;

	/* TODO: Add Reserved field check, this'll require a new member in the kvm_segment_field structure */
	return true;
}

static bool stack_segment_valid(struct kvm_vcpu *vcpu)
{
	struct kvm_segment ss;
	unsigned int ss_rpl;

	vmx_get_segment(vcpu, &ss, VCPU_SREG_SS);
	ss_rpl = ss.selector & SELECTOR_RPL_MASK;

	if (ss.unusable)
		return true;
	if (ss.type != 3 && ss.type != 7)
		return false;
	if (!ss.s)
		return false;
	if (ss.dpl != ss_rpl) /* DPL != RPL */
		return false;
	if (!ss.present)
		return false;

	return true;
}

static bool data_segment_valid(struct kvm_vcpu *vcpu, int seg)
{
	struct kvm_segment var;
	unsigned int rpl;

	vmx_get_segment(vcpu, &var, seg);
	rpl = var.selector & SELECTOR_RPL_MASK;

	if (var.unusable)
		return true;
	if (!var.s)
		return false;
	if (!var.present)
		return false;
	if (~var.type & (AR_TYPE_CODE_MASK|AR_TYPE_WRITEABLE_MASK)) {
		if (var.dpl < rpl) /* DPL < RPL */
			return false;
	}

	/* TODO: Add other members to kvm_segment_field to allow checking for other access
	 * rights flags
	 */
	return true;
}

static bool tr_valid(struct kvm_vcpu *vcpu)
{
	struct kvm_segment tr;

	vmx_get_segment(vcpu, &tr, VCPU_SREG_TR);

	if (tr.unusable)
		return false;
	if (tr.selector & SELECTOR_TI_MASK)	/* TI = 1 */
		return false;
	if (tr.type != 3 && tr.type != 11) /* TODO: Check if guest is in IA32e mode */
		return false;
	if (!tr.present)
		return false;

	return true;
}

static bool ldtr_valid(struct kvm_vcpu *vcpu)
{
	struct kvm_segment ldtr;

	vmx_get_segment(vcpu, &ldtr, VCPU_SREG_LDTR);

	if (ldtr.unusable)
		return true;
	if (ldtr.selector & SELECTOR_TI_MASK)	/* TI = 1 */
		return false;
	if (ldtr.type != 2)
		return false;
	if (!ldtr.present)
		return false;

	return true;
}

static bool cs_ss_rpl_check(struct kvm_vcpu *vcpu)
{
	struct kvm_segment cs, ss;

	vmx_get_segment(vcpu, &cs, VCPU_SREG_CS);
	vmx_get_segment(vcpu, &ss, VCPU_SREG_SS);

	return ((cs.selector & SELECTOR_RPL_MASK) ==
		 (ss.selector & SELECTOR_RPL_MASK));
}

/*
 * Check if guest state is valid. Returns true if valid, false if
 * not.
 * We assume that registers are always usable
 */
static bool guest_state_valid(struct kvm_vcpu *vcpu)
{
	if (enable_unrestricted_guest)
		return true;

	/* real mode guest state checks */
	if (!is_protmode(vcpu) || (vmx_get_rflags(vcpu) & X86_EFLAGS_VM)) {
		if (!rmode_segment_valid(vcpu, VCPU_SREG_CS))
			return false;
		if (!rmode_segment_valid(vcpu, VCPU_SREG_SS))
			return false;
		if (!rmode_segment_valid(vcpu, VCPU_SREG_DS))
			return false;
		if (!rmode_segment_valid(vcpu, VCPU_SREG_ES))
			return false;
		if (!rmode_segment_valid(vcpu, VCPU_SREG_FS))
			return false;
		if (!rmode_segment_valid(vcpu, VCPU_SREG_GS))
			return false;
	} else {
	/* protected mode guest state checks */
		if (!cs_ss_rpl_check(vcpu))
			return false;
		if (!code_segment_valid(vcpu))
			return false;
		if (!stack_segment_valid(vcpu))
			return false;
		if (!data_segment_valid(vcpu, VCPU_SREG_DS))
			return false;
		if (!data_segment_valid(vcpu, VCPU_SREG_ES))
			return false;
		if (!data_segment_valid(vcpu, VCPU_SREG_FS))
			return false;
		if (!data_segment_valid(vcpu, VCPU_SREG_GS))
			return false;
		if (!tr_valid(vcpu))
			return false;
		if (!ldtr_valid(vcpu))
			return false;
	}
	/* TODO:
	 * - Add checks on RIP
	 * - Add checks on RFLAGS
	 */

	return true;
}

static int init_rmode_tss(struct kvm *kvm)
{
	gfn_t fn;
	u16 data = 0;
	int idx, r;

	idx = srcu_read_lock(&kvm->srcu);
	fn = kvm->arch.tss_addr >> PAGE_SHIFT;
	r = kvm_clear_guest_page(kvm, fn, 0, PAGE_SIZE);
	if (r < 0)
		goto out;
	data = TSS_BASE_SIZE + TSS_REDIRECTION_SIZE;
	r = kvm_write_guest_page(kvm, fn++, &data,
			TSS_IOPB_BASE_OFFSET, sizeof(u16));
	if (r < 0)
		goto out;
	r = kvm_clear_guest_page(kvm, fn++, 0, PAGE_SIZE);
	if (r < 0)
		goto out;
	r = kvm_clear_guest_page(kvm, fn, 0, PAGE_SIZE);
	if (r < 0)
		goto out;
	data = ~0;
	r = kvm_write_guest_page(kvm, fn, &data,
				 RMODE_TSS_SIZE - 2 * PAGE_SIZE - 1,
				 sizeof(u8));
out:
	srcu_read_unlock(&kvm->srcu, idx);
	return r;
}

static int init_rmode_identity_map(struct kvm *kvm)
{
	int i, idx, r = 0;
	pfn_t identity_map_pfn;
	u32 tmp;

	if (!enable_ept)
		return 0;

	/* Protect kvm->arch.ept_identity_pagetable_done. */
	mutex_lock(&kvm->slots_lock);

	if (likely(kvm->arch.ept_identity_pagetable_done))
		goto out2;

	identity_map_pfn = kvm->arch.ept_identity_map_addr >> PAGE_SHIFT;

	r = alloc_identity_pagetable(kvm);
	if (r < 0)
		goto out2;

	idx = srcu_read_lock(&kvm->srcu);
	r = kvm_clear_guest_page(kvm, identity_map_pfn, 0, PAGE_SIZE);
	if (r < 0)
		goto out;
	/* Set up identity-mapping pagetable for EPT in real mode */
	for (i = 0; i < PT32_ENT_PER_PAGE; i++) {
		tmp = (i << 22) + (_PAGE_PRESENT | _PAGE_RW | _PAGE_USER |
			_PAGE_ACCESSED | _PAGE_DIRTY | _PAGE_PSE);
		r = kvm_write_guest_page(kvm, identity_map_pfn,
				&tmp, i * sizeof(tmp), sizeof(tmp));
		if (r < 0)
			goto out;
	}
	kvm->arch.ept_identity_pagetable_done = true;

out:
	srcu_read_unlock(&kvm->srcu, idx);

out2:
	mutex_unlock(&kvm->slots_lock);
	return r;
}

static void seg_setup(int seg)
{
	const struct kvm_vmx_segment_field *sf = &kvm_vmx_segment_fields[seg];
	unsigned int ar;

	vmcs_write16(sf->selector, 0);
	vmcs_writel(sf->base, 0);
	vmcs_write32(sf->limit, 0xffff);
	ar = 0x93;
	if (seg == VCPU_SREG_CS)
		ar |= 0x08; /* code segment */

	vmcs_write32(sf->ar_bytes, ar);
}

static int alloc_apic_access_page(struct kvm *kvm)
{
	struct page *page;
	struct kvm_userspace_memory_region kvm_userspace_mem;
	int r = 0;

	mutex_lock(&kvm->slots_lock);
	if (kvm->arch.apic_access_page_done)
		goto out;
	kvm_userspace_mem.slot = APIC_ACCESS_PAGE_PRIVATE_MEMSLOT;
	kvm_userspace_mem.flags = 0;
	kvm_userspace_mem.guest_phys_addr = APIC_DEFAULT_PHYS_BASE;
	kvm_userspace_mem.memory_size = PAGE_SIZE;
	r = __kvm_set_memory_region(kvm, &kvm_userspace_mem);
	if (r)
		goto out;

	page = gfn_to_page(kvm, APIC_DEFAULT_PHYS_BASE >> PAGE_SHIFT);
	if (is_error_page(page)) {
		r = -EFAULT;
		goto out;
	}

	/*
	 * Do not pin the page in memory, so that memory hot-unplug
	 * is able to migrate it.
	 */
	put_page(page);
	kvm->arch.apic_access_page_done = true;
out:
	mutex_unlock(&kvm->slots_lock);
	return r;
}

static int alloc_identity_pagetable(struct kvm *kvm)
{
	/* Called with kvm->slots_lock held. */

	struct kvm_userspace_memory_region kvm_userspace_mem;
	int r = 0;

	BUG_ON(kvm->arch.ept_identity_pagetable_done);

	kvm_userspace_mem.slot = IDENTITY_PAGETABLE_PRIVATE_MEMSLOT;
	kvm_userspace_mem.flags = 0;
	kvm_userspace_mem.guest_phys_addr =
		kvm->arch.ept_identity_map_addr;
	kvm_userspace_mem.memory_size = PAGE_SIZE;
	r = __kvm_set_memory_region(kvm, &kvm_userspace_mem);

	return r;
}

static void allocate_vpid(struct vcpu_vmx *vmx)
{
	int vpid;

	vmx->vpid = 0;
	if (!enable_vpid)
		return;
	spin_lock(&vmx_vpid_lock);
	vpid = find_first_zero_bit(vmx_vpid_bitmap, VMX_NR_VPIDS);
	if (vpid < VMX_NR_VPIDS) {
		vmx->vpid = vpid;
		__set_bit(vpid, vmx_vpid_bitmap);
	}
	spin_unlock(&vmx_vpid_lock);
}

static void free_vpid(struct vcpu_vmx *vmx)
{
	if (!enable_vpid)
		return;
	spin_lock(&vmx_vpid_lock);
	if (vmx->vpid != 0)
		__clear_bit(vmx->vpid, vmx_vpid_bitmap);
	spin_unlock(&vmx_vpid_lock);
}

#define MSR_TYPE_R	1
#define MSR_TYPE_W	2
static void __vmx_disable_intercept_for_msr(unsigned long *msr_bitmap,
						u32 msr, int type)
{
	int f = sizeof(unsigned long);

	if (!cpu_has_vmx_msr_bitmap())
		return;

	/*
	 * See Intel PRM Vol. 3, 20.6.9 (MSR-Bitmap Address). Early manuals
	 * have the write-low and read-high bitmap offsets the wrong way round.
	 * We can control MSRs 0x00000000-0x00001fff and 0xc0000000-0xc0001fff.
	 */
	if (msr <= 0x1fff) {
		if (type & MSR_TYPE_R)
			/* read-low */
			__clear_bit(msr, msr_bitmap + 0x000 / f);

		if (type & MSR_TYPE_W)
			/* write-low */
			__clear_bit(msr, msr_bitmap + 0x800 / f);

	} else if ((msr >= 0xc0000000) && (msr <= 0xc0001fff)) {
		msr &= 0x1fff;
		if (type & MSR_TYPE_R)
			/* read-high */
			__clear_bit(msr, msr_bitmap + 0x400 / f);

		if (type & MSR_TYPE_W)
			/* write-high */
			__clear_bit(msr, msr_bitmap + 0xc00 / f);

	}
}

static void __vmx_enable_intercept_for_msr(unsigned long *msr_bitmap,
						u32 msr, int type)
{
	int f = sizeof(unsigned long);

	if (!cpu_has_vmx_msr_bitmap())
		return;

	/*
	 * See Intel PRM Vol. 3, 20.6.9 (MSR-Bitmap Address). Early manuals
	 * have the write-low and read-high bitmap offsets the wrong way round.
	 * We can control MSRs 0x00000000-0x00001fff and 0xc0000000-0xc0001fff.
	 */
	if (msr <= 0x1fff) {
		if (type & MSR_TYPE_R)
			/* read-low */
			__set_bit(msr, msr_bitmap + 0x000 / f);

		if (type & MSR_TYPE_W)
			/* write-low */
			__set_bit(msr, msr_bitmap + 0x800 / f);

	} else if ((msr >= 0xc0000000) && (msr <= 0xc0001fff)) {
		msr &= 0x1fff;
		if (type & MSR_TYPE_R)
			/* read-high */
			__set_bit(msr, msr_bitmap + 0x400 / f);

		if (type & MSR_TYPE_W)
			/* write-high */
			__set_bit(msr, msr_bitmap + 0xc00 / f);

	}
}

static void vmx_disable_intercept_for_msr(u32 msr, bool longmode_only)
{
	if (!longmode_only)
		__vmx_disable_intercept_for_msr(vmx_msr_bitmap_legacy,
						msr, MSR_TYPE_R | MSR_TYPE_W);
	__vmx_disable_intercept_for_msr(vmx_msr_bitmap_longmode,
						msr, MSR_TYPE_R | MSR_TYPE_W);
}

static void vmx_enable_intercept_msr_read_x2apic(u32 msr)
{
	__vmx_enable_intercept_for_msr(vmx_msr_bitmap_legacy_x2apic,
			msr, MSR_TYPE_R);
	__vmx_enable_intercept_for_msr(vmx_msr_bitmap_longmode_x2apic,
			msr, MSR_TYPE_R);
}

static void vmx_disable_intercept_msr_read_x2apic(u32 msr)
{
	__vmx_disable_intercept_for_msr(vmx_msr_bitmap_legacy_x2apic,
			msr, MSR_TYPE_R);
	__vmx_disable_intercept_for_msr(vmx_msr_bitmap_longmode_x2apic,
			msr, MSR_TYPE_R);
}

static void vmx_disable_intercept_msr_write_x2apic(u32 msr)
{
	__vmx_disable_intercept_for_msr(vmx_msr_bitmap_legacy_x2apic,
			msr, MSR_TYPE_W);
	__vmx_disable_intercept_for_msr(vmx_msr_bitmap_longmode_x2apic,
			msr, MSR_TYPE_W);
}

static int vmx_vm_has_apicv(struct kvm *kvm)
{
	return enable_apicv && irqchip_in_kernel(kvm);
}

/*
 * Send interrupt to vcpu via posted interrupt way.
 * 1. If target vcpu is running(non-root mode), send posted interrupt
 * notification to vcpu and hardware will sync PIR to vIRR atomically.
 * 2. If target vcpu isn't running(root mode), kick it to pick up the
 * interrupt from PIR in next vmentry.
 */
static void vmx_deliver_posted_interrupt(struct kvm_vcpu *vcpu, int vector)
{
	struct vcpu_vmx *vmx = to_vmx(vcpu);
	int r;

	if (pi_test_and_set_pir(vector, &vmx->pi_desc))
		return;

	r = pi_test_and_set_on(&vmx->pi_desc);
	kvm_make_request(KVM_REQ_EVENT, vcpu);
#ifdef CONFIG_SMP
	if (!r && (vcpu->mode == IN_GUEST_MODE))
		apic->send_IPI_mask(get_cpu_mask(vcpu->cpu),
				POSTED_INTR_VECTOR);
	else
#endif
		kvm_vcpu_kick(vcpu);
}

static void vmx_sync_pir_to_irr(struct kvm_vcpu *vcpu)
{
	struct vcpu_vmx *vmx = to_vmx(vcpu);

	if (!pi_test_and_clear_on(&vmx->pi_desc))
		return;

	kvm_apic_update_irr(vcpu, vmx->pi_desc.pir);
}

static void vmx_sync_pir_to_irr_dummy(struct kvm_vcpu *vcpu)
{
	return;
}

/*
 * Set up the vmcs's constant host-state fields, i.e., host-state fields that
 * will not change in the lifetime of the guest.
 * Note that host-state that does change is set elsewhere. E.g., host-state
 * that is set differently for each CPU is set in vmx_vcpu_load(), not here.
 */
static void vmx_set_constant_host_state(struct vcpu_vmx *vmx)
{
	u32 low32, high32;
	unsigned long tmpl;
	struct desc_ptr dt;
	unsigned long cr4;

	vmcs_writel(HOST_CR0, read_cr0() & ~X86_CR0_TS);  /* 22.2.3 */
	vmcs_writel(HOST_CR3, read_cr3());  /* 22.2.3  FIXME: shadow tables */

	/* Save the most likely value for this task's CR4 in the VMCS. */
	cr4 = read_cr4();
	vmcs_writel(HOST_CR4, cr4);			/* 22.2.3, 22.2.5 */
	vmx->host_state.vmcs_host_cr4 = cr4;

	vmcs_write16(HOST_CS_SELECTOR, __KERNEL_CS);  /* 22.2.4 */
#ifdef CONFIG_X86_64
	/*
	 * Load null selectors, so we can avoid reloading them in
	 * __vmx_load_host_state(), in case userspace uses the null selectors
	 * too (the expected case).
	 */
	vmcs_write16(HOST_DS_SELECTOR, 0);
	vmcs_write16(HOST_ES_SELECTOR, 0);
#else
	vmcs_write16(HOST_DS_SELECTOR, __KERNEL_DS);  /* 22.2.4 */
	vmcs_write16(HOST_ES_SELECTOR, __KERNEL_DS);  /* 22.2.4 */
#endif
	vmcs_write16(HOST_SS_SELECTOR, __KERNEL_DS);  /* 22.2.4 */
	vmcs_write16(HOST_TR_SELECTOR, GDT_ENTRY_TSS*8);  /* 22.2.4 */

	native_store_idt(&dt);
	vmcs_writel(HOST_IDTR_BASE, dt.address);   /* 22.2.4 */
	vmx->host_idt_base = dt.address;

	vmcs_writel(HOST_RIP, vmx_return); /* 22.2.5 */

	rdmsr(MSR_IA32_SYSENTER_CS, low32, high32);
	vmcs_write32(HOST_IA32_SYSENTER_CS, low32);
	rdmsrl(MSR_IA32_SYSENTER_EIP, tmpl);
	vmcs_writel(HOST_IA32_SYSENTER_EIP, tmpl);   /* 22.2.3 */

	if (vmcs_config.vmexit_ctrl & VM_EXIT_LOAD_IA32_PAT) {
		rdmsr(MSR_IA32_CR_PAT, low32, high32);
		vmcs_write64(HOST_IA32_PAT, low32 | ((u64) high32 << 32));
	}
}

static void set_cr4_guest_host_mask(struct vcpu_vmx *vmx)
{
	vmx->vcpu.arch.cr4_guest_owned_bits = KVM_CR4_GUEST_OWNED_BITS;
	if (enable_ept)
		vmx->vcpu.arch.cr4_guest_owned_bits |= X86_CR4_PGE;
	if (is_guest_mode(&vmx->vcpu))
		vmx->vcpu.arch.cr4_guest_owned_bits &=
			~get_vmcs12(&vmx->vcpu)->cr4_guest_host_mask;
	vmcs_writel(CR4_GUEST_HOST_MASK, ~vmx->vcpu.arch.cr4_guest_owned_bits);
}

static u32 vmx_pin_based_exec_ctrl(struct vcpu_vmx *vmx)
{
	u32 pin_based_exec_ctrl = vmcs_config.pin_based_exec_ctrl;

	if (!vmx_vm_has_apicv(vmx->vcpu.kvm))
		pin_based_exec_ctrl &= ~PIN_BASED_POSTED_INTR;
	return pin_based_exec_ctrl;
}

static u32 vmx_exec_control(struct vcpu_vmx *vmx)
{
	u32 exec_control = vmcs_config.cpu_based_exec_ctrl;

	if (vmx->vcpu.arch.switch_db_regs & KVM_DEBUGREG_WONT_EXIT)
		exec_control &= ~CPU_BASED_MOV_DR_EXITING;

	if (!vm_need_tpr_shadow(vmx->vcpu.kvm)) {
		exec_control &= ~CPU_BASED_TPR_SHADOW;
#ifdef CONFIG_X86_64
		exec_control |= CPU_BASED_CR8_STORE_EXITING |
				CPU_BASED_CR8_LOAD_EXITING;
#endif
	}
	if (!enable_ept)
		exec_control |= CPU_BASED_CR3_STORE_EXITING |
				CPU_BASED_CR3_LOAD_EXITING  |
				CPU_BASED_INVLPG_EXITING;
	return exec_control;
}

static u32 vmx_secondary_exec_control(struct vcpu_vmx *vmx)
{
	u32 exec_control = vmcs_config.cpu_based_2nd_exec_ctrl;
	if (!vm_need_virtualize_apic_accesses(vmx->vcpu.kvm))
		exec_control &= ~SECONDARY_EXEC_VIRTUALIZE_APIC_ACCESSES;
	if (vmx->vpid == 0)
		exec_control &= ~SECONDARY_EXEC_ENABLE_VPID;
	if (!enable_ept) {
		exec_control &= ~SECONDARY_EXEC_ENABLE_EPT;
		enable_unrestricted_guest = 0;
		/* Enable INVPCID for non-ept guests may cause performance regression. */
		exec_control &= ~SECONDARY_EXEC_ENABLE_INVPCID;
	}
	if (!enable_unrestricted_guest)
		exec_control &= ~SECONDARY_EXEC_UNRESTRICTED_GUEST;
	if (!ple_gap)
		exec_control &= ~SECONDARY_EXEC_PAUSE_LOOP_EXITING;
	if (!vmx_vm_has_apicv(vmx->vcpu.kvm))
		exec_control &= ~(SECONDARY_EXEC_APIC_REGISTER_VIRT |
				  SECONDARY_EXEC_VIRTUAL_INTR_DELIVERY);
	exec_control &= ~SECONDARY_EXEC_VIRTUALIZE_X2APIC_MODE;
	/* SECONDARY_EXEC_SHADOW_VMCS is enabled when L1 executes VMPTRLD
	   (handle_vmptrld).
	   We can NOT enable shadow_vmcs here because we don't have yet
	   a current VMCS12
	*/
	exec_control &= ~SECONDARY_EXEC_SHADOW_VMCS;
	return exec_control;
}

static void ept_set_mmio_spte_mask(void)
{
	/*
	 * EPT Misconfigurations can be generated if the value of bits 2:0
	 * of an EPT paging-structure entry is 110b (write/execute).
	 * Also, magic bits (0x3ull << 62) is set to quickly identify mmio
	 * spte.
	 */
	kvm_mmu_set_mmio_spte_mask((0x3ull << 62) | 0x6ull);
}

#define VMX_XSS_EXIT_BITMAP 0
/*
 * Sets up the vmcs for emulated real mode.
 */
static int vmx_vcpu_setup(struct vcpu_vmx *vmx)
{
#ifdef CONFIG_X86_64
	unsigned long a;
#endif
	int i;

	/* I/O */
	vmcs_write64(IO_BITMAP_A, __pa(vmx_io_bitmap_a));
	vmcs_write64(IO_BITMAP_B, __pa(vmx_io_bitmap_b));

	if (enable_shadow_vmcs) {
		vmcs_write64(VMREAD_BITMAP, __pa(vmx_vmread_bitmap));
		vmcs_write64(VMWRITE_BITMAP, __pa(vmx_vmwrite_bitmap));
	}
	if (cpu_has_vmx_msr_bitmap())
		vmcs_write64(MSR_BITMAP, __pa(vmx_msr_bitmap_legacy));

	vmcs_write64(VMCS_LINK_POINTER, -1ull); /* 22.3.1.5 */

	/* Control */
	vmcs_write32(PIN_BASED_VM_EXEC_CONTROL, vmx_pin_based_exec_ctrl(vmx));

	vmcs_write32(CPU_BASED_VM_EXEC_CONTROL, vmx_exec_control(vmx));

	if (cpu_has_secondary_exec_ctrls()) {
		vmcs_write32(SECONDARY_VM_EXEC_CONTROL,
				vmx_secondary_exec_control(vmx));
	}

	if (vmx_vm_has_apicv(vmx->vcpu.kvm)) {
		vmcs_write64(EOI_EXIT_BITMAP0, 0);
		vmcs_write64(EOI_EXIT_BITMAP1, 0);
		vmcs_write64(EOI_EXIT_BITMAP2, 0);
		vmcs_write64(EOI_EXIT_BITMAP3, 0);

		vmcs_write16(GUEST_INTR_STATUS, 0);

		vmcs_write64(POSTED_INTR_NV, POSTED_INTR_VECTOR);
		vmcs_write64(POSTED_INTR_DESC_ADDR, __pa((&vmx->pi_desc)));
	}

	if (ple_gap) {
		vmcs_write32(PLE_GAP, ple_gap);
		vmx->ple_window = ple_window;
		vmx->ple_window_dirty = true;
	}

	vmcs_write32(PAGE_FAULT_ERROR_CODE_MASK, 0);
	vmcs_write32(PAGE_FAULT_ERROR_CODE_MATCH, 0);
	vmcs_write32(CR3_TARGET_COUNT, 0);           /* 22.2.1 */

	vmcs_write16(HOST_FS_SELECTOR, 0);            /* 22.2.4 */
	vmcs_write16(HOST_GS_SELECTOR, 0);            /* 22.2.4 */
	vmx_set_constant_host_state(vmx);
#ifdef CONFIG_X86_64
	rdmsrl(MSR_FS_BASE, a);
	vmcs_writel(HOST_FS_BASE, a); /* 22.2.4 */
	rdmsrl(MSR_GS_BASE, a);
	vmcs_writel(HOST_GS_BASE, a); /* 22.2.4 */
#else
	vmcs_writel(HOST_FS_BASE, 0); /* 22.2.4 */
	vmcs_writel(HOST_GS_BASE, 0); /* 22.2.4 */
#endif

	vmcs_write32(VM_EXIT_MSR_STORE_COUNT, 0);
	vmcs_write32(VM_EXIT_MSR_LOAD_COUNT, 0);
	vmcs_write64(VM_EXIT_MSR_LOAD_ADDR, __pa(vmx->msr_autoload.host));
	vmcs_write32(VM_ENTRY_MSR_LOAD_COUNT, 0);
	vmcs_write64(VM_ENTRY_MSR_LOAD_ADDR, __pa(vmx->msr_autoload.guest));

	if (vmcs_config.vmentry_ctrl & VM_ENTRY_LOAD_IA32_PAT) {
		u32 msr_low, msr_high;
		u64 host_pat;
		rdmsr(MSR_IA32_CR_PAT, msr_low, msr_high);
		host_pat = msr_low | ((u64) msr_high << 32);
		/* Write the default value follow host pat */
		vmcs_write64(GUEST_IA32_PAT, host_pat);
		/* Keep arch.pat sync with GUEST_IA32_PAT */
		vmx->vcpu.arch.pat = host_pat;
	}

	for (i = 0; i < ARRAY_SIZE(vmx_msr_index); ++i) {
		u32 index = vmx_msr_index[i];
		u32 data_low, data_high;
		int j = vmx->nmsrs;

		if (rdmsr_safe(index, &data_low, &data_high) < 0)
			continue;
		if (wrmsr_safe(index, data_low, data_high) < 0)
			continue;
		vmx->guest_msrs[j].index = i;
		vmx->guest_msrs[j].data = 0;
		vmx->guest_msrs[j].mask = -1ull;
		++vmx->nmsrs;
	}


	vm_exit_controls_init(vmx, vmcs_config.vmexit_ctrl);

	/* 22.2.1, 20.8.1 */
	vm_entry_controls_init(vmx, vmcs_config.vmentry_ctrl);

	vmcs_writel(CR0_GUEST_HOST_MASK, ~0UL);
	set_cr4_guest_host_mask(vmx);

	if (vmx_xsaves_supported())
		vmcs_write64(XSS_EXIT_BITMAP, VMX_XSS_EXIT_BITMAP);

	return 0;
}

static void vmx_vcpu_reset(struct kvm_vcpu *vcpu)
{
	struct vcpu_vmx *vmx = to_vmx(vcpu);
	struct msr_data apic_base_msr;

	vmx->rmode.vm86_active = 0;

	vmx->soft_vnmi_blocked = 0;

	vmx->vcpu.arch.regs[VCPU_REGS_RDX] = get_rdx_init_val();
	kvm_set_cr8(&vmx->vcpu, 0);
	apic_base_msr.data = APIC_DEFAULT_PHYS_BASE | MSR_IA32_APICBASE_ENABLE;
	if (kvm_vcpu_is_bsp(&vmx->vcpu))
		apic_base_msr.data |= MSR_IA32_APICBASE_BSP;
	apic_base_msr.host_initiated = true;
	kvm_set_apic_base(&vmx->vcpu, &apic_base_msr);

	vmx_segment_cache_clear(vmx);

	seg_setup(VCPU_SREG_CS);
	vmcs_write16(GUEST_CS_SELECTOR, 0xf000);
	vmcs_write32(GUEST_CS_BASE, 0xffff0000);

	seg_setup(VCPU_SREG_DS);
	seg_setup(VCPU_SREG_ES);
	seg_setup(VCPU_SREG_FS);
	seg_setup(VCPU_SREG_GS);
	seg_setup(VCPU_SREG_SS);

	vmcs_write16(GUEST_TR_SELECTOR, 0);
	vmcs_writel(GUEST_TR_BASE, 0);
	vmcs_write32(GUEST_TR_LIMIT, 0xffff);
	vmcs_write32(GUEST_TR_AR_BYTES, 0x008b);

	vmcs_write16(GUEST_LDTR_SELECTOR, 0);
	vmcs_writel(GUEST_LDTR_BASE, 0);
	vmcs_write32(GUEST_LDTR_LIMIT, 0xffff);
	vmcs_write32(GUEST_LDTR_AR_BYTES, 0x00082);

	vmcs_write32(GUEST_SYSENTER_CS, 0);
	vmcs_writel(GUEST_SYSENTER_ESP, 0);
	vmcs_writel(GUEST_SYSENTER_EIP, 0);

	vmcs_writel(GUEST_RFLAGS, 0x02);
	kvm_rip_write(vcpu, 0xfff0);

	vmcs_writel(GUEST_GDTR_BASE, 0);
	vmcs_write32(GUEST_GDTR_LIMIT, 0xffff);

	vmcs_writel(GUEST_IDTR_BASE, 0);
	vmcs_write32(GUEST_IDTR_LIMIT, 0xffff);

	vmcs_write32(GUEST_ACTIVITY_STATE, GUEST_ACTIVITY_ACTIVE);
	vmcs_write32(GUEST_INTERRUPTIBILITY_INFO, 0);
	vmcs_write32(GUEST_PENDING_DBG_EXCEPTIONS, 0);

	/* Special registers */
	vmcs_write64(GUEST_IA32_DEBUGCTL, 0);

	setup_msrs(vmx);

	vmcs_write32(VM_ENTRY_INTR_INFO_FIELD, 0);  /* 22.2.1 */

	if (cpu_has_vmx_tpr_shadow()) {
		vmcs_write64(VIRTUAL_APIC_PAGE_ADDR, 0);
		if (vm_need_tpr_shadow(vmx->vcpu.kvm))
			vmcs_write64(VIRTUAL_APIC_PAGE_ADDR,
				     __pa(vmx->vcpu.arch.apic->regs));
		vmcs_write32(TPR_THRESHOLD, 0);
	}

	kvm_make_request(KVM_REQ_APIC_PAGE_RELOAD, vcpu);

	if (vmx_vm_has_apicv(vcpu->kvm))
		memset(&vmx->pi_desc, 0, sizeof(struct pi_desc));

	if (vmx->vpid != 0)
		vmcs_write16(VIRTUAL_PROCESSOR_ID, vmx->vpid);

	vmx->vcpu.arch.cr0 = X86_CR0_NW | X86_CR0_CD | X86_CR0_ET;
	vmx_set_cr0(&vmx->vcpu, kvm_read_cr0(vcpu)); /* enter rmode */
	vmx_set_cr4(&vmx->vcpu, 0);
	vmx_set_efer(&vmx->vcpu, 0);
	vmx_fpu_activate(&vmx->vcpu);
	update_exception_bitmap(&vmx->vcpu);

	vpid_sync_context(vmx);
}

/*
 * In nested virtualization, check if L1 asked to exit on external interrupts.
 * For most existing hypervisors, this will always return true.
 */
static bool nested_exit_on_intr(struct kvm_vcpu *vcpu)
{
	return get_vmcs12(vcpu)->pin_based_vm_exec_control &
		PIN_BASED_EXT_INTR_MASK;
}

/*
 * In nested virtualization, check if L1 has set
 * VM_EXIT_ACK_INTR_ON_EXIT
 */
static bool nested_exit_intr_ack_set(struct kvm_vcpu *vcpu)
{
	return get_vmcs12(vcpu)->vm_exit_controls &
		VM_EXIT_ACK_INTR_ON_EXIT;
}

static bool nested_exit_on_nmi(struct kvm_vcpu *vcpu)
{
	return get_vmcs12(vcpu)->pin_based_vm_exec_control &
		PIN_BASED_NMI_EXITING;
}

static void enable_irq_window(struct kvm_vcpu *vcpu)
{
	u32 cpu_based_vm_exec_control;

	cpu_based_vm_exec_control = vmcs_read32(CPU_BASED_VM_EXEC_CONTROL);
	cpu_based_vm_exec_control |= CPU_BASED_VIRTUAL_INTR_PENDING;
	vmcs_write32(CPU_BASED_VM_EXEC_CONTROL, cpu_based_vm_exec_control);
}

static void enable_nmi_window(struct kvm_vcpu *vcpu)
{
	u32 cpu_based_vm_exec_control;

	if (!cpu_has_virtual_nmis() ||
	    vmcs_read32(GUEST_INTERRUPTIBILITY_INFO) & GUEST_INTR_STATE_STI) {
		enable_irq_window(vcpu);
		return;
	}

	cpu_based_vm_exec_control = vmcs_read32(CPU_BASED_VM_EXEC_CONTROL);
	cpu_based_vm_exec_control |= CPU_BASED_VIRTUAL_NMI_PENDING;
	vmcs_write32(CPU_BASED_VM_EXEC_CONTROL, cpu_based_vm_exec_control);
}

static void vmx_inject_irq(struct kvm_vcpu *vcpu)
{
	struct vcpu_vmx *vmx = to_vmx(vcpu);
	uint32_t intr;
	int irq = vcpu->arch.interrupt.nr;

	trace_kvm_inj_virq(irq);

	++vcpu->stat.irq_injections;
	if (vmx->rmode.vm86_active) {
		int inc_eip = 0;
		if (vcpu->arch.interrupt.soft)
			inc_eip = vcpu->arch.event_exit_inst_len;
		if (kvm_inject_realmode_interrupt(vcpu, irq, inc_eip) != EMULATE_DONE)
			kvm_make_request(KVM_REQ_TRIPLE_FAULT, vcpu);
		return;
	}
	intr = irq | INTR_INFO_VALID_MASK;
	if (vcpu->arch.interrupt.soft) {
		intr |= INTR_TYPE_SOFT_INTR;
		vmcs_write32(VM_ENTRY_INSTRUCTION_LEN,
			     vmx->vcpu.arch.event_exit_inst_len);
	} else
		intr |= INTR_TYPE_EXT_INTR;
	vmcs_write32(VM_ENTRY_INTR_INFO_FIELD, intr);
}

static void vmx_inject_nmi(struct kvm_vcpu *vcpu)
{
	struct vcpu_vmx *vmx = to_vmx(vcpu);

	if (is_guest_mode(vcpu))
		return;

	if (!cpu_has_virtual_nmis()) {
		/*
		 * Tracking the NMI-blocked state in software is built upon
		 * finding the next open IRQ window. This, in turn, depends on
		 * well-behaving guests: They have to keep IRQs disabled at
		 * least as long as the NMI handler runs. Otherwise we may
		 * cause NMI nesting, maybe breaking the guest. But as this is
		 * highly unlikely, we can live with the residual risk.
		 */
		vmx->soft_vnmi_blocked = 1;
		vmx->vnmi_blocked_time = 0;
	}

	++vcpu->stat.nmi_injections;
	vmx->nmi_known_unmasked = false;
	if (vmx->rmode.vm86_active) {
		if (kvm_inject_realmode_interrupt(vcpu, NMI_VECTOR, 0) != EMULATE_DONE)
			kvm_make_request(KVM_REQ_TRIPLE_FAULT, vcpu);
		return;
	}
	vmcs_write32(VM_ENTRY_INTR_INFO_FIELD,
			INTR_TYPE_NMI_INTR | INTR_INFO_VALID_MASK | NMI_VECTOR);
}

static bool vmx_get_nmi_mask(struct kvm_vcpu *vcpu)
{
	if (!cpu_has_virtual_nmis())
		return to_vmx(vcpu)->soft_vnmi_blocked;
	if (to_vmx(vcpu)->nmi_known_unmasked)
		return false;
	return vmcs_read32(GUEST_INTERRUPTIBILITY_INFO)	& GUEST_INTR_STATE_NMI;
}

static void vmx_set_nmi_mask(struct kvm_vcpu *vcpu, bool masked)
{
	struct vcpu_vmx *vmx = to_vmx(vcpu);

	if (!cpu_has_virtual_nmis()) {
		if (vmx->soft_vnmi_blocked != masked) {
			vmx->soft_vnmi_blocked = masked;
			vmx->vnmi_blocked_time = 0;
		}
	} else {
		vmx->nmi_known_unmasked = !masked;
		if (masked)
			vmcs_set_bits(GUEST_INTERRUPTIBILITY_INFO,
				      GUEST_INTR_STATE_NMI);
		else
			vmcs_clear_bits(GUEST_INTERRUPTIBILITY_INFO,
					GUEST_INTR_STATE_NMI);
	}
}

static int vmx_nmi_allowed(struct kvm_vcpu *vcpu)
{
	if (to_vmx(vcpu)->nested.nested_run_pending)
		return 0;

	if (!cpu_has_virtual_nmis() && to_vmx(vcpu)->soft_vnmi_blocked)
		return 0;

	return	!(vmcs_read32(GUEST_INTERRUPTIBILITY_INFO) &
		  (GUEST_INTR_STATE_MOV_SS | GUEST_INTR_STATE_STI
		   | GUEST_INTR_STATE_NMI));
}

static int vmx_interrupt_allowed(struct kvm_vcpu *vcpu)
{
	return (!to_vmx(vcpu)->nested.nested_run_pending &&
		vmcs_readl(GUEST_RFLAGS) & X86_EFLAGS_IF) &&
		!(vmcs_read32(GUEST_INTERRUPTIBILITY_INFO) &
			(GUEST_INTR_STATE_STI | GUEST_INTR_STATE_MOV_SS));
}

static int vmx_set_tss_addr(struct kvm *kvm, unsigned int addr)
{
	int ret;
	struct kvm_userspace_memory_region tss_mem = {
		.slot = TSS_PRIVATE_MEMSLOT,
		.guest_phys_addr = addr,
		.memory_size = PAGE_SIZE * 3,
		.flags = 0,
	};

	ret = kvm_set_memory_region(kvm, &tss_mem);
	if (ret)
		return ret;
	kvm->arch.tss_addr = addr;
	return init_rmode_tss(kvm);
}

static bool rmode_exception(struct kvm_vcpu *vcpu, int vec)
{
	switch (vec) {
	case BP_VECTOR:
		/*
		 * Update instruction length as we may reinject the exception
		 * from user space while in guest debugging mode.
		 */
		to_vmx(vcpu)->vcpu.arch.event_exit_inst_len =
			vmcs_read32(VM_EXIT_INSTRUCTION_LEN);
		if (vcpu->guest_debug & KVM_GUESTDBG_USE_SW_BP)
			return false;
		/* fall through */
	case DB_VECTOR:
		if (vcpu->guest_debug &
			(KVM_GUESTDBG_SINGLESTEP | KVM_GUESTDBG_USE_HW_BP))
			return false;
		/* fall through */
	case DE_VECTOR:
	case OF_VECTOR:
	case BR_VECTOR:
	case UD_VECTOR:
	case DF_VECTOR:
	case SS_VECTOR:
	case GP_VECTOR:
	case MF_VECTOR:
		return true;
	break;
	}
	return false;
}

static int handle_rmode_exception(struct kvm_vcpu *vcpu,
				  int vec, u32 err_code)
{
	/*
	 * Instruction with address size override prefix opcode 0x67
	 * Cause the #SS fault with 0 error code in VM86 mode.
	 */
	if (((vec == GP_VECTOR) || (vec == SS_VECTOR)) && err_code == 0) {
		if (emulate_instruction(vcpu, 0) == EMULATE_DONE) {
			if (vcpu->arch.halt_request) {
				vcpu->arch.halt_request = 0;
				return kvm_emulate_halt(vcpu);
			}
			return 1;
		}
		return 0;
	}

	/*
	 * Forward all other exceptions that are valid in real mode.
	 * FIXME: Breaks guest debugging in real mode, needs to be fixed with
	 *        the required debugging infrastructure rework.
	 */
	kvm_queue_exception(vcpu, vec);
	return 1;
}

/*
 * Trigger machine check on the host. We assume all the MSRs are already set up
 * by the CPU and that we still run on the same CPU as the MCE occurred on.
 * We pass a fake environment to the machine check handler because we want
 * the guest to be always treated like user space, no matter what context
 * it used internally.
 */
static void kvm_machine_check(void)
{
#if defined(CONFIG_X86_MCE) && defined(CONFIG_X86_64)
	struct pt_regs regs = {
		.cs = 3, /* Fake ring 3 no matter what the guest ran on */
		.flags = X86_EFLAGS_IF,
	};

	do_machine_check(&regs, 0);
#endif
}

static int handle_machine_check(struct kvm_vcpu *vcpu)
{
	/* already handled by vcpu_run */
	return 1;
}

static int handle_exception(struct kvm_vcpu *vcpu)
{
	struct vcpu_vmx *vmx = to_vmx(vcpu);
	struct kvm_run *kvm_run = vcpu->run;
	u32 intr_info, ex_no, error_code;
	unsigned long cr2, rip, dr6;
	u32 vect_info;
	enum emulation_result er;

	vect_info = vmx->idt_vectoring_info;
	intr_info = vmx->exit_intr_info;

	if (is_machine_check(intr_info))
		return handle_machine_check(vcpu);

	if ((intr_info & INTR_INFO_INTR_TYPE_MASK) == INTR_TYPE_NMI_INTR)
		return 1;  /* already handled by vmx_vcpu_run() */

	if (is_no_device(intr_info)) {
		vmx_fpu_activate(vcpu);
		return 1;
	}

	if (is_invalid_opcode(intr_info)) {
		er = emulate_instruction(vcpu, EMULTYPE_TRAP_UD);
		if (er != EMULATE_DONE)
			kvm_queue_exception(vcpu, UD_VECTOR);
		return 1;
	}

	error_code = 0;
	if (intr_info & INTR_INFO_DELIVER_CODE_MASK)
		error_code = vmcs_read32(VM_EXIT_INTR_ERROR_CODE);

	/*
	 * The #PF with PFEC.RSVD = 1 indicates the guest is accessing
	 * MMIO, it is better to report an internal error.
	 * See the comments in vmx_handle_exit.
	 */
	if ((vect_info & VECTORING_INFO_VALID_MASK) &&
	    !(is_page_fault(intr_info) && !(error_code & PFERR_RSVD_MASK))) {
		vcpu->run->exit_reason = KVM_EXIT_INTERNAL_ERROR;
		vcpu->run->internal.suberror = KVM_INTERNAL_ERROR_SIMUL_EX;
		vcpu->run->internal.ndata = 2;
		vcpu->run->internal.data[0] = vect_info;
		vcpu->run->internal.data[1] = intr_info;
		return 0;
	}

	if (is_page_fault(intr_info)) {
		/* EPT won't cause page fault directly */
		BUG_ON(enable_ept);
		cr2 = vmcs_readl(EXIT_QUALIFICATION);
		trace_kvm_page_fault(cr2, error_code);

		if (kvm_event_needs_reinjection(vcpu))
			kvm_mmu_unprotect_page_virt(vcpu, cr2);
		return kvm_mmu_page_fault(vcpu, cr2, error_code, NULL, 0);
	}

	ex_no = intr_info & INTR_INFO_VECTOR_MASK;

	if (vmx->rmode.vm86_active && rmode_exception(vcpu, ex_no))
		return handle_rmode_exception(vcpu, ex_no, error_code);

	switch (ex_no) {
	case DB_VECTOR:
		dr6 = vmcs_readl(EXIT_QUALIFICATION);
		if (!(vcpu->guest_debug &
		      (KVM_GUESTDBG_SINGLESTEP | KVM_GUESTDBG_USE_HW_BP))) {
			vcpu->arch.dr6 &= ~15;
			vcpu->arch.dr6 |= dr6 | DR6_RTM;
			if (!(dr6 & ~DR6_RESERVED)) /* icebp */
				skip_emulated_instruction(vcpu);

			kvm_queue_exception(vcpu, DB_VECTOR);
			return 1;
		}
		kvm_run->debug.arch.dr6 = dr6 | DR6_FIXED_1;
		kvm_run->debug.arch.dr7 = vmcs_readl(GUEST_DR7);
		/* fall through */
	case BP_VECTOR:
		/*
		 * Update instruction length as we may reinject #BP from
		 * user space while in guest debugging mode. Reading it for
		 * #DB as well causes no harm, it is not used in that case.
		 */
		vmx->vcpu.arch.event_exit_inst_len =
			vmcs_read32(VM_EXIT_INSTRUCTION_LEN);
		kvm_run->exit_reason = KVM_EXIT_DEBUG;
		rip = kvm_rip_read(vcpu);
		kvm_run->debug.arch.pc = vmcs_readl(GUEST_CS_BASE) + rip;
		kvm_run->debug.arch.exception = ex_no;
		break;
	default:
		kvm_run->exit_reason = KVM_EXIT_EXCEPTION;
		kvm_run->ex.exception = ex_no;
		kvm_run->ex.error_code = error_code;
		break;
	}
	return 0;
}

static int handle_external_interrupt(struct kvm_vcpu *vcpu)
{
	++vcpu->stat.irq_exits;
	return 1;
}

static int handle_triple_fault(struct kvm_vcpu *vcpu)
{
	vcpu->run->exit_reason = KVM_EXIT_SHUTDOWN;
	return 0;
}

static int handle_io(struct kvm_vcpu *vcpu)
{
	unsigned long exit_qualification;
	int size, in, string;
	unsigned port;

	exit_qualification = vmcs_readl(EXIT_QUALIFICATION);
	string = (exit_qualification & 16) != 0;
	in = (exit_qualification & 8) != 0;

	++vcpu->stat.io_exits;

	if (string || in)
		return emulate_instruction(vcpu, 0) == EMULATE_DONE;

	port = exit_qualification >> 16;
	size = (exit_qualification & 7) + 1;
	skip_emulated_instruction(vcpu);

	return kvm_fast_pio_out(vcpu, size, port);
}

static void
vmx_patch_hypercall(struct kvm_vcpu *vcpu, unsigned char *hypercall)
{
	/*
	 * Patch in the VMCALL instruction:
	 */
	hypercall[0] = 0x0f;
	hypercall[1] = 0x01;
	hypercall[2] = 0xc1;
}

static bool nested_cr0_valid(struct vmcs12 *vmcs12, unsigned long val)
{
	unsigned long always_on = VMXON_CR0_ALWAYSON;

	if (nested_vmx_secondary_ctls_high &
		SECONDARY_EXEC_UNRESTRICTED_GUEST &&
	    nested_cpu_has2(vmcs12, SECONDARY_EXEC_UNRESTRICTED_GUEST))
		always_on &= ~(X86_CR0_PE | X86_CR0_PG);
	return (val & always_on) == always_on;
}

/* called to set cr0 as appropriate for a mov-to-cr0 exit. */
static int handle_set_cr0(struct kvm_vcpu *vcpu, unsigned long val)
{
	if (is_guest_mode(vcpu)) {
		struct vmcs12 *vmcs12 = get_vmcs12(vcpu);
		unsigned long orig_val = val;

		/*
		 * We get here when L2 changed cr0 in a way that did not change
		 * any of L1's shadowed bits (see nested_vmx_exit_handled_cr),
		 * but did change L0 shadowed bits. So we first calculate the
		 * effective cr0 value that L1 would like to write into the
		 * hardware. It consists of the L2-owned bits from the new
		 * value combined with the L1-owned bits from L1's guest_cr0.
		 */
		val = (val & ~vmcs12->cr0_guest_host_mask) |
			(vmcs12->guest_cr0 & vmcs12->cr0_guest_host_mask);

		if (!nested_cr0_valid(vmcs12, val))
			return 1;

		if (kvm_set_cr0(vcpu, val))
			return 1;
		vmcs_writel(CR0_READ_SHADOW, orig_val);
		return 0;
	} else {
		if (to_vmx(vcpu)->nested.vmxon &&
		    ((val & VMXON_CR0_ALWAYSON) != VMXON_CR0_ALWAYSON))
			return 1;
		return kvm_set_cr0(vcpu, val);
	}
}

static int handle_set_cr4(struct kvm_vcpu *vcpu, unsigned long val)
{
	if (is_guest_mode(vcpu)) {
		struct vmcs12 *vmcs12 = get_vmcs12(vcpu);
		unsigned long orig_val = val;

		/* analogously to handle_set_cr0 */
		val = (val & ~vmcs12->cr4_guest_host_mask) |
			(vmcs12->guest_cr4 & vmcs12->cr4_guest_host_mask);
		if (kvm_set_cr4(vcpu, val))
			return 1;
		vmcs_writel(CR4_READ_SHADOW, orig_val);
		return 0;
	} else
		return kvm_set_cr4(vcpu, val);
}

/* called to set cr0 as approriate for clts instruction exit. */
static void handle_clts(struct kvm_vcpu *vcpu)
{
	if (is_guest_mode(vcpu)) {
		/*
		 * We get here when L2 did CLTS, and L1 didn't shadow CR0.TS
		 * but we did (!fpu_active). We need to keep GUEST_CR0.TS on,
		 * just pretend it's off (also in arch.cr0 for fpu_activate).
		 */
		vmcs_writel(CR0_READ_SHADOW,
			vmcs_readl(CR0_READ_SHADOW) & ~X86_CR0_TS);
		vcpu->arch.cr0 &= ~X86_CR0_TS;
	} else
		vmx_set_cr0(vcpu, kvm_read_cr0_bits(vcpu, ~X86_CR0_TS));
}

static int handle_cr(struct kvm_vcpu *vcpu)
{
	unsigned long exit_qualification, val;
	int cr;
	int reg;
	int err;

	exit_qualification = vmcs_readl(EXIT_QUALIFICATION);
	cr = exit_qualification & 15;
	reg = (exit_qualification >> 8) & 15;
	switch ((exit_qualification >> 4) & 3) {
	case 0: /* mov to cr */
		val = kvm_register_readl(vcpu, reg);
		trace_kvm_cr_write(cr, val);
		switch (cr) {
		case 0:
			err = handle_set_cr0(vcpu, val);
			kvm_complete_insn_gp(vcpu, err);
			return 1;
		case 3:
			err = kvm_set_cr3(vcpu, val);
			kvm_complete_insn_gp(vcpu, err);
			return 1;
		case 4:
			err = handle_set_cr4(vcpu, val);
			kvm_complete_insn_gp(vcpu, err);
			return 1;
		case 8: {
				u8 cr8_prev = kvm_get_cr8(vcpu);
				u8 cr8 = (u8)val;
				err = kvm_set_cr8(vcpu, cr8);
				kvm_complete_insn_gp(vcpu, err);
				if (irqchip_in_kernel(vcpu->kvm))
					return 1;
				if (cr8_prev <= cr8)
					return 1;
				vcpu->run->exit_reason = KVM_EXIT_SET_TPR;
				return 0;
			}
		}
		break;
	case 2: /* clts */
		handle_clts(vcpu);
		trace_kvm_cr_write(0, kvm_read_cr0(vcpu));
		skip_emulated_instruction(vcpu);
		vmx_fpu_activate(vcpu);
		return 1;
	case 1: /*mov from cr*/
		switch (cr) {
		case 3:
			val = kvm_read_cr3(vcpu);
			kvm_register_write(vcpu, reg, val);
			trace_kvm_cr_read(cr, val);
			skip_emulated_instruction(vcpu);
			return 1;
		case 8:
			val = kvm_get_cr8(vcpu);
			kvm_register_write(vcpu, reg, val);
			trace_kvm_cr_read(cr, val);
			skip_emulated_instruction(vcpu);
			return 1;
		}
		break;
	case 3: /* lmsw */
		val = (exit_qualification >> LMSW_SOURCE_DATA_SHIFT) & 0x0f;
		trace_kvm_cr_write(0, (kvm_read_cr0(vcpu) & ~0xful) | val);
		kvm_lmsw(vcpu, val);

		skip_emulated_instruction(vcpu);
		return 1;
	default:
		break;
	}
	vcpu->run->exit_reason = 0;
	vcpu_unimpl(vcpu, "unhandled control register: op %d cr %d\n",
	       (int)(exit_qualification >> 4) & 3, cr);
	return 0;
}

static int handle_dr(struct kvm_vcpu *vcpu)
{
	unsigned long exit_qualification;
	int dr, dr7, reg;

	exit_qualification = vmcs_readl(EXIT_QUALIFICATION);
	dr = exit_qualification & DEBUG_REG_ACCESS_NUM;

	/* First, if DR does not exist, trigger UD */
	if (!kvm_require_dr(vcpu, dr))
		return 1;

	/* Do not handle if the CPL > 0, will trigger GP on re-entry */
	if (!kvm_require_cpl(vcpu, 0))
		return 1;
	dr7 = vmcs_readl(GUEST_DR7);
	if (dr7 & DR7_GD) {
		/*
		 * As the vm-exit takes precedence over the debug trap, we
		 * need to emulate the latter, either for the host or the
		 * guest debugging itself.
		 */
		if (vcpu->guest_debug & KVM_GUESTDBG_USE_HW_BP) {
			vcpu->run->debug.arch.dr6 = vcpu->arch.dr6;
			vcpu->run->debug.arch.dr7 = dr7;
			vcpu->run->debug.arch.pc = kvm_get_linear_rip(vcpu);
			vcpu->run->debug.arch.exception = DB_VECTOR;
			vcpu->run->exit_reason = KVM_EXIT_DEBUG;
			return 0;
		} else {
			vcpu->arch.dr6 &= ~15;
			vcpu->arch.dr6 |= DR6_BD | DR6_RTM;
			kvm_queue_exception(vcpu, DB_VECTOR);
			return 1;
		}
	}

	if (vcpu->guest_debug == 0) {
		u32 cpu_based_vm_exec_control;

		cpu_based_vm_exec_control = vmcs_read32(CPU_BASED_VM_EXEC_CONTROL);
		cpu_based_vm_exec_control &= ~CPU_BASED_MOV_DR_EXITING;
		vmcs_write32(CPU_BASED_VM_EXEC_CONTROL, cpu_based_vm_exec_control);

		/*
		 * No more DR vmexits; force a reload of the debug registers
		 * and reenter on this instruction.  The next vmexit will
		 * retrieve the full state of the debug registers.
		 */
		vcpu->arch.switch_db_regs |= KVM_DEBUGREG_WONT_EXIT;
		return 1;
	}

	reg = DEBUG_REG_ACCESS_REG(exit_qualification);
	if (exit_qualification & TYPE_MOV_FROM_DR) {
		unsigned long val;

		if (kvm_get_dr(vcpu, dr, &val))
			return 1;
		kvm_register_write(vcpu, reg, val);
	} else
		if (kvm_set_dr(vcpu, dr, kvm_register_readl(vcpu, reg)))
			return 1;

	skip_emulated_instruction(vcpu);
	return 1;
}

static u64 vmx_get_dr6(struct kvm_vcpu *vcpu)
{
	return vcpu->arch.dr6;
}

static void vmx_set_dr6(struct kvm_vcpu *vcpu, unsigned long val)
{
}

static void vmx_sync_dirty_debug_regs(struct kvm_vcpu *vcpu)
{
	u32 cpu_based_vm_exec_control;

	get_debugreg(vcpu->arch.db[0], 0);
	get_debugreg(vcpu->arch.db[1], 1);
	get_debugreg(vcpu->arch.db[2], 2);
	get_debugreg(vcpu->arch.db[3], 3);
	get_debugreg(vcpu->arch.dr6, 6);
	vcpu->arch.dr7 = vmcs_readl(GUEST_DR7);

	vcpu->arch.switch_db_regs &= ~KVM_DEBUGREG_WONT_EXIT;

	cpu_based_vm_exec_control = vmcs_read32(CPU_BASED_VM_EXEC_CONTROL);
	cpu_based_vm_exec_control |= CPU_BASED_MOV_DR_EXITING;
	vmcs_write32(CPU_BASED_VM_EXEC_CONTROL, cpu_based_vm_exec_control);
}

static void vmx_set_dr7(struct kvm_vcpu *vcpu, unsigned long val)
{
	vmcs_writel(GUEST_DR7, val);
}

static int handle_cpuid(struct kvm_vcpu *vcpu)
{
	kvm_emulate_cpuid(vcpu);
	return 1;
}

static int handle_rdmsr(struct kvm_vcpu *vcpu)
{
	u32 ecx = vcpu->arch.regs[VCPU_REGS_RCX];
	u64 data;

	if (vmx_get_msr(vcpu, ecx, &data)) {
		trace_kvm_msr_read_ex(ecx);
		kvm_inject_gp(vcpu, 0);
		return 1;
	}

	trace_kvm_msr_read(ecx, data);

	/* FIXME: handling of bits 32:63 of rax, rdx */
	vcpu->arch.regs[VCPU_REGS_RAX] = data & -1u;
	vcpu->arch.regs[VCPU_REGS_RDX] = (data >> 32) & -1u;
	skip_emulated_instruction(vcpu);
	return 1;
}

static int handle_wrmsr(struct kvm_vcpu *vcpu)
{
	struct msr_data msr;
	u32 ecx = vcpu->arch.regs[VCPU_REGS_RCX];
	u64 data = (vcpu->arch.regs[VCPU_REGS_RAX] & -1u)
		| ((u64)(vcpu->arch.regs[VCPU_REGS_RDX] & -1u) << 32);

	msr.data = data;
	msr.index = ecx;
	msr.host_initiated = false;
	if (kvm_set_msr(vcpu, &msr) != 0) {
		trace_kvm_msr_write_ex(ecx, data);
		kvm_inject_gp(vcpu, 0);
		return 1;
	}

	trace_kvm_msr_write(ecx, data);
	skip_emulated_instruction(vcpu);
	return 1;
}

static int handle_tpr_below_threshold(struct kvm_vcpu *vcpu)
{
	kvm_make_request(KVM_REQ_EVENT, vcpu);
	return 1;
}

static int handle_interrupt_window(struct kvm_vcpu *vcpu)
{
	u32 cpu_based_vm_exec_control;

	/* clear pending irq */
	cpu_based_vm_exec_control = vmcs_read32(CPU_BASED_VM_EXEC_CONTROL);
	cpu_based_vm_exec_control &= ~CPU_BASED_VIRTUAL_INTR_PENDING;
	vmcs_write32(CPU_BASED_VM_EXEC_CONTROL, cpu_based_vm_exec_control);

	kvm_make_request(KVM_REQ_EVENT, vcpu);

	++vcpu->stat.irq_window_exits;

	/*
	 * If the user space waits to inject interrupts, exit as soon as
	 * possible
	 */
	if (!irqchip_in_kernel(vcpu->kvm) &&
	    vcpu->run->request_interrupt_window &&
	    !kvm_cpu_has_interrupt(vcpu)) {
		vcpu->run->exit_reason = KVM_EXIT_IRQ_WINDOW_OPEN;
		return 0;
	}
	return 1;
}

static int handle_halt(struct kvm_vcpu *vcpu)
{
	skip_emulated_instruction(vcpu);
	return kvm_emulate_halt(vcpu);
}

static int handle_vmcall(struct kvm_vcpu *vcpu)
{
	skip_emulated_instruction(vcpu);
	kvm_emulate_hypercall(vcpu);
	return 1;
}

static int handle_invd(struct kvm_vcpu *vcpu)
{
	return emulate_instruction(vcpu, 0) == EMULATE_DONE;
}

static int handle_invlpg(struct kvm_vcpu *vcpu)
{
	unsigned long exit_qualification = vmcs_readl(EXIT_QUALIFICATION);

	kvm_mmu_invlpg(vcpu, exit_qualification);
	skip_emulated_instruction(vcpu);
	return 1;
}

static int handle_rdpmc(struct kvm_vcpu *vcpu)
{
	int err;

	err = kvm_rdpmc(vcpu);
	kvm_complete_insn_gp(vcpu, err);

	return 1;
}

static int handle_wbinvd(struct kvm_vcpu *vcpu)
{
	skip_emulated_instruction(vcpu);
	kvm_emulate_wbinvd(vcpu);
	return 1;
}

static int handle_xsetbv(struct kvm_vcpu *vcpu)
{
	u64 new_bv = kvm_read_edx_eax(vcpu);
	u32 index = kvm_register_read(vcpu, VCPU_REGS_RCX);

	if (kvm_set_xcr(vcpu, index, new_bv) == 0)
		skip_emulated_instruction(vcpu);
	return 1;
}

static int handle_xsaves(struct kvm_vcpu *vcpu)
{
	skip_emulated_instruction(vcpu);
	WARN(1, "this should never happen\n");
	return 1;
}

static int handle_xrstors(struct kvm_vcpu *vcpu)
{
	skip_emulated_instruction(vcpu);
	WARN(1, "this should never happen\n");
	return 1;
}

static int handle_apic_access(struct kvm_vcpu *vcpu)
{
	if (likely(fasteoi)) {
		unsigned long exit_qualification = vmcs_readl(EXIT_QUALIFICATION);
		int access_type, offset;

		access_type = exit_qualification & APIC_ACCESS_TYPE;
		offset = exit_qualification & APIC_ACCESS_OFFSET;
		/*
		 * Sane guest uses MOV to write EOI, with written value
		 * not cared. So make a short-circuit here by avoiding
		 * heavy instruction emulation.
		 */
		if ((access_type == TYPE_LINEAR_APIC_INST_WRITE) &&
		    (offset == APIC_EOI)) {
			kvm_lapic_set_eoi(vcpu);
			skip_emulated_instruction(vcpu);
			return 1;
		}
	}
	return emulate_instruction(vcpu, 0) == EMULATE_DONE;
}

static int handle_apic_eoi_induced(struct kvm_vcpu *vcpu)
{
	unsigned long exit_qualification = vmcs_readl(EXIT_QUALIFICATION);
	int vector = exit_qualification & 0xff;

	/* EOI-induced VM exit is trap-like and thus no need to adjust IP */
	kvm_apic_set_eoi_accelerated(vcpu, vector);
	return 1;
}

static int handle_apic_write(struct kvm_vcpu *vcpu)
{
	unsigned long exit_qualification = vmcs_readl(EXIT_QUALIFICATION);
	u32 offset = exit_qualification & 0xfff;

	/* APIC-write VM exit is trap-like and thus no need to adjust IP */
	kvm_apic_write_nodecode(vcpu, offset);
	return 1;
}

static int handle_task_switch(struct kvm_vcpu *vcpu)
{
	struct vcpu_vmx *vmx = to_vmx(vcpu);
	unsigned long exit_qualification;
	bool has_error_code = false;
	u32 error_code = 0;
	u16 tss_selector;
	int reason, type, idt_v, idt_index;

	idt_v = (vmx->idt_vectoring_info & VECTORING_INFO_VALID_MASK);
	idt_index = (vmx->idt_vectoring_info & VECTORING_INFO_VECTOR_MASK);
	type = (vmx->idt_vectoring_info & VECTORING_INFO_TYPE_MASK);

	exit_qualification = vmcs_readl(EXIT_QUALIFICATION);

	reason = (u32)exit_qualification >> 30;
	if (reason == TASK_SWITCH_GATE && idt_v) {
		switch (type) {
		case INTR_TYPE_NMI_INTR:
			vcpu->arch.nmi_injected = false;
			vmx_set_nmi_mask(vcpu, true);
			break;
		case INTR_TYPE_EXT_INTR:
		case INTR_TYPE_SOFT_INTR:
			kvm_clear_interrupt_queue(vcpu);
			break;
		case INTR_TYPE_HARD_EXCEPTION:
			if (vmx->idt_vectoring_info &
			    VECTORING_INFO_DELIVER_CODE_MASK) {
				has_error_code = true;
				error_code =
					vmcs_read32(IDT_VECTORING_ERROR_CODE);
			}
			/* fall through */
		case INTR_TYPE_SOFT_EXCEPTION:
			kvm_clear_exception_queue(vcpu);
			break;
		default:
			break;
		}
	}
	tss_selector = exit_qualification;

	if (!idt_v || (type != INTR_TYPE_HARD_EXCEPTION &&
		       type != INTR_TYPE_EXT_INTR &&
		       type != INTR_TYPE_NMI_INTR))
		skip_emulated_instruction(vcpu);

	if (kvm_task_switch(vcpu, tss_selector,
			    type == INTR_TYPE_SOFT_INTR ? idt_index : -1, reason,
			    has_error_code, error_code) == EMULATE_FAIL) {
		vcpu->run->exit_reason = KVM_EXIT_INTERNAL_ERROR;
		vcpu->run->internal.suberror = KVM_INTERNAL_ERROR_EMULATION;
		vcpu->run->internal.ndata = 0;
		return 0;
	}

	/* clear all local breakpoint enable flags */
	vmcs_writel(GUEST_DR7, vmcs_readl(GUEST_DR7) & ~0x155);

	/*
	 * TODO: What about debug traps on tss switch?
	 *       Are we supposed to inject them and update dr6?
	 */

	return 1;
}

static int handle_ept_violation(struct kvm_vcpu *vcpu)
{
	unsigned long exit_qualification;
	gpa_t gpa;
	u32 error_code;
	int gla_validity;

	exit_qualification = vmcs_readl(EXIT_QUALIFICATION);

	gla_validity = (exit_qualification >> 7) & 0x3;
	if (gla_validity != 0x3 && gla_validity != 0x1 && gla_validity != 0) {
		printk(KERN_ERR "EPT: Handling EPT violation failed!\n");
		printk(KERN_ERR "EPT: GPA: 0x%lx, GVA: 0x%lx\n",
			(long unsigned int)vmcs_read64(GUEST_PHYSICAL_ADDRESS),
			vmcs_readl(GUEST_LINEAR_ADDRESS));
		printk(KERN_ERR "EPT: Exit qualification is 0x%lx\n",
			(long unsigned int)exit_qualification);
		vcpu->run->exit_reason = KVM_EXIT_UNKNOWN;
		vcpu->run->hw.hardware_exit_reason = EXIT_REASON_EPT_VIOLATION;
		return 0;
	}

	/*
	 * EPT violation happened while executing iret from NMI,
	 * "blocked by NMI" bit has to be set before next VM entry.
	 * There are errata that may cause this bit to not be set:
	 * AAK134, BY25.
	 */
	if (!(to_vmx(vcpu)->idt_vectoring_info & VECTORING_INFO_VALID_MASK) &&
			cpu_has_virtual_nmis() &&
			(exit_qualification & INTR_INFO_UNBLOCK_NMI))
		vmcs_set_bits(GUEST_INTERRUPTIBILITY_INFO, GUEST_INTR_STATE_NMI);

	gpa = vmcs_read64(GUEST_PHYSICAL_ADDRESS);
	trace_kvm_page_fault(gpa, exit_qualification);

	/* It is a write fault? */
	error_code = exit_qualification & PFERR_WRITE_MASK;
	/* It is a fetch fault? */
	error_code |= (exit_qualification << 2) & PFERR_FETCH_MASK;
	/* ept page table is present? */
	error_code |= (exit_qualification >> 3) & PFERR_PRESENT_MASK;

	vcpu->arch.exit_qualification = exit_qualification;

	return kvm_mmu_page_fault(vcpu, gpa, error_code, NULL, 0);
}

static u64 ept_rsvd_mask(u64 spte, int level)
{
	int i;
	u64 mask = 0;

	for (i = 51; i > boot_cpu_data.x86_phys_bits; i--)
		mask |= (1ULL << i);

	if (level == 4)
		/* bits 7:3 reserved */
		mask |= 0xf8;
	else if (spte & (1ULL << 7))
		/*
		 * 1GB/2MB page, bits 29:12 or 20:12 reserved respectively,
		 * level == 1 if the hypervisor is using the ignored bit 7.
		 */
		mask |= (PAGE_SIZE << ((level - 1) * 9)) - PAGE_SIZE;
	else if (level > 1)
		/* bits 6:3 reserved */
		mask |= 0x78;

	return mask;
}

static void ept_misconfig_inspect_spte(struct kvm_vcpu *vcpu, u64 spte,
				       int level)
{
	printk(KERN_ERR "%s: spte 0x%llx level %d\n", __func__, spte, level);

	/* 010b (write-only) */
	WARN_ON((spte & 0x7) == 0x2);

	/* 110b (write/execute) */
	WARN_ON((spte & 0x7) == 0x6);

	/* 100b (execute-only) and value not supported by logical processor */
	if (!cpu_has_vmx_ept_execute_only())
		WARN_ON((spte & 0x7) == 0x4);

	/* not 000b */
	if ((spte & 0x7)) {
		u64 rsvd_bits = spte & ept_rsvd_mask(spte, level);

		if (rsvd_bits != 0) {
			printk(KERN_ERR "%s: rsvd_bits = 0x%llx\n",
					 __func__, rsvd_bits);
			WARN_ON(1);
		}

		/* bits 5:3 are _not_ reserved for large page or leaf page */
		if ((rsvd_bits & 0x38) == 0) {
			u64 ept_mem_type = (spte & 0x38) >> 3;

			if (ept_mem_type == 2 || ept_mem_type == 3 ||
			    ept_mem_type == 7) {
				printk(KERN_ERR "%s: ept_mem_type=0x%llx\n",
						__func__, ept_mem_type);
				WARN_ON(1);
			}
		}
	}
}

static int handle_ept_misconfig(struct kvm_vcpu *vcpu)
{
	u64 sptes[4];
	int nr_sptes, i, ret;
	gpa_t gpa;

	gpa = vmcs_read64(GUEST_PHYSICAL_ADDRESS);
	if (!kvm_io_bus_write(vcpu->kvm, KVM_FAST_MMIO_BUS, gpa, 0, NULL)) {
		skip_emulated_instruction(vcpu);
		return 1;
	}

	ret = handle_mmio_page_fault_common(vcpu, gpa, true);
	if (likely(ret == RET_MMIO_PF_EMULATE))
		return x86_emulate_instruction(vcpu, gpa, 0, NULL, 0) ==
					      EMULATE_DONE;

	if (unlikely(ret == RET_MMIO_PF_INVALID))
		return kvm_mmu_page_fault(vcpu, gpa, 0, NULL, 0);

	if (unlikely(ret == RET_MMIO_PF_RETRY))
		return 1;

	/* It is the real ept misconfig */
	printk(KERN_ERR "EPT: Misconfiguration.\n");
	printk(KERN_ERR "EPT: GPA: 0x%llx\n", gpa);

	nr_sptes = kvm_mmu_get_spte_hierarchy(vcpu, gpa, sptes);

	for (i = PT64_ROOT_LEVEL; i > PT64_ROOT_LEVEL - nr_sptes; --i)
		ept_misconfig_inspect_spte(vcpu, sptes[i-1], i);

	vcpu->run->exit_reason = KVM_EXIT_UNKNOWN;
	vcpu->run->hw.hardware_exit_reason = EXIT_REASON_EPT_MISCONFIG;

	return 0;
}

static int handle_nmi_window(struct kvm_vcpu *vcpu)
{
	u32 cpu_based_vm_exec_control;

	/* clear pending NMI */
	cpu_based_vm_exec_control = vmcs_read32(CPU_BASED_VM_EXEC_CONTROL);
	cpu_based_vm_exec_control &= ~CPU_BASED_VIRTUAL_NMI_PENDING;
	vmcs_write32(CPU_BASED_VM_EXEC_CONTROL, cpu_based_vm_exec_control);
	++vcpu->stat.nmi_window_exits;
	kvm_make_request(KVM_REQ_EVENT, vcpu);

	return 1;
}

static int handle_invalid_guest_state(struct kvm_vcpu *vcpu)
{
	struct vcpu_vmx *vmx = to_vmx(vcpu);
	enum emulation_result err = EMULATE_DONE;
	int ret = 1;
	u32 cpu_exec_ctrl;
	bool intr_window_requested;
	unsigned count = 130;

	cpu_exec_ctrl = vmcs_read32(CPU_BASED_VM_EXEC_CONTROL);
	intr_window_requested = cpu_exec_ctrl & CPU_BASED_VIRTUAL_INTR_PENDING;

	while (vmx->emulation_required && count-- != 0) {
		if (intr_window_requested && vmx_interrupt_allowed(vcpu))
			return handle_interrupt_window(&vmx->vcpu);

		if (test_bit(KVM_REQ_EVENT, &vcpu->requests))
			return 1;

		err = emulate_instruction(vcpu, EMULTYPE_NO_REEXECUTE);

		if (err == EMULATE_USER_EXIT) {
			++vcpu->stat.mmio_exits;
			ret = 0;
			goto out;
		}

		if (err != EMULATE_DONE) {
			vcpu->run->exit_reason = KVM_EXIT_INTERNAL_ERROR;
			vcpu->run->internal.suberror = KVM_INTERNAL_ERROR_EMULATION;
			vcpu->run->internal.ndata = 0;
			return 0;
		}

		if (vcpu->arch.halt_request) {
			vcpu->arch.halt_request = 0;
			ret = kvm_emulate_halt(vcpu);
			goto out;
		}

		if (signal_pending(current))
			goto out;
		if (need_resched())
			schedule();
	}

out:
	return ret;
}

static int __grow_ple_window(int val)
{
	if (ple_window_grow < 1)
		return ple_window;

	val = min(val, ple_window_actual_max);

	if (ple_window_grow < ple_window)
		val *= ple_window_grow;
	else
		val += ple_window_grow;

	return val;
}

static int __shrink_ple_window(int val, int modifier, int minimum)
{
	if (modifier < 1)
		return ple_window;

	if (modifier < ple_window)
		val /= modifier;
	else
		val -= modifier;

	return max(val, minimum);
}

static void grow_ple_window(struct kvm_vcpu *vcpu)
{
	struct vcpu_vmx *vmx = to_vmx(vcpu);
	int old = vmx->ple_window;

	vmx->ple_window = __grow_ple_window(old);

	if (vmx->ple_window != old)
		vmx->ple_window_dirty = true;

	trace_kvm_ple_window_grow(vcpu->vcpu_id, vmx->ple_window, old);
}

static void shrink_ple_window(struct kvm_vcpu *vcpu)
{
	struct vcpu_vmx *vmx = to_vmx(vcpu);
	int old = vmx->ple_window;

	vmx->ple_window = __shrink_ple_window(old,
	                                      ple_window_shrink, ple_window);

	if (vmx->ple_window != old)
		vmx->ple_window_dirty = true;

	trace_kvm_ple_window_shrink(vcpu->vcpu_id, vmx->ple_window, old);
}

/*
 * ple_window_actual_max is computed to be one grow_ple_window() below
 * ple_window_max. (See __grow_ple_window for the reason.)
 * This prevents overflows, because ple_window_max is int.
 * ple_window_max effectively rounded down to a multiple of ple_window_grow in
 * this process.
 * ple_window_max is also prevented from setting vmx->ple_window < ple_window.
 */
static void update_ple_window_actual_max(void)
{
	ple_window_actual_max =
			__shrink_ple_window(max(ple_window_max, ple_window),
			                    ple_window_grow, INT_MIN);
}

static __init int hardware_setup(void)
{
	int r = -ENOMEM, i, msr;

	rdmsrl_safe(MSR_EFER, &host_efer);

	for (i = 0; i < ARRAY_SIZE(vmx_msr_index); ++i)
		kvm_define_shared_msr(i, vmx_msr_index[i]);

	vmx_io_bitmap_a = (unsigned long *)__get_free_page(GFP_KERNEL);
	if (!vmx_io_bitmap_a)
		return r;

	vmx_io_bitmap_b = (unsigned long *)__get_free_page(GFP_KERNEL);
	if (!vmx_io_bitmap_b)
		goto out;

	vmx_msr_bitmap_legacy = (unsigned long *)__get_free_page(GFP_KERNEL);
	if (!vmx_msr_bitmap_legacy)
		goto out1;

	vmx_msr_bitmap_legacy_x2apic =
				(unsigned long *)__get_free_page(GFP_KERNEL);
	if (!vmx_msr_bitmap_legacy_x2apic)
		goto out2;

	vmx_msr_bitmap_longmode = (unsigned long *)__get_free_page(GFP_KERNEL);
	if (!vmx_msr_bitmap_longmode)
		goto out3;

	vmx_msr_bitmap_longmode_x2apic =
				(unsigned long *)__get_free_page(GFP_KERNEL);
	if (!vmx_msr_bitmap_longmode_x2apic)
		goto out4;
	vmx_vmread_bitmap = (unsigned long *)__get_free_page(GFP_KERNEL);
	if (!vmx_vmread_bitmap)
		goto out5;

	vmx_vmwrite_bitmap = (unsigned long *)__get_free_page(GFP_KERNEL);
	if (!vmx_vmwrite_bitmap)
		goto out6;

	memset(vmx_vmread_bitmap, 0xff, PAGE_SIZE);
	memset(vmx_vmwrite_bitmap, 0xff, PAGE_SIZE);

	/*
	 * Allow direct access to the PC debug port (it is often used for I/O
	 * delays, but the vmexits simply slow things down).
	 */
	memset(vmx_io_bitmap_a, 0xff, PAGE_SIZE);
	clear_bit(0x80, vmx_io_bitmap_a);

	memset(vmx_io_bitmap_b, 0xff, PAGE_SIZE);

	memset(vmx_msr_bitmap_legacy, 0xff, PAGE_SIZE);
	memset(vmx_msr_bitmap_longmode, 0xff, PAGE_SIZE);

	if (setup_vmcs_config(&vmcs_config) < 0) {
		r = -EIO;
		goto out7;
	}

	if (boot_cpu_has(X86_FEATURE_NX))
		kvm_enable_efer_bits(EFER_NX);

	if (!cpu_has_vmx_vpid())
		enable_vpid = 0;
	if (!cpu_has_vmx_shadow_vmcs())
		enable_shadow_vmcs = 0;
	if (enable_shadow_vmcs)
		init_vmcs_shadow_fields();

	if (!cpu_has_vmx_ept() ||
	    !cpu_has_vmx_ept_4levels()) {
		enable_ept = 0;
		enable_unrestricted_guest = 0;
		enable_ept_ad_bits = 0;
	}

	if (!cpu_has_vmx_ept_ad_bits())
		enable_ept_ad_bits = 0;

	if (!cpu_has_vmx_unrestricted_guest())
		enable_unrestricted_guest = 0;

	if (!cpu_has_vmx_flexpriority()) {
		flexpriority_enabled = 0;

		/*
		 * set_apic_access_page_addr() is used to reload apic access
		 * page upon invalidation.  No need to do anything if the
		 * processor does not have the APIC_ACCESS_ADDR VMCS field.
		 */
		kvm_x86_ops->set_apic_access_page_addr = NULL;
	}

	if (!cpu_has_vmx_tpr_shadow())
		kvm_x86_ops->update_cr8_intercept = NULL;

	if (enable_ept && !cpu_has_vmx_ept_2m_page())
		kvm_disable_largepages();

	if (!cpu_has_vmx_ple())
		ple_gap = 0;

	if (!cpu_has_vmx_apicv())
		enable_apicv = 0;

	if (enable_apicv)
		kvm_x86_ops->update_cr8_intercept = NULL;
	else {
		kvm_x86_ops->hwapic_irr_update = NULL;
		kvm_x86_ops->deliver_posted_interrupt = NULL;
		kvm_x86_ops->sync_pir_to_irr = vmx_sync_pir_to_irr_dummy;
	}

	if (nested)
		nested_vmx_setup_ctls_msrs();

	vmx_disable_intercept_for_msr(MSR_FS_BASE, false);
	vmx_disable_intercept_for_msr(MSR_GS_BASE, false);
	vmx_disable_intercept_for_msr(MSR_KERNEL_GS_BASE, true);
	vmx_disable_intercept_for_msr(MSR_IA32_SYSENTER_CS, false);
	vmx_disable_intercept_for_msr(MSR_IA32_SYSENTER_ESP, false);
	vmx_disable_intercept_for_msr(MSR_IA32_SYSENTER_EIP, false);
	vmx_disable_intercept_for_msr(MSR_IA32_BNDCFGS, true);

	memcpy(vmx_msr_bitmap_legacy_x2apic,
			vmx_msr_bitmap_legacy, PAGE_SIZE);
	memcpy(vmx_msr_bitmap_longmode_x2apic,
			vmx_msr_bitmap_longmode, PAGE_SIZE);

	if (enable_apicv) {
		for (msr = 0x800; msr <= 0x8ff; msr++)
			vmx_disable_intercept_msr_read_x2apic(msr);

		/* According SDM, in x2apic mode, the whole id reg is used.
		 * But in KVM, it only use the highest eight bits. Need to
		 * intercept it */
		vmx_enable_intercept_msr_read_x2apic(0x802);
		/* TMCCT */
		vmx_enable_intercept_msr_read_x2apic(0x839);
		/* TPR */
		vmx_disable_intercept_msr_write_x2apic(0x808);
		/* EOI */
		vmx_disable_intercept_msr_write_x2apic(0x80b);
		/* SELF-IPI */
		vmx_disable_intercept_msr_write_x2apic(0x83f);
	}

	if (enable_ept) {
		kvm_mmu_set_mask_ptes(0ull,
			(enable_ept_ad_bits) ? VMX_EPT_ACCESS_BIT : 0ull,
			(enable_ept_ad_bits) ? VMX_EPT_DIRTY_BIT : 0ull,
			0ull, VMX_EPT_EXECUTABLE_MASK);
		ept_set_mmio_spte_mask();
		kvm_enable_tdp();
	} else
		kvm_disable_tdp();

	update_ple_window_actual_max();

	return alloc_kvm_area();

out7:
	free_page((unsigned long)vmx_vmwrite_bitmap);
out6:
	free_page((unsigned long)vmx_vmread_bitmap);
out5:
	free_page((unsigned long)vmx_msr_bitmap_longmode_x2apic);
out4:
	free_page((unsigned long)vmx_msr_bitmap_longmode);
out3:
	free_page((unsigned long)vmx_msr_bitmap_legacy_x2apic);
out2:
	free_page((unsigned long)vmx_msr_bitmap_legacy);
out1:
	free_page((unsigned long)vmx_io_bitmap_b);
out:
	free_page((unsigned long)vmx_io_bitmap_a);

    return r;
}

static __exit void hardware_unsetup(void)
{
	free_page((unsigned long)vmx_msr_bitmap_legacy_x2apic);
	free_page((unsigned long)vmx_msr_bitmap_longmode_x2apic);
	free_page((unsigned long)vmx_msr_bitmap_legacy);
	free_page((unsigned long)vmx_msr_bitmap_longmode);
	free_page((unsigned long)vmx_io_bitmap_b);
	free_page((unsigned long)vmx_io_bitmap_a);
	free_page((unsigned long)vmx_vmwrite_bitmap);
	free_page((unsigned long)vmx_vmread_bitmap);

	free_kvm_area();
}

/*
 * Indicate a busy-waiting vcpu in spinlock. We do not enable the PAUSE
 * exiting, so only get here on cpu with PAUSE-Loop-Exiting.
 */
static int handle_pause(struct kvm_vcpu *vcpu)
{
	if (ple_gap)
		grow_ple_window(vcpu);

	skip_emulated_instruction(vcpu);
	kvm_vcpu_on_spin(vcpu);

	return 1;
}

static int handle_nop(struct kvm_vcpu *vcpu)
{
	skip_emulated_instruction(vcpu);
	return 1;
}

static int handle_mwait(struct kvm_vcpu *vcpu)
{
	printk_once(KERN_WARNING "kvm: MWAIT instruction emulated as NOP!\n");
	return handle_nop(vcpu);
}

static int handle_monitor(struct kvm_vcpu *vcpu)
{
	printk_once(KERN_WARNING "kvm: MONITOR instruction emulated as NOP!\n");
	return handle_nop(vcpu);
}

/*
 * To run an L2 guest, we need a vmcs02 based on the L1-specified vmcs12.
 * We could reuse a single VMCS for all the L2 guests, but we also want the
 * option to allocate a separate vmcs02 for each separate loaded vmcs12 - this
 * allows keeping them loaded on the processor, and in the future will allow
 * optimizations where prepare_vmcs02 doesn't need to set all the fields on
 * every entry if they never change.
 * So we keep, in vmx->nested.vmcs02_pool, a cache of size VMCS02_POOL_SIZE
 * (>=0) with a vmcs02 for each recently loaded vmcs12s, most recent first.
 *
 * The following functions allocate and free a vmcs02 in this pool.
 */

/* Get a VMCS from the pool to use as vmcs02 for the current vmcs12. */
static struct loaded_vmcs *nested_get_current_vmcs02(struct vcpu_vmx *vmx)
{
	struct vmcs02_list *item;
	list_for_each_entry(item, &vmx->nested.vmcs02_pool, list)
		if (item->vmptr == vmx->nested.current_vmptr) {
			list_move(&item->list, &vmx->nested.vmcs02_pool);
			return &item->vmcs02;
		}

	if (vmx->nested.vmcs02_num >= max(VMCS02_POOL_SIZE, 1)) {
		/* Recycle the least recently used VMCS. */
		item = list_entry(vmx->nested.vmcs02_pool.prev,
			struct vmcs02_list, list);
		item->vmptr = vmx->nested.current_vmptr;
		list_move(&item->list, &vmx->nested.vmcs02_pool);
		return &item->vmcs02;
	}

	/* Create a new VMCS */
	item = kmalloc(sizeof(struct vmcs02_list), GFP_KERNEL);
	if (!item)
		return NULL;
	item->vmcs02.vmcs = alloc_vmcs();
	if (!item->vmcs02.vmcs) {
		kfree(item);
		return NULL;
	}
	loaded_vmcs_init(&item->vmcs02);
	item->vmptr = vmx->nested.current_vmptr;
	list_add(&(item->list), &(vmx->nested.vmcs02_pool));
	vmx->nested.vmcs02_num++;
	return &item->vmcs02;
}

/* Free and remove from pool a vmcs02 saved for a vmcs12 (if there is one) */
static void nested_free_vmcs02(struct vcpu_vmx *vmx, gpa_t vmptr)
{
	struct vmcs02_list *item;
	list_for_each_entry(item, &vmx->nested.vmcs02_pool, list)
		if (item->vmptr == vmptr) {
			free_loaded_vmcs(&item->vmcs02);
			list_del(&item->list);
			kfree(item);
			vmx->nested.vmcs02_num--;
			return;
		}
}

/*
 * Free all VMCSs saved for this vcpu, except the one pointed by
 * vmx->loaded_vmcs. We must be running L1, so vmx->loaded_vmcs
 * must be &vmx->vmcs01.
 */
static void nested_free_all_saved_vmcss(struct vcpu_vmx *vmx)
{
	struct vmcs02_list *item, *n;

	WARN_ON(vmx->loaded_vmcs != &vmx->vmcs01);
	list_for_each_entry_safe(item, n, &vmx->nested.vmcs02_pool, list) {
		/*
		 * Something will leak if the above WARN triggers.  Better than
		 * a use-after-free.
		 */
		if (vmx->loaded_vmcs == &item->vmcs02)
			continue;

		free_loaded_vmcs(&item->vmcs02);
		list_del(&item->list);
		kfree(item);
		vmx->nested.vmcs02_num--;
	}
}

/*
 * The following 3 functions, nested_vmx_succeed()/failValid()/failInvalid(),
 * set the success or error code of an emulated VMX instruction, as specified
 * by Vol 2B, VMX Instruction Reference, "Conventions".
 */
static void nested_vmx_succeed(struct kvm_vcpu *vcpu)
{
	vmx_set_rflags(vcpu, vmx_get_rflags(vcpu)
			& ~(X86_EFLAGS_CF | X86_EFLAGS_PF | X86_EFLAGS_AF |
			    X86_EFLAGS_ZF | X86_EFLAGS_SF | X86_EFLAGS_OF));
}

static void nested_vmx_failInvalid(struct kvm_vcpu *vcpu)
{
	vmx_set_rflags(vcpu, (vmx_get_rflags(vcpu)
			& ~(X86_EFLAGS_PF | X86_EFLAGS_AF | X86_EFLAGS_ZF |
			    X86_EFLAGS_SF | X86_EFLAGS_OF))
			| X86_EFLAGS_CF);
}

static void nested_vmx_failValid(struct kvm_vcpu *vcpu,
					u32 vm_instruction_error)
{
	if (to_vmx(vcpu)->nested.current_vmptr == -1ull) {
		/*
		 * failValid writes the error number to the current VMCS, which
		 * can't be done there isn't a current VMCS.
		 */
		nested_vmx_failInvalid(vcpu);
		return;
	}
	vmx_set_rflags(vcpu, (vmx_get_rflags(vcpu)
			& ~(X86_EFLAGS_CF | X86_EFLAGS_PF | X86_EFLAGS_AF |
			    X86_EFLAGS_SF | X86_EFLAGS_OF))
			| X86_EFLAGS_ZF);
	get_vmcs12(vcpu)->vm_instruction_error = vm_instruction_error;
	/*
	 * We don't need to force a shadow sync because
	 * VM_INSTRUCTION_ERROR is not shadowed
	 */
}

static enum hrtimer_restart vmx_preemption_timer_fn(struct hrtimer *timer)
{
	struct vcpu_vmx *vmx =
		container_of(timer, struct vcpu_vmx, nested.preemption_timer);

	vmx->nested.preemption_timer_expired = true;
	kvm_make_request(KVM_REQ_EVENT, &vmx->vcpu);
	kvm_vcpu_kick(&vmx->vcpu);

	return HRTIMER_NORESTART;
}

/*
 * Decode the memory-address operand of a vmx instruction, as recorded on an
 * exit caused by such an instruction (run by a guest hypervisor).
 * On success, returns 0. When the operand is invalid, returns 1 and throws
 * #UD or #GP.
 */
static int get_vmx_mem_address(struct kvm_vcpu *vcpu,
				 unsigned long exit_qualification,
				 u32 vmx_instruction_info, gva_t *ret)
{
	/*
	 * According to Vol. 3B, "Information for VM Exits Due to Instruction
	 * Execution", on an exit, vmx_instruction_info holds most of the
	 * addressing components of the operand. Only the displacement part
	 * is put in exit_qualification (see 3B, "Basic VM-Exit Information").
	 * For how an actual address is calculated from all these components,
	 * refer to Vol. 1, "Operand Addressing".
	 */
	int  scaling = vmx_instruction_info & 3;
	int  addr_size = (vmx_instruction_info >> 7) & 7;
	bool is_reg = vmx_instruction_info & (1u << 10);
	int  seg_reg = (vmx_instruction_info >> 15) & 7;
	int  index_reg = (vmx_instruction_info >> 18) & 0xf;
	bool index_is_valid = !(vmx_instruction_info & (1u << 22));
	int  base_reg       = (vmx_instruction_info >> 23) & 0xf;
	bool base_is_valid  = !(vmx_instruction_info & (1u << 27));

	if (is_reg) {
		kvm_queue_exception(vcpu, UD_VECTOR);
		return 1;
	}

	/* Addr = segment_base + offset */
	/* offset = base + [index * scale] + displacement */
	*ret = vmx_get_segment_base(vcpu, seg_reg);
	if (base_is_valid)
		*ret += kvm_register_read(vcpu, base_reg);
	if (index_is_valid)
		*ret += kvm_register_read(vcpu, index_reg)<<scaling;
	*ret += exit_qualification; /* holds the displacement */

	if (addr_size == 1) /* 32 bit */
		*ret &= 0xffffffff;

	/*
	 * TODO: throw #GP (and return 1) in various cases that the VM*
	 * instructions require it - e.g., offset beyond segment limit,
	 * unusable or unreadable/unwritable segment, non-canonical 64-bit
	 * address, and so on. Currently these are not checked.
	 */
	return 0;
}

/*
 * This function performs the various checks including
 * - if it's 4KB aligned
 * - No bits beyond the physical address width are set
 * - Returns 0 on success or else 1
 * (Intel SDM Section 30.3)
 */
static int nested_vmx_check_vmptr(struct kvm_vcpu *vcpu, int exit_reason,
				  gpa_t *vmpointer)
{
	gva_t gva;
	gpa_t vmptr;
	struct x86_exception e;
	struct page *page;
	struct vcpu_vmx *vmx = to_vmx(vcpu);
	int maxphyaddr = cpuid_maxphyaddr(vcpu);

	if (get_vmx_mem_address(vcpu, vmcs_readl(EXIT_QUALIFICATION),
			vmcs_read32(VMX_INSTRUCTION_INFO), &gva))
		return 1;

	if (kvm_read_guest_virt(&vcpu->arch.emulate_ctxt, gva, &vmptr,
				sizeof(vmptr), &e)) {
		kvm_inject_page_fault(vcpu, &e);
		return 1;
	}

	switch (exit_reason) {
	case EXIT_REASON_VMON:
		/*
		 * SDM 3: 24.11.5
		 * The first 4 bytes of VMXON region contain the supported
		 * VMCS revision identifier
		 *
		 * Note - IA32_VMX_BASIC[48] will never be 1
		 * for the nested case;
		 * which replaces physical address width with 32
		 *
		 */
		if (!PAGE_ALIGNED(vmptr) || (vmptr >> maxphyaddr)) {
			nested_vmx_failInvalid(vcpu);
			skip_emulated_instruction(vcpu);
			return 1;
		}

		page = nested_get_page(vcpu, vmptr);
		if (page == NULL ||
		    *(u32 *)kmap(page) != VMCS12_REVISION) {
			nested_vmx_failInvalid(vcpu);
			kunmap(page);
			skip_emulated_instruction(vcpu);
			return 1;
		}
		kunmap(page);
		vmx->nested.vmxon_ptr = vmptr;
		break;
	case EXIT_REASON_VMCLEAR:
		if (!PAGE_ALIGNED(vmptr) || (vmptr >> maxphyaddr)) {
			nested_vmx_failValid(vcpu,
					     VMXERR_VMCLEAR_INVALID_ADDRESS);
			skip_emulated_instruction(vcpu);
			return 1;
		}

		if (vmptr == vmx->nested.vmxon_ptr) {
			nested_vmx_failValid(vcpu,
					     VMXERR_VMCLEAR_VMXON_POINTER);
			skip_emulated_instruction(vcpu);
			return 1;
		}
		break;
	case EXIT_REASON_VMPTRLD:
		if (!PAGE_ALIGNED(vmptr) || (vmptr >> maxphyaddr)) {
			nested_vmx_failValid(vcpu,
					     VMXERR_VMPTRLD_INVALID_ADDRESS);
			skip_emulated_instruction(vcpu);
			return 1;
		}

		if (vmptr == vmx->nested.vmxon_ptr) {
			nested_vmx_failValid(vcpu,
					     VMXERR_VMCLEAR_VMXON_POINTER);
			skip_emulated_instruction(vcpu);
			return 1;
		}
		break;
	default:
		return 1; /* shouldn't happen */
	}

	if (vmpointer)
		*vmpointer = vmptr;
	return 0;
}

/*
 * Emulate the VMXON instruction.
 * Currently, we just remember that VMX is active, and do not save or even
 * inspect the argument to VMXON (the so-called "VMXON pointer") because we
 * do not currently need to store anything in that guest-allocated memory
 * region. Consequently, VMCLEAR and VMPTRLD also do not verify that the their
 * argument is different from the VMXON pointer (which the spec says they do).
 */
static int handle_vmon(struct kvm_vcpu *vcpu)
{
	struct kvm_segment cs;
	struct vcpu_vmx *vmx = to_vmx(vcpu);
	struct vmcs *shadow_vmcs;
	const u64 VMXON_NEEDED_FEATURES = FEATURE_CONTROL_LOCKED
		| FEATURE_CONTROL_VMXON_ENABLED_OUTSIDE_SMX;

	/* The Intel VMX Instruction Reference lists a bunch of bits that
	 * are prerequisite to running VMXON, most notably cr4.VMXE must be
	 * set to 1 (see vmx_set_cr4() for when we allow the guest to set this).
	 * Otherwise, we should fail with #UD. We test these now:
	 */
	if (!kvm_read_cr4_bits(vcpu, X86_CR4_VMXE) ||
	    !kvm_read_cr0_bits(vcpu, X86_CR0_PE) ||
	    (vmx_get_rflags(vcpu) & X86_EFLAGS_VM)) {
		kvm_queue_exception(vcpu, UD_VECTOR);
		return 1;
	}

	vmx_get_segment(vcpu, &cs, VCPU_SREG_CS);
	if (is_long_mode(vcpu) && !cs.l) {
		kvm_queue_exception(vcpu, UD_VECTOR);
		return 1;
	}

	if (vmx_get_cpl(vcpu)) {
		kvm_inject_gp(vcpu, 0);
		return 1;
	}

	if (nested_vmx_check_vmptr(vcpu, EXIT_REASON_VMON, NULL))
		return 1;

	if (vmx->nested.vmxon) {
		nested_vmx_failValid(vcpu, VMXERR_VMXON_IN_VMX_ROOT_OPERATION);
		skip_emulated_instruction(vcpu);
		return 1;
	}

	if ((vmx->nested.msr_ia32_feature_control & VMXON_NEEDED_FEATURES)
			!= VMXON_NEEDED_FEATURES) {
		kvm_inject_gp(vcpu, 0);
		return 1;
	}

	if (enable_shadow_vmcs) {
		shadow_vmcs = alloc_vmcs();
		if (!shadow_vmcs)
			return -ENOMEM;
		/* mark vmcs as shadow */
		shadow_vmcs->revision_id |= (1u << 31);
		/* init shadow vmcs */
		vmcs_clear(shadow_vmcs);
		vmx->nested.current_shadow_vmcs = shadow_vmcs;
	}

	INIT_LIST_HEAD(&(vmx->nested.vmcs02_pool));
	vmx->nested.vmcs02_num = 0;

	hrtimer_init(&vmx->nested.preemption_timer, CLOCK_MONOTONIC,
		     HRTIMER_MODE_REL);
	vmx->nested.preemption_timer.function = vmx_preemption_timer_fn;

	vmx->nested.vmxon = true;

	skip_emulated_instruction(vcpu);
	nested_vmx_succeed(vcpu);
	return 1;
}

/*
 * Intel's VMX Instruction Reference specifies a common set of prerequisites
 * for running VMX instructions (except VMXON, whose prerequisites are
 * slightly different). It also specifies what exception to inject otherwise.
 */
static int nested_vmx_check_permission(struct kvm_vcpu *vcpu)
{
	struct kvm_segment cs;
	struct vcpu_vmx *vmx = to_vmx(vcpu);

	if (!vmx->nested.vmxon) {
		kvm_queue_exception(vcpu, UD_VECTOR);
		return 0;
	}

	vmx_get_segment(vcpu, &cs, VCPU_SREG_CS);
	if ((vmx_get_rflags(vcpu) & X86_EFLAGS_VM) ||
	    (is_long_mode(vcpu) && !cs.l)) {
		kvm_queue_exception(vcpu, UD_VECTOR);
		return 0;
	}

	if (vmx_get_cpl(vcpu)) {
		kvm_inject_gp(vcpu, 0);
		return 0;
	}

	return 1;
}

static inline void nested_release_vmcs12(struct vcpu_vmx *vmx)
{
	u32 exec_control;
	if (vmx->nested.current_vmptr == -1ull)
		return;

	/* current_vmptr and current_vmcs12 are always set/reset together */
	if (WARN_ON(vmx->nested.current_vmcs12 == NULL))
		return;

	if (enable_shadow_vmcs) {
		/* copy to memory all shadowed fields in case
		   they were modified */
		copy_shadow_to_vmcs12(vmx);
		vmx->nested.sync_shadow_vmcs = false;
		exec_control = vmcs_read32(SECONDARY_VM_EXEC_CONTROL);
		exec_control &= ~SECONDARY_EXEC_SHADOW_VMCS;
		vmcs_write32(SECONDARY_VM_EXEC_CONTROL, exec_control);
		vmcs_write64(VMCS_LINK_POINTER, -1ull);
	}
	kunmap(vmx->nested.current_vmcs12_page);
	nested_release_page(vmx->nested.current_vmcs12_page);
	vmx->nested.current_vmptr = -1ull;
	vmx->nested.current_vmcs12 = NULL;
}

/*
 * Free whatever needs to be freed from vmx->nested when L1 goes down, or
 * just stops using VMX.
 */
static void free_nested(struct vcpu_vmx *vmx)
{
	if (!vmx->nested.vmxon)
		return;

	vmx->nested.vmxon = false;
	nested_release_vmcs12(vmx);
	if (enable_shadow_vmcs)
		free_vmcs(vmx->nested.current_shadow_vmcs);
	/* Unpin physical memory we referred to in current vmcs02 */
	if (vmx->nested.apic_access_page) {
		nested_release_page(vmx->nested.apic_access_page);
		vmx->nested.apic_access_page = NULL;
	}
	if (vmx->nested.virtual_apic_page) {
		nested_release_page(vmx->nested.virtual_apic_page);
		vmx->nested.virtual_apic_page = NULL;
	}

	nested_free_all_saved_vmcss(vmx);
}

/* Emulate the VMXOFF instruction */
static int handle_vmoff(struct kvm_vcpu *vcpu)
{
	if (!nested_vmx_check_permission(vcpu))
		return 1;
	free_nested(to_vmx(vcpu));
	skip_emulated_instruction(vcpu);
	nested_vmx_succeed(vcpu);
	return 1;
}

/* Emulate the VMCLEAR instruction */
static int handle_vmclear(struct kvm_vcpu *vcpu)
{
	struct vcpu_vmx *vmx = to_vmx(vcpu);
	gpa_t vmptr;
	struct vmcs12 *vmcs12;
	struct page *page;

	if (!nested_vmx_check_permission(vcpu))
		return 1;

	if (nested_vmx_check_vmptr(vcpu, EXIT_REASON_VMCLEAR, &vmptr))
		return 1;

	if (vmptr == vmx->nested.current_vmptr)
		nested_release_vmcs12(vmx);

	page = nested_get_page(vcpu, vmptr);
	if (page == NULL) {
		/*
		 * For accurate processor emulation, VMCLEAR beyond available
		 * physical memory should do nothing at all. However, it is
		 * possible that a nested vmx bug, not a guest hypervisor bug,
		 * resulted in this case, so let's shut down before doing any
		 * more damage:
		 */
		kvm_make_request(KVM_REQ_TRIPLE_FAULT, vcpu);
		return 1;
	}
	vmcs12 = kmap(page);
	vmcs12->launch_state = 0;
	kunmap(page);
	nested_release_page(page);

	nested_free_vmcs02(vmx, vmptr);

	skip_emulated_instruction(vcpu);
	nested_vmx_succeed(vcpu);
	return 1;
}

static int nested_vmx_run(struct kvm_vcpu *vcpu, bool launch);

/* Emulate the VMLAUNCH instruction */
static int handle_vmlaunch(struct kvm_vcpu *vcpu)
{
	return nested_vmx_run(vcpu, true);
}

/* Emulate the VMRESUME instruction */
static int handle_vmresume(struct kvm_vcpu *vcpu)
{

	return nested_vmx_run(vcpu, false);
}

enum vmcs_field_type {
	VMCS_FIELD_TYPE_U16 = 0,
	VMCS_FIELD_TYPE_U64 = 1,
	VMCS_FIELD_TYPE_U32 = 2,
	VMCS_FIELD_TYPE_NATURAL_WIDTH = 3
};

static inline int vmcs_field_type(unsigned long field)
{
	if (0x1 & field)	/* the *_HIGH fields are all 32 bit */
		return VMCS_FIELD_TYPE_U32;
	return (field >> 13) & 0x3 ;
}

static inline int vmcs_field_readonly(unsigned long field)
{
	return (((field >> 10) & 0x3) == 1);
}

/*
 * Read a vmcs12 field. Since these can have varying lengths and we return
 * one type, we chose the biggest type (u64) and zero-extend the return value
 * to that size. Note that the caller, handle_vmread, might need to use only
 * some of the bits we return here (e.g., on 32-bit guests, only 32 bits of
 * 64-bit fields are to be returned).
 */
static inline int vmcs12_read_any(struct kvm_vcpu *vcpu,
				  unsigned long field, u64 *ret)
{
	short offset = vmcs_field_to_offset(field);
	char *p;

	if (offset < 0)
		return offset;

	p = ((char *)(get_vmcs12(vcpu))) + offset;

	switch (vmcs_field_type(field)) {
	case VMCS_FIELD_TYPE_NATURAL_WIDTH:
		*ret = *((natural_width *)p);
		return 0;
	case VMCS_FIELD_TYPE_U16:
		*ret = *((u16 *)p);
		return 0;
	case VMCS_FIELD_TYPE_U32:
		*ret = *((u32 *)p);
		return 0;
	case VMCS_FIELD_TYPE_U64:
		*ret = *((u64 *)p);
		return 0;
	default:
		WARN_ON(1);
		return -ENOENT;
	}
}


static inline int vmcs12_write_any(struct kvm_vcpu *vcpu,
				   unsigned long field, u64 field_value){
	short offset = vmcs_field_to_offset(field);
	char *p = ((char *) get_vmcs12(vcpu)) + offset;
	if (offset < 0)
		return offset;

	switch (vmcs_field_type(field)) {
	case VMCS_FIELD_TYPE_U16:
		*(u16 *)p = field_value;
		return 0;
	case VMCS_FIELD_TYPE_U32:
		*(u32 *)p = field_value;
		return 0;
	case VMCS_FIELD_TYPE_U64:
		*(u64 *)p = field_value;
		return 0;
	case VMCS_FIELD_TYPE_NATURAL_WIDTH:
		*(natural_width *)p = field_value;
		return 0;
	default:
		WARN_ON(1);
		return -ENOENT;
	}

}

static void copy_shadow_to_vmcs12(struct vcpu_vmx *vmx)
{
	int i;
	unsigned long field;
	u64 field_value;
	struct vmcs *shadow_vmcs = vmx->nested.current_shadow_vmcs;
	const unsigned long *fields = shadow_read_write_fields;
	const int num_fields = max_shadow_read_write_fields;

	preempt_disable();

	vmcs_load(shadow_vmcs);

	for (i = 0; i < num_fields; i++) {
		field = fields[i];
		switch (vmcs_field_type(field)) {
		case VMCS_FIELD_TYPE_U16:
			field_value = vmcs_read16(field);
			break;
		case VMCS_FIELD_TYPE_U32:
			field_value = vmcs_read32(field);
			break;
		case VMCS_FIELD_TYPE_U64:
			field_value = vmcs_read64(field);
			break;
		case VMCS_FIELD_TYPE_NATURAL_WIDTH:
			field_value = vmcs_readl(field);
			break;
		default:
			WARN_ON(1);
			continue;
		}
		vmcs12_write_any(&vmx->vcpu, field, field_value);
	}

	vmcs_clear(shadow_vmcs);
	vmcs_load(vmx->loaded_vmcs->vmcs);

	preempt_enable();
}

static void copy_vmcs12_to_shadow(struct vcpu_vmx *vmx)
{
	const unsigned long *fields[] = {
		shadow_read_write_fields,
		shadow_read_only_fields
	};
	const int max_fields[] = {
		max_shadow_read_write_fields,
		max_shadow_read_only_fields
	};
	int i, q;
	unsigned long field;
	u64 field_value = 0;
	struct vmcs *shadow_vmcs = vmx->nested.current_shadow_vmcs;

	vmcs_load(shadow_vmcs);

	for (q = 0; q < ARRAY_SIZE(fields); q++) {
		for (i = 0; i < max_fields[q]; i++) {
			field = fields[q][i];
			vmcs12_read_any(&vmx->vcpu, field, &field_value);

			switch (vmcs_field_type(field)) {
			case VMCS_FIELD_TYPE_U16:
				vmcs_write16(field, (u16)field_value);
				break;
			case VMCS_FIELD_TYPE_U32:
				vmcs_write32(field, (u32)field_value);
				break;
			case VMCS_FIELD_TYPE_U64:
				vmcs_write64(field, (u64)field_value);
				break;
			case VMCS_FIELD_TYPE_NATURAL_WIDTH:
				vmcs_writel(field, (long)field_value);
				break;
			default:
				WARN_ON(1);
				break;
			}
		}
	}

	vmcs_clear(shadow_vmcs);
	vmcs_load(vmx->loaded_vmcs->vmcs);
}

/*
 * VMX instructions which assume a current vmcs12 (i.e., that VMPTRLD was
 * used before) all generate the same failure when it is missing.
 */
static int nested_vmx_check_vmcs12(struct kvm_vcpu *vcpu)
{
	struct vcpu_vmx *vmx = to_vmx(vcpu);
	if (vmx->nested.current_vmptr == -1ull) {
		nested_vmx_failInvalid(vcpu);
		skip_emulated_instruction(vcpu);
		return 0;
	}
	return 1;
}

static int handle_vmread(struct kvm_vcpu *vcpu)
{
	unsigned long field;
	u64 field_value;
	unsigned long exit_qualification = vmcs_readl(EXIT_QUALIFICATION);
	u32 vmx_instruction_info = vmcs_read32(VMX_INSTRUCTION_INFO);
	gva_t gva = 0;

	if (!nested_vmx_check_permission(vcpu) ||
	    !nested_vmx_check_vmcs12(vcpu))
		return 1;

	/* Decode instruction info and find the field to read */
	field = kvm_register_readl(vcpu, (((vmx_instruction_info) >> 28) & 0xf));
	/* Read the field, zero-extended to a u64 field_value */
	if (vmcs12_read_any(vcpu, field, &field_value) < 0) {
		nested_vmx_failValid(vcpu, VMXERR_UNSUPPORTED_VMCS_COMPONENT);
		skip_emulated_instruction(vcpu);
		return 1;
	}
	/*
	 * Now copy part of this value to register or memory, as requested.
	 * Note that the number of bits actually copied is 32 or 64 depending
	 * on the guest's mode (32 or 64 bit), not on the given field's length.
	 */
	if (vmx_instruction_info & (1u << 10)) {
		kvm_register_writel(vcpu, (((vmx_instruction_info) >> 3) & 0xf),
			field_value);
	} else {
		if (get_vmx_mem_address(vcpu, exit_qualification,
				vmx_instruction_info, &gva))
			return 1;
		/* _system ok, as nested_vmx_check_permission verified cpl=0 */
		kvm_write_guest_virt_system(&vcpu->arch.emulate_ctxt, gva,
			     &field_value, (is_long_mode(vcpu) ? 8 : 4), NULL);
	}

	nested_vmx_succeed(vcpu);
	skip_emulated_instruction(vcpu);
	return 1;
}


static int handle_vmwrite(struct kvm_vcpu *vcpu)
{
	unsigned long field;
	gva_t gva;
	unsigned long exit_qualification = vmcs_readl(EXIT_QUALIFICATION);
	u32 vmx_instruction_info = vmcs_read32(VMX_INSTRUCTION_INFO);
	/* The value to write might be 32 or 64 bits, depending on L1's long
	 * mode, and eventually we need to write that into a field of several
	 * possible lengths. The code below first zero-extends the value to 64
	 * bit (field_value), and then copies only the approriate number of
	 * bits into the vmcs12 field.
	 */
	u64 field_value = 0;
	struct x86_exception e;

	if (!nested_vmx_check_permission(vcpu) ||
	    !nested_vmx_check_vmcs12(vcpu))
		return 1;

	if (vmx_instruction_info & (1u << 10))
		field_value = kvm_register_readl(vcpu,
			(((vmx_instruction_info) >> 3) & 0xf));
	else {
		if (get_vmx_mem_address(vcpu, exit_qualification,
				vmx_instruction_info, &gva))
			return 1;
		if (kvm_read_guest_virt(&vcpu->arch.emulate_ctxt, gva,
			   &field_value, (is_64_bit_mode(vcpu) ? 8 : 4), &e)) {
			kvm_inject_page_fault(vcpu, &e);
			return 1;
		}
	}


	field = kvm_register_readl(vcpu, (((vmx_instruction_info) >> 28) & 0xf));
	if (vmcs_field_readonly(field)) {
		nested_vmx_failValid(vcpu,
			VMXERR_VMWRITE_READ_ONLY_VMCS_COMPONENT);
		skip_emulated_instruction(vcpu);
		return 1;
	}

	if (vmcs12_write_any(vcpu, field, field_value) < 0) {
		nested_vmx_failValid(vcpu, VMXERR_UNSUPPORTED_VMCS_COMPONENT);
		skip_emulated_instruction(vcpu);
		return 1;
	}

	nested_vmx_succeed(vcpu);
	skip_emulated_instruction(vcpu);
	return 1;
}

/* Emulate the VMPTRLD instruction */
static int handle_vmptrld(struct kvm_vcpu *vcpu)
{
	struct vcpu_vmx *vmx = to_vmx(vcpu);
	gpa_t vmptr;
	u32 exec_control;

	if (!nested_vmx_check_permission(vcpu))
		return 1;

	if (nested_vmx_check_vmptr(vcpu, EXIT_REASON_VMPTRLD, &vmptr))
		return 1;

	if (vmx->nested.current_vmptr != vmptr) {
		struct vmcs12 *new_vmcs12;
		struct page *page;
		page = nested_get_page(vcpu, vmptr);
		if (page == NULL) {
			nested_vmx_failInvalid(vcpu);
			skip_emulated_instruction(vcpu);
			return 1;
		}
		new_vmcs12 = kmap(page);
		if (new_vmcs12->revision_id != VMCS12_REVISION) {
			kunmap(page);
			nested_release_page_clean(page);
			nested_vmx_failValid(vcpu,
				VMXERR_VMPTRLD_INCORRECT_VMCS_REVISION_ID);
			skip_emulated_instruction(vcpu);
			return 1;
		}

		nested_release_vmcs12(vmx);
		vmx->nested.current_vmptr = vmptr;
		vmx->nested.current_vmcs12 = new_vmcs12;
		vmx->nested.current_vmcs12_page = page;
		if (enable_shadow_vmcs) {
			exec_control = vmcs_read32(SECONDARY_VM_EXEC_CONTROL);
			exec_control |= SECONDARY_EXEC_SHADOW_VMCS;
			vmcs_write32(SECONDARY_VM_EXEC_CONTROL, exec_control);
			vmcs_write64(VMCS_LINK_POINTER,
				     __pa(vmx->nested.current_shadow_vmcs));
			vmx->nested.sync_shadow_vmcs = true;
		}
	}

	nested_vmx_succeed(vcpu);
	skip_emulated_instruction(vcpu);
	return 1;
}

/* Emulate the VMPTRST instruction */
static int handle_vmptrst(struct kvm_vcpu *vcpu)
{
	unsigned long exit_qualification = vmcs_readl(EXIT_QUALIFICATION);
	u32 vmx_instruction_info = vmcs_read32(VMX_INSTRUCTION_INFO);
	gva_t vmcs_gva;
	struct x86_exception e;

	if (!nested_vmx_check_permission(vcpu))
		return 1;

	if (get_vmx_mem_address(vcpu, exit_qualification,
			vmx_instruction_info, &vmcs_gva))
		return 1;
	/* ok to use *_system, as nested_vmx_check_permission verified cpl=0 */
	if (kvm_write_guest_virt_system(&vcpu->arch.emulate_ctxt, vmcs_gva,
				 (void *)&to_vmx(vcpu)->nested.current_vmptr,
				 sizeof(u64), &e)) {
		kvm_inject_page_fault(vcpu, &e);
		return 1;
	}
	nested_vmx_succeed(vcpu);
	skip_emulated_instruction(vcpu);
	return 1;
}

/* Emulate the INVEPT instruction */
static int handle_invept(struct kvm_vcpu *vcpu)
{
	u32 vmx_instruction_info, types;
	unsigned long type;
	gva_t gva;
	struct x86_exception e;
	struct {
		u64 eptp, gpa;
	} operand;

	if (!(nested_vmx_secondary_ctls_high & SECONDARY_EXEC_ENABLE_EPT) ||
	    !(nested_vmx_ept_caps & VMX_EPT_INVEPT_BIT)) {
		kvm_queue_exception(vcpu, UD_VECTOR);
		return 1;
	}

	if (!nested_vmx_check_permission(vcpu))
		return 1;

	if (!kvm_read_cr0_bits(vcpu, X86_CR0_PE)) {
		kvm_queue_exception(vcpu, UD_VECTOR);
		return 1;
	}

	vmx_instruction_info = vmcs_read32(VMX_INSTRUCTION_INFO);
	type = kvm_register_readl(vcpu, (vmx_instruction_info >> 28) & 0xf);

	types = (nested_vmx_ept_caps >> VMX_EPT_EXTENT_SHIFT) & 6;

	if (!(types & (1UL << type))) {
		nested_vmx_failValid(vcpu,
				VMXERR_INVALID_OPERAND_TO_INVEPT_INVVPID);
		return 1;
	}

	/* According to the Intel VMX instruction reference, the memory
	 * operand is read even if it isn't needed (e.g., for type==global)
	 */
	if (get_vmx_mem_address(vcpu, vmcs_readl(EXIT_QUALIFICATION),
			vmx_instruction_info, &gva))
		return 1;
	if (kvm_read_guest_virt(&vcpu->arch.emulate_ctxt, gva, &operand,
				sizeof(operand), &e)) {
		kvm_inject_page_fault(vcpu, &e);
		return 1;
	}

	switch (type) {
	case VMX_EPT_EXTENT_GLOBAL:
		kvm_mmu_sync_roots(vcpu);
		kvm_make_request(KVM_REQ_TLB_FLUSH, vcpu);
		nested_vmx_succeed(vcpu);
		break;
	default:
		/* Trap single context invalidation invept calls */
		BUG_ON(1);
		break;
	}

	skip_emulated_instruction(vcpu);
	return 1;
}

static int handle_invvpid(struct kvm_vcpu *vcpu)
{
	kvm_queue_exception(vcpu, UD_VECTOR);
	return 1;
}

/*
 * The exit handlers return 1 if the exit was handled fully and guest execution
 * may resume.  Otherwise they set the kvm_run parameter to indicate what needs
 * to be done to userspace and return 0.
 */
static int (*const kvm_vmx_exit_handlers[])(struct kvm_vcpu *vcpu) = {
	[EXIT_REASON_EXCEPTION_NMI]           = handle_exception,
	[EXIT_REASON_EXTERNAL_INTERRUPT]      = handle_external_interrupt,
	[EXIT_REASON_TRIPLE_FAULT]            = handle_triple_fault,
	[EXIT_REASON_NMI_WINDOW]	      = handle_nmi_window,
	[EXIT_REASON_IO_INSTRUCTION]          = handle_io,
	[EXIT_REASON_CR_ACCESS]               = handle_cr,
	[EXIT_REASON_DR_ACCESS]               = handle_dr,
	[EXIT_REASON_CPUID]                   = handle_cpuid,
	[EXIT_REASON_MSR_READ]                = handle_rdmsr,
	[EXIT_REASON_MSR_WRITE]               = handle_wrmsr,
	[EXIT_REASON_PENDING_INTERRUPT]       = handle_interrupt_window,
	[EXIT_REASON_HLT]                     = handle_halt,
	[EXIT_REASON_INVD]		      = handle_invd,
	[EXIT_REASON_INVLPG]		      = handle_invlpg,
	[EXIT_REASON_RDPMC]                   = handle_rdpmc,
	[EXIT_REASON_VMCALL]                  = handle_vmcall,
	[EXIT_REASON_VMCLEAR]	              = handle_vmclear,
	[EXIT_REASON_VMLAUNCH]                = handle_vmlaunch,
	[EXIT_REASON_VMPTRLD]                 = handle_vmptrld,
	[EXIT_REASON_VMPTRST]                 = handle_vmptrst,
	[EXIT_REASON_VMREAD]                  = handle_vmread,
	[EXIT_REASON_VMRESUME]                = handle_vmresume,
	[EXIT_REASON_VMWRITE]                 = handle_vmwrite,
	[EXIT_REASON_VMOFF]                   = handle_vmoff,
	[EXIT_REASON_VMON]                    = handle_vmon,
	[EXIT_REASON_TPR_BELOW_THRESHOLD]     = handle_tpr_below_threshold,
	[EXIT_REASON_APIC_ACCESS]             = handle_apic_access,
	[EXIT_REASON_APIC_WRITE]              = handle_apic_write,
	[EXIT_REASON_EOI_INDUCED]             = handle_apic_eoi_induced,
	[EXIT_REASON_WBINVD]                  = handle_wbinvd,
	[EXIT_REASON_XSETBV]                  = handle_xsetbv,
	[EXIT_REASON_TASK_SWITCH]             = handle_task_switch,
	[EXIT_REASON_MCE_DURING_VMENTRY]      = handle_machine_check,
	[EXIT_REASON_EPT_VIOLATION]	      = handle_ept_violation,
	[EXIT_REASON_EPT_MISCONFIG]           = handle_ept_misconfig,
	[EXIT_REASON_PAUSE_INSTRUCTION]       = handle_pause,
	[EXIT_REASON_MWAIT_INSTRUCTION]	      = handle_mwait,
	[EXIT_REASON_MONITOR_INSTRUCTION]     = handle_monitor,
	[EXIT_REASON_INVEPT]                  = handle_invept,
	[EXIT_REASON_INVVPID]                 = handle_invvpid,
	[EXIT_REASON_XSAVES]                  = handle_xsaves,
	[EXIT_REASON_XRSTORS]                 = handle_xrstors,
};

static const int kvm_vmx_max_exit_handlers =
	ARRAY_SIZE(kvm_vmx_exit_handlers);

static bool nested_vmx_exit_handled_io(struct kvm_vcpu *vcpu,
				       struct vmcs12 *vmcs12)
{
	unsigned long exit_qualification;
	gpa_t bitmap, last_bitmap;
	unsigned int port;
	int size;
	u8 b;

	if (!nested_cpu_has(vmcs12, CPU_BASED_USE_IO_BITMAPS))
		return nested_cpu_has(vmcs12, CPU_BASED_UNCOND_IO_EXITING);

	exit_qualification = vmcs_readl(EXIT_QUALIFICATION);

	port = exit_qualification >> 16;
	size = (exit_qualification & 7) + 1;

	last_bitmap = (gpa_t)-1;
	b = -1;

	while (size > 0) {
		if (port < 0x8000)
			bitmap = vmcs12->io_bitmap_a;
		else if (port < 0x10000)
			bitmap = vmcs12->io_bitmap_b;
		else
			return 1;
		bitmap += (port & 0x7fff) / 8;

		if (last_bitmap != bitmap)
			if (kvm_read_guest(vcpu->kvm, bitmap, &b, 1))
				return 1;
		if (b & (1 << (port & 7)))
			return 1;

		port++;
		size--;
		last_bitmap = bitmap;
	}

	return 0;
}

/*
 * Return 1 if we should exit from L2 to L1 to handle an MSR access access,
 * rather than handle it ourselves in L0. I.e., check whether L1 expressed
 * disinterest in the current event (read or write a specific MSR) by using an
 * MSR bitmap. This may be the case even when L0 doesn't use MSR bitmaps.
 */
static bool nested_vmx_exit_handled_msr(struct kvm_vcpu *vcpu,
	struct vmcs12 *vmcs12, u32 exit_reason)
{
	u32 msr_index = vcpu->arch.regs[VCPU_REGS_RCX];
	gpa_t bitmap;

	if (!nested_cpu_has(vmcs12, CPU_BASED_USE_MSR_BITMAPS))
		return 1;

	/*
	 * The MSR_BITMAP page is divided into four 1024-byte bitmaps,
	 * for the four combinations of read/write and low/high MSR numbers.
	 * First we need to figure out which of the four to use:
	 */
	bitmap = vmcs12->msr_bitmap;
	if (exit_reason == EXIT_REASON_MSR_WRITE)
		bitmap += 2048;
	if (msr_index >= 0xc0000000) {
		msr_index -= 0xc0000000;
		bitmap += 1024;
	}

	/* Then read the msr_index'th bit from this bitmap: */
	if (msr_index < 1024*8) {
		unsigned char b;
		if (kvm_read_guest(vcpu->kvm, bitmap + msr_index/8, &b, 1))
			return 1;
		return 1 & (b >> (msr_index & 7));
	} else
		return 1; /* let L1 handle the wrong parameter */
}

/*
 * Return 1 if we should exit from L2 to L1 to handle a CR access exit,
 * rather than handle it ourselves in L0. I.e., check if L1 wanted to
 * intercept (via guest_host_mask etc.) the current event.
 */
static bool nested_vmx_exit_handled_cr(struct kvm_vcpu *vcpu,
	struct vmcs12 *vmcs12)
{
	unsigned long exit_qualification = vmcs_readl(EXIT_QUALIFICATION);
	int cr = exit_qualification & 15;
	int reg = (exit_qualification >> 8) & 15;
	unsigned long val = kvm_register_readl(vcpu, reg);

	switch ((exit_qualification >> 4) & 3) {
	case 0: /* mov to cr */
		switch (cr) {
		case 0:
			if (vmcs12->cr0_guest_host_mask &
			    (val ^ vmcs12->cr0_read_shadow))
				return 1;
			break;
		case 3:
			if ((vmcs12->cr3_target_count >= 1 &&
					vmcs12->cr3_target_value0 == val) ||
				(vmcs12->cr3_target_count >= 2 &&
					vmcs12->cr3_target_value1 == val) ||
				(vmcs12->cr3_target_count >= 3 &&
					vmcs12->cr3_target_value2 == val) ||
				(vmcs12->cr3_target_count >= 4 &&
					vmcs12->cr3_target_value3 == val))
				return 0;
			if (nested_cpu_has(vmcs12, CPU_BASED_CR3_LOAD_EXITING))
				return 1;
			break;
		case 4:
			if (vmcs12->cr4_guest_host_mask &
			    (vmcs12->cr4_read_shadow ^ val))
				return 1;
			break;
		case 8:
			if (nested_cpu_has(vmcs12, CPU_BASED_CR8_LOAD_EXITING))
				return 1;
			break;
		}
		break;
	case 2: /* clts */
		if ((vmcs12->cr0_guest_host_mask & X86_CR0_TS) &&
		    (vmcs12->cr0_read_shadow & X86_CR0_TS))
			return 1;
		break;
	case 1: /* mov from cr */
		switch (cr) {
		case 3:
			if (vmcs12->cpu_based_vm_exec_control &
			    CPU_BASED_CR3_STORE_EXITING)
				return 1;
			break;
		case 8:
			if (vmcs12->cpu_based_vm_exec_control &
			    CPU_BASED_CR8_STORE_EXITING)
				return 1;
			break;
		}
		break;
	case 3: /* lmsw */
		/*
		 * lmsw can change bits 1..3 of cr0, and only set bit 0 of
		 * cr0. Other attempted changes are ignored, with no exit.
		 */
		if (vmcs12->cr0_guest_host_mask & 0xe &
		    (val ^ vmcs12->cr0_read_shadow))
			return 1;
		if ((vmcs12->cr0_guest_host_mask & 0x1) &&
		    !(vmcs12->cr0_read_shadow & 0x1) &&
		    (val & 0x1))
			return 1;
		break;
	}
	return 0;
}

/*
 * Return 1 if we should exit from L2 to L1 to handle an exit, or 0 if we
 * should handle it ourselves in L0 (and then continue L2). Only call this
 * when in is_guest_mode (L2).
 */
static bool nested_vmx_exit_handled(struct kvm_vcpu *vcpu)
{
	u32 intr_info = vmcs_read32(VM_EXIT_INTR_INFO);
	struct vcpu_vmx *vmx = to_vmx(vcpu);
	struct vmcs12 *vmcs12 = get_vmcs12(vcpu);
	u32 exit_reason = vmx->exit_reason;

	trace_kvm_nested_vmexit(kvm_rip_read(vcpu), exit_reason,
				vmcs_readl(EXIT_QUALIFICATION),
				vmx->idt_vectoring_info,
				intr_info,
				vmcs_read32(VM_EXIT_INTR_ERROR_CODE),
				KVM_ISA_VMX);

	if (vmx->nested.nested_run_pending)
		return 0;

	if (unlikely(vmx->fail)) {
		pr_info_ratelimited("%s failed vm entry %x\n", __func__,
				    vmcs_read32(VM_INSTRUCTION_ERROR));
		return 1;
	}

	switch (exit_reason) {
	case EXIT_REASON_EXCEPTION_NMI:
		if (!is_exception(intr_info))
			return 0;
		else if (is_page_fault(intr_info))
			return enable_ept;
		else if (is_no_device(intr_info) &&
			 !(vmcs12->guest_cr0 & X86_CR0_TS))
			return 0;
		return vmcs12->exception_bitmap &
				(1u << (intr_info & INTR_INFO_VECTOR_MASK));
	case EXIT_REASON_EXTERNAL_INTERRUPT:
		return 0;
	case EXIT_REASON_TRIPLE_FAULT:
		return 1;
	case EXIT_REASON_PENDING_INTERRUPT:
		return nested_cpu_has(vmcs12, CPU_BASED_VIRTUAL_INTR_PENDING);
	case EXIT_REASON_NMI_WINDOW:
		return nested_cpu_has(vmcs12, CPU_BASED_VIRTUAL_NMI_PENDING);
	case EXIT_REASON_TASK_SWITCH:
		return 1;
	case EXIT_REASON_CPUID:
		if (kvm_register_read(vcpu, VCPU_REGS_RAX) == 0xa)
			return 0;
		return 1;
	case EXIT_REASON_HLT:
		return nested_cpu_has(vmcs12, CPU_BASED_HLT_EXITING);
	case EXIT_REASON_INVD:
		return 1;
	case EXIT_REASON_INVLPG:
		return nested_cpu_has(vmcs12, CPU_BASED_INVLPG_EXITING);
	case EXIT_REASON_RDPMC:
		return nested_cpu_has(vmcs12, CPU_BASED_RDPMC_EXITING);
	case EXIT_REASON_RDTSC:
		return nested_cpu_has(vmcs12, CPU_BASED_RDTSC_EXITING);
	case EXIT_REASON_VMCALL: case EXIT_REASON_VMCLEAR:
	case EXIT_REASON_VMLAUNCH: case EXIT_REASON_VMPTRLD:
	case EXIT_REASON_VMPTRST: case EXIT_REASON_VMREAD:
	case EXIT_REASON_VMRESUME: case EXIT_REASON_VMWRITE:
	case EXIT_REASON_VMOFF: case EXIT_REASON_VMON:
	case EXIT_REASON_INVEPT: case EXIT_REASON_INVVPID:
		/*
		 * VMX instructions trap unconditionally. This allows L1 to
		 * emulate them for its L2 guest, i.e., allows 3-level nesting!
		 */
		return 1;
	case EXIT_REASON_CR_ACCESS:
		return nested_vmx_exit_handled_cr(vcpu, vmcs12);
	case EXIT_REASON_DR_ACCESS:
		return nested_cpu_has(vmcs12, CPU_BASED_MOV_DR_EXITING);
	case EXIT_REASON_IO_INSTRUCTION:
		return nested_vmx_exit_handled_io(vcpu, vmcs12);
	case EXIT_REASON_MSR_READ:
	case EXIT_REASON_MSR_WRITE:
		return nested_vmx_exit_handled_msr(vcpu, vmcs12, exit_reason);
	case EXIT_REASON_INVALID_STATE:
		return 1;
	case EXIT_REASON_MWAIT_INSTRUCTION:
		return nested_cpu_has(vmcs12, CPU_BASED_MWAIT_EXITING);
	case EXIT_REASON_MONITOR_INSTRUCTION:
		return nested_cpu_has(vmcs12, CPU_BASED_MONITOR_EXITING);
	case EXIT_REASON_PAUSE_INSTRUCTION:
		return nested_cpu_has(vmcs12, CPU_BASED_PAUSE_EXITING) ||
			nested_cpu_has2(vmcs12,
				SECONDARY_EXEC_PAUSE_LOOP_EXITING);
	case EXIT_REASON_MCE_DURING_VMENTRY:
		return 0;
	case EXIT_REASON_TPR_BELOW_THRESHOLD:
		return nested_cpu_has(vmcs12, CPU_BASED_TPR_SHADOW);
	case EXIT_REASON_APIC_ACCESS:
		return nested_cpu_has2(vmcs12,
			SECONDARY_EXEC_VIRTUALIZE_APIC_ACCESSES);
	case EXIT_REASON_EPT_VIOLATION:
		/*
		 * L0 always deals with the EPT violation. If nested EPT is
		 * used, and the nested mmu code discovers that the address is
		 * missing in the guest EPT table (EPT12), the EPT violation
		 * will be injected with nested_ept_inject_page_fault()
		 */
		return 0;
	case EXIT_REASON_EPT_MISCONFIG:
		/*
		 * L2 never uses directly L1's EPT, but rather L0's own EPT
		 * table (shadow on EPT) or a merged EPT table that L0 built
		 * (EPT on EPT). So any problems with the structure of the
		 * table is L0's fault.
		 */
		return 0;
	case EXIT_REASON_WBINVD:
		return nested_cpu_has2(vmcs12, SECONDARY_EXEC_WBINVD_EXITING);
	case EXIT_REASON_XSETBV:
		return 1;
	case EXIT_REASON_XSAVES: case EXIT_REASON_XRSTORS:
		/*
		 * This should never happen, since it is not possible to
		 * set XSS to a non-zero value---neither in L1 nor in L2.
		 * If if it were, XSS would have to be checked against
		 * the XSS exit bitmap in vmcs12.
		 */
		return nested_cpu_has2(vmcs12, SECONDARY_EXEC_XSAVES);
	default:
		return 1;
	}
}

static void vmx_get_exit_info(struct kvm_vcpu *vcpu, u64 *info1, u64 *info2)
{
	*info1 = vmcs_readl(EXIT_QUALIFICATION);
	*info2 = vmcs_read32(VM_EXIT_INTR_INFO);
}

/*
 * The guest has exited.  See if we can fix it or if we need userspace
 * assistance.
 */
static int vmx_handle_exit(struct kvm_vcpu *vcpu)
{
	struct vcpu_vmx *vmx = to_vmx(vcpu);
	u32 exit_reason = vmx->exit_reason;
	u32 vectoring_info = vmx->idt_vectoring_info;

	/* If guest state is invalid, start emulating */
	if (vmx->emulation_required)
		return handle_invalid_guest_state(vcpu);

	if (is_guest_mode(vcpu) && nested_vmx_exit_handled(vcpu)) {
		nested_vmx_vmexit(vcpu, exit_reason,
				  vmcs_read32(VM_EXIT_INTR_INFO),
				  vmcs_readl(EXIT_QUALIFICATION));
		return 1;
	}

	if (exit_reason & VMX_EXIT_REASONS_FAILED_VMENTRY) {
		vcpu->run->exit_reason = KVM_EXIT_FAIL_ENTRY;
		vcpu->run->fail_entry.hardware_entry_failure_reason
			= exit_reason;
		return 0;
	}

	if (unlikely(vmx->fail)) {
		vcpu->run->exit_reason = KVM_EXIT_FAIL_ENTRY;
		vcpu->run->fail_entry.hardware_entry_failure_reason
			= vmcs_read32(VM_INSTRUCTION_ERROR);
		return 0;
	}

	/*
	 * Note:
	 * Do not try to fix EXIT_REASON_EPT_MISCONFIG if it caused by
	 * delivery event since it indicates guest is accessing MMIO.
	 * The vm-exit can be triggered again after return to guest that
	 * will cause infinite loop.
	 */
	if ((vectoring_info & VECTORING_INFO_VALID_MASK) &&
			(exit_reason != EXIT_REASON_EXCEPTION_NMI &&
			exit_reason != EXIT_REASON_EPT_VIOLATION &&
			exit_reason != EXIT_REASON_TASK_SWITCH)) {
		vcpu->run->exit_reason = KVM_EXIT_INTERNAL_ERROR;
		vcpu->run->internal.suberror = KVM_INTERNAL_ERROR_DELIVERY_EV;
		vcpu->run->internal.ndata = 2;
		vcpu->run->internal.data[0] = vectoring_info;
		vcpu->run->internal.data[1] = exit_reason;
		return 0;
	}

	if (unlikely(!cpu_has_virtual_nmis() && vmx->soft_vnmi_blocked &&
	    !(is_guest_mode(vcpu) && nested_cpu_has_virtual_nmis(
					get_vmcs12(vcpu))))) {
		if (vmx_interrupt_allowed(vcpu)) {
			vmx->soft_vnmi_blocked = 0;
		} else if (vmx->vnmi_blocked_time > 1000000000LL &&
			   vcpu->arch.nmi_pending) {
			/*
			 * This CPU don't support us in finding the end of an
			 * NMI-blocked window if the guest runs with IRQs
			 * disabled. So we pull the trigger after 1 s of
			 * futile waiting, but inform the user about this.
			 */
			printk(KERN_WARNING "%s: Breaking out of NMI-blocked "
			       "state on VCPU %d after 1 s timeout\n",
			       __func__, vcpu->vcpu_id);
			vmx->soft_vnmi_blocked = 0;
		}
	}

	if (exit_reason < kvm_vmx_max_exit_handlers
	    && kvm_vmx_exit_handlers[exit_reason])
		return kvm_vmx_exit_handlers[exit_reason](vcpu);
	else {
		WARN_ONCE(1, "vmx: unexpected exit reason 0x%x\n", exit_reason);
		kvm_queue_exception(vcpu, UD_VECTOR);
		return 1;
	}
}

static void update_cr8_intercept(struct kvm_vcpu *vcpu, int tpr, int irr)
{
	struct vmcs12 *vmcs12 = get_vmcs12(vcpu);

	if (is_guest_mode(vcpu) &&
		nested_cpu_has(vmcs12, CPU_BASED_TPR_SHADOW))
		return;

	if (irr == -1 || tpr < irr) {
		vmcs_write32(TPR_THRESHOLD, 0);
		return;
	}

	vmcs_write32(TPR_THRESHOLD, irr);
}

static void vmx_set_virtual_x2apic_mode(struct kvm_vcpu *vcpu, bool set)
{
	u32 sec_exec_control;

	/*
	 * There is not point to enable virtualize x2apic without enable
	 * apicv
	 */
	if (!cpu_has_vmx_virtualize_x2apic_mode() ||
				!vmx_vm_has_apicv(vcpu->kvm))
		return;

	if (!vm_need_tpr_shadow(vcpu->kvm))
		return;

	sec_exec_control = vmcs_read32(SECONDARY_VM_EXEC_CONTROL);

	if (set) {
		sec_exec_control &= ~SECONDARY_EXEC_VIRTUALIZE_APIC_ACCESSES;
		sec_exec_control |= SECONDARY_EXEC_VIRTUALIZE_X2APIC_MODE;
	} else {
		sec_exec_control &= ~SECONDARY_EXEC_VIRTUALIZE_X2APIC_MODE;
		sec_exec_control |= SECONDARY_EXEC_VIRTUALIZE_APIC_ACCESSES;
	}
	vmcs_write32(SECONDARY_VM_EXEC_CONTROL, sec_exec_control);

	vmx_set_msr_bitmap(vcpu);
}

static void vmx_set_apic_access_page_addr(struct kvm_vcpu *vcpu, hpa_t hpa)
{
	struct vcpu_vmx *vmx = to_vmx(vcpu);

	/*
	 * Currently we do not handle the nested case where L2 has an
	 * APIC access page of its own; that page is still pinned.
	 * Hence, we skip the case where the VCPU is in guest mode _and_
	 * L1 prepared an APIC access page for L2.
	 *
	 * For the case where L1 and L2 share the same APIC access page
	 * (flexpriority=Y but SECONDARY_EXEC_VIRTUALIZE_APIC_ACCESSES clear
	 * in the vmcs12), this function will only update either the vmcs01
	 * or the vmcs02.  If the former, the vmcs02 will be updated by
	 * prepare_vmcs02.  If the latter, the vmcs01 will be updated in
	 * the next L2->L1 exit.
	 */
	if (!is_guest_mode(vcpu) ||
	    !nested_cpu_has2(vmx->nested.current_vmcs12,
			     SECONDARY_EXEC_VIRTUALIZE_APIC_ACCESSES))
		vmcs_write64(APIC_ACCESS_ADDR, hpa);
}

static void vmx_hwapic_isr_update(struct kvm *kvm, int isr)
{
	u16 status;
	u8 old;

	if (!vmx_vm_has_apicv(kvm))
		return;

	if (isr == -1)
		isr = 0;

	status = vmcs_read16(GUEST_INTR_STATUS);
	old = status >> 8;
	if (isr != old) {
		status &= 0xff;
		status |= isr << 8;
		vmcs_write16(GUEST_INTR_STATUS, status);
	}
}

static void vmx_set_rvi(int vector)
{
	u16 status;
	u8 old;

	if (vector == -1)
		vector = 0;

	status = vmcs_read16(GUEST_INTR_STATUS);
	old = (u8)status & 0xff;
	if ((u8)vector != old) {
		status &= ~0xff;
		status |= (u8)vector;
		vmcs_write16(GUEST_INTR_STATUS, status);
	}
}

static void vmx_hwapic_irr_update(struct kvm_vcpu *vcpu, int max_irr)
{
	if (!is_guest_mode(vcpu)) {
		vmx_set_rvi(max_irr);
		return;
	}

	if (max_irr == -1)
		return;

	/*
	 * In guest mode.  If a vmexit is needed, vmx_check_nested_events
	 * handles it.
	 */
	if (nested_exit_on_intr(vcpu))
		return;

	/*
	 * Else, fall back to pre-APICv interrupt injection since L2
	 * is run without virtual interrupt delivery.
	 */
	if (!kvm_event_needs_reinjection(vcpu) &&
	    vmx_interrupt_allowed(vcpu)) {
		kvm_queue_interrupt(vcpu, max_irr, false);
		vmx_inject_irq(vcpu);
	}
}

static void vmx_load_eoi_exitmap(struct kvm_vcpu *vcpu, u64 *eoi_exit_bitmap)
{
	if (!vmx_vm_has_apicv(vcpu->kvm))
		return;

	vmcs_write64(EOI_EXIT_BITMAP0, eoi_exit_bitmap[0]);
	vmcs_write64(EOI_EXIT_BITMAP1, eoi_exit_bitmap[1]);
	vmcs_write64(EOI_EXIT_BITMAP2, eoi_exit_bitmap[2]);
	vmcs_write64(EOI_EXIT_BITMAP3, eoi_exit_bitmap[3]);
}

static void vmx_complete_atomic_exit(struct vcpu_vmx *vmx)
{
	u32 exit_intr_info;

	if (!(vmx->exit_reason == EXIT_REASON_MCE_DURING_VMENTRY
	      || vmx->exit_reason == EXIT_REASON_EXCEPTION_NMI))
		return;

	vmx->exit_intr_info = vmcs_read32(VM_EXIT_INTR_INFO);
	exit_intr_info = vmx->exit_intr_info;

	/* Handle machine checks before interrupts are enabled */
	if (is_machine_check(exit_intr_info))
		kvm_machine_check();

	/* We need to handle NMIs before interrupts are enabled */
	if ((exit_intr_info & INTR_INFO_INTR_TYPE_MASK) == INTR_TYPE_NMI_INTR &&
	    (exit_intr_info & INTR_INFO_VALID_MASK)) {
		kvm_before_handle_nmi(&vmx->vcpu);
		asm("int $2");
		kvm_after_handle_nmi(&vmx->vcpu);
	}
}

static void vmx_handle_external_intr(struct kvm_vcpu *vcpu)
{
	u32 exit_intr_info = vmcs_read32(VM_EXIT_INTR_INFO);

	/*
	 * If external interrupt exists, IF bit is set in rflags/eflags on the
	 * interrupt stack frame, and interrupt will be enabled on a return
	 * from interrupt handler.
	 */
	if ((exit_intr_info & (INTR_INFO_VALID_MASK | INTR_INFO_INTR_TYPE_MASK))
			== (INTR_INFO_VALID_MASK | INTR_TYPE_EXT_INTR)) {
		unsigned int vector;
		unsigned long entry;
		gate_desc *desc;
		struct vcpu_vmx *vmx = to_vmx(vcpu);
#ifdef CONFIG_X86_64
		unsigned long tmp;
#endif

		vector =  exit_intr_info & INTR_INFO_VECTOR_MASK;
		desc = (gate_desc *)vmx->host_idt_base + vector;
		entry = gate_offset(*desc);
		asm volatile(
#ifdef CONFIG_X86_64
			"mov %%" _ASM_SP ", %[sp]\n\t"
			"and $0xfffffffffffffff0, %%" _ASM_SP "\n\t"
			"push $%c[ss]\n\t"
			"push %[sp]\n\t"
#endif
			"pushf\n\t"
			"orl $0x200, (%%" _ASM_SP ")\n\t"
			__ASM_SIZE(push) " $%c[cs]\n\t"
			"call *%[entry]\n\t"
			:
#ifdef CONFIG_X86_64
			[sp]"=&r"(tmp)
#endif
			:
			[entry]"r"(entry),
			[ss]"i"(__KERNEL_DS),
			[cs]"i"(__KERNEL_CS)
			);
	} else
		local_irq_enable();
}

static bool vmx_mpx_supported(void)
{
	return (vmcs_config.vmexit_ctrl & VM_EXIT_CLEAR_BNDCFGS) &&
		(vmcs_config.vmentry_ctrl & VM_ENTRY_LOAD_BNDCFGS);
}

static bool vmx_xsaves_supported(void)
{
	return vmcs_config.cpu_based_2nd_exec_ctrl &
		SECONDARY_EXEC_XSAVES;
}

static void vmx_recover_nmi_blocking(struct vcpu_vmx *vmx)
{
	u32 exit_intr_info;
	bool unblock_nmi;
	u8 vector;
	bool idtv_info_valid;

	idtv_info_valid = vmx->idt_vectoring_info & VECTORING_INFO_VALID_MASK;

	if (cpu_has_virtual_nmis()) {
		if (vmx->nmi_known_unmasked)
			return;
		/*
		 * Can't use vmx->exit_intr_info since we're not sure what
		 * the exit reason is.
		 */
		exit_intr_info = vmcs_read32(VM_EXIT_INTR_INFO);
		unblock_nmi = (exit_intr_info & INTR_INFO_UNBLOCK_NMI) != 0;
		vector = exit_intr_info & INTR_INFO_VECTOR_MASK;
		/*
		 * SDM 3: 27.7.1.2 (September 2008)
		 * Re-set bit "block by NMI" before VM entry if vmexit caused by
		 * a guest IRET fault.
		 * SDM 3: 23.2.2 (September 2008)
		 * Bit 12 is undefined in any of the following cases:
		 *  If the VM exit sets the valid bit in the IDT-vectoring
		 *   information field.
		 *  If the VM exit is due to a double fault.
		 */
		if ((exit_intr_info & INTR_INFO_VALID_MASK) && unblock_nmi &&
		    vector != DF_VECTOR && !idtv_info_valid)
			vmcs_set_bits(GUEST_INTERRUPTIBILITY_INFO,
				      GUEST_INTR_STATE_NMI);
		else
			vmx->nmi_known_unmasked =
				!(vmcs_read32(GUEST_INTERRUPTIBILITY_INFO)
				  & GUEST_INTR_STATE_NMI);
	} else if (unlikely(vmx->soft_vnmi_blocked))
		vmx->vnmi_blocked_time +=
			ktime_to_ns(ktime_sub(ktime_get(), vmx->entry_time));
}

static void __vmx_complete_interrupts(struct kvm_vcpu *vcpu,
				      u32 idt_vectoring_info,
				      int instr_len_field,
				      int error_code_field)
{
	u8 vector;
	int type;
	bool idtv_info_valid;

	idtv_info_valid = idt_vectoring_info & VECTORING_INFO_VALID_MASK;

	vcpu->arch.nmi_injected = false;
	kvm_clear_exception_queue(vcpu);
	kvm_clear_interrupt_queue(vcpu);

	if (!idtv_info_valid)
		return;

	kvm_make_request(KVM_REQ_EVENT, vcpu);

	vector = idt_vectoring_info & VECTORING_INFO_VECTOR_MASK;
	type = idt_vectoring_info & VECTORING_INFO_TYPE_MASK;

	switch (type) {
	case INTR_TYPE_NMI_INTR:
		vcpu->arch.nmi_injected = true;
		/*
		 * SDM 3: 27.7.1.2 (September 2008)
		 * Clear bit "block by NMI" before VM entry if a NMI
		 * delivery faulted.
		 */
		vmx_set_nmi_mask(vcpu, false);
		break;
	case INTR_TYPE_SOFT_EXCEPTION:
		vcpu->arch.event_exit_inst_len = vmcs_read32(instr_len_field);
		/* fall through */
	case INTR_TYPE_HARD_EXCEPTION:
		if (idt_vectoring_info & VECTORING_INFO_DELIVER_CODE_MASK) {
			u32 err = vmcs_read32(error_code_field);
			kvm_requeue_exception_e(vcpu, vector, err);
		} else
			kvm_requeue_exception(vcpu, vector);
		break;
	case INTR_TYPE_SOFT_INTR:
		vcpu->arch.event_exit_inst_len = vmcs_read32(instr_len_field);
		/* fall through */
	case INTR_TYPE_EXT_INTR:
		kvm_queue_interrupt(vcpu, vector, type == INTR_TYPE_SOFT_INTR);
		break;
	default:
		break;
	}
}

static void vmx_complete_interrupts(struct vcpu_vmx *vmx)
{
	__vmx_complete_interrupts(&vmx->vcpu, vmx->idt_vectoring_info,
				  VM_EXIT_INSTRUCTION_LEN,
				  IDT_VECTORING_ERROR_CODE);
}

static void vmx_cancel_injection(struct kvm_vcpu *vcpu)
{
	__vmx_complete_interrupts(vcpu,
				  vmcs_read32(VM_ENTRY_INTR_INFO_FIELD),
				  VM_ENTRY_INSTRUCTION_LEN,
				  VM_ENTRY_EXCEPTION_ERROR_CODE);

	vmcs_write32(VM_ENTRY_INTR_INFO_FIELD, 0);
}

static void atomic_switch_perf_msrs(struct vcpu_vmx *vmx)
{
	int i, nr_msrs;
	struct perf_guest_switch_msr *msrs;

	msrs = perf_guest_get_msrs(&nr_msrs);

	if (!msrs)
		return;

	for (i = 0; i < nr_msrs; i++)
		if (msrs[i].host == msrs[i].guest)
			clear_atomic_switch_msr(vmx, msrs[i].msr);
		else
			add_atomic_switch_msr(vmx, msrs[i].msr, msrs[i].guest,
					msrs[i].host);
}

static void __noclone vmx_vcpu_run(struct kvm_vcpu *vcpu)
{
	struct vcpu_vmx *vmx = to_vmx(vcpu);
	unsigned long debugctlmsr, cr4;

	/* Record the guest's net vcpu time for enforced NMI injections. */
	if (unlikely(!cpu_has_virtual_nmis() && vmx->soft_vnmi_blocked))
		vmx->entry_time = ktime_get();

	/* Don't enter VMX if guest state is invalid, let the exit handler
	   start emulation until we arrive back to a valid state */
	if (vmx->emulation_required)
		return;

	if (vmx->ple_window_dirty) {
		vmx->ple_window_dirty = false;
		vmcs_write32(PLE_WINDOW, vmx->ple_window);
	}

	if (vmx->nested.sync_shadow_vmcs) {
		copy_vmcs12_to_shadow(vmx);
		vmx->nested.sync_shadow_vmcs = false;
	}

	if (test_bit(VCPU_REGS_RSP, (unsigned long *)&vcpu->arch.regs_dirty))
		vmcs_writel(GUEST_RSP, vcpu->arch.regs[VCPU_REGS_RSP]);
	if (test_bit(VCPU_REGS_RIP, (unsigned long *)&vcpu->arch.regs_dirty))
		vmcs_writel(GUEST_RIP, vcpu->arch.regs[VCPU_REGS_RIP]);

	cr4 = read_cr4();
	if (unlikely(cr4 != vmx->host_state.vmcs_host_cr4)) {
		vmcs_writel(HOST_CR4, cr4);
		vmx->host_state.vmcs_host_cr4 = cr4;
	}

	/* When single-stepping over STI and MOV SS, we must clear the
	 * corresponding interruptibility bits in the guest state. Otherwise
	 * vmentry fails as it then expects bit 14 (BS) in pending debug
	 * exceptions being set, but that's not correct for the guest debugging
	 * case. */
	if (vcpu->guest_debug & KVM_GUESTDBG_SINGLESTEP)
		vmx_set_interrupt_shadow(vcpu, 0);

	atomic_switch_perf_msrs(vmx);
	debugctlmsr = get_debugctlmsr();

	vmx->__launched = vmx->loaded_vmcs->launched;
	asm(
		/* Store host registers */
		"push %%" _ASM_DX "; push %%" _ASM_BP ";"
		"push %%" _ASM_CX " \n\t" /* placeholder for guest rcx */
		"push %%" _ASM_CX " \n\t"
		"cmp %%" _ASM_SP ", %c[host_rsp](%0) \n\t"
		"je 1f \n\t"
		"mov %%" _ASM_SP ", %c[host_rsp](%0) \n\t"
		__ex(ASM_VMX_VMWRITE_RSP_RDX) "\n\t"
		"1: \n\t"
		/* Reload cr2 if changed */
		"mov %c[cr2](%0), %%" _ASM_AX " \n\t"
		"mov %%cr2, %%" _ASM_DX " \n\t"
		"cmp %%" _ASM_AX ", %%" _ASM_DX " \n\t"
		"je 2f \n\t"
		"mov %%" _ASM_AX", %%cr2 \n\t"
		"2: \n\t"
		/* Check if vmlaunch of vmresume is needed */
		"cmpl $0, %c[launched](%0) \n\t"
		/* Load guest registers.  Don't clobber flags. */
		"mov %c[rax](%0), %%" _ASM_AX " \n\t"
		"mov %c[rbx](%0), %%" _ASM_BX " \n\t"
		"mov %c[rdx](%0), %%" _ASM_DX " \n\t"
		"mov %c[rsi](%0), %%" _ASM_SI " \n\t"
		"mov %c[rdi](%0), %%" _ASM_DI " \n\t"
		"mov %c[rbp](%0), %%" _ASM_BP " \n\t"
#ifdef CONFIG_X86_64
		"mov %c[r8](%0),  %%r8  \n\t"
		"mov %c[r9](%0),  %%r9  \n\t"
		"mov %c[r10](%0), %%r10 \n\t"
		"mov %c[r11](%0), %%r11 \n\t"
		"mov %c[r12](%0), %%r12 \n\t"
		"mov %c[r13](%0), %%r13 \n\t"
		"mov %c[r14](%0), %%r14 \n\t"
		"mov %c[r15](%0), %%r15 \n\t"
#endif
		"mov %c[rcx](%0), %%" _ASM_CX " \n\t" /* kills %0 (ecx) */

		/* Enter guest mode */
		"jne 1f \n\t"
		__ex(ASM_VMX_VMLAUNCH) "\n\t"
		"jmp 2f \n\t"
		"1: " __ex(ASM_VMX_VMRESUME) "\n\t"
		"2: "
		/* Save guest registers, load host registers, keep flags */
		"mov %0, %c[wordsize](%%" _ASM_SP ") \n\t"
		"pop %0 \n\t"
		"mov %%" _ASM_AX ", %c[rax](%0) \n\t"
		"mov %%" _ASM_BX ", %c[rbx](%0) \n\t"
		__ASM_SIZE(pop) " %c[rcx](%0) \n\t"
		"mov %%" _ASM_DX ", %c[rdx](%0) \n\t"
		"mov %%" _ASM_SI ", %c[rsi](%0) \n\t"
		"mov %%" _ASM_DI ", %c[rdi](%0) \n\t"
		"mov %%" _ASM_BP ", %c[rbp](%0) \n\t"
#ifdef CONFIG_X86_64
		"mov %%r8,  %c[r8](%0) \n\t"
		"mov %%r9,  %c[r9](%0) \n\t"
		"mov %%r10, %c[r10](%0) \n\t"
		"mov %%r11, %c[r11](%0) \n\t"
		"mov %%r12, %c[r12](%0) \n\t"
		"mov %%r13, %c[r13](%0) \n\t"
		"mov %%r14, %c[r14](%0) \n\t"
		"mov %%r15, %c[r15](%0) \n\t"
#endif
		"mov %%cr2, %%" _ASM_AX "   \n\t"
		"mov %%" _ASM_AX ", %c[cr2](%0) \n\t"

		"pop  %%" _ASM_BP "; pop  %%" _ASM_DX " \n\t"
		"setbe %c[fail](%0) \n\t"
		".pushsection .rodata \n\t"
		".global vmx_return \n\t"
		"vmx_return: " _ASM_PTR " 2b \n\t"
		".popsection"
	      : : "c"(vmx), "d"((unsigned long)HOST_RSP),
		[launched]"i"(offsetof(struct vcpu_vmx, __launched)),
		[fail]"i"(offsetof(struct vcpu_vmx, fail)),
		[host_rsp]"i"(offsetof(struct vcpu_vmx, host_rsp)),
		[rax]"i"(offsetof(struct vcpu_vmx, vcpu.arch.regs[VCPU_REGS_RAX])),
		[rbx]"i"(offsetof(struct vcpu_vmx, vcpu.arch.regs[VCPU_REGS_RBX])),
		[rcx]"i"(offsetof(struct vcpu_vmx, vcpu.arch.regs[VCPU_REGS_RCX])),
		[rdx]"i"(offsetof(struct vcpu_vmx, vcpu.arch.regs[VCPU_REGS_RDX])),
		[rsi]"i"(offsetof(struct vcpu_vmx, vcpu.arch.regs[VCPU_REGS_RSI])),
		[rdi]"i"(offsetof(struct vcpu_vmx, vcpu.arch.regs[VCPU_REGS_RDI])),
		[rbp]"i"(offsetof(struct vcpu_vmx, vcpu.arch.regs[VCPU_REGS_RBP])),
#ifdef CONFIG_X86_64
		[r8]"i"(offsetof(struct vcpu_vmx, vcpu.arch.regs[VCPU_REGS_R8])),
		[r9]"i"(offsetof(struct vcpu_vmx, vcpu.arch.regs[VCPU_REGS_R9])),
		[r10]"i"(offsetof(struct vcpu_vmx, vcpu.arch.regs[VCPU_REGS_R10])),
		[r11]"i"(offsetof(struct vcpu_vmx, vcpu.arch.regs[VCPU_REGS_R11])),
		[r12]"i"(offsetof(struct vcpu_vmx, vcpu.arch.regs[VCPU_REGS_R12])),
		[r13]"i"(offsetof(struct vcpu_vmx, vcpu.arch.regs[VCPU_REGS_R13])),
		[r14]"i"(offsetof(struct vcpu_vmx, vcpu.arch.regs[VCPU_REGS_R14])),
		[r15]"i"(offsetof(struct vcpu_vmx, vcpu.arch.regs[VCPU_REGS_R15])),
#endif
		[cr2]"i"(offsetof(struct vcpu_vmx, vcpu.arch.cr2)),
		[wordsize]"i"(sizeof(ulong))
	      : "cc", "memory"
#ifdef CONFIG_X86_64
		, "rax", "rbx", "rdi", "rsi"
		, "r8", "r9", "r10", "r11", "r12", "r13", "r14", "r15"
#else
		, "eax", "ebx", "edi", "esi"
#endif
	      );

	/* MSR_IA32_DEBUGCTLMSR is zeroed on vmexit. Restore it if needed */
	if (debugctlmsr)
		update_debugctlmsr(debugctlmsr);

#ifndef CONFIG_X86_64
	/*
	 * The sysexit path does not restore ds/es, so we must set them to
	 * a reasonable value ourselves.
	 *
	 * We can't defer this to vmx_load_host_state() since that function
	 * may be executed in interrupt context, which saves and restore segments
	 * around it, nullifying its effect.
	 */
	loadsegment(ds, __USER_DS);
	loadsegment(es, __USER_DS);
#endif

	vcpu->arch.regs_avail = ~((1 << VCPU_REGS_RIP) | (1 << VCPU_REGS_RSP)
				  | (1 << VCPU_EXREG_RFLAGS)
				  | (1 << VCPU_EXREG_PDPTR)
				  | (1 << VCPU_EXREG_SEGMENTS)
				  | (1 << VCPU_EXREG_CR3));
	vcpu->arch.regs_dirty = 0;

	vmx->idt_vectoring_info = vmcs_read32(IDT_VECTORING_INFO_FIELD);

	vmx->loaded_vmcs->launched = 1;

	vmx->exit_reason = vmcs_read32(VM_EXIT_REASON);
	trace_kvm_exit(vmx->exit_reason, vcpu, KVM_ISA_VMX);

	/*
	 * the KVM_REQ_EVENT optimization bit is only on for one entry, and if
	 * we did not inject a still-pending event to L1 now because of
	 * nested_run_pending, we need to re-enable this bit.
	 */
	if (vmx->nested.nested_run_pending)
		kvm_make_request(KVM_REQ_EVENT, vcpu);

	vmx->nested.nested_run_pending = 0;

	vmx_complete_atomic_exit(vmx);
	vmx_recover_nmi_blocking(vmx);
	vmx_complete_interrupts(vmx);
}

static void vmx_load_vmcs01(struct kvm_vcpu *vcpu)
{
	struct vcpu_vmx *vmx = to_vmx(vcpu);
	int cpu;

	if (vmx->loaded_vmcs == &vmx->vmcs01)
		return;

	cpu = get_cpu();
	vmx->loaded_vmcs = &vmx->vmcs01;
	vmx_vcpu_put(vcpu);
	vmx_vcpu_load(vcpu, cpu);
	vcpu->cpu = cpu;
	put_cpu();
}

static void vmx_free_vcpu(struct kvm_vcpu *vcpu)
{
	struct vcpu_vmx *vmx = to_vmx(vcpu);

	free_vpid(vmx);
	leave_guest_mode(vcpu);
	vmx_load_vmcs01(vcpu);
	free_nested(vmx);
	free_loaded_vmcs(vmx->loaded_vmcs);
	kfree(vmx->guest_msrs);
	kvm_vcpu_uninit(vcpu);
	kmem_cache_free(kvm_vcpu_cache, vmx);
}

static struct kvm_vcpu *vmx_create_vcpu(struct kvm *kvm, unsigned int id)
{
	int err;
	struct vcpu_vmx *vmx = kmem_cache_zalloc(kvm_vcpu_cache, GFP_KERNEL);
	int cpu;

	if (!vmx)
		return ERR_PTR(-ENOMEM);

	allocate_vpid(vmx);

	err = kvm_vcpu_init(&vmx->vcpu, kvm, id);
	if (err)
		goto free_vcpu;

	vmx->guest_msrs = kmalloc(PAGE_SIZE, GFP_KERNEL);
	BUILD_BUG_ON(ARRAY_SIZE(vmx_msr_index) * sizeof(vmx->guest_msrs[0])
		     > PAGE_SIZE);

	err = -ENOMEM;
	if (!vmx->guest_msrs) {
		goto uninit_vcpu;
	}

	vmx->loaded_vmcs = &vmx->vmcs01;
	vmx->loaded_vmcs->vmcs = alloc_vmcs();
	if (!vmx->loaded_vmcs->vmcs)
		goto free_msrs;
	if (!vmm_exclusive)
		kvm_cpu_vmxon(__pa(per_cpu(vmxarea, raw_smp_processor_id())));
	loaded_vmcs_init(vmx->loaded_vmcs);
	if (!vmm_exclusive)
		kvm_cpu_vmxoff();

	cpu = get_cpu();
	vmx_vcpu_load(&vmx->vcpu, cpu);
	vmx->vcpu.cpu = cpu;
	err = vmx_vcpu_setup(vmx);
	vmx_vcpu_put(&vmx->vcpu);
	put_cpu();
	if (err)
		goto free_vmcs;
	if (vm_need_virtualize_apic_accesses(kvm)) {
		err = alloc_apic_access_page(kvm);
		if (err)
			goto free_vmcs;
	}

	if (enable_ept) {
		if (!kvm->arch.ept_identity_map_addr)
			kvm->arch.ept_identity_map_addr =
				VMX_EPT_IDENTITY_PAGETABLE_ADDR;
		err = init_rmode_identity_map(kvm);
		if (err)
			goto free_vmcs;
	}

	vmx->nested.current_vmptr = -1ull;
	vmx->nested.current_vmcs12 = NULL;

	return &vmx->vcpu;

free_vmcs:
	free_loaded_vmcs(vmx->loaded_vmcs);
free_msrs:
	kfree(vmx->guest_msrs);
uninit_vcpu:
	kvm_vcpu_uninit(&vmx->vcpu);
free_vcpu:
	free_vpid(vmx);
	kmem_cache_free(kvm_vcpu_cache, vmx);
	return ERR_PTR(err);
}

static void __init vmx_check_processor_compat(void *rtn)
{
	struct vmcs_config vmcs_conf;

	*(int *)rtn = 0;
	if (setup_vmcs_config(&vmcs_conf) < 0)
		*(int *)rtn = -EIO;
	if (memcmp(&vmcs_config, &vmcs_conf, sizeof(struct vmcs_config)) != 0) {
		printk(KERN_ERR "kvm: CPU %d feature inconsistency!\n",
				smp_processor_id());
		*(int *)rtn = -EIO;
	}
}

static int get_ept_level(void)
{
	return VMX_EPT_DEFAULT_GAW + 1;
}

static u64 vmx_get_mt_mask(struct kvm_vcpu *vcpu, gfn_t gfn, bool is_mmio)
{
	u64 ret;

	/* For VT-d and EPT combination
	 * 1. MMIO: always map as UC
	 * 2. EPT with VT-d:
	 *   a. VT-d without snooping control feature: can't guarantee the
	 *	result, try to trust guest.
	 *   b. VT-d with snooping control feature: snooping control feature of
	 *	VT-d engine can guarantee the cache correctness. Just set it
	 *	to WB to keep consistent with host. So the same as item 3.
	 * 3. EPT without VT-d: always map as WB and set IPAT=1 to keep
	 *    consistent with host MTRR
	 */
	if (is_mmio)
		ret = MTRR_TYPE_UNCACHABLE << VMX_EPT_MT_EPTE_SHIFT;
	else if (kvm_arch_has_noncoherent_dma(vcpu->kvm))
		ret = kvm_get_guest_memory_type(vcpu, gfn) <<
		      VMX_EPT_MT_EPTE_SHIFT;
	else
		ret = (MTRR_TYPE_WRBACK << VMX_EPT_MT_EPTE_SHIFT)
			| VMX_EPT_IPAT_BIT;

	return ret;
}

static int vmx_get_lpage_level(void)
{
	if (enable_ept && !cpu_has_vmx_ept_1g_page())
		return PT_DIRECTORY_LEVEL;
	else
		/* For shadow and EPT supported 1GB page */
		return PT_PDPE_LEVEL;
}

static void vmx_cpuid_update(struct kvm_vcpu *vcpu)
{
	struct kvm_cpuid_entry2 *best;
	struct vcpu_vmx *vmx = to_vmx(vcpu);
	u32 exec_control;

	vmx->rdtscp_enabled = false;
	if (vmx_rdtscp_supported()) {
		exec_control = vmcs_read32(SECONDARY_VM_EXEC_CONTROL);
		if (exec_control & SECONDARY_EXEC_RDTSCP) {
			best = kvm_find_cpuid_entry(vcpu, 0x80000001, 0);
			if (best && (best->edx & bit(X86_FEATURE_RDTSCP)))
				vmx->rdtscp_enabled = true;
			else {
				exec_control &= ~SECONDARY_EXEC_RDTSCP;
				vmcs_write32(SECONDARY_VM_EXEC_CONTROL,
						exec_control);
			}
		}
	}

	/* Exposing INVPCID only when PCID is exposed */
	best = kvm_find_cpuid_entry(vcpu, 0x7, 0);
	if (vmx_invpcid_supported() &&
	    best && (best->ebx & bit(X86_FEATURE_INVPCID)) &&
	    guest_cpuid_has_pcid(vcpu)) {
		exec_control = vmcs_read32(SECONDARY_VM_EXEC_CONTROL);
		exec_control |= SECONDARY_EXEC_ENABLE_INVPCID;
		vmcs_write32(SECONDARY_VM_EXEC_CONTROL,
			     exec_control);
	} else {
		if (cpu_has_secondary_exec_ctrls()) {
			exec_control = vmcs_read32(SECONDARY_VM_EXEC_CONTROL);
			exec_control &= ~SECONDARY_EXEC_ENABLE_INVPCID;
			vmcs_write32(SECONDARY_VM_EXEC_CONTROL,
				     exec_control);
		}
		if (best)
			best->ebx &= ~bit(X86_FEATURE_INVPCID);
	}
}

static void vmx_set_supported_cpuid(u32 func, struct kvm_cpuid_entry2 *entry)
{
	if (func == 1 && nested)
		entry->ecx |= bit(X86_FEATURE_VMX);
}

static void nested_ept_inject_page_fault(struct kvm_vcpu *vcpu,
		struct x86_exception *fault)
{
	struct vmcs12 *vmcs12 = get_vmcs12(vcpu);
	u32 exit_reason;

	if (fault->error_code & PFERR_RSVD_MASK)
		exit_reason = EXIT_REASON_EPT_MISCONFIG;
	else
		exit_reason = EXIT_REASON_EPT_VIOLATION;
	nested_vmx_vmexit(vcpu, exit_reason, 0, vcpu->arch.exit_qualification);
	vmcs12->guest_physical_address = fault->address;
}

/* Callbacks for nested_ept_init_mmu_context: */

static unsigned long nested_ept_get_cr3(struct kvm_vcpu *vcpu)
{
	/* return the page table to be shadowed - in our case, EPT12 */
	return get_vmcs12(vcpu)->ept_pointer;
}

static void nested_ept_init_mmu_context(struct kvm_vcpu *vcpu)
{
	kvm_init_shadow_ept_mmu(vcpu, &vcpu->arch.mmu,
			nested_vmx_ept_caps & VMX_EPT_EXECUTE_ONLY_BIT);

	vcpu->arch.mmu.set_cr3           = vmx_set_cr3;
	vcpu->arch.mmu.get_cr3           = nested_ept_get_cr3;
	vcpu->arch.mmu.inject_page_fault = nested_ept_inject_page_fault;

	vcpu->arch.walk_mmu              = &vcpu->arch.nested_mmu;
}

static void nested_ept_uninit_mmu_context(struct kvm_vcpu *vcpu)
{
	vcpu->arch.walk_mmu = &vcpu->arch.mmu;
}

static void vmx_inject_page_fault_nested(struct kvm_vcpu *vcpu,
		struct x86_exception *fault)
{
	struct vmcs12 *vmcs12 = get_vmcs12(vcpu);

	WARN_ON(!is_guest_mode(vcpu));

	/* TODO: also check PFEC_MATCH/MASK, not just EB.PF. */
	if (vmcs12->exception_bitmap & (1u << PF_VECTOR))
		nested_vmx_vmexit(vcpu, to_vmx(vcpu)->exit_reason,
				  vmcs_read32(VM_EXIT_INTR_INFO),
				  vmcs_readl(EXIT_QUALIFICATION));
	else
		kvm_inject_page_fault(vcpu, fault);
}

static bool nested_get_vmcs12_pages(struct kvm_vcpu *vcpu,
					struct vmcs12 *vmcs12)
{
	struct vcpu_vmx *vmx = to_vmx(vcpu);

	if (nested_cpu_has2(vmcs12, SECONDARY_EXEC_VIRTUALIZE_APIC_ACCESSES)) {
		/* TODO: Also verify bits beyond physical address width are 0 */
		if (!PAGE_ALIGNED(vmcs12->apic_access_addr))
			return false;

		/*
		 * Translate L1 physical address to host physical
		 * address for vmcs02. Keep the page pinned, so this
		 * physical address remains valid. We keep a reference
		 * to it so we can release it later.
		 */
		if (vmx->nested.apic_access_page) /* shouldn't happen */
			nested_release_page(vmx->nested.apic_access_page);
		vmx->nested.apic_access_page =
			nested_get_page(vcpu, vmcs12->apic_access_addr);
	}

	if (nested_cpu_has(vmcs12, CPU_BASED_TPR_SHADOW)) {
		/* TODO: Also verify bits beyond physical address width are 0 */
		if (!PAGE_ALIGNED(vmcs12->virtual_apic_page_addr))
			return false;

		if (vmx->nested.virtual_apic_page) /* shouldn't happen */
			nested_release_page(vmx->nested.virtual_apic_page);
		vmx->nested.virtual_apic_page =
			nested_get_page(vcpu, vmcs12->virtual_apic_page_addr);

		/*
		 * Failing the vm entry is _not_ what the processor does
		 * but it's basically the only possibility we have.
		 * We could still enter the guest if CR8 load exits are
		 * enabled, CR8 store exits are enabled, and virtualize APIC
		 * access is disabled; in this case the processor would never
		 * use the TPR shadow and we could simply clear the bit from
		 * the execution control.  But such a configuration is useless,
		 * so let's keep the code simple.
		 */
		if (!vmx->nested.virtual_apic_page)
			return false;
	}

	return true;
}

static void vmx_start_preemption_timer(struct kvm_vcpu *vcpu)
{
	u64 preemption_timeout = get_vmcs12(vcpu)->vmx_preemption_timer_value;
	struct vcpu_vmx *vmx = to_vmx(vcpu);

	if (vcpu->arch.virtual_tsc_khz == 0)
		return;

	/* Make sure short timeouts reliably trigger an immediate vmexit.
	 * hrtimer_start does not guarantee this. */
	if (preemption_timeout <= 1) {
		vmx_preemption_timer_fn(&vmx->nested.preemption_timer);
		return;
	}

	preemption_timeout <<= VMX_MISC_EMULATED_PREEMPTION_TIMER_RATE;
	preemption_timeout *= 1000000;
	do_div(preemption_timeout, vcpu->arch.virtual_tsc_khz);
	hrtimer_start(&vmx->nested.preemption_timer,
		      ns_to_ktime(preemption_timeout), HRTIMER_MODE_REL);
}

/*
 * prepare_vmcs02 is called when the L1 guest hypervisor runs its nested
 * L2 guest. L1 has a vmcs for L2 (vmcs12), and this function "merges" it
 * with L0's requirements for its guest (a.k.a. vmcs01), so we can run the L2
 * guest in a way that will both be appropriate to L1's requests, and our
 * needs. In addition to modifying the active vmcs (which is vmcs02), this
 * function also has additional necessary side-effects, like setting various
 * vcpu->arch fields.
 */
static void prepare_vmcs02(struct kvm_vcpu *vcpu, struct vmcs12 *vmcs12)
{
	struct vcpu_vmx *vmx = to_vmx(vcpu);
	u32 exec_control;

	vmcs_write16(GUEST_ES_SELECTOR, vmcs12->guest_es_selector);
	vmcs_write16(GUEST_CS_SELECTOR, vmcs12->guest_cs_selector);
	vmcs_write16(GUEST_SS_SELECTOR, vmcs12->guest_ss_selector);
	vmcs_write16(GUEST_DS_SELECTOR, vmcs12->guest_ds_selector);
	vmcs_write16(GUEST_FS_SELECTOR, vmcs12->guest_fs_selector);
	vmcs_write16(GUEST_GS_SELECTOR, vmcs12->guest_gs_selector);
	vmcs_write16(GUEST_LDTR_SELECTOR, vmcs12->guest_ldtr_selector);
	vmcs_write16(GUEST_TR_SELECTOR, vmcs12->guest_tr_selector);
	vmcs_write32(GUEST_ES_LIMIT, vmcs12->guest_es_limit);
	vmcs_write32(GUEST_CS_LIMIT, vmcs12->guest_cs_limit);
	vmcs_write32(GUEST_SS_LIMIT, vmcs12->guest_ss_limit);
	vmcs_write32(GUEST_DS_LIMIT, vmcs12->guest_ds_limit);
	vmcs_write32(GUEST_FS_LIMIT, vmcs12->guest_fs_limit);
	vmcs_write32(GUEST_GS_LIMIT, vmcs12->guest_gs_limit);
	vmcs_write32(GUEST_LDTR_LIMIT, vmcs12->guest_ldtr_limit);
	vmcs_write32(GUEST_TR_LIMIT, vmcs12->guest_tr_limit);
	vmcs_write32(GUEST_GDTR_LIMIT, vmcs12->guest_gdtr_limit);
	vmcs_write32(GUEST_IDTR_LIMIT, vmcs12->guest_idtr_limit);
	vmcs_write32(GUEST_ES_AR_BYTES, vmcs12->guest_es_ar_bytes);
	vmcs_write32(GUEST_CS_AR_BYTES, vmcs12->guest_cs_ar_bytes);
	vmcs_write32(GUEST_SS_AR_BYTES, vmcs12->guest_ss_ar_bytes);
	vmcs_write32(GUEST_DS_AR_BYTES, vmcs12->guest_ds_ar_bytes);
	vmcs_write32(GUEST_FS_AR_BYTES, vmcs12->guest_fs_ar_bytes);
	vmcs_write32(GUEST_GS_AR_BYTES, vmcs12->guest_gs_ar_bytes);
	vmcs_write32(GUEST_LDTR_AR_BYTES, vmcs12->guest_ldtr_ar_bytes);
	vmcs_write32(GUEST_TR_AR_BYTES, vmcs12->guest_tr_ar_bytes);
	vmcs_writel(GUEST_ES_BASE, vmcs12->guest_es_base);
	vmcs_writel(GUEST_CS_BASE, vmcs12->guest_cs_base);
	vmcs_writel(GUEST_SS_BASE, vmcs12->guest_ss_base);
	vmcs_writel(GUEST_DS_BASE, vmcs12->guest_ds_base);
	vmcs_writel(GUEST_FS_BASE, vmcs12->guest_fs_base);
	vmcs_writel(GUEST_GS_BASE, vmcs12->guest_gs_base);
	vmcs_writel(GUEST_LDTR_BASE, vmcs12->guest_ldtr_base);
	vmcs_writel(GUEST_TR_BASE, vmcs12->guest_tr_base);
	vmcs_writel(GUEST_GDTR_BASE, vmcs12->guest_gdtr_base);
	vmcs_writel(GUEST_IDTR_BASE, vmcs12->guest_idtr_base);

	if (vmcs12->vm_entry_controls & VM_ENTRY_LOAD_DEBUG_CONTROLS) {
		kvm_set_dr(vcpu, 7, vmcs12->guest_dr7);
		vmcs_write64(GUEST_IA32_DEBUGCTL, vmcs12->guest_ia32_debugctl);
	} else {
		kvm_set_dr(vcpu, 7, vcpu->arch.dr7);
		vmcs_write64(GUEST_IA32_DEBUGCTL, vmx->nested.vmcs01_debugctl);
	}
	vmcs_write32(VM_ENTRY_INTR_INFO_FIELD,
		vmcs12->vm_entry_intr_info_field);
	vmcs_write32(VM_ENTRY_EXCEPTION_ERROR_CODE,
		vmcs12->vm_entry_exception_error_code);
	vmcs_write32(VM_ENTRY_INSTRUCTION_LEN,
		vmcs12->vm_entry_instruction_len);
	vmcs_write32(GUEST_INTERRUPTIBILITY_INFO,
		vmcs12->guest_interruptibility_info);
	vmcs_write32(GUEST_SYSENTER_CS, vmcs12->guest_sysenter_cs);
	vmx_set_rflags(vcpu, vmcs12->guest_rflags);
	vmcs_writel(GUEST_PENDING_DBG_EXCEPTIONS,
		vmcs12->guest_pending_dbg_exceptions);
	vmcs_writel(GUEST_SYSENTER_ESP, vmcs12->guest_sysenter_esp);
	vmcs_writel(GUEST_SYSENTER_EIP, vmcs12->guest_sysenter_eip);

	if (nested_cpu_has_xsaves(vmcs12))
		vmcs_write64(XSS_EXIT_BITMAP, vmcs12->xss_exit_bitmap);
	vmcs_write64(VMCS_LINK_POINTER, -1ull);

	exec_control = vmcs12->pin_based_vm_exec_control;
	exec_control |= vmcs_config.pin_based_exec_ctrl;
	exec_control &= ~(PIN_BASED_VMX_PREEMPTION_TIMER |
                          PIN_BASED_POSTED_INTR);
	vmcs_write32(PIN_BASED_VM_EXEC_CONTROL, exec_control);

	vmx->nested.preemption_timer_expired = false;
	if (nested_cpu_has_preemption_timer(vmcs12))
		vmx_start_preemption_timer(vcpu);

	/*
	 * Whether page-faults are trapped is determined by a combination of
	 * 3 settings: PFEC_MASK, PFEC_MATCH and EXCEPTION_BITMAP.PF.
	 * If enable_ept, L0 doesn't care about page faults and we should
	 * set all of these to L1's desires. However, if !enable_ept, L0 does
	 * care about (at least some) page faults, and because it is not easy
	 * (if at all possible?) to merge L0 and L1's desires, we simply ask
	 * to exit on each and every L2 page fault. This is done by setting
	 * MASK=MATCH=0 and (see below) EB.PF=1.
	 * Note that below we don't need special code to set EB.PF beyond the
	 * "or"ing of the EB of vmcs01 and vmcs12, because when enable_ept,
	 * vmcs01's EB.PF is 0 so the "or" will take vmcs12's value, and when
	 * !enable_ept, EB.PF is 1, so the "or" will always be 1.
	 *
	 * A problem with this approach (when !enable_ept) is that L1 may be
	 * injected with more page faults than it asked for. This could have
	 * caused problems, but in practice existing hypervisors don't care.
	 * To fix this, we will need to emulate the PFEC checking (on the L1
	 * page tables), using walk_addr(), when injecting PFs to L1.
	 */
	vmcs_write32(PAGE_FAULT_ERROR_CODE_MASK,
		enable_ept ? vmcs12->page_fault_error_code_mask : 0);
	vmcs_write32(PAGE_FAULT_ERROR_CODE_MATCH,
		enable_ept ? vmcs12->page_fault_error_code_match : 0);

	if (cpu_has_secondary_exec_ctrls()) {
		exec_control = vmx_secondary_exec_control(vmx);
		if (!vmx->rdtscp_enabled)
			exec_control &= ~SECONDARY_EXEC_RDTSCP;
		/* Take the following fields only from vmcs12 */
		exec_control &= ~(SECONDARY_EXEC_VIRTUALIZE_APIC_ACCESSES |
				  SECONDARY_EXEC_VIRTUAL_INTR_DELIVERY |
                                  SECONDARY_EXEC_APIC_REGISTER_VIRT);
		if (nested_cpu_has(vmcs12,
				CPU_BASED_ACTIVATE_SECONDARY_CONTROLS))
			exec_control |= vmcs12->secondary_vm_exec_control;

		if (exec_control & SECONDARY_EXEC_VIRTUALIZE_APIC_ACCESSES) {
			/*
			 * If translation failed, no matter: This feature asks
			 * to exit when accessing the given address, and if it
			 * can never be accessed, this feature won't do
			 * anything anyway.
			 */
			if (!vmx->nested.apic_access_page)
				exec_control &=
				  ~SECONDARY_EXEC_VIRTUALIZE_APIC_ACCESSES;
			else
				vmcs_write64(APIC_ACCESS_ADDR,
				  page_to_phys(vmx->nested.apic_access_page));
		} else if (vm_need_virtualize_apic_accesses(vmx->vcpu.kvm)) {
			exec_control |=
				SECONDARY_EXEC_VIRTUALIZE_APIC_ACCESSES;
			kvm_vcpu_reload_apic_access_page(vcpu);
		}

		vmcs_write32(SECONDARY_VM_EXEC_CONTROL, exec_control);
	}


	/*
	 * Set host-state according to L0's settings (vmcs12 is irrelevant here)
	 * Some constant fields are set here by vmx_set_constant_host_state().
	 * Other fields are different per CPU, and will be set later when
	 * vmx_vcpu_load() is called, and when vmx_save_host_state() is called.
	 */
	vmx_set_constant_host_state(vmx);

	/*
	 * HOST_RSP is normally set correctly in vmx_vcpu_run() just before
	 * entry, but only if the current (host) sp changed from the value
	 * we wrote last (vmx->host_rsp). This cache is no longer relevant
	 * if we switch vmcs, and rather than hold a separate cache per vmcs,
	 * here we just force the write to happen on entry.
	 */
	vmx->host_rsp = 0;

	exec_control = vmx_exec_control(vmx); /* L0's desires */
	exec_control &= ~CPU_BASED_VIRTUAL_INTR_PENDING;
	exec_control &= ~CPU_BASED_VIRTUAL_NMI_PENDING;
	exec_control &= ~CPU_BASED_TPR_SHADOW;
	exec_control |= vmcs12->cpu_based_vm_exec_control;

	if (exec_control & CPU_BASED_TPR_SHADOW) {
		vmcs_write64(VIRTUAL_APIC_PAGE_ADDR,
				page_to_phys(vmx->nested.virtual_apic_page));
		vmcs_write32(TPR_THRESHOLD, vmcs12->tpr_threshold);
	}

	/*
	 * Merging of IO and MSR bitmaps not currently supported.
	 * Rather, exit every time.
	 */
	exec_control &= ~CPU_BASED_USE_MSR_BITMAPS;
	exec_control &= ~CPU_BASED_USE_IO_BITMAPS;
	exec_control |= CPU_BASED_UNCOND_IO_EXITING;

	vmcs_write32(CPU_BASED_VM_EXEC_CONTROL, exec_control);

	/* EXCEPTION_BITMAP and CR0_GUEST_HOST_MASK should basically be the
	 * bitwise-or of what L1 wants to trap for L2, and what we want to
	 * trap. Note that CR0.TS also needs updating - we do this later.
	 */
	update_exception_bitmap(vcpu);
	vcpu->arch.cr0_guest_owned_bits &= ~vmcs12->cr0_guest_host_mask;
	vmcs_writel(CR0_GUEST_HOST_MASK, ~vcpu->arch.cr0_guest_owned_bits);

	/* L2->L1 exit controls are emulated - the hardware exit is to L0 so
	 * we should use its exit controls. Note that VM_EXIT_LOAD_IA32_EFER
	 * bits are further modified by vmx_set_efer() below.
	 */
	vmcs_write32(VM_EXIT_CONTROLS, vmcs_config.vmexit_ctrl);

	/* vmcs12's VM_ENTRY_LOAD_IA32_EFER and VM_ENTRY_IA32E_MODE are
	 * emulated by vmx_set_efer(), below.
	 */
	vm_entry_controls_init(vmx, 
		(vmcs12->vm_entry_controls & ~VM_ENTRY_LOAD_IA32_EFER &
			~VM_ENTRY_IA32E_MODE) |
		(vmcs_config.vmentry_ctrl & ~VM_ENTRY_IA32E_MODE));

	if (vmcs12->vm_entry_controls & VM_ENTRY_LOAD_IA32_PAT) {
		vmcs_write64(GUEST_IA32_PAT, vmcs12->guest_ia32_pat);
		vcpu->arch.pat = vmcs12->guest_ia32_pat;
	} else if (vmcs_config.vmentry_ctrl & VM_ENTRY_LOAD_IA32_PAT)
		vmcs_write64(GUEST_IA32_PAT, vmx->vcpu.arch.pat);


	set_cr4_guest_host_mask(vmx);

	if (vmcs12->vm_entry_controls & VM_ENTRY_LOAD_BNDCFGS)
		vmcs_write64(GUEST_BNDCFGS, vmcs12->guest_bndcfgs);

	if (vmcs12->cpu_based_vm_exec_control & CPU_BASED_USE_TSC_OFFSETING)
		vmcs_write64(TSC_OFFSET,
			vmx->nested.vmcs01_tsc_offset + vmcs12->tsc_offset);
	else
		vmcs_write64(TSC_OFFSET, vmx->nested.vmcs01_tsc_offset);

	if (enable_vpid) {
		/*
		 * Trivially support vpid by letting L2s share their parent
		 * L1's vpid. TODO: move to a more elaborate solution, giving
		 * each L2 its own vpid and exposing the vpid feature to L1.
		 */
		vmcs_write16(VIRTUAL_PROCESSOR_ID, vmx->vpid);
		vmx_flush_tlb(vcpu);
	}

	if (nested_cpu_has_ept(vmcs12)) {
		kvm_mmu_unload(vcpu);
		nested_ept_init_mmu_context(vcpu);
	}

	if (vmcs12->vm_entry_controls & VM_ENTRY_LOAD_IA32_EFER)
		vcpu->arch.efer = vmcs12->guest_ia32_efer;
	else if (vmcs12->vm_entry_controls & VM_ENTRY_IA32E_MODE)
		vcpu->arch.efer |= (EFER_LMA | EFER_LME);
	else
		vcpu->arch.efer &= ~(EFER_LMA | EFER_LME);
	/* Note: modifies VM_ENTRY/EXIT_CONTROLS and GUEST/HOST_IA32_EFER */
	vmx_set_efer(vcpu, vcpu->arch.efer);

	/*
	 * This sets GUEST_CR0 to vmcs12->guest_cr0, with possibly a modified
	 * TS bit (for lazy fpu) and bits which we consider mandatory enabled.
	 * The CR0_READ_SHADOW is what L2 should have expected to read given
	 * the specifications by L1; It's not enough to take
	 * vmcs12->cr0_read_shadow because on our cr0_guest_host_mask we we
	 * have more bits than L1 expected.
	 */
	vmx_set_cr0(vcpu, vmcs12->guest_cr0);
	vmcs_writel(CR0_READ_SHADOW, nested_read_cr0(vmcs12));

	vmx_set_cr4(vcpu, vmcs12->guest_cr4);
	vmcs_writel(CR4_READ_SHADOW, nested_read_cr4(vmcs12));

	/* shadow page tables on either EPT or shadow page tables */
	kvm_set_cr3(vcpu, vmcs12->guest_cr3);
	kvm_mmu_reset_context(vcpu);

	if (!enable_ept)
		vcpu->arch.walk_mmu->inject_page_fault = vmx_inject_page_fault_nested;

	/*
	 * L1 may access the L2's PDPTR, so save them to construct vmcs12
	 */
	if (enable_ept) {
		vmcs_write64(GUEST_PDPTR0, vmcs12->guest_pdptr0);
		vmcs_write64(GUEST_PDPTR1, vmcs12->guest_pdptr1);
		vmcs_write64(GUEST_PDPTR2, vmcs12->guest_pdptr2);
		vmcs_write64(GUEST_PDPTR3, vmcs12->guest_pdptr3);
	}

	kvm_register_write(vcpu, VCPU_REGS_RSP, vmcs12->guest_rsp);
	kvm_register_write(vcpu, VCPU_REGS_RIP, vmcs12->guest_rip);
}

/*
 * nested_vmx_run() handles a nested entry, i.e., a VMLAUNCH or VMRESUME on L1
 * for running an L2 nested guest.
 */
static int nested_vmx_run(struct kvm_vcpu *vcpu, bool launch)
{
	struct vmcs12 *vmcs12;
	struct vcpu_vmx *vmx = to_vmx(vcpu);
	int cpu;
	struct loaded_vmcs *vmcs02;
	bool ia32e;

	if (!nested_vmx_check_permission(vcpu) ||
	    !nested_vmx_check_vmcs12(vcpu))
		return 1;

	skip_emulated_instruction(vcpu);
	vmcs12 = get_vmcs12(vcpu);

	if (enable_shadow_vmcs)
		copy_shadow_to_vmcs12(vmx);

	/*
	 * The nested entry process starts with enforcing various prerequisites
	 * on vmcs12 as required by the Intel SDM, and act appropriately when
	 * they fail: As the SDM explains, some conditions should cause the
	 * instruction to fail, while others will cause the instruction to seem
	 * to succeed, but return an EXIT_REASON_INVALID_STATE.
	 * To speed up the normal (success) code path, we should avoid checking
	 * for misconfigurations which will anyway be caught by the processor
	 * when using the merged vmcs02.
	 */
	if (vmcs12->launch_state == launch) {
		nested_vmx_failValid(vcpu,
			launch ? VMXERR_VMLAUNCH_NONCLEAR_VMCS
			       : VMXERR_VMRESUME_NONLAUNCHED_VMCS);
		return 1;
	}

	if (vmcs12->guest_activity_state != GUEST_ACTIVITY_ACTIVE &&
	    vmcs12->guest_activity_state != GUEST_ACTIVITY_HLT) {
		nested_vmx_failValid(vcpu, VMXERR_ENTRY_INVALID_CONTROL_FIELD);
		return 1;
	}

	if ((vmcs12->cpu_based_vm_exec_control & CPU_BASED_USE_MSR_BITMAPS) &&
			!PAGE_ALIGNED(vmcs12->msr_bitmap)) {
		/*TODO: Also verify bits beyond physical address width are 0*/
		nested_vmx_failValid(vcpu, VMXERR_ENTRY_INVALID_CONTROL_FIELD);
		return 1;
	}

	if (!nested_get_vmcs12_pages(vcpu, vmcs12)) {
		/*TODO: Also verify bits beyond physical address width are 0*/
		nested_vmx_failValid(vcpu, VMXERR_ENTRY_INVALID_CONTROL_FIELD);
		return 1;
	}

	if (vmcs12->vm_entry_msr_load_count > 0 ||
	    vmcs12->vm_exit_msr_load_count > 0 ||
	    vmcs12->vm_exit_msr_store_count > 0) {
		pr_warn_ratelimited("%s: VMCS MSR_{LOAD,STORE} unsupported\n",
				    __func__);
		nested_vmx_failValid(vcpu, VMXERR_ENTRY_INVALID_CONTROL_FIELD);
		return 1;
	}

	if (!vmx_control_verify(vmcs12->cpu_based_vm_exec_control,
				nested_vmx_true_procbased_ctls_low,
				nested_vmx_procbased_ctls_high) ||
	    !vmx_control_verify(vmcs12->secondary_vm_exec_control,
	      nested_vmx_secondary_ctls_low, nested_vmx_secondary_ctls_high) ||
	    !vmx_control_verify(vmcs12->pin_based_vm_exec_control,
	      nested_vmx_pinbased_ctls_low, nested_vmx_pinbased_ctls_high) ||
	    !vmx_control_verify(vmcs12->vm_exit_controls,
				nested_vmx_true_exit_ctls_low,
				nested_vmx_exit_ctls_high) ||
	    !vmx_control_verify(vmcs12->vm_entry_controls,
				nested_vmx_true_entry_ctls_low,
				nested_vmx_entry_ctls_high))
	{
		nested_vmx_failValid(vcpu, VMXERR_ENTRY_INVALID_CONTROL_FIELD);
		return 1;
	}

	if (((vmcs12->host_cr0 & VMXON_CR0_ALWAYSON) != VMXON_CR0_ALWAYSON) ||
	    ((vmcs12->host_cr4 & VMXON_CR4_ALWAYSON) != VMXON_CR4_ALWAYSON)) {
		nested_vmx_failValid(vcpu,
			VMXERR_ENTRY_INVALID_HOST_STATE_FIELD);
		return 1;
	}

	if (!nested_cr0_valid(vmcs12, vmcs12->guest_cr0) ||
	    ((vmcs12->guest_cr4 & VMXON_CR4_ALWAYSON) != VMXON_CR4_ALWAYSON)) {
		nested_vmx_entry_failure(vcpu, vmcs12,
			EXIT_REASON_INVALID_STATE, ENTRY_FAIL_DEFAULT);
		return 1;
	}
	if (vmcs12->vmcs_link_pointer != -1ull) {
		nested_vmx_entry_failure(vcpu, vmcs12,
			EXIT_REASON_INVALID_STATE, ENTRY_FAIL_VMCS_LINK_PTR);
		return 1;
	}

	/*
	 * If the load IA32_EFER VM-entry control is 1, the following checks
	 * are performed on the field for the IA32_EFER MSR:
	 * - Bits reserved in the IA32_EFER MSR must be 0.
	 * - Bit 10 (corresponding to IA32_EFER.LMA) must equal the value of
	 *   the IA-32e mode guest VM-exit control. It must also be identical
	 *   to bit 8 (LME) if bit 31 in the CR0 field (corresponding to
	 *   CR0.PG) is 1.
	 */
	if (vmcs12->vm_entry_controls & VM_ENTRY_LOAD_IA32_EFER) {
		ia32e = (vmcs12->vm_entry_controls & VM_ENTRY_IA32E_MODE) != 0;
		if (!kvm_valid_efer(vcpu, vmcs12->guest_ia32_efer) ||
		    ia32e != !!(vmcs12->guest_ia32_efer & EFER_LMA) ||
		    ((vmcs12->guest_cr0 & X86_CR0_PG) &&
		     ia32e != !!(vmcs12->guest_ia32_efer & EFER_LME))) {
			nested_vmx_entry_failure(vcpu, vmcs12,
				EXIT_REASON_INVALID_STATE, ENTRY_FAIL_DEFAULT);
			return 1;
		}
	}

	/*
	 * If the load IA32_EFER VM-exit control is 1, bits reserved in the
	 * IA32_EFER MSR must be 0 in the field for that register. In addition,
	 * the values of the LMA and LME bits in the field must each be that of
	 * the host address-space size VM-exit control.
	 */
	if (vmcs12->vm_exit_controls & VM_EXIT_LOAD_IA32_EFER) {
		ia32e = (vmcs12->vm_exit_controls &
			 VM_EXIT_HOST_ADDR_SPACE_SIZE) != 0;
		if (!kvm_valid_efer(vcpu, vmcs12->host_ia32_efer) ||
		    ia32e != !!(vmcs12->host_ia32_efer & EFER_LMA) ||
		    ia32e != !!(vmcs12->host_ia32_efer & EFER_LME)) {
			nested_vmx_entry_failure(vcpu, vmcs12,
				EXIT_REASON_INVALID_STATE, ENTRY_FAIL_DEFAULT);
			return 1;
		}
	}

	/*
	 * We're finally done with prerequisite checking, and can start with
	 * the nested entry.
	 */

	vmcs02 = nested_get_current_vmcs02(vmx);
	if (!vmcs02)
		return -ENOMEM;

	enter_guest_mode(vcpu);

	vmx->nested.vmcs01_tsc_offset = vmcs_read64(TSC_OFFSET);

	if (!(vmcs12->vm_entry_controls & VM_ENTRY_LOAD_DEBUG_CONTROLS))
		vmx->nested.vmcs01_debugctl = vmcs_read64(GUEST_IA32_DEBUGCTL);

	cpu = get_cpu();
	vmx->loaded_vmcs = vmcs02;
	vmx_vcpu_put(vcpu);
	vmx_vcpu_load(vcpu, cpu);
	vcpu->cpu = cpu;
	put_cpu();

	vmx_segment_cache_clear(vmx);

	vmcs12->launch_state = 1;

	prepare_vmcs02(vcpu, vmcs12);

	if (vmcs12->guest_activity_state == GUEST_ACTIVITY_HLT)
		return kvm_emulate_halt(vcpu);

	vmx->nested.nested_run_pending = 1;

	/*
	 * Note no nested_vmx_succeed or nested_vmx_fail here. At this point
	 * we are no longer running L1, and VMLAUNCH/VMRESUME has not yet
	 * returned as far as L1 is concerned. It will only return (and set
	 * the success flag) when L2 exits (see nested_vmx_vmexit()).
	 */
	return 1;
}

/*
 * On a nested exit from L2 to L1, vmcs12.guest_cr0 might not be up-to-date
 * because L2 may have changed some cr0 bits directly (CRO_GUEST_HOST_MASK).
 * This function returns the new value we should put in vmcs12.guest_cr0.
 * It's not enough to just return the vmcs02 GUEST_CR0. Rather,
 *  1. Bits that neither L0 nor L1 trapped, were set directly by L2 and are now
 *     available in vmcs02 GUEST_CR0. (Note: It's enough to check that L0
 *     didn't trap the bit, because if L1 did, so would L0).
 *  2. Bits that L1 asked to trap (and therefore L0 also did) could not have
 *     been modified by L2, and L1 knows it. So just leave the old value of
 *     the bit from vmcs12.guest_cr0. Note that the bit from vmcs02 GUEST_CR0
 *     isn't relevant, because if L0 traps this bit it can set it to anything.
 *  3. Bits that L1 didn't trap, but L0 did. L1 believes the guest could have
 *     changed these bits, and therefore they need to be updated, but L0
 *     didn't necessarily allow them to be changed in GUEST_CR0 - and rather
 *     put them in vmcs02 CR0_READ_SHADOW. So take these bits from there.
 */
static inline unsigned long
vmcs12_guest_cr0(struct kvm_vcpu *vcpu, struct vmcs12 *vmcs12)
{
	return
	/*1*/	(vmcs_readl(GUEST_CR0) & vcpu->arch.cr0_guest_owned_bits) |
	/*2*/	(vmcs12->guest_cr0 & vmcs12->cr0_guest_host_mask) |
	/*3*/	(vmcs_readl(CR0_READ_SHADOW) & ~(vmcs12->cr0_guest_host_mask |
			vcpu->arch.cr0_guest_owned_bits));
}

static inline unsigned long
vmcs12_guest_cr4(struct kvm_vcpu *vcpu, struct vmcs12 *vmcs12)
{
	return
	/*1*/	(vmcs_readl(GUEST_CR4) & vcpu->arch.cr4_guest_owned_bits) |
	/*2*/	(vmcs12->guest_cr4 & vmcs12->cr4_guest_host_mask) |
	/*3*/	(vmcs_readl(CR4_READ_SHADOW) & ~(vmcs12->cr4_guest_host_mask |
			vcpu->arch.cr4_guest_owned_bits));
}

static void vmcs12_save_pending_event(struct kvm_vcpu *vcpu,
				       struct vmcs12 *vmcs12)
{
	u32 idt_vectoring;
	unsigned int nr;

	if (vcpu->arch.exception.pending && vcpu->arch.exception.reinject) {
		nr = vcpu->arch.exception.nr;
		idt_vectoring = nr | VECTORING_INFO_VALID_MASK;

		if (kvm_exception_is_soft(nr)) {
			vmcs12->vm_exit_instruction_len =
				vcpu->arch.event_exit_inst_len;
			idt_vectoring |= INTR_TYPE_SOFT_EXCEPTION;
		} else
			idt_vectoring |= INTR_TYPE_HARD_EXCEPTION;

		if (vcpu->arch.exception.has_error_code) {
			idt_vectoring |= VECTORING_INFO_DELIVER_CODE_MASK;
			vmcs12->idt_vectoring_error_code =
				vcpu->arch.exception.error_code;
		}

		vmcs12->idt_vectoring_info_field = idt_vectoring;
	} else if (vcpu->arch.nmi_injected) {
		vmcs12->idt_vectoring_info_field =
			INTR_TYPE_NMI_INTR | INTR_INFO_VALID_MASK | NMI_VECTOR;
	} else if (vcpu->arch.interrupt.pending) {
		nr = vcpu->arch.interrupt.nr;
		idt_vectoring = nr | VECTORING_INFO_VALID_MASK;

		if (vcpu->arch.interrupt.soft) {
			idt_vectoring |= INTR_TYPE_SOFT_INTR;
			vmcs12->vm_entry_instruction_len =
				vcpu->arch.event_exit_inst_len;
		} else
			idt_vectoring |= INTR_TYPE_EXT_INTR;

		vmcs12->idt_vectoring_info_field = idt_vectoring;
	}
}

static int vmx_check_nested_events(struct kvm_vcpu *vcpu, bool external_intr)
{
	struct vcpu_vmx *vmx = to_vmx(vcpu);

	if (nested_cpu_has_preemption_timer(get_vmcs12(vcpu)) &&
	    vmx->nested.preemption_timer_expired) {
		if (vmx->nested.nested_run_pending)
			return -EBUSY;
		nested_vmx_vmexit(vcpu, EXIT_REASON_PREEMPTION_TIMER, 0, 0);
		return 0;
	}

	if (vcpu->arch.nmi_pending && nested_exit_on_nmi(vcpu)) {
		if (vmx->nested.nested_run_pending ||
		    vcpu->arch.interrupt.pending)
			return -EBUSY;
		nested_vmx_vmexit(vcpu, EXIT_REASON_EXCEPTION_NMI,
				  NMI_VECTOR | INTR_TYPE_NMI_INTR |
				  INTR_INFO_VALID_MASK, 0);
		/*
		 * The NMI-triggered VM exit counts as injection:
		 * clear this one and block further NMIs.
		 */
		vcpu->arch.nmi_pending = 0;
		vmx_set_nmi_mask(vcpu, true);
		return 0;
	}

	if ((kvm_cpu_has_interrupt(vcpu) || external_intr) &&
	    nested_exit_on_intr(vcpu)) {
		if (vmx->nested.nested_run_pending)
			return -EBUSY;
		nested_vmx_vmexit(vcpu, EXIT_REASON_EXTERNAL_INTERRUPT, 0, 0);
	}

	return 0;
}

static u32 vmx_get_preemption_timer_value(struct kvm_vcpu *vcpu)
{
	ktime_t remaining =
		hrtimer_get_remaining(&to_vmx(vcpu)->nested.preemption_timer);
	u64 value;

	if (ktime_to_ns(remaining) <= 0)
		return 0;

	value = ktime_to_ns(remaining) * vcpu->arch.virtual_tsc_khz;
	do_div(value, 1000000);
	return value >> VMX_MISC_EMULATED_PREEMPTION_TIMER_RATE;
}

/*
 * prepare_vmcs12 is part of what we need to do when the nested L2 guest exits
 * and we want to prepare to run its L1 parent. L1 keeps a vmcs for L2 (vmcs12),
 * and this function updates it to reflect the changes to the guest state while
 * L2 was running (and perhaps made some exits which were handled directly by L0
 * without going back to L1), and to reflect the exit reason.
 * Note that we do not have to copy here all VMCS fields, just those that
 * could have changed by the L2 guest or the exit - i.e., the guest-state and
 * exit-information fields only. Other fields are modified by L1 with VMWRITE,
 * which already writes to vmcs12 directly.
 */
static void prepare_vmcs12(struct kvm_vcpu *vcpu, struct vmcs12 *vmcs12,
			   u32 exit_reason, u32 exit_intr_info,
			   unsigned long exit_qualification)
{
	/* update guest state fields: */
	vmcs12->guest_cr0 = vmcs12_guest_cr0(vcpu, vmcs12);
	vmcs12->guest_cr4 = vmcs12_guest_cr4(vcpu, vmcs12);

	vmcs12->guest_rsp = kvm_register_read(vcpu, VCPU_REGS_RSP);
	vmcs12->guest_rip = kvm_register_read(vcpu, VCPU_REGS_RIP);
	vmcs12->guest_rflags = vmcs_readl(GUEST_RFLAGS);

	vmcs12->guest_es_selector = vmcs_read16(GUEST_ES_SELECTOR);
	vmcs12->guest_cs_selector = vmcs_read16(GUEST_CS_SELECTOR);
	vmcs12->guest_ss_selector = vmcs_read16(GUEST_SS_SELECTOR);
	vmcs12->guest_ds_selector = vmcs_read16(GUEST_DS_SELECTOR);
	vmcs12->guest_fs_selector = vmcs_read16(GUEST_FS_SELECTOR);
	vmcs12->guest_gs_selector = vmcs_read16(GUEST_GS_SELECTOR);
	vmcs12->guest_ldtr_selector = vmcs_read16(GUEST_LDTR_SELECTOR);
	vmcs12->guest_tr_selector = vmcs_read16(GUEST_TR_SELECTOR);
	vmcs12->guest_es_limit = vmcs_read32(GUEST_ES_LIMIT);
	vmcs12->guest_cs_limit = vmcs_read32(GUEST_CS_LIMIT);
	vmcs12->guest_ss_limit = vmcs_read32(GUEST_SS_LIMIT);
	vmcs12->guest_ds_limit = vmcs_read32(GUEST_DS_LIMIT);
	vmcs12->guest_fs_limit = vmcs_read32(GUEST_FS_LIMIT);
	vmcs12->guest_gs_limit = vmcs_read32(GUEST_GS_LIMIT);
	vmcs12->guest_ldtr_limit = vmcs_read32(GUEST_LDTR_LIMIT);
	vmcs12->guest_tr_limit = vmcs_read32(GUEST_TR_LIMIT);
	vmcs12->guest_gdtr_limit = vmcs_read32(GUEST_GDTR_LIMIT);
	vmcs12->guest_idtr_limit = vmcs_read32(GUEST_IDTR_LIMIT);
	vmcs12->guest_es_ar_bytes = vmcs_read32(GUEST_ES_AR_BYTES);
	vmcs12->guest_cs_ar_bytes = vmcs_read32(GUEST_CS_AR_BYTES);
	vmcs12->guest_ss_ar_bytes = vmcs_read32(GUEST_SS_AR_BYTES);
	vmcs12->guest_ds_ar_bytes = vmcs_read32(GUEST_DS_AR_BYTES);
	vmcs12->guest_fs_ar_bytes = vmcs_read32(GUEST_FS_AR_BYTES);
	vmcs12->guest_gs_ar_bytes = vmcs_read32(GUEST_GS_AR_BYTES);
	vmcs12->guest_ldtr_ar_bytes = vmcs_read32(GUEST_LDTR_AR_BYTES);
	vmcs12->guest_tr_ar_bytes = vmcs_read32(GUEST_TR_AR_BYTES);
	vmcs12->guest_es_base = vmcs_readl(GUEST_ES_BASE);
	vmcs12->guest_cs_base = vmcs_readl(GUEST_CS_BASE);
	vmcs12->guest_ss_base = vmcs_readl(GUEST_SS_BASE);
	vmcs12->guest_ds_base = vmcs_readl(GUEST_DS_BASE);
	vmcs12->guest_fs_base = vmcs_readl(GUEST_FS_BASE);
	vmcs12->guest_gs_base = vmcs_readl(GUEST_GS_BASE);
	vmcs12->guest_ldtr_base = vmcs_readl(GUEST_LDTR_BASE);
	vmcs12->guest_tr_base = vmcs_readl(GUEST_TR_BASE);
	vmcs12->guest_gdtr_base = vmcs_readl(GUEST_GDTR_BASE);
	vmcs12->guest_idtr_base = vmcs_readl(GUEST_IDTR_BASE);

	vmcs12->guest_interruptibility_info =
		vmcs_read32(GUEST_INTERRUPTIBILITY_INFO);
	vmcs12->guest_pending_dbg_exceptions =
		vmcs_readl(GUEST_PENDING_DBG_EXCEPTIONS);
	if (vcpu->arch.mp_state == KVM_MP_STATE_HALTED)
		vmcs12->guest_activity_state = GUEST_ACTIVITY_HLT;
	else
		vmcs12->guest_activity_state = GUEST_ACTIVITY_ACTIVE;

	if (nested_cpu_has_preemption_timer(vmcs12)) {
		if (vmcs12->vm_exit_controls &
		    VM_EXIT_SAVE_VMX_PREEMPTION_TIMER)
			vmcs12->vmx_preemption_timer_value =
				vmx_get_preemption_timer_value(vcpu);
		hrtimer_cancel(&to_vmx(vcpu)->nested.preemption_timer);
	}

	/*
	 * In some cases (usually, nested EPT), L2 is allowed to change its
	 * own CR3 without exiting. If it has changed it, we must keep it.
	 * Of course, if L0 is using shadow page tables, GUEST_CR3 was defined
	 * by L0, not L1 or L2, so we mustn't unconditionally copy it to vmcs12.
	 *
	 * Additionally, restore L2's PDPTR to vmcs12.
	 */
	if (enable_ept) {
		vmcs12->guest_cr3 = vmcs_read64(GUEST_CR3);
		vmcs12->guest_pdptr0 = vmcs_read64(GUEST_PDPTR0);
		vmcs12->guest_pdptr1 = vmcs_read64(GUEST_PDPTR1);
		vmcs12->guest_pdptr2 = vmcs_read64(GUEST_PDPTR2);
		vmcs12->guest_pdptr3 = vmcs_read64(GUEST_PDPTR3);
	}

	vmcs12->vm_entry_controls =
		(vmcs12->vm_entry_controls & ~VM_ENTRY_IA32E_MODE) |
		(vm_entry_controls_get(to_vmx(vcpu)) & VM_ENTRY_IA32E_MODE);

	if (vmcs12->vm_exit_controls & VM_EXIT_SAVE_DEBUG_CONTROLS) {
		kvm_get_dr(vcpu, 7, (unsigned long *)&vmcs12->guest_dr7);
		vmcs12->guest_ia32_debugctl = vmcs_read64(GUEST_IA32_DEBUGCTL);
	}

	/* TODO: These cannot have changed unless we have MSR bitmaps and
	 * the relevant bit asks not to trap the change */
	if (vmcs12->vm_exit_controls & VM_EXIT_SAVE_IA32_PAT)
		vmcs12->guest_ia32_pat = vmcs_read64(GUEST_IA32_PAT);
	if (vmcs12->vm_exit_controls & VM_EXIT_SAVE_IA32_EFER)
		vmcs12->guest_ia32_efer = vcpu->arch.efer;
	vmcs12->guest_sysenter_cs = vmcs_read32(GUEST_SYSENTER_CS);
	vmcs12->guest_sysenter_esp = vmcs_readl(GUEST_SYSENTER_ESP);
	vmcs12->guest_sysenter_eip = vmcs_readl(GUEST_SYSENTER_EIP);
	if (vmx_mpx_supported())
		vmcs12->guest_bndcfgs = vmcs_read64(GUEST_BNDCFGS);
	if (nested_cpu_has_xsaves(vmcs12))
		vmcs12->xss_exit_bitmap = vmcs_read64(XSS_EXIT_BITMAP);

	/* update exit information fields: */

	vmcs12->vm_exit_reason = exit_reason;
	vmcs12->exit_qualification = exit_qualification;

	vmcs12->vm_exit_intr_info = exit_intr_info;
	if ((vmcs12->vm_exit_intr_info &
	     (INTR_INFO_VALID_MASK | INTR_INFO_DELIVER_CODE_MASK)) ==
	    (INTR_INFO_VALID_MASK | INTR_INFO_DELIVER_CODE_MASK))
		vmcs12->vm_exit_intr_error_code =
			vmcs_read32(VM_EXIT_INTR_ERROR_CODE);
	vmcs12->idt_vectoring_info_field = 0;
	vmcs12->vm_exit_instruction_len = vmcs_read32(VM_EXIT_INSTRUCTION_LEN);
	vmcs12->vmx_instruction_info = vmcs_read32(VMX_INSTRUCTION_INFO);

	if (!(vmcs12->vm_exit_reason & VMX_EXIT_REASONS_FAILED_VMENTRY)) {
		/* vm_entry_intr_info_field is cleared on exit. Emulate this
		 * instead of reading the real value. */
		vmcs12->vm_entry_intr_info_field &= ~INTR_INFO_VALID_MASK;

		/*
		 * Transfer the event that L0 or L1 may wanted to inject into
		 * L2 to IDT_VECTORING_INFO_FIELD.
		 */
		vmcs12_save_pending_event(vcpu, vmcs12);
	}

	/*
	 * Drop what we picked up for L2 via vmx_complete_interrupts. It is
	 * preserved above and would only end up incorrectly in L1.
	 */
	vcpu->arch.nmi_injected = false;
	kvm_clear_exception_queue(vcpu);
	kvm_clear_interrupt_queue(vcpu);
}

/*
 * A part of what we need to when the nested L2 guest exits and we want to
 * run its L1 parent, is to reset L1's guest state to the host state specified
 * in vmcs12.
 * This function is to be called not only on normal nested exit, but also on
 * a nested entry failure, as explained in Intel's spec, 3B.23.7 ("VM-Entry
 * Failures During or After Loading Guest State").
 * This function should be called when the active VMCS is L1's (vmcs01).
 */
static void load_vmcs12_host_state(struct kvm_vcpu *vcpu,
				   struct vmcs12 *vmcs12)
{
	struct kvm_segment seg;

	if (vmcs12->vm_exit_controls & VM_EXIT_LOAD_IA32_EFER)
		vcpu->arch.efer = vmcs12->host_ia32_efer;
	else if (vmcs12->vm_exit_controls & VM_EXIT_HOST_ADDR_SPACE_SIZE)
		vcpu->arch.efer |= (EFER_LMA | EFER_LME);
	else
		vcpu->arch.efer &= ~(EFER_LMA | EFER_LME);
	vmx_set_efer(vcpu, vcpu->arch.efer);

	kvm_register_write(vcpu, VCPU_REGS_RSP, vmcs12->host_rsp);
	kvm_register_write(vcpu, VCPU_REGS_RIP, vmcs12->host_rip);
	vmx_set_rflags(vcpu, X86_EFLAGS_FIXED);
	/*
	 * Note that calling vmx_set_cr0 is important, even if cr0 hasn't
	 * actually changed, because it depends on the current state of
	 * fpu_active (which may have changed).
	 * Note that vmx_set_cr0 refers to efer set above.
	 */
	vmx_set_cr0(vcpu, vmcs12->host_cr0);
	/*
	 * If we did fpu_activate()/fpu_deactivate() during L2's run, we need
	 * to apply the same changes to L1's vmcs. We just set cr0 correctly,
	 * but we also need to update cr0_guest_host_mask and exception_bitmap.
	 */
	update_exception_bitmap(vcpu);
	vcpu->arch.cr0_guest_owned_bits = (vcpu->fpu_active ? X86_CR0_TS : 0);
	vmcs_writel(CR0_GUEST_HOST_MASK, ~vcpu->arch.cr0_guest_owned_bits);

	/*
	 * Note that CR4_GUEST_HOST_MASK is already set in the original vmcs01
	 * (KVM doesn't change it)- no reason to call set_cr4_guest_host_mask();
	 */
	vcpu->arch.cr4_guest_owned_bits = ~vmcs_readl(CR4_GUEST_HOST_MASK);
	kvm_set_cr4(vcpu, vmcs12->host_cr4);

	nested_ept_uninit_mmu_context(vcpu);

	kvm_set_cr3(vcpu, vmcs12->host_cr3);
	kvm_mmu_reset_context(vcpu);

	if (!enable_ept)
		vcpu->arch.walk_mmu->inject_page_fault = kvm_inject_page_fault;

	if (enable_vpid) {
		/*
		 * Trivially support vpid by letting L2s share their parent
		 * L1's vpid. TODO: move to a more elaborate solution, giving
		 * each L2 its own vpid and exposing the vpid feature to L1.
		 */
		vmx_flush_tlb(vcpu);
	}


	vmcs_write32(GUEST_SYSENTER_CS, vmcs12->host_ia32_sysenter_cs);
	vmcs_writel(GUEST_SYSENTER_ESP, vmcs12->host_ia32_sysenter_esp);
	vmcs_writel(GUEST_SYSENTER_EIP, vmcs12->host_ia32_sysenter_eip);
	vmcs_writel(GUEST_IDTR_BASE, vmcs12->host_idtr_base);
	vmcs_writel(GUEST_GDTR_BASE, vmcs12->host_gdtr_base);

	/* If not VM_EXIT_CLEAR_BNDCFGS, the L2 value propagates to L1.  */
	if (vmcs12->vm_exit_controls & VM_EXIT_CLEAR_BNDCFGS)
		vmcs_write64(GUEST_BNDCFGS, 0);

	if (vmcs12->vm_exit_controls & VM_EXIT_LOAD_IA32_PAT) {
		vmcs_write64(GUEST_IA32_PAT, vmcs12->host_ia32_pat);
		vcpu->arch.pat = vmcs12->host_ia32_pat;
	}
	if (vmcs12->vm_exit_controls & VM_EXIT_LOAD_IA32_PERF_GLOBAL_CTRL)
		vmcs_write64(GUEST_IA32_PERF_GLOBAL_CTRL,
			vmcs12->host_ia32_perf_global_ctrl);

	/* Set L1 segment info according to Intel SDM
	    27.5.2 Loading Host Segment and Descriptor-Table Registers */
	seg = (struct kvm_segment) {
		.base = 0,
		.limit = 0xFFFFFFFF,
		.selector = vmcs12->host_cs_selector,
		.type = 11,
		.present = 1,
		.s = 1,
		.g = 1
	};
	if (vmcs12->vm_exit_controls & VM_EXIT_HOST_ADDR_SPACE_SIZE)
		seg.l = 1;
	else
		seg.db = 1;
	vmx_set_segment(vcpu, &seg, VCPU_SREG_CS);
	seg = (struct kvm_segment) {
		.base = 0,
		.limit = 0xFFFFFFFF,
		.type = 3,
		.present = 1,
		.s = 1,
		.db = 1,
		.g = 1
	};
	seg.selector = vmcs12->host_ds_selector;
	vmx_set_segment(vcpu, &seg, VCPU_SREG_DS);
	seg.selector = vmcs12->host_es_selector;
	vmx_set_segment(vcpu, &seg, VCPU_SREG_ES);
	seg.selector = vmcs12->host_ss_selector;
	vmx_set_segment(vcpu, &seg, VCPU_SREG_SS);
	seg.selector = vmcs12->host_fs_selector;
	seg.base = vmcs12->host_fs_base;
	vmx_set_segment(vcpu, &seg, VCPU_SREG_FS);
	seg.selector = vmcs12->host_gs_selector;
	seg.base = vmcs12->host_gs_base;
	vmx_set_segment(vcpu, &seg, VCPU_SREG_GS);
	seg = (struct kvm_segment) {
		.base = vmcs12->host_tr_base,
		.limit = 0x67,
		.selector = vmcs12->host_tr_selector,
		.type = 11,
		.present = 1
	};
	vmx_set_segment(vcpu, &seg, VCPU_SREG_TR);

	kvm_set_dr(vcpu, 7, 0x400);
	vmcs_write64(GUEST_IA32_DEBUGCTL, 0);
}

/*
 * Emulate an exit from nested guest (L2) to L1, i.e., prepare to run L1
 * and modify vmcs12 to make it see what it would expect to see there if
 * L2 was its real guest. Must only be called when in L2 (is_guest_mode())
 */
static void nested_vmx_vmexit(struct kvm_vcpu *vcpu, u32 exit_reason,
			      u32 exit_intr_info,
			      unsigned long exit_qualification)
{
	struct vcpu_vmx *vmx = to_vmx(vcpu);
	struct vmcs12 *vmcs12 = get_vmcs12(vcpu);

	/* trying to cancel vmlaunch/vmresume is a bug */
	WARN_ON_ONCE(vmx->nested.nested_run_pending);

	leave_guest_mode(vcpu);
	prepare_vmcs12(vcpu, vmcs12, exit_reason, exit_intr_info,
		       exit_qualification);

	vmx_load_vmcs01(vcpu);

	if ((exit_reason == EXIT_REASON_EXTERNAL_INTERRUPT)
	    && nested_exit_intr_ack_set(vcpu)) {
		int irq = kvm_cpu_get_interrupt(vcpu);
		WARN_ON(irq < 0);
		vmcs12->vm_exit_intr_info = irq |
			INTR_INFO_VALID_MASK | INTR_TYPE_EXT_INTR;
	}

	trace_kvm_nested_vmexit_inject(vmcs12->vm_exit_reason,
				       vmcs12->exit_qualification,
				       vmcs12->idt_vectoring_info_field,
				       vmcs12->vm_exit_intr_info,
				       vmcs12->vm_exit_intr_error_code,
				       KVM_ISA_VMX);

	vm_entry_controls_init(vmx, vmcs_read32(VM_ENTRY_CONTROLS));
	vm_exit_controls_init(vmx, vmcs_read32(VM_EXIT_CONTROLS));
	vmx_segment_cache_clear(vmx);

	/* if no vmcs02 cache requested, remove the one we used */
	if (VMCS02_POOL_SIZE == 0)
		nested_free_vmcs02(vmx, vmx->nested.current_vmptr);

	load_vmcs12_host_state(vcpu, vmcs12);

	/* Update TSC_OFFSET if TSC was changed while L2 ran */
	vmcs_write64(TSC_OFFSET, vmx->nested.vmcs01_tsc_offset);

	/* This is needed for same reason as it was needed in prepare_vmcs02 */
	vmx->host_rsp = 0;

	/* Unpin physical memory we referred to in vmcs02 */
	if (vmx->nested.apic_access_page) {
		nested_release_page(vmx->nested.apic_access_page);
		vmx->nested.apic_access_page = NULL;
	}
	if (vmx->nested.virtual_apic_page) {
		nested_release_page(vmx->nested.virtual_apic_page);
		vmx->nested.virtual_apic_page = NULL;
	}

	/*
	 * We are now running in L2, mmu_notifier will force to reload the
	 * page's hpa for L2 vmcs. Need to reload it for L1 before entering L1.
	 */
	kvm_vcpu_reload_apic_access_page(vcpu);

	/*
	 * Exiting from L2 to L1, we're now back to L1 which thinks it just
	 * finished a VMLAUNCH or VMRESUME instruction, so we need to set the
	 * success or failure flag accordingly.
	 */
	if (unlikely(vmx->fail)) {
		vmx->fail = 0;
		nested_vmx_failValid(vcpu, vmcs_read32(VM_INSTRUCTION_ERROR));
	} else
		nested_vmx_succeed(vcpu);
	if (enable_shadow_vmcs)
		vmx->nested.sync_shadow_vmcs = true;

	/* in case we halted in L2 */
	vcpu->arch.mp_state = KVM_MP_STATE_RUNNABLE;
}

/*
 * Forcibly leave nested mode in order to be able to reset the VCPU later on.
 */
static void vmx_leave_nested(struct kvm_vcpu *vcpu)
{
	if (is_guest_mode(vcpu))
		nested_vmx_vmexit(vcpu, -1, 0, 0);
	free_nested(to_vmx(vcpu));
}

/*
 * L1's failure to enter L2 is a subset of a normal exit, as explained in
 * 23.7 "VM-entry failures during or after loading guest state" (this also
 * lists the acceptable exit-reason and exit-qualification parameters).
 * It should only be called before L2 actually succeeded to run, and when
 * vmcs01 is current (it doesn't leave_guest_mode() or switch vmcss).
 */
static void nested_vmx_entry_failure(struct kvm_vcpu *vcpu,
			struct vmcs12 *vmcs12,
			u32 reason, unsigned long qualification)
{
	load_vmcs12_host_state(vcpu, vmcs12);
	vmcs12->vm_exit_reason = reason | VMX_EXIT_REASONS_FAILED_VMENTRY;
	vmcs12->exit_qualification = qualification;
	nested_vmx_succeed(vcpu);
	if (enable_shadow_vmcs)
		to_vmx(vcpu)->nested.sync_shadow_vmcs = true;
}

static int vmx_check_intercept(struct kvm_vcpu *vcpu,
			       struct x86_instruction_info *info,
			       enum x86_intercept_stage stage)
{
	return X86EMUL_CONTINUE;
}

static void vmx_sched_in(struct kvm_vcpu *vcpu, int cpu)
{
	if (ple_gap)
		shrink_ple_window(vcpu);
}

static struct kvm_x86_ops vmx_x86_ops = {
	.cpu_has_kvm_support = cpu_has_kvm_support,
	.disabled_by_bios = vmx_disabled_by_bios,
	.hardware_setup = hardware_setup,
	.hardware_unsetup = hardware_unsetup,
	.check_processor_compatibility = vmx_check_processor_compat,
	.hardware_enable = hardware_enable,
	.hardware_disable = hardware_disable,
	.cpu_has_accelerated_tpr = report_flexpriority,

	.vcpu_create = vmx_create_vcpu,
	.vcpu_free = vmx_free_vcpu,
	.vcpu_reset = vmx_vcpu_reset,

	.prepare_guest_switch = vmx_save_host_state,
	.vcpu_load = vmx_vcpu_load,
	.vcpu_put = vmx_vcpu_put,

	.update_db_bp_intercept = update_exception_bitmap,
	.get_msr = vmx_get_msr,
	.set_msr = vmx_set_msr,
	.get_segment_base = vmx_get_segment_base,
	.get_segment = vmx_get_segment,
	.set_segment = vmx_set_segment,
	.get_cpl = vmx_get_cpl,
	.get_cs_db_l_bits = vmx_get_cs_db_l_bits,
	.decache_cr0_guest_bits = vmx_decache_cr0_guest_bits,
	.decache_cr3 = vmx_decache_cr3,
	.decache_cr4_guest_bits = vmx_decache_cr4_guest_bits,
	.set_cr0 = vmx_set_cr0,
	.set_cr3 = vmx_set_cr3,
	.set_cr4 = vmx_set_cr4,
	.set_efer = vmx_set_efer,
	.get_idt = vmx_get_idt,
	.set_idt = vmx_set_idt,
	.get_gdt = vmx_get_gdt,
	.set_gdt = vmx_set_gdt,
	.get_dr6 = vmx_get_dr6,
	.set_dr6 = vmx_set_dr6,
	.set_dr7 = vmx_set_dr7,
	.sync_dirty_debug_regs = vmx_sync_dirty_debug_regs,
	.cache_reg = vmx_cache_reg,
	.get_rflags = vmx_get_rflags,
	.set_rflags = vmx_set_rflags,
	.fpu_deactivate = vmx_fpu_deactivate,

	.tlb_flush = vmx_flush_tlb,

	.run = vmx_vcpu_run,
	.handle_exit = vmx_handle_exit,
	.skip_emulated_instruction = skip_emulated_instruction,
	.set_interrupt_shadow = vmx_set_interrupt_shadow,
	.get_interrupt_shadow = vmx_get_interrupt_shadow,
	.patch_hypercall = vmx_patch_hypercall,
	.set_irq = vmx_inject_irq,
	.set_nmi = vmx_inject_nmi,
	.queue_exception = vmx_queue_exception,
	.cancel_injection = vmx_cancel_injection,
	.interrupt_allowed = vmx_interrupt_allowed,
	.nmi_allowed = vmx_nmi_allowed,
	.get_nmi_mask = vmx_get_nmi_mask,
	.set_nmi_mask = vmx_set_nmi_mask,
	.enable_nmi_window = enable_nmi_window,
	.enable_irq_window = enable_irq_window,
	.update_cr8_intercept = update_cr8_intercept,
	.set_virtual_x2apic_mode = vmx_set_virtual_x2apic_mode,
	.set_apic_access_page_addr = vmx_set_apic_access_page_addr,
	.vm_has_apicv = vmx_vm_has_apicv,
	.load_eoi_exitmap = vmx_load_eoi_exitmap,
	.hwapic_irr_update = vmx_hwapic_irr_update,
	.hwapic_isr_update = vmx_hwapic_isr_update,
	.sync_pir_to_irr = vmx_sync_pir_to_irr,
	.deliver_posted_interrupt = vmx_deliver_posted_interrupt,

	.set_tss_addr = vmx_set_tss_addr,
	.get_tdp_level = get_ept_level,
	.get_mt_mask = vmx_get_mt_mask,

	.get_exit_info = vmx_get_exit_info,

	.get_lpage_level = vmx_get_lpage_level,

	.cpuid_update = vmx_cpuid_update,

	.rdtscp_supported = vmx_rdtscp_supported,
	.invpcid_supported = vmx_invpcid_supported,

	.set_supported_cpuid = vmx_set_supported_cpuid,

	.has_wbinvd_exit = cpu_has_vmx_wbinvd_exit,

	.set_tsc_khz = vmx_set_tsc_khz,
	.read_tsc_offset = vmx_read_tsc_offset,
	.write_tsc_offset = vmx_write_tsc_offset,
	.adjust_tsc_offset = vmx_adjust_tsc_offset,
	.compute_tsc_offset = vmx_compute_tsc_offset,
	.read_l1_tsc = vmx_read_l1_tsc,

	.set_tdp_cr3 = vmx_set_cr3,

	.check_intercept = vmx_check_intercept,
	.handle_external_intr = vmx_handle_external_intr,
	.mpx_supported = vmx_mpx_supported,
	.xsaves_supported = vmx_xsaves_supported,

	.check_nested_events = vmx_check_nested_events,

	.sched_in = vmx_sched_in,
};

static int __init vmx_init(void)
{
	int r = kvm_init(&vmx_x86_ops, sizeof(struct vcpu_vmx),
                     __alignof__(struct vcpu_vmx), THIS_MODULE);
	if (r)
		return r;

#ifdef CONFIG_KEXEC
	rcu_assign_pointer(crash_vmclear_loaded_vmcss,
			   crash_vmclear_local_loaded_vmcss);
#endif

	return 0;
}

static void __exit vmx_exit(void)
{
#ifdef CONFIG_KEXEC
	RCU_INIT_POINTER(crash_vmclear_loaded_vmcss, NULL);
	synchronize_rcu();
#endif

	kvm_exit();
}

module_init(vmx_init)
module_exit(vmx_exit)<|MERGE_RESOLUTION|>--- conflicted
+++ resolved
@@ -2399,12 +2399,8 @@
 	nested_vmx_secondary_ctls_low = 0;
 	nested_vmx_secondary_ctls_high &=
 		SECONDARY_EXEC_VIRTUALIZE_APIC_ACCESSES |
-<<<<<<< HEAD
-		SECONDARY_EXEC_WBINVD_EXITING;
-=======
 		SECONDARY_EXEC_WBINVD_EXITING |
 		SECONDARY_EXEC_XSAVES;
->>>>>>> 07f0dc60
 
 	if (enable_ept) {
 		/* nested EPT: emulate EPT also to L1 */
