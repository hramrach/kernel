--- conflicted
+++ resolved
@@ -3317,22 +3317,7 @@
 		}
 		if (nested_vmx_is_page_fault_vmexit(vmcs12,
 						    vcpu->arch.exception.error_code)) {
-<<<<<<< HEAD
-			*exit_qual = vcpu->arch.cr2;
-			return 1;
-		}
-	} else {
-		if (vmcs12->exception_bitmap & (1u << nr)) {
-			if (nr == DB_VECTOR) {
-				*exit_qual = vcpu->arch.dr6;
-				*exit_qual &= ~(DR6_FIXED_1 | DR6_BT);
-				*exit_qual ^= DR6_RTM;
-			} else {
-				*exit_qual = 0;
-			}
-=======
 			*exit_qual = has_payload ? payload : vcpu->arch.cr2;
->>>>>>> e2afa97a
 			return 1;
 		}
 	} else if (vmcs12->exception_bitmap & (1u << nr)) {
@@ -14944,13 +14929,6 @@
 	if (kvm_state->size < sizeof(kvm_state) + sizeof(*vmcs12))
 		return 0;
 
-<<<<<<< HEAD
-	if (kvm_state->vmx.vmcs_pa == kvm_state->vmx.vmxon_pa ||
-	    !page_address_valid(vcpu, kvm_state->vmx.vmcs_pa))
-		return -EINVAL;
-
-	set_current_vmptr(vmx, kvm_state->vmx.vmcs_pa);
-=======
 	if (kvm_state->vmx.vmcs_pa != -1ull) {
 		if (kvm_state->vmx.vmcs_pa == kvm_state->vmx.vmxon_pa ||
 		    !page_address_valid(vcpu, kvm_state->vmx.vmcs_pa))
@@ -14966,7 +14944,6 @@
 	} else {
 		return -EINVAL;
 	}
->>>>>>> e2afa97a
 
 	if (kvm_state->vmx.smm.flags & KVM_STATE_NESTED_SMM_VMXON) {
 		vmx->nested.smm.vmxon = true;
