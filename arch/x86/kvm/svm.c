--- conflicted
+++ resolved
@@ -1168,11 +1168,7 @@
 	 * svm_set_cr0() sets PG and WP and clears NW and CD on save->cr0.
 	 * It also updates the guest-visible cr0 value.
 	 */
-<<<<<<< HEAD
-	(void)kvm_set_cr0(&svm->vcpu, X86_CR0_NW | X86_CR0_CD | X86_CR0_ET);
-=======
 	svm_set_cr0(&svm->vcpu, X86_CR0_NW | X86_CR0_CD | X86_CR0_ET);
->>>>>>> 61328de2
 	kvm_mmu_reset_context(&svm->vcpu);
 
 	save->cr4 = X86_CR4_PAE;
