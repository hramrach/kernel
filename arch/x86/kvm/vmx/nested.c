--- conflicted
+++ resolved
@@ -4798,23 +4798,11 @@
 
 static int handle_vmread(struct kvm_vcpu *vcpu)
 {
-<<<<<<< HEAD
-	unsigned long field;
-	u64 field_value;
-	struct vcpu_vmx *vmx = to_vmx(vcpu);
-	unsigned long exit_qualification = vmcs_readl(EXIT_QUALIFICATION);
-	u32 vmx_instruction_info = vmcs_read32(VMX_INSTRUCTION_INFO);
-	int len;
-	gva_t gva = 0;
-	struct vmcs12 *vmcs12 = is_guest_mode(vcpu) ? get_shadow_vmcs12(vcpu)
-						    : get_vmcs12(vcpu);
-=======
 	struct vmcs12 *vmcs12 = is_guest_mode(vcpu) ? get_shadow_vmcs12(vcpu)
 						    : get_vmcs12(vcpu);
 	unsigned long exit_qualification = vmcs_readl(EXIT_QUALIFICATION);
 	u32 instr_info = vmcs_read32(VMX_INSTRUCTION_INFO);
 	struct vcpu_vmx *vmx = to_vmx(vcpu);
->>>>>>> 7117be3f
 	struct x86_exception e;
 	unsigned long field;
 	u64 value;
@@ -4861,11 +4849,7 @@
 					instr_info, true, len, &gva))
 			return 1;
 		/* _system ok, nested_vmx_check_permission has verified cpl=0 */
-<<<<<<< HEAD
-		if (kvm_write_guest_virt_system(vcpu, gva, &field_value, len, &e)) {
-=======
 		if (kvm_write_guest_virt_system(vcpu, gva, &value, len, &e)) {
->>>>>>> 7117be3f
 			kvm_inject_page_fault(vcpu, &e);
 			return 1;
 		}
@@ -4918,15 +4902,7 @@
 	 * bit (value), and then copies only the appropriate number of
 	 * bits into the vmcs12 field.
 	 */
-<<<<<<< HEAD
-	u64 field_value = 0;
-	struct x86_exception e;
-	struct vmcs12 *vmcs12 = is_guest_mode(vcpu) ? get_shadow_vmcs12(vcpu)
-						    : get_vmcs12(vcpu);
-	short offset;
-=======
 	u64 value = 0;
->>>>>>> 7117be3f
 
 	if (!nested_vmx_check_permission(vcpu))
 		return 1;
@@ -4960,16 +4936,6 @@
 		return nested_vmx_failValid(vcpu,
 			VMXERR_UNSUPPORTED_VMCS_COMPONENT);
 
-<<<<<<< HEAD
-	field = kvm_register_readl(vcpu, (((vmx_instruction_info) >> 28) & 0xf));
-
-	offset = vmcs_field_to_offset(field);
-	if (offset < 0)
-		return nested_vmx_failValid(vcpu,
-			VMXERR_UNSUPPORTED_VMCS_COMPONENT);
-
-=======
->>>>>>> 7117be3f
 	/*
 	 * If the vCPU supports "VMWRITE to any supported field in the
 	 * VMCS," then the "read-only" fields are actually read/write.
