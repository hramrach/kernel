/*
 * Kernel-based Virtual Machine driver for Linux
 *
 * derived from drivers/kvm/kvm_main.c
 *
 * Copyright (C) 2006 Qumranet, Inc.
 * Copyright (C) 2008 Qumranet, Inc.
 * Copyright IBM Corporation, 2008
 * Copyright 2010 Red Hat, Inc. and/or its affiliates.
 *
 * Authors:
 *   Avi Kivity   <avi@qumranet.com>
 *   Yaniv Kamay  <yaniv@qumranet.com>
 *   Amit Shah    <amit.shah@qumranet.com>
 *   Ben-Ami Yassour <benami@il.ibm.com>
 *
 * This work is licensed under the terms of the GNU GPL, version 2.  See
 * the COPYING file in the top-level directory.
 *
 */

#include <linux/kvm_host.h>
#include "irq.h"
#include "mmu.h"
#include "i8254.h"
#include "tss.h"
#include "kvm_cache_regs.h"
#include "x86.h"

#include <linux/clocksource.h>
#include <linux/interrupt.h>
#include <linux/kvm.h>
#include <linux/fs.h>
#include <linux/vmalloc.h>
#include <linux/module.h>
#include <linux/mman.h>
#include <linux/highmem.h>
#include <linux/iommu.h>
#include <linux/intel-iommu.h>
#include <linux/cpufreq.h>
#include <linux/user-return-notifier.h>
#include <linux/srcu.h>
#include <linux/slab.h>
#include <linux/perf_event.h>
#include <linux/uaccess.h>
#include <trace/events/kvm.h>

#define CREATE_TRACE_POINTS
#include "trace.h"

#include <asm/debugreg.h>
#include <asm/msr.h>
#include <asm/desc.h>
#include <asm/mtrr.h>
#include <asm/mce.h>
#include <asm/i387.h>
#include <asm/xcr.h>
#include <asm/pvclock.h>
#include <asm/div64.h>

#define MAX_IO_MSRS 256
#define CR0_RESERVED_BITS						\
	(~(unsigned long)(X86_CR0_PE | X86_CR0_MP | X86_CR0_EM | X86_CR0_TS \
			  | X86_CR0_ET | X86_CR0_NE | X86_CR0_WP | X86_CR0_AM \
			  | X86_CR0_NW | X86_CR0_CD | X86_CR0_PG))
#define CR4_RESERVED_BITS						\
	(~(unsigned long)(X86_CR4_VME | X86_CR4_PVI | X86_CR4_TSD | X86_CR4_DE\
			  | X86_CR4_PSE | X86_CR4_PAE | X86_CR4_MCE	\
			  | X86_CR4_PGE | X86_CR4_PCE | X86_CR4_OSFXSR	\
			  | X86_CR4_OSXSAVE \
			  | X86_CR4_OSXMMEXCPT | X86_CR4_VMXE))

#define CR8_RESERVED_BITS (~(unsigned long)X86_CR8_TPR)

#define KVM_MAX_MCE_BANKS 32
#define KVM_MCE_CAP_SUPPORTED (MCG_CTL_P | MCG_SER_P)

/* EFER defaults:
 * - enable syscall per default because its emulated by KVM
 * - enable LME and LMA per default on 64 bit KVM
 */
#ifdef CONFIG_X86_64
static u64 __read_mostly efer_reserved_bits = 0xfffffffffffffafeULL;
#else
static u64 __read_mostly efer_reserved_bits = 0xfffffffffffffffeULL;
#endif

#define VM_STAT(x) offsetof(struct kvm, stat.x), KVM_STAT_VM
#define VCPU_STAT(x) offsetof(struct kvm_vcpu, stat.x), KVM_STAT_VCPU

static void update_cr8_intercept(struct kvm_vcpu *vcpu);
static int kvm_dev_ioctl_get_supported_cpuid(struct kvm_cpuid2 *cpuid,
				    struct kvm_cpuid_entry2 __user *entries);

struct kvm_x86_ops *kvm_x86_ops;
EXPORT_SYMBOL_GPL(kvm_x86_ops);

int ignore_msrs = 0;
module_param_named(ignore_msrs, ignore_msrs, bool, S_IRUGO | S_IWUSR);

#define KVM_NR_SHARED_MSRS 16

struct kvm_shared_msrs_global {
	int nr;
	u32 msrs[KVM_NR_SHARED_MSRS];
};

struct kvm_shared_msrs {
	struct user_return_notifier urn;
	bool registered;
	struct kvm_shared_msr_values {
		u64 host;
		u64 curr;
	} values[KVM_NR_SHARED_MSRS];
};

static struct kvm_shared_msrs_global __read_mostly shared_msrs_global;
static DEFINE_PER_CPU(struct kvm_shared_msrs, shared_msrs);

struct kvm_stats_debugfs_item debugfs_entries[] = {
	{ "pf_fixed", VCPU_STAT(pf_fixed) },
	{ "pf_guest", VCPU_STAT(pf_guest) },
	{ "tlb_flush", VCPU_STAT(tlb_flush) },
	{ "invlpg", VCPU_STAT(invlpg) },
	{ "exits", VCPU_STAT(exits) },
	{ "io_exits", VCPU_STAT(io_exits) },
	{ "mmio_exits", VCPU_STAT(mmio_exits) },
	{ "signal_exits", VCPU_STAT(signal_exits) },
	{ "irq_window", VCPU_STAT(irq_window_exits) },
	{ "nmi_window", VCPU_STAT(nmi_window_exits) },
	{ "halt_exits", VCPU_STAT(halt_exits) },
	{ "halt_wakeup", VCPU_STAT(halt_wakeup) },
	{ "hypercalls", VCPU_STAT(hypercalls) },
	{ "request_irq", VCPU_STAT(request_irq_exits) },
	{ "irq_exits", VCPU_STAT(irq_exits) },
	{ "host_state_reload", VCPU_STAT(host_state_reload) },
	{ "efer_reload", VCPU_STAT(efer_reload) },
	{ "fpu_reload", VCPU_STAT(fpu_reload) },
	{ "insn_emulation", VCPU_STAT(insn_emulation) },
	{ "insn_emulation_fail", VCPU_STAT(insn_emulation_fail) },
	{ "irq_injections", VCPU_STAT(irq_injections) },
	{ "nmi_injections", VCPU_STAT(nmi_injections) },
	{ "mmu_shadow_zapped", VM_STAT(mmu_shadow_zapped) },
	{ "mmu_pte_write", VM_STAT(mmu_pte_write) },
	{ "mmu_pte_updated", VM_STAT(mmu_pte_updated) },
	{ "mmu_pde_zapped", VM_STAT(mmu_pde_zapped) },
	{ "mmu_flooded", VM_STAT(mmu_flooded) },
	{ "mmu_recycled", VM_STAT(mmu_recycled) },
	{ "mmu_cache_miss", VM_STAT(mmu_cache_miss) },
	{ "mmu_unsync", VM_STAT(mmu_unsync) },
	{ "remote_tlb_flush", VM_STAT(remote_tlb_flush) },
	{ "largepages", VM_STAT(lpages) },
	{ NULL }
};

u64 __read_mostly host_xcr0;

static void kvm_on_user_return(struct user_return_notifier *urn)
{
	unsigned slot;
	struct kvm_shared_msrs *locals
		= container_of(urn, struct kvm_shared_msrs, urn);
	struct kvm_shared_msr_values *values;

	for (slot = 0; slot < shared_msrs_global.nr; ++slot) {
		values = &locals->values[slot];
		if (values->host != values->curr) {
			wrmsrl(shared_msrs_global.msrs[slot], values->host);
			values->curr = values->host;
		}
	}
	locals->registered = false;
	user_return_notifier_unregister(urn);
}

static void shared_msr_update(unsigned slot, u32 msr)
{
	struct kvm_shared_msrs *smsr;
	u64 value;

	smsr = &__get_cpu_var(shared_msrs);
	/* only read, and nobody should modify it at this time,
	 * so don't need lock */
	if (slot >= shared_msrs_global.nr) {
		printk(KERN_ERR "kvm: invalid MSR slot!");
		return;
	}
	rdmsrl_safe(msr, &value);
	smsr->values[slot].host = value;
	smsr->values[slot].curr = value;
}

void kvm_define_shared_msr(unsigned slot, u32 msr)
{
	if (slot >= shared_msrs_global.nr)
		shared_msrs_global.nr = slot + 1;
	shared_msrs_global.msrs[slot] = msr;
	/* we need ensured the shared_msr_global have been updated */
	smp_wmb();
}
EXPORT_SYMBOL_GPL(kvm_define_shared_msr);

static void kvm_shared_msr_cpu_online(void)
{
	unsigned i;

	for (i = 0; i < shared_msrs_global.nr; ++i)
		shared_msr_update(i, shared_msrs_global.msrs[i]);
}

void kvm_set_shared_msr(unsigned slot, u64 value, u64 mask)
{
	struct kvm_shared_msrs *smsr = &__get_cpu_var(shared_msrs);

	if (((value ^ smsr->values[slot].curr) & mask) == 0)
		return;
	smsr->values[slot].curr = value;
	wrmsrl(shared_msrs_global.msrs[slot], value);
	if (!smsr->registered) {
		smsr->urn.on_user_return = kvm_on_user_return;
		user_return_notifier_register(&smsr->urn);
		smsr->registered = true;
	}
}
EXPORT_SYMBOL_GPL(kvm_set_shared_msr);

static void drop_user_return_notifiers(void *ignore)
{
	struct kvm_shared_msrs *smsr = &__get_cpu_var(shared_msrs);

	if (smsr->registered)
		kvm_on_user_return(&smsr->urn);
}

u64 kvm_get_apic_base(struct kvm_vcpu *vcpu)
{
	if (irqchip_in_kernel(vcpu->kvm))
		return vcpu->arch.apic_base;
	else
		return vcpu->arch.apic_base;
}
EXPORT_SYMBOL_GPL(kvm_get_apic_base);

void kvm_set_apic_base(struct kvm_vcpu *vcpu, u64 data)
{
	/* TODO: reserve bits check */
	if (irqchip_in_kernel(vcpu->kvm))
		kvm_lapic_set_base(vcpu, data);
	else
		vcpu->arch.apic_base = data;
}
EXPORT_SYMBOL_GPL(kvm_set_apic_base);

#define EXCPT_BENIGN		0
#define EXCPT_CONTRIBUTORY	1
#define EXCPT_PF		2

static int exception_class(int vector)
{
	switch (vector) {
	case PF_VECTOR:
		return EXCPT_PF;
	case DE_VECTOR:
	case TS_VECTOR:
	case NP_VECTOR:
	case SS_VECTOR:
	case GP_VECTOR:
		return EXCPT_CONTRIBUTORY;
	default:
		break;
	}
	return EXCPT_BENIGN;
}

static void kvm_multiple_exception(struct kvm_vcpu *vcpu,
		unsigned nr, bool has_error, u32 error_code,
		bool reinject)
{
	u32 prev_nr;
	int class1, class2;

	kvm_make_request(KVM_REQ_EVENT, vcpu);

	if (!vcpu->arch.exception.pending) {
	queue:
		vcpu->arch.exception.pending = true;
		vcpu->arch.exception.has_error_code = has_error;
		vcpu->arch.exception.nr = nr;
		vcpu->arch.exception.error_code = error_code;
		vcpu->arch.exception.reinject = reinject;
		return;
	}

	/* to check exception */
	prev_nr = vcpu->arch.exception.nr;
	if (prev_nr == DF_VECTOR) {
		/* triple fault -> shutdown */
		kvm_make_request(KVM_REQ_TRIPLE_FAULT, vcpu);
		return;
	}
	class1 = exception_class(prev_nr);
	class2 = exception_class(nr);
	if ((class1 == EXCPT_CONTRIBUTORY && class2 == EXCPT_CONTRIBUTORY)
		|| (class1 == EXCPT_PF && class2 != EXCPT_BENIGN)) {
		/* generate double fault per SDM Table 5-5 */
		vcpu->arch.exception.pending = true;
		vcpu->arch.exception.has_error_code = true;
		vcpu->arch.exception.nr = DF_VECTOR;
		vcpu->arch.exception.error_code = 0;
	} else
		/* replace previous exception with a new one in a hope
		   that instruction re-execution will regenerate lost
		   exception */
		goto queue;
}

void kvm_queue_exception(struct kvm_vcpu *vcpu, unsigned nr)
{
	kvm_multiple_exception(vcpu, nr, false, 0, false);
}
EXPORT_SYMBOL_GPL(kvm_queue_exception);

void kvm_requeue_exception(struct kvm_vcpu *vcpu, unsigned nr)
{
	kvm_multiple_exception(vcpu, nr, false, 0, true);
}
EXPORT_SYMBOL_GPL(kvm_requeue_exception);

void kvm_inject_page_fault(struct kvm_vcpu *vcpu)
{
	unsigned error_code = vcpu->arch.fault.error_code;

	++vcpu->stat.pf_guest;
	vcpu->arch.cr2 = vcpu->arch.fault.address;
	kvm_queue_exception_e(vcpu, PF_VECTOR, error_code);
}

void kvm_propagate_fault(struct kvm_vcpu *vcpu)
{
	if (mmu_is_nested(vcpu) && !vcpu->arch.fault.nested)
		vcpu->arch.nested_mmu.inject_page_fault(vcpu);
	else
		vcpu->arch.mmu.inject_page_fault(vcpu);

	vcpu->arch.fault.nested = false;
}

void kvm_inject_nmi(struct kvm_vcpu *vcpu)
{
	kvm_make_request(KVM_REQ_EVENT, vcpu);
	vcpu->arch.nmi_pending = 1;
}
EXPORT_SYMBOL_GPL(kvm_inject_nmi);

void kvm_queue_exception_e(struct kvm_vcpu *vcpu, unsigned nr, u32 error_code)
{
	kvm_multiple_exception(vcpu, nr, true, error_code, false);
}
EXPORT_SYMBOL_GPL(kvm_queue_exception_e);

void kvm_requeue_exception_e(struct kvm_vcpu *vcpu, unsigned nr, u32 error_code)
{
	kvm_multiple_exception(vcpu, nr, true, error_code, true);
}
EXPORT_SYMBOL_GPL(kvm_requeue_exception_e);

/*
 * Checks if cpl <= required_cpl; if true, return true.  Otherwise queue
 * a #GP and return false.
 */
bool kvm_require_cpl(struct kvm_vcpu *vcpu, int required_cpl)
{
	if (kvm_x86_ops->get_cpl(vcpu) <= required_cpl)
		return true;
	kvm_queue_exception_e(vcpu, GP_VECTOR, 0);
	return false;
}
EXPORT_SYMBOL_GPL(kvm_require_cpl);

/*
 * This function will be used to read from the physical memory of the currently
 * running guest. The difference to kvm_read_guest_page is that this function
 * can read from guest physical or from the guest's guest physical memory.
 */
int kvm_read_guest_page_mmu(struct kvm_vcpu *vcpu, struct kvm_mmu *mmu,
			    gfn_t ngfn, void *data, int offset, int len,
			    u32 access)
{
	gfn_t real_gfn;
	gpa_t ngpa;

	ngpa     = gfn_to_gpa(ngfn);
	real_gfn = mmu->translate_gpa(vcpu, ngpa, access);
	if (real_gfn == UNMAPPED_GVA)
		return -EFAULT;

	real_gfn = gpa_to_gfn(real_gfn);

	return kvm_read_guest_page(vcpu->kvm, real_gfn, data, offset, len);
}
EXPORT_SYMBOL_GPL(kvm_read_guest_page_mmu);

int kvm_read_nested_guest_page(struct kvm_vcpu *vcpu, gfn_t gfn,
			       void *data, int offset, int len, u32 access)
{
	return kvm_read_guest_page_mmu(vcpu, vcpu->arch.walk_mmu, gfn,
				       data, offset, len, access);
}

/*
 * Load the pae pdptrs.  Return true is they are all valid.
 */
int load_pdptrs(struct kvm_vcpu *vcpu, struct kvm_mmu *mmu, unsigned long cr3)
{
	gfn_t pdpt_gfn = cr3 >> PAGE_SHIFT;
	unsigned offset = ((cr3 & (PAGE_SIZE-1)) >> 5) << 2;
	int i;
	int ret;
	u64 pdpte[ARRAY_SIZE(mmu->pdptrs)];

	ret = kvm_read_guest_page_mmu(vcpu, mmu, pdpt_gfn, pdpte,
				      offset * sizeof(u64), sizeof(pdpte),
				      PFERR_USER_MASK|PFERR_WRITE_MASK);
	if (ret < 0) {
		ret = 0;
		goto out;
	}
	for (i = 0; i < ARRAY_SIZE(pdpte); ++i) {
		if (is_present_gpte(pdpte[i]) &&
		    (pdpte[i] & vcpu->arch.mmu.rsvd_bits_mask[0][2])) {
			ret = 0;
			goto out;
		}
	}
	ret = 1;

	memcpy(mmu->pdptrs, pdpte, sizeof(mmu->pdptrs));
	__set_bit(VCPU_EXREG_PDPTR,
		  (unsigned long *)&vcpu->arch.regs_avail);
	__set_bit(VCPU_EXREG_PDPTR,
		  (unsigned long *)&vcpu->arch.regs_dirty);
out:

	return ret;
}
EXPORT_SYMBOL_GPL(load_pdptrs);

static bool pdptrs_changed(struct kvm_vcpu *vcpu)
{
	u64 pdpte[ARRAY_SIZE(vcpu->arch.walk_mmu->pdptrs)];
	bool changed = true;
	int offset;
	gfn_t gfn;
	int r;

	if (is_long_mode(vcpu) || !is_pae(vcpu))
		return false;

	if (!test_bit(VCPU_EXREG_PDPTR,
		      (unsigned long *)&vcpu->arch.regs_avail))
		return true;

	gfn = (vcpu->arch.cr3 & ~31u) >> PAGE_SHIFT;
	offset = (vcpu->arch.cr3 & ~31u) & (PAGE_SIZE - 1);
	r = kvm_read_nested_guest_page(vcpu, gfn, pdpte, offset, sizeof(pdpte),
				       PFERR_USER_MASK | PFERR_WRITE_MASK);
	if (r < 0)
		goto out;
	changed = memcmp(pdpte, vcpu->arch.walk_mmu->pdptrs, sizeof(pdpte)) != 0;
out:

	return changed;
}

int kvm_set_cr0(struct kvm_vcpu *vcpu, unsigned long cr0)
{
	unsigned long old_cr0 = kvm_read_cr0(vcpu);
	unsigned long update_bits = X86_CR0_PG | X86_CR0_WP |
				    X86_CR0_CD | X86_CR0_NW;

	cr0 |= X86_CR0_ET;

#ifdef CONFIG_X86_64
	if (cr0 & 0xffffffff00000000UL)
		return 1;
#endif

	cr0 &= ~CR0_RESERVED_BITS;

	if ((cr0 & X86_CR0_NW) && !(cr0 & X86_CR0_CD))
		return 1;

	if ((cr0 & X86_CR0_PG) && !(cr0 & X86_CR0_PE))
		return 1;

	if (!is_paging(vcpu) && (cr0 & X86_CR0_PG)) {
#ifdef CONFIG_X86_64
		if ((vcpu->arch.efer & EFER_LME)) {
			int cs_db, cs_l;

			if (!is_pae(vcpu))
				return 1;
			kvm_x86_ops->get_cs_db_l_bits(vcpu, &cs_db, &cs_l);
			if (cs_l)
				return 1;
		} else
#endif
		if (is_pae(vcpu) && !load_pdptrs(vcpu, vcpu->arch.walk_mmu,
						 vcpu->arch.cr3))
			return 1;
	}

	kvm_x86_ops->set_cr0(vcpu, cr0);

	if ((cr0 ^ old_cr0) & update_bits)
		kvm_mmu_reset_context(vcpu);
	return 0;
}
EXPORT_SYMBOL_GPL(kvm_set_cr0);

void kvm_lmsw(struct kvm_vcpu *vcpu, unsigned long msw)
{
	(void)kvm_set_cr0(vcpu, kvm_read_cr0_bits(vcpu, ~0x0eul) | (msw & 0x0f));
}
EXPORT_SYMBOL_GPL(kvm_lmsw);

int __kvm_set_xcr(struct kvm_vcpu *vcpu, u32 index, u64 xcr)
{
	u64 xcr0;

	/* Only support XCR_XFEATURE_ENABLED_MASK(xcr0) now  */
	if (index != XCR_XFEATURE_ENABLED_MASK)
		return 1;
	xcr0 = xcr;
	if (kvm_x86_ops->get_cpl(vcpu) != 0)
		return 1;
	if (!(xcr0 & XSTATE_FP))
		return 1;
	if ((xcr0 & XSTATE_YMM) && !(xcr0 & XSTATE_SSE))
		return 1;
	if (xcr0 & ~host_xcr0)
		return 1;
	vcpu->arch.xcr0 = xcr0;
	vcpu->guest_xcr0_loaded = 0;
	return 0;
}

int kvm_set_xcr(struct kvm_vcpu *vcpu, u32 index, u64 xcr)
{
	if (__kvm_set_xcr(vcpu, index, xcr)) {
		kvm_inject_gp(vcpu, 0);
		return 1;
	}
	return 0;
}
EXPORT_SYMBOL_GPL(kvm_set_xcr);

static bool guest_cpuid_has_xsave(struct kvm_vcpu *vcpu)
{
	struct kvm_cpuid_entry2 *best;

	best = kvm_find_cpuid_entry(vcpu, 1, 0);
	return best && (best->ecx & bit(X86_FEATURE_XSAVE));
}

static void update_cpuid(struct kvm_vcpu *vcpu)
{
	struct kvm_cpuid_entry2 *best;

	best = kvm_find_cpuid_entry(vcpu, 1, 0);
	if (!best)
		return;

	/* Update OSXSAVE bit */
	if (cpu_has_xsave && best->function == 0x1) {
		best->ecx &= ~(bit(X86_FEATURE_OSXSAVE));
		if (kvm_read_cr4_bits(vcpu, X86_CR4_OSXSAVE))
			best->ecx |= bit(X86_FEATURE_OSXSAVE);
	}
}

int kvm_set_cr4(struct kvm_vcpu *vcpu, unsigned long cr4)
{
	unsigned long old_cr4 = kvm_read_cr4(vcpu);
	unsigned long pdptr_bits = X86_CR4_PGE | X86_CR4_PSE | X86_CR4_PAE;

	if (cr4 & CR4_RESERVED_BITS)
		return 1;

	if (!guest_cpuid_has_xsave(vcpu) && (cr4 & X86_CR4_OSXSAVE))
		return 1;

	if (is_long_mode(vcpu)) {
		if (!(cr4 & X86_CR4_PAE))
			return 1;
	} else if (is_paging(vcpu) && (cr4 & X86_CR4_PAE)
		   && ((cr4 ^ old_cr4) & pdptr_bits)
		   && !load_pdptrs(vcpu, vcpu->arch.walk_mmu, vcpu->arch.cr3))
		return 1;

	if (cr4 & X86_CR4_VMXE)
		return 1;

	kvm_x86_ops->set_cr4(vcpu, cr4);

	if ((cr4 ^ old_cr4) & pdptr_bits)
		kvm_mmu_reset_context(vcpu);

	if ((cr4 ^ old_cr4) & X86_CR4_OSXSAVE)
		update_cpuid(vcpu);

	return 0;
}
EXPORT_SYMBOL_GPL(kvm_set_cr4);

int kvm_set_cr3(struct kvm_vcpu *vcpu, unsigned long cr3)
{
	if (cr3 == vcpu->arch.cr3 && !pdptrs_changed(vcpu)) {
		kvm_mmu_sync_roots(vcpu);
		kvm_mmu_flush_tlb(vcpu);
		return 0;
	}

	if (is_long_mode(vcpu)) {
		if (cr3 & CR3_L_MODE_RESERVED_BITS)
			return 1;
	} else {
		if (is_pae(vcpu)) {
			if (cr3 & CR3_PAE_RESERVED_BITS)
				return 1;
			if (is_paging(vcpu) &&
			    !load_pdptrs(vcpu, vcpu->arch.walk_mmu, cr3))
				return 1;
		}
		/*
		 * We don't check reserved bits in nonpae mode, because
		 * this isn't enforced, and VMware depends on this.
		 */
	}

	/*
	 * Does the new cr3 value map to physical memory? (Note, we
	 * catch an invalid cr3 even in real-mode, because it would
	 * cause trouble later on when we turn on paging anyway.)
	 *
	 * A real CPU would silently accept an invalid cr3 and would
	 * attempt to use it - with largely undefined (and often hard
	 * to debug) behavior on the guest side.
	 */
	if (unlikely(!gfn_to_memslot(vcpu->kvm, cr3 >> PAGE_SHIFT)))
		return 1;
	vcpu->arch.cr3 = cr3;
	vcpu->arch.mmu.new_cr3(vcpu);
	return 0;
}
EXPORT_SYMBOL_GPL(kvm_set_cr3);

int __kvm_set_cr8(struct kvm_vcpu *vcpu, unsigned long cr8)
{
	if (cr8 & CR8_RESERVED_BITS)
		return 1;
	if (irqchip_in_kernel(vcpu->kvm))
		kvm_lapic_set_tpr(vcpu, cr8);
	else
		vcpu->arch.cr8 = cr8;
	return 0;
}

void kvm_set_cr8(struct kvm_vcpu *vcpu, unsigned long cr8)
{
	if (__kvm_set_cr8(vcpu, cr8))
		kvm_inject_gp(vcpu, 0);
}
EXPORT_SYMBOL_GPL(kvm_set_cr8);

unsigned long kvm_get_cr8(struct kvm_vcpu *vcpu)
{
	if (irqchip_in_kernel(vcpu->kvm))
		return kvm_lapic_get_cr8(vcpu);
	else
		return vcpu->arch.cr8;
}
EXPORT_SYMBOL_GPL(kvm_get_cr8);

static int __kvm_set_dr(struct kvm_vcpu *vcpu, int dr, unsigned long val)
{
	switch (dr) {
	case 0 ... 3:
		vcpu->arch.db[dr] = val;
		if (!(vcpu->guest_debug & KVM_GUESTDBG_USE_HW_BP))
			vcpu->arch.eff_db[dr] = val;
		break;
	case 4:
		if (kvm_read_cr4_bits(vcpu, X86_CR4_DE))
			return 1; /* #UD */
		/* fall through */
	case 6:
		if (val & 0xffffffff00000000ULL)
			return -1; /* #GP */
		vcpu->arch.dr6 = (val & DR6_VOLATILE) | DR6_FIXED_1;
		break;
	case 5:
		if (kvm_read_cr4_bits(vcpu, X86_CR4_DE))
			return 1; /* #UD */
		/* fall through */
	default: /* 7 */
		if (val & 0xffffffff00000000ULL)
			return -1; /* #GP */
		vcpu->arch.dr7 = (val & DR7_VOLATILE) | DR7_FIXED_1;
		if (!(vcpu->guest_debug & KVM_GUESTDBG_USE_HW_BP)) {
			kvm_x86_ops->set_dr7(vcpu, vcpu->arch.dr7);
			vcpu->arch.switch_db_regs = (val & DR7_BP_EN_MASK);
		}
		break;
	}

	return 0;
}

int kvm_set_dr(struct kvm_vcpu *vcpu, int dr, unsigned long val)
{
	int res;

	res = __kvm_set_dr(vcpu, dr, val);
	if (res > 0)
		kvm_queue_exception(vcpu, UD_VECTOR);
	else if (res < 0)
		kvm_inject_gp(vcpu, 0);

	return res;
}
EXPORT_SYMBOL_GPL(kvm_set_dr);

static int _kvm_get_dr(struct kvm_vcpu *vcpu, int dr, unsigned long *val)
{
	switch (dr) {
	case 0 ... 3:
		*val = vcpu->arch.db[dr];
		break;
	case 4:
		if (kvm_read_cr4_bits(vcpu, X86_CR4_DE))
			return 1;
		/* fall through */
	case 6:
		*val = vcpu->arch.dr6;
		break;
	case 5:
		if (kvm_read_cr4_bits(vcpu, X86_CR4_DE))
			return 1;
		/* fall through */
	default: /* 7 */
		*val = vcpu->arch.dr7;
		break;
	}

	return 0;
}

int kvm_get_dr(struct kvm_vcpu *vcpu, int dr, unsigned long *val)
{
	if (_kvm_get_dr(vcpu, dr, val)) {
		kvm_queue_exception(vcpu, UD_VECTOR);
		return 1;
	}
	return 0;
}
EXPORT_SYMBOL_GPL(kvm_get_dr);

/*
 * List of msr numbers which we expose to userspace through KVM_GET_MSRS
 * and KVM_SET_MSRS, and KVM_GET_MSR_INDEX_LIST.
 *
 * This list is modified at module load time to reflect the
 * capabilities of the host cpu. This capabilities test skips MSRs that are
 * kvm-specific. Those are put in the beginning of the list.
 */

#define KVM_SAVE_MSRS_BEGIN	7
static u32 msrs_to_save[] = {
	MSR_KVM_SYSTEM_TIME, MSR_KVM_WALL_CLOCK,
	MSR_KVM_SYSTEM_TIME_NEW, MSR_KVM_WALL_CLOCK_NEW,
	HV_X64_MSR_GUEST_OS_ID, HV_X64_MSR_HYPERCALL,
	HV_X64_MSR_APIC_ASSIST_PAGE,
	MSR_IA32_SYSENTER_CS, MSR_IA32_SYSENTER_ESP, MSR_IA32_SYSENTER_EIP,
	MSR_STAR,
#ifdef CONFIG_X86_64
	MSR_CSTAR, MSR_KERNEL_GS_BASE, MSR_SYSCALL_MASK, MSR_LSTAR,
#endif
	MSR_IA32_TSC, MSR_IA32_CR_PAT, MSR_VM_HSAVE_PA
};

static unsigned num_msrs_to_save;

static u32 emulated_msrs[] = {
	MSR_IA32_MISC_ENABLE,
	MSR_IA32_MCG_STATUS,
	MSR_IA32_MCG_CTL,
};

static int set_efer(struct kvm_vcpu *vcpu, u64 efer)
{
	u64 old_efer = vcpu->arch.efer;

	if (efer & efer_reserved_bits)
		return 1;

	if (is_paging(vcpu)
	    && (vcpu->arch.efer & EFER_LME) != (efer & EFER_LME))
		return 1;

	if (efer & EFER_FFXSR) {
		struct kvm_cpuid_entry2 *feat;

		feat = kvm_find_cpuid_entry(vcpu, 0x80000001, 0);
		if (!feat || !(feat->edx & bit(X86_FEATURE_FXSR_OPT)))
			return 1;
	}

	if (efer & EFER_SVME) {
		struct kvm_cpuid_entry2 *feat;

		feat = kvm_find_cpuid_entry(vcpu, 0x80000001, 0);
		if (!feat || !(feat->ecx & bit(X86_FEATURE_SVM)))
			return 1;
	}

	efer &= ~EFER_LMA;
	efer |= vcpu->arch.efer & EFER_LMA;

	kvm_x86_ops->set_efer(vcpu, efer);

	vcpu->arch.mmu.base_role.nxe = (efer & EFER_NX) && !tdp_enabled;
	kvm_mmu_reset_context(vcpu);

	/* Update reserved bits */
	if ((efer ^ old_efer) & EFER_NX)
		kvm_mmu_reset_context(vcpu);

	return 0;
}

void kvm_enable_efer_bits(u64 mask)
{
       efer_reserved_bits &= ~mask;
}
EXPORT_SYMBOL_GPL(kvm_enable_efer_bits);


/*
 * Writes msr value into into the appropriate "register".
 * Returns 0 on success, non-0 otherwise.
 * Assumes vcpu_load() was already called.
 */
int kvm_set_msr(struct kvm_vcpu *vcpu, u32 msr_index, u64 data)
{
	return kvm_x86_ops->set_msr(vcpu, msr_index, data);
}

/*
 * Adapt set_msr() to msr_io()'s calling convention
 */
static int do_set_msr(struct kvm_vcpu *vcpu, unsigned index, u64 *data)
{
	return kvm_set_msr(vcpu, index, *data);
}

static void kvm_write_wall_clock(struct kvm *kvm, gpa_t wall_clock)
{
	int version;
	int r;
	struct pvclock_wall_clock wc;
	struct timespec boot;

	if (!wall_clock)
		return;

	r = kvm_read_guest(kvm, wall_clock, &version, sizeof(version));
	if (r)
		return;

	if (version & 1)
		++version;  /* first time write, random junk */

	++version;

	kvm_write_guest(kvm, wall_clock, &version, sizeof(version));

	/*
	 * The guest calculates current wall clock time by adding
	 * system time (updated by kvm_guest_time_update below) to the
	 * wall clock specified here.  guest system time equals host
	 * system time for us, thus we must fill in host boot time here.
	 */
	getboottime(&boot);

	wc.sec = boot.tv_sec;
	wc.nsec = boot.tv_nsec;
	wc.version = version;

	kvm_write_guest(kvm, wall_clock, &wc, sizeof(wc));

	version++;
	kvm_write_guest(kvm, wall_clock, &version, sizeof(version));
}

static uint32_t div_frac(uint32_t dividend, uint32_t divisor)
{
	uint32_t quotient, remainder;

	/* Don't try to replace with do_div(), this one calculates
	 * "(dividend << 32) / divisor" */
	__asm__ ( "divl %4"
		  : "=a" (quotient), "=d" (remainder)
		  : "0" (0), "1" (dividend), "r" (divisor) );
	return quotient;
}

static void kvm_get_time_scale(uint32_t scaled_khz, uint32_t base_khz,
			       s8 *pshift, u32 *pmultiplier)
{
	uint64_t scaled64;
	int32_t  shift = 0;
	uint64_t tps64;
	uint32_t tps32;

	tps64 = base_khz * 1000LL;
	scaled64 = scaled_khz * 1000LL;
	while (tps64 > scaled64*2 || tps64 & 0xffffffff00000000ULL) {
		tps64 >>= 1;
		shift--;
	}

	tps32 = (uint32_t)tps64;
	while (tps32 <= scaled64 || scaled64 & 0xffffffff00000000ULL) {
		if (scaled64 & 0xffffffff00000000ULL || tps32 & 0x80000000)
			scaled64 >>= 1;
		else
			tps32 <<= 1;
		shift++;
	}

	*pshift = shift;
	*pmultiplier = div_frac(scaled64, tps32);

	pr_debug("%s: base_khz %u => %u, shift %d, mul %u\n",
		 __func__, base_khz, scaled_khz, shift, *pmultiplier);
}

static inline u64 get_kernel_ns(void)
{
	struct timespec ts;

	WARN_ON(preemptible());
	ktime_get_ts(&ts);
	monotonic_to_bootbased(&ts);
	return timespec_to_ns(&ts);
}

static DEFINE_PER_CPU(unsigned long, cpu_tsc_khz);
unsigned long max_tsc_khz;

static inline int kvm_tsc_changes_freq(void)
{
	int cpu = get_cpu();
	int ret = !boot_cpu_has(X86_FEATURE_CONSTANT_TSC) &&
		  cpufreq_quick_get(cpu) != 0;
	put_cpu();
	return ret;
}

static inline u64 nsec_to_cycles(u64 nsec)
{
	u64 ret;

	WARN_ON(preemptible());
	if (kvm_tsc_changes_freq())
		printk_once(KERN_WARNING
		 "kvm: unreliable cycle conversion on adjustable rate TSC\n");
	ret = nsec * __get_cpu_var(cpu_tsc_khz);
	do_div(ret, USEC_PER_SEC);
	return ret;
}

static void kvm_arch_set_tsc_khz(struct kvm *kvm, u32 this_tsc_khz)
{
	/* Compute a scale to convert nanoseconds in TSC cycles */
	kvm_get_time_scale(this_tsc_khz, NSEC_PER_SEC / 1000,
			   &kvm->arch.virtual_tsc_shift,
			   &kvm->arch.virtual_tsc_mult);
	kvm->arch.virtual_tsc_khz = this_tsc_khz;
}

static u64 compute_guest_tsc(struct kvm_vcpu *vcpu, s64 kernel_ns)
{
	u64 tsc = pvclock_scale_delta(kernel_ns-vcpu->arch.last_tsc_nsec,
				      vcpu->kvm->arch.virtual_tsc_mult,
				      vcpu->kvm->arch.virtual_tsc_shift);
	tsc += vcpu->arch.last_tsc_write;
	return tsc;
}

void kvm_write_tsc(struct kvm_vcpu *vcpu, u64 data)
{
	struct kvm *kvm = vcpu->kvm;
	u64 offset, ns, elapsed;
	unsigned long flags;
	s64 sdiff;

	spin_lock_irqsave(&kvm->arch.tsc_write_lock, flags);
	offset = data - native_read_tsc();
	ns = get_kernel_ns();
	elapsed = ns - kvm->arch.last_tsc_nsec;
	sdiff = data - kvm->arch.last_tsc_write;
	if (sdiff < 0)
		sdiff = -sdiff;

	/*
	 * Special case: close write to TSC within 5 seconds of
	 * another CPU is interpreted as an attempt to synchronize
	 * The 5 seconds is to accomodate host load / swapping as
	 * well as any reset of TSC during the boot process.
	 *
	 * In that case, for a reliable TSC, we can match TSC offsets,
	 * or make a best guest using elapsed value.
	 */
	if (sdiff < nsec_to_cycles(5ULL * NSEC_PER_SEC) &&
	    elapsed < 5ULL * NSEC_PER_SEC) {
		if (!check_tsc_unstable()) {
			offset = kvm->arch.last_tsc_offset;
			pr_debug("kvm: matched tsc offset for %llu\n", data);
		} else {
			u64 delta = nsec_to_cycles(elapsed);
			offset += delta;
			pr_debug("kvm: adjusted tsc offset by %llu\n", delta);
		}
		ns = kvm->arch.last_tsc_nsec;
	}
	kvm->arch.last_tsc_nsec = ns;
	kvm->arch.last_tsc_write = data;
	kvm->arch.last_tsc_offset = offset;
	kvm_x86_ops->write_tsc_offset(vcpu, offset);
	spin_unlock_irqrestore(&kvm->arch.tsc_write_lock, flags);

	/* Reset of TSC must disable overshoot protection below */
	vcpu->arch.hv_clock.tsc_timestamp = 0;
	vcpu->arch.last_tsc_write = data;
	vcpu->arch.last_tsc_nsec = ns;
}
EXPORT_SYMBOL_GPL(kvm_write_tsc);

static int kvm_guest_time_update(struct kvm_vcpu *v)
{
	unsigned long flags;
	struct kvm_vcpu_arch *vcpu = &v->arch;
	void *shared_kaddr;
	unsigned long this_tsc_khz;
	s64 kernel_ns, max_kernel_ns;
	u64 tsc_timestamp;

	/* Keep irq disabled to prevent changes to the clock */
	local_irq_save(flags);
	kvm_get_msr(v, MSR_IA32_TSC, &tsc_timestamp);
	kernel_ns = get_kernel_ns();
	this_tsc_khz = __get_cpu_var(cpu_tsc_khz);

	if (unlikely(this_tsc_khz == 0)) {
		local_irq_restore(flags);
		kvm_make_request(KVM_REQ_CLOCK_UPDATE, v);
		return 1;
	}

	/*
	 * We may have to catch up the TSC to match elapsed wall clock
	 * time for two reasons, even if kvmclock is used.
	 *   1) CPU could have been running below the maximum TSC rate
	 *   2) Broken TSC compensation resets the base at each VCPU
	 *      entry to avoid unknown leaps of TSC even when running
	 *      again on the same CPU.  This may cause apparent elapsed
	 *      time to disappear, and the guest to stand still or run
	 *	very slowly.
	 */
	if (vcpu->tsc_catchup) {
		u64 tsc = compute_guest_tsc(v, kernel_ns);
		if (tsc > tsc_timestamp) {
			kvm_x86_ops->adjust_tsc_offset(v, tsc - tsc_timestamp);
			tsc_timestamp = tsc;
		}
	}

	local_irq_restore(flags);

	if (!vcpu->time_page)
		return 0;

	/*
	 * Time as measured by the TSC may go backwards when resetting the base
	 * tsc_timestamp.  The reason for this is that the TSC resolution is
	 * higher than the resolution of the other clock scales.  Thus, many
	 * possible measurments of the TSC correspond to one measurement of any
	 * other clock, and so a spread of values is possible.  This is not a
	 * problem for the computation of the nanosecond clock; with TSC rates
	 * around 1GHZ, there can only be a few cycles which correspond to one
	 * nanosecond value, and any path through this code will inevitably
	 * take longer than that.  However, with the kernel_ns value itself,
	 * the precision may be much lower, down to HZ granularity.  If the
	 * first sampling of TSC against kernel_ns ends in the low part of the
	 * range, and the second in the high end of the range, we can get:
	 *
	 * (TSC - offset_low) * S + kns_old > (TSC - offset_high) * S + kns_new
	 *
	 * As the sampling errors potentially range in the thousands of cycles,
	 * it is possible such a time value has already been observed by the
	 * guest.  To protect against this, we must compute the system time as
	 * observed by the guest and ensure the new system time is greater.
	 */
	max_kernel_ns = 0;
	if (vcpu->hv_clock.tsc_timestamp && vcpu->last_guest_tsc) {
		max_kernel_ns = vcpu->last_guest_tsc -
				vcpu->hv_clock.tsc_timestamp;
		max_kernel_ns = pvclock_scale_delta(max_kernel_ns,
				    vcpu->hv_clock.tsc_to_system_mul,
				    vcpu->hv_clock.tsc_shift);
		max_kernel_ns += vcpu->last_kernel_ns;
	}

	if (unlikely(vcpu->hw_tsc_khz != this_tsc_khz)) {
		kvm_get_time_scale(NSEC_PER_SEC / 1000, this_tsc_khz,
				   &vcpu->hv_clock.tsc_shift,
				   &vcpu->hv_clock.tsc_to_system_mul);
		vcpu->hw_tsc_khz = this_tsc_khz;
	}

	if (max_kernel_ns > kernel_ns)
		kernel_ns = max_kernel_ns;

	/* With all the info we got, fill in the values */
	vcpu->hv_clock.tsc_timestamp = tsc_timestamp;
	vcpu->hv_clock.system_time = kernel_ns + v->kvm->arch.kvmclock_offset;
	vcpu->last_kernel_ns = kernel_ns;
	vcpu->last_guest_tsc = tsc_timestamp;
	vcpu->hv_clock.flags = 0;

	/*
	 * The interface expects us to write an even number signaling that the
	 * update is finished. Since the guest won't see the intermediate
	 * state, we just increase by 2 at the end.
	 */
	vcpu->hv_clock.version += 2;

	shared_kaddr = kmap_atomic(vcpu->time_page, KM_USER0);

	memcpy(shared_kaddr + vcpu->time_offset, &vcpu->hv_clock,
	       sizeof(vcpu->hv_clock));

	kunmap_atomic(shared_kaddr, KM_USER0);

	mark_page_dirty(v->kvm, vcpu->time >> PAGE_SHIFT);
	return 0;
}

static bool msr_mtrr_valid(unsigned msr)
{
	switch (msr) {
	case 0x200 ... 0x200 + 2 * KVM_NR_VAR_MTRR - 1:
	case MSR_MTRRfix64K_00000:
	case MSR_MTRRfix16K_80000:
	case MSR_MTRRfix16K_A0000:
	case MSR_MTRRfix4K_C0000:
	case MSR_MTRRfix4K_C8000:
	case MSR_MTRRfix4K_D0000:
	case MSR_MTRRfix4K_D8000:
	case MSR_MTRRfix4K_E0000:
	case MSR_MTRRfix4K_E8000:
	case MSR_MTRRfix4K_F0000:
	case MSR_MTRRfix4K_F8000:
	case MSR_MTRRdefType:
	case MSR_IA32_CR_PAT:
		return true;
	case 0x2f8:
		return true;
	}
	return false;
}

static bool valid_pat_type(unsigned t)
{
	return t < 8 && (1 << t) & 0xf3; /* 0, 1, 4, 5, 6, 7 */
}

static bool valid_mtrr_type(unsigned t)
{
	return t < 8 && (1 << t) & 0x73; /* 0, 1, 4, 5, 6 */
}

static bool mtrr_valid(struct kvm_vcpu *vcpu, u32 msr, u64 data)
{
	int i;

	if (!msr_mtrr_valid(msr))
		return false;

	if (msr == MSR_IA32_CR_PAT) {
		for (i = 0; i < 8; i++)
			if (!valid_pat_type((data >> (i * 8)) & 0xff))
				return false;
		return true;
	} else if (msr == MSR_MTRRdefType) {
		if (data & ~0xcff)
			return false;
		return valid_mtrr_type(data & 0xff);
	} else if (msr >= MSR_MTRRfix64K_00000 && msr <= MSR_MTRRfix4K_F8000) {
		for (i = 0; i < 8 ; i++)
			if (!valid_mtrr_type((data >> (i * 8)) & 0xff))
				return false;
		return true;
	}

	/* variable MTRRs */
	return valid_mtrr_type(data & 0xff);
}

static int set_msr_mtrr(struct kvm_vcpu *vcpu, u32 msr, u64 data)
{
	u64 *p = (u64 *)&vcpu->arch.mtrr_state.fixed_ranges;

	if (!mtrr_valid(vcpu, msr, data))
		return 1;

	if (msr == MSR_MTRRdefType) {
		vcpu->arch.mtrr_state.def_type = data;
		vcpu->arch.mtrr_state.enabled = (data & 0xc00) >> 10;
	} else if (msr == MSR_MTRRfix64K_00000)
		p[0] = data;
	else if (msr == MSR_MTRRfix16K_80000 || msr == MSR_MTRRfix16K_A0000)
		p[1 + msr - MSR_MTRRfix16K_80000] = data;
	else if (msr >= MSR_MTRRfix4K_C0000 && msr <= MSR_MTRRfix4K_F8000)
		p[3 + msr - MSR_MTRRfix4K_C0000] = data;
	else if (msr == MSR_IA32_CR_PAT)
		vcpu->arch.pat = data;
	else {	/* Variable MTRRs */
		int idx, is_mtrr_mask;
		u64 *pt;

		idx = (msr - 0x200) / 2;
		is_mtrr_mask = msr - 0x200 - 2 * idx;
		if (!is_mtrr_mask)
			pt =
			  (u64 *)&vcpu->arch.mtrr_state.var_ranges[idx].base_lo;
		else
			pt =
			  (u64 *)&vcpu->arch.mtrr_state.var_ranges[idx].mask_lo;
		*pt = data;
	}

	kvm_mmu_reset_context(vcpu);
	return 0;
}

static int set_msr_mce(struct kvm_vcpu *vcpu, u32 msr, u64 data)
{
	u64 mcg_cap = vcpu->arch.mcg_cap;
	unsigned bank_num = mcg_cap & 0xff;

	switch (msr) {
	case MSR_IA32_MCG_STATUS:
		vcpu->arch.mcg_status = data;
		break;
	case MSR_IA32_MCG_CTL:
		if (!(mcg_cap & MCG_CTL_P))
			return 1;
		if (data != 0 && data != ~(u64)0)
			return -1;
		vcpu->arch.mcg_ctl = data;
		break;
	default:
		if (msr >= MSR_IA32_MC0_CTL &&
		    msr < MSR_IA32_MC0_CTL + 4 * bank_num) {
			u32 offset = msr - MSR_IA32_MC0_CTL;
			/* only 0 or all 1s can be written to IA32_MCi_CTL
			 * some Linux kernels though clear bit 10 in bank 4 to
			 * workaround a BIOS/GART TBL issue on AMD K8s, ignore
			 * this to avoid an uncatched #GP in the guest
			 */
			if ((offset & 0x3) == 0 &&
			    data != 0 && (data | (1 << 10)) != ~(u64)0)
				return -1;
			vcpu->arch.mce_banks[offset] = data;
			break;
		}
		return 1;
	}
	return 0;
}

static int xen_hvm_config(struct kvm_vcpu *vcpu, u64 data)
{
	struct kvm *kvm = vcpu->kvm;
	int lm = is_long_mode(vcpu);
	u8 *blob_addr = lm ? (u8 *)(long)kvm->arch.xen_hvm_config.blob_addr_64
		: (u8 *)(long)kvm->arch.xen_hvm_config.blob_addr_32;
	u8 blob_size = lm ? kvm->arch.xen_hvm_config.blob_size_64
		: kvm->arch.xen_hvm_config.blob_size_32;
	u32 page_num = data & ~PAGE_MASK;
	u64 page_addr = data & PAGE_MASK;
	u8 *page;
	int r;

	r = -E2BIG;
	if (page_num >= blob_size)
		goto out;
	r = -ENOMEM;
	page = kzalloc(PAGE_SIZE, GFP_KERNEL);
	if (!page)
		goto out;
	r = -EFAULT;
	if (copy_from_user(page, blob_addr + (page_num * PAGE_SIZE), PAGE_SIZE))
		goto out_free;
	if (kvm_write_guest(kvm, page_addr, page, PAGE_SIZE))
		goto out_free;
	r = 0;
out_free:
	kfree(page);
out:
	return r;
}

static bool kvm_hv_hypercall_enabled(struct kvm *kvm)
{
	return kvm->arch.hv_hypercall & HV_X64_MSR_HYPERCALL_ENABLE;
}

static bool kvm_hv_msr_partition_wide(u32 msr)
{
	bool r = false;
	switch (msr) {
	case HV_X64_MSR_GUEST_OS_ID:
	case HV_X64_MSR_HYPERCALL:
		r = true;
		break;
	}

	return r;
}

static int set_msr_hyperv_pw(struct kvm_vcpu *vcpu, u32 msr, u64 data)
{
	struct kvm *kvm = vcpu->kvm;

	switch (msr) {
	case HV_X64_MSR_GUEST_OS_ID:
		kvm->arch.hv_guest_os_id = data;
		/* setting guest os id to zero disables hypercall page */
		if (!kvm->arch.hv_guest_os_id)
			kvm->arch.hv_hypercall &= ~HV_X64_MSR_HYPERCALL_ENABLE;
		break;
	case HV_X64_MSR_HYPERCALL: {
		u64 gfn;
		unsigned long addr;
		u8 instructions[4];

		/* if guest os id is not set hypercall should remain disabled */
		if (!kvm->arch.hv_guest_os_id)
			break;
		if (!(data & HV_X64_MSR_HYPERCALL_ENABLE)) {
			kvm->arch.hv_hypercall = data;
			break;
		}
		gfn = data >> HV_X64_MSR_HYPERCALL_PAGE_ADDRESS_SHIFT;
		addr = gfn_to_hva(kvm, gfn);
		if (kvm_is_error_hva(addr))
			return 1;
		kvm_x86_ops->patch_hypercall(vcpu, instructions);
		((unsigned char *)instructions)[3] = 0xc3; /* ret */
		if (copy_to_user((void __user *)addr, instructions, 4))
			return 1;
		kvm->arch.hv_hypercall = data;
		break;
	}
	default:
		pr_unimpl(vcpu, "HYPER-V unimplemented wrmsr: 0x%x "
			  "data 0x%llx\n", msr, data);
		return 1;
	}
	return 0;
}

static int set_msr_hyperv(struct kvm_vcpu *vcpu, u32 msr, u64 data)
{
	switch (msr) {
	case HV_X64_MSR_APIC_ASSIST_PAGE: {
		unsigned long addr;

		if (!(data & HV_X64_MSR_APIC_ASSIST_PAGE_ENABLE)) {
			vcpu->arch.hv_vapic = data;
			break;
		}
		addr = gfn_to_hva(vcpu->kvm, data >>
				  HV_X64_MSR_APIC_ASSIST_PAGE_ADDRESS_SHIFT);
		if (kvm_is_error_hva(addr))
			return 1;
		if (clear_user((void __user *)addr, PAGE_SIZE))
			return 1;
		vcpu->arch.hv_vapic = data;
		break;
	}
	case HV_X64_MSR_EOI:
		return kvm_hv_vapic_msr_write(vcpu, APIC_EOI, data);
	case HV_X64_MSR_ICR:
		return kvm_hv_vapic_msr_write(vcpu, APIC_ICR, data);
	case HV_X64_MSR_TPR:
		return kvm_hv_vapic_msr_write(vcpu, APIC_TASKPRI, data);
	default:
		pr_unimpl(vcpu, "HYPER-V unimplemented wrmsr: 0x%x "
			  "data 0x%llx\n", msr, data);
		return 1;
	}

	return 0;
}

int kvm_set_msr_common(struct kvm_vcpu *vcpu, u32 msr, u64 data)
{
	switch (msr) {
	case MSR_EFER:
		return set_efer(vcpu, data);
	case MSR_K7_HWCR:
		data &= ~(u64)0x40;	/* ignore flush filter disable */
		data &= ~(u64)0x100;	/* ignore ignne emulation enable */
		if (data != 0) {
			pr_unimpl(vcpu, "unimplemented HWCR wrmsr: 0x%llx\n",
				data);
			return 1;
		}
		break;
	case MSR_FAM10H_MMIO_CONF_BASE:
		if (data != 0) {
			pr_unimpl(vcpu, "unimplemented MMIO_CONF_BASE wrmsr: "
				"0x%llx\n", data);
			return 1;
		}
		break;
	case MSR_AMD64_NB_CFG:
		break;
	case MSR_IA32_DEBUGCTLMSR:
		if (!data) {
			/* We support the non-activated case already */
			break;
		} else if (data & ~(DEBUGCTLMSR_LBR | DEBUGCTLMSR_BTF)) {
			/* Values other than LBR and BTF are vendor-specific,
			   thus reserved and should throw a #GP */
			return 1;
		}
		pr_unimpl(vcpu, "%s: MSR_IA32_DEBUGCTLMSR 0x%llx, nop\n",
			__func__, data);
		break;
	case MSR_IA32_UCODE_REV:
	case MSR_IA32_UCODE_WRITE:
	case MSR_VM_HSAVE_PA:
	case MSR_AMD64_PATCH_LOADER:
		break;
	case 0xe2:
	case 0x200 ... 0x2ff:
		return set_msr_mtrr(vcpu, msr, data);
	case MSR_IA32_APICBASE:
		kvm_set_apic_base(vcpu, data);
		break;
	case APIC_BASE_MSR ... APIC_BASE_MSR + 0x3ff:
		return kvm_x2apic_msr_write(vcpu, msr, data);
	case MSR_IA32_MISC_ENABLE:
		vcpu->arch.ia32_misc_enable_msr = data;
		break;
	case MSR_KVM_WALL_CLOCK_NEW:
	case MSR_KVM_WALL_CLOCK:
		vcpu->kvm->arch.wall_clock = data;
		kvm_write_wall_clock(vcpu->kvm, data);
		break;
	case MSR_KVM_SYSTEM_TIME_NEW:
	case MSR_KVM_SYSTEM_TIME: {
		if (vcpu->arch.time_page) {
			kvm_release_page_dirty(vcpu->arch.time_page);
			vcpu->arch.time_page = NULL;
		}

		vcpu->arch.time = data;
		kvm_make_request(KVM_REQ_CLOCK_UPDATE, vcpu);

		/* we verify if the enable bit is set... */
		if (!(data & 1))
			break;

		/* ...but clean it before doing the actual write */
		vcpu->arch.time_offset = data & ~(PAGE_MASK | 1);

		vcpu->arch.time_page =
				gfn_to_page(vcpu->kvm, data >> PAGE_SHIFT);

		if (is_error_page(vcpu->arch.time_page)) {
			kvm_release_page_clean(vcpu->arch.time_page);
			vcpu->arch.time_page = NULL;
		}
		break;
	}
	case MSR_IA32_MCG_CTL:
	case MSR_IA32_MCG_STATUS:
	case MSR_IA32_MC0_CTL ... MSR_IA32_MC0_CTL + 4 * KVM_MAX_MCE_BANKS - 1:
		return set_msr_mce(vcpu, msr, data);

	/* Performance counters are not protected by a CPUID bit,
	 * so we should check all of them in the generic path for the sake of
	 * cross vendor migration.
	 * Writing a zero into the event select MSRs disables them,
	 * which we perfectly emulate ;-). Any other value should be at least
	 * reported, some guests depend on them.
	 */
	case MSR_P6_EVNTSEL0:
	case MSR_P6_EVNTSEL1:
	case MSR_K7_EVNTSEL0:
	case MSR_K7_EVNTSEL1:
	case MSR_K7_EVNTSEL2:
	case MSR_K7_EVNTSEL3:
		if (data != 0)
			pr_unimpl(vcpu, "unimplemented perfctr wrmsr: "
				"0x%x data 0x%llx\n", msr, data);
		break;
	/* at least RHEL 4 unconditionally writes to the perfctr registers,
	 * so we ignore writes to make it happy.
	 */
	case MSR_P6_PERFCTR0:
	case MSR_P6_PERFCTR1:
	case MSR_K7_PERFCTR0:
	case MSR_K7_PERFCTR1:
	case MSR_K7_PERFCTR2:
	case MSR_K7_PERFCTR3:
		pr_unimpl(vcpu, "unimplemented perfctr wrmsr: "
			"0x%x data 0x%llx\n", msr, data);
		break;
	case MSR_K7_CLK_CTL:
		/*
		 * Ignore all writes to this no longer documented MSR.
		 * Writes are only relevant for old K7 processors,
		 * all pre-dating SVM, but a recommended workaround from
		 * AMD for these chips. It is possible to speicify the
		 * affected processor models on the command line, hence
		 * the need to ignore the workaround.
		 */
		break;
	case HV_X64_MSR_GUEST_OS_ID ... HV_X64_MSR_SINT15:
		if (kvm_hv_msr_partition_wide(msr)) {
			int r;
			mutex_lock(&vcpu->kvm->lock);
			r = set_msr_hyperv_pw(vcpu, msr, data);
			mutex_unlock(&vcpu->kvm->lock);
			return r;
		} else
			return set_msr_hyperv(vcpu, msr, data);
		break;
	default:
		if (msr && (msr == vcpu->kvm->arch.xen_hvm_config.msr))
			return xen_hvm_config(vcpu, data);
		if (!ignore_msrs) {
			pr_unimpl(vcpu, "unhandled wrmsr: 0x%x data %llx\n",
				msr, data);
			return 1;
		} else {
			pr_unimpl(vcpu, "ignored wrmsr: 0x%x data %llx\n",
				msr, data);
			break;
		}
	}
	return 0;
}
EXPORT_SYMBOL_GPL(kvm_set_msr_common);


/*
 * Reads an msr value (of 'msr_index') into 'pdata'.
 * Returns 0 on success, non-0 otherwise.
 * Assumes vcpu_load() was already called.
 */
int kvm_get_msr(struct kvm_vcpu *vcpu, u32 msr_index, u64 *pdata)
{
	return kvm_x86_ops->get_msr(vcpu, msr_index, pdata);
}

static int get_msr_mtrr(struct kvm_vcpu *vcpu, u32 msr, u64 *pdata)
{
	u64 *p = (u64 *)&vcpu->arch.mtrr_state.fixed_ranges;

	if (!msr_mtrr_valid(msr))
		return 1;

	if (msr == MSR_MTRRdefType)
		*pdata = vcpu->arch.mtrr_state.def_type +
			 (vcpu->arch.mtrr_state.enabled << 10);
	else if (msr == MSR_MTRRfix64K_00000)
		*pdata = p[0];
	else if (msr == MSR_MTRRfix16K_80000 || msr == MSR_MTRRfix16K_A0000)
		*pdata = p[1 + msr - MSR_MTRRfix16K_80000];
	else if (msr >= MSR_MTRRfix4K_C0000 && msr <= MSR_MTRRfix4K_F8000)
		*pdata = p[3 + msr - MSR_MTRRfix4K_C0000];
	else if (msr == MSR_IA32_CR_PAT)
		*pdata = vcpu->arch.pat;
	else {	/* Variable MTRRs */
		int idx, is_mtrr_mask;
		u64 *pt;

		idx = (msr - 0x200) / 2;
		is_mtrr_mask = msr - 0x200 - 2 * idx;
		if (!is_mtrr_mask)
			pt =
			  (u64 *)&vcpu->arch.mtrr_state.var_ranges[idx].base_lo;
		else
			pt =
			  (u64 *)&vcpu->arch.mtrr_state.var_ranges[idx].mask_lo;
		*pdata = *pt;
	}

	return 0;
}

static int get_msr_mce(struct kvm_vcpu *vcpu, u32 msr, u64 *pdata)
{
	u64 data;
	u64 mcg_cap = vcpu->arch.mcg_cap;
	unsigned bank_num = mcg_cap & 0xff;

	switch (msr) {
	case MSR_IA32_P5_MC_ADDR:
	case MSR_IA32_P5_MC_TYPE:
		data = 0;
		break;
	case MSR_IA32_MCG_CAP:
		data = vcpu->arch.mcg_cap;
		break;
	case MSR_IA32_MCG_CTL:
		if (!(mcg_cap & MCG_CTL_P))
			return 1;
		data = vcpu->arch.mcg_ctl;
		break;
	case MSR_IA32_MCG_STATUS:
		data = vcpu->arch.mcg_status;
		break;
	default:
		if (msr >= MSR_IA32_MC0_CTL &&
		    msr < MSR_IA32_MC0_CTL + 4 * bank_num) {
			u32 offset = msr - MSR_IA32_MC0_CTL;
			data = vcpu->arch.mce_banks[offset];
			break;
		}
		return 1;
	}
	*pdata = data;
	return 0;
}

static int get_msr_hyperv_pw(struct kvm_vcpu *vcpu, u32 msr, u64 *pdata)
{
	u64 data = 0;
	struct kvm *kvm = vcpu->kvm;

	switch (msr) {
	case HV_X64_MSR_GUEST_OS_ID:
		data = kvm->arch.hv_guest_os_id;
		break;
	case HV_X64_MSR_HYPERCALL:
		data = kvm->arch.hv_hypercall;
		break;
	default:
		pr_unimpl(vcpu, "Hyper-V unhandled rdmsr: 0x%x\n", msr);
		return 1;
	}

	*pdata = data;
	return 0;
}

static int get_msr_hyperv(struct kvm_vcpu *vcpu, u32 msr, u64 *pdata)
{
	u64 data = 0;

	switch (msr) {
	case HV_X64_MSR_VP_INDEX: {
		int r;
		struct kvm_vcpu *v;
		kvm_for_each_vcpu(r, v, vcpu->kvm)
			if (v == vcpu)
				data = r;
		break;
	}
	case HV_X64_MSR_EOI:
		return kvm_hv_vapic_msr_read(vcpu, APIC_EOI, pdata);
	case HV_X64_MSR_ICR:
		return kvm_hv_vapic_msr_read(vcpu, APIC_ICR, pdata);
	case HV_X64_MSR_TPR:
		return kvm_hv_vapic_msr_read(vcpu, APIC_TASKPRI, pdata);
	default:
		pr_unimpl(vcpu, "Hyper-V unhandled rdmsr: 0x%x\n", msr);
		return 1;
	}
	*pdata = data;
	return 0;
}

int kvm_get_msr_common(struct kvm_vcpu *vcpu, u32 msr, u64 *pdata)
{
	u64 data;

	switch (msr) {
	case MSR_IA32_PLATFORM_ID:
	case MSR_IA32_UCODE_REV:
	case MSR_IA32_EBL_CR_POWERON:
	case MSR_IA32_DEBUGCTLMSR:
	case MSR_IA32_LASTBRANCHFROMIP:
	case MSR_IA32_LASTBRANCHTOIP:
	case MSR_IA32_LASTINTFROMIP:
	case MSR_IA32_LASTINTTOIP:
	case MSR_K8_SYSCFG:
	case MSR_K7_HWCR:
	case MSR_VM_HSAVE_PA:
	case MSR_P6_PERFCTR0:
	case MSR_P6_PERFCTR1:
	case MSR_P6_EVNTSEL0:
	case MSR_P6_EVNTSEL1:
	case MSR_K7_EVNTSEL0:
	case MSR_K7_PERFCTR0:
	case MSR_K8_INT_PENDING_MSG:
	case MSR_AMD64_NB_CFG:
	case MSR_FAM10H_MMIO_CONF_BASE:
	case 0xe2:
		data = 0;
		break;
	case MSR_MTRRcap:
		data = 0x500 | KVM_NR_VAR_MTRR;
		break;
	case 0x200 ... 0x2ff:
		return get_msr_mtrr(vcpu, msr, pdata);
	case 0xcd: /* fsb frequency */
		data = 3;
		break;
		/*
		 * MSR_EBC_FREQUENCY_ID
		 * Conservative value valid for even the basic CPU models.
		 * Models 0,1: 000 in bits 23:21 indicating a bus speed of
		 * 100MHz, model 2 000 in bits 18:16 indicating 100MHz,
		 * and 266MHz for model 3, or 4. Set Core Clock
		 * Frequency to System Bus Frequency Ratio to 1 (bits
		 * 31:24) even though these are only valid for CPU
		 * models > 2, however guests may end up dividing or
		 * multiplying by zero otherwise.
		 */
	case MSR_EBC_FREQUENCY_ID:
		data = 1 << 24;
		break;
	case MSR_IA32_APICBASE:
		data = kvm_get_apic_base(vcpu);
		break;
	case APIC_BASE_MSR ... APIC_BASE_MSR + 0x3ff:
		return kvm_x2apic_msr_read(vcpu, msr, pdata);
		break;
	case MSR_IA32_MISC_ENABLE:
		data = vcpu->arch.ia32_misc_enable_msr;
		break;
	case MSR_IA32_PERF_STATUS:
		/* TSC increment by tick */
		data = 1000ULL;
		/* CPU multiplier */
		data |= (((uint64_t)4ULL) << 40);
		break;
	case MSR_EFER:
		data = vcpu->arch.efer;
		break;
	case MSR_KVM_WALL_CLOCK:
	case MSR_KVM_WALL_CLOCK_NEW:
		data = vcpu->kvm->arch.wall_clock;
		break;
	case MSR_KVM_SYSTEM_TIME:
	case MSR_KVM_SYSTEM_TIME_NEW:
		data = vcpu->arch.time;
		break;
	case MSR_IA32_P5_MC_ADDR:
	case MSR_IA32_P5_MC_TYPE:
	case MSR_IA32_MCG_CAP:
	case MSR_IA32_MCG_CTL:
	case MSR_IA32_MCG_STATUS:
	case MSR_IA32_MC0_CTL ... MSR_IA32_MC0_CTL + 4 * KVM_MAX_MCE_BANKS - 1:
		return get_msr_mce(vcpu, msr, pdata);
	case MSR_K7_CLK_CTL:
		/*
		 * Provide expected ramp-up count for K7. All other
		 * are set to zero, indicating minimum divisors for
		 * every field.
		 *
		 * This prevents guest kernels on AMD host with CPU
		 * type 6, model 8 and higher from exploding due to
		 * the rdmsr failing.
		 */
		data = 0x20000000;
		break;
	case HV_X64_MSR_GUEST_OS_ID ... HV_X64_MSR_SINT15:
		if (kvm_hv_msr_partition_wide(msr)) {
			int r;
			mutex_lock(&vcpu->kvm->lock);
			r = get_msr_hyperv_pw(vcpu, msr, pdata);
			mutex_unlock(&vcpu->kvm->lock);
			return r;
		} else
			return get_msr_hyperv(vcpu, msr, pdata);
		break;
	default:
		if (!ignore_msrs) {
			pr_unimpl(vcpu, "unhandled rdmsr: 0x%x\n", msr);
			return 1;
		} else {
			pr_unimpl(vcpu, "ignored rdmsr: 0x%x\n", msr);
			data = 0;
		}
		break;
	}
	*pdata = data;
	return 0;
}
EXPORT_SYMBOL_GPL(kvm_get_msr_common);

/*
 * Read or write a bunch of msrs. All parameters are kernel addresses.
 *
 * @return number of msrs set successfully.
 */
static int __msr_io(struct kvm_vcpu *vcpu, struct kvm_msrs *msrs,
		    struct kvm_msr_entry *entries,
		    int (*do_msr)(struct kvm_vcpu *vcpu,
				  unsigned index, u64 *data))
{
	int i, idx;

	idx = srcu_read_lock(&vcpu->kvm->srcu);
	for (i = 0; i < msrs->nmsrs; ++i)
		if (do_msr(vcpu, entries[i].index, &entries[i].data))
			break;
	srcu_read_unlock(&vcpu->kvm->srcu, idx);

	return i;
}

/*
 * Read or write a bunch of msrs. Parameters are user addresses.
 *
 * @return number of msrs set successfully.
 */
static int msr_io(struct kvm_vcpu *vcpu, struct kvm_msrs __user *user_msrs,
		  int (*do_msr)(struct kvm_vcpu *vcpu,
				unsigned index, u64 *data),
		  int writeback)
{
	struct kvm_msrs msrs;
	struct kvm_msr_entry *entries;
	int r, n;
	unsigned size;

	r = -EFAULT;
	if (copy_from_user(&msrs, user_msrs, sizeof msrs))
		goto out;

	r = -E2BIG;
	if (msrs.nmsrs >= MAX_IO_MSRS)
		goto out;

	r = -ENOMEM;
	size = sizeof(struct kvm_msr_entry) * msrs.nmsrs;
	entries = kmalloc(size, GFP_KERNEL);
	if (!entries)
		goto out;

	r = -EFAULT;
	if (copy_from_user(entries, user_msrs->entries, size))
		goto out_free;

	r = n = __msr_io(vcpu, &msrs, entries, do_msr);
	if (r < 0)
		goto out_free;

	r = -EFAULT;
	if (writeback && copy_to_user(user_msrs->entries, entries, size))
		goto out_free;

	r = n;

out_free:
	kfree(entries);
out:
	return r;
}

int kvm_dev_ioctl_check_extension(long ext)
{
	int r;

	switch (ext) {
	case KVM_CAP_IRQCHIP:
	case KVM_CAP_HLT:
	case KVM_CAP_MMU_SHADOW_CACHE_CONTROL:
	case KVM_CAP_SET_TSS_ADDR:
	case KVM_CAP_EXT_CPUID:
	case KVM_CAP_CLOCKSOURCE:
	case KVM_CAP_PIT:
	case KVM_CAP_NOP_IO_DELAY:
	case KVM_CAP_MP_STATE:
	case KVM_CAP_SYNC_MMU:
	case KVM_CAP_REINJECT_CONTROL:
	case KVM_CAP_IRQ_INJECT_STATUS:
	case KVM_CAP_ASSIGN_DEV_IRQ:
	case KVM_CAP_IRQFD:
	case KVM_CAP_IOEVENTFD:
	case KVM_CAP_PIT2:
	case KVM_CAP_PIT_STATE2:
	case KVM_CAP_SET_IDENTITY_MAP_ADDR:
	case KVM_CAP_XEN_HVM:
	case KVM_CAP_ADJUST_CLOCK:
	case KVM_CAP_VCPU_EVENTS:
	case KVM_CAP_HYPERV:
	case KVM_CAP_HYPERV_VAPIC:
	case KVM_CAP_HYPERV_SPIN:
	case KVM_CAP_PCI_SEGMENT:
	case KVM_CAP_DEBUGREGS:
	case KVM_CAP_X86_ROBUST_SINGLESTEP:
	case KVM_CAP_XSAVE:
		r = 1;
		break;
	case KVM_CAP_COALESCED_MMIO:
		r = KVM_COALESCED_MMIO_PAGE_OFFSET;
		break;
	case KVM_CAP_VAPIC:
		r = !kvm_x86_ops->cpu_has_accelerated_tpr();
		break;
	case KVM_CAP_NR_VCPUS:
		r = KVM_MAX_VCPUS;
		break;
	case KVM_CAP_NR_MEMSLOTS:
		r = KVM_MEMORY_SLOTS;
		break;
	case KVM_CAP_PV_MMU:	/* obsolete */
		r = 0;
		break;
	case KVM_CAP_IOMMU:
		r = iommu_found();
		break;
	case KVM_CAP_MCE:
		r = KVM_MAX_MCE_BANKS;
		break;
	case KVM_CAP_XCRS:
		r = cpu_has_xsave;
		break;
	default:
		r = 0;
		break;
	}
	return r;

}

long kvm_arch_dev_ioctl(struct file *filp,
			unsigned int ioctl, unsigned long arg)
{
	void __user *argp = (void __user *)arg;
	long r;

	switch (ioctl) {
	case KVM_GET_MSR_INDEX_LIST: {
		struct kvm_msr_list __user *user_msr_list = argp;
		struct kvm_msr_list msr_list;
		unsigned n;

		r = -EFAULT;
		if (copy_from_user(&msr_list, user_msr_list, sizeof msr_list))
			goto out;
		n = msr_list.nmsrs;
		msr_list.nmsrs = num_msrs_to_save + ARRAY_SIZE(emulated_msrs);
		if (copy_to_user(user_msr_list, &msr_list, sizeof msr_list))
			goto out;
		r = -E2BIG;
		if (n < msr_list.nmsrs)
			goto out;
		r = -EFAULT;
		if (copy_to_user(user_msr_list->indices, &msrs_to_save,
				 num_msrs_to_save * sizeof(u32)))
			goto out;
		if (copy_to_user(user_msr_list->indices + num_msrs_to_save,
				 &emulated_msrs,
				 ARRAY_SIZE(emulated_msrs) * sizeof(u32)))
			goto out;
		r = 0;
		break;
	}
	case KVM_GET_SUPPORTED_CPUID: {
		struct kvm_cpuid2 __user *cpuid_arg = argp;
		struct kvm_cpuid2 cpuid;

		r = -EFAULT;
		if (copy_from_user(&cpuid, cpuid_arg, sizeof cpuid))
			goto out;
		r = kvm_dev_ioctl_get_supported_cpuid(&cpuid,
						      cpuid_arg->entries);
		if (r)
			goto out;

		r = -EFAULT;
		if (copy_to_user(cpuid_arg, &cpuid, sizeof cpuid))
			goto out;
		r = 0;
		break;
	}
	case KVM_X86_GET_MCE_CAP_SUPPORTED: {
		u64 mce_cap;

		mce_cap = KVM_MCE_CAP_SUPPORTED;
		r = -EFAULT;
		if (copy_to_user(argp, &mce_cap, sizeof mce_cap))
			goto out;
		r = 0;
		break;
	}
	default:
		r = -EINVAL;
	}
out:
	return r;
}

static void wbinvd_ipi(void *garbage)
{
	wbinvd();
}

static bool need_emulate_wbinvd(struct kvm_vcpu *vcpu)
{
	return vcpu->kvm->arch.iommu_domain &&
		!(vcpu->kvm->arch.iommu_flags & KVM_IOMMU_CACHE_COHERENCY);
}

void kvm_arch_vcpu_load(struct kvm_vcpu *vcpu, int cpu)
{
	/* Address WBINVD may be executed by guest */
	if (need_emulate_wbinvd(vcpu)) {
		if (kvm_x86_ops->has_wbinvd_exit())
			cpumask_set_cpu(cpu, vcpu->arch.wbinvd_dirty_mask);
		else if (vcpu->cpu != -1 && vcpu->cpu != cpu)
			smp_call_function_single(vcpu->cpu,
					wbinvd_ipi, NULL, 1);
	}

	kvm_x86_ops->vcpu_load(vcpu, cpu);
	if (unlikely(vcpu->cpu != cpu) || check_tsc_unstable()) {
		/* Make sure TSC doesn't go backwards */
		s64 tsc_delta = !vcpu->arch.last_host_tsc ? 0 :
				native_read_tsc() - vcpu->arch.last_host_tsc;
		if (tsc_delta < 0)
			mark_tsc_unstable("KVM discovered backwards TSC");
		if (check_tsc_unstable()) {
			kvm_x86_ops->adjust_tsc_offset(vcpu, -tsc_delta);
			vcpu->arch.tsc_catchup = 1;
			kvm_make_request(KVM_REQ_CLOCK_UPDATE, vcpu);
		}
		if (vcpu->cpu != cpu)
			kvm_migrate_timers(vcpu);
		vcpu->cpu = cpu;
	}
}

void kvm_arch_vcpu_put(struct kvm_vcpu *vcpu)
{
	kvm_x86_ops->vcpu_put(vcpu);
	kvm_put_guest_fpu(vcpu);
	vcpu->arch.last_host_tsc = native_read_tsc();
}

static int is_efer_nx(void)
{
	unsigned long long efer = 0;

	rdmsrl_safe(MSR_EFER, &efer);
	return efer & EFER_NX;
}

static void cpuid_fix_nx_cap(struct kvm_vcpu *vcpu)
{
	int i;
	struct kvm_cpuid_entry2 *e, *entry;

	entry = NULL;
	for (i = 0; i < vcpu->arch.cpuid_nent; ++i) {
		e = &vcpu->arch.cpuid_entries[i];
		if (e->function == 0x80000001) {
			entry = e;
			break;
		}
	}
	if (entry && (entry->edx & (1 << 20)) && !is_efer_nx()) {
		entry->edx &= ~(1 << 20);
		printk(KERN_INFO "kvm: guest NX capability removed\n");
	}
}

/* when an old userspace process fills a new kernel module */
static int kvm_vcpu_ioctl_set_cpuid(struct kvm_vcpu *vcpu,
				    struct kvm_cpuid *cpuid,
				    struct kvm_cpuid_entry __user *entries)
{
	int r, i;
	struct kvm_cpuid_entry *cpuid_entries;

	r = -E2BIG;
	if (cpuid->nent > KVM_MAX_CPUID_ENTRIES)
		goto out;
	r = -ENOMEM;
	cpuid_entries = vmalloc(sizeof(struct kvm_cpuid_entry) * cpuid->nent);
	if (!cpuid_entries)
		goto out;
	r = -EFAULT;
	if (copy_from_user(cpuid_entries, entries,
			   cpuid->nent * sizeof(struct kvm_cpuid_entry)))
		goto out_free;
	for (i = 0; i < cpuid->nent; i++) {
		vcpu->arch.cpuid_entries[i].function = cpuid_entries[i].function;
		vcpu->arch.cpuid_entries[i].eax = cpuid_entries[i].eax;
		vcpu->arch.cpuid_entries[i].ebx = cpuid_entries[i].ebx;
		vcpu->arch.cpuid_entries[i].ecx = cpuid_entries[i].ecx;
		vcpu->arch.cpuid_entries[i].edx = cpuid_entries[i].edx;
		vcpu->arch.cpuid_entries[i].index = 0;
		vcpu->arch.cpuid_entries[i].flags = 0;
		vcpu->arch.cpuid_entries[i].padding[0] = 0;
		vcpu->arch.cpuid_entries[i].padding[1] = 0;
		vcpu->arch.cpuid_entries[i].padding[2] = 0;
	}
	vcpu->arch.cpuid_nent = cpuid->nent;
	cpuid_fix_nx_cap(vcpu);
	r = 0;
	kvm_apic_set_version(vcpu);
	kvm_x86_ops->cpuid_update(vcpu);
	update_cpuid(vcpu);

out_free:
	vfree(cpuid_entries);
out:
	return r;
}

static int kvm_vcpu_ioctl_set_cpuid2(struct kvm_vcpu *vcpu,
				     struct kvm_cpuid2 *cpuid,
				     struct kvm_cpuid_entry2 __user *entries)
{
	int r;

	r = -E2BIG;
	if (cpuid->nent > KVM_MAX_CPUID_ENTRIES)
		goto out;
	r = -EFAULT;
	if (copy_from_user(&vcpu->arch.cpuid_entries, entries,
			   cpuid->nent * sizeof(struct kvm_cpuid_entry2)))
		goto out;
	vcpu->arch.cpuid_nent = cpuid->nent;
	kvm_apic_set_version(vcpu);
	kvm_x86_ops->cpuid_update(vcpu);
	update_cpuid(vcpu);
	return 0;

out:
	return r;
}

static int kvm_vcpu_ioctl_get_cpuid2(struct kvm_vcpu *vcpu,
				     struct kvm_cpuid2 *cpuid,
				     struct kvm_cpuid_entry2 __user *entries)
{
	int r;

	r = -E2BIG;
	if (cpuid->nent < vcpu->arch.cpuid_nent)
		goto out;
	r = -EFAULT;
	if (copy_to_user(entries, &vcpu->arch.cpuid_entries,
			 vcpu->arch.cpuid_nent * sizeof(struct kvm_cpuid_entry2)))
		goto out;
	return 0;

out:
	cpuid->nent = vcpu->arch.cpuid_nent;
	return r;
}

static void do_cpuid_1_ent(struct kvm_cpuid_entry2 *entry, u32 function,
			   u32 index)
{
	entry->function = function;
	entry->index = index;
	cpuid_count(entry->function, entry->index,
		    &entry->eax, &entry->ebx, &entry->ecx, &entry->edx);
	entry->flags = 0;
}

#define F(x) bit(X86_FEATURE_##x)

static void do_cpuid_ent(struct kvm_cpuid_entry2 *entry, u32 function,
			 u32 index, int *nent, int maxnent)
{
	unsigned f_nx = is_efer_nx() ? F(NX) : 0;
#ifdef CONFIG_X86_64
	unsigned f_gbpages = (kvm_x86_ops->get_lpage_level() == PT_PDPE_LEVEL)
				? F(GBPAGES) : 0;
	unsigned f_lm = F(LM);
#else
	unsigned f_gbpages = 0;
	unsigned f_lm = 0;
#endif
	unsigned f_rdtscp = kvm_x86_ops->rdtscp_supported() ? F(RDTSCP) : 0;

	/* cpuid 1.edx */
	const u32 kvm_supported_word0_x86_features =
		F(FPU) | F(VME) | F(DE) | F(PSE) |
		F(TSC) | F(MSR) | F(PAE) | F(MCE) |
		F(CX8) | F(APIC) | 0 /* Reserved */ | F(SEP) |
		F(MTRR) | F(PGE) | F(MCA) | F(CMOV) |
		F(PAT) | F(PSE36) | 0 /* PSN */ | F(CLFLSH) |
		0 /* Reserved, DS, ACPI */ | F(MMX) |
		F(FXSR) | F(XMM) | F(XMM2) | F(SELFSNOOP) |
		0 /* HTT, TM, Reserved, PBE */;
	/* cpuid 0x80000001.edx */
	const u32 kvm_supported_word1_x86_features =
		F(FPU) | F(VME) | F(DE) | F(PSE) |
		F(TSC) | F(MSR) | F(PAE) | F(MCE) |
		F(CX8) | F(APIC) | 0 /* Reserved */ | F(SYSCALL) |
		F(MTRR) | F(PGE) | F(MCA) | F(CMOV) |
		F(PAT) | F(PSE36) | 0 /* Reserved */ |
		f_nx | 0 /* Reserved */ | F(MMXEXT) | F(MMX) |
		F(FXSR) | F(FXSR_OPT) | f_gbpages | f_rdtscp |
		0 /* Reserved */ | f_lm | F(3DNOWEXT) | F(3DNOW);
	/* cpuid 1.ecx */
	const u32 kvm_supported_word4_x86_features =
		F(XMM3) | F(PCLMULQDQ) | 0 /* DTES64 */ | F(MWAIT) |
		0 /* DS-CPL, VMX, SMX, EST */ |
		0 /* TM2 */ | F(SSSE3) | 0 /* CNXT-ID */ | 0 /* Reserved */ |
		0 /* Reserved */ | F(CX16) | 0 /* xTPR Update, PDCM */ |
		0 /* Reserved, DCA */ | F(XMM4_1) |
		F(XMM4_2) | F(X2APIC) | F(MOVBE) | F(POPCNT) |
		0 /* Reserved*/ | F(AES) | F(XSAVE) | 0 /* OSXSAVE */ | F(AVX) |
		F(F16C);
	/* cpuid 0x80000001.ecx */
	const u32 kvm_supported_word6_x86_features =
		F(LAHF_LM) | F(CMP_LEGACY) | 0 /*SVM*/ | 0 /* ExtApicSpace */ |
		F(CR8_LEGACY) | F(ABM) | F(SSE4A) | F(MISALIGNSSE) |
		F(3DNOWPREFETCH) | 0 /* OSVW */ | 0 /* IBS */ | F(XOP) |
<<<<<<< HEAD
		0 /* SKINIT */ | 0 /* WDT */;
=======
		0 /* SKINIT, WDT, LWP */ | F(FMA4) | F(TBM);
>>>>>>> 08eab940

	/* all calls to cpuid_count() should be made on the same cpu */
	get_cpu();
	do_cpuid_1_ent(entry, function, index);
	++*nent;

	switch (function) {
	case 0:
		entry->eax = min(entry->eax, (u32)0xd);
		break;
	case 1:
		entry->edx &= kvm_supported_word0_x86_features;
		entry->ecx &= kvm_supported_word4_x86_features;
		/* we support x2apic emulation even if host does not support
		 * it since we emulate x2apic in software */
		entry->ecx |= F(X2APIC);
		break;
	/* function 2 entries are STATEFUL. That is, repeated cpuid commands
	 * may return different values. This forces us to get_cpu() before
	 * issuing the first command, and also to emulate this annoying behavior
	 * in kvm_emulate_cpuid() using KVM_CPUID_FLAG_STATE_READ_NEXT */
	case 2: {
		int t, times = entry->eax & 0xff;

		entry->flags |= KVM_CPUID_FLAG_STATEFUL_FUNC;
		entry->flags |= KVM_CPUID_FLAG_STATE_READ_NEXT;
		for (t = 1; t < times && *nent < maxnent; ++t) {
			do_cpuid_1_ent(&entry[t], function, 0);
			entry[t].flags |= KVM_CPUID_FLAG_STATEFUL_FUNC;
			++*nent;
		}
		break;
	}
	/* function 4 and 0xb have additional index. */
	case 4: {
		int i, cache_type;

		entry->flags |= KVM_CPUID_FLAG_SIGNIFCANT_INDEX;
		/* read more entries until cache_type is zero */
		for (i = 1; *nent < maxnent; ++i) {
			cache_type = entry[i - 1].eax & 0x1f;
			if (!cache_type)
				break;
			do_cpuid_1_ent(&entry[i], function, i);
			entry[i].flags |=
			       KVM_CPUID_FLAG_SIGNIFCANT_INDEX;
			++*nent;
		}
		break;
	}
	case 0xb: {
		int i, level_type;

		entry->flags |= KVM_CPUID_FLAG_SIGNIFCANT_INDEX;
		/* read more entries until level_type is zero */
		for (i = 1; *nent < maxnent; ++i) {
			level_type = entry[i - 1].ecx & 0xff00;
			if (!level_type)
				break;
			do_cpuid_1_ent(&entry[i], function, i);
			entry[i].flags |=
			       KVM_CPUID_FLAG_SIGNIFCANT_INDEX;
			++*nent;
		}
		break;
	}
	case 0xd: {
		int i;

		entry->flags |= KVM_CPUID_FLAG_SIGNIFCANT_INDEX;
		for (i = 1; *nent < maxnent; ++i) {
			if (entry[i - 1].eax == 0 && i != 2)
				break;
			do_cpuid_1_ent(&entry[i], function, i);
			entry[i].flags |=
			       KVM_CPUID_FLAG_SIGNIFCANT_INDEX;
			++*nent;
		}
		break;
	}
	case KVM_CPUID_SIGNATURE: {
		char signature[12] = "KVMKVMKVM\0\0";
		u32 *sigptr = (u32 *)signature;
		entry->eax = 0;
		entry->ebx = sigptr[0];
		entry->ecx = sigptr[1];
		entry->edx = sigptr[2];
		break;
	}
	case KVM_CPUID_FEATURES:
		entry->eax = (1 << KVM_FEATURE_CLOCKSOURCE) |
			     (1 << KVM_FEATURE_NOP_IO_DELAY) |
			     (1 << KVM_FEATURE_CLOCKSOURCE2) |
			     (1 << KVM_FEATURE_CLOCKSOURCE_STABLE_BIT);
		entry->ebx = 0;
		entry->ecx = 0;
		entry->edx = 0;
		break;
	case 0x80000000:
		entry->eax = min(entry->eax, 0x8000001a);
		break;
	case 0x80000001:
		entry->edx &= kvm_supported_word1_x86_features;
		entry->ecx &= kvm_supported_word6_x86_features;
		break;
	}

	kvm_x86_ops->set_supported_cpuid(function, entry);

	put_cpu();
}

#undef F

static int kvm_dev_ioctl_get_supported_cpuid(struct kvm_cpuid2 *cpuid,
				     struct kvm_cpuid_entry2 __user *entries)
{
	struct kvm_cpuid_entry2 *cpuid_entries;
	int limit, nent = 0, r = -E2BIG;
	u32 func;

	if (cpuid->nent < 1)
		goto out;
	if (cpuid->nent > KVM_MAX_CPUID_ENTRIES)
		cpuid->nent = KVM_MAX_CPUID_ENTRIES;
	r = -ENOMEM;
	cpuid_entries = vmalloc(sizeof(struct kvm_cpuid_entry2) * cpuid->nent);
	if (!cpuid_entries)
		goto out;

	do_cpuid_ent(&cpuid_entries[0], 0, 0, &nent, cpuid->nent);
	limit = cpuid_entries[0].eax;
	for (func = 1; func <= limit && nent < cpuid->nent; ++func)
		do_cpuid_ent(&cpuid_entries[nent], func, 0,
			     &nent, cpuid->nent);
	r = -E2BIG;
	if (nent >= cpuid->nent)
		goto out_free;

	do_cpuid_ent(&cpuid_entries[nent], 0x80000000, 0, &nent, cpuid->nent);
	limit = cpuid_entries[nent - 1].eax;
	for (func = 0x80000001; func <= limit && nent < cpuid->nent; ++func)
		do_cpuid_ent(&cpuid_entries[nent], func, 0,
			     &nent, cpuid->nent);



	r = -E2BIG;
	if (nent >= cpuid->nent)
		goto out_free;

	do_cpuid_ent(&cpuid_entries[nent], KVM_CPUID_SIGNATURE, 0, &nent,
		     cpuid->nent);

	r = -E2BIG;
	if (nent >= cpuid->nent)
		goto out_free;

	do_cpuid_ent(&cpuid_entries[nent], KVM_CPUID_FEATURES, 0, &nent,
		     cpuid->nent);

	r = -E2BIG;
	if (nent >= cpuid->nent)
		goto out_free;

	r = -EFAULT;
	if (copy_to_user(entries, cpuid_entries,
			 nent * sizeof(struct kvm_cpuid_entry2)))
		goto out_free;
	cpuid->nent = nent;
	r = 0;

out_free:
	vfree(cpuid_entries);
out:
	return r;
}

static int kvm_vcpu_ioctl_get_lapic(struct kvm_vcpu *vcpu,
				    struct kvm_lapic_state *s)
{
	memcpy(s->regs, vcpu->arch.apic->regs, sizeof *s);

	return 0;
}

static int kvm_vcpu_ioctl_set_lapic(struct kvm_vcpu *vcpu,
				    struct kvm_lapic_state *s)
{
	memcpy(vcpu->arch.apic->regs, s->regs, sizeof *s);
	kvm_apic_post_state_restore(vcpu);
	update_cr8_intercept(vcpu);

	return 0;
}

static int kvm_vcpu_ioctl_interrupt(struct kvm_vcpu *vcpu,
				    struct kvm_interrupt *irq)
{
	if (irq->irq < 0 || irq->irq >= 256)
		return -EINVAL;
	if (irqchip_in_kernel(vcpu->kvm))
		return -ENXIO;

	kvm_queue_interrupt(vcpu, irq->irq, false);
	kvm_make_request(KVM_REQ_EVENT, vcpu);

	return 0;
}

static int kvm_vcpu_ioctl_nmi(struct kvm_vcpu *vcpu)
{
	kvm_inject_nmi(vcpu);

	return 0;
}

static int vcpu_ioctl_tpr_access_reporting(struct kvm_vcpu *vcpu,
					   struct kvm_tpr_access_ctl *tac)
{
	if (tac->flags)
		return -EINVAL;
	vcpu->arch.tpr_access_reporting = !!tac->enabled;
	return 0;
}

static int kvm_vcpu_ioctl_x86_setup_mce(struct kvm_vcpu *vcpu,
					u64 mcg_cap)
{
	int r;
	unsigned bank_num = mcg_cap & 0xff, bank;

	r = -EINVAL;
	if (!bank_num || bank_num >= KVM_MAX_MCE_BANKS)
		goto out;
	if (mcg_cap & ~(KVM_MCE_CAP_SUPPORTED | 0xff | 0xff0000))
		goto out;
	r = 0;
	vcpu->arch.mcg_cap = mcg_cap;
	/* Init IA32_MCG_CTL to all 1s */
	if (mcg_cap & MCG_CTL_P)
		vcpu->arch.mcg_ctl = ~(u64)0;
	/* Init IA32_MCi_CTL to all 1s */
	for (bank = 0; bank < bank_num; bank++)
		vcpu->arch.mce_banks[bank*4] = ~(u64)0;
out:
	return r;
}

static int kvm_vcpu_ioctl_x86_set_mce(struct kvm_vcpu *vcpu,
				      struct kvm_x86_mce *mce)
{
	u64 mcg_cap = vcpu->arch.mcg_cap;
	unsigned bank_num = mcg_cap & 0xff;
	u64 *banks = vcpu->arch.mce_banks;

	if (mce->bank >= bank_num || !(mce->status & MCI_STATUS_VAL))
		return -EINVAL;
	/*
	 * if IA32_MCG_CTL is not all 1s, the uncorrected error
	 * reporting is disabled
	 */
	if ((mce->status & MCI_STATUS_UC) && (mcg_cap & MCG_CTL_P) &&
	    vcpu->arch.mcg_ctl != ~(u64)0)
		return 0;
	banks += 4 * mce->bank;
	/*
	 * if IA32_MCi_CTL is not all 1s, the uncorrected error
	 * reporting is disabled for the bank
	 */
	if ((mce->status & MCI_STATUS_UC) && banks[0] != ~(u64)0)
		return 0;
	if (mce->status & MCI_STATUS_UC) {
		if ((vcpu->arch.mcg_status & MCG_STATUS_MCIP) ||
		    !kvm_read_cr4_bits(vcpu, X86_CR4_MCE)) {
			printk(KERN_DEBUG "kvm: set_mce: "
			       "injects mce exception while "
			       "previous one is in progress!\n");
			kvm_make_request(KVM_REQ_TRIPLE_FAULT, vcpu);
			return 0;
		}
		if (banks[1] & MCI_STATUS_VAL)
			mce->status |= MCI_STATUS_OVER;
		banks[2] = mce->addr;
		banks[3] = mce->misc;
		vcpu->arch.mcg_status = mce->mcg_status;
		banks[1] = mce->status;
		kvm_queue_exception(vcpu, MC_VECTOR);
	} else if (!(banks[1] & MCI_STATUS_VAL)
		   || !(banks[1] & MCI_STATUS_UC)) {
		if (banks[1] & MCI_STATUS_VAL)
			mce->status |= MCI_STATUS_OVER;
		banks[2] = mce->addr;
		banks[3] = mce->misc;
		banks[1] = mce->status;
	} else
		banks[1] |= MCI_STATUS_OVER;
	return 0;
}

static void kvm_vcpu_ioctl_x86_get_vcpu_events(struct kvm_vcpu *vcpu,
					       struct kvm_vcpu_events *events)
{
	events->exception.injected =
		vcpu->arch.exception.pending &&
		!kvm_exception_is_soft(vcpu->arch.exception.nr);
	events->exception.nr = vcpu->arch.exception.nr;
	events->exception.has_error_code = vcpu->arch.exception.has_error_code;
	events->exception.pad = 0;
	events->exception.error_code = vcpu->arch.exception.error_code;

	events->interrupt.injected =
		vcpu->arch.interrupt.pending && !vcpu->arch.interrupt.soft;
	events->interrupt.nr = vcpu->arch.interrupt.nr;
	events->interrupt.soft = 0;
	events->interrupt.shadow =
		kvm_x86_ops->get_interrupt_shadow(vcpu,
			KVM_X86_SHADOW_INT_MOV_SS | KVM_X86_SHADOW_INT_STI);

	events->nmi.injected = vcpu->arch.nmi_injected;
	events->nmi.pending = vcpu->arch.nmi_pending;
	events->nmi.masked = kvm_x86_ops->get_nmi_mask(vcpu);
	events->nmi.pad = 0;

	events->sipi_vector = vcpu->arch.sipi_vector;

	events->flags = (KVM_VCPUEVENT_VALID_NMI_PENDING
			 | KVM_VCPUEVENT_VALID_SIPI_VECTOR
			 | KVM_VCPUEVENT_VALID_SHADOW);
	memset(&events->reserved, 0, sizeof(events->reserved));
}

static int kvm_vcpu_ioctl_x86_set_vcpu_events(struct kvm_vcpu *vcpu,
					      struct kvm_vcpu_events *events)
{
	if (events->flags & ~(KVM_VCPUEVENT_VALID_NMI_PENDING
			      | KVM_VCPUEVENT_VALID_SIPI_VECTOR
			      | KVM_VCPUEVENT_VALID_SHADOW))
		return -EINVAL;

	vcpu->arch.exception.pending = events->exception.injected;
	vcpu->arch.exception.nr = events->exception.nr;
	vcpu->arch.exception.has_error_code = events->exception.has_error_code;
	vcpu->arch.exception.error_code = events->exception.error_code;

	vcpu->arch.interrupt.pending = events->interrupt.injected;
	vcpu->arch.interrupt.nr = events->interrupt.nr;
	vcpu->arch.interrupt.soft = events->interrupt.soft;
	if (vcpu->arch.interrupt.pending && irqchip_in_kernel(vcpu->kvm))
		kvm_pic_clear_isr_ack(vcpu->kvm);
	if (events->flags & KVM_VCPUEVENT_VALID_SHADOW)
		kvm_x86_ops->set_interrupt_shadow(vcpu,
						  events->interrupt.shadow);

	vcpu->arch.nmi_injected = events->nmi.injected;
	if (events->flags & KVM_VCPUEVENT_VALID_NMI_PENDING)
		vcpu->arch.nmi_pending = events->nmi.pending;
	kvm_x86_ops->set_nmi_mask(vcpu, events->nmi.masked);

	if (events->flags & KVM_VCPUEVENT_VALID_SIPI_VECTOR)
		vcpu->arch.sipi_vector = events->sipi_vector;

	kvm_make_request(KVM_REQ_EVENT, vcpu);

	return 0;
}

static void kvm_vcpu_ioctl_x86_get_debugregs(struct kvm_vcpu *vcpu,
					     struct kvm_debugregs *dbgregs)
{
	memcpy(dbgregs->db, vcpu->arch.db, sizeof(vcpu->arch.db));
	dbgregs->dr6 = vcpu->arch.dr6;
	dbgregs->dr7 = vcpu->arch.dr7;
	dbgregs->flags = 0;
	memset(&dbgregs->reserved, 0, sizeof(dbgregs->reserved));
}

static int kvm_vcpu_ioctl_x86_set_debugregs(struct kvm_vcpu *vcpu,
					    struct kvm_debugregs *dbgregs)
{
	if (dbgregs->flags)
		return -EINVAL;

	memcpy(vcpu->arch.db, dbgregs->db, sizeof(vcpu->arch.db));
	vcpu->arch.dr6 = dbgregs->dr6;
	vcpu->arch.dr7 = dbgregs->dr7;

	return 0;
}

static void kvm_vcpu_ioctl_x86_get_xsave(struct kvm_vcpu *vcpu,
					 struct kvm_xsave *guest_xsave)
{
	if (cpu_has_xsave)
		memcpy(guest_xsave->region,
			&vcpu->arch.guest_fpu.state->xsave,
			xstate_size);
	else {
		memcpy(guest_xsave->region,
			&vcpu->arch.guest_fpu.state->fxsave,
			sizeof(struct i387_fxsave_struct));
		*(u64 *)&guest_xsave->region[XSAVE_HDR_OFFSET / sizeof(u32)] =
			XSTATE_FPSSE;
	}
}

static int kvm_vcpu_ioctl_x86_set_xsave(struct kvm_vcpu *vcpu,
					struct kvm_xsave *guest_xsave)
{
	u64 xstate_bv =
		*(u64 *)&guest_xsave->region[XSAVE_HDR_OFFSET / sizeof(u32)];

	if (cpu_has_xsave)
		memcpy(&vcpu->arch.guest_fpu.state->xsave,
			guest_xsave->region, xstate_size);
	else {
		if (xstate_bv & ~XSTATE_FPSSE)
			return -EINVAL;
		memcpy(&vcpu->arch.guest_fpu.state->fxsave,
			guest_xsave->region, sizeof(struct i387_fxsave_struct));
	}
	return 0;
}

static void kvm_vcpu_ioctl_x86_get_xcrs(struct kvm_vcpu *vcpu,
					struct kvm_xcrs *guest_xcrs)
{
	if (!cpu_has_xsave) {
		guest_xcrs->nr_xcrs = 0;
		return;
	}

	guest_xcrs->nr_xcrs = 1;
	guest_xcrs->flags = 0;
	guest_xcrs->xcrs[0].xcr = XCR_XFEATURE_ENABLED_MASK;
	guest_xcrs->xcrs[0].value = vcpu->arch.xcr0;
}

static int kvm_vcpu_ioctl_x86_set_xcrs(struct kvm_vcpu *vcpu,
				       struct kvm_xcrs *guest_xcrs)
{
	int i, r = 0;

	if (!cpu_has_xsave)
		return -EINVAL;

	if (guest_xcrs->nr_xcrs > KVM_MAX_XCRS || guest_xcrs->flags)
		return -EINVAL;

	for (i = 0; i < guest_xcrs->nr_xcrs; i++)
		/* Only support XCR0 currently */
		if (guest_xcrs->xcrs[0].xcr == XCR_XFEATURE_ENABLED_MASK) {
			r = __kvm_set_xcr(vcpu, XCR_XFEATURE_ENABLED_MASK,
				guest_xcrs->xcrs[0].value);
			break;
		}
	if (r)
		r = -EINVAL;
	return r;
}

long kvm_arch_vcpu_ioctl(struct file *filp,
			 unsigned int ioctl, unsigned long arg)
{
	struct kvm_vcpu *vcpu = filp->private_data;
	void __user *argp = (void __user *)arg;
	int r;
	union {
		struct kvm_lapic_state *lapic;
		struct kvm_xsave *xsave;
		struct kvm_xcrs *xcrs;
		void *buffer;
	} u;

	u.buffer = NULL;
	switch (ioctl) {
	case KVM_GET_LAPIC: {
		r = -EINVAL;
		if (!vcpu->arch.apic)
			goto out;
		u.lapic = kzalloc(sizeof(struct kvm_lapic_state), GFP_KERNEL);

		r = -ENOMEM;
		if (!u.lapic)
			goto out;
		r = kvm_vcpu_ioctl_get_lapic(vcpu, u.lapic);
		if (r)
			goto out;
		r = -EFAULT;
		if (copy_to_user(argp, u.lapic, sizeof(struct kvm_lapic_state)))
			goto out;
		r = 0;
		break;
	}
	case KVM_SET_LAPIC: {
		r = -EINVAL;
		if (!vcpu->arch.apic)
			goto out;
		u.lapic = kmalloc(sizeof(struct kvm_lapic_state), GFP_KERNEL);
		r = -ENOMEM;
		if (!u.lapic)
			goto out;
		r = -EFAULT;
		if (copy_from_user(u.lapic, argp, sizeof(struct kvm_lapic_state)))
			goto out;
		r = kvm_vcpu_ioctl_set_lapic(vcpu, u.lapic);
		if (r)
			goto out;
		r = 0;
		break;
	}
	case KVM_INTERRUPT: {
		struct kvm_interrupt irq;

		r = -EFAULT;
		if (copy_from_user(&irq, argp, sizeof irq))
			goto out;
		r = kvm_vcpu_ioctl_interrupt(vcpu, &irq);
		if (r)
			goto out;
		r = 0;
		break;
	}
	case KVM_NMI: {
		r = kvm_vcpu_ioctl_nmi(vcpu);
		if (r)
			goto out;
		r = 0;
		break;
	}
	case KVM_SET_CPUID: {
		struct kvm_cpuid __user *cpuid_arg = argp;
		struct kvm_cpuid cpuid;

		r = -EFAULT;
		if (copy_from_user(&cpuid, cpuid_arg, sizeof cpuid))
			goto out;
		r = kvm_vcpu_ioctl_set_cpuid(vcpu, &cpuid, cpuid_arg->entries);
		if (r)
			goto out;
		break;
	}
	case KVM_SET_CPUID2: {
		struct kvm_cpuid2 __user *cpuid_arg = argp;
		struct kvm_cpuid2 cpuid;

		r = -EFAULT;
		if (copy_from_user(&cpuid, cpuid_arg, sizeof cpuid))
			goto out;
		r = kvm_vcpu_ioctl_set_cpuid2(vcpu, &cpuid,
					      cpuid_arg->entries);
		if (r)
			goto out;
		break;
	}
	case KVM_GET_CPUID2: {
		struct kvm_cpuid2 __user *cpuid_arg = argp;
		struct kvm_cpuid2 cpuid;

		r = -EFAULT;
		if (copy_from_user(&cpuid, cpuid_arg, sizeof cpuid))
			goto out;
		r = kvm_vcpu_ioctl_get_cpuid2(vcpu, &cpuid,
					      cpuid_arg->entries);
		if (r)
			goto out;
		r = -EFAULT;
		if (copy_to_user(cpuid_arg, &cpuid, sizeof cpuid))
			goto out;
		r = 0;
		break;
	}
	case KVM_GET_MSRS:
		r = msr_io(vcpu, argp, kvm_get_msr, 1);
		break;
	case KVM_SET_MSRS:
		r = msr_io(vcpu, argp, do_set_msr, 0);
		break;
	case KVM_TPR_ACCESS_REPORTING: {
		struct kvm_tpr_access_ctl tac;

		r = -EFAULT;
		if (copy_from_user(&tac, argp, sizeof tac))
			goto out;
		r = vcpu_ioctl_tpr_access_reporting(vcpu, &tac);
		if (r)
			goto out;
		r = -EFAULT;
		if (copy_to_user(argp, &tac, sizeof tac))
			goto out;
		r = 0;
		break;
	};
	case KVM_SET_VAPIC_ADDR: {
		struct kvm_vapic_addr va;

		r = -EINVAL;
		if (!irqchip_in_kernel(vcpu->kvm))
			goto out;
		r = -EFAULT;
		if (copy_from_user(&va, argp, sizeof va))
			goto out;
		r = 0;
		kvm_lapic_set_vapic_addr(vcpu, va.vapic_addr);
		break;
	}
	case KVM_X86_SETUP_MCE: {
		u64 mcg_cap;

		r = -EFAULT;
		if (copy_from_user(&mcg_cap, argp, sizeof mcg_cap))
			goto out;
		r = kvm_vcpu_ioctl_x86_setup_mce(vcpu, mcg_cap);
		break;
	}
	case KVM_X86_SET_MCE: {
		struct kvm_x86_mce mce;

		r = -EFAULT;
		if (copy_from_user(&mce, argp, sizeof mce))
			goto out;
		r = kvm_vcpu_ioctl_x86_set_mce(vcpu, &mce);
		break;
	}
	case KVM_GET_VCPU_EVENTS: {
		struct kvm_vcpu_events events;

		kvm_vcpu_ioctl_x86_get_vcpu_events(vcpu, &events);

		r = -EFAULT;
		if (copy_to_user(argp, &events, sizeof(struct kvm_vcpu_events)))
			break;
		r = 0;
		break;
	}
	case KVM_SET_VCPU_EVENTS: {
		struct kvm_vcpu_events events;

		r = -EFAULT;
		if (copy_from_user(&events, argp, sizeof(struct kvm_vcpu_events)))
			break;

		r = kvm_vcpu_ioctl_x86_set_vcpu_events(vcpu, &events);
		break;
	}
	case KVM_GET_DEBUGREGS: {
		struct kvm_debugregs dbgregs;

		kvm_vcpu_ioctl_x86_get_debugregs(vcpu, &dbgregs);

		r = -EFAULT;
		if (copy_to_user(argp, &dbgregs,
				 sizeof(struct kvm_debugregs)))
			break;
		r = 0;
		break;
	}
	case KVM_SET_DEBUGREGS: {
		struct kvm_debugregs dbgregs;

		r = -EFAULT;
		if (copy_from_user(&dbgregs, argp,
				   sizeof(struct kvm_debugregs)))
			break;

		r = kvm_vcpu_ioctl_x86_set_debugregs(vcpu, &dbgregs);
		break;
	}
	case KVM_GET_XSAVE: {
		u.xsave = kzalloc(sizeof(struct kvm_xsave), GFP_KERNEL);
		r = -ENOMEM;
		if (!u.xsave)
			break;

		kvm_vcpu_ioctl_x86_get_xsave(vcpu, u.xsave);

		r = -EFAULT;
		if (copy_to_user(argp, u.xsave, sizeof(struct kvm_xsave)))
			break;
		r = 0;
		break;
	}
	case KVM_SET_XSAVE: {
		u.xsave = kzalloc(sizeof(struct kvm_xsave), GFP_KERNEL);
		r = -ENOMEM;
		if (!u.xsave)
			break;

		r = -EFAULT;
		if (copy_from_user(u.xsave, argp, sizeof(struct kvm_xsave)))
			break;

		r = kvm_vcpu_ioctl_x86_set_xsave(vcpu, u.xsave);
		break;
	}
	case KVM_GET_XCRS: {
		u.xcrs = kzalloc(sizeof(struct kvm_xcrs), GFP_KERNEL);
		r = -ENOMEM;
		if (!u.xcrs)
			break;

		kvm_vcpu_ioctl_x86_get_xcrs(vcpu, u.xcrs);

		r = -EFAULT;
		if (copy_to_user(argp, u.xcrs,
				 sizeof(struct kvm_xcrs)))
			break;
		r = 0;
		break;
	}
	case KVM_SET_XCRS: {
		u.xcrs = kzalloc(sizeof(struct kvm_xcrs), GFP_KERNEL);
		r = -ENOMEM;
		if (!u.xcrs)
			break;

		r = -EFAULT;
		if (copy_from_user(u.xcrs, argp,
				   sizeof(struct kvm_xcrs)))
			break;

		r = kvm_vcpu_ioctl_x86_set_xcrs(vcpu, u.xcrs);
		break;
	}
	default:
		r = -EINVAL;
	}
out:
	kfree(u.buffer);
	return r;
}

static int kvm_vm_ioctl_set_tss_addr(struct kvm *kvm, unsigned long addr)
{
	int ret;

	if (addr > (unsigned int)(-3 * PAGE_SIZE))
		return -1;
	ret = kvm_x86_ops->set_tss_addr(kvm, addr);
	return ret;
}

static int kvm_vm_ioctl_set_identity_map_addr(struct kvm *kvm,
					      u64 ident_addr)
{
	kvm->arch.ept_identity_map_addr = ident_addr;
	return 0;
}

static int kvm_vm_ioctl_set_nr_mmu_pages(struct kvm *kvm,
					  u32 kvm_nr_mmu_pages)
{
	if (kvm_nr_mmu_pages < KVM_MIN_ALLOC_MMU_PAGES)
		return -EINVAL;

	mutex_lock(&kvm->slots_lock);
	spin_lock(&kvm->mmu_lock);

	kvm_mmu_change_mmu_pages(kvm, kvm_nr_mmu_pages);
	kvm->arch.n_requested_mmu_pages = kvm_nr_mmu_pages;

	spin_unlock(&kvm->mmu_lock);
	mutex_unlock(&kvm->slots_lock);
	return 0;
}

static int kvm_vm_ioctl_get_nr_mmu_pages(struct kvm *kvm)
{
	return kvm->arch.n_max_mmu_pages;
}

static int kvm_vm_ioctl_get_irqchip(struct kvm *kvm, struct kvm_irqchip *chip)
{
	int r;

	r = 0;
	switch (chip->chip_id) {
	case KVM_IRQCHIP_PIC_MASTER:
		memcpy(&chip->chip.pic,
			&pic_irqchip(kvm)->pics[0],
			sizeof(struct kvm_pic_state));
		break;
	case KVM_IRQCHIP_PIC_SLAVE:
		memcpy(&chip->chip.pic,
			&pic_irqchip(kvm)->pics[1],
			sizeof(struct kvm_pic_state));
		break;
	case KVM_IRQCHIP_IOAPIC:
		r = kvm_get_ioapic(kvm, &chip->chip.ioapic);
		break;
	default:
		r = -EINVAL;
		break;
	}
	return r;
}

static int kvm_vm_ioctl_set_irqchip(struct kvm *kvm, struct kvm_irqchip *chip)
{
	int r;

	r = 0;
	switch (chip->chip_id) {
	case KVM_IRQCHIP_PIC_MASTER:
		spin_lock(&pic_irqchip(kvm)->lock);
		memcpy(&pic_irqchip(kvm)->pics[0],
			&chip->chip.pic,
			sizeof(struct kvm_pic_state));
		spin_unlock(&pic_irqchip(kvm)->lock);
		break;
	case KVM_IRQCHIP_PIC_SLAVE:
		spin_lock(&pic_irqchip(kvm)->lock);
		memcpy(&pic_irqchip(kvm)->pics[1],
			&chip->chip.pic,
			sizeof(struct kvm_pic_state));
		spin_unlock(&pic_irqchip(kvm)->lock);
		break;
	case KVM_IRQCHIP_IOAPIC:
		r = kvm_set_ioapic(kvm, &chip->chip.ioapic);
		break;
	default:
		r = -EINVAL;
		break;
	}
	kvm_pic_update_irq(pic_irqchip(kvm));
	return r;
}

static int kvm_vm_ioctl_get_pit(struct kvm *kvm, struct kvm_pit_state *ps)
{
	int r = 0;

	mutex_lock(&kvm->arch.vpit->pit_state.lock);
	memcpy(ps, &kvm->arch.vpit->pit_state, sizeof(struct kvm_pit_state));
	mutex_unlock(&kvm->arch.vpit->pit_state.lock);
	return r;
}

static int kvm_vm_ioctl_set_pit(struct kvm *kvm, struct kvm_pit_state *ps)
{
	int r = 0;

	mutex_lock(&kvm->arch.vpit->pit_state.lock);
	memcpy(&kvm->arch.vpit->pit_state, ps, sizeof(struct kvm_pit_state));
	kvm_pit_load_count(kvm, 0, ps->channels[0].count, 0);
	mutex_unlock(&kvm->arch.vpit->pit_state.lock);
	return r;
}

static int kvm_vm_ioctl_get_pit2(struct kvm *kvm, struct kvm_pit_state2 *ps)
{
	int r = 0;

	mutex_lock(&kvm->arch.vpit->pit_state.lock);
	memcpy(ps->channels, &kvm->arch.vpit->pit_state.channels,
		sizeof(ps->channels));
	ps->flags = kvm->arch.vpit->pit_state.flags;
	mutex_unlock(&kvm->arch.vpit->pit_state.lock);
	memset(&ps->reserved, 0, sizeof(ps->reserved));
	return r;
}

static int kvm_vm_ioctl_set_pit2(struct kvm *kvm, struct kvm_pit_state2 *ps)
{
	int r = 0, start = 0;
	u32 prev_legacy, cur_legacy;
	mutex_lock(&kvm->arch.vpit->pit_state.lock);
	prev_legacy = kvm->arch.vpit->pit_state.flags & KVM_PIT_FLAGS_HPET_LEGACY;
	cur_legacy = ps->flags & KVM_PIT_FLAGS_HPET_LEGACY;
	if (!prev_legacy && cur_legacy)
		start = 1;
	memcpy(&kvm->arch.vpit->pit_state.channels, &ps->channels,
	       sizeof(kvm->arch.vpit->pit_state.channels));
	kvm->arch.vpit->pit_state.flags = ps->flags;
	kvm_pit_load_count(kvm, 0, kvm->arch.vpit->pit_state.channels[0].count, start);
	mutex_unlock(&kvm->arch.vpit->pit_state.lock);
	return r;
}

static int kvm_vm_ioctl_reinject(struct kvm *kvm,
				 struct kvm_reinject_control *control)
{
	if (!kvm->arch.vpit)
		return -ENXIO;
	mutex_lock(&kvm->arch.vpit->pit_state.lock);
	kvm->arch.vpit->pit_state.pit_timer.reinject = control->pit_reinject;
	mutex_unlock(&kvm->arch.vpit->pit_state.lock);
	return 0;
}

/*
 * Get (and clear) the dirty memory log for a memory slot.
 */
int kvm_vm_ioctl_get_dirty_log(struct kvm *kvm,
				      struct kvm_dirty_log *log)
{
	int r, i;
	struct kvm_memory_slot *memslot;
	unsigned long n;
	unsigned long is_dirty = 0;

	mutex_lock(&kvm->slots_lock);

	r = -EINVAL;
	if (log->slot >= KVM_MEMORY_SLOTS)
		goto out;

	memslot = &kvm->memslots->memslots[log->slot];
	r = -ENOENT;
	if (!memslot->dirty_bitmap)
		goto out;

	n = kvm_dirty_bitmap_bytes(memslot);

	for (i = 0; !is_dirty && i < n/sizeof(long); i++)
		is_dirty = memslot->dirty_bitmap[i];

	/* If nothing is dirty, don't bother messing with page tables. */
	if (is_dirty) {
		struct kvm_memslots *slots, *old_slots;
		unsigned long *dirty_bitmap;

		r = -ENOMEM;
		dirty_bitmap = vmalloc(n);
		if (!dirty_bitmap)
			goto out;
		memset(dirty_bitmap, 0, n);

		r = -ENOMEM;
		slots = kzalloc(sizeof(struct kvm_memslots), GFP_KERNEL);
		if (!slots) {
			vfree(dirty_bitmap);
			goto out;
		}
		memcpy(slots, kvm->memslots, sizeof(struct kvm_memslots));
		slots->memslots[log->slot].dirty_bitmap = dirty_bitmap;

		old_slots = kvm->memslots;
		rcu_assign_pointer(kvm->memslots, slots);
		synchronize_srcu_expedited(&kvm->srcu);
		dirty_bitmap = old_slots->memslots[log->slot].dirty_bitmap;
		kfree(old_slots);

		spin_lock(&kvm->mmu_lock);
		kvm_mmu_slot_remove_write_access(kvm, log->slot);
		spin_unlock(&kvm->mmu_lock);

		r = -EFAULT;
		if (copy_to_user(log->dirty_bitmap, dirty_bitmap, n)) {
			vfree(dirty_bitmap);
			goto out;
		}
		vfree(dirty_bitmap);
	} else {
		r = -EFAULT;
		if (clear_user(log->dirty_bitmap, n))
			goto out;
	}

	r = 0;
out:
	mutex_unlock(&kvm->slots_lock);
	return r;
}

long kvm_arch_vm_ioctl(struct file *filp,
		       unsigned int ioctl, unsigned long arg)
{
	struct kvm *kvm = filp->private_data;
	void __user *argp = (void __user *)arg;
	int r = -ENOTTY;
	/*
	 * This union makes it completely explicit to gcc-3.x
	 * that these two variables' stack usage should be
	 * combined, not added together.
	 */
	union {
		struct kvm_pit_state ps;
		struct kvm_pit_state2 ps2;
		struct kvm_pit_config pit_config;
	} u;

	switch (ioctl) {
	case KVM_SET_TSS_ADDR:
		r = kvm_vm_ioctl_set_tss_addr(kvm, arg);
		if (r < 0)
			goto out;
		break;
	case KVM_SET_IDENTITY_MAP_ADDR: {
		u64 ident_addr;

		r = -EFAULT;
		if (copy_from_user(&ident_addr, argp, sizeof ident_addr))
			goto out;
		r = kvm_vm_ioctl_set_identity_map_addr(kvm, ident_addr);
		if (r < 0)
			goto out;
		break;
	}
	case KVM_SET_NR_MMU_PAGES:
		r = kvm_vm_ioctl_set_nr_mmu_pages(kvm, arg);
		if (r)
			goto out;
		break;
	case KVM_GET_NR_MMU_PAGES:
		r = kvm_vm_ioctl_get_nr_mmu_pages(kvm);
		break;
	case KVM_CREATE_IRQCHIP: {
		struct kvm_pic *vpic;

		mutex_lock(&kvm->lock);
		r = -EEXIST;
		if (kvm->arch.vpic)
			goto create_irqchip_unlock;
		r = -ENOMEM;
		vpic = kvm_create_pic(kvm);
		if (vpic) {
			r = kvm_ioapic_init(kvm);
			if (r) {
				kvm_io_bus_unregister_dev(kvm, KVM_PIO_BUS,
							  &vpic->dev);
				kfree(vpic);
				goto create_irqchip_unlock;
			}
		} else
			goto create_irqchip_unlock;
		smp_wmb();
		kvm->arch.vpic = vpic;
		smp_wmb();
		r = kvm_setup_default_irq_routing(kvm);
		if (r) {
			mutex_lock(&kvm->irq_lock);
			kvm_ioapic_destroy(kvm);
			kvm_destroy_pic(kvm);
			mutex_unlock(&kvm->irq_lock);
		}
	create_irqchip_unlock:
		mutex_unlock(&kvm->lock);
		break;
	}
	case KVM_CREATE_PIT:
		u.pit_config.flags = KVM_PIT_SPEAKER_DUMMY;
		goto create_pit;
	case KVM_CREATE_PIT2:
		r = -EFAULT;
		if (copy_from_user(&u.pit_config, argp,
				   sizeof(struct kvm_pit_config)))
			goto out;
	create_pit:
		mutex_lock(&kvm->slots_lock);
		r = -EEXIST;
		if (kvm->arch.vpit)
			goto create_pit_unlock;
		r = -ENOMEM;
		kvm->arch.vpit = kvm_create_pit(kvm, u.pit_config.flags);
		if (kvm->arch.vpit)
			r = 0;
	create_pit_unlock:
		mutex_unlock(&kvm->slots_lock);
		break;
	case KVM_IRQ_LINE_STATUS:
	case KVM_IRQ_LINE: {
		struct kvm_irq_level irq_event;

		r = -EFAULT;
		if (copy_from_user(&irq_event, argp, sizeof irq_event))
			goto out;
		r = -ENXIO;
		if (irqchip_in_kernel(kvm)) {
			__s32 status;
			status = kvm_set_irq(kvm, KVM_USERSPACE_IRQ_SOURCE_ID,
					irq_event.irq, irq_event.level);
			if (ioctl == KVM_IRQ_LINE_STATUS) {
				r = -EFAULT;
				irq_event.status = status;
				if (copy_to_user(argp, &irq_event,
							sizeof irq_event))
					goto out;
			}
			r = 0;
		}
		break;
	}
	case KVM_GET_IRQCHIP: {
		/* 0: PIC master, 1: PIC slave, 2: IOAPIC */
		struct kvm_irqchip *chip = kmalloc(sizeof(*chip), GFP_KERNEL);

		r = -ENOMEM;
		if (!chip)
			goto out;
		r = -EFAULT;
		if (copy_from_user(chip, argp, sizeof *chip))
			goto get_irqchip_out;
		r = -ENXIO;
		if (!irqchip_in_kernel(kvm))
			goto get_irqchip_out;
		r = kvm_vm_ioctl_get_irqchip(kvm, chip);
		if (r)
			goto get_irqchip_out;
		r = -EFAULT;
		if (copy_to_user(argp, chip, sizeof *chip))
			goto get_irqchip_out;
		r = 0;
	get_irqchip_out:
		kfree(chip);
		if (r)
			goto out;
		break;
	}
	case KVM_SET_IRQCHIP: {
		/* 0: PIC master, 1: PIC slave, 2: IOAPIC */
		struct kvm_irqchip *chip = kmalloc(sizeof(*chip), GFP_KERNEL);

		r = -ENOMEM;
		if (!chip)
			goto out;
		r = -EFAULT;
		if (copy_from_user(chip, argp, sizeof *chip))
			goto set_irqchip_out;
		r = -ENXIO;
		if (!irqchip_in_kernel(kvm))
			goto set_irqchip_out;
		r = kvm_vm_ioctl_set_irqchip(kvm, chip);
		if (r)
			goto set_irqchip_out;
		r = 0;
	set_irqchip_out:
		kfree(chip);
		if (r)
			goto out;
		break;
	}
	case KVM_GET_PIT: {
		r = -EFAULT;
		if (copy_from_user(&u.ps, argp, sizeof(struct kvm_pit_state)))
			goto out;
		r = -ENXIO;
		if (!kvm->arch.vpit)
			goto out;
		r = kvm_vm_ioctl_get_pit(kvm, &u.ps);
		if (r)
			goto out;
		r = -EFAULT;
		if (copy_to_user(argp, &u.ps, sizeof(struct kvm_pit_state)))
			goto out;
		r = 0;
		break;
	}
	case KVM_SET_PIT: {
		r = -EFAULT;
		if (copy_from_user(&u.ps, argp, sizeof u.ps))
			goto out;
		r = -ENXIO;
		if (!kvm->arch.vpit)
			goto out;
		r = kvm_vm_ioctl_set_pit(kvm, &u.ps);
		if (r)
			goto out;
		r = 0;
		break;
	}
	case KVM_GET_PIT2: {
		r = -ENXIO;
		if (!kvm->arch.vpit)
			goto out;
		r = kvm_vm_ioctl_get_pit2(kvm, &u.ps2);
		if (r)
			goto out;
		r = -EFAULT;
		if (copy_to_user(argp, &u.ps2, sizeof(u.ps2)))
			goto out;
		r = 0;
		break;
	}
	case KVM_SET_PIT2: {
		r = -EFAULT;
		if (copy_from_user(&u.ps2, argp, sizeof(u.ps2)))
			goto out;
		r = -ENXIO;
		if (!kvm->arch.vpit)
			goto out;
		r = kvm_vm_ioctl_set_pit2(kvm, &u.ps2);
		if (r)
			goto out;
		r = 0;
		break;
	}
	case KVM_REINJECT_CONTROL: {
		struct kvm_reinject_control control;
		r =  -EFAULT;
		if (copy_from_user(&control, argp, sizeof(control)))
			goto out;
		r = kvm_vm_ioctl_reinject(kvm, &control);
		if (r)
			goto out;
		r = 0;
		break;
	}
	case KVM_XEN_HVM_CONFIG: {
		r = -EFAULT;
		if (copy_from_user(&kvm->arch.xen_hvm_config, argp,
				   sizeof(struct kvm_xen_hvm_config)))
			goto out;
		r = -EINVAL;
		if (kvm->arch.xen_hvm_config.flags)
			goto out;
		r = 0;
		break;
	}
	case KVM_SET_CLOCK: {
		struct kvm_clock_data user_ns;
		u64 now_ns;
		s64 delta;

		r = -EFAULT;
		if (copy_from_user(&user_ns, argp, sizeof(user_ns)))
			goto out;

		r = -EINVAL;
		if (user_ns.flags)
			goto out;

		r = 0;
		local_irq_disable();
		now_ns = get_kernel_ns();
		delta = user_ns.clock - now_ns;
		local_irq_enable();
		kvm->arch.kvmclock_offset = delta;
		break;
	}
	case KVM_GET_CLOCK: {
		struct kvm_clock_data user_ns;
		u64 now_ns;

		local_irq_disable();
		now_ns = get_kernel_ns();
		user_ns.clock = kvm->arch.kvmclock_offset + now_ns;
		local_irq_enable();
		user_ns.flags = 0;
		memset(&user_ns.pad, 0, sizeof(user_ns.pad));

		r = -EFAULT;
		if (copy_to_user(argp, &user_ns, sizeof(user_ns)))
			goto out;
		r = 0;
		break;
	}

	default:
		;
	}
out:
	return r;
}

static void kvm_init_msr_list(void)
{
	u32 dummy[2];
	unsigned i, j;

	/* skip the first msrs in the list. KVM-specific */
	for (i = j = KVM_SAVE_MSRS_BEGIN; i < ARRAY_SIZE(msrs_to_save); i++) {
		if (rdmsr_safe(msrs_to_save[i], &dummy[0], &dummy[1]) < 0)
			continue;
		if (j < i)
			msrs_to_save[j] = msrs_to_save[i];
		j++;
	}
	num_msrs_to_save = j;
}

static int vcpu_mmio_write(struct kvm_vcpu *vcpu, gpa_t addr, int len,
			   const void *v)
{
	if (vcpu->arch.apic &&
	    !kvm_iodevice_write(&vcpu->arch.apic->dev, addr, len, v))
		return 0;

	return kvm_io_bus_write(vcpu->kvm, KVM_MMIO_BUS, addr, len, v);
}

static int vcpu_mmio_read(struct kvm_vcpu *vcpu, gpa_t addr, int len, void *v)
{
	if (vcpu->arch.apic &&
	    !kvm_iodevice_read(&vcpu->arch.apic->dev, addr, len, v))
		return 0;

	return kvm_io_bus_read(vcpu->kvm, KVM_MMIO_BUS, addr, len, v);
}

static void kvm_set_segment(struct kvm_vcpu *vcpu,
			struct kvm_segment *var, int seg)
{
	kvm_x86_ops->set_segment(vcpu, var, seg);
}

void kvm_get_segment(struct kvm_vcpu *vcpu,
		     struct kvm_segment *var, int seg)
{
	kvm_x86_ops->get_segment(vcpu, var, seg);
}

static gpa_t translate_gpa(struct kvm_vcpu *vcpu, gpa_t gpa, u32 access)
{
	return gpa;
}

static gpa_t translate_nested_gpa(struct kvm_vcpu *vcpu, gpa_t gpa, u32 access)
{
	gpa_t t_gpa;
	u32 error;

	BUG_ON(!mmu_is_nested(vcpu));

	/* NPT walks are always user-walks */
	access |= PFERR_USER_MASK;
	t_gpa  = vcpu->arch.mmu.gva_to_gpa(vcpu, gpa, access, &error);
	if (t_gpa == UNMAPPED_GVA)
		vcpu->arch.fault.nested = true;

	return t_gpa;
}

gpa_t kvm_mmu_gva_to_gpa_read(struct kvm_vcpu *vcpu, gva_t gva, u32 *error)
{
	u32 access = (kvm_x86_ops->get_cpl(vcpu) == 3) ? PFERR_USER_MASK : 0;
	return vcpu->arch.walk_mmu->gva_to_gpa(vcpu, gva, access, error);
}

 gpa_t kvm_mmu_gva_to_gpa_fetch(struct kvm_vcpu *vcpu, gva_t gva, u32 *error)
{
	u32 access = (kvm_x86_ops->get_cpl(vcpu) == 3) ? PFERR_USER_MASK : 0;
	access |= PFERR_FETCH_MASK;
	return vcpu->arch.walk_mmu->gva_to_gpa(vcpu, gva, access, error);
}

gpa_t kvm_mmu_gva_to_gpa_write(struct kvm_vcpu *vcpu, gva_t gva, u32 *error)
{
	u32 access = (kvm_x86_ops->get_cpl(vcpu) == 3) ? PFERR_USER_MASK : 0;
	access |= PFERR_WRITE_MASK;
	return vcpu->arch.walk_mmu->gva_to_gpa(vcpu, gva, access, error);
}

/* uses this to access any guest's mapped memory without checking CPL */
gpa_t kvm_mmu_gva_to_gpa_system(struct kvm_vcpu *vcpu, gva_t gva, u32 *error)
{
	return vcpu->arch.walk_mmu->gva_to_gpa(vcpu, gva, 0, error);
}

static int kvm_read_guest_virt_helper(gva_t addr, void *val, unsigned int bytes,
				      struct kvm_vcpu *vcpu, u32 access,
				      u32 *error)
{
	void *data = val;
	int r = X86EMUL_CONTINUE;

	while (bytes) {
		gpa_t gpa = vcpu->arch.walk_mmu->gva_to_gpa(vcpu, addr, access,
							    error);
		unsigned offset = addr & (PAGE_SIZE-1);
		unsigned toread = min(bytes, (unsigned)PAGE_SIZE - offset);
		int ret;

		if (gpa == UNMAPPED_GVA) {
			r = X86EMUL_PROPAGATE_FAULT;
			goto out;
		}
		ret = kvm_read_guest(vcpu->kvm, gpa, data, toread);
		if (ret < 0) {
			r = X86EMUL_IO_NEEDED;
			goto out;
		}

		bytes -= toread;
		data += toread;
		addr += toread;
	}
out:
	return r;
}

/* used for instruction fetching */
static int kvm_fetch_guest_virt(gva_t addr, void *val, unsigned int bytes,
				struct kvm_vcpu *vcpu, u32 *error)
{
	u32 access = (kvm_x86_ops->get_cpl(vcpu) == 3) ? PFERR_USER_MASK : 0;
	return kvm_read_guest_virt_helper(addr, val, bytes, vcpu,
					  access | PFERR_FETCH_MASK, error);
}

static int kvm_read_guest_virt(gva_t addr, void *val, unsigned int bytes,
			       struct kvm_vcpu *vcpu, u32 *error)
{
	u32 access = (kvm_x86_ops->get_cpl(vcpu) == 3) ? PFERR_USER_MASK : 0;
	return kvm_read_guest_virt_helper(addr, val, bytes, vcpu, access,
					  error);
}

static int kvm_read_guest_virt_system(gva_t addr, void *val, unsigned int bytes,
			       struct kvm_vcpu *vcpu, u32 *error)
{
	return kvm_read_guest_virt_helper(addr, val, bytes, vcpu, 0, error);
}

static int kvm_write_guest_virt_system(gva_t addr, void *val,
				       unsigned int bytes,
				       struct kvm_vcpu *vcpu,
				       u32 *error)
{
	void *data = val;
	int r = X86EMUL_CONTINUE;

	while (bytes) {
		gpa_t gpa =  vcpu->arch.walk_mmu->gva_to_gpa(vcpu, addr,
							     PFERR_WRITE_MASK,
							     error);
		unsigned offset = addr & (PAGE_SIZE-1);
		unsigned towrite = min(bytes, (unsigned)PAGE_SIZE - offset);
		int ret;

		if (gpa == UNMAPPED_GVA) {
			r = X86EMUL_PROPAGATE_FAULT;
			goto out;
		}
		ret = kvm_write_guest(vcpu->kvm, gpa, data, towrite);
		if (ret < 0) {
			r = X86EMUL_IO_NEEDED;
			goto out;
		}

		bytes -= towrite;
		data += towrite;
		addr += towrite;
	}
out:
	return r;
}

static int emulator_read_emulated(unsigned long addr,
				  void *val,
				  unsigned int bytes,
				  unsigned int *error_code,
				  struct kvm_vcpu *vcpu)
{
	gpa_t                 gpa;

	if (vcpu->mmio_read_completed) {
		memcpy(val, vcpu->mmio_data, bytes);
		trace_kvm_mmio(KVM_TRACE_MMIO_READ, bytes,
			       vcpu->mmio_phys_addr, *(u64 *)val);
		vcpu->mmio_read_completed = 0;
		return X86EMUL_CONTINUE;
	}

	gpa = kvm_mmu_gva_to_gpa_read(vcpu, addr, error_code);

	if (gpa == UNMAPPED_GVA)
		return X86EMUL_PROPAGATE_FAULT;

	/* For APIC access vmexit */
	if ((gpa & PAGE_MASK) == APIC_DEFAULT_PHYS_BASE)
		goto mmio;

	if (kvm_read_guest_virt(addr, val, bytes, vcpu, NULL)
				== X86EMUL_CONTINUE)
		return X86EMUL_CONTINUE;

mmio:
	/*
	 * Is this MMIO handled locally?
	 */
	if (!vcpu_mmio_read(vcpu, gpa, bytes, val)) {
		trace_kvm_mmio(KVM_TRACE_MMIO_READ, bytes, gpa, *(u64 *)val);
		return X86EMUL_CONTINUE;
	}

	trace_kvm_mmio(KVM_TRACE_MMIO_READ_UNSATISFIED, bytes, gpa, 0);

	vcpu->mmio_needed = 1;
	vcpu->run->exit_reason = KVM_EXIT_MMIO;
	vcpu->run->mmio.phys_addr = vcpu->mmio_phys_addr = gpa;
	vcpu->run->mmio.len = vcpu->mmio_size = bytes;
	vcpu->run->mmio.is_write = vcpu->mmio_is_write = 0;

	return X86EMUL_IO_NEEDED;
}

int emulator_write_phys(struct kvm_vcpu *vcpu, gpa_t gpa,
			  const void *val, int bytes)
{
	int ret;

	ret = kvm_write_guest(vcpu->kvm, gpa, val, bytes);
	if (ret < 0)
		return 0;
	kvm_mmu_pte_write(vcpu, gpa, val, bytes, 1);
	return 1;
}

static int emulator_write_emulated_onepage(unsigned long addr,
					   const void *val,
					   unsigned int bytes,
					   unsigned int *error_code,
					   struct kvm_vcpu *vcpu)
{
	gpa_t                 gpa;

	gpa = kvm_mmu_gva_to_gpa_write(vcpu, addr, error_code);

	if (gpa == UNMAPPED_GVA)
		return X86EMUL_PROPAGATE_FAULT;

	/* For APIC access vmexit */
	if ((gpa & PAGE_MASK) == APIC_DEFAULT_PHYS_BASE)
		goto mmio;

	if (emulator_write_phys(vcpu, gpa, val, bytes))
		return X86EMUL_CONTINUE;

mmio:
	trace_kvm_mmio(KVM_TRACE_MMIO_WRITE, bytes, gpa, *(u64 *)val);
	/*
	 * Is this MMIO handled locally?
	 */
	if (!vcpu_mmio_write(vcpu, gpa, bytes, val))
		return X86EMUL_CONTINUE;

	vcpu->mmio_needed = 1;
	vcpu->run->exit_reason = KVM_EXIT_MMIO;
	vcpu->run->mmio.phys_addr = vcpu->mmio_phys_addr = gpa;
	vcpu->run->mmio.len = vcpu->mmio_size = bytes;
	vcpu->run->mmio.is_write = vcpu->mmio_is_write = 1;
	memcpy(vcpu->run->mmio.data, val, bytes);

	return X86EMUL_CONTINUE;
}

int emulator_write_emulated(unsigned long addr,
			    const void *val,
			    unsigned int bytes,
			    unsigned int *error_code,
			    struct kvm_vcpu *vcpu)
{
	/* Crossing a page boundary? */
	if (((addr + bytes - 1) ^ addr) & PAGE_MASK) {
		int rc, now;

		now = -addr & ~PAGE_MASK;
		rc = emulator_write_emulated_onepage(addr, val, now, error_code,
						     vcpu);
		if (rc != X86EMUL_CONTINUE)
			return rc;
		addr += now;
		val += now;
		bytes -= now;
	}
	return emulator_write_emulated_onepage(addr, val, bytes, error_code,
					       vcpu);
}

#define CMPXCHG_TYPE(t, ptr, old, new) \
	(cmpxchg((t *)(ptr), *(t *)(old), *(t *)(new)) == *(t *)(old))

#ifdef CONFIG_X86_64
#  define CMPXCHG64(ptr, old, new) CMPXCHG_TYPE(u64, ptr, old, new)
#else
#  define CMPXCHG64(ptr, old, new) \
	(cmpxchg64((u64 *)(ptr), *(u64 *)(old), *(u64 *)(new)) == *(u64 *)(old))
#endif

static int emulator_cmpxchg_emulated(unsigned long addr,
				     const void *old,
				     const void *new,
				     unsigned int bytes,
				     unsigned int *error_code,
				     struct kvm_vcpu *vcpu)
{
	gpa_t gpa;
	struct page *page;
	char *kaddr;
	bool exchanged;

	/* guests cmpxchg8b have to be emulated atomically */
	if (bytes > 8 || (bytes & (bytes - 1)))
		goto emul_write;

	gpa = kvm_mmu_gva_to_gpa_write(vcpu, addr, NULL);

	if (gpa == UNMAPPED_GVA ||
	    (gpa & PAGE_MASK) == APIC_DEFAULT_PHYS_BASE)
		goto emul_write;

	if (((gpa + bytes - 1) & PAGE_MASK) != (gpa & PAGE_MASK))
		goto emul_write;

	page = gfn_to_page(vcpu->kvm, gpa >> PAGE_SHIFT);
	if (is_error_page(page)) {
		kvm_release_page_clean(page);
		goto emul_write;
	}

	kaddr = kmap_atomic(page, KM_USER0);
	kaddr += offset_in_page(gpa);
	switch (bytes) {
	case 1:
		exchanged = CMPXCHG_TYPE(u8, kaddr, old, new);
		break;
	case 2:
		exchanged = CMPXCHG_TYPE(u16, kaddr, old, new);
		break;
	case 4:
		exchanged = CMPXCHG_TYPE(u32, kaddr, old, new);
		break;
	case 8:
		exchanged = CMPXCHG64(kaddr, old, new);
		break;
	default:
		BUG();
	}
	kunmap_atomic(kaddr, KM_USER0);
	kvm_release_page_dirty(page);

	if (!exchanged)
		return X86EMUL_CMPXCHG_FAILED;

	kvm_mmu_pte_write(vcpu, gpa, new, bytes, 1);

	return X86EMUL_CONTINUE;

emul_write:
	printk_once(KERN_WARNING "kvm: emulating exchange as write\n");

	return emulator_write_emulated(addr, new, bytes, error_code, vcpu);
}

static int kernel_pio(struct kvm_vcpu *vcpu, void *pd)
{
	/* TODO: String I/O for in kernel device */
	int r;

	if (vcpu->arch.pio.in)
		r = kvm_io_bus_read(vcpu->kvm, KVM_PIO_BUS, vcpu->arch.pio.port,
				    vcpu->arch.pio.size, pd);
	else
		r = kvm_io_bus_write(vcpu->kvm, KVM_PIO_BUS,
				     vcpu->arch.pio.port, vcpu->arch.pio.size,
				     pd);
	return r;
}


static int emulator_pio_in_emulated(int size, unsigned short port, void *val,
			     unsigned int count, struct kvm_vcpu *vcpu)
{
	if (vcpu->arch.pio.count)
		goto data_avail;

	trace_kvm_pio(0, port, size, 1);

	vcpu->arch.pio.port = port;
	vcpu->arch.pio.in = 1;
	vcpu->arch.pio.count  = count;
	vcpu->arch.pio.size = size;

	if (!kernel_pio(vcpu, vcpu->arch.pio_data)) {
	data_avail:
		memcpy(val, vcpu->arch.pio_data, size * count);
		vcpu->arch.pio.count = 0;
		return 1;
	}

	vcpu->run->exit_reason = KVM_EXIT_IO;
	vcpu->run->io.direction = KVM_EXIT_IO_IN;
	vcpu->run->io.size = size;
	vcpu->run->io.data_offset = KVM_PIO_PAGE_OFFSET * PAGE_SIZE;
	vcpu->run->io.count = count;
	vcpu->run->io.port = port;

	return 0;
}

static int emulator_pio_out_emulated(int size, unsigned short port,
			      const void *val, unsigned int count,
			      struct kvm_vcpu *vcpu)
{
	trace_kvm_pio(1, port, size, 1);

	vcpu->arch.pio.port = port;
	vcpu->arch.pio.in = 0;
	vcpu->arch.pio.count = count;
	vcpu->arch.pio.size = size;

	memcpy(vcpu->arch.pio_data, val, size * count);

	if (!kernel_pio(vcpu, vcpu->arch.pio_data)) {
		vcpu->arch.pio.count = 0;
		return 1;
	}

	vcpu->run->exit_reason = KVM_EXIT_IO;
	vcpu->run->io.direction = KVM_EXIT_IO_OUT;
	vcpu->run->io.size = size;
	vcpu->run->io.data_offset = KVM_PIO_PAGE_OFFSET * PAGE_SIZE;
	vcpu->run->io.count = count;
	vcpu->run->io.port = port;

	return 0;
}

static unsigned long get_segment_base(struct kvm_vcpu *vcpu, int seg)
{
	return kvm_x86_ops->get_segment_base(vcpu, seg);
}

int emulate_invlpg(struct kvm_vcpu *vcpu, gva_t address)
{
	kvm_mmu_invlpg(vcpu, address);
	return X86EMUL_CONTINUE;
}

int kvm_emulate_wbinvd(struct kvm_vcpu *vcpu)
{
	if (!need_emulate_wbinvd(vcpu))
		return X86EMUL_CONTINUE;

	if (kvm_x86_ops->has_wbinvd_exit()) {
		preempt_disable();
		smp_call_function_many(vcpu->arch.wbinvd_dirty_mask,
				wbinvd_ipi, NULL, 1);
		preempt_enable();
		cpumask_clear(vcpu->arch.wbinvd_dirty_mask);
	}
	wbinvd();
	return X86EMUL_CONTINUE;
}
EXPORT_SYMBOL_GPL(kvm_emulate_wbinvd);

int emulate_clts(struct kvm_vcpu *vcpu)
{
	kvm_x86_ops->set_cr0(vcpu, kvm_read_cr0_bits(vcpu, ~X86_CR0_TS));
	kvm_x86_ops->fpu_activate(vcpu);
	return X86EMUL_CONTINUE;
}

int emulator_get_dr(int dr, unsigned long *dest, struct kvm_vcpu *vcpu)
{
	return _kvm_get_dr(vcpu, dr, dest);
}

int emulator_set_dr(int dr, unsigned long value, struct kvm_vcpu *vcpu)
{

	return __kvm_set_dr(vcpu, dr, value);
}

static u64 mk_cr_64(u64 curr_cr, u32 new_val)
{
	return (curr_cr & ~((1ULL << 32) - 1)) | new_val;
}

static unsigned long emulator_get_cr(int cr, struct kvm_vcpu *vcpu)
{
	unsigned long value;

	switch (cr) {
	case 0:
		value = kvm_read_cr0(vcpu);
		break;
	case 2:
		value = vcpu->arch.cr2;
		break;
	case 3:
		value = vcpu->arch.cr3;
		break;
	case 4:
		value = kvm_read_cr4(vcpu);
		break;
	case 8:
		value = kvm_get_cr8(vcpu);
		break;
	default:
		vcpu_printf(vcpu, "%s: unexpected cr %u\n", __func__, cr);
		return 0;
	}

	return value;
}

static int emulator_set_cr(int cr, unsigned long val, struct kvm_vcpu *vcpu)
{
	int res = 0;

	switch (cr) {
	case 0:
		res = kvm_set_cr0(vcpu, mk_cr_64(kvm_read_cr0(vcpu), val));
		break;
	case 2:
		vcpu->arch.cr2 = val;
		break;
	case 3:
		res = kvm_set_cr3(vcpu, val);
		break;
	case 4:
		res = kvm_set_cr4(vcpu, mk_cr_64(kvm_read_cr4(vcpu), val));
		break;
	case 8:
		res = __kvm_set_cr8(vcpu, val & 0xfUL);
		break;
	default:
		vcpu_printf(vcpu, "%s: unexpected cr %u\n", __func__, cr);
		res = -1;
	}

	return res;
}

static int emulator_get_cpl(struct kvm_vcpu *vcpu)
{
	return kvm_x86_ops->get_cpl(vcpu);
}

static void emulator_get_gdt(struct desc_ptr *dt, struct kvm_vcpu *vcpu)
{
	kvm_x86_ops->get_gdt(vcpu, dt);
}

static void emulator_get_idt(struct desc_ptr *dt, struct kvm_vcpu *vcpu)
{
	kvm_x86_ops->get_idt(vcpu, dt);
}

static unsigned long emulator_get_cached_segment_base(int seg,
						      struct kvm_vcpu *vcpu)
{
	return get_segment_base(vcpu, seg);
}

static bool emulator_get_cached_descriptor(struct desc_struct *desc, int seg,
					   struct kvm_vcpu *vcpu)
{
	struct kvm_segment var;

	kvm_get_segment(vcpu, &var, seg);

	if (var.unusable)
		return false;

	if (var.g)
		var.limit >>= 12;
	set_desc_limit(desc, var.limit);
	set_desc_base(desc, (unsigned long)var.base);
	desc->type = var.type;
	desc->s = var.s;
	desc->dpl = var.dpl;
	desc->p = var.present;
	desc->avl = var.avl;
	desc->l = var.l;
	desc->d = var.db;
	desc->g = var.g;

	return true;
}

static void emulator_set_cached_descriptor(struct desc_struct *desc, int seg,
					   struct kvm_vcpu *vcpu)
{
	struct kvm_segment var;

	/* needed to preserve selector */
	kvm_get_segment(vcpu, &var, seg);

	var.base = get_desc_base(desc);
	var.limit = get_desc_limit(desc);
	if (desc->g)
		var.limit = (var.limit << 12) | 0xfff;
	var.type = desc->type;
	var.present = desc->p;
	var.dpl = desc->dpl;
	var.db = desc->d;
	var.s = desc->s;
	var.l = desc->l;
	var.g = desc->g;
	var.avl = desc->avl;
	var.present = desc->p;
	var.unusable = !var.present;
	var.padding = 0;

	kvm_set_segment(vcpu, &var, seg);
	return;
}

static u16 emulator_get_segment_selector(int seg, struct kvm_vcpu *vcpu)
{
	struct kvm_segment kvm_seg;

	kvm_get_segment(vcpu, &kvm_seg, seg);
	return kvm_seg.selector;
}

static void emulator_set_segment_selector(u16 sel, int seg,
					  struct kvm_vcpu *vcpu)
{
	struct kvm_segment kvm_seg;

	kvm_get_segment(vcpu, &kvm_seg, seg);
	kvm_seg.selector = sel;
	kvm_set_segment(vcpu, &kvm_seg, seg);
}

static struct x86_emulate_ops emulate_ops = {
	.read_std            = kvm_read_guest_virt_system,
	.write_std           = kvm_write_guest_virt_system,
	.fetch               = kvm_fetch_guest_virt,
	.read_emulated       = emulator_read_emulated,
	.write_emulated      = emulator_write_emulated,
	.cmpxchg_emulated    = emulator_cmpxchg_emulated,
	.pio_in_emulated     = emulator_pio_in_emulated,
	.pio_out_emulated    = emulator_pio_out_emulated,
	.get_cached_descriptor = emulator_get_cached_descriptor,
	.set_cached_descriptor = emulator_set_cached_descriptor,
	.get_segment_selector = emulator_get_segment_selector,
	.set_segment_selector = emulator_set_segment_selector,
	.get_cached_segment_base = emulator_get_cached_segment_base,
	.get_gdt             = emulator_get_gdt,
	.get_idt	     = emulator_get_idt,
	.get_cr              = emulator_get_cr,
	.set_cr              = emulator_set_cr,
	.cpl                 = emulator_get_cpl,
	.get_dr              = emulator_get_dr,
	.set_dr              = emulator_set_dr,
	.set_msr             = kvm_set_msr,
	.get_msr             = kvm_get_msr,
};

static void cache_all_regs(struct kvm_vcpu *vcpu)
{
	kvm_register_read(vcpu, VCPU_REGS_RAX);
	kvm_register_read(vcpu, VCPU_REGS_RSP);
	kvm_register_read(vcpu, VCPU_REGS_RIP);
	vcpu->arch.regs_dirty = ~0;
}

static void toggle_interruptibility(struct kvm_vcpu *vcpu, u32 mask)
{
	u32 int_shadow = kvm_x86_ops->get_interrupt_shadow(vcpu, mask);
	/*
	 * an sti; sti; sequence only disable interrupts for the first
	 * instruction. So, if the last instruction, be it emulated or
	 * not, left the system with the INT_STI flag enabled, it
	 * means that the last instruction is an sti. We should not
	 * leave the flag on in this case. The same goes for mov ss
	 */
	if (!(int_shadow & mask))
		kvm_x86_ops->set_interrupt_shadow(vcpu, mask);
}

static void inject_emulated_exception(struct kvm_vcpu *vcpu)
{
	struct x86_emulate_ctxt *ctxt = &vcpu->arch.emulate_ctxt;
	if (ctxt->exception == PF_VECTOR)
		kvm_propagate_fault(vcpu);
	else if (ctxt->error_code_valid)
		kvm_queue_exception_e(vcpu, ctxt->exception, ctxt->error_code);
	else
		kvm_queue_exception(vcpu, ctxt->exception);
}

static void init_emulate_ctxt(struct kvm_vcpu *vcpu)
{
	struct decode_cache *c = &vcpu->arch.emulate_ctxt.decode;
	int cs_db, cs_l;

	cache_all_regs(vcpu);

	kvm_x86_ops->get_cs_db_l_bits(vcpu, &cs_db, &cs_l);

	vcpu->arch.emulate_ctxt.vcpu = vcpu;
	vcpu->arch.emulate_ctxt.eflags = kvm_x86_ops->get_rflags(vcpu);
	vcpu->arch.emulate_ctxt.eip = kvm_rip_read(vcpu);
	vcpu->arch.emulate_ctxt.mode =
		(!is_protmode(vcpu)) ? X86EMUL_MODE_REAL :
		(vcpu->arch.emulate_ctxt.eflags & X86_EFLAGS_VM)
		? X86EMUL_MODE_VM86 : cs_l
		? X86EMUL_MODE_PROT64 :	cs_db
		? X86EMUL_MODE_PROT32 : X86EMUL_MODE_PROT16;
	memset(c, 0, sizeof(struct decode_cache));
	memcpy(c->regs, vcpu->arch.regs, sizeof c->regs);
}

int kvm_inject_realmode_interrupt(struct kvm_vcpu *vcpu, int irq)
{
	struct decode_cache *c = &vcpu->arch.emulate_ctxt.decode;
	int ret;

	init_emulate_ctxt(vcpu);

	vcpu->arch.emulate_ctxt.decode.op_bytes = 2;
	vcpu->arch.emulate_ctxt.decode.ad_bytes = 2;
	vcpu->arch.emulate_ctxt.decode.eip = vcpu->arch.emulate_ctxt.eip;
	ret = emulate_int_real(&vcpu->arch.emulate_ctxt, &emulate_ops, irq);

	if (ret != X86EMUL_CONTINUE)
		return EMULATE_FAIL;

	vcpu->arch.emulate_ctxt.eip = c->eip;
	memcpy(vcpu->arch.regs, c->regs, sizeof c->regs);
	kvm_rip_write(vcpu, vcpu->arch.emulate_ctxt.eip);
	kvm_x86_ops->set_rflags(vcpu, vcpu->arch.emulate_ctxt.eflags);

	if (irq == NMI_VECTOR)
		vcpu->arch.nmi_pending = false;
	else
		vcpu->arch.interrupt.pending = false;

	return EMULATE_DONE;
}
EXPORT_SYMBOL_GPL(kvm_inject_realmode_interrupt);

static int handle_emulation_failure(struct kvm_vcpu *vcpu)
{
	++vcpu->stat.insn_emulation_fail;
	trace_kvm_emulate_insn_failed(vcpu);
	vcpu->run->exit_reason = KVM_EXIT_INTERNAL_ERROR;
	vcpu->run->internal.suberror = KVM_INTERNAL_ERROR_EMULATION;
	vcpu->run->internal.ndata = 0;
	kvm_queue_exception(vcpu, UD_VECTOR);
	return EMULATE_FAIL;
}

static bool reexecute_instruction(struct kvm_vcpu *vcpu, gva_t gva)
{
	gpa_t gpa;

	if (tdp_enabled)
		return false;

	/*
	 * if emulation was due to access to shadowed page table
	 * and it failed try to unshadow page and re-entetr the
	 * guest to let CPU execute the instruction.
	 */
	if (kvm_mmu_unprotect_page_virt(vcpu, gva))
		return true;

	gpa = kvm_mmu_gva_to_gpa_system(vcpu, gva, NULL);

	if (gpa == UNMAPPED_GVA)
		return true; /* let cpu generate fault */

	if (!kvm_is_error_hva(gfn_to_hva(vcpu->kvm, gpa >> PAGE_SHIFT)))
		return true;

	return false;
}

int emulate_instruction(struct kvm_vcpu *vcpu,
			unsigned long cr2,
			u16 error_code,
			int emulation_type)
{
	int r;
	struct decode_cache *c = &vcpu->arch.emulate_ctxt.decode;

	kvm_clear_exception_queue(vcpu);
	vcpu->arch.mmio_fault_cr2 = cr2;
	/*
	 * TODO: fix emulate.c to use guest_read/write_register
	 * instead of direct ->regs accesses, can save hundred cycles
	 * on Intel for instructions that don't read/change RSP, for
	 * for example.
	 */
	cache_all_regs(vcpu);

	if (!(emulation_type & EMULTYPE_NO_DECODE)) {
		init_emulate_ctxt(vcpu);
		vcpu->arch.emulate_ctxt.interruptibility = 0;
		vcpu->arch.emulate_ctxt.exception = -1;
		vcpu->arch.emulate_ctxt.perm_ok = false;

		r = x86_decode_insn(&vcpu->arch.emulate_ctxt);
		if (r == X86EMUL_PROPAGATE_FAULT)
			goto done;

		trace_kvm_emulate_insn_start(vcpu);

		/* Only allow emulation of specific instructions on #UD
		 * (namely VMMCALL, sysenter, sysexit, syscall)*/
		if (emulation_type & EMULTYPE_TRAP_UD) {
			if (!c->twobyte)
				return EMULATE_FAIL;
			switch (c->b) {
			case 0x01: /* VMMCALL */
				if (c->modrm_mod != 3 || c->modrm_rm != 1)
					return EMULATE_FAIL;
				break;
			case 0x34: /* sysenter */
			case 0x35: /* sysexit */
				if (c->modrm_mod != 0 || c->modrm_rm != 0)
					return EMULATE_FAIL;
				break;
			case 0x05: /* syscall */
				if (c->modrm_mod != 0 || c->modrm_rm != 0)
					return EMULATE_FAIL;
				break;
			default:
				return EMULATE_FAIL;
			}

			if (!(c->modrm_reg == 0 || c->modrm_reg == 3))
				return EMULATE_FAIL;
		}

		++vcpu->stat.insn_emulation;
		if (r)  {
			if (reexecute_instruction(vcpu, cr2))
				return EMULATE_DONE;
			if (emulation_type & EMULTYPE_SKIP)
				return EMULATE_FAIL;
			return handle_emulation_failure(vcpu);
		}
	}

	if (emulation_type & EMULTYPE_SKIP) {
		kvm_rip_write(vcpu, vcpu->arch.emulate_ctxt.decode.eip);
		return EMULATE_DONE;
	}

	/* this is needed for vmware backdor interface to work since it
	   changes registers values  during IO operation */
	memcpy(c->regs, vcpu->arch.regs, sizeof c->regs);

restart:
	r = x86_emulate_insn(&vcpu->arch.emulate_ctxt);

	if (r == EMULATION_FAILED) {
		if (reexecute_instruction(vcpu, cr2))
			return EMULATE_DONE;

		return handle_emulation_failure(vcpu);
	}

done:
	if (vcpu->arch.emulate_ctxt.exception >= 0) {
		inject_emulated_exception(vcpu);
		r = EMULATE_DONE;
	} else if (vcpu->arch.pio.count) {
		if (!vcpu->arch.pio.in)
			vcpu->arch.pio.count = 0;
		r = EMULATE_DO_MMIO;
	} else if (vcpu->mmio_needed) {
		if (vcpu->mmio_is_write)
			vcpu->mmio_needed = 0;
		r = EMULATE_DO_MMIO;
	} else if (r == EMULATION_RESTART)
		goto restart;
	else
		r = EMULATE_DONE;

	toggle_interruptibility(vcpu, vcpu->arch.emulate_ctxt.interruptibility);
	kvm_x86_ops->set_rflags(vcpu, vcpu->arch.emulate_ctxt.eflags);
	kvm_make_request(KVM_REQ_EVENT, vcpu);
	memcpy(vcpu->arch.regs, c->regs, sizeof c->regs);
	kvm_rip_write(vcpu, vcpu->arch.emulate_ctxt.eip);

	return r;
}
EXPORT_SYMBOL_GPL(emulate_instruction);

int kvm_fast_pio_out(struct kvm_vcpu *vcpu, int size, unsigned short port)
{
	unsigned long val = kvm_register_read(vcpu, VCPU_REGS_RAX);
	int ret = emulator_pio_out_emulated(size, port, &val, 1, vcpu);
	/* do not return to emulator after return from userspace */
	vcpu->arch.pio.count = 0;
	return ret;
}
EXPORT_SYMBOL_GPL(kvm_fast_pio_out);

static void tsc_bad(void *info)
{
	__get_cpu_var(cpu_tsc_khz) = 0;
}

static void tsc_khz_changed(void *data)
{
	struct cpufreq_freqs *freq = data;
	unsigned long khz = 0;

	if (data)
		khz = freq->new;
	else if (!boot_cpu_has(X86_FEATURE_CONSTANT_TSC))
		khz = cpufreq_quick_get(raw_smp_processor_id());
	if (!khz)
		khz = tsc_khz;
	__get_cpu_var(cpu_tsc_khz) = khz;
}

static int kvmclock_cpufreq_notifier(struct notifier_block *nb, unsigned long val,
				     void *data)
{
	struct cpufreq_freqs *freq = data;
	struct kvm *kvm;
	struct kvm_vcpu *vcpu;
	int i, send_ipi = 0;

	/*
	 * We allow guests to temporarily run on slowing clocks,
	 * provided we notify them after, or to run on accelerating
	 * clocks, provided we notify them before.  Thus time never
	 * goes backwards.
	 *
	 * However, we have a problem.  We can't atomically update
	 * the frequency of a given CPU from this function; it is
	 * merely a notifier, which can be called from any CPU.
	 * Changing the TSC frequency at arbitrary points in time
	 * requires a recomputation of local variables related to
	 * the TSC for each VCPU.  We must flag these local variables
	 * to be updated and be sure the update takes place with the
	 * new frequency before any guests proceed.
	 *
	 * Unfortunately, the combination of hotplug CPU and frequency
	 * change creates an intractable locking scenario; the order
	 * of when these callouts happen is undefined with respect to
	 * CPU hotplug, and they can race with each other.  As such,
	 * merely setting per_cpu(cpu_tsc_khz) = X during a hotadd is
	 * undefined; you can actually have a CPU frequency change take
	 * place in between the computation of X and the setting of the
	 * variable.  To protect against this problem, all updates of
	 * the per_cpu tsc_khz variable are done in an interrupt
	 * protected IPI, and all callers wishing to update the value
	 * must wait for a synchronous IPI to complete (which is trivial
	 * if the caller is on the CPU already).  This establishes the
	 * necessary total order on variable updates.
	 *
	 * Note that because a guest time update may take place
	 * anytime after the setting of the VCPU's request bit, the
	 * correct TSC value must be set before the request.  However,
	 * to ensure the update actually makes it to any guest which
	 * starts running in hardware virtualization between the set
	 * and the acquisition of the spinlock, we must also ping the
	 * CPU after setting the request bit.
	 *
	 */

	if (val == CPUFREQ_PRECHANGE && freq->old > freq->new)
		return 0;
	if (val == CPUFREQ_POSTCHANGE && freq->old < freq->new)
		return 0;

	smp_call_function_single(freq->cpu, tsc_khz_changed, freq, 1);

	spin_lock(&kvm_lock);
	list_for_each_entry(kvm, &vm_list, vm_list) {
		kvm_for_each_vcpu(i, vcpu, kvm) {
			if (vcpu->cpu != freq->cpu)
				continue;
			kvm_make_request(KVM_REQ_CLOCK_UPDATE, vcpu);
			if (vcpu->cpu != smp_processor_id())
				send_ipi = 1;
		}
	}
	spin_unlock(&kvm_lock);

	if (freq->old < freq->new && send_ipi) {
		/*
		 * We upscale the frequency.  Must make the guest
		 * doesn't see old kvmclock values while running with
		 * the new frequency, otherwise we risk the guest sees
		 * time go backwards.
		 *
		 * In case we update the frequency for another cpu
		 * (which might be in guest context) send an interrupt
		 * to kick the cpu out of guest context.  Next time
		 * guest context is entered kvmclock will be updated,
		 * so the guest will not see stale values.
		 */
		smp_call_function_single(freq->cpu, tsc_khz_changed, freq, 1);
	}
	return 0;
}

static struct notifier_block kvmclock_cpufreq_notifier_block = {
	.notifier_call  = kvmclock_cpufreq_notifier
};

static int kvmclock_cpu_notifier(struct notifier_block *nfb,
					unsigned long action, void *hcpu)
{
	unsigned int cpu = (unsigned long)hcpu;

	switch (action) {
		case CPU_ONLINE:
		case CPU_DOWN_FAILED:
			smp_call_function_single(cpu, tsc_khz_changed, NULL, 1);
			break;
		case CPU_DOWN_PREPARE:
			smp_call_function_single(cpu, tsc_bad, NULL, 1);
			break;
	}
	return NOTIFY_OK;
}

static struct notifier_block kvmclock_cpu_notifier_block = {
	.notifier_call  = kvmclock_cpu_notifier,
	.priority = -INT_MAX
};

static void kvm_timer_init(void)
{
	int cpu;

	max_tsc_khz = tsc_khz;
	register_hotcpu_notifier(&kvmclock_cpu_notifier_block);
	if (!boot_cpu_has(X86_FEATURE_CONSTANT_TSC)) {
#ifdef CONFIG_CPU_FREQ
		struct cpufreq_policy policy;
		memset(&policy, 0, sizeof(policy));
		cpu = get_cpu();
		cpufreq_get_policy(&policy, cpu);
		if (policy.cpuinfo.max_freq)
			max_tsc_khz = policy.cpuinfo.max_freq;
		put_cpu();
#endif
		cpufreq_register_notifier(&kvmclock_cpufreq_notifier_block,
					  CPUFREQ_TRANSITION_NOTIFIER);
	}
	pr_debug("kvm: max_tsc_khz = %ld\n", max_tsc_khz);
	for_each_online_cpu(cpu)
		smp_call_function_single(cpu, tsc_khz_changed, NULL, 1);
}

static DEFINE_PER_CPU(struct kvm_vcpu *, current_vcpu);

static int kvm_is_in_guest(void)
{
	return percpu_read(current_vcpu) != NULL;
}

static int kvm_is_user_mode(void)
{
	int user_mode = 3;

	if (percpu_read(current_vcpu))
		user_mode = kvm_x86_ops->get_cpl(percpu_read(current_vcpu));

	return user_mode != 0;
}

static unsigned long kvm_get_guest_ip(void)
{
	unsigned long ip = 0;

	if (percpu_read(current_vcpu))
		ip = kvm_rip_read(percpu_read(current_vcpu));

	return ip;
}

static struct perf_guest_info_callbacks kvm_guest_cbs = {
	.is_in_guest		= kvm_is_in_guest,
	.is_user_mode		= kvm_is_user_mode,
	.get_guest_ip		= kvm_get_guest_ip,
};

void kvm_before_handle_nmi(struct kvm_vcpu *vcpu)
{
	percpu_write(current_vcpu, vcpu);
}
EXPORT_SYMBOL_GPL(kvm_before_handle_nmi);

void kvm_after_handle_nmi(struct kvm_vcpu *vcpu)
{
	percpu_write(current_vcpu, NULL);
}
EXPORT_SYMBOL_GPL(kvm_after_handle_nmi);

int kvm_arch_init(void *opaque)
{
	int r;
	struct kvm_x86_ops *ops = (struct kvm_x86_ops *)opaque;

	if (kvm_x86_ops) {
		printk(KERN_ERR "kvm: already loaded the other module\n");
		r = -EEXIST;
		goto out;
	}

	if (!ops->cpu_has_kvm_support()) {
		printk(KERN_ERR "kvm: no hardware support\n");
		r = -EOPNOTSUPP;
		goto out;
	}
	if (ops->disabled_by_bios()) {
		printk(KERN_ERR "kvm: disabled by bios\n");
		r = -EOPNOTSUPP;
		goto out;
	}

	r = kvm_mmu_module_init();
	if (r)
		goto out;

	kvm_init_msr_list();

	kvm_x86_ops = ops;
	kvm_mmu_set_nonpresent_ptes(0ull, 0ull);
	kvm_mmu_set_base_ptes(PT_PRESENT_MASK);
	kvm_mmu_set_mask_ptes(PT_USER_MASK, PT_ACCESSED_MASK,
			PT_DIRTY_MASK, PT64_NX_MASK, 0);

	kvm_timer_init();

	perf_register_guest_info_callbacks(&kvm_guest_cbs);

	if (cpu_has_xsave)
		host_xcr0 = xgetbv(XCR_XFEATURE_ENABLED_MASK);

	return 0;

out:
	return r;
}

void kvm_arch_exit(void)
{
	perf_unregister_guest_info_callbacks(&kvm_guest_cbs);

	if (!boot_cpu_has(X86_FEATURE_CONSTANT_TSC))
		cpufreq_unregister_notifier(&kvmclock_cpufreq_notifier_block,
					    CPUFREQ_TRANSITION_NOTIFIER);
	unregister_hotcpu_notifier(&kvmclock_cpu_notifier_block);
	kvm_x86_ops = NULL;
	kvm_mmu_module_exit();
}

int kvm_emulate_halt(struct kvm_vcpu *vcpu)
{
	++vcpu->stat.halt_exits;
	if (irqchip_in_kernel(vcpu->kvm)) {
		vcpu->arch.mp_state = KVM_MP_STATE_HALTED;
		return 1;
	} else {
		vcpu->run->exit_reason = KVM_EXIT_HLT;
		return 0;
	}
}
EXPORT_SYMBOL_GPL(kvm_emulate_halt);

static inline gpa_t hc_gpa(struct kvm_vcpu *vcpu, unsigned long a0,
			   unsigned long a1)
{
	if (is_long_mode(vcpu))
		return a0;
	else
		return a0 | ((gpa_t)a1 << 32);
}

int kvm_hv_hypercall(struct kvm_vcpu *vcpu)
{
	u64 param, ingpa, outgpa, ret;
	uint16_t code, rep_idx, rep_cnt, res = HV_STATUS_SUCCESS, rep_done = 0;
	bool fast, longmode;
	int cs_db, cs_l;

	/*
	 * hypercall generates UD from non zero cpl and real mode
	 * per HYPER-V spec
	 */
	if (kvm_x86_ops->get_cpl(vcpu) != 0 || !is_protmode(vcpu)) {
		kvm_queue_exception(vcpu, UD_VECTOR);
		return 0;
	}

	kvm_x86_ops->get_cs_db_l_bits(vcpu, &cs_db, &cs_l);
	longmode = is_long_mode(vcpu) && cs_l == 1;

	if (!longmode) {
		param = ((u64)kvm_register_read(vcpu, VCPU_REGS_RDX) << 32) |
			(kvm_register_read(vcpu, VCPU_REGS_RAX) & 0xffffffff);
		ingpa = ((u64)kvm_register_read(vcpu, VCPU_REGS_RBX) << 32) |
			(kvm_register_read(vcpu, VCPU_REGS_RCX) & 0xffffffff);
		outgpa = ((u64)kvm_register_read(vcpu, VCPU_REGS_RDI) << 32) |
			(kvm_register_read(vcpu, VCPU_REGS_RSI) & 0xffffffff);
	}
#ifdef CONFIG_X86_64
	else {
		param = kvm_register_read(vcpu, VCPU_REGS_RCX);
		ingpa = kvm_register_read(vcpu, VCPU_REGS_RDX);
		outgpa = kvm_register_read(vcpu, VCPU_REGS_R8);
	}
#endif

	code = param & 0xffff;
	fast = (param >> 16) & 0x1;
	rep_cnt = (param >> 32) & 0xfff;
	rep_idx = (param >> 48) & 0xfff;

	trace_kvm_hv_hypercall(code, fast, rep_cnt, rep_idx, ingpa, outgpa);

	switch (code) {
	case HV_X64_HV_NOTIFY_LONG_SPIN_WAIT:
		kvm_vcpu_on_spin(vcpu);
		break;
	default:
		res = HV_STATUS_INVALID_HYPERCALL_CODE;
		break;
	}

	ret = res | (((u64)rep_done & 0xfff) << 32);
	if (longmode) {
		kvm_register_write(vcpu, VCPU_REGS_RAX, ret);
	} else {
		kvm_register_write(vcpu, VCPU_REGS_RDX, ret >> 32);
		kvm_register_write(vcpu, VCPU_REGS_RAX, ret & 0xffffffff);
	}

	return 1;
}

int kvm_emulate_hypercall(struct kvm_vcpu *vcpu)
{
	unsigned long nr, a0, a1, a2, a3, ret;
	int r = 1;

	if (kvm_hv_hypercall_enabled(vcpu->kvm))
		return kvm_hv_hypercall(vcpu);

	nr = kvm_register_read(vcpu, VCPU_REGS_RAX);
	a0 = kvm_register_read(vcpu, VCPU_REGS_RBX);
	a1 = kvm_register_read(vcpu, VCPU_REGS_RCX);
	a2 = kvm_register_read(vcpu, VCPU_REGS_RDX);
	a3 = kvm_register_read(vcpu, VCPU_REGS_RSI);

	trace_kvm_hypercall(nr, a0, a1, a2, a3);

	if (!is_long_mode(vcpu)) {
		nr &= 0xFFFFFFFF;
		a0 &= 0xFFFFFFFF;
		a1 &= 0xFFFFFFFF;
		a2 &= 0xFFFFFFFF;
		a3 &= 0xFFFFFFFF;
	}

	if (kvm_x86_ops->get_cpl(vcpu) != 0) {
		ret = -KVM_EPERM;
		goto out;
	}

	switch (nr) {
	case KVM_HC_VAPIC_POLL_IRQ:
		ret = 0;
		break;
	case KVM_HC_MMU_OP:
		r = kvm_pv_mmu_op(vcpu, a0, hc_gpa(vcpu, a1, a2), &ret);
		break;
	default:
		ret = -KVM_ENOSYS;
		break;
	}
out:
	kvm_register_write(vcpu, VCPU_REGS_RAX, ret);
	++vcpu->stat.hypercalls;
	return r;
}
EXPORT_SYMBOL_GPL(kvm_emulate_hypercall);

int kvm_fix_hypercall(struct kvm_vcpu *vcpu)
{
	char instruction[3];
	unsigned long rip = kvm_rip_read(vcpu);

	/*
	 * Blow out the MMU to ensure that no other VCPU has an active mapping
	 * to ensure that the updated hypercall appears atomically across all
	 * VCPUs.
	 */
	kvm_mmu_zap_all(vcpu->kvm);

	kvm_x86_ops->patch_hypercall(vcpu, instruction);

	return emulator_write_emulated(rip, instruction, 3, NULL, vcpu);
}

void realmode_lgdt(struct kvm_vcpu *vcpu, u16 limit, unsigned long base)
{
	struct desc_ptr dt = { limit, base };

	kvm_x86_ops->set_gdt(vcpu, &dt);
}

void realmode_lidt(struct kvm_vcpu *vcpu, u16 limit, unsigned long base)
{
	struct desc_ptr dt = { limit, base };

	kvm_x86_ops->set_idt(vcpu, &dt);
}

static int move_to_next_stateful_cpuid_entry(struct kvm_vcpu *vcpu, int i)
{
	struct kvm_cpuid_entry2 *e = &vcpu->arch.cpuid_entries[i];
	int j, nent = vcpu->arch.cpuid_nent;

	e->flags &= ~KVM_CPUID_FLAG_STATE_READ_NEXT;
	/* when no next entry is found, the current entry[i] is reselected */
	for (j = i + 1; ; j = (j + 1) % nent) {
		struct kvm_cpuid_entry2 *ej = &vcpu->arch.cpuid_entries[j];
		if (ej->function == e->function) {
			ej->flags |= KVM_CPUID_FLAG_STATE_READ_NEXT;
			return j;
		}
	}
	return 0; /* silence gcc, even though control never reaches here */
}

/* find an entry with matching function, matching index (if needed), and that
 * should be read next (if it's stateful) */
static int is_matching_cpuid_entry(struct kvm_cpuid_entry2 *e,
	u32 function, u32 index)
{
	if (e->function != function)
		return 0;
	if ((e->flags & KVM_CPUID_FLAG_SIGNIFCANT_INDEX) && e->index != index)
		return 0;
	if ((e->flags & KVM_CPUID_FLAG_STATEFUL_FUNC) &&
	    !(e->flags & KVM_CPUID_FLAG_STATE_READ_NEXT))
		return 0;
	return 1;
}

struct kvm_cpuid_entry2 *kvm_find_cpuid_entry(struct kvm_vcpu *vcpu,
					      u32 function, u32 index)
{
	int i;
	struct kvm_cpuid_entry2 *best = NULL;

	for (i = 0; i < vcpu->arch.cpuid_nent; ++i) {
		struct kvm_cpuid_entry2 *e;

		e = &vcpu->arch.cpuid_entries[i];
		if (is_matching_cpuid_entry(e, function, index)) {
			if (e->flags & KVM_CPUID_FLAG_STATEFUL_FUNC)
				move_to_next_stateful_cpuid_entry(vcpu, i);
			best = e;
			break;
		}
		/*
		 * Both basic or both extended?
		 */
		if (((e->function ^ function) & 0x80000000) == 0)
			if (!best || e->function > best->function)
				best = e;
	}
	return best;
}
EXPORT_SYMBOL_GPL(kvm_find_cpuid_entry);

int cpuid_maxphyaddr(struct kvm_vcpu *vcpu)
{
	struct kvm_cpuid_entry2 *best;

	best = kvm_find_cpuid_entry(vcpu, 0x80000000, 0);
	if (!best || best->eax < 0x80000008)
		goto not_found;
	best = kvm_find_cpuid_entry(vcpu, 0x80000008, 0);
	if (best)
		return best->eax & 0xff;
not_found:
	return 36;
}

void kvm_emulate_cpuid(struct kvm_vcpu *vcpu)
{
	u32 function, index;
	struct kvm_cpuid_entry2 *best;

	function = kvm_register_read(vcpu, VCPU_REGS_RAX);
	index = kvm_register_read(vcpu, VCPU_REGS_RCX);
	kvm_register_write(vcpu, VCPU_REGS_RAX, 0);
	kvm_register_write(vcpu, VCPU_REGS_RBX, 0);
	kvm_register_write(vcpu, VCPU_REGS_RCX, 0);
	kvm_register_write(vcpu, VCPU_REGS_RDX, 0);
	best = kvm_find_cpuid_entry(vcpu, function, index);
	if (best) {
		kvm_register_write(vcpu, VCPU_REGS_RAX, best->eax);
		kvm_register_write(vcpu, VCPU_REGS_RBX, best->ebx);
		kvm_register_write(vcpu, VCPU_REGS_RCX, best->ecx);
		kvm_register_write(vcpu, VCPU_REGS_RDX, best->edx);
	}
	kvm_x86_ops->skip_emulated_instruction(vcpu);
	trace_kvm_cpuid(function,
			kvm_register_read(vcpu, VCPU_REGS_RAX),
			kvm_register_read(vcpu, VCPU_REGS_RBX),
			kvm_register_read(vcpu, VCPU_REGS_RCX),
			kvm_register_read(vcpu, VCPU_REGS_RDX));
}
EXPORT_SYMBOL_GPL(kvm_emulate_cpuid);

/*
 * Check if userspace requested an interrupt window, and that the
 * interrupt window is open.
 *
 * No need to exit to userspace if we already have an interrupt queued.
 */
static int dm_request_for_irq_injection(struct kvm_vcpu *vcpu)
{
	return (!irqchip_in_kernel(vcpu->kvm) && !kvm_cpu_has_interrupt(vcpu) &&
		vcpu->run->request_interrupt_window &&
		kvm_arch_interrupt_allowed(vcpu));
}

static void post_kvm_run_save(struct kvm_vcpu *vcpu)
{
	struct kvm_run *kvm_run = vcpu->run;

	kvm_run->if_flag = (kvm_get_rflags(vcpu) & X86_EFLAGS_IF) != 0;
	kvm_run->cr8 = kvm_get_cr8(vcpu);
	kvm_run->apic_base = kvm_get_apic_base(vcpu);
	if (irqchip_in_kernel(vcpu->kvm))
		kvm_run->ready_for_interrupt_injection = 1;
	else
		kvm_run->ready_for_interrupt_injection =
			kvm_arch_interrupt_allowed(vcpu) &&
			!kvm_cpu_has_interrupt(vcpu) &&
			!kvm_event_needs_reinjection(vcpu);
}

static void vapic_enter(struct kvm_vcpu *vcpu)
{
	struct kvm_lapic *apic = vcpu->arch.apic;
	struct page *page;

	if (!apic || !apic->vapic_addr)
		return;

	page = gfn_to_page(vcpu->kvm, apic->vapic_addr >> PAGE_SHIFT);

	vcpu->arch.apic->vapic_page = page;
}

static void vapic_exit(struct kvm_vcpu *vcpu)
{
	struct kvm_lapic *apic = vcpu->arch.apic;
	int idx;

	if (!apic || !apic->vapic_addr)
		return;

	idx = srcu_read_lock(&vcpu->kvm->srcu);
	kvm_release_page_dirty(apic->vapic_page);
	mark_page_dirty(vcpu->kvm, apic->vapic_addr >> PAGE_SHIFT);
	srcu_read_unlock(&vcpu->kvm->srcu, idx);
}

static void update_cr8_intercept(struct kvm_vcpu *vcpu)
{
	int max_irr, tpr;

	if (!kvm_x86_ops->update_cr8_intercept)
		return;

	if (!vcpu->arch.apic)
		return;

	if (!vcpu->arch.apic->vapic_addr)
		max_irr = kvm_lapic_find_highest_irr(vcpu);
	else
		max_irr = -1;

	if (max_irr != -1)
		max_irr >>= 4;

	tpr = kvm_lapic_get_cr8(vcpu);

	kvm_x86_ops->update_cr8_intercept(vcpu, tpr, max_irr);
}

static void inject_pending_event(struct kvm_vcpu *vcpu)
{
	/* try to reinject previous events if any */
	if (vcpu->arch.exception.pending) {
		trace_kvm_inj_exception(vcpu->arch.exception.nr,
					vcpu->arch.exception.has_error_code,
					vcpu->arch.exception.error_code);
		kvm_x86_ops->queue_exception(vcpu, vcpu->arch.exception.nr,
					  vcpu->arch.exception.has_error_code,
					  vcpu->arch.exception.error_code,
					  vcpu->arch.exception.reinject);
		return;
	}

	if (vcpu->arch.nmi_injected) {
		kvm_x86_ops->set_nmi(vcpu);
		return;
	}

	if (vcpu->arch.interrupt.pending) {
		kvm_x86_ops->set_irq(vcpu);
		return;
	}

	/* try to inject new event if pending */
	if (vcpu->arch.nmi_pending) {
		if (kvm_x86_ops->nmi_allowed(vcpu)) {
			vcpu->arch.nmi_pending = false;
			vcpu->arch.nmi_injected = true;
			kvm_x86_ops->set_nmi(vcpu);
		}
	} else if (kvm_cpu_has_interrupt(vcpu)) {
		if (kvm_x86_ops->interrupt_allowed(vcpu)) {
			kvm_queue_interrupt(vcpu, kvm_cpu_get_interrupt(vcpu),
					    false);
			kvm_x86_ops->set_irq(vcpu);
		}
	}
}

static void kvm_load_guest_xcr0(struct kvm_vcpu *vcpu)
{
	if (kvm_read_cr4_bits(vcpu, X86_CR4_OSXSAVE) &&
			!vcpu->guest_xcr0_loaded) {
		/* kvm_set_xcr() also depends on this */
		xsetbv(XCR_XFEATURE_ENABLED_MASK, vcpu->arch.xcr0);
		vcpu->guest_xcr0_loaded = 1;
	}
}

static void kvm_put_guest_xcr0(struct kvm_vcpu *vcpu)
{
	if (vcpu->guest_xcr0_loaded) {
		if (vcpu->arch.xcr0 != host_xcr0)
			xsetbv(XCR_XFEATURE_ENABLED_MASK, host_xcr0);
		vcpu->guest_xcr0_loaded = 0;
	}
}

static int vcpu_enter_guest(struct kvm_vcpu *vcpu)
{
	int r;
	bool req_int_win = !irqchip_in_kernel(vcpu->kvm) &&
		vcpu->run->request_interrupt_window;

	if (vcpu->requests) {
		if (kvm_check_request(KVM_REQ_MMU_RELOAD, vcpu))
			kvm_mmu_unload(vcpu);
		if (kvm_check_request(KVM_REQ_MIGRATE_TIMER, vcpu))
			__kvm_migrate_timers(vcpu);
		if (kvm_check_request(KVM_REQ_CLOCK_UPDATE, vcpu)) {
			r = kvm_guest_time_update(vcpu);
			if (unlikely(r))
				goto out;
		}
		if (kvm_check_request(KVM_REQ_MMU_SYNC, vcpu))
			kvm_mmu_sync_roots(vcpu);
		if (kvm_check_request(KVM_REQ_TLB_FLUSH, vcpu))
			kvm_x86_ops->tlb_flush(vcpu);
		if (kvm_check_request(KVM_REQ_REPORT_TPR_ACCESS, vcpu)) {
			vcpu->run->exit_reason = KVM_EXIT_TPR_ACCESS;
			r = 0;
			goto out;
		}
		if (kvm_check_request(KVM_REQ_TRIPLE_FAULT, vcpu)) {
			vcpu->run->exit_reason = KVM_EXIT_SHUTDOWN;
			r = 0;
			goto out;
		}
		if (kvm_check_request(KVM_REQ_DEACTIVATE_FPU, vcpu)) {
			vcpu->fpu_active = 0;
			kvm_x86_ops->fpu_deactivate(vcpu);
		}
	}

	r = kvm_mmu_reload(vcpu);
	if (unlikely(r))
		goto out;

	if (kvm_check_request(KVM_REQ_EVENT, vcpu) || req_int_win) {
		inject_pending_event(vcpu);

		/* enable NMI/IRQ window open exits if needed */
		if (vcpu->arch.nmi_pending)
			kvm_x86_ops->enable_nmi_window(vcpu);
		else if (kvm_cpu_has_interrupt(vcpu) || req_int_win)
			kvm_x86_ops->enable_irq_window(vcpu);

		if (kvm_lapic_enabled(vcpu)) {
			update_cr8_intercept(vcpu);
			kvm_lapic_sync_to_vapic(vcpu);
		}
	}

	preempt_disable();

	kvm_x86_ops->prepare_guest_switch(vcpu);
	if (vcpu->fpu_active)
		kvm_load_guest_fpu(vcpu);
	kvm_load_guest_xcr0(vcpu);

	atomic_set(&vcpu->guest_mode, 1);
	smp_wmb();

	local_irq_disable();

	if (!atomic_read(&vcpu->guest_mode) || vcpu->requests
	    || need_resched() || signal_pending(current)) {
		atomic_set(&vcpu->guest_mode, 0);
		smp_wmb();
		local_irq_enable();
		preempt_enable();
		kvm_x86_ops->cancel_injection(vcpu);
		r = 1;
		goto out;
	}

	srcu_read_unlock(&vcpu->kvm->srcu, vcpu->srcu_idx);

	kvm_guest_enter();

	if (unlikely(vcpu->arch.switch_db_regs)) {
		set_debugreg(0, 7);
		set_debugreg(vcpu->arch.eff_db[0], 0);
		set_debugreg(vcpu->arch.eff_db[1], 1);
		set_debugreg(vcpu->arch.eff_db[2], 2);
		set_debugreg(vcpu->arch.eff_db[3], 3);
	}

	trace_kvm_entry(vcpu->vcpu_id);
	kvm_x86_ops->run(vcpu);

	/*
	 * If the guest has used debug registers, at least dr7
	 * will be disabled while returning to the host.
	 * If we don't have active breakpoints in the host, we don't
	 * care about the messed up debug address registers. But if
	 * we have some of them active, restore the old state.
	 */
	if (hw_breakpoint_active())
		hw_breakpoint_restore();

	kvm_get_msr(vcpu, MSR_IA32_TSC, &vcpu->arch.last_guest_tsc);

	atomic_set(&vcpu->guest_mode, 0);
	smp_wmb();
	local_irq_enable();

	++vcpu->stat.exits;

	/*
	 * We must have an instruction between local_irq_enable() and
	 * kvm_guest_exit(), so the timer interrupt isn't delayed by
	 * the interrupt shadow.  The stat.exits increment will do nicely.
	 * But we need to prevent reordering, hence this barrier():
	 */
	barrier();

	kvm_guest_exit();

	preempt_enable();

	vcpu->srcu_idx = srcu_read_lock(&vcpu->kvm->srcu);

	/*
	 * Profile KVM exit RIPs:
	 */
	if (unlikely(prof_on == KVM_PROFILING)) {
		unsigned long rip = kvm_rip_read(vcpu);
		profile_hit(KVM_PROFILING, (void *)rip);
	}


	kvm_lapic_sync_from_vapic(vcpu);

	r = kvm_x86_ops->handle_exit(vcpu);
out:
	return r;
}


static int __vcpu_run(struct kvm_vcpu *vcpu)
{
	int r;
	struct kvm *kvm = vcpu->kvm;

	if (unlikely(vcpu->arch.mp_state == KVM_MP_STATE_SIPI_RECEIVED)) {
		pr_debug("vcpu %d received sipi with vector # %x\n",
			 vcpu->vcpu_id, vcpu->arch.sipi_vector);
		kvm_lapic_reset(vcpu);
		r = kvm_arch_vcpu_reset(vcpu);
		if (r)
			return r;
		vcpu->arch.mp_state = KVM_MP_STATE_RUNNABLE;
	}

	vcpu->srcu_idx = srcu_read_lock(&kvm->srcu);
	vapic_enter(vcpu);

	r = 1;
	while (r > 0) {
		if (vcpu->arch.mp_state == KVM_MP_STATE_RUNNABLE)
			r = vcpu_enter_guest(vcpu);
		else {
			srcu_read_unlock(&kvm->srcu, vcpu->srcu_idx);
			kvm_vcpu_block(vcpu);
			vcpu->srcu_idx = srcu_read_lock(&kvm->srcu);
			if (kvm_check_request(KVM_REQ_UNHALT, vcpu))
			{
				switch(vcpu->arch.mp_state) {
				case KVM_MP_STATE_HALTED:
					vcpu->arch.mp_state =
						KVM_MP_STATE_RUNNABLE;
				case KVM_MP_STATE_RUNNABLE:
					break;
				case KVM_MP_STATE_SIPI_RECEIVED:
				default:
					r = -EINTR;
					break;
				}
			}
		}

		if (r <= 0)
			break;

		clear_bit(KVM_REQ_PENDING_TIMER, &vcpu->requests);
		if (kvm_cpu_has_pending_timer(vcpu))
			kvm_inject_pending_timer_irqs(vcpu);

		if (dm_request_for_irq_injection(vcpu)) {
			r = -EINTR;
			vcpu->run->exit_reason = KVM_EXIT_INTR;
			++vcpu->stat.request_irq_exits;
		}
		if (signal_pending(current)) {
			r = -EINTR;
			vcpu->run->exit_reason = KVM_EXIT_INTR;
			++vcpu->stat.signal_exits;
		}
		if (need_resched()) {
			srcu_read_unlock(&kvm->srcu, vcpu->srcu_idx);
			kvm_resched(vcpu);
			vcpu->srcu_idx = srcu_read_lock(&kvm->srcu);
		}
	}

	srcu_read_unlock(&kvm->srcu, vcpu->srcu_idx);

	vapic_exit(vcpu);

	return r;
}

int kvm_arch_vcpu_ioctl_run(struct kvm_vcpu *vcpu, struct kvm_run *kvm_run)
{
	int r;
	sigset_t sigsaved;

	if (vcpu->sigset_active)
		sigprocmask(SIG_SETMASK, &vcpu->sigset, &sigsaved);

	if (unlikely(vcpu->arch.mp_state == KVM_MP_STATE_UNINITIALIZED)) {
		kvm_vcpu_block(vcpu);
		clear_bit(KVM_REQ_UNHALT, &vcpu->requests);
		r = -EAGAIN;
		goto out;
	}

	/* re-sync apic's tpr */
	if (!irqchip_in_kernel(vcpu->kvm))
		kvm_set_cr8(vcpu, kvm_run->cr8);

	if (vcpu->arch.pio.count || vcpu->mmio_needed) {
		if (vcpu->mmio_needed) {
			memcpy(vcpu->mmio_data, kvm_run->mmio.data, 8);
			vcpu->mmio_read_completed = 1;
			vcpu->mmio_needed = 0;
		}
		vcpu->srcu_idx = srcu_read_lock(&vcpu->kvm->srcu);
		r = emulate_instruction(vcpu, 0, 0, EMULTYPE_NO_DECODE);
		srcu_read_unlock(&vcpu->kvm->srcu, vcpu->srcu_idx);
		if (r != EMULATE_DONE) {
			r = 0;
			goto out;
		}
	}
	if (kvm_run->exit_reason == KVM_EXIT_HYPERCALL)
		kvm_register_write(vcpu, VCPU_REGS_RAX,
				     kvm_run->hypercall.ret);

	r = __vcpu_run(vcpu);

out:
	post_kvm_run_save(vcpu);
	if (vcpu->sigset_active)
		sigprocmask(SIG_SETMASK, &sigsaved, NULL);

	return r;
}

int kvm_arch_vcpu_ioctl_get_regs(struct kvm_vcpu *vcpu, struct kvm_regs *regs)
{
	regs->rax = kvm_register_read(vcpu, VCPU_REGS_RAX);
	regs->rbx = kvm_register_read(vcpu, VCPU_REGS_RBX);
	regs->rcx = kvm_register_read(vcpu, VCPU_REGS_RCX);
	regs->rdx = kvm_register_read(vcpu, VCPU_REGS_RDX);
	regs->rsi = kvm_register_read(vcpu, VCPU_REGS_RSI);
	regs->rdi = kvm_register_read(vcpu, VCPU_REGS_RDI);
	regs->rsp = kvm_register_read(vcpu, VCPU_REGS_RSP);
	regs->rbp = kvm_register_read(vcpu, VCPU_REGS_RBP);
#ifdef CONFIG_X86_64
	regs->r8 = kvm_register_read(vcpu, VCPU_REGS_R8);
	regs->r9 = kvm_register_read(vcpu, VCPU_REGS_R9);
	regs->r10 = kvm_register_read(vcpu, VCPU_REGS_R10);
	regs->r11 = kvm_register_read(vcpu, VCPU_REGS_R11);
	regs->r12 = kvm_register_read(vcpu, VCPU_REGS_R12);
	regs->r13 = kvm_register_read(vcpu, VCPU_REGS_R13);
	regs->r14 = kvm_register_read(vcpu, VCPU_REGS_R14);
	regs->r15 = kvm_register_read(vcpu, VCPU_REGS_R15);
#endif

	regs->rip = kvm_rip_read(vcpu);
	regs->rflags = kvm_get_rflags(vcpu);

	return 0;
}

int kvm_arch_vcpu_ioctl_set_regs(struct kvm_vcpu *vcpu, struct kvm_regs *regs)
{
	kvm_register_write(vcpu, VCPU_REGS_RAX, regs->rax);
	kvm_register_write(vcpu, VCPU_REGS_RBX, regs->rbx);
	kvm_register_write(vcpu, VCPU_REGS_RCX, regs->rcx);
	kvm_register_write(vcpu, VCPU_REGS_RDX, regs->rdx);
	kvm_register_write(vcpu, VCPU_REGS_RSI, regs->rsi);
	kvm_register_write(vcpu, VCPU_REGS_RDI, regs->rdi);
	kvm_register_write(vcpu, VCPU_REGS_RSP, regs->rsp);
	kvm_register_write(vcpu, VCPU_REGS_RBP, regs->rbp);
#ifdef CONFIG_X86_64
	kvm_register_write(vcpu, VCPU_REGS_R8, regs->r8);
	kvm_register_write(vcpu, VCPU_REGS_R9, regs->r9);
	kvm_register_write(vcpu, VCPU_REGS_R10, regs->r10);
	kvm_register_write(vcpu, VCPU_REGS_R11, regs->r11);
	kvm_register_write(vcpu, VCPU_REGS_R12, regs->r12);
	kvm_register_write(vcpu, VCPU_REGS_R13, regs->r13);
	kvm_register_write(vcpu, VCPU_REGS_R14, regs->r14);
	kvm_register_write(vcpu, VCPU_REGS_R15, regs->r15);
#endif

	kvm_rip_write(vcpu, regs->rip);
	kvm_set_rflags(vcpu, regs->rflags);

	vcpu->arch.exception.pending = false;

	kvm_make_request(KVM_REQ_EVENT, vcpu);

	return 0;
}

void kvm_get_cs_db_l_bits(struct kvm_vcpu *vcpu, int *db, int *l)
{
	struct kvm_segment cs;

	kvm_get_segment(vcpu, &cs, VCPU_SREG_CS);
	*db = cs.db;
	*l = cs.l;
}
EXPORT_SYMBOL_GPL(kvm_get_cs_db_l_bits);

int kvm_arch_vcpu_ioctl_get_sregs(struct kvm_vcpu *vcpu,
				  struct kvm_sregs *sregs)
{
	struct desc_ptr dt;

	kvm_get_segment(vcpu, &sregs->cs, VCPU_SREG_CS);
	kvm_get_segment(vcpu, &sregs->ds, VCPU_SREG_DS);
	kvm_get_segment(vcpu, &sregs->es, VCPU_SREG_ES);
	kvm_get_segment(vcpu, &sregs->fs, VCPU_SREG_FS);
	kvm_get_segment(vcpu, &sregs->gs, VCPU_SREG_GS);
	kvm_get_segment(vcpu, &sregs->ss, VCPU_SREG_SS);

	kvm_get_segment(vcpu, &sregs->tr, VCPU_SREG_TR);
	kvm_get_segment(vcpu, &sregs->ldt, VCPU_SREG_LDTR);

	kvm_x86_ops->get_idt(vcpu, &dt);
	sregs->idt.limit = dt.size;
	sregs->idt.base = dt.address;
	kvm_x86_ops->get_gdt(vcpu, &dt);
	sregs->gdt.limit = dt.size;
	sregs->gdt.base = dt.address;

	sregs->cr0 = kvm_read_cr0(vcpu);
	sregs->cr2 = vcpu->arch.cr2;
	sregs->cr3 = vcpu->arch.cr3;
	sregs->cr4 = kvm_read_cr4(vcpu);
	sregs->cr8 = kvm_get_cr8(vcpu);
	sregs->efer = vcpu->arch.efer;
	sregs->apic_base = kvm_get_apic_base(vcpu);

	memset(sregs->interrupt_bitmap, 0, sizeof sregs->interrupt_bitmap);

	if (vcpu->arch.interrupt.pending && !vcpu->arch.interrupt.soft)
		set_bit(vcpu->arch.interrupt.nr,
			(unsigned long *)sregs->interrupt_bitmap);

	return 0;
}

int kvm_arch_vcpu_ioctl_get_mpstate(struct kvm_vcpu *vcpu,
				    struct kvm_mp_state *mp_state)
{
	mp_state->mp_state = vcpu->arch.mp_state;
	return 0;
}

int kvm_arch_vcpu_ioctl_set_mpstate(struct kvm_vcpu *vcpu,
				    struct kvm_mp_state *mp_state)
{
	vcpu->arch.mp_state = mp_state->mp_state;
	kvm_make_request(KVM_REQ_EVENT, vcpu);
	return 0;
}

int kvm_task_switch(struct kvm_vcpu *vcpu, u16 tss_selector, int reason,
		    bool has_error_code, u32 error_code)
{
	struct decode_cache *c = &vcpu->arch.emulate_ctxt.decode;
	int ret;

	init_emulate_ctxt(vcpu);

	ret = emulator_task_switch(&vcpu->arch.emulate_ctxt,
				   tss_selector, reason, has_error_code,
				   error_code);

	if (ret)
		return EMULATE_FAIL;

	memcpy(vcpu->arch.regs, c->regs, sizeof c->regs);
	kvm_rip_write(vcpu, vcpu->arch.emulate_ctxt.eip);
	kvm_x86_ops->set_rflags(vcpu, vcpu->arch.emulate_ctxt.eflags);
	kvm_make_request(KVM_REQ_EVENT, vcpu);
	return EMULATE_DONE;
}
EXPORT_SYMBOL_GPL(kvm_task_switch);

int kvm_arch_vcpu_ioctl_set_sregs(struct kvm_vcpu *vcpu,
				  struct kvm_sregs *sregs)
{
	int mmu_reset_needed = 0;
	int pending_vec, max_bits;
	struct desc_ptr dt;

	dt.size = sregs->idt.limit;
	dt.address = sregs->idt.base;
	kvm_x86_ops->set_idt(vcpu, &dt);
	dt.size = sregs->gdt.limit;
	dt.address = sregs->gdt.base;
	kvm_x86_ops->set_gdt(vcpu, &dt);

	vcpu->arch.cr2 = sregs->cr2;
	mmu_reset_needed |= vcpu->arch.cr3 != sregs->cr3;
	vcpu->arch.cr3 = sregs->cr3;

	kvm_set_cr8(vcpu, sregs->cr8);

	mmu_reset_needed |= vcpu->arch.efer != sregs->efer;
	kvm_x86_ops->set_efer(vcpu, sregs->efer);
	kvm_set_apic_base(vcpu, sregs->apic_base);

	mmu_reset_needed |= kvm_read_cr0(vcpu) != sregs->cr0;
	kvm_x86_ops->set_cr0(vcpu, sregs->cr0);
	vcpu->arch.cr0 = sregs->cr0;

	mmu_reset_needed |= kvm_read_cr4(vcpu) != sregs->cr4;
	kvm_x86_ops->set_cr4(vcpu, sregs->cr4);
	if (sregs->cr4 & X86_CR4_OSXSAVE)
		update_cpuid(vcpu);
	if (!is_long_mode(vcpu) && is_pae(vcpu)) {
		load_pdptrs(vcpu, vcpu->arch.walk_mmu, vcpu->arch.cr3);
		mmu_reset_needed = 1;
	}

	if (mmu_reset_needed)
		kvm_mmu_reset_context(vcpu);

	max_bits = (sizeof sregs->interrupt_bitmap) << 3;
	pending_vec = find_first_bit(
		(const unsigned long *)sregs->interrupt_bitmap, max_bits);
	if (pending_vec < max_bits) {
		kvm_queue_interrupt(vcpu, pending_vec, false);
		pr_debug("Set back pending irq %d\n", pending_vec);
		if (irqchip_in_kernel(vcpu->kvm))
			kvm_pic_clear_isr_ack(vcpu->kvm);
	}

	kvm_set_segment(vcpu, &sregs->cs, VCPU_SREG_CS);
	kvm_set_segment(vcpu, &sregs->ds, VCPU_SREG_DS);
	kvm_set_segment(vcpu, &sregs->es, VCPU_SREG_ES);
	kvm_set_segment(vcpu, &sregs->fs, VCPU_SREG_FS);
	kvm_set_segment(vcpu, &sregs->gs, VCPU_SREG_GS);
	kvm_set_segment(vcpu, &sregs->ss, VCPU_SREG_SS);

	kvm_set_segment(vcpu, &sregs->tr, VCPU_SREG_TR);
	kvm_set_segment(vcpu, &sregs->ldt, VCPU_SREG_LDTR);

	update_cr8_intercept(vcpu);

	/* Older userspace won't unhalt the vcpu on reset. */
	if (kvm_vcpu_is_bsp(vcpu) && kvm_rip_read(vcpu) == 0xfff0 &&
	    sregs->cs.selector == 0xf000 && sregs->cs.base == 0xffff0000 &&
	    !is_protmode(vcpu))
		vcpu->arch.mp_state = KVM_MP_STATE_RUNNABLE;

	kvm_make_request(KVM_REQ_EVENT, vcpu);

	return 0;
}

int kvm_arch_vcpu_ioctl_set_guest_debug(struct kvm_vcpu *vcpu,
					struct kvm_guest_debug *dbg)
{
	unsigned long rflags;
	int i, r;

	if (dbg->control & (KVM_GUESTDBG_INJECT_DB | KVM_GUESTDBG_INJECT_BP)) {
		r = -EBUSY;
		if (vcpu->arch.exception.pending)
			goto out;
		if (dbg->control & KVM_GUESTDBG_INJECT_DB)
			kvm_queue_exception(vcpu, DB_VECTOR);
		else
			kvm_queue_exception(vcpu, BP_VECTOR);
	}

	/*
	 * Read rflags as long as potentially injected trace flags are still
	 * filtered out.
	 */
	rflags = kvm_get_rflags(vcpu);

	vcpu->guest_debug = dbg->control;
	if (!(vcpu->guest_debug & KVM_GUESTDBG_ENABLE))
		vcpu->guest_debug = 0;

	if (vcpu->guest_debug & KVM_GUESTDBG_USE_HW_BP) {
		for (i = 0; i < KVM_NR_DB_REGS; ++i)
			vcpu->arch.eff_db[i] = dbg->arch.debugreg[i];
		vcpu->arch.switch_db_regs =
			(dbg->arch.debugreg[7] & DR7_BP_EN_MASK);
	} else {
		for (i = 0; i < KVM_NR_DB_REGS; i++)
			vcpu->arch.eff_db[i] = vcpu->arch.db[i];
		vcpu->arch.switch_db_regs = (vcpu->arch.dr7 & DR7_BP_EN_MASK);
	}

	if (vcpu->guest_debug & KVM_GUESTDBG_SINGLESTEP)
		vcpu->arch.singlestep_rip = kvm_rip_read(vcpu) +
			get_segment_base(vcpu, VCPU_SREG_CS);

	/*
	 * Trigger an rflags update that will inject or remove the trace
	 * flags.
	 */
	kvm_set_rflags(vcpu, rflags);

	kvm_x86_ops->set_guest_debug(vcpu, dbg);

	r = 0;

out:

	return r;
}

/*
 * Translate a guest virtual address to a guest physical address.
 */
int kvm_arch_vcpu_ioctl_translate(struct kvm_vcpu *vcpu,
				    struct kvm_translation *tr)
{
	unsigned long vaddr = tr->linear_address;
	gpa_t gpa;
	int idx;

	idx = srcu_read_lock(&vcpu->kvm->srcu);
	gpa = kvm_mmu_gva_to_gpa_system(vcpu, vaddr, NULL);
	srcu_read_unlock(&vcpu->kvm->srcu, idx);
	tr->physical_address = gpa;
	tr->valid = gpa != UNMAPPED_GVA;
	tr->writeable = 1;
	tr->usermode = 0;

	return 0;
}

int kvm_arch_vcpu_ioctl_get_fpu(struct kvm_vcpu *vcpu, struct kvm_fpu *fpu)
{
	struct i387_fxsave_struct *fxsave =
			&vcpu->arch.guest_fpu.state->fxsave;

	memcpy(fpu->fpr, fxsave->st_space, 128);
	fpu->fcw = fxsave->cwd;
	fpu->fsw = fxsave->swd;
	fpu->ftwx = fxsave->twd;
	fpu->last_opcode = fxsave->fop;
	fpu->last_ip = fxsave->rip;
	fpu->last_dp = fxsave->rdp;
	memcpy(fpu->xmm, fxsave->xmm_space, sizeof fxsave->xmm_space);

	return 0;
}

int kvm_arch_vcpu_ioctl_set_fpu(struct kvm_vcpu *vcpu, struct kvm_fpu *fpu)
{
	struct i387_fxsave_struct *fxsave =
			&vcpu->arch.guest_fpu.state->fxsave;

	memcpy(fxsave->st_space, fpu->fpr, 128);
	fxsave->cwd = fpu->fcw;
	fxsave->swd = fpu->fsw;
	fxsave->twd = fpu->ftwx;
	fxsave->fop = fpu->last_opcode;
	fxsave->rip = fpu->last_ip;
	fxsave->rdp = fpu->last_dp;
	memcpy(fxsave->xmm_space, fpu->xmm, sizeof fxsave->xmm_space);

	return 0;
}

int fx_init(struct kvm_vcpu *vcpu)
{
	int err;

	err = fpu_alloc(&vcpu->arch.guest_fpu);
	if (err)
		return err;

	fpu_finit(&vcpu->arch.guest_fpu);

	/*
	 * Ensure guest xcr0 is valid for loading
	 */
	vcpu->arch.xcr0 = XSTATE_FP;

	vcpu->arch.cr0 |= X86_CR0_ET;

	return 0;
}
EXPORT_SYMBOL_GPL(fx_init);

static void fx_free(struct kvm_vcpu *vcpu)
{
	fpu_free(&vcpu->arch.guest_fpu);
}

void kvm_load_guest_fpu(struct kvm_vcpu *vcpu)
{
	if (vcpu->guest_fpu_loaded)
		return;

	/*
	 * Restore all possible states in the guest,
	 * and assume host would use all available bits.
	 * Guest xcr0 would be loaded later.
	 */
	kvm_put_guest_xcr0(vcpu);
	vcpu->guest_fpu_loaded = 1;
	unlazy_fpu(current);
	fpu_restore_checking(&vcpu->arch.guest_fpu);
	trace_kvm_fpu(1);
}

void kvm_put_guest_fpu(struct kvm_vcpu *vcpu)
{
	kvm_put_guest_xcr0(vcpu);

	if (!vcpu->guest_fpu_loaded)
		return;

	vcpu->guest_fpu_loaded = 0;
	fpu_save_init(&vcpu->arch.guest_fpu);
	++vcpu->stat.fpu_reload;
	kvm_make_request(KVM_REQ_DEACTIVATE_FPU, vcpu);
	trace_kvm_fpu(0);
}

void kvm_arch_vcpu_free(struct kvm_vcpu *vcpu)
{
	if (vcpu->arch.time_page) {
		kvm_release_page_dirty(vcpu->arch.time_page);
		vcpu->arch.time_page = NULL;
	}

	free_cpumask_var(vcpu->arch.wbinvd_dirty_mask);
	fx_free(vcpu);
	kvm_x86_ops->vcpu_free(vcpu);
}

struct kvm_vcpu *kvm_arch_vcpu_create(struct kvm *kvm,
						unsigned int id)
{
	if (check_tsc_unstable() && atomic_read(&kvm->online_vcpus) != 0)
		printk_once(KERN_WARNING
		"kvm: SMP vm created on host with unstable TSC; "
		"guest TSC will not be reliable\n");
	return kvm_x86_ops->vcpu_create(kvm, id);
}

int kvm_arch_vcpu_setup(struct kvm_vcpu *vcpu)
{
	int r;

	vcpu->arch.mtrr_state.have_fixed = 1;
	vcpu_load(vcpu);
	r = kvm_arch_vcpu_reset(vcpu);
	if (r == 0)
		r = kvm_mmu_setup(vcpu);
	vcpu_put(vcpu);
	if (r < 0)
		goto free_vcpu;

	return 0;
free_vcpu:
	kvm_x86_ops->vcpu_free(vcpu);
	return r;
}

void kvm_arch_vcpu_destroy(struct kvm_vcpu *vcpu)
{
	vcpu_load(vcpu);
	kvm_mmu_unload(vcpu);
	vcpu_put(vcpu);

	fx_free(vcpu);
	kvm_x86_ops->vcpu_free(vcpu);
}

int kvm_arch_vcpu_reset(struct kvm_vcpu *vcpu)
{
	vcpu->arch.nmi_pending = false;
	vcpu->arch.nmi_injected = false;

	vcpu->arch.switch_db_regs = 0;
	memset(vcpu->arch.db, 0, sizeof(vcpu->arch.db));
	vcpu->arch.dr6 = DR6_FIXED_1;
	vcpu->arch.dr7 = DR7_FIXED_1;

	kvm_make_request(KVM_REQ_EVENT, vcpu);

	return kvm_x86_ops->vcpu_reset(vcpu);
}

int kvm_arch_hardware_enable(void *garbage)
{
	struct kvm *kvm;
	struct kvm_vcpu *vcpu;
	int i;

	kvm_shared_msr_cpu_online();
	list_for_each_entry(kvm, &vm_list, vm_list)
		kvm_for_each_vcpu(i, vcpu, kvm)
			if (vcpu->cpu == smp_processor_id())
				kvm_make_request(KVM_REQ_CLOCK_UPDATE, vcpu);
	return kvm_x86_ops->hardware_enable(garbage);
}

void kvm_arch_hardware_disable(void *garbage)
{
	kvm_x86_ops->hardware_disable(garbage);
	drop_user_return_notifiers(garbage);
}

int kvm_arch_hardware_setup(void)
{
	return kvm_x86_ops->hardware_setup();
}

void kvm_arch_hardware_unsetup(void)
{
	kvm_x86_ops->hardware_unsetup();
}

void kvm_arch_check_processor_compat(void *rtn)
{
	kvm_x86_ops->check_processor_compatibility(rtn);
}

int kvm_arch_vcpu_init(struct kvm_vcpu *vcpu)
{
	struct page *page;
	struct kvm *kvm;
	int r;

	BUG_ON(vcpu->kvm == NULL);
	kvm = vcpu->kvm;

	vcpu->arch.emulate_ctxt.ops = &emulate_ops;
	vcpu->arch.walk_mmu = &vcpu->arch.mmu;
	vcpu->arch.mmu.root_hpa = INVALID_PAGE;
	vcpu->arch.mmu.translate_gpa = translate_gpa;
	vcpu->arch.nested_mmu.translate_gpa = translate_nested_gpa;
	if (!irqchip_in_kernel(kvm) || kvm_vcpu_is_bsp(vcpu))
		vcpu->arch.mp_state = KVM_MP_STATE_RUNNABLE;
	else
		vcpu->arch.mp_state = KVM_MP_STATE_UNINITIALIZED;

	page = alloc_page(GFP_KERNEL | __GFP_ZERO);
	if (!page) {
		r = -ENOMEM;
		goto fail;
	}
	vcpu->arch.pio_data = page_address(page);

	if (!kvm->arch.virtual_tsc_khz)
		kvm_arch_set_tsc_khz(kvm, max_tsc_khz);

	r = kvm_mmu_create(vcpu);
	if (r < 0)
		goto fail_free_pio_data;

	if (irqchip_in_kernel(kvm)) {
		r = kvm_create_lapic(vcpu);
		if (r < 0)
			goto fail_mmu_destroy;
	}

	vcpu->arch.mce_banks = kzalloc(KVM_MAX_MCE_BANKS * sizeof(u64) * 4,
				       GFP_KERNEL);
	if (!vcpu->arch.mce_banks) {
		r = -ENOMEM;
		goto fail_free_lapic;
	}
	vcpu->arch.mcg_cap = KVM_MAX_MCE_BANKS;

	if (!zalloc_cpumask_var(&vcpu->arch.wbinvd_dirty_mask, GFP_KERNEL))
		goto fail_free_mce_banks;

	return 0;
fail_free_mce_banks:
	kfree(vcpu->arch.mce_banks);
fail_free_lapic:
	kvm_free_lapic(vcpu);
fail_mmu_destroy:
	kvm_mmu_destroy(vcpu);
fail_free_pio_data:
	free_page((unsigned long)vcpu->arch.pio_data);
fail:
	return r;
}

void kvm_arch_vcpu_uninit(struct kvm_vcpu *vcpu)
{
	int idx;

	kfree(vcpu->arch.mce_banks);
	kvm_free_lapic(vcpu);
	idx = srcu_read_lock(&vcpu->kvm->srcu);
	kvm_mmu_destroy(vcpu);
	srcu_read_unlock(&vcpu->kvm->srcu, idx);
	free_page((unsigned long)vcpu->arch.pio_data);
}

struct  kvm *kvm_arch_create_vm(void)
{
	struct kvm *kvm = kzalloc(sizeof(struct kvm), GFP_KERNEL);

	if (!kvm)
		return ERR_PTR(-ENOMEM);

	INIT_LIST_HEAD(&kvm->arch.active_mmu_pages);
	INIT_LIST_HEAD(&kvm->arch.assigned_dev_head);

	/* Reserve bit 0 of irq_sources_bitmap for userspace irq source */
	set_bit(KVM_USERSPACE_IRQ_SOURCE_ID, &kvm->arch.irq_sources_bitmap);

	spin_lock_init(&kvm->arch.tsc_write_lock);

	return kvm;
}

static void kvm_unload_vcpu_mmu(struct kvm_vcpu *vcpu)
{
	vcpu_load(vcpu);
	kvm_mmu_unload(vcpu);
	vcpu_put(vcpu);
}

static void kvm_free_vcpus(struct kvm *kvm)
{
	unsigned int i;
	struct kvm_vcpu *vcpu;

	/*
	 * Unpin any mmu pages first.
	 */
	kvm_for_each_vcpu(i, vcpu, kvm)
		kvm_unload_vcpu_mmu(vcpu);
	kvm_for_each_vcpu(i, vcpu, kvm)
		kvm_arch_vcpu_free(vcpu);

	mutex_lock(&kvm->lock);
	for (i = 0; i < atomic_read(&kvm->online_vcpus); i++)
		kvm->vcpus[i] = NULL;

	atomic_set(&kvm->online_vcpus, 0);
	mutex_unlock(&kvm->lock);
}

void kvm_arch_sync_events(struct kvm *kvm)
{
	kvm_free_all_assigned_devices(kvm);
	kvm_free_pit(kvm);
}

void kvm_arch_destroy_vm(struct kvm *kvm)
{
	kvm_iommu_unmap_guest(kvm);
	kfree(kvm->arch.vpic);
	kfree(kvm->arch.vioapic);
	kvm_free_vcpus(kvm);
	kvm_free_physmem(kvm);
	if (kvm->arch.apic_access_page)
		put_page(kvm->arch.apic_access_page);
	if (kvm->arch.ept_identity_pagetable)
		put_page(kvm->arch.ept_identity_pagetable);
	cleanup_srcu_struct(&kvm->srcu);
	kfree(kvm);
}

int kvm_arch_prepare_memory_region(struct kvm *kvm,
				struct kvm_memory_slot *memslot,
				struct kvm_memory_slot old,
				struct kvm_userspace_memory_region *mem,
				int user_alloc)
{
	int npages = memslot->npages;
	int map_flags = MAP_PRIVATE | MAP_ANONYMOUS;

	/* Prevent internal slot pages from being moved by fork()/COW. */
	if (memslot->id >= KVM_MEMORY_SLOTS)
		map_flags = MAP_SHARED | MAP_ANONYMOUS;

	/*To keep backward compatibility with older userspace,
	 *x86 needs to hanlde !user_alloc case.
	 */
	if (!user_alloc) {
		if (npages && !old.rmap) {
			unsigned long userspace_addr;

			down_write(&current->mm->mmap_sem);
			userspace_addr = do_mmap(NULL, 0,
						 npages * PAGE_SIZE,
						 PROT_READ | PROT_WRITE,
						 map_flags,
						 0);
			up_write(&current->mm->mmap_sem);

			if (IS_ERR((void *)userspace_addr))
				return PTR_ERR((void *)userspace_addr);

			memslot->userspace_addr = userspace_addr;
		}
	}


	return 0;
}

void kvm_arch_commit_memory_region(struct kvm *kvm,
				struct kvm_userspace_memory_region *mem,
				struct kvm_memory_slot old,
				int user_alloc)
{

	int npages = mem->memory_size >> PAGE_SHIFT;

	if (!user_alloc && !old.user_alloc && old.rmap && !npages) {
		int ret;

		down_write(&current->mm->mmap_sem);
		ret = do_munmap(current->mm, old.userspace_addr,
				old.npages * PAGE_SIZE);
		up_write(&current->mm->mmap_sem);
		if (ret < 0)
			printk(KERN_WARNING
			       "kvm_vm_ioctl_set_memory_region: "
			       "failed to munmap memory\n");
	}

	spin_lock(&kvm->mmu_lock);
	if (!kvm->arch.n_requested_mmu_pages) {
		unsigned int nr_mmu_pages = kvm_mmu_calculate_mmu_pages(kvm);
		kvm_mmu_change_mmu_pages(kvm, nr_mmu_pages);
	}

	kvm_mmu_slot_remove_write_access(kvm, mem->slot);
	spin_unlock(&kvm->mmu_lock);
}

void kvm_arch_flush_shadow(struct kvm *kvm)
{
	kvm_mmu_zap_all(kvm);
	kvm_reload_remote_mmus(kvm);
}

int kvm_arch_vcpu_runnable(struct kvm_vcpu *vcpu)
{
	return vcpu->arch.mp_state == KVM_MP_STATE_RUNNABLE
		|| vcpu->arch.mp_state == KVM_MP_STATE_SIPI_RECEIVED
		|| vcpu->arch.nmi_pending ||
		(kvm_arch_interrupt_allowed(vcpu) &&
		 kvm_cpu_has_interrupt(vcpu));
}

void kvm_vcpu_kick(struct kvm_vcpu *vcpu)
{
	int me;
	int cpu = vcpu->cpu;

	if (waitqueue_active(&vcpu->wq)) {
		wake_up_interruptible(&vcpu->wq);
		++vcpu->stat.halt_wakeup;
	}

	me = get_cpu();
	if (cpu != me && (unsigned)cpu < nr_cpu_ids && cpu_online(cpu))
		if (atomic_xchg(&vcpu->guest_mode, 0))
			smp_send_reschedule(cpu);
	put_cpu();
}

int kvm_arch_interrupt_allowed(struct kvm_vcpu *vcpu)
{
	return kvm_x86_ops->interrupt_allowed(vcpu);
}

bool kvm_is_linear_rip(struct kvm_vcpu *vcpu, unsigned long linear_rip)
{
	unsigned long current_rip = kvm_rip_read(vcpu) +
		get_segment_base(vcpu, VCPU_SREG_CS);

	return current_rip == linear_rip;
}
EXPORT_SYMBOL_GPL(kvm_is_linear_rip);

unsigned long kvm_get_rflags(struct kvm_vcpu *vcpu)
{
	unsigned long rflags;

	rflags = kvm_x86_ops->get_rflags(vcpu);
	if (vcpu->guest_debug & KVM_GUESTDBG_SINGLESTEP)
		rflags &= ~X86_EFLAGS_TF;
	return rflags;
}
EXPORT_SYMBOL_GPL(kvm_get_rflags);

void kvm_set_rflags(struct kvm_vcpu *vcpu, unsigned long rflags)
{
	if (vcpu->guest_debug & KVM_GUESTDBG_SINGLESTEP &&
	    kvm_is_linear_rip(vcpu, vcpu->arch.singlestep_rip))
		rflags |= X86_EFLAGS_TF;
	kvm_x86_ops->set_rflags(vcpu, rflags);
	kvm_make_request(KVM_REQ_EVENT, vcpu);
}
EXPORT_SYMBOL_GPL(kvm_set_rflags);

EXPORT_TRACEPOINT_SYMBOL_GPL(kvm_exit);
EXPORT_TRACEPOINT_SYMBOL_GPL(kvm_inj_virq);
EXPORT_TRACEPOINT_SYMBOL_GPL(kvm_page_fault);
EXPORT_TRACEPOINT_SYMBOL_GPL(kvm_msr);
EXPORT_TRACEPOINT_SYMBOL_GPL(kvm_cr);
EXPORT_TRACEPOINT_SYMBOL_GPL(kvm_nested_vmrun);
EXPORT_TRACEPOINT_SYMBOL_GPL(kvm_nested_vmexit);
EXPORT_TRACEPOINT_SYMBOL_GPL(kvm_nested_vmexit_inject);
EXPORT_TRACEPOINT_SYMBOL_GPL(kvm_nested_intr_vmexit);
EXPORT_TRACEPOINT_SYMBOL_GPL(kvm_invlpga);
EXPORT_TRACEPOINT_SYMBOL_GPL(kvm_skinit);
EXPORT_TRACEPOINT_SYMBOL_GPL(kvm_nested_intercepts);<|MERGE_RESOLUTION|>--- conflicted
+++ resolved
@@ -2248,11 +2248,7 @@
 		F(LAHF_LM) | F(CMP_LEGACY) | 0 /*SVM*/ | 0 /* ExtApicSpace */ |
 		F(CR8_LEGACY) | F(ABM) | F(SSE4A) | F(MISALIGNSSE) |
 		F(3DNOWPREFETCH) | 0 /* OSVW */ | 0 /* IBS */ | F(XOP) |
-<<<<<<< HEAD
-		0 /* SKINIT */ | 0 /* WDT */;
-=======
 		0 /* SKINIT, WDT, LWP */ | F(FMA4) | F(TBM);
->>>>>>> 08eab940
 
 	/* all calls to cpuid_count() should be made on the same cpu */
 	get_cpu();
