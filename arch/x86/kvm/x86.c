--- conflicted
+++ resolved
@@ -8651,53 +8651,6 @@
 			  kvmclock_cpu_online, kvmclock_cpu_down_prep);
 }
 
-<<<<<<< HEAD
-DEFINE_PER_CPU(struct kvm_vcpu *, current_vcpu);
-EXPORT_PER_CPU_SYMBOL_GPL(current_vcpu);
-
-int kvm_is_in_guest(void)
-{
-	return __this_cpu_read(current_vcpu) != NULL;
-}
-
-static int kvm_is_user_mode(void)
-{
-	int user_mode = 3;
-
-	if (__this_cpu_read(current_vcpu))
-		user_mode = static_call(kvm_x86_get_cpl)(__this_cpu_read(current_vcpu));
-
-	return user_mode != 0;
-}
-
-static unsigned long kvm_get_guest_ip(void)
-{
-	unsigned long ip = 0;
-
-	if (__this_cpu_read(current_vcpu))
-		ip = kvm_rip_read(__this_cpu_read(current_vcpu));
-
-	return ip;
-}
-
-static void kvm_handle_intel_pt_intr(void)
-{
-	struct kvm_vcpu *vcpu = __this_cpu_read(current_vcpu);
-
-	kvm_make_request(KVM_REQ_PMI, vcpu);
-	__set_bit(MSR_CORE_PERF_GLOBAL_OVF_CTRL_TRACE_TOPA_PMI_BIT,
-			(unsigned long *)&vcpu->arch.pmu.global_status);
-}
-
-static struct perf_guest_info_callbacks kvm_guest_cbs = {
-	.is_in_guest		= kvm_is_in_guest,
-	.is_user_mode		= kvm_is_user_mode,
-	.get_guest_ip		= kvm_get_guest_ip,
-	.handle_intel_pt_intr	= NULL,
-};
-
-=======
->>>>>>> e783362e
 #ifdef CONFIG_X86_64
 static void pvclock_gtod_update_fn(struct work_struct *work)
 {
@@ -11450,13 +11403,7 @@
 	memcpy(&kvm_x86_ops, ops->runtime_ops, sizeof(kvm_x86_ops));
 	kvm_ops_static_call_update();
 
-<<<<<<< HEAD
-	if (ops->intel_pt_intr_in_guest && ops->intel_pt_intr_in_guest())
-		kvm_guest_cbs.handle_intel_pt_intr = kvm_handle_intel_pt_intr;
-	perf_register_guest_info_callbacks(&kvm_guest_cbs);
-=======
 	kvm_register_perf_callbacks(ops->handle_intel_pt_intr);
->>>>>>> e783362e
 
 	if (!kvm_cpu_cap_has(X86_FEATURE_XSAVES))
 		supported_xss = 0;
@@ -11485,12 +11432,7 @@
 
 void kvm_arch_hardware_unsetup(void)
 {
-<<<<<<< HEAD
-	perf_unregister_guest_info_callbacks(&kvm_guest_cbs);
-	kvm_guest_cbs.handle_intel_pt_intr = NULL;
-=======
 	kvm_unregister_perf_callbacks();
->>>>>>> e783362e
 
 	static_call(kvm_x86_hardware_unsetup)();
 }
