// SPDX-License-Identifier: GPL-2.0-only
/*
 * Kernel-based Virtual Machine driver for Linux
 *
 * derived from drivers/kvm/kvm_main.c
 *
 * Copyright (C) 2006 Qumranet, Inc.
 * Copyright (C) 2008 Qumranet, Inc.
 * Copyright IBM Corporation, 2008
 * Copyright 2010 Red Hat, Inc. and/or its affiliates.
 *
 * Authors:
 *   Avi Kivity   <avi@qumranet.com>
 *   Yaniv Kamay  <yaniv@qumranet.com>
 *   Amit Shah    <amit.shah@qumranet.com>
 *   Ben-Ami Yassour <benami@il.ibm.com>
 */

#include <linux/kvm_host.h>
#include "irq.h"
#include "mmu.h"
#include "i8254.h"
#include "tss.h"
#include "kvm_cache_regs.h"
#include "x86.h"
#include "cpuid.h"
#include "pmu.h"
#include "hyperv.h"

#include <linux/clocksource.h>
#include <linux/interrupt.h>
#include <linux/kvm.h>
#include <linux/fs.h>
#include <linux/vmalloc.h>
#include <linux/export.h>
#include <linux/moduleparam.h>
#include <linux/mman.h>
#include <linux/highmem.h>
#include <linux/iommu.h>
#include <linux/intel-iommu.h>
#include <linux/cpufreq.h>
#include <linux/user-return-notifier.h>
#include <linux/srcu.h>
#include <linux/slab.h>
#include <linux/perf_event.h>
#include <linux/uaccess.h>
#include <linux/hash.h>
#include <linux/pci.h>
#include <linux/timekeeper_internal.h>
#include <linux/pvclock_gtod.h>
#include <linux/kvm_irqfd.h>
#include <linux/irqbypass.h>
#include <linux/sched/stat.h>
#include <linux/sched/isolation.h>
#include <linux/mem_encrypt.h>

#include <trace/events/kvm.h>

#include <asm/debugreg.h>
#include <asm/msr.h>
#include <asm/desc.h>
#include <asm/mce.h>
#include <linux/kernel_stat.h>
#include <asm/fpu/internal.h> /* Ugh! */
#include <asm/pvclock.h>
#include <asm/div64.h>
#include <asm/irq_remapping.h>
#include <asm/mshyperv.h>
#include <asm/hypervisor.h>
#include <asm/intel_pt.h>
#include <asm/emulate_prefix.h>
#include <clocksource/hyperv_timer.h>

#define CREATE_TRACE_POINTS
#include "trace.h"

#define MAX_IO_MSRS 256
#define KVM_MAX_MCE_BANKS 32
u64 __read_mostly kvm_mce_cap_supported = MCG_CTL_P | MCG_SER_P;
EXPORT_SYMBOL_GPL(kvm_mce_cap_supported);

#define emul_to_vcpu(ctxt) \
	container_of(ctxt, struct kvm_vcpu, arch.emulate_ctxt)

/* EFER defaults:
 * - enable syscall per default because its emulated by KVM
 * - enable LME and LMA per default on 64 bit KVM
 */
#ifdef CONFIG_X86_64
static
u64 __read_mostly efer_reserved_bits = ~((u64)(EFER_SCE | EFER_LME | EFER_LMA));
#else
static u64 __read_mostly efer_reserved_bits = ~((u64)EFER_SCE);
#endif

static u64 __read_mostly cr4_reserved_bits = CR4_RESERVED_BITS;

#define VM_STAT(x, ...) offsetof(struct kvm, stat.x), KVM_STAT_VM, ## __VA_ARGS__
#define VCPU_STAT(x, ...) offsetof(struct kvm_vcpu, stat.x), KVM_STAT_VCPU, ## __VA_ARGS__

#define KVM_X2APIC_API_VALID_FLAGS (KVM_X2APIC_API_USE_32BIT_IDS | \
                                    KVM_X2APIC_API_DISABLE_BROADCAST_QUIRK)

static void update_cr8_intercept(struct kvm_vcpu *vcpu);
static void process_nmi(struct kvm_vcpu *vcpu);
static void enter_smm(struct kvm_vcpu *vcpu);
static void __kvm_set_rflags(struct kvm_vcpu *vcpu, unsigned long rflags);
static void store_regs(struct kvm_vcpu *vcpu);
static int sync_regs(struct kvm_vcpu *vcpu);

struct kvm_x86_ops *kvm_x86_ops __read_mostly;
EXPORT_SYMBOL_GPL(kvm_x86_ops);

static bool __read_mostly ignore_msrs = 0;
module_param(ignore_msrs, bool, S_IRUGO | S_IWUSR);

static bool __read_mostly report_ignored_msrs = true;
module_param(report_ignored_msrs, bool, S_IRUGO | S_IWUSR);

unsigned int min_timer_period_us = 200;
module_param(min_timer_period_us, uint, S_IRUGO | S_IWUSR);

static bool __read_mostly kvmclock_periodic_sync = true;
module_param(kvmclock_periodic_sync, bool, S_IRUGO);

bool __read_mostly kvm_has_tsc_control;
EXPORT_SYMBOL_GPL(kvm_has_tsc_control);
u32  __read_mostly kvm_max_guest_tsc_khz;
EXPORT_SYMBOL_GPL(kvm_max_guest_tsc_khz);
u8   __read_mostly kvm_tsc_scaling_ratio_frac_bits;
EXPORT_SYMBOL_GPL(kvm_tsc_scaling_ratio_frac_bits);
u64  __read_mostly kvm_max_tsc_scaling_ratio;
EXPORT_SYMBOL_GPL(kvm_max_tsc_scaling_ratio);
u64 __read_mostly kvm_default_tsc_scaling_ratio;
EXPORT_SYMBOL_GPL(kvm_default_tsc_scaling_ratio);

/* tsc tolerance in parts per million - default to 1/2 of the NTP threshold */
static u32 __read_mostly tsc_tolerance_ppm = 250;
module_param(tsc_tolerance_ppm, uint, S_IRUGO | S_IWUSR);

/*
 * lapic timer advance (tscdeadline mode only) in nanoseconds.  '-1' enables
 * adaptive tuning starting from default advancment of 1000ns.  '0' disables
 * advancement entirely.  Any other value is used as-is and disables adaptive
 * tuning, i.e. allows priveleged userspace to set an exact advancement time.
 */
static int __read_mostly lapic_timer_advance_ns = -1;
module_param(lapic_timer_advance_ns, int, S_IRUGO | S_IWUSR);

static bool __read_mostly vector_hashing = true;
module_param(vector_hashing, bool, S_IRUGO);

bool __read_mostly enable_vmware_backdoor = false;
module_param(enable_vmware_backdoor, bool, S_IRUGO);
EXPORT_SYMBOL_GPL(enable_vmware_backdoor);

static bool __read_mostly force_emulation_prefix = false;
module_param(force_emulation_prefix, bool, S_IRUGO);

int __read_mostly pi_inject_timer = -1;
module_param(pi_inject_timer, bint, S_IRUGO | S_IWUSR);

#define KVM_NR_SHARED_MSRS 16

struct kvm_shared_msrs_global {
	int nr;
	u32 msrs[KVM_NR_SHARED_MSRS];
};

struct kvm_shared_msrs {
	struct user_return_notifier urn;
	bool registered;
	struct kvm_shared_msr_values {
		u64 host;
		u64 curr;
	} values[KVM_NR_SHARED_MSRS];
};

static struct kvm_shared_msrs_global __read_mostly shared_msrs_global;
static struct kvm_shared_msrs __percpu *shared_msrs;

static u64 __read_mostly host_xss;

struct kvm_stats_debugfs_item debugfs_entries[] = {
	{ "pf_fixed", VCPU_STAT(pf_fixed) },
	{ "pf_guest", VCPU_STAT(pf_guest) },
	{ "tlb_flush", VCPU_STAT(tlb_flush) },
	{ "invlpg", VCPU_STAT(invlpg) },
	{ "exits", VCPU_STAT(exits) },
	{ "io_exits", VCPU_STAT(io_exits) },
	{ "mmio_exits", VCPU_STAT(mmio_exits) },
	{ "signal_exits", VCPU_STAT(signal_exits) },
	{ "irq_window", VCPU_STAT(irq_window_exits) },
	{ "nmi_window", VCPU_STAT(nmi_window_exits) },
	{ "halt_exits", VCPU_STAT(halt_exits) },
	{ "halt_successful_poll", VCPU_STAT(halt_successful_poll) },
	{ "halt_attempted_poll", VCPU_STAT(halt_attempted_poll) },
	{ "halt_poll_invalid", VCPU_STAT(halt_poll_invalid) },
	{ "halt_wakeup", VCPU_STAT(halt_wakeup) },
	{ "hypercalls", VCPU_STAT(hypercalls) },
	{ "request_irq", VCPU_STAT(request_irq_exits) },
	{ "irq_exits", VCPU_STAT(irq_exits) },
	{ "host_state_reload", VCPU_STAT(host_state_reload) },
	{ "fpu_reload", VCPU_STAT(fpu_reload) },
	{ "insn_emulation", VCPU_STAT(insn_emulation) },
	{ "insn_emulation_fail", VCPU_STAT(insn_emulation_fail) },
	{ "irq_injections", VCPU_STAT(irq_injections) },
	{ "nmi_injections", VCPU_STAT(nmi_injections) },
	{ "req_event", VCPU_STAT(req_event) },
	{ "l1d_flush", VCPU_STAT(l1d_flush) },
	{ "mmu_shadow_zapped", VM_STAT(mmu_shadow_zapped) },
	{ "mmu_pte_write", VM_STAT(mmu_pte_write) },
	{ "mmu_pte_updated", VM_STAT(mmu_pte_updated) },
	{ "mmu_pde_zapped", VM_STAT(mmu_pde_zapped) },
	{ "mmu_flooded", VM_STAT(mmu_flooded) },
	{ "mmu_recycled", VM_STAT(mmu_recycled) },
	{ "mmu_cache_miss", VM_STAT(mmu_cache_miss) },
	{ "mmu_unsync", VM_STAT(mmu_unsync) },
	{ "remote_tlb_flush", VM_STAT(remote_tlb_flush) },
	{ "largepages", VM_STAT(lpages, .mode = 0444) },
	{ "nx_largepages_splitted", VM_STAT(nx_lpage_splits, .mode = 0444) },
	{ "max_mmu_page_hash_collisions",
		VM_STAT(max_mmu_page_hash_collisions) },
	{ NULL }
};

u64 __read_mostly host_xcr0;

struct kmem_cache *x86_fpu_cache;
EXPORT_SYMBOL_GPL(x86_fpu_cache);

static int emulator_fix_hypercall(struct x86_emulate_ctxt *ctxt);

static inline void kvm_async_pf_hash_reset(struct kvm_vcpu *vcpu)
{
	int i;
	for (i = 0; i < roundup_pow_of_two(ASYNC_PF_PER_VCPU); i++)
		vcpu->arch.apf.gfns[i] = ~0;
}

static void kvm_on_user_return(struct user_return_notifier *urn)
{
	unsigned slot;
	struct kvm_shared_msrs *locals
		= container_of(urn, struct kvm_shared_msrs, urn);
	struct kvm_shared_msr_values *values;
	unsigned long flags;

	/*
	 * Disabling irqs at this point since the following code could be
	 * interrupted and executed through kvm_arch_hardware_disable()
	 */
	local_irq_save(flags);
	if (locals->registered) {
		locals->registered = false;
		user_return_notifier_unregister(urn);
	}
	local_irq_restore(flags);
	for (slot = 0; slot < shared_msrs_global.nr; ++slot) {
		values = &locals->values[slot];
		if (values->host != values->curr) {
			wrmsrl(shared_msrs_global.msrs[slot], values->host);
			values->curr = values->host;
		}
	}
}

void kvm_define_shared_msr(unsigned slot, u32 msr)
{
	BUG_ON(slot >= KVM_NR_SHARED_MSRS);
	shared_msrs_global.msrs[slot] = msr;
	if (slot >= shared_msrs_global.nr)
		shared_msrs_global.nr = slot + 1;
}
EXPORT_SYMBOL_GPL(kvm_define_shared_msr);

static void kvm_shared_msr_cpu_online(void)
{
	unsigned int cpu = smp_processor_id();
	struct kvm_shared_msrs *smsr = per_cpu_ptr(shared_msrs, cpu);
	u64 value;
	int i;

	for (i = 0; i < shared_msrs_global.nr; ++i) {
		rdmsrl_safe(shared_msrs_global.msrs[i], &value);
		smsr->values[i].host = value;
		smsr->values[i].curr = value;
	}
}

int kvm_set_shared_msr(unsigned slot, u64 value, u64 mask)
{
	unsigned int cpu = smp_processor_id();
	struct kvm_shared_msrs *smsr = per_cpu_ptr(shared_msrs, cpu);
	int err;

	value = (value & mask) | (smsr->values[slot].host & ~mask);
	if (value == smsr->values[slot].curr)
		return 0;
	err = wrmsrl_safe(shared_msrs_global.msrs[slot], value);
	if (err)
		return 1;

	smsr->values[slot].curr = value;
	if (!smsr->registered) {
		smsr->urn.on_user_return = kvm_on_user_return;
		user_return_notifier_register(&smsr->urn);
		smsr->registered = true;
	}
	return 0;
}
EXPORT_SYMBOL_GPL(kvm_set_shared_msr);

static void drop_user_return_notifiers(void)
{
	unsigned int cpu = smp_processor_id();
	struct kvm_shared_msrs *smsr = per_cpu_ptr(shared_msrs, cpu);

	if (smsr->registered)
		kvm_on_user_return(&smsr->urn);
}

u64 kvm_get_apic_base(struct kvm_vcpu *vcpu)
{
	return vcpu->arch.apic_base;
}
EXPORT_SYMBOL_GPL(kvm_get_apic_base);

enum lapic_mode kvm_get_apic_mode(struct kvm_vcpu *vcpu)
{
	return kvm_apic_mode(kvm_get_apic_base(vcpu));
}
EXPORT_SYMBOL_GPL(kvm_get_apic_mode);

int kvm_set_apic_base(struct kvm_vcpu *vcpu, struct msr_data *msr_info)
{
	enum lapic_mode old_mode = kvm_get_apic_mode(vcpu);
	enum lapic_mode new_mode = kvm_apic_mode(msr_info->data);
	u64 reserved_bits = ((~0ULL) << cpuid_maxphyaddr(vcpu)) | 0x2ff |
		(guest_cpuid_has(vcpu, X86_FEATURE_X2APIC) ? 0 : X2APIC_ENABLE);

	if ((msr_info->data & reserved_bits) != 0 || new_mode == LAPIC_MODE_INVALID)
		return 1;
	if (!msr_info->host_initiated) {
		if (old_mode == LAPIC_MODE_X2APIC && new_mode == LAPIC_MODE_XAPIC)
			return 1;
		if (old_mode == LAPIC_MODE_DISABLED && new_mode == LAPIC_MODE_X2APIC)
			return 1;
	}

	kvm_lapic_set_base(vcpu, msr_info->data);
	return 0;
}
EXPORT_SYMBOL_GPL(kvm_set_apic_base);

asmlinkage __visible void kvm_spurious_fault(void)
{
	/* Fault while not rebooting.  We want the trace. */
	BUG_ON(!kvm_rebooting);
}
EXPORT_SYMBOL_GPL(kvm_spurious_fault);

#define EXCPT_BENIGN		0
#define EXCPT_CONTRIBUTORY	1
#define EXCPT_PF		2

static int exception_class(int vector)
{
	switch (vector) {
	case PF_VECTOR:
		return EXCPT_PF;
	case DE_VECTOR:
	case TS_VECTOR:
	case NP_VECTOR:
	case SS_VECTOR:
	case GP_VECTOR:
		return EXCPT_CONTRIBUTORY;
	default:
		break;
	}
	return EXCPT_BENIGN;
}

#define EXCPT_FAULT		0
#define EXCPT_TRAP		1
#define EXCPT_ABORT		2
#define EXCPT_INTERRUPT		3

static int exception_type(int vector)
{
	unsigned int mask;

	if (WARN_ON(vector > 31 || vector == NMI_VECTOR))
		return EXCPT_INTERRUPT;

	mask = 1 << vector;

	/* #DB is trap, as instruction watchpoints are handled elsewhere */
	if (mask & ((1 << DB_VECTOR) | (1 << BP_VECTOR) | (1 << OF_VECTOR)))
		return EXCPT_TRAP;

	if (mask & ((1 << DF_VECTOR) | (1 << MC_VECTOR)))
		return EXCPT_ABORT;

	/* Reserved exceptions will result in fault */
	return EXCPT_FAULT;
}

void kvm_deliver_exception_payload(struct kvm_vcpu *vcpu)
{
	unsigned nr = vcpu->arch.exception.nr;
	bool has_payload = vcpu->arch.exception.has_payload;
	unsigned long payload = vcpu->arch.exception.payload;

	if (!has_payload)
		return;

	switch (nr) {
	case DB_VECTOR:
		/*
		 * "Certain debug exceptions may clear bit 0-3.  The
		 * remaining contents of the DR6 register are never
		 * cleared by the processor".
		 */
		vcpu->arch.dr6 &= ~DR_TRAP_BITS;
		/*
		 * DR6.RTM is set by all #DB exceptions that don't clear it.
		 */
		vcpu->arch.dr6 |= DR6_RTM;
		vcpu->arch.dr6 |= payload;
		/*
		 * Bit 16 should be set in the payload whenever the #DB
		 * exception should clear DR6.RTM. This makes the payload
		 * compatible with the pending debug exceptions under VMX.
		 * Though not currently documented in the SDM, this also
		 * makes the payload compatible with the exit qualification
		 * for #DB exceptions under VMX.
		 */
		vcpu->arch.dr6 ^= payload & DR6_RTM;
		break;
	case PF_VECTOR:
		vcpu->arch.cr2 = payload;
		break;
	}

	vcpu->arch.exception.has_payload = false;
	vcpu->arch.exception.payload = 0;
}
EXPORT_SYMBOL_GPL(kvm_deliver_exception_payload);

static void kvm_multiple_exception(struct kvm_vcpu *vcpu,
		unsigned nr, bool has_error, u32 error_code,
	        bool has_payload, unsigned long payload, bool reinject)
{
	u32 prev_nr;
	int class1, class2;

	kvm_make_request(KVM_REQ_EVENT, vcpu);

	if (!vcpu->arch.exception.pending && !vcpu->arch.exception.injected) {
	queue:
		if (has_error && !is_protmode(vcpu))
			has_error = false;
		if (reinject) {
			/*
			 * On vmentry, vcpu->arch.exception.pending is only
			 * true if an event injection was blocked by
			 * nested_run_pending.  In that case, however,
			 * vcpu_enter_guest requests an immediate exit,
			 * and the guest shouldn't proceed far enough to
			 * need reinjection.
			 */
			WARN_ON_ONCE(vcpu->arch.exception.pending);
			vcpu->arch.exception.injected = true;
			if (WARN_ON_ONCE(has_payload)) {
				/*
				 * A reinjected event has already
				 * delivered its payload.
				 */
				has_payload = false;
				payload = 0;
			}
		} else {
			vcpu->arch.exception.pending = true;
			vcpu->arch.exception.injected = false;
		}
		vcpu->arch.exception.has_error_code = has_error;
		vcpu->arch.exception.nr = nr;
		vcpu->arch.exception.error_code = error_code;
		vcpu->arch.exception.has_payload = has_payload;
		vcpu->arch.exception.payload = payload;
		/*
		 * In guest mode, payload delivery should be deferred,
		 * so that the L1 hypervisor can intercept #PF before
		 * CR2 is modified (or intercept #DB before DR6 is
		 * modified under nVMX).  However, for ABI
		 * compatibility with KVM_GET_VCPU_EVENTS and
		 * KVM_SET_VCPU_EVENTS, we can't delay payload
		 * delivery unless userspace has enabled this
		 * functionality via the per-VM capability,
		 * KVM_CAP_EXCEPTION_PAYLOAD.
		 */
		if (!vcpu->kvm->arch.exception_payload_enabled ||
		    !is_guest_mode(vcpu))
			kvm_deliver_exception_payload(vcpu);
		return;
	}

	/* to check exception */
	prev_nr = vcpu->arch.exception.nr;
	if (prev_nr == DF_VECTOR) {
		/* triple fault -> shutdown */
		kvm_make_request(KVM_REQ_TRIPLE_FAULT, vcpu);
		return;
	}
	class1 = exception_class(prev_nr);
	class2 = exception_class(nr);
	if ((class1 == EXCPT_CONTRIBUTORY && class2 == EXCPT_CONTRIBUTORY)
		|| (class1 == EXCPT_PF && class2 != EXCPT_BENIGN)) {
		/*
		 * Generate double fault per SDM Table 5-5.  Set
		 * exception.pending = true so that the double fault
		 * can trigger a nested vmexit.
		 */
		vcpu->arch.exception.pending = true;
		vcpu->arch.exception.injected = false;
		vcpu->arch.exception.has_error_code = true;
		vcpu->arch.exception.nr = DF_VECTOR;
		vcpu->arch.exception.error_code = 0;
		vcpu->arch.exception.has_payload = false;
		vcpu->arch.exception.payload = 0;
	} else
		/* replace previous exception with a new one in a hope
		   that instruction re-execution will regenerate lost
		   exception */
		goto queue;
}

void kvm_queue_exception(struct kvm_vcpu *vcpu, unsigned nr)
{
	kvm_multiple_exception(vcpu, nr, false, 0, false, 0, false);
}
EXPORT_SYMBOL_GPL(kvm_queue_exception);

void kvm_requeue_exception(struct kvm_vcpu *vcpu, unsigned nr)
{
	kvm_multiple_exception(vcpu, nr, false, 0, false, 0, true);
}
EXPORT_SYMBOL_GPL(kvm_requeue_exception);

static void kvm_queue_exception_p(struct kvm_vcpu *vcpu, unsigned nr,
				  unsigned long payload)
{
	kvm_multiple_exception(vcpu, nr, false, 0, true, payload, false);
}

static void kvm_queue_exception_e_p(struct kvm_vcpu *vcpu, unsigned nr,
				    u32 error_code, unsigned long payload)
{
	kvm_multiple_exception(vcpu, nr, true, error_code,
			       true, payload, false);
}

int kvm_complete_insn_gp(struct kvm_vcpu *vcpu, int err)
{
	if (err)
		kvm_inject_gp(vcpu, 0);
	else
		return kvm_skip_emulated_instruction(vcpu);

	return 1;
}
EXPORT_SYMBOL_GPL(kvm_complete_insn_gp);

void kvm_inject_page_fault(struct kvm_vcpu *vcpu, struct x86_exception *fault)
{
	++vcpu->stat.pf_guest;
	vcpu->arch.exception.nested_apf =
		is_guest_mode(vcpu) && fault->async_page_fault;
	if (vcpu->arch.exception.nested_apf) {
		vcpu->arch.apf.nested_apf_token = fault->address;
		kvm_queue_exception_e(vcpu, PF_VECTOR, fault->error_code);
	} else {
		kvm_queue_exception_e_p(vcpu, PF_VECTOR, fault->error_code,
					fault->address);
	}
}
EXPORT_SYMBOL_GPL(kvm_inject_page_fault);

static bool kvm_propagate_fault(struct kvm_vcpu *vcpu, struct x86_exception *fault)
{
	if (mmu_is_nested(vcpu) && !fault->nested_page_fault)
		vcpu->arch.nested_mmu.inject_page_fault(vcpu, fault);
	else
		vcpu->arch.mmu->inject_page_fault(vcpu, fault);

	return fault->nested_page_fault;
}

void kvm_inject_nmi(struct kvm_vcpu *vcpu)
{
	atomic_inc(&vcpu->arch.nmi_queued);
	kvm_make_request(KVM_REQ_NMI, vcpu);
}
EXPORT_SYMBOL_GPL(kvm_inject_nmi);

void kvm_queue_exception_e(struct kvm_vcpu *vcpu, unsigned nr, u32 error_code)
{
	kvm_multiple_exception(vcpu, nr, true, error_code, false, 0, false);
}
EXPORT_SYMBOL_GPL(kvm_queue_exception_e);

void kvm_requeue_exception_e(struct kvm_vcpu *vcpu, unsigned nr, u32 error_code)
{
	kvm_multiple_exception(vcpu, nr, true, error_code, false, 0, true);
}
EXPORT_SYMBOL_GPL(kvm_requeue_exception_e);

/*
 * Checks if cpl <= required_cpl; if true, return true.  Otherwise queue
 * a #GP and return false.
 */
bool kvm_require_cpl(struct kvm_vcpu *vcpu, int required_cpl)
{
	if (kvm_x86_ops->get_cpl(vcpu) <= required_cpl)
		return true;
	kvm_queue_exception_e(vcpu, GP_VECTOR, 0);
	return false;
}
EXPORT_SYMBOL_GPL(kvm_require_cpl);

bool kvm_require_dr(struct kvm_vcpu *vcpu, int dr)
{
	if ((dr != 4 && dr != 5) || !kvm_read_cr4_bits(vcpu, X86_CR4_DE))
		return true;

	kvm_queue_exception(vcpu, UD_VECTOR);
	return false;
}
EXPORT_SYMBOL_GPL(kvm_require_dr);

/*
 * This function will be used to read from the physical memory of the currently
 * running guest. The difference to kvm_vcpu_read_guest_page is that this function
 * can read from guest physical or from the guest's guest physical memory.
 */
int kvm_read_guest_page_mmu(struct kvm_vcpu *vcpu, struct kvm_mmu *mmu,
			    gfn_t ngfn, void *data, int offset, int len,
			    u32 access)
{
	struct x86_exception exception;
	gfn_t real_gfn;
	gpa_t ngpa;

	ngpa     = gfn_to_gpa(ngfn);
	real_gfn = mmu->translate_gpa(vcpu, ngpa, access, &exception);
	if (real_gfn == UNMAPPED_GVA)
		return -EFAULT;

	real_gfn = gpa_to_gfn(real_gfn);

	return kvm_vcpu_read_guest_page(vcpu, real_gfn, data, offset, len);
}
EXPORT_SYMBOL_GPL(kvm_read_guest_page_mmu);

static int kvm_read_nested_guest_page(struct kvm_vcpu *vcpu, gfn_t gfn,
			       void *data, int offset, int len, u32 access)
{
	return kvm_read_guest_page_mmu(vcpu, vcpu->arch.walk_mmu, gfn,
				       data, offset, len, access);
}

static inline u64 pdptr_rsvd_bits(struct kvm_vcpu *vcpu)
{
	return rsvd_bits(cpuid_maxphyaddr(vcpu), 63) | rsvd_bits(5, 8) |
	       rsvd_bits(1, 2);
}

/*
 * Load the pae pdptrs.  Return 1 if they are all valid, 0 otherwise.
 */
int load_pdptrs(struct kvm_vcpu *vcpu, struct kvm_mmu *mmu, unsigned long cr3)
{
	gfn_t pdpt_gfn = cr3 >> PAGE_SHIFT;
	unsigned offset = ((cr3 & (PAGE_SIZE-1)) >> 5) << 2;
	int i;
	int ret;
	u64 pdpte[ARRAY_SIZE(mmu->pdptrs)];

	ret = kvm_read_guest_page_mmu(vcpu, mmu, pdpt_gfn, pdpte,
				      offset * sizeof(u64), sizeof(pdpte),
				      PFERR_USER_MASK|PFERR_WRITE_MASK);
	if (ret < 0) {
		ret = 0;
		goto out;
	}
	for (i = 0; i < ARRAY_SIZE(pdpte); ++i) {
		if ((pdpte[i] & PT_PRESENT_MASK) &&
		    (pdpte[i] & pdptr_rsvd_bits(vcpu))) {
			ret = 0;
			goto out;
		}
	}
	ret = 1;

	memcpy(mmu->pdptrs, pdpte, sizeof(mmu->pdptrs));
	kvm_register_mark_dirty(vcpu, VCPU_EXREG_PDPTR);

out:

	return ret;
}
EXPORT_SYMBOL_GPL(load_pdptrs);

bool pdptrs_changed(struct kvm_vcpu *vcpu)
{
	u64 pdpte[ARRAY_SIZE(vcpu->arch.walk_mmu->pdptrs)];
	int offset;
	gfn_t gfn;
	int r;

	if (!is_pae_paging(vcpu))
		return false;

	if (!kvm_register_is_available(vcpu, VCPU_EXREG_PDPTR))
		return true;

	gfn = (kvm_read_cr3(vcpu) & 0xffffffe0ul) >> PAGE_SHIFT;
	offset = (kvm_read_cr3(vcpu) & 0xffffffe0ul) & (PAGE_SIZE - 1);
	r = kvm_read_nested_guest_page(vcpu, gfn, pdpte, offset, sizeof(pdpte),
				       PFERR_USER_MASK | PFERR_WRITE_MASK);
	if (r < 0)
		return true;

	return memcmp(pdpte, vcpu->arch.walk_mmu->pdptrs, sizeof(pdpte)) != 0;
}
EXPORT_SYMBOL_GPL(pdptrs_changed);

int kvm_set_cr0(struct kvm_vcpu *vcpu, unsigned long cr0)
{
	unsigned long old_cr0 = kvm_read_cr0(vcpu);
	unsigned long update_bits = X86_CR0_PG | X86_CR0_WP;

	cr0 |= X86_CR0_ET;

#ifdef CONFIG_X86_64
	if (cr0 & 0xffffffff00000000UL)
		return 1;
#endif

	cr0 &= ~CR0_RESERVED_BITS;

	if ((cr0 & X86_CR0_NW) && !(cr0 & X86_CR0_CD))
		return 1;

	if ((cr0 & X86_CR0_PG) && !(cr0 & X86_CR0_PE))
		return 1;

	if (!is_paging(vcpu) && (cr0 & X86_CR0_PG)) {
#ifdef CONFIG_X86_64
		if ((vcpu->arch.efer & EFER_LME)) {
			int cs_db, cs_l;

			if (!is_pae(vcpu))
				return 1;
			kvm_x86_ops->get_cs_db_l_bits(vcpu, &cs_db, &cs_l);
			if (cs_l)
				return 1;
		} else
#endif
		if (is_pae(vcpu) && !load_pdptrs(vcpu, vcpu->arch.walk_mmu,
						 kvm_read_cr3(vcpu)))
			return 1;
	}

	if (!(cr0 & X86_CR0_PG) && kvm_read_cr4_bits(vcpu, X86_CR4_PCIDE))
		return 1;

	kvm_x86_ops->set_cr0(vcpu, cr0);

	if ((cr0 ^ old_cr0) & X86_CR0_PG) {
		kvm_clear_async_pf_completion_queue(vcpu);
		kvm_async_pf_hash_reset(vcpu);
	}

	if ((cr0 ^ old_cr0) & update_bits)
		kvm_mmu_reset_context(vcpu);

	if (((cr0 ^ old_cr0) & X86_CR0_CD) &&
	    kvm_arch_has_noncoherent_dma(vcpu->kvm) &&
	    !kvm_check_has_quirk(vcpu->kvm, KVM_X86_QUIRK_CD_NW_CLEARED))
		kvm_zap_gfn_range(vcpu->kvm, 0, ~0ULL);

	return 0;
}
EXPORT_SYMBOL_GPL(kvm_set_cr0);

void kvm_lmsw(struct kvm_vcpu *vcpu, unsigned long msw)
{
	(void)kvm_set_cr0(vcpu, kvm_read_cr0_bits(vcpu, ~0x0eul) | (msw & 0x0f));
}
EXPORT_SYMBOL_GPL(kvm_lmsw);

void kvm_load_guest_xsave_state(struct kvm_vcpu *vcpu)
{
	if (kvm_read_cr4_bits(vcpu, X86_CR4_OSXSAVE)) {

		if (vcpu->arch.xcr0 != host_xcr0)
			xsetbv(XCR_XFEATURE_ENABLED_MASK, vcpu->arch.xcr0);

		if (vcpu->arch.xsaves_enabled &&
		    vcpu->arch.ia32_xss != host_xss)
			wrmsrl(MSR_IA32_XSS, vcpu->arch.ia32_xss);
	}
}
EXPORT_SYMBOL_GPL(kvm_load_guest_xsave_state);

void kvm_load_host_xsave_state(struct kvm_vcpu *vcpu)
{
	if (kvm_read_cr4_bits(vcpu, X86_CR4_OSXSAVE)) {

		if (vcpu->arch.xcr0 != host_xcr0)
			xsetbv(XCR_XFEATURE_ENABLED_MASK, host_xcr0);

		if (vcpu->arch.xsaves_enabled &&
		    vcpu->arch.ia32_xss != host_xss)
			wrmsrl(MSR_IA32_XSS, host_xss);
	}

}
EXPORT_SYMBOL_GPL(kvm_load_host_xsave_state);

static int __kvm_set_xcr(struct kvm_vcpu *vcpu, u32 index, u64 xcr)
{
	u64 xcr0 = xcr;
	u64 old_xcr0 = vcpu->arch.xcr0;
	u64 valid_bits;

	/* Only support XCR_XFEATURE_ENABLED_MASK(xcr0) now  */
	if (index != XCR_XFEATURE_ENABLED_MASK)
		return 1;
	if (!(xcr0 & XFEATURE_MASK_FP))
		return 1;
	if ((xcr0 & XFEATURE_MASK_YMM) && !(xcr0 & XFEATURE_MASK_SSE))
		return 1;

	/*
	 * Do not allow the guest to set bits that we do not support
	 * saving.  However, xcr0 bit 0 is always set, even if the
	 * emulated CPU does not support XSAVE (see fx_init).
	 */
	valid_bits = vcpu->arch.guest_supported_xcr0 | XFEATURE_MASK_FP;
	if (xcr0 & ~valid_bits)
		return 1;

	if ((!(xcr0 & XFEATURE_MASK_BNDREGS)) !=
	    (!(xcr0 & XFEATURE_MASK_BNDCSR)))
		return 1;

	if (xcr0 & XFEATURE_MASK_AVX512) {
		if (!(xcr0 & XFEATURE_MASK_YMM))
			return 1;
		if ((xcr0 & XFEATURE_MASK_AVX512) != XFEATURE_MASK_AVX512)
			return 1;
	}
	vcpu->arch.xcr0 = xcr0;

	if ((xcr0 ^ old_xcr0) & XFEATURE_MASK_EXTEND)
		kvm_update_cpuid(vcpu);
	return 0;
}

int kvm_set_xcr(struct kvm_vcpu *vcpu, u32 index, u64 xcr)
{
	if (kvm_x86_ops->get_cpl(vcpu) != 0 ||
	    __kvm_set_xcr(vcpu, index, xcr)) {
		kvm_inject_gp(vcpu, 0);
		return 1;
	}
	return 0;
}
EXPORT_SYMBOL_GPL(kvm_set_xcr);

static u64 kvm_host_cr4_reserved_bits(struct cpuinfo_x86 *c)
{
	u64 reserved_bits = CR4_RESERVED_BITS;

	if (!cpu_has(c, X86_FEATURE_XSAVE))
		reserved_bits |= X86_CR4_OSXSAVE;

	if (!cpu_has(c, X86_FEATURE_SMEP))
		reserved_bits |= X86_CR4_SMEP;

	if (!cpu_has(c, X86_FEATURE_SMAP))
		reserved_bits |= X86_CR4_SMAP;

	if (!cpu_has(c, X86_FEATURE_FSGSBASE))
		reserved_bits |= X86_CR4_FSGSBASE;

	if (!cpu_has(c, X86_FEATURE_PKU))
		reserved_bits |= X86_CR4_PKE;

	if (!cpu_has(c, X86_FEATURE_LA57) &&
	    !(cpuid_ecx(0x7) & bit(X86_FEATURE_LA57)))
		reserved_bits |= X86_CR4_LA57;

	if (!cpu_has(c, X86_FEATURE_UMIP) && !kvm_x86_ops->umip_emulated())
		reserved_bits |= X86_CR4_UMIP;

	return reserved_bits;
}

static int kvm_valid_cr4(struct kvm_vcpu *vcpu, unsigned long cr4)
{
	if (cr4 & cr4_reserved_bits)
		return -EINVAL;

	if (!guest_cpuid_has(vcpu, X86_FEATURE_XSAVE) && (cr4 & X86_CR4_OSXSAVE))
		return -EINVAL;

	if (!guest_cpuid_has(vcpu, X86_FEATURE_SMEP) && (cr4 & X86_CR4_SMEP))
		return -EINVAL;

	if (!guest_cpuid_has(vcpu, X86_FEATURE_SMAP) && (cr4 & X86_CR4_SMAP))
		return -EINVAL;

	if (!guest_cpuid_has(vcpu, X86_FEATURE_FSGSBASE) && (cr4 & X86_CR4_FSGSBASE))
		return -EINVAL;

	if (!guest_cpuid_has(vcpu, X86_FEATURE_PKU) && (cr4 & X86_CR4_PKE))
		return -EINVAL;

	if (!guest_cpuid_has(vcpu, X86_FEATURE_LA57) && (cr4 & X86_CR4_LA57))
		return -EINVAL;

	if (!guest_cpuid_has(vcpu, X86_FEATURE_UMIP) && (cr4 & X86_CR4_UMIP))
		return -EINVAL;

	return 0;
}

int kvm_set_cr4(struct kvm_vcpu *vcpu, unsigned long cr4)
{
	unsigned long old_cr4 = kvm_read_cr4(vcpu);
	unsigned long pdptr_bits = X86_CR4_PGE | X86_CR4_PSE | X86_CR4_PAE |
				   X86_CR4_SMEP | X86_CR4_SMAP | X86_CR4_PKE;

	if (kvm_valid_cr4(vcpu, cr4))
		return 1;

	if (is_long_mode(vcpu)) {
		if (!(cr4 & X86_CR4_PAE))
			return 1;
	} else if (is_paging(vcpu) && (cr4 & X86_CR4_PAE)
		   && ((cr4 ^ old_cr4) & pdptr_bits)
		   && !load_pdptrs(vcpu, vcpu->arch.walk_mmu,
				   kvm_read_cr3(vcpu)))
		return 1;

	if ((cr4 & X86_CR4_PCIDE) && !(old_cr4 & X86_CR4_PCIDE)) {
		if (!guest_cpuid_has(vcpu, X86_FEATURE_PCID))
			return 1;

		/* PCID can not be enabled when cr3[11:0]!=000H or EFER.LMA=0 */
		if ((kvm_read_cr3(vcpu) & X86_CR3_PCID_MASK) || !is_long_mode(vcpu))
			return 1;
	}

	if (kvm_x86_ops->set_cr4(vcpu, cr4))
		return 1;

	if (((cr4 ^ old_cr4) & pdptr_bits) ||
	    (!(cr4 & X86_CR4_PCIDE) && (old_cr4 & X86_CR4_PCIDE)))
		kvm_mmu_reset_context(vcpu);

	if ((cr4 ^ old_cr4) & (X86_CR4_OSXSAVE | X86_CR4_PKE))
		kvm_update_cpuid(vcpu);

	return 0;
}
EXPORT_SYMBOL_GPL(kvm_set_cr4);

int kvm_set_cr3(struct kvm_vcpu *vcpu, unsigned long cr3)
{
	bool skip_tlb_flush = false;
#ifdef CONFIG_X86_64
	bool pcid_enabled = kvm_read_cr4_bits(vcpu, X86_CR4_PCIDE);

	if (pcid_enabled) {
		skip_tlb_flush = cr3 & X86_CR3_PCID_NOFLUSH;
		cr3 &= ~X86_CR3_PCID_NOFLUSH;
	}
#endif

	if (cr3 == kvm_read_cr3(vcpu) && !pdptrs_changed(vcpu)) {
		if (!skip_tlb_flush) {
			kvm_mmu_sync_roots(vcpu);
			kvm_make_request(KVM_REQ_TLB_FLUSH, vcpu);
		}
		return 0;
	}

	if (is_long_mode(vcpu) &&
	    (cr3 & rsvd_bits(cpuid_maxphyaddr(vcpu), 63)))
		return 1;
	else if (is_pae_paging(vcpu) &&
		 !load_pdptrs(vcpu, vcpu->arch.walk_mmu, cr3))
		return 1;

	kvm_mmu_new_cr3(vcpu, cr3, skip_tlb_flush);
	vcpu->arch.cr3 = cr3;
	kvm_register_mark_available(vcpu, VCPU_EXREG_CR3);

	return 0;
}
EXPORT_SYMBOL_GPL(kvm_set_cr3);

int kvm_set_cr8(struct kvm_vcpu *vcpu, unsigned long cr8)
{
	if (cr8 & CR8_RESERVED_BITS)
		return 1;
	if (lapic_in_kernel(vcpu))
		kvm_lapic_set_tpr(vcpu, cr8);
	else
		vcpu->arch.cr8 = cr8;
	return 0;
}
EXPORT_SYMBOL_GPL(kvm_set_cr8);

unsigned long kvm_get_cr8(struct kvm_vcpu *vcpu)
{
	if (lapic_in_kernel(vcpu))
		return kvm_lapic_get_cr8(vcpu);
	else
		return vcpu->arch.cr8;
}
EXPORT_SYMBOL_GPL(kvm_get_cr8);

static void kvm_update_dr0123(struct kvm_vcpu *vcpu)
{
	int i;

	if (!(vcpu->guest_debug & KVM_GUESTDBG_USE_HW_BP)) {
		for (i = 0; i < KVM_NR_DB_REGS; i++)
			vcpu->arch.eff_db[i] = vcpu->arch.db[i];
		vcpu->arch.switch_db_regs |= KVM_DEBUGREG_RELOAD;
	}
}

static void kvm_update_dr6(struct kvm_vcpu *vcpu)
{
	if (!(vcpu->guest_debug & KVM_GUESTDBG_USE_HW_BP))
		kvm_x86_ops->set_dr6(vcpu, vcpu->arch.dr6);
}

static void kvm_update_dr7(struct kvm_vcpu *vcpu)
{
	unsigned long dr7;

	if (vcpu->guest_debug & KVM_GUESTDBG_USE_HW_BP)
		dr7 = vcpu->arch.guest_debug_dr7;
	else
		dr7 = vcpu->arch.dr7;
	kvm_x86_ops->set_dr7(vcpu, dr7);
	vcpu->arch.switch_db_regs &= ~KVM_DEBUGREG_BP_ENABLED;
	if (dr7 & DR7_BP_EN_MASK)
		vcpu->arch.switch_db_regs |= KVM_DEBUGREG_BP_ENABLED;
}

static u64 kvm_dr6_fixed(struct kvm_vcpu *vcpu)
{
	u64 fixed = DR6_FIXED_1;

	if (!guest_cpuid_has(vcpu, X86_FEATURE_RTM))
		fixed |= DR6_RTM;
	return fixed;
}

static int __kvm_set_dr(struct kvm_vcpu *vcpu, int dr, unsigned long val)
{
	size_t size = ARRAY_SIZE(vcpu->arch.db);

	switch (dr) {
	case 0 ... 3:
		vcpu->arch.db[array_index_nospec(dr, size)] = val;
		if (!(vcpu->guest_debug & KVM_GUESTDBG_USE_HW_BP))
			vcpu->arch.eff_db[dr] = val;
		break;
	case 4:
		/* fall through */
	case 6:
		if (val & 0xffffffff00000000ULL)
			return -1; /* #GP */
		vcpu->arch.dr6 = (val & DR6_VOLATILE) | kvm_dr6_fixed(vcpu);
		kvm_update_dr6(vcpu);
		break;
	case 5:
		/* fall through */
	default: /* 7 */
		if (val & 0xffffffff00000000ULL)
			return -1; /* #GP */
		vcpu->arch.dr7 = (val & DR7_VOLATILE) | DR7_FIXED_1;
		kvm_update_dr7(vcpu);
		break;
	}

	return 0;
}

int kvm_set_dr(struct kvm_vcpu *vcpu, int dr, unsigned long val)
{
	if (__kvm_set_dr(vcpu, dr, val)) {
		kvm_inject_gp(vcpu, 0);
		return 1;
	}
	return 0;
}
EXPORT_SYMBOL_GPL(kvm_set_dr);

int kvm_get_dr(struct kvm_vcpu *vcpu, int dr, unsigned long *val)
{
	size_t size = ARRAY_SIZE(vcpu->arch.db);

	switch (dr) {
	case 0 ... 3:
		*val = vcpu->arch.db[array_index_nospec(dr, size)];
		break;
	case 4:
		/* fall through */
	case 6:
		if (vcpu->guest_debug & KVM_GUESTDBG_USE_HW_BP)
			*val = vcpu->arch.dr6;
		else
			*val = kvm_x86_ops->get_dr6(vcpu);
		break;
	case 5:
		/* fall through */
	default: /* 7 */
		*val = vcpu->arch.dr7;
		break;
	}
	return 0;
}
EXPORT_SYMBOL_GPL(kvm_get_dr);

bool kvm_rdpmc(struct kvm_vcpu *vcpu)
{
	u32 ecx = kvm_rcx_read(vcpu);
	u64 data;
	int err;

	err = kvm_pmu_rdpmc(vcpu, ecx, &data);
	if (err)
		return err;
	kvm_rax_write(vcpu, (u32)data);
	kvm_rdx_write(vcpu, data >> 32);
	return err;
}
EXPORT_SYMBOL_GPL(kvm_rdpmc);

/*
 * List of msr numbers which we expose to userspace through KVM_GET_MSRS
 * and KVM_SET_MSRS, and KVM_GET_MSR_INDEX_LIST.
 *
 * The three MSR lists(msrs_to_save, emulated_msrs, msr_based_features)
 * extract the supported MSRs from the related const lists.
 * msrs_to_save is selected from the msrs_to_save_all to reflect the
 * capabilities of the host cpu. This capabilities test skips MSRs that are
 * kvm-specific. Those are put in emulated_msrs_all; filtering of emulated_msrs
 * may depend on host virtualization features rather than host cpu features.
 */

static const u32 msrs_to_save_all[] = {
	MSR_IA32_SYSENTER_CS, MSR_IA32_SYSENTER_ESP, MSR_IA32_SYSENTER_EIP,
	MSR_STAR,
#ifdef CONFIG_X86_64
	MSR_CSTAR, MSR_KERNEL_GS_BASE, MSR_SYSCALL_MASK, MSR_LSTAR,
#endif
	MSR_IA32_TSC, MSR_IA32_CR_PAT, MSR_VM_HSAVE_PA,
	MSR_IA32_FEATURE_CONTROL, MSR_IA32_BNDCFGS, MSR_TSC_AUX,
	MSR_IA32_SPEC_CTRL,
	MSR_IA32_RTIT_CTL, MSR_IA32_RTIT_STATUS, MSR_IA32_RTIT_CR3_MATCH,
	MSR_IA32_RTIT_OUTPUT_BASE, MSR_IA32_RTIT_OUTPUT_MASK,
	MSR_IA32_RTIT_ADDR0_A, MSR_IA32_RTIT_ADDR0_B,
	MSR_IA32_RTIT_ADDR1_A, MSR_IA32_RTIT_ADDR1_B,
	MSR_IA32_RTIT_ADDR2_A, MSR_IA32_RTIT_ADDR2_B,
	MSR_IA32_RTIT_ADDR3_A, MSR_IA32_RTIT_ADDR3_B,
	MSR_IA32_UMWAIT_CONTROL,

	MSR_ARCH_PERFMON_FIXED_CTR0, MSR_ARCH_PERFMON_FIXED_CTR1,
	MSR_ARCH_PERFMON_FIXED_CTR0 + 2, MSR_ARCH_PERFMON_FIXED_CTR0 + 3,
	MSR_CORE_PERF_FIXED_CTR_CTRL, MSR_CORE_PERF_GLOBAL_STATUS,
	MSR_CORE_PERF_GLOBAL_CTRL, MSR_CORE_PERF_GLOBAL_OVF_CTRL,
	MSR_ARCH_PERFMON_PERFCTR0, MSR_ARCH_PERFMON_PERFCTR1,
	MSR_ARCH_PERFMON_PERFCTR0 + 2, MSR_ARCH_PERFMON_PERFCTR0 + 3,
	MSR_ARCH_PERFMON_PERFCTR0 + 4, MSR_ARCH_PERFMON_PERFCTR0 + 5,
	MSR_ARCH_PERFMON_PERFCTR0 + 6, MSR_ARCH_PERFMON_PERFCTR0 + 7,
	MSR_ARCH_PERFMON_PERFCTR0 + 8, MSR_ARCH_PERFMON_PERFCTR0 + 9,
	MSR_ARCH_PERFMON_PERFCTR0 + 10, MSR_ARCH_PERFMON_PERFCTR0 + 11,
	MSR_ARCH_PERFMON_PERFCTR0 + 12, MSR_ARCH_PERFMON_PERFCTR0 + 13,
	MSR_ARCH_PERFMON_PERFCTR0 + 14, MSR_ARCH_PERFMON_PERFCTR0 + 15,
	MSR_ARCH_PERFMON_PERFCTR0 + 16, MSR_ARCH_PERFMON_PERFCTR0 + 17,
	MSR_ARCH_PERFMON_EVENTSEL0, MSR_ARCH_PERFMON_EVENTSEL1,
	MSR_ARCH_PERFMON_EVENTSEL0 + 2, MSR_ARCH_PERFMON_EVENTSEL0 + 3,
	MSR_ARCH_PERFMON_EVENTSEL0 + 4, MSR_ARCH_PERFMON_EVENTSEL0 + 5,
	MSR_ARCH_PERFMON_EVENTSEL0 + 6, MSR_ARCH_PERFMON_EVENTSEL0 + 7,
	MSR_ARCH_PERFMON_EVENTSEL0 + 8, MSR_ARCH_PERFMON_EVENTSEL0 + 9,
	MSR_ARCH_PERFMON_EVENTSEL0 + 10, MSR_ARCH_PERFMON_EVENTSEL0 + 11,
	MSR_ARCH_PERFMON_EVENTSEL0 + 12, MSR_ARCH_PERFMON_EVENTSEL0 + 13,
	MSR_ARCH_PERFMON_EVENTSEL0 + 14, MSR_ARCH_PERFMON_EVENTSEL0 + 15,
	MSR_ARCH_PERFMON_EVENTSEL0 + 16, MSR_ARCH_PERFMON_EVENTSEL0 + 17,
};

static u32 msrs_to_save[ARRAY_SIZE(msrs_to_save_all)];
static unsigned num_msrs_to_save;

static const u32 emulated_msrs_all[] = {
	MSR_KVM_SYSTEM_TIME, MSR_KVM_WALL_CLOCK,
	MSR_KVM_SYSTEM_TIME_NEW, MSR_KVM_WALL_CLOCK_NEW,
	HV_X64_MSR_GUEST_OS_ID, HV_X64_MSR_HYPERCALL,
	HV_X64_MSR_TIME_REF_COUNT, HV_X64_MSR_REFERENCE_TSC,
	HV_X64_MSR_TSC_FREQUENCY, HV_X64_MSR_APIC_FREQUENCY,
	HV_X64_MSR_CRASH_P0, HV_X64_MSR_CRASH_P1, HV_X64_MSR_CRASH_P2,
	HV_X64_MSR_CRASH_P3, HV_X64_MSR_CRASH_P4, HV_X64_MSR_CRASH_CTL,
	HV_X64_MSR_RESET,
	HV_X64_MSR_VP_INDEX,
	HV_X64_MSR_VP_RUNTIME,
	HV_X64_MSR_SCONTROL,
	HV_X64_MSR_STIMER0_CONFIG,
	HV_X64_MSR_VP_ASSIST_PAGE,
	HV_X64_MSR_REENLIGHTENMENT_CONTROL, HV_X64_MSR_TSC_EMULATION_CONTROL,
	HV_X64_MSR_TSC_EMULATION_STATUS,

	MSR_KVM_ASYNC_PF_EN, MSR_KVM_STEAL_TIME,
	MSR_KVM_PV_EOI_EN,

	MSR_IA32_TSC_ADJUST,
	MSR_IA32_TSCDEADLINE,
	MSR_IA32_ARCH_CAPABILITIES,
	MSR_IA32_MISC_ENABLE,
	MSR_IA32_MCG_STATUS,
	MSR_IA32_MCG_CTL,
	MSR_IA32_MCG_EXT_CTL,
	MSR_IA32_SMBASE,
	MSR_SMI_COUNT,
	MSR_PLATFORM_INFO,
	MSR_MISC_FEATURES_ENABLES,
	MSR_AMD64_VIRT_SPEC_CTRL,
	MSR_IA32_POWER_CTL,

	/*
	 * The following list leaves out MSRs whose values are determined
	 * by arch/x86/kvm/vmx/nested.c based on CPUID or other MSRs.
	 * We always support the "true" VMX control MSRs, even if the host
	 * processor does not, so I am putting these registers here rather
	 * than in msrs_to_save_all.
	 */
	MSR_IA32_VMX_BASIC,
	MSR_IA32_VMX_TRUE_PINBASED_CTLS,
	MSR_IA32_VMX_TRUE_PROCBASED_CTLS,
	MSR_IA32_VMX_TRUE_EXIT_CTLS,
	MSR_IA32_VMX_TRUE_ENTRY_CTLS,
	MSR_IA32_VMX_MISC,
	MSR_IA32_VMX_CR0_FIXED0,
	MSR_IA32_VMX_CR4_FIXED0,
	MSR_IA32_VMX_VMCS_ENUM,
	MSR_IA32_VMX_PROCBASED_CTLS2,
	MSR_IA32_VMX_EPT_VPID_CAP,
	MSR_IA32_VMX_VMFUNC,

	MSR_K7_HWCR,
	MSR_KVM_POLL_CONTROL,
};

static u32 emulated_msrs[ARRAY_SIZE(emulated_msrs_all)];
static unsigned num_emulated_msrs;

/*
 * List of msr numbers which are used to expose MSR-based features that
 * can be used by a hypervisor to validate requested CPU features.
 */
static const u32 msr_based_features_all[] = {
	MSR_IA32_VMX_BASIC,
	MSR_IA32_VMX_TRUE_PINBASED_CTLS,
	MSR_IA32_VMX_PINBASED_CTLS,
	MSR_IA32_VMX_TRUE_PROCBASED_CTLS,
	MSR_IA32_VMX_PROCBASED_CTLS,
	MSR_IA32_VMX_TRUE_EXIT_CTLS,
	MSR_IA32_VMX_EXIT_CTLS,
	MSR_IA32_VMX_TRUE_ENTRY_CTLS,
	MSR_IA32_VMX_ENTRY_CTLS,
	MSR_IA32_VMX_MISC,
	MSR_IA32_VMX_CR0_FIXED0,
	MSR_IA32_VMX_CR0_FIXED1,
	MSR_IA32_VMX_CR4_FIXED0,
	MSR_IA32_VMX_CR4_FIXED1,
	MSR_IA32_VMX_VMCS_ENUM,
	MSR_IA32_VMX_PROCBASED_CTLS2,
	MSR_IA32_VMX_EPT_VPID_CAP,
	MSR_IA32_VMX_VMFUNC,

	MSR_F10H_DECFG,
	MSR_IA32_UCODE_REV,
	MSR_IA32_ARCH_CAPABILITIES,
};

static u32 msr_based_features[ARRAY_SIZE(msr_based_features_all)];
static unsigned int num_msr_based_features;

static u64 kvm_get_arch_capabilities(void)
{
	u64 data = 0;

	if (boot_cpu_has(X86_FEATURE_ARCH_CAPABILITIES))
		rdmsrl(MSR_IA32_ARCH_CAPABILITIES, data);

	/*
	 * If nx_huge_pages is enabled, KVM's shadow paging will ensure that
	 * the nested hypervisor runs with NX huge pages.  If it is not,
	 * L1 is anyway vulnerable to ITLB_MULTIHIT explots from other
	 * L1 guests, so it need not worry about its own (L2) guests.
	 */
	data |= ARCH_CAP_PSCHANGE_MC_NO;

	/*
	 * If we're doing cache flushes (either "always" or "cond")
	 * we will do one whenever the guest does a vmlaunch/vmresume.
	 * If an outer hypervisor is doing the cache flush for us
	 * (VMENTER_L1D_FLUSH_NESTED_VM), we can safely pass that
	 * capability to the guest too, and if EPT is disabled we're not
	 * vulnerable.  Overall, only VMENTER_L1D_FLUSH_NEVER will
	 * require a nested hypervisor to do a flush of its own.
	 */
	if (l1tf_vmx_mitigation != VMENTER_L1D_FLUSH_NEVER)
		data |= ARCH_CAP_SKIP_VMENTRY_L1DFLUSH;

	if (!boot_cpu_has_bug(X86_BUG_CPU_MELTDOWN))
		data |= ARCH_CAP_RDCL_NO;
	if (!boot_cpu_has_bug(X86_BUG_SPEC_STORE_BYPASS))
		data |= ARCH_CAP_SSB_NO;
	if (!boot_cpu_has_bug(X86_BUG_MDS))
		data |= ARCH_CAP_MDS_NO;

	/*
	 * On TAA affected systems:
	 *      - nothing to do if TSX is disabled on the host.
	 *      - we emulate TSX_CTRL if present on the host.
	 *	  This lets the guest use VERW to clear CPU buffers.
	 */
	if (!boot_cpu_has(X86_FEATURE_RTM))
		data &= ~(ARCH_CAP_TAA_NO | ARCH_CAP_TSX_CTRL_MSR);
	else if (!boot_cpu_has_bug(X86_BUG_TAA))
		data |= ARCH_CAP_TAA_NO;

	return data;
}

static int kvm_get_msr_feature(struct kvm_msr_entry *msr)
{
	switch (msr->index) {
	case MSR_IA32_ARCH_CAPABILITIES:
		msr->data = kvm_get_arch_capabilities();
		break;
	case MSR_IA32_UCODE_REV:
		rdmsrl_safe(msr->index, &msr->data);
		break;
	default:
		if (kvm_x86_ops->get_msr_feature(msr))
			return 1;
	}
	return 0;
}

static int do_get_msr_feature(struct kvm_vcpu *vcpu, unsigned index, u64 *data)
{
	struct kvm_msr_entry msr;
	int r;

	msr.index = index;
	r = kvm_get_msr_feature(&msr);
	if (r)
		return r;

	*data = msr.data;

	return 0;
}

static bool __kvm_valid_efer(struct kvm_vcpu *vcpu, u64 efer)
{
	if (efer & EFER_FFXSR && !guest_cpuid_has(vcpu, X86_FEATURE_FXSR_OPT))
		return false;

	if (efer & EFER_SVME && !guest_cpuid_has(vcpu, X86_FEATURE_SVM))
		return false;

	if (efer & (EFER_LME | EFER_LMA) &&
	    !guest_cpuid_has(vcpu, X86_FEATURE_LM))
		return false;

	if (efer & EFER_NX && !guest_cpuid_has(vcpu, X86_FEATURE_NX))
		return false;

	return true;

}
bool kvm_valid_efer(struct kvm_vcpu *vcpu, u64 efer)
{
	if (efer & efer_reserved_bits)
		return false;

	return __kvm_valid_efer(vcpu, efer);
}
EXPORT_SYMBOL_GPL(kvm_valid_efer);

static int set_efer(struct kvm_vcpu *vcpu, struct msr_data *msr_info)
{
	u64 old_efer = vcpu->arch.efer;
	u64 efer = msr_info->data;

	if (efer & efer_reserved_bits)
		return 1;

	if (!msr_info->host_initiated) {
		if (!__kvm_valid_efer(vcpu, efer))
			return 1;

		if (is_paging(vcpu) &&
		    (vcpu->arch.efer & EFER_LME) != (efer & EFER_LME))
			return 1;
	}

	efer &= ~EFER_LMA;
	efer |= vcpu->arch.efer & EFER_LMA;

	kvm_x86_ops->set_efer(vcpu, efer);

	/* Update reserved bits */
	if ((efer ^ old_efer) & EFER_NX)
		kvm_mmu_reset_context(vcpu);

	return 0;
}

void kvm_enable_efer_bits(u64 mask)
{
       efer_reserved_bits &= ~mask;
}
EXPORT_SYMBOL_GPL(kvm_enable_efer_bits);

/*
 * Write @data into the MSR specified by @index.  Select MSR specific fault
 * checks are bypassed if @host_initiated is %true.
 * Returns 0 on success, non-0 otherwise.
 * Assumes vcpu_load() was already called.
 */
static int __kvm_set_msr(struct kvm_vcpu *vcpu, u32 index, u64 data,
			 bool host_initiated)
{
	struct msr_data msr;

	switch (index) {
	case MSR_FS_BASE:
	case MSR_GS_BASE:
	case MSR_KERNEL_GS_BASE:
	case MSR_CSTAR:
	case MSR_LSTAR:
		if (is_noncanonical_address(data, vcpu))
			return 1;
		break;
	case MSR_IA32_SYSENTER_EIP:
	case MSR_IA32_SYSENTER_ESP:
		/*
		 * IA32_SYSENTER_ESP and IA32_SYSENTER_EIP cause #GP if
		 * non-canonical address is written on Intel but not on
		 * AMD (which ignores the top 32-bits, because it does
		 * not implement 64-bit SYSENTER).
		 *
		 * 64-bit code should hence be able to write a non-canonical
		 * value on AMD.  Making the address canonical ensures that
		 * vmentry does not fail on Intel after writing a non-canonical
		 * value, and that something deterministic happens if the guest
		 * invokes 64-bit SYSENTER.
		 */
		data = get_canonical(data, vcpu_virt_addr_bits(vcpu));
	}

	msr.data = data;
	msr.index = index;
	msr.host_initiated = host_initiated;

	return kvm_x86_ops->set_msr(vcpu, &msr);
}

/*
 * Read the MSR specified by @index into @data.  Select MSR specific fault
 * checks are bypassed if @host_initiated is %true.
 * Returns 0 on success, non-0 otherwise.
 * Assumes vcpu_load() was already called.
 */
int __kvm_get_msr(struct kvm_vcpu *vcpu, u32 index, u64 *data,
		  bool host_initiated)
{
	struct msr_data msr;
	int ret;

	msr.index = index;
	msr.host_initiated = host_initiated;

	ret = kvm_x86_ops->get_msr(vcpu, &msr);
	if (!ret)
		*data = msr.data;
	return ret;
}

int kvm_get_msr(struct kvm_vcpu *vcpu, u32 index, u64 *data)
{
	return __kvm_get_msr(vcpu, index, data, false);
}
EXPORT_SYMBOL_GPL(kvm_get_msr);

int kvm_set_msr(struct kvm_vcpu *vcpu, u32 index, u64 data)
{
	return __kvm_set_msr(vcpu, index, data, false);
}
EXPORT_SYMBOL_GPL(kvm_set_msr);

int kvm_emulate_rdmsr(struct kvm_vcpu *vcpu)
{
	u32 ecx = kvm_rcx_read(vcpu);
	u64 data;

	if (kvm_get_msr(vcpu, ecx, &data)) {
		trace_kvm_msr_read_ex(ecx);
		kvm_inject_gp(vcpu, 0);
		return 1;
	}

	trace_kvm_msr_read(ecx, data);

	kvm_rax_write(vcpu, data & -1u);
	kvm_rdx_write(vcpu, (data >> 32) & -1u);
	return kvm_skip_emulated_instruction(vcpu);
}
EXPORT_SYMBOL_GPL(kvm_emulate_rdmsr);

int kvm_emulate_wrmsr(struct kvm_vcpu *vcpu)
{
	u32 ecx = kvm_rcx_read(vcpu);
	u64 data = kvm_read_edx_eax(vcpu);

	if (kvm_set_msr(vcpu, ecx, data)) {
		trace_kvm_msr_write_ex(ecx, data);
		kvm_inject_gp(vcpu, 0);
		return 1;
	}

	trace_kvm_msr_write(ecx, data);
	return kvm_skip_emulated_instruction(vcpu);
}
EXPORT_SYMBOL_GPL(kvm_emulate_wrmsr);

/*
 * Adapt set_msr() to msr_io()'s calling convention
 */
static int do_get_msr(struct kvm_vcpu *vcpu, unsigned index, u64 *data)
{
	return __kvm_get_msr(vcpu, index, data, true);
}

static int do_set_msr(struct kvm_vcpu *vcpu, unsigned index, u64 *data)
{
	return __kvm_set_msr(vcpu, index, *data, true);
}

#ifdef CONFIG_X86_64
struct pvclock_clock {
	int vclock_mode;
	u64 cycle_last;
	u64 mask;
	u32 mult;
	u32 shift;
	u64 base_cycles;
	u64 offset;
};

struct pvclock_gtod_data {
	seqcount_t	seq;

	struct pvclock_clock clock; /* extract of a clocksource struct */
	struct pvclock_clock raw_clock; /* extract of a clocksource struct */

	ktime_t		offs_boot;
	u64		wall_time_sec;
};

static struct pvclock_gtod_data pvclock_gtod_data;

static void update_pvclock_gtod(struct timekeeper *tk)
{
	struct pvclock_gtod_data *vdata = &pvclock_gtod_data;

	write_seqcount_begin(&vdata->seq);

	/* copy pvclock gtod data */
	vdata->clock.vclock_mode	= tk->tkr_mono.clock->archdata.vclock_mode;
	vdata->clock.cycle_last		= tk->tkr_mono.cycle_last;
	vdata->clock.mask		= tk->tkr_mono.mask;
	vdata->clock.mult		= tk->tkr_mono.mult;
	vdata->clock.shift		= tk->tkr_mono.shift;
	vdata->clock.base_cycles	= tk->tkr_mono.xtime_nsec;
	vdata->clock.offset		= tk->tkr_mono.base;

	vdata->raw_clock.vclock_mode	= tk->tkr_raw.clock->archdata.vclock_mode;
	vdata->raw_clock.cycle_last	= tk->tkr_raw.cycle_last;
	vdata->raw_clock.mask		= tk->tkr_raw.mask;
	vdata->raw_clock.mult		= tk->tkr_raw.mult;
	vdata->raw_clock.shift		= tk->tkr_raw.shift;
	vdata->raw_clock.base_cycles	= tk->tkr_raw.xtime_nsec;
	vdata->raw_clock.offset		= tk->tkr_raw.base;

	vdata->wall_time_sec            = tk->xtime_sec;

	vdata->offs_boot		= tk->offs_boot;

	write_seqcount_end(&vdata->seq);
}

static s64 get_kvmclock_base_ns(void)
{
	/* Count up from boot time, but with the frequency of the raw clock.  */
	return ktime_to_ns(ktime_add(ktime_get_raw(), pvclock_gtod_data.offs_boot));
}
#else
static s64 get_kvmclock_base_ns(void)
{
	/* Master clock not used, so we can just use CLOCK_BOOTTIME.  */
	return ktime_get_boottime_ns();
}
#endif

void kvm_set_pending_timer(struct kvm_vcpu *vcpu)
{
	kvm_make_request(KVM_REQ_PENDING_TIMER, vcpu);
	kvm_vcpu_kick(vcpu);
}

static void kvm_write_wall_clock(struct kvm *kvm, gpa_t wall_clock)
{
	int version;
	int r;
	struct pvclock_wall_clock wc;
	u64 wall_nsec;

	if (!wall_clock)
		return;

	r = kvm_read_guest(kvm, wall_clock, &version, sizeof(version));
	if (r)
		return;

	if (version & 1)
		++version;  /* first time write, random junk */

	++version;

	if (kvm_write_guest(kvm, wall_clock, &version, sizeof(version)))
		return;

	/*
	 * The guest calculates current wall clock time by adding
	 * system time (updated by kvm_guest_time_update below) to the
	 * wall clock specified here.  We do the reverse here.
	 */
	wall_nsec = ktime_get_real_ns() - get_kvmclock_ns(kvm);

	wc.nsec = do_div(wall_nsec, 1000000000);
	wc.sec = (u32)wall_nsec; /* overflow in 2106 guest time */
	wc.version = version;

	kvm_write_guest(kvm, wall_clock, &wc, sizeof(wc));

	version++;
	kvm_write_guest(kvm, wall_clock, &version, sizeof(version));
}

static uint32_t div_frac(uint32_t dividend, uint32_t divisor)
{
	do_shl32_div32(dividend, divisor);
	return dividend;
}

static void kvm_get_time_scale(uint64_t scaled_hz, uint64_t base_hz,
			       s8 *pshift, u32 *pmultiplier)
{
	uint64_t scaled64;
	int32_t  shift = 0;
	uint64_t tps64;
	uint32_t tps32;

	tps64 = base_hz;
	scaled64 = scaled_hz;
	while (tps64 > scaled64*2 || tps64 & 0xffffffff00000000ULL) {
		tps64 >>= 1;
		shift--;
	}

	tps32 = (uint32_t)tps64;
	while (tps32 <= scaled64 || scaled64 & 0xffffffff00000000ULL) {
		if (scaled64 & 0xffffffff00000000ULL || tps32 & 0x80000000)
			scaled64 >>= 1;
		else
			tps32 <<= 1;
		shift++;
	}

	*pshift = shift;
	*pmultiplier = div_frac(scaled64, tps32);
}

#ifdef CONFIG_X86_64
static atomic_t kvm_guest_has_master_clock = ATOMIC_INIT(0);
#endif

static DEFINE_PER_CPU(unsigned long, cpu_tsc_khz);
static unsigned long max_tsc_khz;

static u32 adjust_tsc_khz(u32 khz, s32 ppm)
{
	u64 v = (u64)khz * (1000000 + ppm);
	do_div(v, 1000000);
	return v;
}

static int set_tsc_khz(struct kvm_vcpu *vcpu, u32 user_tsc_khz, bool scale)
{
	u64 ratio;

	/* Guest TSC same frequency as host TSC? */
	if (!scale) {
		vcpu->arch.tsc_scaling_ratio = kvm_default_tsc_scaling_ratio;
		return 0;
	}

	/* TSC scaling supported? */
	if (!kvm_has_tsc_control) {
		if (user_tsc_khz > tsc_khz) {
			vcpu->arch.tsc_catchup = 1;
			vcpu->arch.tsc_always_catchup = 1;
			return 0;
		} else {
			pr_warn_ratelimited("user requested TSC rate below hardware speed\n");
			return -1;
		}
	}

	/* TSC scaling required  - calculate ratio */
	ratio = mul_u64_u32_div(1ULL << kvm_tsc_scaling_ratio_frac_bits,
				user_tsc_khz, tsc_khz);

	if (ratio == 0 || ratio >= kvm_max_tsc_scaling_ratio) {
		pr_warn_ratelimited("Invalid TSC scaling ratio - virtual-tsc-khz=%u\n",
			            user_tsc_khz);
		return -1;
	}

	vcpu->arch.tsc_scaling_ratio = ratio;
	return 0;
}

static int kvm_set_tsc_khz(struct kvm_vcpu *vcpu, u32 user_tsc_khz)
{
	u32 thresh_lo, thresh_hi;
	int use_scaling = 0;

	/* tsc_khz can be zero if TSC calibration fails */
	if (user_tsc_khz == 0) {
		/* set tsc_scaling_ratio to a safe value */
		vcpu->arch.tsc_scaling_ratio = kvm_default_tsc_scaling_ratio;
		return -1;
	}

	/* Compute a scale to convert nanoseconds in TSC cycles */
	kvm_get_time_scale(user_tsc_khz * 1000LL, NSEC_PER_SEC,
			   &vcpu->arch.virtual_tsc_shift,
			   &vcpu->arch.virtual_tsc_mult);
	vcpu->arch.virtual_tsc_khz = user_tsc_khz;

	/*
	 * Compute the variation in TSC rate which is acceptable
	 * within the range of tolerance and decide if the
	 * rate being applied is within that bounds of the hardware
	 * rate.  If so, no scaling or compensation need be done.
	 */
	thresh_lo = adjust_tsc_khz(tsc_khz, -tsc_tolerance_ppm);
	thresh_hi = adjust_tsc_khz(tsc_khz, tsc_tolerance_ppm);
	if (user_tsc_khz < thresh_lo || user_tsc_khz > thresh_hi) {
		pr_debug("kvm: requested TSC rate %u falls outside tolerance [%u,%u]\n", user_tsc_khz, thresh_lo, thresh_hi);
		use_scaling = 1;
	}
	return set_tsc_khz(vcpu, user_tsc_khz, use_scaling);
}

static u64 compute_guest_tsc(struct kvm_vcpu *vcpu, s64 kernel_ns)
{
	u64 tsc = pvclock_scale_delta(kernel_ns-vcpu->arch.this_tsc_nsec,
				      vcpu->arch.virtual_tsc_mult,
				      vcpu->arch.virtual_tsc_shift);
	tsc += vcpu->arch.this_tsc_write;
	return tsc;
}

static inline int gtod_is_based_on_tsc(int mode)
{
	return mode == VCLOCK_TSC || mode == VCLOCK_HVCLOCK;
}

static void kvm_track_tsc_matching(struct kvm_vcpu *vcpu)
{
#ifdef CONFIG_X86_64
	bool vcpus_matched;
	struct kvm_arch *ka = &vcpu->kvm->arch;
	struct pvclock_gtod_data *gtod = &pvclock_gtod_data;

	vcpus_matched = (ka->nr_vcpus_matched_tsc + 1 ==
			 atomic_read(&vcpu->kvm->online_vcpus));

	/*
	 * Once the masterclock is enabled, always perform request in
	 * order to update it.
	 *
	 * In order to enable masterclock, the host clocksource must be TSC
	 * and the vcpus need to have matched TSCs.  When that happens,
	 * perform request to enable masterclock.
	 */
	if (ka->use_master_clock ||
	    (gtod_is_based_on_tsc(gtod->clock.vclock_mode) && vcpus_matched))
		kvm_make_request(KVM_REQ_MASTERCLOCK_UPDATE, vcpu);

	trace_kvm_track_tsc(vcpu->vcpu_id, ka->nr_vcpus_matched_tsc,
			    atomic_read(&vcpu->kvm->online_vcpus),
		            ka->use_master_clock, gtod->clock.vclock_mode);
#endif
}

static void update_ia32_tsc_adjust_msr(struct kvm_vcpu *vcpu, s64 offset)
{
	u64 curr_offset = kvm_x86_ops->read_l1_tsc_offset(vcpu);
	vcpu->arch.ia32_tsc_adjust_msr += offset - curr_offset;
}

/*
 * Multiply tsc by a fixed point number represented by ratio.
 *
 * The most significant 64-N bits (mult) of ratio represent the
 * integral part of the fixed point number; the remaining N bits
 * (frac) represent the fractional part, ie. ratio represents a fixed
 * point number (mult + frac * 2^(-N)).
 *
 * N equals to kvm_tsc_scaling_ratio_frac_bits.
 */
static inline u64 __scale_tsc(u64 ratio, u64 tsc)
{
	return mul_u64_u64_shr(tsc, ratio, kvm_tsc_scaling_ratio_frac_bits);
}

u64 kvm_scale_tsc(struct kvm_vcpu *vcpu, u64 tsc)
{
	u64 _tsc = tsc;
	u64 ratio = vcpu->arch.tsc_scaling_ratio;

	if (ratio != kvm_default_tsc_scaling_ratio)
		_tsc = __scale_tsc(ratio, tsc);

	return _tsc;
}
EXPORT_SYMBOL_GPL(kvm_scale_tsc);

static u64 kvm_compute_tsc_offset(struct kvm_vcpu *vcpu, u64 target_tsc)
{
	u64 tsc;

	tsc = kvm_scale_tsc(vcpu, rdtsc());

	return target_tsc - tsc;
}

u64 kvm_read_l1_tsc(struct kvm_vcpu *vcpu, u64 host_tsc)
{
	u64 tsc_offset = kvm_x86_ops->read_l1_tsc_offset(vcpu);

	return tsc_offset + kvm_scale_tsc(vcpu, host_tsc);
}
EXPORT_SYMBOL_GPL(kvm_read_l1_tsc);

static void kvm_vcpu_write_tsc_offset(struct kvm_vcpu *vcpu, u64 offset)
{
	vcpu->arch.tsc_offset = kvm_x86_ops->write_l1_tsc_offset(vcpu, offset);
}

static inline bool kvm_check_tsc_unstable(void)
{
#ifdef CONFIG_X86_64
	/*
	 * TSC is marked unstable when we're running on Hyper-V,
	 * 'TSC page' clocksource is good.
	 */
	if (pvclock_gtod_data.clock.vclock_mode == VCLOCK_HVCLOCK)
		return false;
#endif
	return check_tsc_unstable();
}

void kvm_write_tsc(struct kvm_vcpu *vcpu, struct msr_data *msr)
{
	struct kvm *kvm = vcpu->kvm;
	u64 offset, ns, elapsed;
	unsigned long flags;
	bool matched;
	bool already_matched;
	u64 data = msr->data;
	bool synchronizing = false;

	raw_spin_lock_irqsave(&kvm->arch.tsc_write_lock, flags);
	offset = kvm_compute_tsc_offset(vcpu, data);
	ns = get_kvmclock_base_ns();
	elapsed = ns - kvm->arch.last_tsc_nsec;

	if (vcpu->arch.virtual_tsc_khz) {
		if (data == 0 && msr->host_initiated) {
			/*
			 * detection of vcpu initialization -- need to sync
			 * with other vCPUs. This particularly helps to keep
			 * kvm_clock stable after CPU hotplug
			 */
			synchronizing = true;
		} else {
			u64 tsc_exp = kvm->arch.last_tsc_write +
						nsec_to_cycles(vcpu, elapsed);
			u64 tsc_hz = vcpu->arch.virtual_tsc_khz * 1000LL;
			/*
			 * Special case: TSC write with a small delta (1 second)
			 * of virtual cycle time against real time is
			 * interpreted as an attempt to synchronize the CPU.
			 */
			synchronizing = data < tsc_exp + tsc_hz &&
					data + tsc_hz > tsc_exp;
		}
	}

	/*
	 * For a reliable TSC, we can match TSC offsets, and for an unstable
	 * TSC, we add elapsed time in this computation.  We could let the
	 * compensation code attempt to catch up if we fall behind, but
	 * it's better to try to match offsets from the beginning.
         */
	if (synchronizing &&
	    vcpu->arch.virtual_tsc_khz == kvm->arch.last_tsc_khz) {
		if (!kvm_check_tsc_unstable()) {
			offset = kvm->arch.cur_tsc_offset;
		} else {
			u64 delta = nsec_to_cycles(vcpu, elapsed);
			data += delta;
			offset = kvm_compute_tsc_offset(vcpu, data);
		}
		matched = true;
		already_matched = (vcpu->arch.this_tsc_generation == kvm->arch.cur_tsc_generation);
	} else {
		/*
		 * We split periods of matched TSC writes into generations.
		 * For each generation, we track the original measured
		 * nanosecond time, offset, and write, so if TSCs are in
		 * sync, we can match exact offset, and if not, we can match
		 * exact software computation in compute_guest_tsc()
		 *
		 * These values are tracked in kvm->arch.cur_xxx variables.
		 */
		kvm->arch.cur_tsc_generation++;
		kvm->arch.cur_tsc_nsec = ns;
		kvm->arch.cur_tsc_write = data;
		kvm->arch.cur_tsc_offset = offset;
		matched = false;
	}

	/*
	 * We also track th most recent recorded KHZ, write and time to
	 * allow the matching interval to be extended at each write.
	 */
	kvm->arch.last_tsc_nsec = ns;
	kvm->arch.last_tsc_write = data;
	kvm->arch.last_tsc_khz = vcpu->arch.virtual_tsc_khz;

	vcpu->arch.last_guest_tsc = data;

	/* Keep track of which generation this VCPU has synchronized to */
	vcpu->arch.this_tsc_generation = kvm->arch.cur_tsc_generation;
	vcpu->arch.this_tsc_nsec = kvm->arch.cur_tsc_nsec;
	vcpu->arch.this_tsc_write = kvm->arch.cur_tsc_write;

	if (!msr->host_initiated && guest_cpuid_has(vcpu, X86_FEATURE_TSC_ADJUST))
		update_ia32_tsc_adjust_msr(vcpu, offset);

	kvm_vcpu_write_tsc_offset(vcpu, offset);
	raw_spin_unlock_irqrestore(&kvm->arch.tsc_write_lock, flags);

	spin_lock(&kvm->arch.pvclock_gtod_sync_lock);
	if (!matched) {
		kvm->arch.nr_vcpus_matched_tsc = 0;
	} else if (!already_matched) {
		kvm->arch.nr_vcpus_matched_tsc++;
	}

	kvm_track_tsc_matching(vcpu);
	spin_unlock(&kvm->arch.pvclock_gtod_sync_lock);
}

EXPORT_SYMBOL_GPL(kvm_write_tsc);

static inline void adjust_tsc_offset_guest(struct kvm_vcpu *vcpu,
					   s64 adjustment)
{
	u64 tsc_offset = kvm_x86_ops->read_l1_tsc_offset(vcpu);
	kvm_vcpu_write_tsc_offset(vcpu, tsc_offset + adjustment);
}

static inline void adjust_tsc_offset_host(struct kvm_vcpu *vcpu, s64 adjustment)
{
	if (vcpu->arch.tsc_scaling_ratio != kvm_default_tsc_scaling_ratio)
		WARN_ON(adjustment < 0);
	adjustment = kvm_scale_tsc(vcpu, (u64) adjustment);
	adjust_tsc_offset_guest(vcpu, adjustment);
}

#ifdef CONFIG_X86_64

static u64 read_tsc(void)
{
	u64 ret = (u64)rdtsc_ordered();
	u64 last = pvclock_gtod_data.clock.cycle_last;

	if (likely(ret >= last))
		return ret;

	/*
	 * GCC likes to generate cmov here, but this branch is extremely
	 * predictable (it's just a function of time and the likely is
	 * very likely) and there's a data dependence, so force GCC
	 * to generate a branch instead.  I don't barrier() because
	 * we don't actually need a barrier, and if this function
	 * ever gets inlined it will generate worse code.
	 */
	asm volatile ("");
	return last;
}

static inline u64 vgettsc(struct pvclock_clock *clock, u64 *tsc_timestamp,
			  int *mode)
{
	long v;
	u64 tsc_pg_val;

	switch (clock->vclock_mode) {
	case VCLOCK_HVCLOCK:
		tsc_pg_val = hv_read_tsc_page_tsc(hv_get_tsc_page(),
						  tsc_timestamp);
		if (tsc_pg_val != U64_MAX) {
			/* TSC page valid */
			*mode = VCLOCK_HVCLOCK;
			v = (tsc_pg_val - clock->cycle_last) &
				clock->mask;
		} else {
			/* TSC page invalid */
			*mode = VCLOCK_NONE;
		}
		break;
	case VCLOCK_TSC:
		*mode = VCLOCK_TSC;
		*tsc_timestamp = read_tsc();
		v = (*tsc_timestamp - clock->cycle_last) &
			clock->mask;
		break;
	default:
		*mode = VCLOCK_NONE;
	}

	if (*mode == VCLOCK_NONE)
		*tsc_timestamp = v = 0;

	return v * clock->mult;
}

static int do_monotonic_raw(s64 *t, u64 *tsc_timestamp)
{
	struct pvclock_gtod_data *gtod = &pvclock_gtod_data;
	unsigned long seq;
	int mode;
	u64 ns;

	do {
		seq = read_seqcount_begin(&gtod->seq);
		ns = gtod->raw_clock.base_cycles;
		ns += vgettsc(&gtod->raw_clock, tsc_timestamp, &mode);
		ns >>= gtod->raw_clock.shift;
		ns += ktime_to_ns(ktime_add(gtod->raw_clock.offset, gtod->offs_boot));
	} while (unlikely(read_seqcount_retry(&gtod->seq, seq)));
	*t = ns;

	return mode;
}

static int do_realtime(struct timespec64 *ts, u64 *tsc_timestamp)
{
	struct pvclock_gtod_data *gtod = &pvclock_gtod_data;
	unsigned long seq;
	int mode;
	u64 ns;

	do {
		seq = read_seqcount_begin(&gtod->seq);
		ts->tv_sec = gtod->wall_time_sec;
		ns = gtod->clock.base_cycles;
		ns += vgettsc(&gtod->clock, tsc_timestamp, &mode);
		ns >>= gtod->clock.shift;
	} while (unlikely(read_seqcount_retry(&gtod->seq, seq)));

	ts->tv_sec += __iter_div_u64_rem(ns, NSEC_PER_SEC, &ns);
	ts->tv_nsec = ns;

	return mode;
}

/* returns true if host is using TSC based clocksource */
static bool kvm_get_time_and_clockread(s64 *kernel_ns, u64 *tsc_timestamp)
{
	/* checked again under seqlock below */
	if (!gtod_is_based_on_tsc(pvclock_gtod_data.clock.vclock_mode))
		return false;

	return gtod_is_based_on_tsc(do_monotonic_raw(kernel_ns,
						      tsc_timestamp));
}

/* returns true if host is using TSC based clocksource */
static bool kvm_get_walltime_and_clockread(struct timespec64 *ts,
					   u64 *tsc_timestamp)
{
	/* checked again under seqlock below */
	if (!gtod_is_based_on_tsc(pvclock_gtod_data.clock.vclock_mode))
		return false;

	return gtod_is_based_on_tsc(do_realtime(ts, tsc_timestamp));
}
#endif

/*
 *
 * Assuming a stable TSC across physical CPUS, and a stable TSC
 * across virtual CPUs, the following condition is possible.
 * Each numbered line represents an event visible to both
 * CPUs at the next numbered event.
 *
 * "timespecX" represents host monotonic time. "tscX" represents
 * RDTSC value.
 *
 * 		VCPU0 on CPU0		|	VCPU1 on CPU1
 *
 * 1.  read timespec0,tsc0
 * 2.					| timespec1 = timespec0 + N
 * 					| tsc1 = tsc0 + M
 * 3. transition to guest		| transition to guest
 * 4. ret0 = timespec0 + (rdtsc - tsc0) |
 * 5.				        | ret1 = timespec1 + (rdtsc - tsc1)
 * 				        | ret1 = timespec0 + N + (rdtsc - (tsc0 + M))
 *
 * Since ret0 update is visible to VCPU1 at time 5, to obey monotonicity:
 *
 * 	- ret0 < ret1
 *	- timespec0 + (rdtsc - tsc0) < timespec0 + N + (rdtsc - (tsc0 + M))
 *		...
 *	- 0 < N - M => M < N
 *
 * That is, when timespec0 != timespec1, M < N. Unfortunately that is not
 * always the case (the difference between two distinct xtime instances
 * might be smaller then the difference between corresponding TSC reads,
 * when updating guest vcpus pvclock areas).
 *
 * To avoid that problem, do not allow visibility of distinct
 * system_timestamp/tsc_timestamp values simultaneously: use a master
 * copy of host monotonic time values. Update that master copy
 * in lockstep.
 *
 * Rely on synchronization of host TSCs and guest TSCs for monotonicity.
 *
 */

static void pvclock_update_vm_gtod_copy(struct kvm *kvm)
{
#ifdef CONFIG_X86_64
	struct kvm_arch *ka = &kvm->arch;
	int vclock_mode;
	bool host_tsc_clocksource, vcpus_matched;

	vcpus_matched = (ka->nr_vcpus_matched_tsc + 1 ==
			atomic_read(&kvm->online_vcpus));

	/*
	 * If the host uses TSC clock, then passthrough TSC as stable
	 * to the guest.
	 */
	host_tsc_clocksource = kvm_get_time_and_clockread(
					&ka->master_kernel_ns,
					&ka->master_cycle_now);

	ka->use_master_clock = host_tsc_clocksource && vcpus_matched
				&& !ka->backwards_tsc_observed
				&& !ka->boot_vcpu_runs_old_kvmclock;

	if (ka->use_master_clock)
		atomic_set(&kvm_guest_has_master_clock, 1);

	vclock_mode = pvclock_gtod_data.clock.vclock_mode;
	trace_kvm_update_master_clock(ka->use_master_clock, vclock_mode,
					vcpus_matched);
#endif
}

void kvm_make_mclock_inprogress_request(struct kvm *kvm)
{
	kvm_make_all_cpus_request(kvm, KVM_REQ_MCLOCK_INPROGRESS);
}

static void kvm_gen_update_masterclock(struct kvm *kvm)
{
#ifdef CONFIG_X86_64
	int i;
	struct kvm_vcpu *vcpu;
	struct kvm_arch *ka = &kvm->arch;

	spin_lock(&ka->pvclock_gtod_sync_lock);
	kvm_make_mclock_inprogress_request(kvm);
	/* no guest entries from this point */
	pvclock_update_vm_gtod_copy(kvm);

	kvm_for_each_vcpu(i, vcpu, kvm)
		kvm_make_request(KVM_REQ_CLOCK_UPDATE, vcpu);

	/* guest entries allowed */
	kvm_for_each_vcpu(i, vcpu, kvm)
		kvm_clear_request(KVM_REQ_MCLOCK_INPROGRESS, vcpu);

	spin_unlock(&ka->pvclock_gtod_sync_lock);
#endif
}

u64 get_kvmclock_ns(struct kvm *kvm)
{
	struct kvm_arch *ka = &kvm->arch;
	struct pvclock_vcpu_time_info hv_clock;
	u64 ret;

	spin_lock(&ka->pvclock_gtod_sync_lock);
	if (!ka->use_master_clock) {
		spin_unlock(&ka->pvclock_gtod_sync_lock);
		return get_kvmclock_base_ns() + ka->kvmclock_offset;
	}

	hv_clock.tsc_timestamp = ka->master_cycle_now;
	hv_clock.system_time = ka->master_kernel_ns + ka->kvmclock_offset;
	spin_unlock(&ka->pvclock_gtod_sync_lock);

	/* both __this_cpu_read() and rdtsc() should be on the same cpu */
	get_cpu();

	if (__this_cpu_read(cpu_tsc_khz)) {
		kvm_get_time_scale(NSEC_PER_SEC, __this_cpu_read(cpu_tsc_khz) * 1000LL,
				   &hv_clock.tsc_shift,
				   &hv_clock.tsc_to_system_mul);
		ret = __pvclock_read_cycles(&hv_clock, rdtsc());
	} else
		ret = get_kvmclock_base_ns() + ka->kvmclock_offset;

	put_cpu();

	return ret;
}

static void kvm_setup_pvclock_page(struct kvm_vcpu *v)
{
	struct kvm_vcpu_arch *vcpu = &v->arch;
	struct pvclock_vcpu_time_info guest_hv_clock;

	if (unlikely(kvm_read_guest_cached(v->kvm, &vcpu->pv_time,
		&guest_hv_clock, sizeof(guest_hv_clock))))
		return;

	/* This VCPU is paused, but it's legal for a guest to read another
	 * VCPU's kvmclock, so we really have to follow the specification where
	 * it says that version is odd if data is being modified, and even after
	 * it is consistent.
	 *
	 * Version field updates must be kept separate.  This is because
	 * kvm_write_guest_cached might use a "rep movs" instruction, and
	 * writes within a string instruction are weakly ordered.  So there
	 * are three writes overall.
	 *
	 * As a small optimization, only write the version field in the first
	 * and third write.  The vcpu->pv_time cache is still valid, because the
	 * version field is the first in the struct.
	 */
	BUILD_BUG_ON(offsetof(struct pvclock_vcpu_time_info, version) != 0);

	if (guest_hv_clock.version & 1)
		++guest_hv_clock.version;  /* first time write, random junk */

	vcpu->hv_clock.version = guest_hv_clock.version + 1;
	kvm_write_guest_cached(v->kvm, &vcpu->pv_time,
				&vcpu->hv_clock,
				sizeof(vcpu->hv_clock.version));

	smp_wmb();

	/* retain PVCLOCK_GUEST_STOPPED if set in guest copy */
	vcpu->hv_clock.flags |= (guest_hv_clock.flags & PVCLOCK_GUEST_STOPPED);

	if (vcpu->pvclock_set_guest_stopped_request) {
		vcpu->hv_clock.flags |= PVCLOCK_GUEST_STOPPED;
		vcpu->pvclock_set_guest_stopped_request = false;
	}

	trace_kvm_pvclock_update(v->vcpu_id, &vcpu->hv_clock);

	kvm_write_guest_cached(v->kvm, &vcpu->pv_time,
				&vcpu->hv_clock,
				sizeof(vcpu->hv_clock));

	smp_wmb();

	vcpu->hv_clock.version++;
	kvm_write_guest_cached(v->kvm, &vcpu->pv_time,
				&vcpu->hv_clock,
				sizeof(vcpu->hv_clock.version));
}

static int kvm_guest_time_update(struct kvm_vcpu *v)
{
	unsigned long flags, tgt_tsc_khz;
	struct kvm_vcpu_arch *vcpu = &v->arch;
	struct kvm_arch *ka = &v->kvm->arch;
	s64 kernel_ns;
	u64 tsc_timestamp, host_tsc;
	u8 pvclock_flags;
	bool use_master_clock;

	kernel_ns = 0;
	host_tsc = 0;

	/*
	 * If the host uses TSC clock, then passthrough TSC as stable
	 * to the guest.
	 */
	spin_lock(&ka->pvclock_gtod_sync_lock);
	use_master_clock = ka->use_master_clock;
	if (use_master_clock) {
		host_tsc = ka->master_cycle_now;
		kernel_ns = ka->master_kernel_ns;
	}
	spin_unlock(&ka->pvclock_gtod_sync_lock);

	/* Keep irq disabled to prevent changes to the clock */
	local_irq_save(flags);
	tgt_tsc_khz = __this_cpu_read(cpu_tsc_khz);
	if (unlikely(tgt_tsc_khz == 0)) {
		local_irq_restore(flags);
		kvm_make_request(KVM_REQ_CLOCK_UPDATE, v);
		return 1;
	}
	if (!use_master_clock) {
		host_tsc = rdtsc();
		kernel_ns = get_kvmclock_base_ns();
	}

	tsc_timestamp = kvm_read_l1_tsc(v, host_tsc);

	/*
	 * We may have to catch up the TSC to match elapsed wall clock
	 * time for two reasons, even if kvmclock is used.
	 *   1) CPU could have been running below the maximum TSC rate
	 *   2) Broken TSC compensation resets the base at each VCPU
	 *      entry to avoid unknown leaps of TSC even when running
	 *      again on the same CPU.  This may cause apparent elapsed
	 *      time to disappear, and the guest to stand still or run
	 *	very slowly.
	 */
	if (vcpu->tsc_catchup) {
		u64 tsc = compute_guest_tsc(v, kernel_ns);
		if (tsc > tsc_timestamp) {
			adjust_tsc_offset_guest(v, tsc - tsc_timestamp);
			tsc_timestamp = tsc;
		}
	}

	local_irq_restore(flags);

	/* With all the info we got, fill in the values */

	if (kvm_has_tsc_control)
		tgt_tsc_khz = kvm_scale_tsc(v, tgt_tsc_khz);

	if (unlikely(vcpu->hw_tsc_khz != tgt_tsc_khz)) {
		kvm_get_time_scale(NSEC_PER_SEC, tgt_tsc_khz * 1000LL,
				   &vcpu->hv_clock.tsc_shift,
				   &vcpu->hv_clock.tsc_to_system_mul);
		vcpu->hw_tsc_khz = tgt_tsc_khz;
	}

	vcpu->hv_clock.tsc_timestamp = tsc_timestamp;
	vcpu->hv_clock.system_time = kernel_ns + v->kvm->arch.kvmclock_offset;
	vcpu->last_guest_tsc = tsc_timestamp;
	WARN_ON(vcpu->hv_clock.system_time < 0);

	/* If the host uses TSC clocksource, then it is stable */
	pvclock_flags = 0;
	if (use_master_clock)
		pvclock_flags |= PVCLOCK_TSC_STABLE_BIT;

	vcpu->hv_clock.flags = pvclock_flags;

	if (vcpu->pv_time_enabled)
		kvm_setup_pvclock_page(v);
	if (v == kvm_get_vcpu(v->kvm, 0))
		kvm_hv_setup_tsc_page(v->kvm, &vcpu->hv_clock);
	return 0;
}

/*
 * kvmclock updates which are isolated to a given vcpu, such as
 * vcpu->cpu migration, should not allow system_timestamp from
 * the rest of the vcpus to remain static. Otherwise ntp frequency
 * correction applies to one vcpu's system_timestamp but not
 * the others.
 *
 * So in those cases, request a kvmclock update for all vcpus.
 * We need to rate-limit these requests though, as they can
 * considerably slow guests that have a large number of vcpus.
 * The time for a remote vcpu to update its kvmclock is bound
 * by the delay we use to rate-limit the updates.
 */

#define KVMCLOCK_UPDATE_DELAY msecs_to_jiffies(100)

static void kvmclock_update_fn(struct work_struct *work)
{
	int i;
	struct delayed_work *dwork = to_delayed_work(work);
	struct kvm_arch *ka = container_of(dwork, struct kvm_arch,
					   kvmclock_update_work);
	struct kvm *kvm = container_of(ka, struct kvm, arch);
	struct kvm_vcpu *vcpu;

	kvm_for_each_vcpu(i, vcpu, kvm) {
		kvm_make_request(KVM_REQ_CLOCK_UPDATE, vcpu);
		kvm_vcpu_kick(vcpu);
	}
}

static void kvm_gen_kvmclock_update(struct kvm_vcpu *v)
{
	struct kvm *kvm = v->kvm;

	kvm_make_request(KVM_REQ_CLOCK_UPDATE, v);
	schedule_delayed_work(&kvm->arch.kvmclock_update_work,
					KVMCLOCK_UPDATE_DELAY);
}

#define KVMCLOCK_SYNC_PERIOD (300 * HZ)

static void kvmclock_sync_fn(struct work_struct *work)
{
	struct delayed_work *dwork = to_delayed_work(work);
	struct kvm_arch *ka = container_of(dwork, struct kvm_arch,
					   kvmclock_sync_work);
	struct kvm *kvm = container_of(ka, struct kvm, arch);

	if (!kvmclock_periodic_sync)
		return;

	schedule_delayed_work(&kvm->arch.kvmclock_update_work, 0);
	schedule_delayed_work(&kvm->arch.kvmclock_sync_work,
					KVMCLOCK_SYNC_PERIOD);
}

/*
 * On AMD, HWCR[McStatusWrEn] controls whether setting MCi_STATUS results in #GP.
 */
static bool can_set_mci_status(struct kvm_vcpu *vcpu)
{
	/* McStatusWrEn enabled? */
	if (guest_cpuid_is_amd(vcpu))
		return !!(vcpu->arch.msr_hwcr & BIT_ULL(18));

	return false;
}

static int set_msr_mce(struct kvm_vcpu *vcpu, struct msr_data *msr_info)
{
	u64 mcg_cap = vcpu->arch.mcg_cap;
	unsigned bank_num = mcg_cap & 0xff;
	u32 msr = msr_info->index;
	u64 data = msr_info->data;

	switch (msr) {
	case MSR_IA32_MCG_STATUS:
		vcpu->arch.mcg_status = data;
		break;
	case MSR_IA32_MCG_CTL:
		if (!(mcg_cap & MCG_CTL_P) &&
		    (data || !msr_info->host_initiated))
			return 1;
		if (data != 0 && data != ~(u64)0)
			return 1;
		vcpu->arch.mcg_ctl = data;
		break;
	default:
		if (msr >= MSR_IA32_MC0_CTL &&
		    msr < MSR_IA32_MCx_CTL(bank_num)) {
			u32 offset = array_index_nospec(
				msr - MSR_IA32_MC0_CTL,
				MSR_IA32_MCx_CTL(bank_num) - MSR_IA32_MC0_CTL);

			/* only 0 or all 1s can be written to IA32_MCi_CTL
			 * some Linux kernels though clear bit 10 in bank 4 to
			 * workaround a BIOS/GART TBL issue on AMD K8s, ignore
			 * this to avoid an uncatched #GP in the guest
			 */
			if ((offset & 0x3) == 0 &&
			    data != 0 && (data | (1 << 10)) != ~(u64)0)
				return -1;

			/* MCi_STATUS */
			if (!msr_info->host_initiated &&
			    (offset & 0x3) == 1 && data != 0) {
				if (!can_set_mci_status(vcpu))
					return -1;
			}

			vcpu->arch.mce_banks[offset] = data;
			break;
		}
		return 1;
	}
	return 0;
}

static int xen_hvm_config(struct kvm_vcpu *vcpu, u64 data)
{
	struct kvm *kvm = vcpu->kvm;
	int lm = is_long_mode(vcpu);
	u8 *blob_addr = lm ? (u8 *)(long)kvm->arch.xen_hvm_config.blob_addr_64
		: (u8 *)(long)kvm->arch.xen_hvm_config.blob_addr_32;
	u8 blob_size = lm ? kvm->arch.xen_hvm_config.blob_size_64
		: kvm->arch.xen_hvm_config.blob_size_32;
	u32 page_num = data & ~PAGE_MASK;
	u64 page_addr = data & PAGE_MASK;
	u8 *page;
	int r;

	r = -E2BIG;
	if (page_num >= blob_size)
		goto out;
	r = -ENOMEM;
	page = memdup_user(blob_addr + (page_num * PAGE_SIZE), PAGE_SIZE);
	if (IS_ERR(page)) {
		r = PTR_ERR(page);
		goto out;
	}
	if (kvm_vcpu_write_guest(vcpu, page_addr, page, PAGE_SIZE))
		goto out_free;
	r = 0;
out_free:
	kfree(page);
out:
	return r;
}

static int kvm_pv_enable_async_pf(struct kvm_vcpu *vcpu, u64 data)
{
	gpa_t gpa = data & ~0x3f;

	/* Bits 3:5 are reserved, Should be zero */
	if (data & 0x38)
		return 1;

	vcpu->arch.apf.msr_val = data;

	if (!(data & KVM_ASYNC_PF_ENABLED)) {
		kvm_clear_async_pf_completion_queue(vcpu);
		kvm_async_pf_hash_reset(vcpu);
		return 0;
	}

	if (kvm_gfn_to_hva_cache_init(vcpu->kvm, &vcpu->arch.apf.data, gpa,
					sizeof(u32)))
		return 1;

	vcpu->arch.apf.send_user_only = !(data & KVM_ASYNC_PF_SEND_ALWAYS);
	vcpu->arch.apf.delivery_as_pf_vmexit = data & KVM_ASYNC_PF_DELIVERY_AS_PF_VMEXIT;
	kvm_async_pf_wakeup_all(vcpu);
	return 0;
}

static void kvmclock_reset(struct kvm_vcpu *vcpu)
{
	vcpu->arch.pv_time_enabled = false;
	vcpu->arch.time = 0;
}

static void kvm_vcpu_flush_tlb(struct kvm_vcpu *vcpu, bool invalidate_gpa)
{
	++vcpu->stat.tlb_flush;
	kvm_x86_ops->tlb_flush(vcpu, invalidate_gpa);
}

static void record_steal_time(struct kvm_vcpu *vcpu)
{
	struct kvm_host_map map;
	struct kvm_steal_time *st;

	if (!(vcpu->arch.st.msr_val & KVM_MSR_ENABLED))
		return;

	/* -EAGAIN is returned in atomic context so we can just return. */
	if (kvm_map_gfn(vcpu, vcpu->arch.st.msr_val >> PAGE_SHIFT,
			&map, &vcpu->arch.st.cache, false))
		return;

	st = map.hva +
		offset_in_page(vcpu->arch.st.msr_val & KVM_STEAL_VALID_BITS);

	/*
	 * Doing a TLB flush here, on the guest's behalf, can avoid
	 * expensive IPIs.
	 */
	trace_kvm_pv_tlb_flush(vcpu->vcpu_id,
		st->preempted & KVM_VCPU_FLUSH_TLB);
	if (xchg(&st->preempted, 0) & KVM_VCPU_FLUSH_TLB)
		kvm_vcpu_flush_tlb(vcpu, false);

	vcpu->arch.st.preempted = 0;

	if (st->version & 1)
		st->version += 1;  /* first time write, random junk */

	st->version += 1;

	smp_wmb();

	st->steal += current->sched_info.run_delay -
		vcpu->arch.st.last_steal;
	vcpu->arch.st.last_steal = current->sched_info.run_delay;

	smp_wmb();

	st->version += 1;

	kvm_unmap_gfn(vcpu, &map, &vcpu->arch.st.cache, true, false);
}

int kvm_set_msr_common(struct kvm_vcpu *vcpu, struct msr_data *msr_info)
{
	bool pr = false;
	u32 msr = msr_info->index;
	u64 data = msr_info->data;

	switch (msr) {
	case MSR_AMD64_NB_CFG:
	case MSR_IA32_UCODE_WRITE:
	case MSR_VM_HSAVE_PA:
	case MSR_AMD64_PATCH_LOADER:
	case MSR_AMD64_BU_CFG2:
	case MSR_AMD64_DC_CFG:
	case MSR_F15H_EX_CFG:
		break;

	case MSR_IA32_UCODE_REV:
		if (msr_info->host_initiated)
			vcpu->arch.microcode_version = data;
		break;
	case MSR_IA32_ARCH_CAPABILITIES:
		if (!msr_info->host_initiated)
			return 1;
		vcpu->arch.arch_capabilities = data;
		break;
	case MSR_EFER:
		return set_efer(vcpu, msr_info);
	case MSR_K7_HWCR:
		data &= ~(u64)0x40;	/* ignore flush filter disable */
		data &= ~(u64)0x100;	/* ignore ignne emulation enable */
		data &= ~(u64)0x8;	/* ignore TLB cache disable */

		/* Handle McStatusWrEn */
		if (data == BIT_ULL(18)) {
			vcpu->arch.msr_hwcr = data;
		} else if (data != 0) {
			vcpu_unimpl(vcpu, "unimplemented HWCR wrmsr: 0x%llx\n",
				    data);
			return 1;
		}
		break;
	case MSR_FAM10H_MMIO_CONF_BASE:
		if (data != 0) {
			vcpu_unimpl(vcpu, "unimplemented MMIO_CONF_BASE wrmsr: "
				    "0x%llx\n", data);
			return 1;
		}
		break;
	case MSR_IA32_DEBUGCTLMSR:
		if (!data) {
			/* We support the non-activated case already */
			break;
		} else if (data & ~(DEBUGCTLMSR_LBR | DEBUGCTLMSR_BTF)) {
			/* Values other than LBR and BTF are vendor-specific,
			   thus reserved and should throw a #GP */
			return 1;
		}
		vcpu_unimpl(vcpu, "%s: MSR_IA32_DEBUGCTLMSR 0x%llx, nop\n",
			    __func__, data);
		break;
	case 0x200 ... 0x2ff:
		return kvm_mtrr_set_msr(vcpu, msr, data);
	case MSR_IA32_APICBASE:
		return kvm_set_apic_base(vcpu, msr_info);
	case APIC_BASE_MSR ... APIC_BASE_MSR + 0x3ff:
		return kvm_x2apic_msr_write(vcpu, msr, data);
	case MSR_IA32_TSCDEADLINE:
		kvm_set_lapic_tscdeadline_msr(vcpu, data);
		break;
	case MSR_IA32_TSC_ADJUST:
		if (guest_cpuid_has(vcpu, X86_FEATURE_TSC_ADJUST)) {
			if (!msr_info->host_initiated) {
				s64 adj = data - vcpu->arch.ia32_tsc_adjust_msr;
				adjust_tsc_offset_guest(vcpu, adj);
			}
			vcpu->arch.ia32_tsc_adjust_msr = data;
		}
		break;
	case MSR_IA32_MISC_ENABLE:
		if (!kvm_check_has_quirk(vcpu->kvm, KVM_X86_QUIRK_MISC_ENABLE_NO_MWAIT) &&
		    ((vcpu->arch.ia32_misc_enable_msr ^ data) & MSR_IA32_MISC_ENABLE_MWAIT)) {
			if (!guest_cpuid_has(vcpu, X86_FEATURE_XMM3))
				return 1;
			vcpu->arch.ia32_misc_enable_msr = data;
			kvm_update_cpuid(vcpu);
		} else {
			vcpu->arch.ia32_misc_enable_msr = data;
		}
		break;
	case MSR_IA32_SMBASE:
		if (!msr_info->host_initiated)
			return 1;
		vcpu->arch.smbase = data;
		break;
	case MSR_IA32_POWER_CTL:
		vcpu->arch.msr_ia32_power_ctl = data;
		break;
	case MSR_IA32_TSC:
		kvm_write_tsc(vcpu, msr_info);
		break;
	case MSR_IA32_XSS:
		if (!msr_info->host_initiated &&
		    !guest_cpuid_has(vcpu, X86_FEATURE_XSAVES))
			return 1;
		/*
		 * We do support PT if kvm_x86_ops->pt_supported(), but we do
		 * not support IA32_XSS[bit 8]. Guests will have to use
		 * RDMSR/WRMSR rather than XSAVES/XRSTORS to save/restore PT
		 * MSRs.
		 */
		if (data != 0)
			return 1;
		vcpu->arch.ia32_xss = data;
		break;
	case MSR_SMI_COUNT:
		if (!msr_info->host_initiated)
			return 1;
		vcpu->arch.smi_count = data;
		break;
	case MSR_KVM_WALL_CLOCK_NEW:
	case MSR_KVM_WALL_CLOCK:
		vcpu->kvm->arch.wall_clock = data;
		kvm_write_wall_clock(vcpu->kvm, data);
		break;
	case MSR_KVM_SYSTEM_TIME_NEW:
	case MSR_KVM_SYSTEM_TIME: {
		struct kvm_arch *ka = &vcpu->kvm->arch;

		if (vcpu->vcpu_id == 0 && !msr_info->host_initiated) {
			bool tmp = (msr == MSR_KVM_SYSTEM_TIME);

			if (ka->boot_vcpu_runs_old_kvmclock != tmp)
				kvm_make_request(KVM_REQ_MASTERCLOCK_UPDATE, vcpu);

			ka->boot_vcpu_runs_old_kvmclock = tmp;
		}

		vcpu->arch.time = data;
		kvm_make_request(KVM_REQ_GLOBAL_CLOCK_UPDATE, vcpu);

		/* we verify if the enable bit is set... */
		vcpu->arch.pv_time_enabled = false;
		if (!(data & 1))
			break;

		if (!kvm_gfn_to_hva_cache_init(vcpu->kvm,
		     &vcpu->arch.pv_time, data & ~1ULL,
		     sizeof(struct pvclock_vcpu_time_info)))
			vcpu->arch.pv_time_enabled = true;

		break;
	}
	case MSR_KVM_ASYNC_PF_EN:
		if (kvm_pv_enable_async_pf(vcpu, data))
			return 1;
		break;
	case MSR_KVM_STEAL_TIME:

		if (unlikely(!sched_info_on()))
			return 1;

		if (data & KVM_STEAL_RESERVED_MASK)
			return 1;

		vcpu->arch.st.msr_val = data;

		if (!(data & KVM_MSR_ENABLED))
			break;

		kvm_make_request(KVM_REQ_STEAL_UPDATE, vcpu);

		break;
	case MSR_KVM_PV_EOI_EN:
		if (kvm_lapic_enable_pv_eoi(vcpu, data, sizeof(u8)))
			return 1;
		break;

	case MSR_KVM_POLL_CONTROL:
		/* only enable bit supported */
		if (data & (-1ULL << 1))
			return 1;

		vcpu->arch.msr_kvm_poll_control = data;
		break;

	case MSR_IA32_MCG_CTL:
	case MSR_IA32_MCG_STATUS:
	case MSR_IA32_MC0_CTL ... MSR_IA32_MCx_CTL(KVM_MAX_MCE_BANKS) - 1:
		return set_msr_mce(vcpu, msr_info);

	case MSR_K7_PERFCTR0 ... MSR_K7_PERFCTR3:
	case MSR_P6_PERFCTR0 ... MSR_P6_PERFCTR1:
		pr = true; /* fall through */
	case MSR_K7_EVNTSEL0 ... MSR_K7_EVNTSEL3:
	case MSR_P6_EVNTSEL0 ... MSR_P6_EVNTSEL1:
		if (kvm_pmu_is_valid_msr(vcpu, msr))
			return kvm_pmu_set_msr(vcpu, msr_info);

		if (pr || data != 0)
			vcpu_unimpl(vcpu, "disabled perfctr wrmsr: "
				    "0x%x data 0x%llx\n", msr, data);
		break;
	case MSR_K7_CLK_CTL:
		/*
		 * Ignore all writes to this no longer documented MSR.
		 * Writes are only relevant for old K7 processors,
		 * all pre-dating SVM, but a recommended workaround from
		 * AMD for these chips. It is possible to specify the
		 * affected processor models on the command line, hence
		 * the need to ignore the workaround.
		 */
		break;
	case HV_X64_MSR_GUEST_OS_ID ... HV_X64_MSR_SINT15:
	case HV_X64_MSR_CRASH_P0 ... HV_X64_MSR_CRASH_P4:
	case HV_X64_MSR_CRASH_CTL:
	case HV_X64_MSR_STIMER0_CONFIG ... HV_X64_MSR_STIMER3_COUNT:
	case HV_X64_MSR_REENLIGHTENMENT_CONTROL:
	case HV_X64_MSR_TSC_EMULATION_CONTROL:
	case HV_X64_MSR_TSC_EMULATION_STATUS:
		return kvm_hv_set_msr_common(vcpu, msr, data,
					     msr_info->host_initiated);
	case MSR_IA32_BBL_CR_CTL3:
		/* Drop writes to this legacy MSR -- see rdmsr
		 * counterpart for further detail.
		 */
		if (report_ignored_msrs)
			vcpu_unimpl(vcpu, "ignored wrmsr: 0x%x data 0x%llx\n",
				msr, data);
		break;
	case MSR_AMD64_OSVW_ID_LENGTH:
		if (!guest_cpuid_has(vcpu, X86_FEATURE_OSVW))
			return 1;
		vcpu->arch.osvw.length = data;
		break;
	case MSR_AMD64_OSVW_STATUS:
		if (!guest_cpuid_has(vcpu, X86_FEATURE_OSVW))
			return 1;
		vcpu->arch.osvw.status = data;
		break;
	case MSR_PLATFORM_INFO:
		if (!msr_info->host_initiated ||
		    (!(data & MSR_PLATFORM_INFO_CPUID_FAULT) &&
		     cpuid_fault_enabled(vcpu)))
			return 1;
		vcpu->arch.msr_platform_info = data;
		break;
	case MSR_MISC_FEATURES_ENABLES:
		if (data & ~MSR_MISC_FEATURES_ENABLES_CPUID_FAULT ||
		    (data & MSR_MISC_FEATURES_ENABLES_CPUID_FAULT &&
		     !supports_cpuid_fault(vcpu)))
			return 1;
		vcpu->arch.msr_misc_features_enables = data;
		break;
	default:
		if (msr && (msr == vcpu->kvm->arch.xen_hvm_config.msr))
			return xen_hvm_config(vcpu, data);
		if (kvm_pmu_is_valid_msr(vcpu, msr))
			return kvm_pmu_set_msr(vcpu, msr_info);
		if (!ignore_msrs) {
			vcpu_debug_ratelimited(vcpu, "unhandled wrmsr: 0x%x data 0x%llx\n",
				    msr, data);
			return 1;
		} else {
			if (report_ignored_msrs)
				vcpu_unimpl(vcpu,
					"ignored wrmsr: 0x%x data 0x%llx\n",
					msr, data);
			break;
		}
	}
	return 0;
}
EXPORT_SYMBOL_GPL(kvm_set_msr_common);

static int get_msr_mce(struct kvm_vcpu *vcpu, u32 msr, u64 *pdata, bool host)
{
	u64 data;
	u64 mcg_cap = vcpu->arch.mcg_cap;
	unsigned bank_num = mcg_cap & 0xff;

	switch (msr) {
	case MSR_IA32_P5_MC_ADDR:
	case MSR_IA32_P5_MC_TYPE:
		data = 0;
		break;
	case MSR_IA32_MCG_CAP:
		data = vcpu->arch.mcg_cap;
		break;
	case MSR_IA32_MCG_CTL:
		if (!(mcg_cap & MCG_CTL_P) && !host)
			return 1;
		data = vcpu->arch.mcg_ctl;
		break;
	case MSR_IA32_MCG_STATUS:
		data = vcpu->arch.mcg_status;
		break;
	default:
		if (msr >= MSR_IA32_MC0_CTL &&
		    msr < MSR_IA32_MCx_CTL(bank_num)) {
			u32 offset = array_index_nospec(
				msr - MSR_IA32_MC0_CTL,
				MSR_IA32_MCx_CTL(bank_num) - MSR_IA32_MC0_CTL);

			data = vcpu->arch.mce_banks[offset];
			break;
		}
		return 1;
	}
	*pdata = data;
	return 0;
}

int kvm_get_msr_common(struct kvm_vcpu *vcpu, struct msr_data *msr_info)
{
	switch (msr_info->index) {
	case MSR_IA32_PLATFORM_ID:
	case MSR_IA32_EBL_CR_POWERON:
	case MSR_IA32_DEBUGCTLMSR:
	case MSR_IA32_LASTBRANCHFROMIP:
	case MSR_IA32_LASTBRANCHTOIP:
	case MSR_IA32_LASTINTFROMIP:
	case MSR_IA32_LASTINTTOIP:
	case MSR_K8_SYSCFG:
	case MSR_K8_TSEG_ADDR:
	case MSR_K8_TSEG_MASK:
	case MSR_VM_HSAVE_PA:
	case MSR_K8_INT_PENDING_MSG:
	case MSR_AMD64_NB_CFG:
	case MSR_FAM10H_MMIO_CONF_BASE:
	case MSR_AMD64_BU_CFG2:
	case MSR_IA32_PERF_CTL:
	case MSR_AMD64_DC_CFG:
	case MSR_F15H_EX_CFG:
		msr_info->data = 0;
		break;
	case MSR_F15H_PERF_CTL0 ... MSR_F15H_PERF_CTR5:
	case MSR_K7_EVNTSEL0 ... MSR_K7_EVNTSEL3:
	case MSR_K7_PERFCTR0 ... MSR_K7_PERFCTR3:
	case MSR_P6_PERFCTR0 ... MSR_P6_PERFCTR1:
	case MSR_P6_EVNTSEL0 ... MSR_P6_EVNTSEL1:
		if (kvm_pmu_is_valid_msr(vcpu, msr_info->index))
			return kvm_pmu_get_msr(vcpu, msr_info->index, &msr_info->data);
		msr_info->data = 0;
		break;
	case MSR_IA32_UCODE_REV:
		msr_info->data = vcpu->arch.microcode_version;
		break;
	case MSR_IA32_ARCH_CAPABILITIES:
		if (!msr_info->host_initiated &&
		    !guest_cpuid_has(vcpu, X86_FEATURE_ARCH_CAPABILITIES))
			return 1;
		msr_info->data = vcpu->arch.arch_capabilities;
		break;
	case MSR_IA32_POWER_CTL:
		msr_info->data = vcpu->arch.msr_ia32_power_ctl;
		break;
	case MSR_IA32_TSC:
		msr_info->data = kvm_scale_tsc(vcpu, rdtsc()) + vcpu->arch.tsc_offset;
		break;
	case MSR_MTRRcap:
	case 0x200 ... 0x2ff:
		return kvm_mtrr_get_msr(vcpu, msr_info->index, &msr_info->data);
	case 0xcd: /* fsb frequency */
		msr_info->data = 3;
		break;
		/*
		 * MSR_EBC_FREQUENCY_ID
		 * Conservative value valid for even the basic CPU models.
		 * Models 0,1: 000 in bits 23:21 indicating a bus speed of
		 * 100MHz, model 2 000 in bits 18:16 indicating 100MHz,
		 * and 266MHz for model 3, or 4. Set Core Clock
		 * Frequency to System Bus Frequency Ratio to 1 (bits
		 * 31:24) even though these are only valid for CPU
		 * models > 2, however guests may end up dividing or
		 * multiplying by zero otherwise.
		 */
	case MSR_EBC_FREQUENCY_ID:
		msr_info->data = 1 << 24;
		break;
	case MSR_IA32_APICBASE:
		msr_info->data = kvm_get_apic_base(vcpu);
		break;
	case APIC_BASE_MSR ... APIC_BASE_MSR + 0x3ff:
		return kvm_x2apic_msr_read(vcpu, msr_info->index, &msr_info->data);
		break;
	case MSR_IA32_TSCDEADLINE:
		msr_info->data = kvm_get_lapic_tscdeadline_msr(vcpu);
		break;
	case MSR_IA32_TSC_ADJUST:
		msr_info->data = (u64)vcpu->arch.ia32_tsc_adjust_msr;
		break;
	case MSR_IA32_MISC_ENABLE:
		msr_info->data = vcpu->arch.ia32_misc_enable_msr;
		break;
	case MSR_IA32_SMBASE:
		if (!msr_info->host_initiated)
			return 1;
		msr_info->data = vcpu->arch.smbase;
		break;
	case MSR_SMI_COUNT:
		msr_info->data = vcpu->arch.smi_count;
		break;
	case MSR_IA32_PERF_STATUS:
		/* TSC increment by tick */
		msr_info->data = 1000ULL;
		/* CPU multiplier */
		msr_info->data |= (((uint64_t)4ULL) << 40);
		break;
	case MSR_EFER:
		msr_info->data = vcpu->arch.efer;
		break;
	case MSR_KVM_WALL_CLOCK:
	case MSR_KVM_WALL_CLOCK_NEW:
		msr_info->data = vcpu->kvm->arch.wall_clock;
		break;
	case MSR_KVM_SYSTEM_TIME:
	case MSR_KVM_SYSTEM_TIME_NEW:
		msr_info->data = vcpu->arch.time;
		break;
	case MSR_KVM_ASYNC_PF_EN:
		msr_info->data = vcpu->arch.apf.msr_val;
		break;
	case MSR_KVM_STEAL_TIME:
		msr_info->data = vcpu->arch.st.msr_val;
		break;
	case MSR_KVM_PV_EOI_EN:
		msr_info->data = vcpu->arch.pv_eoi.msr_val;
		break;
	case MSR_KVM_POLL_CONTROL:
		msr_info->data = vcpu->arch.msr_kvm_poll_control;
		break;
	case MSR_IA32_P5_MC_ADDR:
	case MSR_IA32_P5_MC_TYPE:
	case MSR_IA32_MCG_CAP:
	case MSR_IA32_MCG_CTL:
	case MSR_IA32_MCG_STATUS:
	case MSR_IA32_MC0_CTL ... MSR_IA32_MCx_CTL(KVM_MAX_MCE_BANKS) - 1:
		return get_msr_mce(vcpu, msr_info->index, &msr_info->data,
				   msr_info->host_initiated);
	case MSR_IA32_XSS:
		if (!msr_info->host_initiated &&
		    !guest_cpuid_has(vcpu, X86_FEATURE_XSAVES))
			return 1;
		msr_info->data = vcpu->arch.ia32_xss;
		break;
	case MSR_K7_CLK_CTL:
		/*
		 * Provide expected ramp-up count for K7. All other
		 * are set to zero, indicating minimum divisors for
		 * every field.
		 *
		 * This prevents guest kernels on AMD host with CPU
		 * type 6, model 8 and higher from exploding due to
		 * the rdmsr failing.
		 */
		msr_info->data = 0x20000000;
		break;
	case HV_X64_MSR_GUEST_OS_ID ... HV_X64_MSR_SINT15:
	case HV_X64_MSR_CRASH_P0 ... HV_X64_MSR_CRASH_P4:
	case HV_X64_MSR_CRASH_CTL:
	case HV_X64_MSR_STIMER0_CONFIG ... HV_X64_MSR_STIMER3_COUNT:
	case HV_X64_MSR_REENLIGHTENMENT_CONTROL:
	case HV_X64_MSR_TSC_EMULATION_CONTROL:
	case HV_X64_MSR_TSC_EMULATION_STATUS:
		return kvm_hv_get_msr_common(vcpu,
					     msr_info->index, &msr_info->data,
					     msr_info->host_initiated);
		break;
	case MSR_IA32_BBL_CR_CTL3:
		/* This legacy MSR exists but isn't fully documented in current
		 * silicon.  It is however accessed by winxp in very narrow
		 * scenarios where it sets bit #19, itself documented as
		 * a "reserved" bit.  Best effort attempt to source coherent
		 * read data here should the balance of the register be
		 * interpreted by the guest:
		 *
		 * L2 cache control register 3: 64GB range, 256KB size,
		 * enabled, latency 0x1, configured
		 */
		msr_info->data = 0xbe702111;
		break;
	case MSR_AMD64_OSVW_ID_LENGTH:
		if (!guest_cpuid_has(vcpu, X86_FEATURE_OSVW))
			return 1;
		msr_info->data = vcpu->arch.osvw.length;
		break;
	case MSR_AMD64_OSVW_STATUS:
		if (!guest_cpuid_has(vcpu, X86_FEATURE_OSVW))
			return 1;
		msr_info->data = vcpu->arch.osvw.status;
		break;
	case MSR_PLATFORM_INFO:
		if (!msr_info->host_initiated &&
		    !vcpu->kvm->arch.guest_can_read_msr_platform_info)
			return 1;
		msr_info->data = vcpu->arch.msr_platform_info;
		break;
	case MSR_MISC_FEATURES_ENABLES:
		msr_info->data = vcpu->arch.msr_misc_features_enables;
		break;
	case MSR_K7_HWCR:
		msr_info->data = vcpu->arch.msr_hwcr;
		break;
	default:
		if (kvm_pmu_is_valid_msr(vcpu, msr_info->index))
			return kvm_pmu_get_msr(vcpu, msr_info->index, &msr_info->data);
		if (!ignore_msrs) {
			vcpu_debug_ratelimited(vcpu, "unhandled rdmsr: 0x%x\n",
					       msr_info->index);
			return 1;
		} else {
			if (report_ignored_msrs)
				vcpu_unimpl(vcpu, "ignored rdmsr: 0x%x\n",
					msr_info->index);
			msr_info->data = 0;
		}
		break;
	}
	return 0;
}
EXPORT_SYMBOL_GPL(kvm_get_msr_common);

/*
 * Read or write a bunch of msrs. All parameters are kernel addresses.
 *
 * @return number of msrs set successfully.
 */
static int __msr_io(struct kvm_vcpu *vcpu, struct kvm_msrs *msrs,
		    struct kvm_msr_entry *entries,
		    int (*do_msr)(struct kvm_vcpu *vcpu,
				  unsigned index, u64 *data))
{
	int i;

	for (i = 0; i < msrs->nmsrs; ++i)
		if (do_msr(vcpu, entries[i].index, &entries[i].data))
			break;

	return i;
}

/*
 * Read or write a bunch of msrs. Parameters are user addresses.
 *
 * @return number of msrs set successfully.
 */
static int msr_io(struct kvm_vcpu *vcpu, struct kvm_msrs __user *user_msrs,
		  int (*do_msr)(struct kvm_vcpu *vcpu,
				unsigned index, u64 *data),
		  int writeback)
{
	struct kvm_msrs msrs;
	struct kvm_msr_entry *entries;
	int r, n;
	unsigned size;

	r = -EFAULT;
	if (copy_from_user(&msrs, user_msrs, sizeof(msrs)))
		goto out;

	r = -E2BIG;
	if (msrs.nmsrs >= MAX_IO_MSRS)
		goto out;

	size = sizeof(struct kvm_msr_entry) * msrs.nmsrs;
	entries = memdup_user(user_msrs->entries, size);
	if (IS_ERR(entries)) {
		r = PTR_ERR(entries);
		goto out;
	}

	r = n = __msr_io(vcpu, &msrs, entries, do_msr);
	if (r < 0)
		goto out_free;

	r = -EFAULT;
	if (writeback && copy_to_user(user_msrs->entries, entries, size))
		goto out_free;

	r = n;

out_free:
	kfree(entries);
out:
	return r;
}

static inline bool kvm_can_mwait_in_guest(void)
{
	return boot_cpu_has(X86_FEATURE_MWAIT) &&
		!boot_cpu_has_bug(X86_BUG_MONITOR) &&
		boot_cpu_has(X86_FEATURE_ARAT);
}

int kvm_vm_ioctl_check_extension(struct kvm *kvm, long ext)
{
	int r = 0;

	switch (ext) {
	case KVM_CAP_IRQCHIP:
	case KVM_CAP_HLT:
	case KVM_CAP_MMU_SHADOW_CACHE_CONTROL:
	case KVM_CAP_SET_TSS_ADDR:
	case KVM_CAP_EXT_CPUID:
	case KVM_CAP_EXT_EMUL_CPUID:
	case KVM_CAP_CLOCKSOURCE:
	case KVM_CAP_PIT:
	case KVM_CAP_NOP_IO_DELAY:
	case KVM_CAP_MP_STATE:
	case KVM_CAP_SYNC_MMU:
	case KVM_CAP_USER_NMI:
	case KVM_CAP_REINJECT_CONTROL:
	case KVM_CAP_IRQ_INJECT_STATUS:
	case KVM_CAP_IOEVENTFD:
	case KVM_CAP_IOEVENTFD_NO_LENGTH:
	case KVM_CAP_PIT2:
	case KVM_CAP_PIT_STATE2:
	case KVM_CAP_SET_IDENTITY_MAP_ADDR:
	case KVM_CAP_XEN_HVM:
	case KVM_CAP_VCPU_EVENTS:
	case KVM_CAP_HYPERV:
	case KVM_CAP_HYPERV_VAPIC:
	case KVM_CAP_HYPERV_SPIN:
	case KVM_CAP_HYPERV_SYNIC:
	case KVM_CAP_HYPERV_SYNIC2:
	case KVM_CAP_HYPERV_VP_INDEX:
	case KVM_CAP_HYPERV_EVENTFD:
	case KVM_CAP_HYPERV_TLBFLUSH:
	case KVM_CAP_HYPERV_SEND_IPI:
	case KVM_CAP_HYPERV_CPUID:
	case KVM_CAP_PCI_SEGMENT:
	case KVM_CAP_DEBUGREGS:
	case KVM_CAP_X86_ROBUST_SINGLESTEP:
	case KVM_CAP_XSAVE:
	case KVM_CAP_ASYNC_PF:
	case KVM_CAP_GET_TSC_KHZ:
	case KVM_CAP_KVMCLOCK_CTRL:
	case KVM_CAP_READONLY_MEM:
	case KVM_CAP_HYPERV_TIME:
	case KVM_CAP_IOAPIC_POLARITY_IGNORED:
	case KVM_CAP_TSC_DEADLINE_TIMER:
	case KVM_CAP_DISABLE_QUIRKS:
	case KVM_CAP_SET_BOOT_CPU_ID:
 	case KVM_CAP_SPLIT_IRQCHIP:
	case KVM_CAP_IMMEDIATE_EXIT:
	case KVM_CAP_PMU_EVENT_FILTER:
	case KVM_CAP_GET_MSR_FEATURES:
	case KVM_CAP_MSR_PLATFORM_INFO:
	case KVM_CAP_EXCEPTION_PAYLOAD:
		r = 1;
		break;
	case KVM_CAP_SYNC_REGS:
		r = KVM_SYNC_X86_VALID_FIELDS;
		break;
	case KVM_CAP_ADJUST_CLOCK:
		r = KVM_CLOCK_TSC_STABLE;
		break;
	case KVM_CAP_X86_DISABLE_EXITS:
		r |=  KVM_X86_DISABLE_EXITS_HLT | KVM_X86_DISABLE_EXITS_PAUSE |
		      KVM_X86_DISABLE_EXITS_CSTATE;
		if(kvm_can_mwait_in_guest())
			r |= KVM_X86_DISABLE_EXITS_MWAIT;
		break;
	case KVM_CAP_X86_SMM:
		/* SMBASE is usually relocated above 1M on modern chipsets,
		 * and SMM handlers might indeed rely on 4G segment limits,
		 * so do not report SMM to be available if real mode is
		 * emulated via vm86 mode.  Still, do not go to great lengths
		 * to avoid userspace's usage of the feature, because it is a
		 * fringe case that is not enabled except via specific settings
		 * of the module parameters.
		 */
		r = kvm_x86_ops->has_emulated_msr(MSR_IA32_SMBASE);
		break;
	case KVM_CAP_VAPIC:
		r = !kvm_x86_ops->cpu_has_accelerated_tpr();
		break;
	case KVM_CAP_NR_VCPUS:
		r = KVM_SOFT_MAX_VCPUS;
		break;
	case KVM_CAP_MAX_VCPUS:
		r = KVM_MAX_VCPUS;
		break;
	case KVM_CAP_MAX_VCPU_ID:
		r = KVM_MAX_VCPU_ID;
		break;
	case KVM_CAP_PV_MMU:	/* obsolete */
		r = 0;
		break;
	case KVM_CAP_MCE:
		r = KVM_MAX_MCE_BANKS;
		break;
	case KVM_CAP_XCRS:
		r = boot_cpu_has(X86_FEATURE_XSAVE);
		break;
	case KVM_CAP_TSC_CONTROL:
		r = kvm_has_tsc_control;
		break;
	case KVM_CAP_X2APIC_API:
		r = KVM_X2APIC_API_VALID_FLAGS;
		break;
	case KVM_CAP_NESTED_STATE:
		r = kvm_x86_ops->get_nested_state ?
			kvm_x86_ops->get_nested_state(NULL, NULL, 0) : 0;
		break;
	case KVM_CAP_HYPERV_DIRECT_TLBFLUSH:
		r = kvm_x86_ops->enable_direct_tlbflush != NULL;
		break;
	case KVM_CAP_HYPERV_ENLIGHTENED_VMCS:
		r = kvm_x86_ops->nested_enable_evmcs != NULL;
		break;
	default:
		break;
	}
	return r;

}

long kvm_arch_dev_ioctl(struct file *filp,
			unsigned int ioctl, unsigned long arg)
{
	void __user *argp = (void __user *)arg;
	long r;

	switch (ioctl) {
	case KVM_GET_MSR_INDEX_LIST: {
		struct kvm_msr_list __user *user_msr_list = argp;
		struct kvm_msr_list msr_list;
		unsigned n;

		r = -EFAULT;
		if (copy_from_user(&msr_list, user_msr_list, sizeof(msr_list)))
			goto out;
		n = msr_list.nmsrs;
		msr_list.nmsrs = num_msrs_to_save + num_emulated_msrs;
		if (copy_to_user(user_msr_list, &msr_list, sizeof(msr_list)))
			goto out;
		r = -E2BIG;
		if (n < msr_list.nmsrs)
			goto out;
		r = -EFAULT;
		if (copy_to_user(user_msr_list->indices, &msrs_to_save,
				 num_msrs_to_save * sizeof(u32)))
			goto out;
		if (copy_to_user(user_msr_list->indices + num_msrs_to_save,
				 &emulated_msrs,
				 num_emulated_msrs * sizeof(u32)))
			goto out;
		r = 0;
		break;
	}
	case KVM_GET_SUPPORTED_CPUID:
	case KVM_GET_EMULATED_CPUID: {
		struct kvm_cpuid2 __user *cpuid_arg = argp;
		struct kvm_cpuid2 cpuid;

		r = -EFAULT;
		if (copy_from_user(&cpuid, cpuid_arg, sizeof(cpuid)))
			goto out;

		r = kvm_dev_ioctl_get_cpuid(&cpuid, cpuid_arg->entries,
					    ioctl);
		if (r)
			goto out;

		r = -EFAULT;
		if (copy_to_user(cpuid_arg, &cpuid, sizeof(cpuid)))
			goto out;
		r = 0;
		break;
	}
	case KVM_X86_GET_MCE_CAP_SUPPORTED: {
		r = -EFAULT;
		if (copy_to_user(argp, &kvm_mce_cap_supported,
				 sizeof(kvm_mce_cap_supported)))
			goto out;
		r = 0;
		break;
	case KVM_GET_MSR_FEATURE_INDEX_LIST: {
		struct kvm_msr_list __user *user_msr_list = argp;
		struct kvm_msr_list msr_list;
		unsigned int n;

		r = -EFAULT;
		if (copy_from_user(&msr_list, user_msr_list, sizeof(msr_list)))
			goto out;
		n = msr_list.nmsrs;
		msr_list.nmsrs = num_msr_based_features;
		if (copy_to_user(user_msr_list, &msr_list, sizeof(msr_list)))
			goto out;
		r = -E2BIG;
		if (n < msr_list.nmsrs)
			goto out;
		r = -EFAULT;
		if (copy_to_user(user_msr_list->indices, &msr_based_features,
				 num_msr_based_features * sizeof(u32)))
			goto out;
		r = 0;
		break;
	}
	case KVM_GET_MSRS:
		r = msr_io(NULL, argp, do_get_msr_feature, 1);
		break;
	}
	default:
		r = -EINVAL;
	}
out:
	return r;
}

static void wbinvd_ipi(void *garbage)
{
	wbinvd();
}

static bool need_emulate_wbinvd(struct kvm_vcpu *vcpu)
{
	return kvm_arch_has_noncoherent_dma(vcpu->kvm);
}

void kvm_arch_vcpu_load(struct kvm_vcpu *vcpu, int cpu)
{
	/* Address WBINVD may be executed by guest */
	if (need_emulate_wbinvd(vcpu)) {
		if (kvm_x86_ops->has_wbinvd_exit())
			cpumask_set_cpu(cpu, vcpu->arch.wbinvd_dirty_mask);
		else if (vcpu->cpu != -1 && vcpu->cpu != cpu)
			smp_call_function_single(vcpu->cpu,
					wbinvd_ipi, NULL, 1);
	}

	kvm_x86_ops->vcpu_load(vcpu, cpu);

	/* Apply any externally detected TSC adjustments (due to suspend) */
	if (unlikely(vcpu->arch.tsc_offset_adjustment)) {
		adjust_tsc_offset_host(vcpu, vcpu->arch.tsc_offset_adjustment);
		vcpu->arch.tsc_offset_adjustment = 0;
		kvm_make_request(KVM_REQ_CLOCK_UPDATE, vcpu);
	}

	if (unlikely(vcpu->cpu != cpu) || kvm_check_tsc_unstable()) {
		s64 tsc_delta = !vcpu->arch.last_host_tsc ? 0 :
				rdtsc() - vcpu->arch.last_host_tsc;
		if (tsc_delta < 0)
			mark_tsc_unstable("KVM discovered backwards TSC");

		if (kvm_check_tsc_unstable()) {
			u64 offset = kvm_compute_tsc_offset(vcpu,
						vcpu->arch.last_guest_tsc);
			kvm_vcpu_write_tsc_offset(vcpu, offset);
			vcpu->arch.tsc_catchup = 1;
		}

		if (kvm_lapic_hv_timer_in_use(vcpu))
			kvm_lapic_restart_hv_timer(vcpu);

		/*
		 * On a host with synchronized TSC, there is no need to update
		 * kvmclock on vcpu->cpu migration
		 */
		if (!vcpu->kvm->arch.use_master_clock || vcpu->cpu == -1)
			kvm_make_request(KVM_REQ_GLOBAL_CLOCK_UPDATE, vcpu);
		if (vcpu->cpu != cpu)
			kvm_make_request(KVM_REQ_MIGRATE_TIMER, vcpu);
		vcpu->cpu = cpu;
	}

	kvm_make_request(KVM_REQ_STEAL_UPDATE, vcpu);
}

static void kvm_steal_time_set_preempted(struct kvm_vcpu *vcpu)
{
	struct kvm_host_map map;
	struct kvm_steal_time *st;

	if (!(vcpu->arch.st.msr_val & KVM_MSR_ENABLED))
		return;

	if (vcpu->arch.st.preempted)
		return;

	if (kvm_map_gfn(vcpu, vcpu->arch.st.msr_val >> PAGE_SHIFT, &map,
			&vcpu->arch.st.cache, true))
		return;

	st = map.hva +
		offset_in_page(vcpu->arch.st.msr_val & KVM_STEAL_VALID_BITS);
<<<<<<< HEAD

	st->preempted = vcpu->arch.st.preempted = KVM_VCPU_PREEMPTED;

=======

	st->preempted = vcpu->arch.st.preempted = KVM_VCPU_PREEMPTED;

>>>>>>> deff2fcb
	kvm_unmap_gfn(vcpu, &map, &vcpu->arch.st.cache, true, true);
}

void kvm_arch_vcpu_put(struct kvm_vcpu *vcpu)
{
	int idx;

	if (vcpu->preempted)
		vcpu->arch.preempted_in_kernel = !kvm_x86_ops->get_cpl(vcpu);

	/*
	 * Disable page faults because we're in atomic context here.
	 * kvm_write_guest_offset_cached() would call might_fault()
	 * that relies on pagefault_disable() to tell if there's a
	 * bug. NOTE: the write to guest memory may not go through if
	 * during postcopy live migration or if there's heavy guest
	 * paging.
	 */
	pagefault_disable();
	/*
	 * kvm_memslots() will be called by
	 * kvm_write_guest_offset_cached() so take the srcu lock.
	 */
	idx = srcu_read_lock(&vcpu->kvm->srcu);
	kvm_steal_time_set_preempted(vcpu);
	srcu_read_unlock(&vcpu->kvm->srcu, idx);
	pagefault_enable();
	kvm_x86_ops->vcpu_put(vcpu);
	vcpu->arch.last_host_tsc = rdtsc();
	/*
	 * If userspace has set any breakpoints or watchpoints, dr6 is restored
	 * on every vmexit, but if not, we might have a stale dr6 from the
	 * guest. do_debug expects dr6 to be cleared after it runs, do the same.
	 */
	set_debugreg(0, 6);
}

static int kvm_vcpu_ioctl_get_lapic(struct kvm_vcpu *vcpu,
				    struct kvm_lapic_state *s)
{
	if (vcpu->arch.apicv_active)
		kvm_x86_ops->sync_pir_to_irr(vcpu);

	return kvm_apic_get_state(vcpu, s);
}

static int kvm_vcpu_ioctl_set_lapic(struct kvm_vcpu *vcpu,
				    struct kvm_lapic_state *s)
{
	int r;

	r = kvm_apic_set_state(vcpu, s);
	if (r)
		return r;
	update_cr8_intercept(vcpu);

	return 0;
}

static int kvm_cpu_accept_dm_intr(struct kvm_vcpu *vcpu)
{
	return (!lapic_in_kernel(vcpu) ||
		kvm_apic_accept_pic_intr(vcpu));
}

/*
 * if userspace requested an interrupt window, check that the
 * interrupt window is open.
 *
 * No need to exit to userspace if we already have an interrupt queued.
 */
static int kvm_vcpu_ready_for_interrupt_injection(struct kvm_vcpu *vcpu)
{
	return kvm_arch_interrupt_allowed(vcpu) &&
		!kvm_cpu_has_interrupt(vcpu) &&
		!kvm_event_needs_reinjection(vcpu) &&
		kvm_cpu_accept_dm_intr(vcpu);
}

static int kvm_vcpu_ioctl_interrupt(struct kvm_vcpu *vcpu,
				    struct kvm_interrupt *irq)
{
	if (irq->irq >= KVM_NR_INTERRUPTS)
		return -EINVAL;

	if (!irqchip_in_kernel(vcpu->kvm)) {
		kvm_queue_interrupt(vcpu, irq->irq, false);
		kvm_make_request(KVM_REQ_EVENT, vcpu);
		return 0;
	}

	/*
	 * With in-kernel LAPIC, we only use this to inject EXTINT, so
	 * fail for in-kernel 8259.
	 */
	if (pic_in_kernel(vcpu->kvm))
		return -ENXIO;

	if (vcpu->arch.pending_external_vector != -1)
		return -EEXIST;

	vcpu->arch.pending_external_vector = irq->irq;
	kvm_make_request(KVM_REQ_EVENT, vcpu);
	return 0;
}

static int kvm_vcpu_ioctl_nmi(struct kvm_vcpu *vcpu)
{
	kvm_inject_nmi(vcpu);

	return 0;
}

static int kvm_vcpu_ioctl_smi(struct kvm_vcpu *vcpu)
{
	kvm_make_request(KVM_REQ_SMI, vcpu);

	return 0;
}

static int vcpu_ioctl_tpr_access_reporting(struct kvm_vcpu *vcpu,
					   struct kvm_tpr_access_ctl *tac)
{
	if (tac->flags)
		return -EINVAL;
	vcpu->arch.tpr_access_reporting = !!tac->enabled;
	return 0;
}

static int kvm_vcpu_ioctl_x86_setup_mce(struct kvm_vcpu *vcpu,
					u64 mcg_cap)
{
	int r;
	unsigned bank_num = mcg_cap & 0xff, bank;

	r = -EINVAL;
	if (!bank_num || bank_num >= KVM_MAX_MCE_BANKS)
		goto out;
	if (mcg_cap & ~(kvm_mce_cap_supported | 0xff | 0xff0000))
		goto out;
	r = 0;
	vcpu->arch.mcg_cap = mcg_cap;
	/* Init IA32_MCG_CTL to all 1s */
	if (mcg_cap & MCG_CTL_P)
		vcpu->arch.mcg_ctl = ~(u64)0;
	/* Init IA32_MCi_CTL to all 1s */
	for (bank = 0; bank < bank_num; bank++)
		vcpu->arch.mce_banks[bank*4] = ~(u64)0;

	kvm_x86_ops->setup_mce(vcpu);
out:
	return r;
}

static int kvm_vcpu_ioctl_x86_set_mce(struct kvm_vcpu *vcpu,
				      struct kvm_x86_mce *mce)
{
	u64 mcg_cap = vcpu->arch.mcg_cap;
	unsigned bank_num = mcg_cap & 0xff;
	u64 *banks = vcpu->arch.mce_banks;

	if (mce->bank >= bank_num || !(mce->status & MCI_STATUS_VAL))
		return -EINVAL;
	/*
	 * if IA32_MCG_CTL is not all 1s, the uncorrected error
	 * reporting is disabled
	 */
	if ((mce->status & MCI_STATUS_UC) && (mcg_cap & MCG_CTL_P) &&
	    vcpu->arch.mcg_ctl != ~(u64)0)
		return 0;
	banks += 4 * mce->bank;
	/*
	 * if IA32_MCi_CTL is not all 1s, the uncorrected error
	 * reporting is disabled for the bank
	 */
	if ((mce->status & MCI_STATUS_UC) && banks[0] != ~(u64)0)
		return 0;
	if (mce->status & MCI_STATUS_UC) {
		if ((vcpu->arch.mcg_status & MCG_STATUS_MCIP) ||
		    !kvm_read_cr4_bits(vcpu, X86_CR4_MCE)) {
			kvm_make_request(KVM_REQ_TRIPLE_FAULT, vcpu);
			return 0;
		}
		if (banks[1] & MCI_STATUS_VAL)
			mce->status |= MCI_STATUS_OVER;
		banks[2] = mce->addr;
		banks[3] = mce->misc;
		vcpu->arch.mcg_status = mce->mcg_status;
		banks[1] = mce->status;
		kvm_queue_exception(vcpu, MC_VECTOR);
	} else if (!(banks[1] & MCI_STATUS_VAL)
		   || !(banks[1] & MCI_STATUS_UC)) {
		if (banks[1] & MCI_STATUS_VAL)
			mce->status |= MCI_STATUS_OVER;
		banks[2] = mce->addr;
		banks[3] = mce->misc;
		banks[1] = mce->status;
	} else
		banks[1] |= MCI_STATUS_OVER;
	return 0;
}

static void kvm_vcpu_ioctl_x86_get_vcpu_events(struct kvm_vcpu *vcpu,
					       struct kvm_vcpu_events *events)
{
	process_nmi(vcpu);

	/*
	 * The API doesn't provide the instruction length for software
	 * exceptions, so don't report them. As long as the guest RIP
	 * isn't advanced, we should expect to encounter the exception
	 * again.
	 */
	if (kvm_exception_is_soft(vcpu->arch.exception.nr)) {
		events->exception.injected = 0;
		events->exception.pending = 0;
	} else {
		events->exception.injected = vcpu->arch.exception.injected;
		events->exception.pending = vcpu->arch.exception.pending;
		/*
		 * For ABI compatibility, deliberately conflate
		 * pending and injected exceptions when
		 * KVM_CAP_EXCEPTION_PAYLOAD isn't enabled.
		 */
		if (!vcpu->kvm->arch.exception_payload_enabled)
			events->exception.injected |=
				vcpu->arch.exception.pending;
	}
	events->exception.nr = vcpu->arch.exception.nr;
	events->exception.has_error_code = vcpu->arch.exception.has_error_code;
	events->exception.error_code = vcpu->arch.exception.error_code;
	events->exception_has_payload = vcpu->arch.exception.has_payload;
	events->exception_payload = vcpu->arch.exception.payload;

	events->interrupt.injected =
		vcpu->arch.interrupt.injected && !vcpu->arch.interrupt.soft;
	events->interrupt.nr = vcpu->arch.interrupt.nr;
	events->interrupt.soft = 0;
	events->interrupt.shadow = kvm_x86_ops->get_interrupt_shadow(vcpu);

	events->nmi.injected = vcpu->arch.nmi_injected;
	events->nmi.pending = vcpu->arch.nmi_pending != 0;
	events->nmi.masked = kvm_x86_ops->get_nmi_mask(vcpu);
	events->nmi.pad = 0;

	events->sipi_vector = 0; /* never valid when reporting to user space */

	events->smi.smm = is_smm(vcpu);
	events->smi.pending = vcpu->arch.smi_pending;
	events->smi.smm_inside_nmi =
		!!(vcpu->arch.hflags & HF_SMM_INSIDE_NMI_MASK);
	events->smi.latched_init = kvm_lapic_latched_init(vcpu);

	events->flags = (KVM_VCPUEVENT_VALID_NMI_PENDING
			 | KVM_VCPUEVENT_VALID_SHADOW
			 | KVM_VCPUEVENT_VALID_SMM);
	if (vcpu->kvm->arch.exception_payload_enabled)
		events->flags |= KVM_VCPUEVENT_VALID_PAYLOAD;

	memset(&events->reserved, 0, sizeof(events->reserved));
}

static void kvm_smm_changed(struct kvm_vcpu *vcpu);

static int kvm_vcpu_ioctl_x86_set_vcpu_events(struct kvm_vcpu *vcpu,
					      struct kvm_vcpu_events *events)
{
	if (events->flags & ~(KVM_VCPUEVENT_VALID_NMI_PENDING
			      | KVM_VCPUEVENT_VALID_SIPI_VECTOR
			      | KVM_VCPUEVENT_VALID_SHADOW
			      | KVM_VCPUEVENT_VALID_SMM
			      | KVM_VCPUEVENT_VALID_PAYLOAD))
		return -EINVAL;

	if (events->flags & KVM_VCPUEVENT_VALID_PAYLOAD) {
		if (!vcpu->kvm->arch.exception_payload_enabled)
			return -EINVAL;
		if (events->exception.pending)
			events->exception.injected = 0;
		else
			events->exception_has_payload = 0;
	} else {
		events->exception.pending = 0;
		events->exception_has_payload = 0;
	}

	if ((events->exception.injected || events->exception.pending) &&
	    (events->exception.nr > 31 || events->exception.nr == NMI_VECTOR))
		return -EINVAL;

	/* INITs are latched while in SMM */
	if (events->flags & KVM_VCPUEVENT_VALID_SMM &&
	    (events->smi.smm || events->smi.pending) &&
	    vcpu->arch.mp_state == KVM_MP_STATE_INIT_RECEIVED)
		return -EINVAL;

	process_nmi(vcpu);
	vcpu->arch.exception.injected = events->exception.injected;
	vcpu->arch.exception.pending = events->exception.pending;
	vcpu->arch.exception.nr = events->exception.nr;
	vcpu->arch.exception.has_error_code = events->exception.has_error_code;
	vcpu->arch.exception.error_code = events->exception.error_code;
	vcpu->arch.exception.has_payload = events->exception_has_payload;
	vcpu->arch.exception.payload = events->exception_payload;

	vcpu->arch.interrupt.injected = events->interrupt.injected;
	vcpu->arch.interrupt.nr = events->interrupt.nr;
	vcpu->arch.interrupt.soft = events->interrupt.soft;
	if (events->flags & KVM_VCPUEVENT_VALID_SHADOW)
		kvm_x86_ops->set_interrupt_shadow(vcpu,
						  events->interrupt.shadow);

	vcpu->arch.nmi_injected = events->nmi.injected;
	if (events->flags & KVM_VCPUEVENT_VALID_NMI_PENDING)
		vcpu->arch.nmi_pending = events->nmi.pending;
	kvm_x86_ops->set_nmi_mask(vcpu, events->nmi.masked);

	if (events->flags & KVM_VCPUEVENT_VALID_SIPI_VECTOR &&
	    lapic_in_kernel(vcpu))
		vcpu->arch.apic->sipi_vector = events->sipi_vector;

	if (events->flags & KVM_VCPUEVENT_VALID_SMM) {
		if (!!(vcpu->arch.hflags & HF_SMM_MASK) != events->smi.smm) {
			if (events->smi.smm)
				vcpu->arch.hflags |= HF_SMM_MASK;
			else
				vcpu->arch.hflags &= ~HF_SMM_MASK;
			kvm_smm_changed(vcpu);
		}

		vcpu->arch.smi_pending = events->smi.pending;

		if (events->smi.smm) {
			if (events->smi.smm_inside_nmi)
				vcpu->arch.hflags |= HF_SMM_INSIDE_NMI_MASK;
			else
				vcpu->arch.hflags &= ~HF_SMM_INSIDE_NMI_MASK;
		}

		if (lapic_in_kernel(vcpu)) {
			if (events->smi.latched_init)
				set_bit(KVM_APIC_INIT, &vcpu->arch.apic->pending_events);
			else
				clear_bit(KVM_APIC_INIT, &vcpu->arch.apic->pending_events);
		}
	}

	kvm_make_request(KVM_REQ_EVENT, vcpu);

	return 0;
}

static void kvm_vcpu_ioctl_x86_get_debugregs(struct kvm_vcpu *vcpu,
					     struct kvm_debugregs *dbgregs)
{
	unsigned long val;

	memcpy(dbgregs->db, vcpu->arch.db, sizeof(vcpu->arch.db));
	kvm_get_dr(vcpu, 6, &val);
	dbgregs->dr6 = val;
	dbgregs->dr7 = vcpu->arch.dr7;
	dbgregs->flags = 0;
	memset(&dbgregs->reserved, 0, sizeof(dbgregs->reserved));
}

static int kvm_vcpu_ioctl_x86_set_debugregs(struct kvm_vcpu *vcpu,
					    struct kvm_debugregs *dbgregs)
{
	if (dbgregs->flags)
		return -EINVAL;

	if (dbgregs->dr6 & ~0xffffffffull)
		return -EINVAL;
	if (dbgregs->dr7 & ~0xffffffffull)
		return -EINVAL;

	memcpy(vcpu->arch.db, dbgregs->db, sizeof(vcpu->arch.db));
	kvm_update_dr0123(vcpu);
	vcpu->arch.dr6 = dbgregs->dr6;
	kvm_update_dr6(vcpu);
	vcpu->arch.dr7 = dbgregs->dr7;
	kvm_update_dr7(vcpu);

	return 0;
}

#define XSTATE_COMPACTION_ENABLED (1ULL << 63)

static void fill_xsave(u8 *dest, struct kvm_vcpu *vcpu)
{
	struct xregs_state *xsave = &vcpu->arch.guest_fpu->state.xsave;
	u64 xstate_bv = xsave->header.xfeatures;
	u64 valid;

	/*
	 * Copy legacy XSAVE area, to avoid complications with CPUID
	 * leaves 0 and 1 in the loop below.
	 */
	memcpy(dest, xsave, XSAVE_HDR_OFFSET);

	/* Set XSTATE_BV */
	xstate_bv &= vcpu->arch.guest_supported_xcr0 | XFEATURE_MASK_FPSSE;
	*(u64 *)(dest + XSAVE_HDR_OFFSET) = xstate_bv;

	/*
	 * Copy each region from the possibly compacted offset to the
	 * non-compacted offset.
	 */
	valid = xstate_bv & ~XFEATURE_MASK_FPSSE;
	while (valid) {
		u64 xfeature_mask = valid & -valid;
		int xfeature_nr = fls64(xfeature_mask) - 1;
		void *src = get_xsave_addr(xsave, xfeature_nr);

		if (src) {
			u32 size, offset, ecx, edx;
			cpuid_count(XSTATE_CPUID, xfeature_nr,
				    &size, &offset, &ecx, &edx);
			if (xfeature_nr == XFEATURE_PKRU)
				memcpy(dest + offset, &vcpu->arch.pkru,
				       sizeof(vcpu->arch.pkru));
			else
				memcpy(dest + offset, src, size);

		}

		valid -= xfeature_mask;
	}
}

static void load_xsave(struct kvm_vcpu *vcpu, u8 *src)
{
	struct xregs_state *xsave = &vcpu->arch.guest_fpu->state.xsave;
	u64 xstate_bv = *(u64 *)(src + XSAVE_HDR_OFFSET);
	u64 valid;

	/*
	 * Copy legacy XSAVE area, to avoid complications with CPUID
	 * leaves 0 and 1 in the loop below.
	 */
	memcpy(xsave, src, XSAVE_HDR_OFFSET);

	/* Set XSTATE_BV and possibly XCOMP_BV.  */
	xsave->header.xfeatures = xstate_bv;
	if (boot_cpu_has(X86_FEATURE_XSAVES))
		xsave->header.xcomp_bv = host_xcr0 | XSTATE_COMPACTION_ENABLED;

	/*
	 * Copy each region from the non-compacted offset to the
	 * possibly compacted offset.
	 */
	valid = xstate_bv & ~XFEATURE_MASK_FPSSE;
	while (valid) {
		u64 xfeature_mask = valid & -valid;
		int xfeature_nr = fls64(xfeature_mask) - 1;
		void *dest = get_xsave_addr(xsave, xfeature_nr);

		if (dest) {
			u32 size, offset, ecx, edx;
			cpuid_count(XSTATE_CPUID, xfeature_nr,
				    &size, &offset, &ecx, &edx);
			if (xfeature_nr == XFEATURE_PKRU)
				memcpy(&vcpu->arch.pkru, src + offset,
				       sizeof(vcpu->arch.pkru));
			else
				memcpy(dest, src + offset, size);
		}

		valid -= xfeature_mask;
	}
}

static void kvm_vcpu_ioctl_x86_get_xsave(struct kvm_vcpu *vcpu,
					 struct kvm_xsave *guest_xsave)
{
	if (boot_cpu_has(X86_FEATURE_XSAVE)) {
		memset(guest_xsave, 0, sizeof(struct kvm_xsave));
		fill_xsave((u8 *) guest_xsave->region, vcpu);
	} else {
		memcpy(guest_xsave->region,
			&vcpu->arch.guest_fpu->state.fxsave,
			sizeof(struct fxregs_state));
		*(u64 *)&guest_xsave->region[XSAVE_HDR_OFFSET / sizeof(u32)] =
			XFEATURE_MASK_FPSSE;
	}
}

#define XSAVE_MXCSR_OFFSET 24

static int kvm_vcpu_ioctl_x86_set_xsave(struct kvm_vcpu *vcpu,
					struct kvm_xsave *guest_xsave)
{
	u64 xstate_bv =
		*(u64 *)&guest_xsave->region[XSAVE_HDR_OFFSET / sizeof(u32)];
	u32 mxcsr = *(u32 *)&guest_xsave->region[XSAVE_MXCSR_OFFSET / sizeof(u32)];

	if (boot_cpu_has(X86_FEATURE_XSAVE)) {
		/*
		 * Here we allow setting states that are not present in
		 * CPUID leaf 0xD, index 0, EDX:EAX.  This is for compatibility
		 * with old userspace.
		 */
		if (xstate_bv & ~kvm_supported_xcr0() ||
			mxcsr & ~mxcsr_feature_mask)
			return -EINVAL;
		load_xsave(vcpu, (u8 *)guest_xsave->region);
	} else {
		if (xstate_bv & ~XFEATURE_MASK_FPSSE ||
			mxcsr & ~mxcsr_feature_mask)
			return -EINVAL;
		memcpy(&vcpu->arch.guest_fpu->state.fxsave,
			guest_xsave->region, sizeof(struct fxregs_state));
	}
	return 0;
}

static void kvm_vcpu_ioctl_x86_get_xcrs(struct kvm_vcpu *vcpu,
					struct kvm_xcrs *guest_xcrs)
{
	if (!boot_cpu_has(X86_FEATURE_XSAVE)) {
		guest_xcrs->nr_xcrs = 0;
		return;
	}

	guest_xcrs->nr_xcrs = 1;
	guest_xcrs->flags = 0;
	guest_xcrs->xcrs[0].xcr = XCR_XFEATURE_ENABLED_MASK;
	guest_xcrs->xcrs[0].value = vcpu->arch.xcr0;
}

static int kvm_vcpu_ioctl_x86_set_xcrs(struct kvm_vcpu *vcpu,
				       struct kvm_xcrs *guest_xcrs)
{
	int i, r = 0;

	if (!boot_cpu_has(X86_FEATURE_XSAVE))
		return -EINVAL;

	if (guest_xcrs->nr_xcrs > KVM_MAX_XCRS || guest_xcrs->flags)
		return -EINVAL;

	for (i = 0; i < guest_xcrs->nr_xcrs; i++)
		/* Only support XCR0 currently */
		if (guest_xcrs->xcrs[i].xcr == XCR_XFEATURE_ENABLED_MASK) {
			r = __kvm_set_xcr(vcpu, XCR_XFEATURE_ENABLED_MASK,
				guest_xcrs->xcrs[i].value);
			break;
		}
	if (r)
		r = -EINVAL;
	return r;
}

/*
 * kvm_set_guest_paused() indicates to the guest kernel that it has been
 * stopped by the hypervisor.  This function will be called from the host only.
 * EINVAL is returned when the host attempts to set the flag for a guest that
 * does not support pv clocks.
 */
static int kvm_set_guest_paused(struct kvm_vcpu *vcpu)
{
	if (!vcpu->arch.pv_time_enabled)
		return -EINVAL;
	vcpu->arch.pvclock_set_guest_stopped_request = true;
	kvm_make_request(KVM_REQ_CLOCK_UPDATE, vcpu);
	return 0;
}

static int kvm_vcpu_ioctl_enable_cap(struct kvm_vcpu *vcpu,
				     struct kvm_enable_cap *cap)
{
	int r;
	uint16_t vmcs_version;
	void __user *user_ptr;

	if (cap->flags)
		return -EINVAL;

	switch (cap->cap) {
	case KVM_CAP_HYPERV_SYNIC2:
		if (cap->args[0])
			return -EINVAL;
		/* fall through */

	case KVM_CAP_HYPERV_SYNIC:
		if (!irqchip_in_kernel(vcpu->kvm))
			return -EINVAL;
		return kvm_hv_activate_synic(vcpu, cap->cap ==
					     KVM_CAP_HYPERV_SYNIC2);
	case KVM_CAP_HYPERV_ENLIGHTENED_VMCS:
		if (!kvm_x86_ops->nested_enable_evmcs)
			return -ENOTTY;
		r = kvm_x86_ops->nested_enable_evmcs(vcpu, &vmcs_version);
		if (!r) {
			user_ptr = (void __user *)(uintptr_t)cap->args[0];
			if (copy_to_user(user_ptr, &vmcs_version,
					 sizeof(vmcs_version)))
				r = -EFAULT;
		}
		return r;
	case KVM_CAP_HYPERV_DIRECT_TLBFLUSH:
		if (!kvm_x86_ops->enable_direct_tlbflush)
			return -ENOTTY;

		return kvm_x86_ops->enable_direct_tlbflush(vcpu);

	default:
		return -EINVAL;
	}
}

long kvm_arch_vcpu_ioctl(struct file *filp,
			 unsigned int ioctl, unsigned long arg)
{
	struct kvm_vcpu *vcpu = filp->private_data;
	void __user *argp = (void __user *)arg;
	int r;
	union {
		struct kvm_lapic_state *lapic;
		struct kvm_xsave *xsave;
		struct kvm_xcrs *xcrs;
		void *buffer;
	} u;

	vcpu_load(vcpu);

	u.buffer = NULL;
	switch (ioctl) {
	case KVM_GET_LAPIC: {
		r = -EINVAL;
		if (!lapic_in_kernel(vcpu))
			goto out;
		u.lapic = kzalloc(sizeof(struct kvm_lapic_state),
				GFP_KERNEL_ACCOUNT);

		r = -ENOMEM;
		if (!u.lapic)
			goto out;
		r = kvm_vcpu_ioctl_get_lapic(vcpu, u.lapic);
		if (r)
			goto out;
		r = -EFAULT;
		if (copy_to_user(argp, u.lapic, sizeof(struct kvm_lapic_state)))
			goto out;
		r = 0;
		break;
	}
	case KVM_SET_LAPIC: {
		r = -EINVAL;
		if (!lapic_in_kernel(vcpu))
			goto out;
		u.lapic = memdup_user(argp, sizeof(*u.lapic));
		if (IS_ERR(u.lapic)) {
			r = PTR_ERR(u.lapic);
			goto out_nofree;
		}

		r = kvm_vcpu_ioctl_set_lapic(vcpu, u.lapic);
		break;
	}
	case KVM_INTERRUPT: {
		struct kvm_interrupt irq;

		r = -EFAULT;
		if (copy_from_user(&irq, argp, sizeof(irq)))
			goto out;
		r = kvm_vcpu_ioctl_interrupt(vcpu, &irq);
		break;
	}
	case KVM_NMI: {
		r = kvm_vcpu_ioctl_nmi(vcpu);
		break;
	}
	case KVM_SMI: {
		r = kvm_vcpu_ioctl_smi(vcpu);
		break;
	}
	case KVM_SET_CPUID: {
		struct kvm_cpuid __user *cpuid_arg = argp;
		struct kvm_cpuid cpuid;

		r = -EFAULT;
		if (copy_from_user(&cpuid, cpuid_arg, sizeof(cpuid)))
			goto out;
		r = kvm_vcpu_ioctl_set_cpuid(vcpu, &cpuid, cpuid_arg->entries);
		break;
	}
	case KVM_SET_CPUID2: {
		struct kvm_cpuid2 __user *cpuid_arg = argp;
		struct kvm_cpuid2 cpuid;

		r = -EFAULT;
		if (copy_from_user(&cpuid, cpuid_arg, sizeof(cpuid)))
			goto out;
		r = kvm_vcpu_ioctl_set_cpuid2(vcpu, &cpuid,
					      cpuid_arg->entries);
		break;
	}
	case KVM_GET_CPUID2: {
		struct kvm_cpuid2 __user *cpuid_arg = argp;
		struct kvm_cpuid2 cpuid;

		r = -EFAULT;
		if (copy_from_user(&cpuid, cpuid_arg, sizeof(cpuid)))
			goto out;
		r = kvm_vcpu_ioctl_get_cpuid2(vcpu, &cpuid,
					      cpuid_arg->entries);
		if (r)
			goto out;
		r = -EFAULT;
		if (copy_to_user(cpuid_arg, &cpuid, sizeof(cpuid)))
			goto out;
		r = 0;
		break;
	}
	case KVM_GET_MSRS: {
		int idx = srcu_read_lock(&vcpu->kvm->srcu);
		r = msr_io(vcpu, argp, do_get_msr, 1);
		srcu_read_unlock(&vcpu->kvm->srcu, idx);
		break;
	}
	case KVM_SET_MSRS: {
		int idx = srcu_read_lock(&vcpu->kvm->srcu);
		r = msr_io(vcpu, argp, do_set_msr, 0);
		srcu_read_unlock(&vcpu->kvm->srcu, idx);
		break;
	}
	case KVM_TPR_ACCESS_REPORTING: {
		struct kvm_tpr_access_ctl tac;

		r = -EFAULT;
		if (copy_from_user(&tac, argp, sizeof(tac)))
			goto out;
		r = vcpu_ioctl_tpr_access_reporting(vcpu, &tac);
		if (r)
			goto out;
		r = -EFAULT;
		if (copy_to_user(argp, &tac, sizeof(tac)))
			goto out;
		r = 0;
		break;
	};
	case KVM_SET_VAPIC_ADDR: {
		struct kvm_vapic_addr va;
		int idx;

		r = -EINVAL;
		if (!lapic_in_kernel(vcpu))
			goto out;
		r = -EFAULT;
		if (copy_from_user(&va, argp, sizeof(va)))
			goto out;
		idx = srcu_read_lock(&vcpu->kvm->srcu);
		r = kvm_lapic_set_vapic_addr(vcpu, va.vapic_addr);
		srcu_read_unlock(&vcpu->kvm->srcu, idx);
		break;
	}
	case KVM_X86_SETUP_MCE: {
		u64 mcg_cap;

		r = -EFAULT;
		if (copy_from_user(&mcg_cap, argp, sizeof(mcg_cap)))
			goto out;
		r = kvm_vcpu_ioctl_x86_setup_mce(vcpu, mcg_cap);
		break;
	}
	case KVM_X86_SET_MCE: {
		struct kvm_x86_mce mce;

		r = -EFAULT;
		if (copy_from_user(&mce, argp, sizeof(mce)))
			goto out;
		r = kvm_vcpu_ioctl_x86_set_mce(vcpu, &mce);
		break;
	}
	case KVM_GET_VCPU_EVENTS: {
		struct kvm_vcpu_events events;

		kvm_vcpu_ioctl_x86_get_vcpu_events(vcpu, &events);

		r = -EFAULT;
		if (copy_to_user(argp, &events, sizeof(struct kvm_vcpu_events)))
			break;
		r = 0;
		break;
	}
	case KVM_SET_VCPU_EVENTS: {
		struct kvm_vcpu_events events;

		r = -EFAULT;
		if (copy_from_user(&events, argp, sizeof(struct kvm_vcpu_events)))
			break;

		r = kvm_vcpu_ioctl_x86_set_vcpu_events(vcpu, &events);
		break;
	}
	case KVM_GET_DEBUGREGS: {
		struct kvm_debugregs dbgregs;

		kvm_vcpu_ioctl_x86_get_debugregs(vcpu, &dbgregs);

		r = -EFAULT;
		if (copy_to_user(argp, &dbgregs,
				 sizeof(struct kvm_debugregs)))
			break;
		r = 0;
		break;
	}
	case KVM_SET_DEBUGREGS: {
		struct kvm_debugregs dbgregs;

		r = -EFAULT;
		if (copy_from_user(&dbgregs, argp,
				   sizeof(struct kvm_debugregs)))
			break;

		r = kvm_vcpu_ioctl_x86_set_debugregs(vcpu, &dbgregs);
		break;
	}
	case KVM_GET_XSAVE: {
		u.xsave = kzalloc(sizeof(struct kvm_xsave), GFP_KERNEL_ACCOUNT);
		r = -ENOMEM;
		if (!u.xsave)
			break;

		kvm_vcpu_ioctl_x86_get_xsave(vcpu, u.xsave);

		r = -EFAULT;
		if (copy_to_user(argp, u.xsave, sizeof(struct kvm_xsave)))
			break;
		r = 0;
		break;
	}
	case KVM_SET_XSAVE: {
		u.xsave = memdup_user(argp, sizeof(*u.xsave));
		if (IS_ERR(u.xsave)) {
			r = PTR_ERR(u.xsave);
			goto out_nofree;
		}

		r = kvm_vcpu_ioctl_x86_set_xsave(vcpu, u.xsave);
		break;
	}
	case KVM_GET_XCRS: {
		u.xcrs = kzalloc(sizeof(struct kvm_xcrs), GFP_KERNEL_ACCOUNT);
		r = -ENOMEM;
		if (!u.xcrs)
			break;

		kvm_vcpu_ioctl_x86_get_xcrs(vcpu, u.xcrs);

		r = -EFAULT;
		if (copy_to_user(argp, u.xcrs,
				 sizeof(struct kvm_xcrs)))
			break;
		r = 0;
		break;
	}
	case KVM_SET_XCRS: {
		u.xcrs = memdup_user(argp, sizeof(*u.xcrs));
		if (IS_ERR(u.xcrs)) {
			r = PTR_ERR(u.xcrs);
			goto out_nofree;
		}

		r = kvm_vcpu_ioctl_x86_set_xcrs(vcpu, u.xcrs);
		break;
	}
	case KVM_SET_TSC_KHZ: {
		u32 user_tsc_khz;

		r = -EINVAL;
		user_tsc_khz = (u32)arg;

		if (user_tsc_khz >= kvm_max_guest_tsc_khz)
			goto out;

		if (user_tsc_khz == 0)
			user_tsc_khz = tsc_khz;

		if (!kvm_set_tsc_khz(vcpu, user_tsc_khz))
			r = 0;

		goto out;
	}
	case KVM_GET_TSC_KHZ: {
		r = vcpu->arch.virtual_tsc_khz;
		goto out;
	}
	case KVM_KVMCLOCK_CTRL: {
		r = kvm_set_guest_paused(vcpu);
		goto out;
	}
	case KVM_ENABLE_CAP: {
		struct kvm_enable_cap cap;

		r = -EFAULT;
		if (copy_from_user(&cap, argp, sizeof(cap)))
			goto out;
		r = kvm_vcpu_ioctl_enable_cap(vcpu, &cap);
		break;
	}
	case KVM_GET_NESTED_STATE: {
		struct kvm_nested_state __user *user_kvm_nested_state = argp;
		u32 user_data_size;

		r = -EINVAL;
		if (!kvm_x86_ops->get_nested_state)
			break;

		BUILD_BUG_ON(sizeof(user_data_size) != sizeof(user_kvm_nested_state->size));
		r = -EFAULT;
		if (get_user(user_data_size, &user_kvm_nested_state->size))
			break;

		r = kvm_x86_ops->get_nested_state(vcpu, user_kvm_nested_state,
						  user_data_size);
		if (r < 0)
			break;

		if (r > user_data_size) {
			if (put_user(r, &user_kvm_nested_state->size))
				r = -EFAULT;
			else
				r = -E2BIG;
			break;
		}

		r = 0;
		break;
	}
	case KVM_SET_NESTED_STATE: {
		struct kvm_nested_state __user *user_kvm_nested_state = argp;
		struct kvm_nested_state kvm_state;
		int idx;

		r = -EINVAL;
		if (!kvm_x86_ops->set_nested_state)
			break;

		r = -EFAULT;
		if (copy_from_user(&kvm_state, user_kvm_nested_state, sizeof(kvm_state)))
			break;

		r = -EINVAL;
		if (kvm_state.size < sizeof(kvm_state))
			break;

		if (kvm_state.flags &
		    ~(KVM_STATE_NESTED_RUN_PENDING | KVM_STATE_NESTED_GUEST_MODE
		      | KVM_STATE_NESTED_EVMCS))
			break;

		/* nested_run_pending implies guest_mode.  */
		if ((kvm_state.flags & KVM_STATE_NESTED_RUN_PENDING)
		    && !(kvm_state.flags & KVM_STATE_NESTED_GUEST_MODE))
			break;

		idx = srcu_read_lock(&vcpu->kvm->srcu);
		r = kvm_x86_ops->set_nested_state(vcpu, user_kvm_nested_state, &kvm_state);
		srcu_read_unlock(&vcpu->kvm->srcu, idx);
		break;
	}
	case KVM_GET_SUPPORTED_HV_CPUID: {
		struct kvm_cpuid2 __user *cpuid_arg = argp;
		struct kvm_cpuid2 cpuid;

		r = -EFAULT;
		if (copy_from_user(&cpuid, cpuid_arg, sizeof(cpuid)))
			goto out;

		r = kvm_vcpu_ioctl_get_hv_cpuid(vcpu, &cpuid,
						cpuid_arg->entries);
		if (r)
			goto out;

		r = -EFAULT;
		if (copy_to_user(cpuid_arg, &cpuid, sizeof(cpuid)))
			goto out;
		r = 0;
		break;
	}
	default:
		r = -EINVAL;
	}
out:
	kfree(u.buffer);
out_nofree:
	vcpu_put(vcpu);
	return r;
}

vm_fault_t kvm_arch_vcpu_fault(struct kvm_vcpu *vcpu, struct vm_fault *vmf)
{
	return VM_FAULT_SIGBUS;
}

static int kvm_vm_ioctl_set_tss_addr(struct kvm *kvm, unsigned long addr)
{
	int ret;

	if (addr > (unsigned int)(-3 * PAGE_SIZE))
		return -EINVAL;
	ret = kvm_x86_ops->set_tss_addr(kvm, addr);
	return ret;
}

static int kvm_vm_ioctl_set_identity_map_addr(struct kvm *kvm,
					      u64 ident_addr)
{
	return kvm_x86_ops->set_identity_map_addr(kvm, ident_addr);
}

static int kvm_vm_ioctl_set_nr_mmu_pages(struct kvm *kvm,
					 unsigned long kvm_nr_mmu_pages)
{
	if (kvm_nr_mmu_pages < KVM_MIN_ALLOC_MMU_PAGES)
		return -EINVAL;

	mutex_lock(&kvm->slots_lock);

	kvm_mmu_change_mmu_pages(kvm, kvm_nr_mmu_pages);
	kvm->arch.n_requested_mmu_pages = kvm_nr_mmu_pages;

	mutex_unlock(&kvm->slots_lock);
	return 0;
}

static unsigned long kvm_vm_ioctl_get_nr_mmu_pages(struct kvm *kvm)
{
	return kvm->arch.n_max_mmu_pages;
}

static int kvm_vm_ioctl_get_irqchip(struct kvm *kvm, struct kvm_irqchip *chip)
{
	struct kvm_pic *pic = kvm->arch.vpic;
	int r;

	r = 0;
	switch (chip->chip_id) {
	case KVM_IRQCHIP_PIC_MASTER:
		memcpy(&chip->chip.pic, &pic->pics[0],
			sizeof(struct kvm_pic_state));
		break;
	case KVM_IRQCHIP_PIC_SLAVE:
		memcpy(&chip->chip.pic, &pic->pics[1],
			sizeof(struct kvm_pic_state));
		break;
	case KVM_IRQCHIP_IOAPIC:
		kvm_get_ioapic(kvm, &chip->chip.ioapic);
		break;
	default:
		r = -EINVAL;
		break;
	}
	return r;
}

static int kvm_vm_ioctl_set_irqchip(struct kvm *kvm, struct kvm_irqchip *chip)
{
	struct kvm_pic *pic = kvm->arch.vpic;
	int r;

	r = 0;
	switch (chip->chip_id) {
	case KVM_IRQCHIP_PIC_MASTER:
		spin_lock(&pic->lock);
		memcpy(&pic->pics[0], &chip->chip.pic,
			sizeof(struct kvm_pic_state));
		spin_unlock(&pic->lock);
		break;
	case KVM_IRQCHIP_PIC_SLAVE:
		spin_lock(&pic->lock);
		memcpy(&pic->pics[1], &chip->chip.pic,
			sizeof(struct kvm_pic_state));
		spin_unlock(&pic->lock);
		break;
	case KVM_IRQCHIP_IOAPIC:
		kvm_set_ioapic(kvm, &chip->chip.ioapic);
		break;
	default:
		r = -EINVAL;
		break;
	}
	kvm_pic_update_irq(pic);
	return r;
}

static int kvm_vm_ioctl_get_pit(struct kvm *kvm, struct kvm_pit_state *ps)
{
	struct kvm_kpit_state *kps = &kvm->arch.vpit->pit_state;

	BUILD_BUG_ON(sizeof(*ps) != sizeof(kps->channels));

	mutex_lock(&kps->lock);
	memcpy(ps, &kps->channels, sizeof(*ps));
	mutex_unlock(&kps->lock);
	return 0;
}

static int kvm_vm_ioctl_set_pit(struct kvm *kvm, struct kvm_pit_state *ps)
{
	int i;
	struct kvm_pit *pit = kvm->arch.vpit;

	mutex_lock(&pit->pit_state.lock);
	memcpy(&pit->pit_state.channels, ps, sizeof(*ps));
	for (i = 0; i < 3; i++)
		kvm_pit_load_count(pit, i, ps->channels[i].count, 0);
	mutex_unlock(&pit->pit_state.lock);
	return 0;
}

static int kvm_vm_ioctl_get_pit2(struct kvm *kvm, struct kvm_pit_state2 *ps)
{
	mutex_lock(&kvm->arch.vpit->pit_state.lock);
	memcpy(ps->channels, &kvm->arch.vpit->pit_state.channels,
		sizeof(ps->channels));
	ps->flags = kvm->arch.vpit->pit_state.flags;
	mutex_unlock(&kvm->arch.vpit->pit_state.lock);
	memset(&ps->reserved, 0, sizeof(ps->reserved));
	return 0;
}

static int kvm_vm_ioctl_set_pit2(struct kvm *kvm, struct kvm_pit_state2 *ps)
{
	int start = 0;
	int i;
	u32 prev_legacy, cur_legacy;
	struct kvm_pit *pit = kvm->arch.vpit;

	mutex_lock(&pit->pit_state.lock);
	prev_legacy = pit->pit_state.flags & KVM_PIT_FLAGS_HPET_LEGACY;
	cur_legacy = ps->flags & KVM_PIT_FLAGS_HPET_LEGACY;
	if (!prev_legacy && cur_legacy)
		start = 1;
	memcpy(&pit->pit_state.channels, &ps->channels,
	       sizeof(pit->pit_state.channels));
	pit->pit_state.flags = ps->flags;
	for (i = 0; i < 3; i++)
		kvm_pit_load_count(pit, i, pit->pit_state.channels[i].count,
				   start && i == 0);
	mutex_unlock(&pit->pit_state.lock);
	return 0;
}

static int kvm_vm_ioctl_reinject(struct kvm *kvm,
				 struct kvm_reinject_control *control)
{
	struct kvm_pit *pit = kvm->arch.vpit;

	if (!pit)
		return -ENXIO;

	/* pit->pit_state.lock was overloaded to prevent userspace from getting
	 * an inconsistent state after running multiple KVM_REINJECT_CONTROL
	 * ioctls in parallel.  Use a separate lock if that ioctl isn't rare.
	 */
	mutex_lock(&pit->pit_state.lock);
	kvm_pit_set_reinject(pit, control->pit_reinject);
	mutex_unlock(&pit->pit_state.lock);

	return 0;
}

/**
 * kvm_vm_ioctl_get_dirty_log - get and clear the log of dirty pages in a slot
 * @kvm: kvm instance
 * @log: slot id and address to which we copy the log
 *
 * Steps 1-4 below provide general overview of dirty page logging. See
 * kvm_get_dirty_log_protect() function description for additional details.
 *
 * We call kvm_get_dirty_log_protect() to handle steps 1-3, upon return we
 * always flush the TLB (step 4) even if previous step failed  and the dirty
 * bitmap may be corrupt. Regardless of previous outcome the KVM logging API
 * does not preclude user space subsequent dirty log read. Flushing TLB ensures
 * writes will be marked dirty for next log read.
 *
 *   1. Take a snapshot of the bit and clear it if needed.
 *   2. Write protect the corresponding page.
 *   3. Copy the snapshot to the userspace.
 *   4. Flush TLB's if needed.
 */
int kvm_vm_ioctl_get_dirty_log(struct kvm *kvm, struct kvm_dirty_log *log)
{
	bool flush = false;
	int r;

	mutex_lock(&kvm->slots_lock);

	/*
	 * Flush potentially hardware-cached dirty pages to dirty_bitmap.
	 */
	if (kvm_x86_ops->flush_log_dirty)
		kvm_x86_ops->flush_log_dirty(kvm);

	r = kvm_get_dirty_log_protect(kvm, log, &flush);

	/*
	 * All the TLBs can be flushed out of mmu lock, see the comments in
	 * kvm_mmu_slot_remove_write_access().
	 */
	lockdep_assert_held(&kvm->slots_lock);
	if (flush)
		kvm_flush_remote_tlbs(kvm);

	mutex_unlock(&kvm->slots_lock);
	return r;
}

int kvm_vm_ioctl_clear_dirty_log(struct kvm *kvm, struct kvm_clear_dirty_log *log)
{
	bool flush = false;
	int r;

	mutex_lock(&kvm->slots_lock);

	/*
	 * Flush potentially hardware-cached dirty pages to dirty_bitmap.
	 */
	if (kvm_x86_ops->flush_log_dirty)
		kvm_x86_ops->flush_log_dirty(kvm);

	r = kvm_clear_dirty_log_protect(kvm, log, &flush);

	/*
	 * All the TLBs can be flushed out of mmu lock, see the comments in
	 * kvm_mmu_slot_remove_write_access().
	 */
	lockdep_assert_held(&kvm->slots_lock);
	if (flush)
		kvm_flush_remote_tlbs(kvm);

	mutex_unlock(&kvm->slots_lock);
	return r;
}

int kvm_vm_ioctl_irq_line(struct kvm *kvm, struct kvm_irq_level *irq_event,
			bool line_status)
{
	if (!irqchip_in_kernel(kvm))
		return -ENXIO;

	irq_event->status = kvm_set_irq(kvm, KVM_USERSPACE_IRQ_SOURCE_ID,
					irq_event->irq, irq_event->level,
					line_status);
	return 0;
}

int kvm_vm_ioctl_enable_cap(struct kvm *kvm,
			    struct kvm_enable_cap *cap)
{
	int r;

	if (cap->flags)
		return -EINVAL;

	switch (cap->cap) {
	case KVM_CAP_DISABLE_QUIRKS:
		kvm->arch.disabled_quirks = cap->args[0];
		r = 0;
		break;
	case KVM_CAP_SPLIT_IRQCHIP: {
		mutex_lock(&kvm->lock);
		r = -EINVAL;
		if (cap->args[0] > MAX_NR_RESERVED_IOAPIC_PINS)
			goto split_irqchip_unlock;
		r = -EEXIST;
		if (irqchip_in_kernel(kvm))
			goto split_irqchip_unlock;
		if (kvm->created_vcpus)
			goto split_irqchip_unlock;
		r = kvm_setup_empty_irq_routing(kvm);
		if (r)
			goto split_irqchip_unlock;
		/* Pairs with irqchip_in_kernel. */
		smp_wmb();
		kvm->arch.irqchip_mode = KVM_IRQCHIP_SPLIT;
		kvm->arch.nr_reserved_ioapic_pins = cap->args[0];
		r = 0;
split_irqchip_unlock:
		mutex_unlock(&kvm->lock);
		break;
	}
	case KVM_CAP_X2APIC_API:
		r = -EINVAL;
		if (cap->args[0] & ~KVM_X2APIC_API_VALID_FLAGS)
			break;

		if (cap->args[0] & KVM_X2APIC_API_USE_32BIT_IDS)
			kvm->arch.x2apic_format = true;
		if (cap->args[0] & KVM_X2APIC_API_DISABLE_BROADCAST_QUIRK)
			kvm->arch.x2apic_broadcast_quirk_disabled = true;

		r = 0;
		break;
	case KVM_CAP_X86_DISABLE_EXITS:
		r = -EINVAL;
		if (cap->args[0] & ~KVM_X86_DISABLE_VALID_EXITS)
			break;

		if ((cap->args[0] & KVM_X86_DISABLE_EXITS_MWAIT) &&
			kvm_can_mwait_in_guest())
			kvm->arch.mwait_in_guest = true;
		if (cap->args[0] & KVM_X86_DISABLE_EXITS_HLT)
			kvm->arch.hlt_in_guest = true;
		if (cap->args[0] & KVM_X86_DISABLE_EXITS_PAUSE)
			kvm->arch.pause_in_guest = true;
		if (cap->args[0] & KVM_X86_DISABLE_EXITS_CSTATE)
			kvm->arch.cstate_in_guest = true;
		r = 0;
		break;
	case KVM_CAP_MSR_PLATFORM_INFO:
		kvm->arch.guest_can_read_msr_platform_info = cap->args[0];
		r = 0;
		break;
	case KVM_CAP_EXCEPTION_PAYLOAD:
		kvm->arch.exception_payload_enabled = cap->args[0];
		r = 0;
		break;
	default:
		r = -EINVAL;
		break;
	}
	return r;
}

long kvm_arch_vm_ioctl(struct file *filp,
		       unsigned int ioctl, unsigned long arg)
{
	struct kvm *kvm = filp->private_data;
	void __user *argp = (void __user *)arg;
	int r = -ENOTTY;
	/*
	 * This union makes it completely explicit to gcc-3.x
	 * that these two variables' stack usage should be
	 * combined, not added together.
	 */
	union {
		struct kvm_pit_state ps;
		struct kvm_pit_state2 ps2;
		struct kvm_pit_config pit_config;
	} u;

	switch (ioctl) {
	case KVM_SET_TSS_ADDR:
		r = kvm_vm_ioctl_set_tss_addr(kvm, arg);
		break;
	case KVM_SET_IDENTITY_MAP_ADDR: {
		u64 ident_addr;

		mutex_lock(&kvm->lock);
		r = -EINVAL;
		if (kvm->created_vcpus)
			goto set_identity_unlock;
		r = -EFAULT;
		if (copy_from_user(&ident_addr, argp, sizeof(ident_addr)))
			goto set_identity_unlock;
		r = kvm_vm_ioctl_set_identity_map_addr(kvm, ident_addr);
set_identity_unlock:
		mutex_unlock(&kvm->lock);
		break;
	}
	case KVM_SET_NR_MMU_PAGES:
		r = kvm_vm_ioctl_set_nr_mmu_pages(kvm, arg);
		break;
	case KVM_GET_NR_MMU_PAGES:
		r = kvm_vm_ioctl_get_nr_mmu_pages(kvm);
		break;
	case KVM_CREATE_IRQCHIP: {
		mutex_lock(&kvm->lock);

		r = -EEXIST;
		if (irqchip_in_kernel(kvm))
			goto create_irqchip_unlock;

		r = -EINVAL;
		if (kvm->created_vcpus)
			goto create_irqchip_unlock;

		r = kvm_pic_init(kvm);
		if (r)
			goto create_irqchip_unlock;

		r = kvm_ioapic_init(kvm);
		if (r) {
			kvm_pic_destroy(kvm);
			goto create_irqchip_unlock;
		}

		r = kvm_setup_default_irq_routing(kvm);
		if (r) {
			kvm_ioapic_destroy(kvm);
			kvm_pic_destroy(kvm);
			goto create_irqchip_unlock;
		}
		/* Write kvm->irq_routing before enabling irqchip_in_kernel. */
		smp_wmb();
		kvm->arch.irqchip_mode = KVM_IRQCHIP_KERNEL;
	create_irqchip_unlock:
		mutex_unlock(&kvm->lock);
		break;
	}
	case KVM_CREATE_PIT:
		u.pit_config.flags = KVM_PIT_SPEAKER_DUMMY;
		goto create_pit;
	case KVM_CREATE_PIT2:
		r = -EFAULT;
		if (copy_from_user(&u.pit_config, argp,
				   sizeof(struct kvm_pit_config)))
			goto out;
	create_pit:
		mutex_lock(&kvm->lock);
		r = -EEXIST;
		if (kvm->arch.vpit)
			goto create_pit_unlock;
		r = -ENOMEM;
		kvm->arch.vpit = kvm_create_pit(kvm, u.pit_config.flags);
		if (kvm->arch.vpit)
			r = 0;
	create_pit_unlock:
		mutex_unlock(&kvm->lock);
		break;
	case KVM_GET_IRQCHIP: {
		/* 0: PIC master, 1: PIC slave, 2: IOAPIC */
		struct kvm_irqchip *chip;

		chip = memdup_user(argp, sizeof(*chip));
		if (IS_ERR(chip)) {
			r = PTR_ERR(chip);
			goto out;
		}

		r = -ENXIO;
		if (!irqchip_kernel(kvm))
			goto get_irqchip_out;
		r = kvm_vm_ioctl_get_irqchip(kvm, chip);
		if (r)
			goto get_irqchip_out;
		r = -EFAULT;
		if (copy_to_user(argp, chip, sizeof(*chip)))
			goto get_irqchip_out;
		r = 0;
	get_irqchip_out:
		kfree(chip);
		break;
	}
	case KVM_SET_IRQCHIP: {
		/* 0: PIC master, 1: PIC slave, 2: IOAPIC */
		struct kvm_irqchip *chip;

		chip = memdup_user(argp, sizeof(*chip));
		if (IS_ERR(chip)) {
			r = PTR_ERR(chip);
			goto out;
		}

		r = -ENXIO;
		if (!irqchip_kernel(kvm))
			goto set_irqchip_out;
		r = kvm_vm_ioctl_set_irqchip(kvm, chip);
	set_irqchip_out:
		kfree(chip);
		break;
	}
	case KVM_GET_PIT: {
		r = -EFAULT;
		if (copy_from_user(&u.ps, argp, sizeof(struct kvm_pit_state)))
			goto out;
		r = -ENXIO;
		if (!kvm->arch.vpit)
			goto out;
		r = kvm_vm_ioctl_get_pit(kvm, &u.ps);
		if (r)
			goto out;
		r = -EFAULT;
		if (copy_to_user(argp, &u.ps, sizeof(struct kvm_pit_state)))
			goto out;
		r = 0;
		break;
	}
	case KVM_SET_PIT: {
		r = -EFAULT;
		if (copy_from_user(&u.ps, argp, sizeof(u.ps)))
			goto out;
		r = -ENXIO;
		if (!kvm->arch.vpit)
			goto out;
		r = kvm_vm_ioctl_set_pit(kvm, &u.ps);
		break;
	}
	case KVM_GET_PIT2: {
		r = -ENXIO;
		if (!kvm->arch.vpit)
			goto out;
		r = kvm_vm_ioctl_get_pit2(kvm, &u.ps2);
		if (r)
			goto out;
		r = -EFAULT;
		if (copy_to_user(argp, &u.ps2, sizeof(u.ps2)))
			goto out;
		r = 0;
		break;
	}
	case KVM_SET_PIT2: {
		r = -EFAULT;
		if (copy_from_user(&u.ps2, argp, sizeof(u.ps2)))
			goto out;
		r = -ENXIO;
		if (!kvm->arch.vpit)
			goto out;
		r = kvm_vm_ioctl_set_pit2(kvm, &u.ps2);
		break;
	}
	case KVM_REINJECT_CONTROL: {
		struct kvm_reinject_control control;
		r =  -EFAULT;
		if (copy_from_user(&control, argp, sizeof(control)))
			goto out;
		r = kvm_vm_ioctl_reinject(kvm, &control);
		break;
	}
	case KVM_SET_BOOT_CPU_ID:
		r = 0;
		mutex_lock(&kvm->lock);
		if (kvm->created_vcpus)
			r = -EBUSY;
		else
			kvm->arch.bsp_vcpu_id = arg;
		mutex_unlock(&kvm->lock);
		break;
	case KVM_XEN_HVM_CONFIG: {
		struct kvm_xen_hvm_config xhc;
		r = -EFAULT;
		if (copy_from_user(&xhc, argp, sizeof(xhc)))
			goto out;
		r = -EINVAL;
		if (xhc.flags)
			goto out;
		memcpy(&kvm->arch.xen_hvm_config, &xhc, sizeof(xhc));
		r = 0;
		break;
	}
	case KVM_SET_CLOCK: {
		struct kvm_clock_data user_ns;
		u64 now_ns;

		r = -EFAULT;
		if (copy_from_user(&user_ns, argp, sizeof(user_ns)))
			goto out;

		r = -EINVAL;
		if (user_ns.flags)
			goto out;

		r = 0;
		/*
		 * TODO: userspace has to take care of races with VCPU_RUN, so
		 * kvm_gen_update_masterclock() can be cut down to locked
		 * pvclock_update_vm_gtod_copy().
		 */
		kvm_gen_update_masterclock(kvm);
		now_ns = get_kvmclock_ns(kvm);
		kvm->arch.kvmclock_offset += user_ns.clock - now_ns;
		kvm_make_all_cpus_request(kvm, KVM_REQ_CLOCK_UPDATE);
		break;
	}
	case KVM_GET_CLOCK: {
		struct kvm_clock_data user_ns;
		u64 now_ns;

		now_ns = get_kvmclock_ns(kvm);
		user_ns.clock = now_ns;
		user_ns.flags = kvm->arch.use_master_clock ? KVM_CLOCK_TSC_STABLE : 0;
		memset(&user_ns.pad, 0, sizeof(user_ns.pad));

		r = -EFAULT;
		if (copy_to_user(argp, &user_ns, sizeof(user_ns)))
			goto out;
		r = 0;
		break;
	}
	case KVM_MEMORY_ENCRYPT_OP: {
		r = -ENOTTY;
		if (kvm_x86_ops->mem_enc_op)
			r = kvm_x86_ops->mem_enc_op(kvm, argp);
		break;
	}
	case KVM_MEMORY_ENCRYPT_REG_REGION: {
		struct kvm_enc_region region;

		r = -EFAULT;
		if (copy_from_user(&region, argp, sizeof(region)))
			goto out;

		r = -ENOTTY;
		if (kvm_x86_ops->mem_enc_reg_region)
			r = kvm_x86_ops->mem_enc_reg_region(kvm, &region);
		break;
	}
	case KVM_MEMORY_ENCRYPT_UNREG_REGION: {
		struct kvm_enc_region region;

		r = -EFAULT;
		if (copy_from_user(&region, argp, sizeof(region)))
			goto out;

		r = -ENOTTY;
		if (kvm_x86_ops->mem_enc_unreg_region)
			r = kvm_x86_ops->mem_enc_unreg_region(kvm, &region);
		break;
	}
	case KVM_HYPERV_EVENTFD: {
		struct kvm_hyperv_eventfd hvevfd;

		r = -EFAULT;
		if (copy_from_user(&hvevfd, argp, sizeof(hvevfd)))
			goto out;
		r = kvm_vm_ioctl_hv_eventfd(kvm, &hvevfd);
		break;
	}
	case KVM_SET_PMU_EVENT_FILTER:
		r = kvm_vm_ioctl_set_pmu_event_filter(kvm, argp);
		break;
	default:
		r = -ENOTTY;
	}
out:
	return r;
}

static void kvm_init_msr_list(void)
{
	struct x86_pmu_capability x86_pmu;
	u32 dummy[2];
	unsigned i;

	BUILD_BUG_ON_MSG(INTEL_PMC_MAX_FIXED != 4,
			 "Please update the fixed PMCs in msrs_to_saved_all[]");

	perf_get_x86_pmu_capability(&x86_pmu);

	num_msrs_to_save = 0;
	num_emulated_msrs = 0;
	num_msr_based_features = 0;

	for (i = 0; i < ARRAY_SIZE(msrs_to_save_all); i++) {
		if (rdmsr_safe(msrs_to_save_all[i], &dummy[0], &dummy[1]) < 0)
			continue;

		/*
		 * Even MSRs that are valid in the host may not be exposed
		 * to the guests in some cases.
		 */
		switch (msrs_to_save_all[i]) {
		case MSR_IA32_BNDCFGS:
			if (!kvm_mpx_supported())
				continue;
			break;
		case MSR_TSC_AUX:
			if (!kvm_x86_ops->rdtscp_supported())
				continue;
			break;
		case MSR_IA32_RTIT_CTL:
		case MSR_IA32_RTIT_STATUS:
			if (!kvm_x86_ops->pt_supported())
				continue;
			break;
		case MSR_IA32_RTIT_CR3_MATCH:
			if (!kvm_x86_ops->pt_supported() ||
			    !intel_pt_validate_hw_cap(PT_CAP_cr3_filtering))
				continue;
			break;
		case MSR_IA32_RTIT_OUTPUT_BASE:
		case MSR_IA32_RTIT_OUTPUT_MASK:
			if (!kvm_x86_ops->pt_supported() ||
				(!intel_pt_validate_hw_cap(PT_CAP_topa_output) &&
				 !intel_pt_validate_hw_cap(PT_CAP_single_range_output)))
				continue;
			break;
		case MSR_IA32_RTIT_ADDR0_A ... MSR_IA32_RTIT_ADDR3_B: {
			if (!kvm_x86_ops->pt_supported() ||
				msrs_to_save_all[i] - MSR_IA32_RTIT_ADDR0_A >=
				intel_pt_validate_hw_cap(PT_CAP_num_address_ranges) * 2)
				continue;
			break;
		case MSR_ARCH_PERFMON_PERFCTR0 ... MSR_ARCH_PERFMON_PERFCTR0 + 17:
			if (msrs_to_save_all[i] - MSR_ARCH_PERFMON_PERFCTR0 >=
			    min(INTEL_PMC_MAX_GENERIC, x86_pmu.num_counters_gp))
				continue;
			break;
		case MSR_ARCH_PERFMON_EVENTSEL0 ... MSR_ARCH_PERFMON_EVENTSEL0 + 17:
			if (msrs_to_save_all[i] - MSR_ARCH_PERFMON_EVENTSEL0 >=
			    min(INTEL_PMC_MAX_GENERIC, x86_pmu.num_counters_gp))
				continue;
		}
		default:
			break;
		}

		msrs_to_save[num_msrs_to_save++] = msrs_to_save_all[i];
	}

	for (i = 0; i < ARRAY_SIZE(emulated_msrs_all); i++) {
		if (!kvm_x86_ops->has_emulated_msr(emulated_msrs_all[i]))
			continue;

		emulated_msrs[num_emulated_msrs++] = emulated_msrs_all[i];
	}

	for (i = 0; i < ARRAY_SIZE(msr_based_features_all); i++) {
		struct kvm_msr_entry msr;

		msr.index = msr_based_features_all[i];
		if (kvm_get_msr_feature(&msr))
			continue;

		msr_based_features[num_msr_based_features++] = msr_based_features_all[i];
	}
}

static int vcpu_mmio_write(struct kvm_vcpu *vcpu, gpa_t addr, int len,
			   const void *v)
{
	int handled = 0;
	int n;

	do {
		n = min(len, 8);
		if (!(lapic_in_kernel(vcpu) &&
		      !kvm_iodevice_write(vcpu, &vcpu->arch.apic->dev, addr, n, v))
		    && kvm_io_bus_write(vcpu, KVM_MMIO_BUS, addr, n, v))
			break;
		handled += n;
		addr += n;
		len -= n;
		v += n;
	} while (len);

	return handled;
}

static int vcpu_mmio_read(struct kvm_vcpu *vcpu, gpa_t addr, int len, void *v)
{
	int handled = 0;
	int n;

	do {
		n = min(len, 8);
		if (!(lapic_in_kernel(vcpu) &&
		      !kvm_iodevice_read(vcpu, &vcpu->arch.apic->dev,
					 addr, n, v))
		    && kvm_io_bus_read(vcpu, KVM_MMIO_BUS, addr, n, v))
			break;
		trace_kvm_mmio(KVM_TRACE_MMIO_READ, n, addr, v);
		handled += n;
		addr += n;
		len -= n;
		v += n;
	} while (len);

	return handled;
}

static void kvm_set_segment(struct kvm_vcpu *vcpu,
			struct kvm_segment *var, int seg)
{
	kvm_x86_ops->set_segment(vcpu, var, seg);
}

void kvm_get_segment(struct kvm_vcpu *vcpu,
		     struct kvm_segment *var, int seg)
{
	kvm_x86_ops->get_segment(vcpu, var, seg);
}

gpa_t translate_nested_gpa(struct kvm_vcpu *vcpu, gpa_t gpa, u32 access,
			   struct x86_exception *exception)
{
	gpa_t t_gpa;

	BUG_ON(!mmu_is_nested(vcpu));

	/* NPT walks are always user-walks */
	access |= PFERR_USER_MASK;
	t_gpa  = vcpu->arch.mmu->gva_to_gpa(vcpu, gpa, access, exception);

	return t_gpa;
}

gpa_t kvm_mmu_gva_to_gpa_read(struct kvm_vcpu *vcpu, gva_t gva,
			      struct x86_exception *exception)
{
	u32 access = (kvm_x86_ops->get_cpl(vcpu) == 3) ? PFERR_USER_MASK : 0;
	return vcpu->arch.walk_mmu->gva_to_gpa(vcpu, gva, access, exception);
}

 gpa_t kvm_mmu_gva_to_gpa_fetch(struct kvm_vcpu *vcpu, gva_t gva,
				struct x86_exception *exception)
{
	u32 access = (kvm_x86_ops->get_cpl(vcpu) == 3) ? PFERR_USER_MASK : 0;
	access |= PFERR_FETCH_MASK;
	return vcpu->arch.walk_mmu->gva_to_gpa(vcpu, gva, access, exception);
}

gpa_t kvm_mmu_gva_to_gpa_write(struct kvm_vcpu *vcpu, gva_t gva,
			       struct x86_exception *exception)
{
	u32 access = (kvm_x86_ops->get_cpl(vcpu) == 3) ? PFERR_USER_MASK : 0;
	access |= PFERR_WRITE_MASK;
	return vcpu->arch.walk_mmu->gva_to_gpa(vcpu, gva, access, exception);
}

/* uses this to access any guest's mapped memory without checking CPL */
gpa_t kvm_mmu_gva_to_gpa_system(struct kvm_vcpu *vcpu, gva_t gva,
				struct x86_exception *exception)
{
	return vcpu->arch.walk_mmu->gva_to_gpa(vcpu, gva, 0, exception);
}

static int kvm_read_guest_virt_helper(gva_t addr, void *val, unsigned int bytes,
				      struct kvm_vcpu *vcpu, u32 access,
				      struct x86_exception *exception)
{
	void *data = val;
	int r = X86EMUL_CONTINUE;

	while (bytes) {
		gpa_t gpa = vcpu->arch.walk_mmu->gva_to_gpa(vcpu, addr, access,
							    exception);
		unsigned offset = addr & (PAGE_SIZE-1);
		unsigned toread = min(bytes, (unsigned)PAGE_SIZE - offset);
		int ret;

		if (gpa == UNMAPPED_GVA)
			return X86EMUL_PROPAGATE_FAULT;
		ret = kvm_vcpu_read_guest_page(vcpu, gpa >> PAGE_SHIFT, data,
					       offset, toread);
		if (ret < 0) {
			r = X86EMUL_IO_NEEDED;
			goto out;
		}

		bytes -= toread;
		data += toread;
		addr += toread;
	}
out:
	return r;
}

/* used for instruction fetching */
static int kvm_fetch_guest_virt(struct x86_emulate_ctxt *ctxt,
				gva_t addr, void *val, unsigned int bytes,
				struct x86_exception *exception)
{
	struct kvm_vcpu *vcpu = emul_to_vcpu(ctxt);
	u32 access = (kvm_x86_ops->get_cpl(vcpu) == 3) ? PFERR_USER_MASK : 0;
	unsigned offset;
	int ret;

	/* Inline kvm_read_guest_virt_helper for speed.  */
	gpa_t gpa = vcpu->arch.walk_mmu->gva_to_gpa(vcpu, addr, access|PFERR_FETCH_MASK,
						    exception);
	if (unlikely(gpa == UNMAPPED_GVA))
		return X86EMUL_PROPAGATE_FAULT;

	offset = addr & (PAGE_SIZE-1);
	if (WARN_ON(offset + bytes > PAGE_SIZE))
		bytes = (unsigned)PAGE_SIZE - offset;
	ret = kvm_vcpu_read_guest_page(vcpu, gpa >> PAGE_SHIFT, val,
				       offset, bytes);
	if (unlikely(ret < 0))
		return X86EMUL_IO_NEEDED;

	return X86EMUL_CONTINUE;
}

int kvm_read_guest_virt(struct kvm_vcpu *vcpu,
			       gva_t addr, void *val, unsigned int bytes,
			       struct x86_exception *exception)
{
	u32 access = (kvm_x86_ops->get_cpl(vcpu) == 3) ? PFERR_USER_MASK : 0;

	/*
	 * FIXME: this should call handle_emulation_failure if X86EMUL_IO_NEEDED
	 * is returned, but our callers are not ready for that and they blindly
	 * call kvm_inject_page_fault.  Ensure that they at least do not leak
	 * uninitialized kernel stack memory into cr2 and error code.
	 */
	memset(exception, 0, sizeof(*exception));
	return kvm_read_guest_virt_helper(addr, val, bytes, vcpu, access,
					  exception);
}
EXPORT_SYMBOL_GPL(kvm_read_guest_virt);

static int emulator_read_std(struct x86_emulate_ctxt *ctxt,
			     gva_t addr, void *val, unsigned int bytes,
			     struct x86_exception *exception, bool system)
{
	struct kvm_vcpu *vcpu = emul_to_vcpu(ctxt);
	u32 access = 0;

	if (!system && kvm_x86_ops->get_cpl(vcpu) == 3)
		access |= PFERR_USER_MASK;

	return kvm_read_guest_virt_helper(addr, val, bytes, vcpu, access, exception);
}

static int kvm_read_guest_phys_system(struct x86_emulate_ctxt *ctxt,
		unsigned long addr, void *val, unsigned int bytes)
{
	struct kvm_vcpu *vcpu = emul_to_vcpu(ctxt);
	int r = kvm_vcpu_read_guest(vcpu, addr, val, bytes);

	return r < 0 ? X86EMUL_IO_NEEDED : X86EMUL_CONTINUE;
}

static int kvm_write_guest_virt_helper(gva_t addr, void *val, unsigned int bytes,
				      struct kvm_vcpu *vcpu, u32 access,
				      struct x86_exception *exception)
{
	void *data = val;
	int r = X86EMUL_CONTINUE;

	while (bytes) {
		gpa_t gpa =  vcpu->arch.walk_mmu->gva_to_gpa(vcpu, addr,
							     access,
							     exception);
		unsigned offset = addr & (PAGE_SIZE-1);
		unsigned towrite = min(bytes, (unsigned)PAGE_SIZE - offset);
		int ret;

		if (gpa == UNMAPPED_GVA)
			return X86EMUL_PROPAGATE_FAULT;
		ret = kvm_vcpu_write_guest(vcpu, gpa, data, towrite);
		if (ret < 0) {
			r = X86EMUL_IO_NEEDED;
			goto out;
		}

		bytes -= towrite;
		data += towrite;
		addr += towrite;
	}
out:
	return r;
}

static int emulator_write_std(struct x86_emulate_ctxt *ctxt, gva_t addr, void *val,
			      unsigned int bytes, struct x86_exception *exception,
			      bool system)
{
	struct kvm_vcpu *vcpu = emul_to_vcpu(ctxt);
	u32 access = PFERR_WRITE_MASK;

	if (!system && kvm_x86_ops->get_cpl(vcpu) == 3)
		access |= PFERR_USER_MASK;

	return kvm_write_guest_virt_helper(addr, val, bytes, vcpu,
					   access, exception);
}

int kvm_write_guest_virt_system(struct kvm_vcpu *vcpu, gva_t addr, void *val,
				unsigned int bytes, struct x86_exception *exception)
{
	/* kvm_write_guest_virt_system can pull in tons of pages. */
	vcpu->arch.l1tf_flush_l1d = true;

	/*
	 * FIXME: this should call handle_emulation_failure if X86EMUL_IO_NEEDED
	 * is returned, but our callers are not ready for that and they blindly
	 * call kvm_inject_page_fault.  Ensure that they at least do not leak
	 * uninitialized kernel stack memory into cr2 and error code.
	 */
	memset(exception, 0, sizeof(*exception));
	return kvm_write_guest_virt_helper(addr, val, bytes, vcpu,
					   PFERR_WRITE_MASK, exception);
}
EXPORT_SYMBOL_GPL(kvm_write_guest_virt_system);

int handle_ud(struct kvm_vcpu *vcpu)
{
	static const char kvm_emulate_prefix[] = { __KVM_EMULATE_PREFIX };
	int emul_type = EMULTYPE_TRAP_UD;
	char sig[5]; /* ud2; .ascii "kvm" */
	struct x86_exception e;

	if (force_emulation_prefix &&
	    kvm_read_guest_virt(vcpu, kvm_get_linear_rip(vcpu),
				sig, sizeof(sig), &e) == 0 &&
	    memcmp(sig, kvm_emulate_prefix, sizeof(sig)) == 0) {
		kvm_rip_write(vcpu, kvm_rip_read(vcpu) + sizeof(sig));
		emul_type = EMULTYPE_TRAP_UD_FORCED;
	}

	return kvm_emulate_instruction(vcpu, emul_type);
}
EXPORT_SYMBOL_GPL(handle_ud);

static int vcpu_is_mmio_gpa(struct kvm_vcpu *vcpu, unsigned long gva,
			    gpa_t gpa, bool write)
{
	/* For APIC access vmexit */
	if ((gpa & PAGE_MASK) == APIC_DEFAULT_PHYS_BASE)
		return 1;

	if (vcpu_match_mmio_gpa(vcpu, gpa)) {
		trace_vcpu_match_mmio(gva, gpa, write, true);
		return 1;
	}

	return 0;
}

static int vcpu_mmio_gva_to_gpa(struct kvm_vcpu *vcpu, unsigned long gva,
				gpa_t *gpa, struct x86_exception *exception,
				bool write)
{
	u32 access = ((kvm_x86_ops->get_cpl(vcpu) == 3) ? PFERR_USER_MASK : 0)
		| (write ? PFERR_WRITE_MASK : 0);

	/*
	 * currently PKRU is only applied to ept enabled guest so
	 * there is no pkey in EPT page table for L1 guest or EPT
	 * shadow page table for L2 guest.
	 */
	if (vcpu_match_mmio_gva(vcpu, gva)
	    && !permission_fault(vcpu, vcpu->arch.walk_mmu,
				 vcpu->arch.mmio_access, 0, access)) {
		*gpa = vcpu->arch.mmio_gfn << PAGE_SHIFT |
					(gva & (PAGE_SIZE - 1));
		trace_vcpu_match_mmio(gva, *gpa, write, false);
		return 1;
	}

	*gpa = vcpu->arch.walk_mmu->gva_to_gpa(vcpu, gva, access, exception);

	if (*gpa == UNMAPPED_GVA)
		return -1;

	return vcpu_is_mmio_gpa(vcpu, gva, *gpa, write);
}

int emulator_write_phys(struct kvm_vcpu *vcpu, gpa_t gpa,
			const void *val, int bytes)
{
	int ret;

	ret = kvm_vcpu_write_guest(vcpu, gpa, val, bytes);
	if (ret < 0)
		return 0;
	kvm_page_track_write(vcpu, gpa, val, bytes);
	return 1;
}

struct read_write_emulator_ops {
	int (*read_write_prepare)(struct kvm_vcpu *vcpu, void *val,
				  int bytes);
	int (*read_write_emulate)(struct kvm_vcpu *vcpu, gpa_t gpa,
				  void *val, int bytes);
	int (*read_write_mmio)(struct kvm_vcpu *vcpu, gpa_t gpa,
			       int bytes, void *val);
	int (*read_write_exit_mmio)(struct kvm_vcpu *vcpu, gpa_t gpa,
				    void *val, int bytes);
	bool write;
};

static int read_prepare(struct kvm_vcpu *vcpu, void *val, int bytes)
{
	if (vcpu->mmio_read_completed) {
		trace_kvm_mmio(KVM_TRACE_MMIO_READ, bytes,
			       vcpu->mmio_fragments[0].gpa, val);
		vcpu->mmio_read_completed = 0;
		return 1;
	}

	return 0;
}

static int read_emulate(struct kvm_vcpu *vcpu, gpa_t gpa,
			void *val, int bytes)
{
	return !kvm_vcpu_read_guest(vcpu, gpa, val, bytes);
}

static int write_emulate(struct kvm_vcpu *vcpu, gpa_t gpa,
			 void *val, int bytes)
{
	return emulator_write_phys(vcpu, gpa, val, bytes);
}

static int write_mmio(struct kvm_vcpu *vcpu, gpa_t gpa, int bytes, void *val)
{
	trace_kvm_mmio(KVM_TRACE_MMIO_WRITE, bytes, gpa, val);
	return vcpu_mmio_write(vcpu, gpa, bytes, val);
}

static int read_exit_mmio(struct kvm_vcpu *vcpu, gpa_t gpa,
			  void *val, int bytes)
{
	trace_kvm_mmio(KVM_TRACE_MMIO_READ_UNSATISFIED, bytes, gpa, NULL);
	return X86EMUL_IO_NEEDED;
}

static int write_exit_mmio(struct kvm_vcpu *vcpu, gpa_t gpa,
			   void *val, int bytes)
{
	struct kvm_mmio_fragment *frag = &vcpu->mmio_fragments[0];

	memcpy(vcpu->run->mmio.data, frag->data, min(8u, frag->len));
	return X86EMUL_CONTINUE;
}

static const struct read_write_emulator_ops read_emultor = {
	.read_write_prepare = read_prepare,
	.read_write_emulate = read_emulate,
	.read_write_mmio = vcpu_mmio_read,
	.read_write_exit_mmio = read_exit_mmio,
};

static const struct read_write_emulator_ops write_emultor = {
	.read_write_emulate = write_emulate,
	.read_write_mmio = write_mmio,
	.read_write_exit_mmio = write_exit_mmio,
	.write = true,
};

static int emulator_read_write_onepage(unsigned long addr, void *val,
				       unsigned int bytes,
				       struct x86_exception *exception,
				       struct kvm_vcpu *vcpu,
				       const struct read_write_emulator_ops *ops)
{
	gpa_t gpa;
	int handled, ret;
	bool write = ops->write;
	struct kvm_mmio_fragment *frag;
	struct x86_emulate_ctxt *ctxt = &vcpu->arch.emulate_ctxt;

	/*
	 * If the exit was due to a NPF we may already have a GPA.
	 * If the GPA is present, use it to avoid the GVA to GPA table walk.
	 * Note, this cannot be used on string operations since string
	 * operation using rep will only have the initial GPA from the NPF
	 * occurred.
	 */
	if (vcpu->arch.gpa_available &&
	    emulator_can_use_gpa(ctxt) &&
	    (addr & ~PAGE_MASK) == (vcpu->arch.gpa_val & ~PAGE_MASK)) {
		gpa = vcpu->arch.gpa_val;
		ret = vcpu_is_mmio_gpa(vcpu, addr, gpa, write);
	} else {
		ret = vcpu_mmio_gva_to_gpa(vcpu, addr, &gpa, exception, write);
		if (ret < 0)
			return X86EMUL_PROPAGATE_FAULT;
	}

	if (!ret && ops->read_write_emulate(vcpu, gpa, val, bytes))
		return X86EMUL_CONTINUE;

	/*
	 * Is this MMIO handled locally?
	 */
	handled = ops->read_write_mmio(vcpu, gpa, bytes, val);
	if (handled == bytes)
		return X86EMUL_CONTINUE;

	gpa += handled;
	bytes -= handled;
	val += handled;

	WARN_ON(vcpu->mmio_nr_fragments >= KVM_MAX_MMIO_FRAGMENTS);
	frag = &vcpu->mmio_fragments[vcpu->mmio_nr_fragments++];
	frag->gpa = gpa;
	frag->data = val;
	frag->len = bytes;
	return X86EMUL_CONTINUE;
}

static int emulator_read_write(struct x86_emulate_ctxt *ctxt,
			unsigned long addr,
			void *val, unsigned int bytes,
			struct x86_exception *exception,
			const struct read_write_emulator_ops *ops)
{
	struct kvm_vcpu *vcpu = emul_to_vcpu(ctxt);
	gpa_t gpa;
	int rc;

	if (ops->read_write_prepare &&
		  ops->read_write_prepare(vcpu, val, bytes))
		return X86EMUL_CONTINUE;

	vcpu->mmio_nr_fragments = 0;

	/* Crossing a page boundary? */
	if (((addr + bytes - 1) ^ addr) & PAGE_MASK) {
		int now;

		now = -addr & ~PAGE_MASK;
		rc = emulator_read_write_onepage(addr, val, now, exception,
						 vcpu, ops);

		if (rc != X86EMUL_CONTINUE)
			return rc;
		addr += now;
		if (ctxt->mode != X86EMUL_MODE_PROT64)
			addr = (u32)addr;
		val += now;
		bytes -= now;
	}

	rc = emulator_read_write_onepage(addr, val, bytes, exception,
					 vcpu, ops);
	if (rc != X86EMUL_CONTINUE)
		return rc;

	if (!vcpu->mmio_nr_fragments)
		return rc;

	gpa = vcpu->mmio_fragments[0].gpa;

	vcpu->mmio_needed = 1;
	vcpu->mmio_cur_fragment = 0;

	vcpu->run->mmio.len = min(8u, vcpu->mmio_fragments[0].len);
	vcpu->run->mmio.is_write = vcpu->mmio_is_write = ops->write;
	vcpu->run->exit_reason = KVM_EXIT_MMIO;
	vcpu->run->mmio.phys_addr = gpa;

	return ops->read_write_exit_mmio(vcpu, gpa, val, bytes);
}

static int emulator_read_emulated(struct x86_emulate_ctxt *ctxt,
				  unsigned long addr,
				  void *val,
				  unsigned int bytes,
				  struct x86_exception *exception)
{
	return emulator_read_write(ctxt, addr, val, bytes,
				   exception, &read_emultor);
}

static int emulator_write_emulated(struct x86_emulate_ctxt *ctxt,
			    unsigned long addr,
			    const void *val,
			    unsigned int bytes,
			    struct x86_exception *exception)
{
	return emulator_read_write(ctxt, addr, (void *)val, bytes,
				   exception, &write_emultor);
}

#define CMPXCHG_TYPE(t, ptr, old, new) \
	(cmpxchg((t *)(ptr), *(t *)(old), *(t *)(new)) == *(t *)(old))

#ifdef CONFIG_X86_64
#  define CMPXCHG64(ptr, old, new) CMPXCHG_TYPE(u64, ptr, old, new)
#else
#  define CMPXCHG64(ptr, old, new) \
	(cmpxchg64((u64 *)(ptr), *(u64 *)(old), *(u64 *)(new)) == *(u64 *)(old))
#endif

static int emulator_cmpxchg_emulated(struct x86_emulate_ctxt *ctxt,
				     unsigned long addr,
				     const void *old,
				     const void *new,
				     unsigned int bytes,
				     struct x86_exception *exception)
{
	struct kvm_host_map map;
	struct kvm_vcpu *vcpu = emul_to_vcpu(ctxt);
	gpa_t gpa;
	char *kaddr;
	bool exchanged;

	/* guests cmpxchg8b have to be emulated atomically */
	if (bytes > 8 || (bytes & (bytes - 1)))
		goto emul_write;

	gpa = kvm_mmu_gva_to_gpa_write(vcpu, addr, NULL);

	if (gpa == UNMAPPED_GVA ||
	    (gpa & PAGE_MASK) == APIC_DEFAULT_PHYS_BASE)
		goto emul_write;

	if (((gpa + bytes - 1) & PAGE_MASK) != (gpa & PAGE_MASK))
		goto emul_write;

	if (kvm_vcpu_map(vcpu, gpa_to_gfn(gpa), &map))
		goto emul_write;

	kaddr = map.hva + offset_in_page(gpa);

	switch (bytes) {
	case 1:
		exchanged = CMPXCHG_TYPE(u8, kaddr, old, new);
		break;
	case 2:
		exchanged = CMPXCHG_TYPE(u16, kaddr, old, new);
		break;
	case 4:
		exchanged = CMPXCHG_TYPE(u32, kaddr, old, new);
		break;
	case 8:
		exchanged = CMPXCHG64(kaddr, old, new);
		break;
	default:
		BUG();
	}

	kvm_vcpu_unmap(vcpu, &map, true);

	if (!exchanged)
		return X86EMUL_CMPXCHG_FAILED;

	kvm_page_track_write(vcpu, gpa, new, bytes);

	return X86EMUL_CONTINUE;

emul_write:
	printk_once(KERN_WARNING "kvm: emulating exchange as write\n");

	return emulator_write_emulated(ctxt, addr, new, bytes, exception);
}

static int kernel_pio(struct kvm_vcpu *vcpu, void *pd)
{
	int r = 0, i;

	for (i = 0; i < vcpu->arch.pio.count; i++) {
		if (vcpu->arch.pio.in)
			r = kvm_io_bus_read(vcpu, KVM_PIO_BUS, vcpu->arch.pio.port,
					    vcpu->arch.pio.size, pd);
		else
			r = kvm_io_bus_write(vcpu, KVM_PIO_BUS,
					     vcpu->arch.pio.port, vcpu->arch.pio.size,
					     pd);
		if (r)
			break;
		pd += vcpu->arch.pio.size;
	}
	return r;
}

static int emulator_pio_in_out(struct kvm_vcpu *vcpu, int size,
			       unsigned short port, void *val,
			       unsigned int count, bool in)
{
	vcpu->arch.pio.port = port;
	vcpu->arch.pio.in = in;
	vcpu->arch.pio.count  = count;
	vcpu->arch.pio.size = size;

	if (!kernel_pio(vcpu, vcpu->arch.pio_data)) {
		vcpu->arch.pio.count = 0;
		return 1;
	}

	vcpu->run->exit_reason = KVM_EXIT_IO;
	vcpu->run->io.direction = in ? KVM_EXIT_IO_IN : KVM_EXIT_IO_OUT;
	vcpu->run->io.size = size;
	vcpu->run->io.data_offset = KVM_PIO_PAGE_OFFSET * PAGE_SIZE;
	vcpu->run->io.count = count;
	vcpu->run->io.port = port;

	return 0;
}

static int emulator_pio_in_emulated(struct x86_emulate_ctxt *ctxt,
				    int size, unsigned short port, void *val,
				    unsigned int count)
{
	struct kvm_vcpu *vcpu = emul_to_vcpu(ctxt);
	int ret;

	if (vcpu->arch.pio.count)
		goto data_avail;

	memset(vcpu->arch.pio_data, 0, size * count);

	ret = emulator_pio_in_out(vcpu, size, port, val, count, true);
	if (ret) {
data_avail:
		memcpy(val, vcpu->arch.pio_data, size * count);
		trace_kvm_pio(KVM_PIO_IN, port, size, count, vcpu->arch.pio_data);
		vcpu->arch.pio.count = 0;
		return 1;
	}

	return 0;
}

static int emulator_pio_out_emulated(struct x86_emulate_ctxt *ctxt,
				     int size, unsigned short port,
				     const void *val, unsigned int count)
{
	struct kvm_vcpu *vcpu = emul_to_vcpu(ctxt);

	memcpy(vcpu->arch.pio_data, val, size * count);
	trace_kvm_pio(KVM_PIO_OUT, port, size, count, vcpu->arch.pio_data);
	return emulator_pio_in_out(vcpu, size, port, (void *)val, count, false);
}

static unsigned long get_segment_base(struct kvm_vcpu *vcpu, int seg)
{
	return kvm_x86_ops->get_segment_base(vcpu, seg);
}

static void emulator_invlpg(struct x86_emulate_ctxt *ctxt, ulong address)
{
	kvm_mmu_invlpg(emul_to_vcpu(ctxt), address);
}

static int kvm_emulate_wbinvd_noskip(struct kvm_vcpu *vcpu)
{
	if (!need_emulate_wbinvd(vcpu))
		return X86EMUL_CONTINUE;

	if (kvm_x86_ops->has_wbinvd_exit()) {
		int cpu = get_cpu();

		cpumask_set_cpu(cpu, vcpu->arch.wbinvd_dirty_mask);
		smp_call_function_many(vcpu->arch.wbinvd_dirty_mask,
				wbinvd_ipi, NULL, 1);
		put_cpu();
		cpumask_clear(vcpu->arch.wbinvd_dirty_mask);
	} else
		wbinvd();
	return X86EMUL_CONTINUE;
}

int kvm_emulate_wbinvd(struct kvm_vcpu *vcpu)
{
	kvm_emulate_wbinvd_noskip(vcpu);
	return kvm_skip_emulated_instruction(vcpu);
}
EXPORT_SYMBOL_GPL(kvm_emulate_wbinvd);



static void emulator_wbinvd(struct x86_emulate_ctxt *ctxt)
{
	kvm_emulate_wbinvd_noskip(emul_to_vcpu(ctxt));
}

static int emulator_get_dr(struct x86_emulate_ctxt *ctxt, int dr,
			   unsigned long *dest)
{
	return kvm_get_dr(emul_to_vcpu(ctxt), dr, dest);
}

static int emulator_set_dr(struct x86_emulate_ctxt *ctxt, int dr,
			   unsigned long value)
{

	return __kvm_set_dr(emul_to_vcpu(ctxt), dr, value);
}

static u64 mk_cr_64(u64 curr_cr, u32 new_val)
{
	return (curr_cr & ~((1ULL << 32) - 1)) | new_val;
}

static unsigned long emulator_get_cr(struct x86_emulate_ctxt *ctxt, int cr)
{
	struct kvm_vcpu *vcpu = emul_to_vcpu(ctxt);
	unsigned long value;

	switch (cr) {
	case 0:
		value = kvm_read_cr0(vcpu);
		break;
	case 2:
		value = vcpu->arch.cr2;
		break;
	case 3:
		value = kvm_read_cr3(vcpu);
		break;
	case 4:
		value = kvm_read_cr4(vcpu);
		break;
	case 8:
		value = kvm_get_cr8(vcpu);
		break;
	default:
		kvm_err("%s: unexpected cr %u\n", __func__, cr);
		return 0;
	}

	return value;
}

static int emulator_set_cr(struct x86_emulate_ctxt *ctxt, int cr, ulong val)
{
	struct kvm_vcpu *vcpu = emul_to_vcpu(ctxt);
	int res = 0;

	switch (cr) {
	case 0:
		res = kvm_set_cr0(vcpu, mk_cr_64(kvm_read_cr0(vcpu), val));
		break;
	case 2:
		vcpu->arch.cr2 = val;
		break;
	case 3:
		res = kvm_set_cr3(vcpu, val);
		break;
	case 4:
		res = kvm_set_cr4(vcpu, mk_cr_64(kvm_read_cr4(vcpu), val));
		break;
	case 8:
		res = kvm_set_cr8(vcpu, val);
		break;
	default:
		kvm_err("%s: unexpected cr %u\n", __func__, cr);
		res = -1;
	}

	return res;
}

static int emulator_get_cpl(struct x86_emulate_ctxt *ctxt)
{
	return kvm_x86_ops->get_cpl(emul_to_vcpu(ctxt));
}

static void emulator_get_gdt(struct x86_emulate_ctxt *ctxt, struct desc_ptr *dt)
{
	kvm_x86_ops->get_gdt(emul_to_vcpu(ctxt), dt);
}

static void emulator_get_idt(struct x86_emulate_ctxt *ctxt, struct desc_ptr *dt)
{
	kvm_x86_ops->get_idt(emul_to_vcpu(ctxt), dt);
}

static void emulator_set_gdt(struct x86_emulate_ctxt *ctxt, struct desc_ptr *dt)
{
	kvm_x86_ops->set_gdt(emul_to_vcpu(ctxt), dt);
}

static void emulator_set_idt(struct x86_emulate_ctxt *ctxt, struct desc_ptr *dt)
{
	kvm_x86_ops->set_idt(emul_to_vcpu(ctxt), dt);
}

static unsigned long emulator_get_cached_segment_base(
	struct x86_emulate_ctxt *ctxt, int seg)
{
	return get_segment_base(emul_to_vcpu(ctxt), seg);
}

static bool emulator_get_segment(struct x86_emulate_ctxt *ctxt, u16 *selector,
				 struct desc_struct *desc, u32 *base3,
				 int seg)
{
	struct kvm_segment var;

	kvm_get_segment(emul_to_vcpu(ctxt), &var, seg);
	*selector = var.selector;

	if (var.unusable) {
		memset(desc, 0, sizeof(*desc));
		if (base3)
			*base3 = 0;
		return false;
	}

	if (var.g)
		var.limit >>= 12;
	set_desc_limit(desc, var.limit);
	set_desc_base(desc, (unsigned long)var.base);
#ifdef CONFIG_X86_64
	if (base3)
		*base3 = var.base >> 32;
#endif
	desc->type = var.type;
	desc->s = var.s;
	desc->dpl = var.dpl;
	desc->p = var.present;
	desc->avl = var.avl;
	desc->l = var.l;
	desc->d = var.db;
	desc->g = var.g;

	return true;
}

static void emulator_set_segment(struct x86_emulate_ctxt *ctxt, u16 selector,
				 struct desc_struct *desc, u32 base3,
				 int seg)
{
	struct kvm_vcpu *vcpu = emul_to_vcpu(ctxt);
	struct kvm_segment var;

	var.selector = selector;
	var.base = get_desc_base(desc);
#ifdef CONFIG_X86_64
	var.base |= ((u64)base3) << 32;
#endif
	var.limit = get_desc_limit(desc);
	if (desc->g)
		var.limit = (var.limit << 12) | 0xfff;
	var.type = desc->type;
	var.dpl = desc->dpl;
	var.db = desc->d;
	var.s = desc->s;
	var.l = desc->l;
	var.g = desc->g;
	var.avl = desc->avl;
	var.present = desc->p;
	var.unusable = !var.present;
	var.padding = 0;

	kvm_set_segment(vcpu, &var, seg);
	return;
}

static int emulator_get_msr(struct x86_emulate_ctxt *ctxt,
			    u32 msr_index, u64 *pdata)
{
	return kvm_get_msr(emul_to_vcpu(ctxt), msr_index, pdata);
}

static int emulator_set_msr(struct x86_emulate_ctxt *ctxt,
			    u32 msr_index, u64 data)
{
	return kvm_set_msr(emul_to_vcpu(ctxt), msr_index, data);
}

static u64 emulator_get_smbase(struct x86_emulate_ctxt *ctxt)
{
	struct kvm_vcpu *vcpu = emul_to_vcpu(ctxt);

	return vcpu->arch.smbase;
}

static void emulator_set_smbase(struct x86_emulate_ctxt *ctxt, u64 smbase)
{
	struct kvm_vcpu *vcpu = emul_to_vcpu(ctxt);

	vcpu->arch.smbase = smbase;
}

static int emulator_check_pmc(struct x86_emulate_ctxt *ctxt,
			      u32 pmc)
{
	return kvm_pmu_is_valid_rdpmc_ecx(emul_to_vcpu(ctxt), pmc);
}

static int emulator_read_pmc(struct x86_emulate_ctxt *ctxt,
			     u32 pmc, u64 *pdata)
{
	return kvm_pmu_rdpmc(emul_to_vcpu(ctxt), pmc, pdata);
}

static void emulator_halt(struct x86_emulate_ctxt *ctxt)
{
	emul_to_vcpu(ctxt)->arch.halt_request = 1;
}

static int emulator_intercept(struct x86_emulate_ctxt *ctxt,
			      struct x86_instruction_info *info,
			      enum x86_intercept_stage stage)
{
	return kvm_x86_ops->check_intercept(emul_to_vcpu(ctxt), info, stage);
}

static bool emulator_get_cpuid(struct x86_emulate_ctxt *ctxt,
			u32 *eax, u32 *ebx, u32 *ecx, u32 *edx, bool check_limit)
{
	return kvm_cpuid(emul_to_vcpu(ctxt), eax, ebx, ecx, edx, check_limit);
}

static ulong emulator_read_gpr(struct x86_emulate_ctxt *ctxt, unsigned reg)
{
	return kvm_register_read(emul_to_vcpu(ctxt), reg);
}

static void emulator_write_gpr(struct x86_emulate_ctxt *ctxt, unsigned reg, ulong val)
{
	kvm_register_write(emul_to_vcpu(ctxt), reg, val);
}

static void emulator_set_nmi_mask(struct x86_emulate_ctxt *ctxt, bool masked)
{
	kvm_x86_ops->set_nmi_mask(emul_to_vcpu(ctxt), masked);
}

static unsigned emulator_get_hflags(struct x86_emulate_ctxt *ctxt)
{
	return emul_to_vcpu(ctxt)->arch.hflags;
}

static void emulator_set_hflags(struct x86_emulate_ctxt *ctxt, unsigned emul_flags)
{
	emul_to_vcpu(ctxt)->arch.hflags = emul_flags;
}

static int emulator_pre_leave_smm(struct x86_emulate_ctxt *ctxt,
				  const char *smstate)
{
	return kvm_x86_ops->pre_leave_smm(emul_to_vcpu(ctxt), smstate);
}

static void emulator_post_leave_smm(struct x86_emulate_ctxt *ctxt)
{
	kvm_smm_changed(emul_to_vcpu(ctxt));
}

static int emulator_set_xcr(struct x86_emulate_ctxt *ctxt, u32 index, u64 xcr)
{
	return __kvm_set_xcr(emul_to_vcpu(ctxt), index, xcr);
}

static const struct x86_emulate_ops emulate_ops = {
	.read_gpr            = emulator_read_gpr,
	.write_gpr           = emulator_write_gpr,
	.read_std            = emulator_read_std,
	.write_std           = emulator_write_std,
	.read_phys           = kvm_read_guest_phys_system,
	.fetch               = kvm_fetch_guest_virt,
	.read_emulated       = emulator_read_emulated,
	.write_emulated      = emulator_write_emulated,
	.cmpxchg_emulated    = emulator_cmpxchg_emulated,
	.invlpg              = emulator_invlpg,
	.pio_in_emulated     = emulator_pio_in_emulated,
	.pio_out_emulated    = emulator_pio_out_emulated,
	.get_segment         = emulator_get_segment,
	.set_segment         = emulator_set_segment,
	.get_cached_segment_base = emulator_get_cached_segment_base,
	.get_gdt             = emulator_get_gdt,
	.get_idt	     = emulator_get_idt,
	.set_gdt             = emulator_set_gdt,
	.set_idt	     = emulator_set_idt,
	.get_cr              = emulator_get_cr,
	.set_cr              = emulator_set_cr,
	.cpl                 = emulator_get_cpl,
	.get_dr              = emulator_get_dr,
	.set_dr              = emulator_set_dr,
	.get_smbase          = emulator_get_smbase,
	.set_smbase          = emulator_set_smbase,
	.set_msr             = emulator_set_msr,
	.get_msr             = emulator_get_msr,
	.check_pmc	     = emulator_check_pmc,
	.read_pmc            = emulator_read_pmc,
	.halt                = emulator_halt,
	.wbinvd              = emulator_wbinvd,
	.fix_hypercall       = emulator_fix_hypercall,
	.intercept           = emulator_intercept,
	.get_cpuid           = emulator_get_cpuid,
	.set_nmi_mask        = emulator_set_nmi_mask,
	.get_hflags          = emulator_get_hflags,
	.set_hflags          = emulator_set_hflags,
	.pre_leave_smm       = emulator_pre_leave_smm,
	.post_leave_smm      = emulator_post_leave_smm,
	.set_xcr             = emulator_set_xcr,
};

static void toggle_interruptibility(struct kvm_vcpu *vcpu, u32 mask)
{
	u32 int_shadow = kvm_x86_ops->get_interrupt_shadow(vcpu);
	/*
	 * an sti; sti; sequence only disable interrupts for the first
	 * instruction. So, if the last instruction, be it emulated or
	 * not, left the system with the INT_STI flag enabled, it
	 * means that the last instruction is an sti. We should not
	 * leave the flag on in this case. The same goes for mov ss
	 */
	if (int_shadow & mask)
		mask = 0;
	if (unlikely(int_shadow || mask)) {
		kvm_x86_ops->set_interrupt_shadow(vcpu, mask);
		if (!mask)
			kvm_make_request(KVM_REQ_EVENT, vcpu);
	}
}

static bool inject_emulated_exception(struct kvm_vcpu *vcpu)
{
	struct x86_emulate_ctxt *ctxt = &vcpu->arch.emulate_ctxt;
	if (ctxt->exception.vector == PF_VECTOR)
		return kvm_propagate_fault(vcpu, &ctxt->exception);

	if (ctxt->exception.error_code_valid)
		kvm_queue_exception_e(vcpu, ctxt->exception.vector,
				      ctxt->exception.error_code);
	else
		kvm_queue_exception(vcpu, ctxt->exception.vector);
	return false;
}

static void init_emulate_ctxt(struct kvm_vcpu *vcpu)
{
	struct x86_emulate_ctxt *ctxt = &vcpu->arch.emulate_ctxt;
	int cs_db, cs_l;

	kvm_x86_ops->get_cs_db_l_bits(vcpu, &cs_db, &cs_l);

	ctxt->eflags = kvm_get_rflags(vcpu);
	ctxt->tf = (ctxt->eflags & X86_EFLAGS_TF) != 0;

	ctxt->eip = kvm_rip_read(vcpu);
	ctxt->mode = (!is_protmode(vcpu))		? X86EMUL_MODE_REAL :
		     (ctxt->eflags & X86_EFLAGS_VM)	? X86EMUL_MODE_VM86 :
		     (cs_l && is_long_mode(vcpu))	? X86EMUL_MODE_PROT64 :
		     cs_db				? X86EMUL_MODE_PROT32 :
							  X86EMUL_MODE_PROT16;
	BUILD_BUG_ON(HF_GUEST_MASK != X86EMUL_GUEST_MASK);
	BUILD_BUG_ON(HF_SMM_MASK != X86EMUL_SMM_MASK);
	BUILD_BUG_ON(HF_SMM_INSIDE_NMI_MASK != X86EMUL_SMM_INSIDE_NMI_MASK);

	init_decode_cache(ctxt);
	vcpu->arch.emulate_regs_need_sync_from_vcpu = false;
}

void kvm_inject_realmode_interrupt(struct kvm_vcpu *vcpu, int irq, int inc_eip)
{
	struct x86_emulate_ctxt *ctxt = &vcpu->arch.emulate_ctxt;
	int ret;

	init_emulate_ctxt(vcpu);

	ctxt->op_bytes = 2;
	ctxt->ad_bytes = 2;
	ctxt->_eip = ctxt->eip + inc_eip;
	ret = emulate_int_real(ctxt, irq);

	if (ret != X86EMUL_CONTINUE) {
		kvm_make_request(KVM_REQ_TRIPLE_FAULT, vcpu);
	} else {
		ctxt->eip = ctxt->_eip;
		kvm_rip_write(vcpu, ctxt->eip);
		kvm_set_rflags(vcpu, ctxt->eflags);
	}
}
EXPORT_SYMBOL_GPL(kvm_inject_realmode_interrupt);

static int handle_emulation_failure(struct kvm_vcpu *vcpu, int emulation_type)
{
	++vcpu->stat.insn_emulation_fail;
	trace_kvm_emulate_insn_failed(vcpu);

	if (emulation_type & EMULTYPE_VMWARE_GP) {
		kvm_queue_exception_e(vcpu, GP_VECTOR, 0);
		return 1;
	}

	if (emulation_type & EMULTYPE_SKIP) {
		vcpu->run->exit_reason = KVM_EXIT_INTERNAL_ERROR;
		vcpu->run->internal.suberror = KVM_INTERNAL_ERROR_EMULATION;
		vcpu->run->internal.ndata = 0;
		return 0;
	}

	kvm_queue_exception(vcpu, UD_VECTOR);

	if (!is_guest_mode(vcpu) && kvm_x86_ops->get_cpl(vcpu) == 0) {
		vcpu->run->exit_reason = KVM_EXIT_INTERNAL_ERROR;
		vcpu->run->internal.suberror = KVM_INTERNAL_ERROR_EMULATION;
		vcpu->run->internal.ndata = 0;
		return 0;
	}

	return 1;
}

static bool reexecute_instruction(struct kvm_vcpu *vcpu, gpa_t cr2_or_gpa,
				  bool write_fault_to_shadow_pgtable,
				  int emulation_type)
{
	gpa_t gpa = cr2_or_gpa;
	kvm_pfn_t pfn;

	if (!(emulation_type & EMULTYPE_ALLOW_RETRY))
		return false;

	if (WARN_ON_ONCE(is_guest_mode(vcpu)))
		return false;

	if (!vcpu->arch.mmu->direct_map) {
		/*
		 * Write permission should be allowed since only
		 * write access need to be emulated.
		 */
		gpa = kvm_mmu_gva_to_gpa_write(vcpu, cr2_or_gpa, NULL);

		/*
		 * If the mapping is invalid in guest, let cpu retry
		 * it to generate fault.
		 */
		if (gpa == UNMAPPED_GVA)
			return true;
	}

	/*
	 * Do not retry the unhandleable instruction if it faults on the
	 * readonly host memory, otherwise it will goto a infinite loop:
	 * retry instruction -> write #PF -> emulation fail -> retry
	 * instruction -> ...
	 */
	pfn = gfn_to_pfn(vcpu->kvm, gpa_to_gfn(gpa));

	/*
	 * If the instruction failed on the error pfn, it can not be fixed,
	 * report the error to userspace.
	 */
	if (is_error_noslot_pfn(pfn))
		return false;

	kvm_release_pfn_clean(pfn);

	/* The instructions are well-emulated on direct mmu. */
	if (vcpu->arch.mmu->direct_map) {
		unsigned int indirect_shadow_pages;

		spin_lock(&vcpu->kvm->mmu_lock);
		indirect_shadow_pages = vcpu->kvm->arch.indirect_shadow_pages;
		spin_unlock(&vcpu->kvm->mmu_lock);

		if (indirect_shadow_pages)
			kvm_mmu_unprotect_page(vcpu->kvm, gpa_to_gfn(gpa));

		return true;
	}

	/*
	 * if emulation was due to access to shadowed page table
	 * and it failed try to unshadow page and re-enter the
	 * guest to let CPU execute the instruction.
	 */
	kvm_mmu_unprotect_page(vcpu->kvm, gpa_to_gfn(gpa));

	/*
	 * If the access faults on its page table, it can not
	 * be fixed by unprotecting shadow page and it should
	 * be reported to userspace.
	 */
	return !write_fault_to_shadow_pgtable;
}

static bool retry_instruction(struct x86_emulate_ctxt *ctxt,
			      gpa_t cr2_or_gpa,  int emulation_type)
{
	struct kvm_vcpu *vcpu = emul_to_vcpu(ctxt);
	unsigned long last_retry_eip, last_retry_addr, gpa = cr2_or_gpa;

	last_retry_eip = vcpu->arch.last_retry_eip;
	last_retry_addr = vcpu->arch.last_retry_addr;

	/*
	 * If the emulation is caused by #PF and it is non-page_table
	 * writing instruction, it means the VM-EXIT is caused by shadow
	 * page protected, we can zap the shadow page and retry this
	 * instruction directly.
	 *
	 * Note: if the guest uses a non-page-table modifying instruction
	 * on the PDE that points to the instruction, then we will unmap
	 * the instruction and go to an infinite loop. So, we cache the
	 * last retried eip and the last fault address, if we meet the eip
	 * and the address again, we can break out of the potential infinite
	 * loop.
	 */
	vcpu->arch.last_retry_eip = vcpu->arch.last_retry_addr = 0;

	if (!(emulation_type & EMULTYPE_ALLOW_RETRY))
		return false;

	if (WARN_ON_ONCE(is_guest_mode(vcpu)))
		return false;

	if (x86_page_table_writing_insn(ctxt))
		return false;

	if (ctxt->eip == last_retry_eip && last_retry_addr == cr2_or_gpa)
		return false;

	vcpu->arch.last_retry_eip = ctxt->eip;
	vcpu->arch.last_retry_addr = cr2_or_gpa;

	if (!vcpu->arch.mmu->direct_map)
		gpa = kvm_mmu_gva_to_gpa_write(vcpu, cr2_or_gpa, NULL);

	kvm_mmu_unprotect_page(vcpu->kvm, gpa_to_gfn(gpa));

	return true;
}

static int complete_emulated_mmio(struct kvm_vcpu *vcpu);
static int complete_emulated_pio(struct kvm_vcpu *vcpu);

static void kvm_smm_changed(struct kvm_vcpu *vcpu)
{
	if (!(vcpu->arch.hflags & HF_SMM_MASK)) {
		/* This is a good place to trace that we are exiting SMM.  */
		trace_kvm_enter_smm(vcpu->vcpu_id, vcpu->arch.smbase, false);

		/* Process a latched INIT or SMI, if any.  */
		kvm_make_request(KVM_REQ_EVENT, vcpu);
	}

	kvm_mmu_reset_context(vcpu);
}

static int kvm_vcpu_check_hw_bp(unsigned long addr, u32 type, u32 dr7,
				unsigned long *db)
{
	u32 dr6 = 0;
	int i;
	u32 enable, rwlen;

	enable = dr7;
	rwlen = dr7 >> 16;
	for (i = 0; i < 4; i++, enable >>= 2, rwlen >>= 4)
		if ((enable & 3) && (rwlen & 15) == type && db[i] == addr)
			dr6 |= (1 << i);
	return dr6;
}

static int kvm_vcpu_do_singlestep(struct kvm_vcpu *vcpu)
{
	struct kvm_run *kvm_run = vcpu->run;

	if (vcpu->guest_debug & KVM_GUESTDBG_SINGLESTEP) {
		kvm_run->debug.arch.dr6 = DR6_BS | DR6_FIXED_1 | DR6_RTM;
		kvm_run->debug.arch.pc = vcpu->arch.singlestep_rip;
		kvm_run->debug.arch.exception = DB_VECTOR;
		kvm_run->exit_reason = KVM_EXIT_DEBUG;
		return 0;
	}
	kvm_queue_exception_p(vcpu, DB_VECTOR, DR6_BS);
	return 1;
}

int kvm_skip_emulated_instruction(struct kvm_vcpu *vcpu)
{
	unsigned long rflags = kvm_x86_ops->get_rflags(vcpu);
	int r;

	r = kvm_x86_ops->skip_emulated_instruction(vcpu);
	if (unlikely(!r))
		return 0;

	/*
	 * rflags is the old, "raw" value of the flags.  The new value has
	 * not been saved yet.
	 *
	 * This is correct even for TF set by the guest, because "the
	 * processor will not generate this exception after the instruction
	 * that sets the TF flag".
	 */
	if (unlikely(rflags & X86_EFLAGS_TF))
		r = kvm_vcpu_do_singlestep(vcpu);
	return r;
}
EXPORT_SYMBOL_GPL(kvm_skip_emulated_instruction);

static bool kvm_vcpu_check_breakpoint(struct kvm_vcpu *vcpu, int *r)
{
	if (unlikely(vcpu->guest_debug & KVM_GUESTDBG_USE_HW_BP) &&
	    (vcpu->arch.guest_debug_dr7 & DR7_BP_EN_MASK)) {
		struct kvm_run *kvm_run = vcpu->run;
		unsigned long eip = kvm_get_linear_rip(vcpu);
		u32 dr6 = kvm_vcpu_check_hw_bp(eip, 0,
					   vcpu->arch.guest_debug_dr7,
					   vcpu->arch.eff_db);

		if (dr6 != 0) {
			kvm_run->debug.arch.dr6 = dr6 | DR6_FIXED_1 | DR6_RTM;
			kvm_run->debug.arch.pc = eip;
			kvm_run->debug.arch.exception = DB_VECTOR;
			kvm_run->exit_reason = KVM_EXIT_DEBUG;
			*r = 0;
			return true;
		}
	}

	if (unlikely(vcpu->arch.dr7 & DR7_BP_EN_MASK) &&
	    !(kvm_get_rflags(vcpu) & X86_EFLAGS_RF)) {
		unsigned long eip = kvm_get_linear_rip(vcpu);
		u32 dr6 = kvm_vcpu_check_hw_bp(eip, 0,
					   vcpu->arch.dr7,
					   vcpu->arch.db);

		if (dr6 != 0) {
			vcpu->arch.dr6 &= ~DR_TRAP_BITS;
			vcpu->arch.dr6 |= dr6 | DR6_RTM;
			kvm_queue_exception(vcpu, DB_VECTOR);
			*r = 1;
			return true;
		}
	}

	return false;
}

static bool is_vmware_backdoor_opcode(struct x86_emulate_ctxt *ctxt)
{
	switch (ctxt->opcode_len) {
	case 1:
		switch (ctxt->b) {
		case 0xe4:	/* IN */
		case 0xe5:
		case 0xec:
		case 0xed:
		case 0xe6:	/* OUT */
		case 0xe7:
		case 0xee:
		case 0xef:
		case 0x6c:	/* INS */
		case 0x6d:
		case 0x6e:	/* OUTS */
		case 0x6f:
			return true;
		}
		break;
	case 2:
		switch (ctxt->b) {
		case 0x33:	/* RDPMC */
			return true;
		}
		break;
	}

	return false;
}

int x86_emulate_instruction(struct kvm_vcpu *vcpu, gpa_t cr2_or_gpa,
			    int emulation_type, void *insn, int insn_len)
{
	int r;
	struct x86_emulate_ctxt *ctxt = &vcpu->arch.emulate_ctxt;
	bool writeback = true;
	bool write_fault_to_spt = vcpu->arch.write_fault_to_shadow_pgtable;

	vcpu->arch.l1tf_flush_l1d = true;

	/*
	 * Clear write_fault_to_shadow_pgtable here to ensure it is
	 * never reused.
	 */
	vcpu->arch.write_fault_to_shadow_pgtable = false;
	kvm_clear_exception_queue(vcpu);

	if (!(emulation_type & EMULTYPE_NO_DECODE)) {
		init_emulate_ctxt(vcpu);

		/*
		 * We will reenter on the same instruction since
		 * we do not set complete_userspace_io.  This does not
		 * handle watchpoints yet, those would be handled in
		 * the emulate_ops.
		 */
		if (!(emulation_type & EMULTYPE_SKIP) &&
		    kvm_vcpu_check_breakpoint(vcpu, &r))
			return r;

		ctxt->interruptibility = 0;
		ctxt->have_exception = false;
		ctxt->exception.vector = -1;
		ctxt->perm_ok = false;

		ctxt->ud = emulation_type & EMULTYPE_TRAP_UD;

		r = x86_decode_insn(ctxt, insn, insn_len);

		trace_kvm_emulate_insn_start(vcpu);
		++vcpu->stat.insn_emulation;
		if (r != EMULATION_OK)  {
			if ((emulation_type & EMULTYPE_TRAP_UD) ||
			    (emulation_type & EMULTYPE_TRAP_UD_FORCED)) {
				kvm_queue_exception(vcpu, UD_VECTOR);
				return 1;
			}
			if (reexecute_instruction(vcpu, cr2_or_gpa,
						  write_fault_to_spt,
						  emulation_type))
				return 1;
			if (ctxt->have_exception) {
				/*
				 * #UD should result in just EMULATION_FAILED, and trap-like
				 * exception should not be encountered during decode.
				 */
				WARN_ON_ONCE(ctxt->exception.vector == UD_VECTOR ||
					     exception_type(ctxt->exception.vector) == EXCPT_TRAP);
				inject_emulated_exception(vcpu);
				return 1;
			}
			return handle_emulation_failure(vcpu, emulation_type);
		}
	}

	if ((emulation_type & EMULTYPE_VMWARE_GP) &&
	    !is_vmware_backdoor_opcode(ctxt)) {
		kvm_queue_exception_e(vcpu, GP_VECTOR, 0);
		return 1;
	}

	/*
	 * Note, EMULTYPE_SKIP is intended for use *only* by vendor callbacks
	 * for kvm_skip_emulated_instruction().  The caller is responsible for
	 * updating interruptibility state and injecting single-step #DBs.
	 */
	if (emulation_type & EMULTYPE_SKIP) {
		kvm_rip_write(vcpu, ctxt->_eip);
		if (ctxt->eflags & X86_EFLAGS_RF)
			kvm_set_rflags(vcpu, ctxt->eflags & ~X86_EFLAGS_RF);
		return 1;
	}

	if (retry_instruction(ctxt, cr2_or_gpa, emulation_type))
		return 1;

	/* this is needed for vmware backdoor interface to work since it
	   changes registers values  during IO operation */
	if (vcpu->arch.emulate_regs_need_sync_from_vcpu) {
		vcpu->arch.emulate_regs_need_sync_from_vcpu = false;
		emulator_invalidate_register_cache(ctxt);
	}

restart:
	/* Save the faulting GPA (cr2) in the address field */
	ctxt->exception.address = cr2_or_gpa;

	r = x86_emulate_insn(ctxt);

	if (r == EMULATION_INTERCEPTED)
		return 1;

	if (r == EMULATION_FAILED) {
		if (reexecute_instruction(vcpu, cr2_or_gpa, write_fault_to_spt,
					emulation_type))
			return 1;

		return handle_emulation_failure(vcpu, emulation_type);
	}

	if (ctxt->have_exception) {
		r = 1;
		if (inject_emulated_exception(vcpu))
			return r;
	} else if (vcpu->arch.pio.count) {
		if (!vcpu->arch.pio.in) {
			/* FIXME: return into emulator if single-stepping.  */
			vcpu->arch.pio.count = 0;
		} else {
			writeback = false;
			vcpu->arch.complete_userspace_io = complete_emulated_pio;
		}
		r = 0;
	} else if (vcpu->mmio_needed) {
		++vcpu->stat.mmio_exits;

		if (!vcpu->mmio_is_write)
			writeback = false;
		r = 0;
		vcpu->arch.complete_userspace_io = complete_emulated_mmio;
	} else if (r == EMULATION_RESTART)
		goto restart;
	else
		r = 1;

	if (writeback) {
		unsigned long rflags = kvm_x86_ops->get_rflags(vcpu);
		toggle_interruptibility(vcpu, ctxt->interruptibility);
		vcpu->arch.emulate_regs_need_sync_to_vcpu = false;
		if (!ctxt->have_exception ||
		    exception_type(ctxt->exception.vector) == EXCPT_TRAP) {
			kvm_rip_write(vcpu, ctxt->eip);
			if (r && ctxt->tf)
				r = kvm_vcpu_do_singlestep(vcpu);
			__kvm_set_rflags(vcpu, ctxt->eflags);
		}

		/*
		 * For STI, interrupts are shadowed; so KVM_REQ_EVENT will
		 * do nothing, and it will be requested again as soon as
		 * the shadow expires.  But we still need to check here,
		 * because POPF has no interrupt shadow.
		 */
		if (unlikely((ctxt->eflags & ~rflags) & X86_EFLAGS_IF))
			kvm_make_request(KVM_REQ_EVENT, vcpu);
	} else
		vcpu->arch.emulate_regs_need_sync_to_vcpu = true;

	return r;
}

int kvm_emulate_instruction(struct kvm_vcpu *vcpu, int emulation_type)
{
	return x86_emulate_instruction(vcpu, 0, emulation_type, NULL, 0);
}
EXPORT_SYMBOL_GPL(kvm_emulate_instruction);

int kvm_emulate_instruction_from_buffer(struct kvm_vcpu *vcpu,
					void *insn, int insn_len)
{
	return x86_emulate_instruction(vcpu, 0, 0, insn, insn_len);
}
EXPORT_SYMBOL_GPL(kvm_emulate_instruction_from_buffer);

static int complete_fast_pio_out_port_0x7e(struct kvm_vcpu *vcpu)
{
	vcpu->arch.pio.count = 0;
	return 1;
}

static int complete_fast_pio_out(struct kvm_vcpu *vcpu)
{
	vcpu->arch.pio.count = 0;

	if (unlikely(!kvm_is_linear_rip(vcpu, vcpu->arch.pio.linear_rip)))
		return 1;

	return kvm_skip_emulated_instruction(vcpu);
}

static int kvm_fast_pio_out(struct kvm_vcpu *vcpu, int size,
			    unsigned short port)
{
	unsigned long val = kvm_rax_read(vcpu);
	int ret = emulator_pio_out_emulated(&vcpu->arch.emulate_ctxt,
					    size, port, &val, 1);
	if (ret)
		return ret;

	/*
	 * Workaround userspace that relies on old KVM behavior of %rip being
	 * incremented prior to exiting to userspace to handle "OUT 0x7e".
	 */
	if (port == 0x7e &&
	    kvm_check_has_quirk(vcpu->kvm, KVM_X86_QUIRK_OUT_7E_INC_RIP)) {
		vcpu->arch.complete_userspace_io =
			complete_fast_pio_out_port_0x7e;
		kvm_skip_emulated_instruction(vcpu);
	} else {
		vcpu->arch.pio.linear_rip = kvm_get_linear_rip(vcpu);
		vcpu->arch.complete_userspace_io = complete_fast_pio_out;
	}
	return 0;
}

static int complete_fast_pio_in(struct kvm_vcpu *vcpu)
{
	unsigned long val;

	/* We should only ever be called with arch.pio.count equal to 1 */
	BUG_ON(vcpu->arch.pio.count != 1);

	if (unlikely(!kvm_is_linear_rip(vcpu, vcpu->arch.pio.linear_rip))) {
		vcpu->arch.pio.count = 0;
		return 1;
	}

	/* For size less than 4 we merge, else we zero extend */
	val = (vcpu->arch.pio.size < 4) ? kvm_rax_read(vcpu) : 0;

	/*
	 * Since vcpu->arch.pio.count == 1 let emulator_pio_in_emulated perform
	 * the copy and tracing
	 */
	emulator_pio_in_emulated(&vcpu->arch.emulate_ctxt, vcpu->arch.pio.size,
				 vcpu->arch.pio.port, &val, 1);
	kvm_rax_write(vcpu, val);

	return kvm_skip_emulated_instruction(vcpu);
}

static int kvm_fast_pio_in(struct kvm_vcpu *vcpu, int size,
			   unsigned short port)
{
	unsigned long val;
	int ret;

	/* For size less than 4 we merge, else we zero extend */
	val = (size < 4) ? kvm_rax_read(vcpu) : 0;

	ret = emulator_pio_in_emulated(&vcpu->arch.emulate_ctxt, size, port,
				       &val, 1);
	if (ret) {
		kvm_rax_write(vcpu, val);
		return ret;
	}

	vcpu->arch.pio.linear_rip = kvm_get_linear_rip(vcpu);
	vcpu->arch.complete_userspace_io = complete_fast_pio_in;

	return 0;
}

int kvm_fast_pio(struct kvm_vcpu *vcpu, int size, unsigned short port, int in)
{
	int ret;

	if (in)
		ret = kvm_fast_pio_in(vcpu, size, port);
	else
		ret = kvm_fast_pio_out(vcpu, size, port);
	return ret && kvm_skip_emulated_instruction(vcpu);
}
EXPORT_SYMBOL_GPL(kvm_fast_pio);

static int kvmclock_cpu_down_prep(unsigned int cpu)
{
	__this_cpu_write(cpu_tsc_khz, 0);
	return 0;
}

static void tsc_khz_changed(void *data)
{
	struct cpufreq_freqs *freq = data;
	unsigned long khz = 0;

	if (data)
		khz = freq->new;
	else if (!boot_cpu_has(X86_FEATURE_CONSTANT_TSC))
		khz = cpufreq_quick_get(raw_smp_processor_id());
	if (!khz)
		khz = tsc_khz;
	__this_cpu_write(cpu_tsc_khz, khz);
}

#ifdef CONFIG_X86_64
static void kvm_hyperv_tsc_notifier(void)
{
	struct kvm *kvm;
	struct kvm_vcpu *vcpu;
	int cpu;

	mutex_lock(&kvm_lock);
	list_for_each_entry(kvm, &vm_list, vm_list)
		kvm_make_mclock_inprogress_request(kvm);

	hyperv_stop_tsc_emulation();

	/* TSC frequency always matches when on Hyper-V */
	for_each_present_cpu(cpu)
		per_cpu(cpu_tsc_khz, cpu) = tsc_khz;
	kvm_max_guest_tsc_khz = tsc_khz;

	list_for_each_entry(kvm, &vm_list, vm_list) {
		struct kvm_arch *ka = &kvm->arch;

		spin_lock(&ka->pvclock_gtod_sync_lock);

		pvclock_update_vm_gtod_copy(kvm);

		kvm_for_each_vcpu(cpu, vcpu, kvm)
			kvm_make_request(KVM_REQ_CLOCK_UPDATE, vcpu);

		kvm_for_each_vcpu(cpu, vcpu, kvm)
			kvm_clear_request(KVM_REQ_MCLOCK_INPROGRESS, vcpu);

		spin_unlock(&ka->pvclock_gtod_sync_lock);
	}
	mutex_unlock(&kvm_lock);
}
#endif

static void __kvmclock_cpufreq_notifier(struct cpufreq_freqs *freq, int cpu)
{
	struct kvm *kvm;
	struct kvm_vcpu *vcpu;
	int i, send_ipi = 0;

	/*
	 * We allow guests to temporarily run on slowing clocks,
	 * provided we notify them after, or to run on accelerating
	 * clocks, provided we notify them before.  Thus time never
	 * goes backwards.
	 *
	 * However, we have a problem.  We can't atomically update
	 * the frequency of a given CPU from this function; it is
	 * merely a notifier, which can be called from any CPU.
	 * Changing the TSC frequency at arbitrary points in time
	 * requires a recomputation of local variables related to
	 * the TSC for each VCPU.  We must flag these local variables
	 * to be updated and be sure the update takes place with the
	 * new frequency before any guests proceed.
	 *
	 * Unfortunately, the combination of hotplug CPU and frequency
	 * change creates an intractable locking scenario; the order
	 * of when these callouts happen is undefined with respect to
	 * CPU hotplug, and they can race with each other.  As such,
	 * merely setting per_cpu(cpu_tsc_khz) = X during a hotadd is
	 * undefined; you can actually have a CPU frequency change take
	 * place in between the computation of X and the setting of the
	 * variable.  To protect against this problem, all updates of
	 * the per_cpu tsc_khz variable are done in an interrupt
	 * protected IPI, and all callers wishing to update the value
	 * must wait for a synchronous IPI to complete (which is trivial
	 * if the caller is on the CPU already).  This establishes the
	 * necessary total order on variable updates.
	 *
	 * Note that because a guest time update may take place
	 * anytime after the setting of the VCPU's request bit, the
	 * correct TSC value must be set before the request.  However,
	 * to ensure the update actually makes it to any guest which
	 * starts running in hardware virtualization between the set
	 * and the acquisition of the spinlock, we must also ping the
	 * CPU after setting the request bit.
	 *
	 */

	smp_call_function_single(cpu, tsc_khz_changed, freq, 1);

	mutex_lock(&kvm_lock);
	list_for_each_entry(kvm, &vm_list, vm_list) {
		kvm_for_each_vcpu(i, vcpu, kvm) {
			if (vcpu->cpu != cpu)
				continue;
			kvm_make_request(KVM_REQ_CLOCK_UPDATE, vcpu);
			if (vcpu->cpu != raw_smp_processor_id())
				send_ipi = 1;
		}
	}
	mutex_unlock(&kvm_lock);

	if (freq->old < freq->new && send_ipi) {
		/*
		 * We upscale the frequency.  Must make the guest
		 * doesn't see old kvmclock values while running with
		 * the new frequency, otherwise we risk the guest sees
		 * time go backwards.
		 *
		 * In case we update the frequency for another cpu
		 * (which might be in guest context) send an interrupt
		 * to kick the cpu out of guest context.  Next time
		 * guest context is entered kvmclock will be updated,
		 * so the guest will not see stale values.
		 */
		smp_call_function_single(cpu, tsc_khz_changed, freq, 1);
	}
}

static int kvmclock_cpufreq_notifier(struct notifier_block *nb, unsigned long val,
				     void *data)
{
	struct cpufreq_freqs *freq = data;
	int cpu;

	if (val == CPUFREQ_PRECHANGE && freq->old > freq->new)
		return 0;
	if (val == CPUFREQ_POSTCHANGE && freq->old < freq->new)
		return 0;

	for_each_cpu(cpu, freq->policy->cpus)
		__kvmclock_cpufreq_notifier(freq, cpu);

	return 0;
}

static struct notifier_block kvmclock_cpufreq_notifier_block = {
	.notifier_call  = kvmclock_cpufreq_notifier
};

static int kvmclock_cpu_online(unsigned int cpu)
{
	tsc_khz_changed(NULL);
	return 0;
}

static void kvm_timer_init(void)
{
	max_tsc_khz = tsc_khz;

	if (!boot_cpu_has(X86_FEATURE_CONSTANT_TSC)) {
#ifdef CONFIG_CPU_FREQ
		struct cpufreq_policy policy;
		int cpu;

		memset(&policy, 0, sizeof(policy));
		cpu = get_cpu();
		cpufreq_get_policy(&policy, cpu);
		if (policy.cpuinfo.max_freq)
			max_tsc_khz = policy.cpuinfo.max_freq;
		put_cpu();
#endif
		cpufreq_register_notifier(&kvmclock_cpufreq_notifier_block,
					  CPUFREQ_TRANSITION_NOTIFIER);
	}

	cpuhp_setup_state(CPUHP_AP_X86_KVM_CLK_ONLINE, "x86/kvm/clk:online",
			  kvmclock_cpu_online, kvmclock_cpu_down_prep);
}

DEFINE_PER_CPU(struct kvm_vcpu *, current_vcpu);
EXPORT_PER_CPU_SYMBOL_GPL(current_vcpu);

int kvm_is_in_guest(void)
{
	return __this_cpu_read(current_vcpu) != NULL;
}

static int kvm_is_user_mode(void)
{
	int user_mode = 3;

	if (__this_cpu_read(current_vcpu))
		user_mode = kvm_x86_ops->get_cpl(__this_cpu_read(current_vcpu));

	return user_mode != 0;
}

static unsigned long kvm_get_guest_ip(void)
{
	unsigned long ip = 0;

	if (__this_cpu_read(current_vcpu))
		ip = kvm_rip_read(__this_cpu_read(current_vcpu));

	return ip;
}

static void kvm_handle_intel_pt_intr(void)
{
	struct kvm_vcpu *vcpu = __this_cpu_read(current_vcpu);

	kvm_make_request(KVM_REQ_PMI, vcpu);
	__set_bit(MSR_CORE_PERF_GLOBAL_OVF_CTRL_TRACE_TOPA_PMI_BIT,
			(unsigned long *)&vcpu->arch.pmu.global_status);
}

static struct perf_guest_info_callbacks kvm_guest_cbs = {
	.is_in_guest		= kvm_is_in_guest,
	.is_user_mode		= kvm_is_user_mode,
	.get_guest_ip		= kvm_get_guest_ip,
	.handle_intel_pt_intr	= kvm_handle_intel_pt_intr,
};

#ifdef CONFIG_X86_64
static void pvclock_gtod_update_fn(struct work_struct *work)
{
	struct kvm *kvm;

	struct kvm_vcpu *vcpu;
	int i;

	mutex_lock(&kvm_lock);
	list_for_each_entry(kvm, &vm_list, vm_list)
		kvm_for_each_vcpu(i, vcpu, kvm)
			kvm_make_request(KVM_REQ_MASTERCLOCK_UPDATE, vcpu);
	atomic_set(&kvm_guest_has_master_clock, 0);
	mutex_unlock(&kvm_lock);
}

static DECLARE_WORK(pvclock_gtod_work, pvclock_gtod_update_fn);

/*
 * Notification about pvclock gtod data update.
 */
static int pvclock_gtod_notify(struct notifier_block *nb, unsigned long unused,
			       void *priv)
{
	struct pvclock_gtod_data *gtod = &pvclock_gtod_data;
	struct timekeeper *tk = priv;

	update_pvclock_gtod(tk);

	/* disable master clock if host does not trust, or does not
	 * use, TSC based clocksource.
	 */
	if (!gtod_is_based_on_tsc(gtod->clock.vclock_mode) &&
	    atomic_read(&kvm_guest_has_master_clock) != 0)
		queue_work(system_long_wq, &pvclock_gtod_work);

	return 0;
}

static struct notifier_block pvclock_gtod_notifier = {
	.notifier_call = pvclock_gtod_notify,
};
#endif

int kvm_arch_init(void *opaque)
{
	int r;
	struct kvm_x86_ops *ops = opaque;

	if (kvm_x86_ops) {
		printk(KERN_ERR "kvm: already loaded the other module\n");
		r = -EEXIST;
		goto out;
	}

	if (!ops->cpu_has_kvm_support()) {
		printk(KERN_ERR "kvm: no hardware support\n");
		r = -EOPNOTSUPP;
		goto out;
	}
	if (ops->disabled_by_bios()) {
		printk(KERN_ERR "kvm: disabled by bios\n");
		r = -EOPNOTSUPP;
		goto out;
	}

	/*
	 * KVM explicitly assumes that the guest has an FPU and
	 * FXSAVE/FXRSTOR. For example, the KVM_GET_FPU explicitly casts the
	 * vCPU's FPU state as a fxregs_state struct.
	 */
	if (!boot_cpu_has(X86_FEATURE_FPU) || !boot_cpu_has(X86_FEATURE_FXSR)) {
		printk(KERN_ERR "kvm: inadequate fpu\n");
		r = -EOPNOTSUPP;
		goto out;
	}

	r = -ENOMEM;
	x86_fpu_cache = kmem_cache_create("x86_fpu", sizeof(struct fpu),
					  __alignof__(struct fpu), SLAB_ACCOUNT,
					  NULL);
	if (!x86_fpu_cache) {
		printk(KERN_ERR "kvm: failed to allocate cache for x86 fpu\n");
		goto out;
	}

	shared_msrs = alloc_percpu(struct kvm_shared_msrs);
	if (!shared_msrs) {
		printk(KERN_ERR "kvm: failed to allocate percpu kvm_shared_msrs\n");
		goto out_free_x86_fpu_cache;
	}

	r = kvm_mmu_module_init();
	if (r)
		goto out_free_percpu;

	kvm_x86_ops = ops;

	kvm_mmu_set_mask_ptes(PT_USER_MASK, PT_ACCESSED_MASK,
			PT_DIRTY_MASK, PT64_NX_MASK, 0,
			PT_PRESENT_MASK, 0, sme_me_mask);
	kvm_timer_init();

	perf_register_guest_info_callbacks(&kvm_guest_cbs);

	if (boot_cpu_has(X86_FEATURE_XSAVE))
		host_xcr0 = xgetbv(XCR_XFEATURE_ENABLED_MASK);

	kvm_lapic_init();
	if (pi_inject_timer == -1)
		pi_inject_timer = housekeeping_enabled(HK_FLAG_TIMER);
#ifdef CONFIG_X86_64
	pvclock_gtod_register_notifier(&pvclock_gtod_notifier);

	if (hypervisor_is_type(X86_HYPER_MS_HYPERV))
		set_hv_tscchange_cb(kvm_hyperv_tsc_notifier);
#endif

	return 0;

out_free_percpu:
	free_percpu(shared_msrs);
out_free_x86_fpu_cache:
	kmem_cache_destroy(x86_fpu_cache);
out:
	return r;
}

void kvm_arch_exit(void)
{
#ifdef CONFIG_X86_64
	if (hypervisor_is_type(X86_HYPER_MS_HYPERV))
		clear_hv_tscchange_cb();
#endif
	kvm_lapic_exit();
	perf_unregister_guest_info_callbacks(&kvm_guest_cbs);

	if (!boot_cpu_has(X86_FEATURE_CONSTANT_TSC))
		cpufreq_unregister_notifier(&kvmclock_cpufreq_notifier_block,
					    CPUFREQ_TRANSITION_NOTIFIER);
	cpuhp_remove_state_nocalls(CPUHP_AP_X86_KVM_CLK_ONLINE);
#ifdef CONFIG_X86_64
	pvclock_gtod_unregister_notifier(&pvclock_gtod_notifier);
#endif
	kvm_x86_ops = NULL;
	kvm_mmu_module_exit();
	free_percpu(shared_msrs);
	kmem_cache_destroy(x86_fpu_cache);
}

int kvm_vcpu_halt(struct kvm_vcpu *vcpu)
{
	++vcpu->stat.halt_exits;
	if (lapic_in_kernel(vcpu)) {
		vcpu->arch.mp_state = KVM_MP_STATE_HALTED;
		return 1;
	} else {
		vcpu->run->exit_reason = KVM_EXIT_HLT;
		return 0;
	}
}
EXPORT_SYMBOL_GPL(kvm_vcpu_halt);

int kvm_emulate_halt(struct kvm_vcpu *vcpu)
{
	int ret = kvm_skip_emulated_instruction(vcpu);
	/*
	 * TODO: we might be squashing a GUESTDBG_SINGLESTEP-triggered
	 * KVM_EXIT_DEBUG here.
	 */
	return kvm_vcpu_halt(vcpu) && ret;
}
EXPORT_SYMBOL_GPL(kvm_emulate_halt);

#ifdef CONFIG_X86_64
static int kvm_pv_clock_pairing(struct kvm_vcpu *vcpu, gpa_t paddr,
			        unsigned long clock_type)
{
	struct kvm_clock_pairing clock_pairing;
	struct timespec64 ts;
	u64 cycle;
	int ret;

	if (clock_type != KVM_CLOCK_PAIRING_WALLCLOCK)
		return -KVM_EOPNOTSUPP;

	if (kvm_get_walltime_and_clockread(&ts, &cycle) == false)
		return -KVM_EOPNOTSUPP;

	clock_pairing.sec = ts.tv_sec;
	clock_pairing.nsec = ts.tv_nsec;
	clock_pairing.tsc = kvm_read_l1_tsc(vcpu, cycle);
	clock_pairing.flags = 0;
	memset(&clock_pairing.pad, 0, sizeof(clock_pairing.pad));

	ret = 0;
	if (kvm_write_guest(vcpu->kvm, paddr, &clock_pairing,
			    sizeof(struct kvm_clock_pairing)))
		ret = -KVM_EFAULT;

	return ret;
}
#endif

/*
 * kvm_pv_kick_cpu_op:  Kick a vcpu.
 *
 * @apicid - apicid of vcpu to be kicked.
 */
static void kvm_pv_kick_cpu_op(struct kvm *kvm, unsigned long flags, int apicid)
{
	struct kvm_lapic_irq lapic_irq;

	lapic_irq.shorthand = 0;
	lapic_irq.dest_mode = 0;
	lapic_irq.level = 0;
	lapic_irq.dest_id = apicid;
	lapic_irq.msi_redir_hint = false;

	lapic_irq.delivery_mode = APIC_DM_REMRD;
	kvm_irq_delivery_to_apic(kvm, NULL, &lapic_irq, NULL);
}

void kvm_vcpu_deactivate_apicv(struct kvm_vcpu *vcpu)
{
	if (!lapic_in_kernel(vcpu)) {
		WARN_ON_ONCE(vcpu->arch.apicv_active);
		return;
	}
	if (!vcpu->arch.apicv_active)
		return;

	vcpu->arch.apicv_active = false;
	kvm_x86_ops->refresh_apicv_exec_ctrl(vcpu);
}

static void kvm_sched_yield(struct kvm *kvm, unsigned long dest_id)
{
	struct kvm_vcpu *target = NULL;
	struct kvm_apic_map *map;

	rcu_read_lock();
	map = rcu_dereference(kvm->arch.apic_map);

	if (likely(map) && dest_id <= map->max_apic_id && map->phys_map[dest_id])
		target = map->phys_map[dest_id]->vcpu;

	rcu_read_unlock();

	if (target && READ_ONCE(target->ready))
		kvm_vcpu_yield_to(target);
}

int kvm_emulate_hypercall(struct kvm_vcpu *vcpu)
{
	unsigned long nr, a0, a1, a2, a3, ret;
	int op_64_bit;

	if (kvm_hv_hypercall_enabled(vcpu->kvm))
		return kvm_hv_hypercall(vcpu);

	nr = kvm_rax_read(vcpu);
	a0 = kvm_rbx_read(vcpu);
	a1 = kvm_rcx_read(vcpu);
	a2 = kvm_rdx_read(vcpu);
	a3 = kvm_rsi_read(vcpu);

	trace_kvm_hypercall(nr, a0, a1, a2, a3);

	op_64_bit = is_64_bit_mode(vcpu);
	if (!op_64_bit) {
		nr &= 0xFFFFFFFF;
		a0 &= 0xFFFFFFFF;
		a1 &= 0xFFFFFFFF;
		a2 &= 0xFFFFFFFF;
		a3 &= 0xFFFFFFFF;
	}

	if (kvm_x86_ops->get_cpl(vcpu) != 0) {
		ret = -KVM_EPERM;
		goto out;
	}

	switch (nr) {
	case KVM_HC_VAPIC_POLL_IRQ:
		ret = 0;
		break;
	case KVM_HC_KICK_CPU:
		kvm_pv_kick_cpu_op(vcpu->kvm, a0, a1);
		kvm_sched_yield(vcpu->kvm, a1);
		ret = 0;
		break;
#ifdef CONFIG_X86_64
	case KVM_HC_CLOCK_PAIRING:
		ret = kvm_pv_clock_pairing(vcpu, a0, a1);
		break;
#endif
	case KVM_HC_SEND_IPI:
		ret = kvm_pv_send_ipi(vcpu->kvm, a0, a1, a2, a3, op_64_bit);
		break;
	case KVM_HC_SCHED_YIELD:
		kvm_sched_yield(vcpu->kvm, a0);
		ret = 0;
		break;
	default:
		ret = -KVM_ENOSYS;
		break;
	}
out:
	if (!op_64_bit)
		ret = (u32)ret;
	kvm_rax_write(vcpu, ret);

	++vcpu->stat.hypercalls;
	return kvm_skip_emulated_instruction(vcpu);
}
EXPORT_SYMBOL_GPL(kvm_emulate_hypercall);

static int emulator_fix_hypercall(struct x86_emulate_ctxt *ctxt)
{
	struct kvm_vcpu *vcpu = emul_to_vcpu(ctxt);
	char instruction[3];
	unsigned long rip = kvm_rip_read(vcpu);

	kvm_x86_ops->patch_hypercall(vcpu, instruction);

	return emulator_write_emulated(ctxt, rip, instruction, 3,
		&ctxt->exception);
}

static int dm_request_for_irq_injection(struct kvm_vcpu *vcpu)
{
	return vcpu->run->request_interrupt_window &&
		likely(!pic_in_kernel(vcpu->kvm));
}

static void post_kvm_run_save(struct kvm_vcpu *vcpu)
{
	struct kvm_run *kvm_run = vcpu->run;

	kvm_run->if_flag = (kvm_get_rflags(vcpu) & X86_EFLAGS_IF) != 0;
	kvm_run->flags = is_smm(vcpu) ? KVM_RUN_X86_SMM : 0;
	kvm_run->cr8 = kvm_get_cr8(vcpu);
	kvm_run->apic_base = kvm_get_apic_base(vcpu);
	kvm_run->ready_for_interrupt_injection =
		pic_in_kernel(vcpu->kvm) ||
		kvm_vcpu_ready_for_interrupt_injection(vcpu);
}

static void update_cr8_intercept(struct kvm_vcpu *vcpu)
{
	int max_irr, tpr;

	if (!kvm_x86_ops->update_cr8_intercept)
		return;

	if (!lapic_in_kernel(vcpu))
		return;

	if (vcpu->arch.apicv_active)
		return;

	if (!vcpu->arch.apic->vapic_addr)
		max_irr = kvm_lapic_find_highest_irr(vcpu);
	else
		max_irr = -1;

	if (max_irr != -1)
		max_irr >>= 4;

	tpr = kvm_lapic_get_cr8(vcpu);

	kvm_x86_ops->update_cr8_intercept(vcpu, tpr, max_irr);
}

static int inject_pending_event(struct kvm_vcpu *vcpu, bool req_int_win)
{
	int r;

	/* try to reinject previous events if any */

	if (vcpu->arch.exception.injected)
		kvm_x86_ops->queue_exception(vcpu);
	/*
	 * Do not inject an NMI or interrupt if there is a pending
	 * exception.  Exceptions and interrupts are recognized at
	 * instruction boundaries, i.e. the start of an instruction.
	 * Trap-like exceptions, e.g. #DB, have higher priority than
	 * NMIs and interrupts, i.e. traps are recognized before an
	 * NMI/interrupt that's pending on the same instruction.
	 * Fault-like exceptions, e.g. #GP and #PF, are the lowest
	 * priority, but are only generated (pended) during instruction
	 * execution, i.e. a pending fault-like exception means the
	 * fault occurred on the *previous* instruction and must be
	 * serviced prior to recognizing any new events in order to
	 * fully complete the previous instruction.
	 */
	else if (!vcpu->arch.exception.pending) {
		if (vcpu->arch.nmi_injected)
			kvm_x86_ops->set_nmi(vcpu);
		else if (vcpu->arch.interrupt.injected)
			kvm_x86_ops->set_irq(vcpu);
	}

	/*
	 * Call check_nested_events() even if we reinjected a previous event
	 * in order for caller to determine if it should require immediate-exit
	 * from L2 to L1 due to pending L1 events which require exit
	 * from L2 to L1.
	 */
	if (is_guest_mode(vcpu) && kvm_x86_ops->check_nested_events) {
		r = kvm_x86_ops->check_nested_events(vcpu, req_int_win);
		if (r != 0)
			return r;
	}

	/* try to inject new event if pending */
	if (vcpu->arch.exception.pending) {
		trace_kvm_inj_exception(vcpu->arch.exception.nr,
					vcpu->arch.exception.has_error_code,
					vcpu->arch.exception.error_code);

		WARN_ON_ONCE(vcpu->arch.exception.injected);
		vcpu->arch.exception.pending = false;
		vcpu->arch.exception.injected = true;

		if (exception_type(vcpu->arch.exception.nr) == EXCPT_FAULT)
			__kvm_set_rflags(vcpu, kvm_get_rflags(vcpu) |
					     X86_EFLAGS_RF);

		if (vcpu->arch.exception.nr == DB_VECTOR) {
			/*
			 * This code assumes that nSVM doesn't use
			 * check_nested_events(). If it does, the
			 * DR6/DR7 changes should happen before L1
			 * gets a #VMEXIT for an intercepted #DB in
			 * L2.  (Under VMX, on the other hand, the
			 * DR6/DR7 changes should not happen in the
			 * event of a VM-exit to L1 for an intercepted
			 * #DB in L2.)
			 */
			kvm_deliver_exception_payload(vcpu);
			if (vcpu->arch.dr7 & DR7_GD) {
				vcpu->arch.dr7 &= ~DR7_GD;
				kvm_update_dr7(vcpu);
			}
		}

		kvm_x86_ops->queue_exception(vcpu);
	}

	/* Don't consider new event if we re-injected an event */
	if (kvm_event_needs_reinjection(vcpu))
		return 0;

	if (vcpu->arch.smi_pending && !is_smm(vcpu) &&
	    kvm_x86_ops->smi_allowed(vcpu)) {
		vcpu->arch.smi_pending = false;
		++vcpu->arch.smi_count;
		enter_smm(vcpu);
	} else if (vcpu->arch.nmi_pending && kvm_x86_ops->nmi_allowed(vcpu)) {
		--vcpu->arch.nmi_pending;
		vcpu->arch.nmi_injected = true;
		kvm_x86_ops->set_nmi(vcpu);
	} else if (kvm_cpu_has_injectable_intr(vcpu)) {
		/*
		 * Because interrupts can be injected asynchronously, we are
		 * calling check_nested_events again here to avoid a race condition.
		 * See https://lkml.org/lkml/2014/7/2/60 for discussion about this
		 * proposal and current concerns.  Perhaps we should be setting
		 * KVM_REQ_EVENT only on certain events and not unconditionally?
		 */
		if (is_guest_mode(vcpu) && kvm_x86_ops->check_nested_events) {
			r = kvm_x86_ops->check_nested_events(vcpu, req_int_win);
			if (r != 0)
				return r;
		}
		if (kvm_x86_ops->interrupt_allowed(vcpu)) {
			kvm_queue_interrupt(vcpu, kvm_cpu_get_interrupt(vcpu),
					    false);
			kvm_x86_ops->set_irq(vcpu);
		}
	}

	return 0;
}

static void process_nmi(struct kvm_vcpu *vcpu)
{
	unsigned limit = 2;

	/*
	 * x86 is limited to one NMI running, and one NMI pending after it.
	 * If an NMI is already in progress, limit further NMIs to just one.
	 * Otherwise, allow two (and we'll inject the first one immediately).
	 */
	if (kvm_x86_ops->get_nmi_mask(vcpu) || vcpu->arch.nmi_injected)
		limit = 1;

	vcpu->arch.nmi_pending += atomic_xchg(&vcpu->arch.nmi_queued, 0);
	vcpu->arch.nmi_pending = min(vcpu->arch.nmi_pending, limit);
	kvm_make_request(KVM_REQ_EVENT, vcpu);
}

static u32 enter_smm_get_segment_flags(struct kvm_segment *seg)
{
	u32 flags = 0;
	flags |= seg->g       << 23;
	flags |= seg->db      << 22;
	flags |= seg->l       << 21;
	flags |= seg->avl     << 20;
	flags |= seg->present << 15;
	flags |= seg->dpl     << 13;
	flags |= seg->s       << 12;
	flags |= seg->type    << 8;
	return flags;
}

static void enter_smm_save_seg_32(struct kvm_vcpu *vcpu, char *buf, int n)
{
	struct kvm_segment seg;
	int offset;

	kvm_get_segment(vcpu, &seg, n);
	put_smstate(u32, buf, 0x7fa8 + n * 4, seg.selector);

	if (n < 3)
		offset = 0x7f84 + n * 12;
	else
		offset = 0x7f2c + (n - 3) * 12;

	put_smstate(u32, buf, offset + 8, seg.base);
	put_smstate(u32, buf, offset + 4, seg.limit);
	put_smstate(u32, buf, offset, enter_smm_get_segment_flags(&seg));
}

#ifdef CONFIG_X86_64
static void enter_smm_save_seg_64(struct kvm_vcpu *vcpu, char *buf, int n)
{
	struct kvm_segment seg;
	int offset;
	u16 flags;

	kvm_get_segment(vcpu, &seg, n);
	offset = 0x7e00 + n * 16;

	flags = enter_smm_get_segment_flags(&seg) >> 8;
	put_smstate(u16, buf, offset, seg.selector);
	put_smstate(u16, buf, offset + 2, flags);
	put_smstate(u32, buf, offset + 4, seg.limit);
	put_smstate(u64, buf, offset + 8, seg.base);
}
#endif

static void enter_smm_save_state_32(struct kvm_vcpu *vcpu, char *buf)
{
	struct desc_ptr dt;
	struct kvm_segment seg;
	unsigned long val;
	int i;

	put_smstate(u32, buf, 0x7ffc, kvm_read_cr0(vcpu));
	put_smstate(u32, buf, 0x7ff8, kvm_read_cr3(vcpu));
	put_smstate(u32, buf, 0x7ff4, kvm_get_rflags(vcpu));
	put_smstate(u32, buf, 0x7ff0, kvm_rip_read(vcpu));

	for (i = 0; i < 8; i++)
		put_smstate(u32, buf, 0x7fd0 + i * 4, kvm_register_read(vcpu, i));

	kvm_get_dr(vcpu, 6, &val);
	put_smstate(u32, buf, 0x7fcc, (u32)val);
	kvm_get_dr(vcpu, 7, &val);
	put_smstate(u32, buf, 0x7fc8, (u32)val);

	kvm_get_segment(vcpu, &seg, VCPU_SREG_TR);
	put_smstate(u32, buf, 0x7fc4, seg.selector);
	put_smstate(u32, buf, 0x7f64, seg.base);
	put_smstate(u32, buf, 0x7f60, seg.limit);
	put_smstate(u32, buf, 0x7f5c, enter_smm_get_segment_flags(&seg));

	kvm_get_segment(vcpu, &seg, VCPU_SREG_LDTR);
	put_smstate(u32, buf, 0x7fc0, seg.selector);
	put_smstate(u32, buf, 0x7f80, seg.base);
	put_smstate(u32, buf, 0x7f7c, seg.limit);
	put_smstate(u32, buf, 0x7f78, enter_smm_get_segment_flags(&seg));

	kvm_x86_ops->get_gdt(vcpu, &dt);
	put_smstate(u32, buf, 0x7f74, dt.address);
	put_smstate(u32, buf, 0x7f70, dt.size);

	kvm_x86_ops->get_idt(vcpu, &dt);
	put_smstate(u32, buf, 0x7f58, dt.address);
	put_smstate(u32, buf, 0x7f54, dt.size);

	for (i = 0; i < 6; i++)
		enter_smm_save_seg_32(vcpu, buf, i);

	put_smstate(u32, buf, 0x7f14, kvm_read_cr4(vcpu));

	/* revision id */
	put_smstate(u32, buf, 0x7efc, 0x00020000);
	put_smstate(u32, buf, 0x7ef8, vcpu->arch.smbase);
}

#ifdef CONFIG_X86_64
static void enter_smm_save_state_64(struct kvm_vcpu *vcpu, char *buf)
{
	struct desc_ptr dt;
	struct kvm_segment seg;
	unsigned long val;
	int i;

	for (i = 0; i < 16; i++)
		put_smstate(u64, buf, 0x7ff8 - i * 8, kvm_register_read(vcpu, i));

	put_smstate(u64, buf, 0x7f78, kvm_rip_read(vcpu));
	put_smstate(u32, buf, 0x7f70, kvm_get_rflags(vcpu));

	kvm_get_dr(vcpu, 6, &val);
	put_smstate(u64, buf, 0x7f68, val);
	kvm_get_dr(vcpu, 7, &val);
	put_smstate(u64, buf, 0x7f60, val);

	put_smstate(u64, buf, 0x7f58, kvm_read_cr0(vcpu));
	put_smstate(u64, buf, 0x7f50, kvm_read_cr3(vcpu));
	put_smstate(u64, buf, 0x7f48, kvm_read_cr4(vcpu));

	put_smstate(u32, buf, 0x7f00, vcpu->arch.smbase);

	/* revision id */
	put_smstate(u32, buf, 0x7efc, 0x00020064);

	put_smstate(u64, buf, 0x7ed0, vcpu->arch.efer);

	kvm_get_segment(vcpu, &seg, VCPU_SREG_TR);
	put_smstate(u16, buf, 0x7e90, seg.selector);
	put_smstate(u16, buf, 0x7e92, enter_smm_get_segment_flags(&seg) >> 8);
	put_smstate(u32, buf, 0x7e94, seg.limit);
	put_smstate(u64, buf, 0x7e98, seg.base);

	kvm_x86_ops->get_idt(vcpu, &dt);
	put_smstate(u32, buf, 0x7e84, dt.size);
	put_smstate(u64, buf, 0x7e88, dt.address);

	kvm_get_segment(vcpu, &seg, VCPU_SREG_LDTR);
	put_smstate(u16, buf, 0x7e70, seg.selector);
	put_smstate(u16, buf, 0x7e72, enter_smm_get_segment_flags(&seg) >> 8);
	put_smstate(u32, buf, 0x7e74, seg.limit);
	put_smstate(u64, buf, 0x7e78, seg.base);

	kvm_x86_ops->get_gdt(vcpu, &dt);
	put_smstate(u32, buf, 0x7e64, dt.size);
	put_smstate(u64, buf, 0x7e68, dt.address);

	for (i = 0; i < 6; i++)
		enter_smm_save_seg_64(vcpu, buf, i);
}
#endif

static void enter_smm(struct kvm_vcpu *vcpu)
{
	struct kvm_segment cs, ds;
	struct desc_ptr dt;
	char buf[512];
	u32 cr0;

	trace_kvm_enter_smm(vcpu->vcpu_id, vcpu->arch.smbase, true);
	memset(buf, 0, 512);
#ifdef CONFIG_X86_64
	if (guest_cpuid_has(vcpu, X86_FEATURE_LM))
		enter_smm_save_state_64(vcpu, buf);
	else
#endif
		enter_smm_save_state_32(vcpu, buf);

	/*
	 * Give pre_enter_smm() a chance to make ISA-specific changes to the
	 * vCPU state (e.g. leave guest mode) after we've saved the state into
	 * the SMM state-save area.
	 */
	kvm_x86_ops->pre_enter_smm(vcpu, buf);

	vcpu->arch.hflags |= HF_SMM_MASK;
	kvm_vcpu_write_guest(vcpu, vcpu->arch.smbase + 0xfe00, buf, sizeof(buf));

	if (kvm_x86_ops->get_nmi_mask(vcpu))
		vcpu->arch.hflags |= HF_SMM_INSIDE_NMI_MASK;
	else
		kvm_x86_ops->set_nmi_mask(vcpu, true);

	kvm_set_rflags(vcpu, X86_EFLAGS_FIXED);
	kvm_rip_write(vcpu, 0x8000);

	cr0 = vcpu->arch.cr0 & ~(X86_CR0_PE | X86_CR0_EM | X86_CR0_TS | X86_CR0_PG);
	kvm_x86_ops->set_cr0(vcpu, cr0);
	vcpu->arch.cr0 = cr0;

	kvm_x86_ops->set_cr4(vcpu, 0);

	/* Undocumented: IDT limit is set to zero on entry to SMM.  */
	dt.address = dt.size = 0;
	kvm_x86_ops->set_idt(vcpu, &dt);

	__kvm_set_dr(vcpu, 7, DR7_FIXED_1);

	cs.selector = (vcpu->arch.smbase >> 4) & 0xffff;
	cs.base = vcpu->arch.smbase;

	ds.selector = 0;
	ds.base = 0;

	cs.limit    = ds.limit = 0xffffffff;
	cs.type     = ds.type = 0x3;
	cs.dpl      = ds.dpl = 0;
	cs.db       = ds.db = 0;
	cs.s        = ds.s = 1;
	cs.l        = ds.l = 0;
	cs.g        = ds.g = 1;
	cs.avl      = ds.avl = 0;
	cs.present  = ds.present = 1;
	cs.unusable = ds.unusable = 0;
	cs.padding  = ds.padding = 0;

	kvm_set_segment(vcpu, &cs, VCPU_SREG_CS);
	kvm_set_segment(vcpu, &ds, VCPU_SREG_DS);
	kvm_set_segment(vcpu, &ds, VCPU_SREG_ES);
	kvm_set_segment(vcpu, &ds, VCPU_SREG_FS);
	kvm_set_segment(vcpu, &ds, VCPU_SREG_GS);
	kvm_set_segment(vcpu, &ds, VCPU_SREG_SS);

#ifdef CONFIG_X86_64
	if (guest_cpuid_has(vcpu, X86_FEATURE_LM))
		kvm_x86_ops->set_efer(vcpu, 0);
#endif

	kvm_update_cpuid(vcpu);
	kvm_mmu_reset_context(vcpu);
}

static void process_smi(struct kvm_vcpu *vcpu)
{
	vcpu->arch.smi_pending = true;
	kvm_make_request(KVM_REQ_EVENT, vcpu);
}

void kvm_make_scan_ioapic_request_mask(struct kvm *kvm,
				       unsigned long *vcpu_bitmap)
{
	cpumask_var_t cpus;

	zalloc_cpumask_var(&cpus, GFP_ATOMIC);

	kvm_make_vcpus_request_mask(kvm, KVM_REQ_SCAN_IOAPIC,
				    vcpu_bitmap, cpus);

	free_cpumask_var(cpus);
}

void kvm_make_scan_ioapic_request(struct kvm *kvm)
{
	kvm_make_all_cpus_request(kvm, KVM_REQ_SCAN_IOAPIC);
}

static void vcpu_scan_ioapic(struct kvm_vcpu *vcpu)
{
	if (!kvm_apic_present(vcpu))
		return;

	bitmap_zero(vcpu->arch.ioapic_handled_vectors, 256);

	if (irqchip_split(vcpu->kvm))
		kvm_scan_ioapic_routes(vcpu, vcpu->arch.ioapic_handled_vectors);
	else {
		if (vcpu->arch.apicv_active)
			kvm_x86_ops->sync_pir_to_irr(vcpu);
		if (ioapic_in_kernel(vcpu->kvm))
			kvm_ioapic_scan_entry(vcpu, vcpu->arch.ioapic_handled_vectors);
	}

	if (is_guest_mode(vcpu))
		vcpu->arch.load_eoi_exitmap_pending = true;
	else
		kvm_make_request(KVM_REQ_LOAD_EOI_EXITMAP, vcpu);
}

static void vcpu_load_eoi_exitmap(struct kvm_vcpu *vcpu)
{
	u64 eoi_exit_bitmap[4];

	if (!kvm_apic_hw_enabled(vcpu->arch.apic))
		return;

	bitmap_or((ulong *)eoi_exit_bitmap, vcpu->arch.ioapic_handled_vectors,
		  vcpu_to_synic(vcpu)->vec_bitmap, 256);
	kvm_x86_ops->load_eoi_exitmap(vcpu, eoi_exit_bitmap);
}

int kvm_arch_mmu_notifier_invalidate_range(struct kvm *kvm,
		unsigned long start, unsigned long end,
		bool blockable)
{
	unsigned long apic_address;

	/*
	 * The physical address of apic access page is stored in the VMCS.
	 * Update it when it becomes invalid.
	 */
	apic_address = gfn_to_hva(kvm, APIC_DEFAULT_PHYS_BASE >> PAGE_SHIFT);
	if (start <= apic_address && apic_address < end)
		kvm_make_all_cpus_request(kvm, KVM_REQ_APIC_PAGE_RELOAD);

	return 0;
}

void kvm_vcpu_reload_apic_access_page(struct kvm_vcpu *vcpu)
{
	struct page *page = NULL;

	if (!lapic_in_kernel(vcpu))
		return;

	if (!kvm_x86_ops->set_apic_access_page_addr)
		return;

	page = gfn_to_page(vcpu->kvm, APIC_DEFAULT_PHYS_BASE >> PAGE_SHIFT);
	if (is_error_page(page))
		return;
	kvm_x86_ops->set_apic_access_page_addr(vcpu, page_to_phys(page));

	/*
	 * Do not pin apic access page in memory, the MMU notifier
	 * will call us again if it is migrated or swapped out.
	 */
	put_page(page);
}

void __kvm_request_immediate_exit(struct kvm_vcpu *vcpu)
{
	smp_send_reschedule(vcpu->cpu);
}
EXPORT_SYMBOL_GPL(__kvm_request_immediate_exit);

/*
 * Returns 1 to let vcpu_run() continue the guest execution loop without
 * exiting to the userspace.  Otherwise, the value will be returned to the
 * userspace.
 */
static int vcpu_enter_guest(struct kvm_vcpu *vcpu)
{
	int r;
	bool req_int_win =
		dm_request_for_irq_injection(vcpu) &&
		kvm_cpu_accept_dm_intr(vcpu);

	bool req_immediate_exit = false;

	if (kvm_request_pending(vcpu)) {
		if (kvm_check_request(KVM_REQ_GET_VMCS12_PAGES, vcpu)) {
			if (unlikely(!kvm_x86_ops->get_vmcs12_pages(vcpu))) {
				r = 0;
				goto out;
			}
		}
		if (kvm_check_request(KVM_REQ_MMU_RELOAD, vcpu))
			kvm_mmu_unload(vcpu);
		if (kvm_check_request(KVM_REQ_MIGRATE_TIMER, vcpu))
			__kvm_migrate_timers(vcpu);
		if (kvm_check_request(KVM_REQ_MASTERCLOCK_UPDATE, vcpu))
			kvm_gen_update_masterclock(vcpu->kvm);
		if (kvm_check_request(KVM_REQ_GLOBAL_CLOCK_UPDATE, vcpu))
			kvm_gen_kvmclock_update(vcpu);
		if (kvm_check_request(KVM_REQ_CLOCK_UPDATE, vcpu)) {
			r = kvm_guest_time_update(vcpu);
			if (unlikely(r))
				goto out;
		}
		if (kvm_check_request(KVM_REQ_MMU_SYNC, vcpu))
			kvm_mmu_sync_roots(vcpu);
		if (kvm_check_request(KVM_REQ_LOAD_CR3, vcpu))
			kvm_mmu_load_cr3(vcpu);
		if (kvm_check_request(KVM_REQ_TLB_FLUSH, vcpu))
			kvm_vcpu_flush_tlb(vcpu, true);
		if (kvm_check_request(KVM_REQ_REPORT_TPR_ACCESS, vcpu)) {
			vcpu->run->exit_reason = KVM_EXIT_TPR_ACCESS;
			r = 0;
			goto out;
		}
		if (kvm_check_request(KVM_REQ_TRIPLE_FAULT, vcpu)) {
			vcpu->run->exit_reason = KVM_EXIT_SHUTDOWN;
			vcpu->mmio_needed = 0;
			r = 0;
			goto out;
		}
		if (kvm_check_request(KVM_REQ_APF_HALT, vcpu)) {
			/* Page is swapped out. Do synthetic halt */
			vcpu->arch.apf.halted = true;
			r = 1;
			goto out;
		}
		if (kvm_check_request(KVM_REQ_STEAL_UPDATE, vcpu))
			record_steal_time(vcpu);
		if (kvm_check_request(KVM_REQ_SMI, vcpu))
			process_smi(vcpu);
		if (kvm_check_request(KVM_REQ_NMI, vcpu))
			process_nmi(vcpu);
		if (kvm_check_request(KVM_REQ_PMU, vcpu))
			kvm_pmu_handle_event(vcpu);
		if (kvm_check_request(KVM_REQ_PMI, vcpu))
			kvm_pmu_deliver_pmi(vcpu);
		if (kvm_check_request(KVM_REQ_IOAPIC_EOI_EXIT, vcpu)) {
			BUG_ON(vcpu->arch.pending_ioapic_eoi > 255);
			if (test_bit(vcpu->arch.pending_ioapic_eoi,
				     vcpu->arch.ioapic_handled_vectors)) {
				vcpu->run->exit_reason = KVM_EXIT_IOAPIC_EOI;
				vcpu->run->eoi.vector =
						vcpu->arch.pending_ioapic_eoi;
				r = 0;
				goto out;
			}
		}
		if (kvm_check_request(KVM_REQ_SCAN_IOAPIC, vcpu))
			vcpu_scan_ioapic(vcpu);
		if (kvm_check_request(KVM_REQ_LOAD_EOI_EXITMAP, vcpu))
			vcpu_load_eoi_exitmap(vcpu);
		if (kvm_check_request(KVM_REQ_APIC_PAGE_RELOAD, vcpu))
			kvm_vcpu_reload_apic_access_page(vcpu);
		if (kvm_check_request(KVM_REQ_HV_CRASH, vcpu)) {
			vcpu->run->exit_reason = KVM_EXIT_SYSTEM_EVENT;
			vcpu->run->system_event.type = KVM_SYSTEM_EVENT_CRASH;
			r = 0;
			goto out;
		}
		if (kvm_check_request(KVM_REQ_HV_RESET, vcpu)) {
			vcpu->run->exit_reason = KVM_EXIT_SYSTEM_EVENT;
			vcpu->run->system_event.type = KVM_SYSTEM_EVENT_RESET;
			r = 0;
			goto out;
		}
		if (kvm_check_request(KVM_REQ_HV_EXIT, vcpu)) {
			vcpu->run->exit_reason = KVM_EXIT_HYPERV;
			vcpu->run->hyperv = vcpu->arch.hyperv.exit;
			r = 0;
			goto out;
		}

		/*
		 * KVM_REQ_HV_STIMER has to be processed after
		 * KVM_REQ_CLOCK_UPDATE, because Hyper-V SynIC timers
		 * depend on the guest clock being up-to-date
		 */
		if (kvm_check_request(KVM_REQ_HV_STIMER, vcpu))
			kvm_hv_process_stimers(vcpu);
	}

	if (kvm_check_request(KVM_REQ_EVENT, vcpu) || req_int_win) {
		++vcpu->stat.req_event;
		kvm_apic_accept_events(vcpu);
		if (vcpu->arch.mp_state == KVM_MP_STATE_INIT_RECEIVED) {
			r = 1;
			goto out;
		}

		if (inject_pending_event(vcpu, req_int_win) != 0)
			req_immediate_exit = true;
		else {
			/* Enable SMI/NMI/IRQ window open exits if needed.
			 *
			 * SMIs have three cases:
			 * 1) They can be nested, and then there is nothing to
			 *    do here because RSM will cause a vmexit anyway.
			 * 2) There is an ISA-specific reason why SMI cannot be
			 *    injected, and the moment when this changes can be
			 *    intercepted.
			 * 3) Or the SMI can be pending because
			 *    inject_pending_event has completed the injection
			 *    of an IRQ or NMI from the previous vmexit, and
			 *    then we request an immediate exit to inject the
			 *    SMI.
			 */
			if (vcpu->arch.smi_pending && !is_smm(vcpu))
				if (!kvm_x86_ops->enable_smi_window(vcpu))
					req_immediate_exit = true;
			if (vcpu->arch.nmi_pending)
				kvm_x86_ops->enable_nmi_window(vcpu);
			if (kvm_cpu_has_injectable_intr(vcpu) || req_int_win)
				kvm_x86_ops->enable_irq_window(vcpu);
			WARN_ON(vcpu->arch.exception.pending);
		}

		if (kvm_lapic_enabled(vcpu)) {
			update_cr8_intercept(vcpu);
			kvm_lapic_sync_to_vapic(vcpu);
		}
	}

	r = kvm_mmu_reload(vcpu);
	if (unlikely(r)) {
		goto cancel_injection;
	}

	preempt_disable();

	kvm_x86_ops->prepare_guest_switch(vcpu);

	/*
	 * Disable IRQs before setting IN_GUEST_MODE.  Posted interrupt
	 * IPI are then delayed after guest entry, which ensures that they
	 * result in virtual interrupt delivery.
	 */
	local_irq_disable();
	vcpu->mode = IN_GUEST_MODE;

	srcu_read_unlock(&vcpu->kvm->srcu, vcpu->srcu_idx);

	/*
	 * 1) We should set ->mode before checking ->requests.  Please see
	 * the comment in kvm_vcpu_exiting_guest_mode().
	 *
	 * 2) For APICv, we should set ->mode before checking PID.ON. This
	 * pairs with the memory barrier implicit in pi_test_and_set_on
	 * (see vmx_deliver_posted_interrupt).
	 *
	 * 3) This also orders the write to mode from any reads to the page
	 * tables done while the VCPU is running.  Please see the comment
	 * in kvm_flush_remote_tlbs.
	 */
	smp_mb__after_srcu_read_unlock();

	/*
	 * This handles the case where a posted interrupt was
	 * notified with kvm_vcpu_kick.
	 */
	if (kvm_lapic_enabled(vcpu) && vcpu->arch.apicv_active)
		kvm_x86_ops->sync_pir_to_irr(vcpu);

	if (vcpu->mode == EXITING_GUEST_MODE || kvm_request_pending(vcpu)
	    || need_resched() || signal_pending(current)) {
		vcpu->mode = OUTSIDE_GUEST_MODE;
		smp_wmb();
		local_irq_enable();
		preempt_enable();
		vcpu->srcu_idx = srcu_read_lock(&vcpu->kvm->srcu);
		r = 1;
		goto cancel_injection;
	}

	if (req_immediate_exit) {
		kvm_make_request(KVM_REQ_EVENT, vcpu);
		kvm_x86_ops->request_immediate_exit(vcpu);
	}

	trace_kvm_entry(vcpu->vcpu_id);
	guest_enter_irqoff();

	fpregs_assert_state_consistent();
	if (test_thread_flag(TIF_NEED_FPU_LOAD))
		switch_fpu_return();

	if (unlikely(vcpu->arch.switch_db_regs)) {
		set_debugreg(0, 7);
		set_debugreg(vcpu->arch.eff_db[0], 0);
		set_debugreg(vcpu->arch.eff_db[1], 1);
		set_debugreg(vcpu->arch.eff_db[2], 2);
		set_debugreg(vcpu->arch.eff_db[3], 3);
		set_debugreg(vcpu->arch.dr6, 6);
		vcpu->arch.switch_db_regs &= ~KVM_DEBUGREG_RELOAD;
	}

	kvm_x86_ops->run(vcpu);

	/*
	 * Do this here before restoring debug registers on the host.  And
	 * since we do this before handling the vmexit, a DR access vmexit
	 * can (a) read the correct value of the debug registers, (b) set
	 * KVM_DEBUGREG_WONT_EXIT again.
	 */
	if (unlikely(vcpu->arch.switch_db_regs & KVM_DEBUGREG_WONT_EXIT)) {
		WARN_ON(vcpu->guest_debug & KVM_GUESTDBG_USE_HW_BP);
		kvm_x86_ops->sync_dirty_debug_regs(vcpu);
		kvm_update_dr0123(vcpu);
		kvm_update_dr6(vcpu);
		kvm_update_dr7(vcpu);
		vcpu->arch.switch_db_regs &= ~KVM_DEBUGREG_RELOAD;
	}

	/*
	 * If the guest has used debug registers, at least dr7
	 * will be disabled while returning to the host.
	 * If we don't have active breakpoints in the host, we don't
	 * care about the messed up debug address registers. But if
	 * we have some of them active, restore the old state.
	 */
	if (hw_breakpoint_active())
		hw_breakpoint_restore();

	vcpu->arch.last_guest_tsc = kvm_read_l1_tsc(vcpu, rdtsc());

	vcpu->mode = OUTSIDE_GUEST_MODE;
	smp_wmb();

	kvm_x86_ops->handle_exit_irqoff(vcpu);

	/*
	 * Consume any pending interrupts, including the possible source of
	 * VM-Exit on SVM and any ticks that occur between VM-Exit and now.
	 * An instruction is required after local_irq_enable() to fully unblock
	 * interrupts on processors that implement an interrupt shadow, the
	 * stat.exits increment will do nicely.
	 */
	kvm_before_interrupt(vcpu);
	local_irq_enable();
	++vcpu->stat.exits;
	local_irq_disable();
	kvm_after_interrupt(vcpu);

	guest_exit_irqoff();
	if (lapic_in_kernel(vcpu)) {
		s64 delta = vcpu->arch.apic->lapic_timer.advance_expire_delta;
		if (delta != S64_MIN) {
			trace_kvm_wait_lapic_expire(vcpu->vcpu_id, delta);
			vcpu->arch.apic->lapic_timer.advance_expire_delta = S64_MIN;
		}
	}

	local_irq_enable();
	preempt_enable();

	vcpu->srcu_idx = srcu_read_lock(&vcpu->kvm->srcu);

	/*
	 * Profile KVM exit RIPs:
	 */
	if (unlikely(prof_on == KVM_PROFILING)) {
		unsigned long rip = kvm_rip_read(vcpu);
		profile_hit(KVM_PROFILING, (void *)rip);
	}

	if (unlikely(vcpu->arch.tsc_always_catchup))
		kvm_make_request(KVM_REQ_CLOCK_UPDATE, vcpu);

	if (vcpu->arch.apic_attention)
		kvm_lapic_sync_from_vapic(vcpu);

	vcpu->arch.gpa_available = false;
	r = kvm_x86_ops->handle_exit(vcpu);
	return r;

cancel_injection:
	kvm_x86_ops->cancel_injection(vcpu);
	if (unlikely(vcpu->arch.apic_attention))
		kvm_lapic_sync_from_vapic(vcpu);
out:
	return r;
}

static inline int vcpu_block(struct kvm *kvm, struct kvm_vcpu *vcpu)
{
	if (!kvm_arch_vcpu_runnable(vcpu) &&
	    (!kvm_x86_ops->pre_block || kvm_x86_ops->pre_block(vcpu) == 0)) {
		srcu_read_unlock(&kvm->srcu, vcpu->srcu_idx);
		kvm_vcpu_block(vcpu);
		vcpu->srcu_idx = srcu_read_lock(&kvm->srcu);

		if (kvm_x86_ops->post_block)
			kvm_x86_ops->post_block(vcpu);

		if (!kvm_check_request(KVM_REQ_UNHALT, vcpu))
			return 1;
	}

	kvm_apic_accept_events(vcpu);
	switch(vcpu->arch.mp_state) {
	case KVM_MP_STATE_HALTED:
		vcpu->arch.pv.pv_unhalted = false;
		vcpu->arch.mp_state =
			KVM_MP_STATE_RUNNABLE;
		/* fall through */
	case KVM_MP_STATE_RUNNABLE:
		vcpu->arch.apf.halted = false;
		break;
	case KVM_MP_STATE_INIT_RECEIVED:
		break;
	default:
		return -EINTR;
		break;
	}
	return 1;
}

static inline bool kvm_vcpu_running(struct kvm_vcpu *vcpu)
{
	if (is_guest_mode(vcpu) && kvm_x86_ops->check_nested_events)
		kvm_x86_ops->check_nested_events(vcpu, false);

	return (vcpu->arch.mp_state == KVM_MP_STATE_RUNNABLE &&
		!vcpu->arch.apf.halted);
}

static int vcpu_run(struct kvm_vcpu *vcpu)
{
	int r;
	struct kvm *kvm = vcpu->kvm;

	vcpu->srcu_idx = srcu_read_lock(&kvm->srcu);
	vcpu->arch.l1tf_flush_l1d = true;

	for (;;) {
		if (kvm_vcpu_running(vcpu)) {
			r = vcpu_enter_guest(vcpu);
		} else {
			r = vcpu_block(kvm, vcpu);
		}

		if (r <= 0)
			break;

		kvm_clear_request(KVM_REQ_PENDING_TIMER, vcpu);
		if (kvm_cpu_has_pending_timer(vcpu))
			kvm_inject_pending_timer_irqs(vcpu);

		if (dm_request_for_irq_injection(vcpu) &&
			kvm_vcpu_ready_for_interrupt_injection(vcpu)) {
			r = 0;
			vcpu->run->exit_reason = KVM_EXIT_IRQ_WINDOW_OPEN;
			++vcpu->stat.request_irq_exits;
			break;
		}

		kvm_check_async_pf_completion(vcpu);

		if (signal_pending(current)) {
			r = -EINTR;
			vcpu->run->exit_reason = KVM_EXIT_INTR;
			++vcpu->stat.signal_exits;
			break;
		}
		if (need_resched()) {
			srcu_read_unlock(&kvm->srcu, vcpu->srcu_idx);
			cond_resched();
			vcpu->srcu_idx = srcu_read_lock(&kvm->srcu);
		}
	}

	srcu_read_unlock(&kvm->srcu, vcpu->srcu_idx);

	return r;
}

static inline int complete_emulated_io(struct kvm_vcpu *vcpu)
{
	int r;

	vcpu->srcu_idx = srcu_read_lock(&vcpu->kvm->srcu);
	r = kvm_emulate_instruction(vcpu, EMULTYPE_NO_DECODE);
	srcu_read_unlock(&vcpu->kvm->srcu, vcpu->srcu_idx);
	return r;
}

static int complete_emulated_pio(struct kvm_vcpu *vcpu)
{
	BUG_ON(!vcpu->arch.pio.count);

	return complete_emulated_io(vcpu);
}

/*
 * Implements the following, as a state machine:
 *
 * read:
 *   for each fragment
 *     for each mmio piece in the fragment
 *       write gpa, len
 *       exit
 *       copy data
 *   execute insn
 *
 * write:
 *   for each fragment
 *     for each mmio piece in the fragment
 *       write gpa, len
 *       copy data
 *       exit
 */
static int complete_emulated_mmio(struct kvm_vcpu *vcpu)
{
	struct kvm_run *run = vcpu->run;
	struct kvm_mmio_fragment *frag;
	unsigned len;

	BUG_ON(!vcpu->mmio_needed);

	/* Complete previous fragment */
	frag = &vcpu->mmio_fragments[vcpu->mmio_cur_fragment];
	len = min(8u, frag->len);
	if (!vcpu->mmio_is_write)
		memcpy(frag->data, run->mmio.data, len);

	if (frag->len <= 8) {
		/* Switch to the next fragment. */
		frag++;
		vcpu->mmio_cur_fragment++;
	} else {
		/* Go forward to the next mmio piece. */
		frag->data += len;
		frag->gpa += len;
		frag->len -= len;
	}

	if (vcpu->mmio_cur_fragment >= vcpu->mmio_nr_fragments) {
		vcpu->mmio_needed = 0;

		/* FIXME: return into emulator if single-stepping.  */
		if (vcpu->mmio_is_write)
			return 1;
		vcpu->mmio_read_completed = 1;
		return complete_emulated_io(vcpu);
	}

	run->exit_reason = KVM_EXIT_MMIO;
	run->mmio.phys_addr = frag->gpa;
	if (vcpu->mmio_is_write)
		memcpy(run->mmio.data, frag->data, min(8u, frag->len));
	run->mmio.len = min(8u, frag->len);
	run->mmio.is_write = vcpu->mmio_is_write;
	vcpu->arch.complete_userspace_io = complete_emulated_mmio;
	return 0;
}

static void kvm_save_current_fpu(struct fpu *fpu)
{
	/*
	 * If the target FPU state is not resident in the CPU registers, just
	 * memcpy() from current, else save CPU state directly to the target.
	 */
	if (test_thread_flag(TIF_NEED_FPU_LOAD))
		memcpy(&fpu->state, &current->thread.fpu.state,
		       fpu_kernel_xstate_size);
	else
		copy_fpregs_to_fpstate(fpu);
}

/* Swap (qemu) user FPU context for the guest FPU context. */
static void kvm_load_guest_fpu(struct kvm_vcpu *vcpu)
{
	fpregs_lock();

	kvm_save_current_fpu(vcpu->arch.user_fpu);

	/* PKRU is separately restored in kvm_x86_ops->run.  */
	__copy_kernel_to_fpregs(&vcpu->arch.guest_fpu->state,
				~XFEATURE_MASK_PKRU);

	fpregs_mark_activate();
	fpregs_unlock();

	trace_kvm_fpu(1);
}

/* When vcpu_run ends, restore user space FPU context. */
static void kvm_put_guest_fpu(struct kvm_vcpu *vcpu)
{
	fpregs_lock();

	kvm_save_current_fpu(vcpu->arch.guest_fpu);

	copy_kernel_to_fpregs(&vcpu->arch.user_fpu->state);

	fpregs_mark_activate();
	fpregs_unlock();

	++vcpu->stat.fpu_reload;
	trace_kvm_fpu(0);
}

int kvm_arch_vcpu_ioctl_run(struct kvm_vcpu *vcpu, struct kvm_run *kvm_run)
{
	int r;

	vcpu_load(vcpu);
	kvm_sigset_activate(vcpu);
	kvm_load_guest_fpu(vcpu);

	if (unlikely(vcpu->arch.mp_state == KVM_MP_STATE_UNINITIALIZED)) {
		if (kvm_run->immediate_exit) {
			r = -EINTR;
			goto out;
		}
		kvm_vcpu_block(vcpu);
		kvm_apic_accept_events(vcpu);
		kvm_clear_request(KVM_REQ_UNHALT, vcpu);
		r = -EAGAIN;
		if (signal_pending(current)) {
			r = -EINTR;
			vcpu->run->exit_reason = KVM_EXIT_INTR;
			++vcpu->stat.signal_exits;
		}
		goto out;
	}

	if (vcpu->run->kvm_valid_regs & ~KVM_SYNC_X86_VALID_FIELDS) {
		r = -EINVAL;
		goto out;
	}

	if (vcpu->run->kvm_dirty_regs) {
		r = sync_regs(vcpu);
		if (r != 0)
			goto out;
	}

	/* re-sync apic's tpr */
	if (!lapic_in_kernel(vcpu)) {
		if (kvm_set_cr8(vcpu, kvm_run->cr8) != 0) {
			r = -EINVAL;
			goto out;
		}
	}

	if (unlikely(vcpu->arch.complete_userspace_io)) {
		int (*cui)(struct kvm_vcpu *) = vcpu->arch.complete_userspace_io;
		vcpu->arch.complete_userspace_io = NULL;
		r = cui(vcpu);
		if (r <= 0)
			goto out;
	} else
		WARN_ON(vcpu->arch.pio.count || vcpu->mmio_needed);

	if (kvm_run->immediate_exit)
		r = -EINTR;
	else
		r = vcpu_run(vcpu);

out:
	kvm_put_guest_fpu(vcpu);
	if (vcpu->run->kvm_valid_regs)
		store_regs(vcpu);
	post_kvm_run_save(vcpu);
	kvm_sigset_deactivate(vcpu);

	vcpu_put(vcpu);
	return r;
}

static void __get_regs(struct kvm_vcpu *vcpu, struct kvm_regs *regs)
{
	if (vcpu->arch.emulate_regs_need_sync_to_vcpu) {
		/*
		 * We are here if userspace calls get_regs() in the middle of
		 * instruction emulation. Registers state needs to be copied
		 * back from emulation context to vcpu. Userspace shouldn't do
		 * that usually, but some bad designed PV devices (vmware
		 * backdoor interface) need this to work
		 */
		emulator_writeback_register_cache(&vcpu->arch.emulate_ctxt);
		vcpu->arch.emulate_regs_need_sync_to_vcpu = false;
	}
	regs->rax = kvm_rax_read(vcpu);
	regs->rbx = kvm_rbx_read(vcpu);
	regs->rcx = kvm_rcx_read(vcpu);
	regs->rdx = kvm_rdx_read(vcpu);
	regs->rsi = kvm_rsi_read(vcpu);
	regs->rdi = kvm_rdi_read(vcpu);
	regs->rsp = kvm_rsp_read(vcpu);
	regs->rbp = kvm_rbp_read(vcpu);
#ifdef CONFIG_X86_64
	regs->r8 = kvm_r8_read(vcpu);
	regs->r9 = kvm_r9_read(vcpu);
	regs->r10 = kvm_r10_read(vcpu);
	regs->r11 = kvm_r11_read(vcpu);
	regs->r12 = kvm_r12_read(vcpu);
	regs->r13 = kvm_r13_read(vcpu);
	regs->r14 = kvm_r14_read(vcpu);
	regs->r15 = kvm_r15_read(vcpu);
#endif

	regs->rip = kvm_rip_read(vcpu);
	regs->rflags = kvm_get_rflags(vcpu);
}

int kvm_arch_vcpu_ioctl_get_regs(struct kvm_vcpu *vcpu, struct kvm_regs *regs)
{
	vcpu_load(vcpu);
	__get_regs(vcpu, regs);
	vcpu_put(vcpu);
	return 0;
}

static void __set_regs(struct kvm_vcpu *vcpu, struct kvm_regs *regs)
{
	vcpu->arch.emulate_regs_need_sync_from_vcpu = true;
	vcpu->arch.emulate_regs_need_sync_to_vcpu = false;

	kvm_rax_write(vcpu, regs->rax);
	kvm_rbx_write(vcpu, regs->rbx);
	kvm_rcx_write(vcpu, regs->rcx);
	kvm_rdx_write(vcpu, regs->rdx);
	kvm_rsi_write(vcpu, regs->rsi);
	kvm_rdi_write(vcpu, regs->rdi);
	kvm_rsp_write(vcpu, regs->rsp);
	kvm_rbp_write(vcpu, regs->rbp);
#ifdef CONFIG_X86_64
	kvm_r8_write(vcpu, regs->r8);
	kvm_r9_write(vcpu, regs->r9);
	kvm_r10_write(vcpu, regs->r10);
	kvm_r11_write(vcpu, regs->r11);
	kvm_r12_write(vcpu, regs->r12);
	kvm_r13_write(vcpu, regs->r13);
	kvm_r14_write(vcpu, regs->r14);
	kvm_r15_write(vcpu, regs->r15);
#endif

	kvm_rip_write(vcpu, regs->rip);
	kvm_set_rflags(vcpu, regs->rflags | X86_EFLAGS_FIXED);

	vcpu->arch.exception.pending = false;

	kvm_make_request(KVM_REQ_EVENT, vcpu);
}

int kvm_arch_vcpu_ioctl_set_regs(struct kvm_vcpu *vcpu, struct kvm_regs *regs)
{
	vcpu_load(vcpu);
	__set_regs(vcpu, regs);
	vcpu_put(vcpu);
	return 0;
}

void kvm_get_cs_db_l_bits(struct kvm_vcpu *vcpu, int *db, int *l)
{
	struct kvm_segment cs;

	kvm_get_segment(vcpu, &cs, VCPU_SREG_CS);
	*db = cs.db;
	*l = cs.l;
}
EXPORT_SYMBOL_GPL(kvm_get_cs_db_l_bits);

static void __get_sregs(struct kvm_vcpu *vcpu, struct kvm_sregs *sregs)
{
	struct desc_ptr dt;

	kvm_get_segment(vcpu, &sregs->cs, VCPU_SREG_CS);
	kvm_get_segment(vcpu, &sregs->ds, VCPU_SREG_DS);
	kvm_get_segment(vcpu, &sregs->es, VCPU_SREG_ES);
	kvm_get_segment(vcpu, &sregs->fs, VCPU_SREG_FS);
	kvm_get_segment(vcpu, &sregs->gs, VCPU_SREG_GS);
	kvm_get_segment(vcpu, &sregs->ss, VCPU_SREG_SS);

	kvm_get_segment(vcpu, &sregs->tr, VCPU_SREG_TR);
	kvm_get_segment(vcpu, &sregs->ldt, VCPU_SREG_LDTR);

	kvm_x86_ops->get_idt(vcpu, &dt);
	sregs->idt.limit = dt.size;
	sregs->idt.base = dt.address;
	kvm_x86_ops->get_gdt(vcpu, &dt);
	sregs->gdt.limit = dt.size;
	sregs->gdt.base = dt.address;

	sregs->cr0 = kvm_read_cr0(vcpu);
	sregs->cr2 = vcpu->arch.cr2;
	sregs->cr3 = kvm_read_cr3(vcpu);
	sregs->cr4 = kvm_read_cr4(vcpu);
	sregs->cr8 = kvm_get_cr8(vcpu);
	sregs->efer = vcpu->arch.efer;
	sregs->apic_base = kvm_get_apic_base(vcpu);

	memset(sregs->interrupt_bitmap, 0, sizeof(sregs->interrupt_bitmap));

	if (vcpu->arch.interrupt.injected && !vcpu->arch.interrupt.soft)
		set_bit(vcpu->arch.interrupt.nr,
			(unsigned long *)sregs->interrupt_bitmap);
}

int kvm_arch_vcpu_ioctl_get_sregs(struct kvm_vcpu *vcpu,
				  struct kvm_sregs *sregs)
{
	vcpu_load(vcpu);
	__get_sregs(vcpu, sregs);
	vcpu_put(vcpu);
	return 0;
}

int kvm_arch_vcpu_ioctl_get_mpstate(struct kvm_vcpu *vcpu,
				    struct kvm_mp_state *mp_state)
{
	vcpu_load(vcpu);
	if (kvm_mpx_supported())
		kvm_load_guest_fpu(vcpu);

	kvm_apic_accept_events(vcpu);
	if (vcpu->arch.mp_state == KVM_MP_STATE_HALTED &&
					vcpu->arch.pv.pv_unhalted)
		mp_state->mp_state = KVM_MP_STATE_RUNNABLE;
	else
		mp_state->mp_state = vcpu->arch.mp_state;

	if (kvm_mpx_supported())
		kvm_put_guest_fpu(vcpu);
	vcpu_put(vcpu);
	return 0;
}

int kvm_arch_vcpu_ioctl_set_mpstate(struct kvm_vcpu *vcpu,
				    struct kvm_mp_state *mp_state)
{
	int ret = -EINVAL;

	vcpu_load(vcpu);

	if (!lapic_in_kernel(vcpu) &&
	    mp_state->mp_state != KVM_MP_STATE_RUNNABLE)
		goto out;

	/*
	 * KVM_MP_STATE_INIT_RECEIVED means the processor is in
	 * INIT state; latched init should be reported using
	 * KVM_SET_VCPU_EVENTS, so reject it here.
	 */
	if ((kvm_vcpu_latch_init(vcpu) || vcpu->arch.smi_pending) &&
	    (mp_state->mp_state == KVM_MP_STATE_SIPI_RECEIVED ||
	     mp_state->mp_state == KVM_MP_STATE_INIT_RECEIVED))
		goto out;

	if (mp_state->mp_state == KVM_MP_STATE_SIPI_RECEIVED) {
		vcpu->arch.mp_state = KVM_MP_STATE_INIT_RECEIVED;
		set_bit(KVM_APIC_SIPI, &vcpu->arch.apic->pending_events);
	} else
		vcpu->arch.mp_state = mp_state->mp_state;
	kvm_make_request(KVM_REQ_EVENT, vcpu);

	ret = 0;
out:
	vcpu_put(vcpu);
	return ret;
}

int kvm_task_switch(struct kvm_vcpu *vcpu, u16 tss_selector, int idt_index,
		    int reason, bool has_error_code, u32 error_code)
{
	struct x86_emulate_ctxt *ctxt = &vcpu->arch.emulate_ctxt;
	int ret;

	init_emulate_ctxt(vcpu);

	ret = emulator_task_switch(ctxt, tss_selector, idt_index, reason,
				   has_error_code, error_code);
	if (ret) {
		vcpu->run->exit_reason = KVM_EXIT_INTERNAL_ERROR;
		vcpu->run->internal.suberror = KVM_INTERNAL_ERROR_EMULATION;
		vcpu->run->internal.ndata = 0;
		return 0;
	}

	kvm_rip_write(vcpu, ctxt->eip);
	kvm_set_rflags(vcpu, ctxt->eflags);
	kvm_make_request(KVM_REQ_EVENT, vcpu);
	return 1;
}
EXPORT_SYMBOL_GPL(kvm_task_switch);

static int kvm_valid_sregs(struct kvm_vcpu *vcpu, struct kvm_sregs *sregs)
{
	if ((sregs->efer & EFER_LME) && (sregs->cr0 & X86_CR0_PG)) {
		/*
		 * When EFER.LME and CR0.PG are set, the processor is in
		 * 64-bit mode (though maybe in a 32-bit code segment).
		 * CR4.PAE and EFER.LMA must be set.
		 */
		if (!(sregs->cr4 & X86_CR4_PAE)
		    || !(sregs->efer & EFER_LMA))
			return -EINVAL;
	} else {
		/*
		 * Not in 64-bit mode: EFER.LMA is clear and the code
		 * segment cannot be 64-bit.
		 */
		if (sregs->efer & EFER_LMA || sregs->cs.l)
			return -EINVAL;
	}

	return kvm_valid_cr4(vcpu, sregs->cr4);
}

static int __set_sregs(struct kvm_vcpu *vcpu, struct kvm_sregs *sregs)
{
	struct msr_data apic_base_msr;
	int mmu_reset_needed = 0;
	int cpuid_update_needed = 0;
	int pending_vec, max_bits, idx;
	struct desc_ptr dt;
	int ret = -EINVAL;

	if (kvm_valid_sregs(vcpu, sregs))
		goto out;

	apic_base_msr.data = sregs->apic_base;
	apic_base_msr.host_initiated = true;
	if (kvm_set_apic_base(vcpu, &apic_base_msr))
		goto out;

	dt.size = sregs->idt.limit;
	dt.address = sregs->idt.base;
	kvm_x86_ops->set_idt(vcpu, &dt);
	dt.size = sregs->gdt.limit;
	dt.address = sregs->gdt.base;
	kvm_x86_ops->set_gdt(vcpu, &dt);

	vcpu->arch.cr2 = sregs->cr2;
	mmu_reset_needed |= kvm_read_cr3(vcpu) != sregs->cr3;
	vcpu->arch.cr3 = sregs->cr3;
	kvm_register_mark_available(vcpu, VCPU_EXREG_CR3);

	kvm_set_cr8(vcpu, sregs->cr8);

	mmu_reset_needed |= vcpu->arch.efer != sregs->efer;
	kvm_x86_ops->set_efer(vcpu, sregs->efer);

	mmu_reset_needed |= kvm_read_cr0(vcpu) != sregs->cr0;
	kvm_x86_ops->set_cr0(vcpu, sregs->cr0);
	vcpu->arch.cr0 = sregs->cr0;

	mmu_reset_needed |= kvm_read_cr4(vcpu) != sregs->cr4;
	cpuid_update_needed |= ((kvm_read_cr4(vcpu) ^ sregs->cr4) &
				(X86_CR4_OSXSAVE | X86_CR4_PKE));
	kvm_x86_ops->set_cr4(vcpu, sregs->cr4);
	if (cpuid_update_needed)
		kvm_update_cpuid(vcpu);

	idx = srcu_read_lock(&vcpu->kvm->srcu);
	if (is_pae_paging(vcpu)) {
		load_pdptrs(vcpu, vcpu->arch.walk_mmu, kvm_read_cr3(vcpu));
		mmu_reset_needed = 1;
	}
	srcu_read_unlock(&vcpu->kvm->srcu, idx);

	if (mmu_reset_needed)
		kvm_mmu_reset_context(vcpu);

	max_bits = KVM_NR_INTERRUPTS;
	pending_vec = find_first_bit(
		(const unsigned long *)sregs->interrupt_bitmap, max_bits);
	if (pending_vec < max_bits) {
		kvm_queue_interrupt(vcpu, pending_vec, false);
		pr_debug("Set back pending irq %d\n", pending_vec);
	}

	kvm_set_segment(vcpu, &sregs->cs, VCPU_SREG_CS);
	kvm_set_segment(vcpu, &sregs->ds, VCPU_SREG_DS);
	kvm_set_segment(vcpu, &sregs->es, VCPU_SREG_ES);
	kvm_set_segment(vcpu, &sregs->fs, VCPU_SREG_FS);
	kvm_set_segment(vcpu, &sregs->gs, VCPU_SREG_GS);
	kvm_set_segment(vcpu, &sregs->ss, VCPU_SREG_SS);

	kvm_set_segment(vcpu, &sregs->tr, VCPU_SREG_TR);
	kvm_set_segment(vcpu, &sregs->ldt, VCPU_SREG_LDTR);

	update_cr8_intercept(vcpu);

	/* Older userspace won't unhalt the vcpu on reset. */
	if (kvm_vcpu_is_bsp(vcpu) && kvm_rip_read(vcpu) == 0xfff0 &&
	    sregs->cs.selector == 0xf000 && sregs->cs.base == 0xffff0000 &&
	    !is_protmode(vcpu))
		vcpu->arch.mp_state = KVM_MP_STATE_RUNNABLE;

	kvm_make_request(KVM_REQ_EVENT, vcpu);

	ret = 0;
out:
	return ret;
}

int kvm_arch_vcpu_ioctl_set_sregs(struct kvm_vcpu *vcpu,
				  struct kvm_sregs *sregs)
{
	int ret;

	vcpu_load(vcpu);
	ret = __set_sregs(vcpu, sregs);
	vcpu_put(vcpu);
	return ret;
}

int kvm_arch_vcpu_ioctl_set_guest_debug(struct kvm_vcpu *vcpu,
					struct kvm_guest_debug *dbg)
{
	unsigned long rflags;
	int i, r;

	vcpu_load(vcpu);

	if (dbg->control & (KVM_GUESTDBG_INJECT_DB | KVM_GUESTDBG_INJECT_BP)) {
		r = -EBUSY;
		if (vcpu->arch.exception.pending)
			goto out;
		if (dbg->control & KVM_GUESTDBG_INJECT_DB)
			kvm_queue_exception(vcpu, DB_VECTOR);
		else
			kvm_queue_exception(vcpu, BP_VECTOR);
	}

	/*
	 * Read rflags as long as potentially injected trace flags are still
	 * filtered out.
	 */
	rflags = kvm_get_rflags(vcpu);

	vcpu->guest_debug = dbg->control;
	if (!(vcpu->guest_debug & KVM_GUESTDBG_ENABLE))
		vcpu->guest_debug = 0;

	if (vcpu->guest_debug & KVM_GUESTDBG_USE_HW_BP) {
		for (i = 0; i < KVM_NR_DB_REGS; ++i)
			vcpu->arch.eff_db[i] = dbg->arch.debugreg[i];
		vcpu->arch.guest_debug_dr7 = dbg->arch.debugreg[7];
	} else {
		for (i = 0; i < KVM_NR_DB_REGS; i++)
			vcpu->arch.eff_db[i] = vcpu->arch.db[i];
	}
	kvm_update_dr7(vcpu);

	if (vcpu->guest_debug & KVM_GUESTDBG_SINGLESTEP)
		vcpu->arch.singlestep_rip = kvm_rip_read(vcpu) +
			get_segment_base(vcpu, VCPU_SREG_CS);

	/*
	 * Trigger an rflags update that will inject or remove the trace
	 * flags.
	 */
	kvm_set_rflags(vcpu, rflags);

	kvm_x86_ops->update_bp_intercept(vcpu);

	r = 0;

out:
	vcpu_put(vcpu);
	return r;
}

/*
 * Translate a guest virtual address to a guest physical address.
 */
int kvm_arch_vcpu_ioctl_translate(struct kvm_vcpu *vcpu,
				    struct kvm_translation *tr)
{
	unsigned long vaddr = tr->linear_address;
	gpa_t gpa;
	int idx;

	vcpu_load(vcpu);

	idx = srcu_read_lock(&vcpu->kvm->srcu);
	gpa = kvm_mmu_gva_to_gpa_system(vcpu, vaddr, NULL);
	srcu_read_unlock(&vcpu->kvm->srcu, idx);
	tr->physical_address = gpa;
	tr->valid = gpa != UNMAPPED_GVA;
	tr->writeable = 1;
	tr->usermode = 0;

	vcpu_put(vcpu);
	return 0;
}

int kvm_arch_vcpu_ioctl_get_fpu(struct kvm_vcpu *vcpu, struct kvm_fpu *fpu)
{
	struct fxregs_state *fxsave;

	vcpu_load(vcpu);

	fxsave = &vcpu->arch.guest_fpu->state.fxsave;
	memcpy(fpu->fpr, fxsave->st_space, 128);
	fpu->fcw = fxsave->cwd;
	fpu->fsw = fxsave->swd;
	fpu->ftwx = fxsave->twd;
	fpu->last_opcode = fxsave->fop;
	fpu->last_ip = fxsave->rip;
	fpu->last_dp = fxsave->rdp;
	memcpy(fpu->xmm, fxsave->xmm_space, sizeof(fxsave->xmm_space));

	vcpu_put(vcpu);
	return 0;
}

int kvm_arch_vcpu_ioctl_set_fpu(struct kvm_vcpu *vcpu, struct kvm_fpu *fpu)
{
	struct fxregs_state *fxsave;

	vcpu_load(vcpu);

	fxsave = &vcpu->arch.guest_fpu->state.fxsave;

	memcpy(fxsave->st_space, fpu->fpr, 128);
	fxsave->cwd = fpu->fcw;
	fxsave->swd = fpu->fsw;
	fxsave->twd = fpu->ftwx;
	fxsave->fop = fpu->last_opcode;
	fxsave->rip = fpu->last_ip;
	fxsave->rdp = fpu->last_dp;
	memcpy(fxsave->xmm_space, fpu->xmm, sizeof(fxsave->xmm_space));

	vcpu_put(vcpu);
	return 0;
}

static void store_regs(struct kvm_vcpu *vcpu)
{
	BUILD_BUG_ON(sizeof(struct kvm_sync_regs) > SYNC_REGS_SIZE_BYTES);

	if (vcpu->run->kvm_valid_regs & KVM_SYNC_X86_REGS)
		__get_regs(vcpu, &vcpu->run->s.regs.regs);

	if (vcpu->run->kvm_valid_regs & KVM_SYNC_X86_SREGS)
		__get_sregs(vcpu, &vcpu->run->s.regs.sregs);

	if (vcpu->run->kvm_valid_regs & KVM_SYNC_X86_EVENTS)
		kvm_vcpu_ioctl_x86_get_vcpu_events(
				vcpu, &vcpu->run->s.regs.events);
}

static int sync_regs(struct kvm_vcpu *vcpu)
{
	if (vcpu->run->kvm_dirty_regs & ~KVM_SYNC_X86_VALID_FIELDS)
		return -EINVAL;

	if (vcpu->run->kvm_dirty_regs & KVM_SYNC_X86_REGS) {
		__set_regs(vcpu, &vcpu->run->s.regs.regs);
		vcpu->run->kvm_dirty_regs &= ~KVM_SYNC_X86_REGS;
	}
	if (vcpu->run->kvm_dirty_regs & KVM_SYNC_X86_SREGS) {
		if (__set_sregs(vcpu, &vcpu->run->s.regs.sregs))
			return -EINVAL;
		vcpu->run->kvm_dirty_regs &= ~KVM_SYNC_X86_SREGS;
	}
	if (vcpu->run->kvm_dirty_regs & KVM_SYNC_X86_EVENTS) {
		if (kvm_vcpu_ioctl_x86_set_vcpu_events(
				vcpu, &vcpu->run->s.regs.events))
			return -EINVAL;
		vcpu->run->kvm_dirty_regs &= ~KVM_SYNC_X86_EVENTS;
	}

	return 0;
}

static void fx_init(struct kvm_vcpu *vcpu)
{
	fpstate_init(&vcpu->arch.guest_fpu->state);
	if (boot_cpu_has(X86_FEATURE_XSAVES))
		vcpu->arch.guest_fpu->state.xsave.header.xcomp_bv =
			host_xcr0 | XSTATE_COMPACTION_ENABLED;

	/*
	 * Ensure guest xcr0 is valid for loading
	 */
	vcpu->arch.xcr0 = XFEATURE_MASK_FP;

	vcpu->arch.cr0 |= X86_CR0_ET;
}

void kvm_arch_vcpu_free(struct kvm_vcpu *vcpu)
{
	void *wbinvd_dirty_mask = vcpu->arch.wbinvd_dirty_mask;
	struct gfn_to_pfn_cache *cache = &vcpu->arch.st.cache;

	kvm_release_pfn(cache->pfn, cache->dirty, cache);

	kvmclock_reset(vcpu);

	kvm_x86_ops->vcpu_free(vcpu);
	free_cpumask_var(wbinvd_dirty_mask);
}

struct kvm_vcpu *kvm_arch_vcpu_create(struct kvm *kvm,
						unsigned int id)
{
	struct kvm_vcpu *vcpu;

	if (kvm_check_tsc_unstable() && atomic_read(&kvm->online_vcpus) != 0)
		printk_once(KERN_WARNING
		"kvm: SMP vm created on host with unstable TSC; "
		"guest TSC will not be reliable\n");

	vcpu = kvm_x86_ops->vcpu_create(kvm, id);

	return vcpu;
}

int kvm_arch_vcpu_setup(struct kvm_vcpu *vcpu)
{
	vcpu->arch.arch_capabilities = kvm_get_arch_capabilities();
	vcpu->arch.msr_platform_info = MSR_PLATFORM_INFO_CPUID_FAULT;
	kvm_vcpu_mtrr_init(vcpu);
	vcpu_load(vcpu);
	kvm_vcpu_reset(vcpu, false);
	kvm_init_mmu(vcpu, false);
	vcpu_put(vcpu);
	return 0;
}

void kvm_arch_vcpu_postcreate(struct kvm_vcpu *vcpu)
{
	struct msr_data msr;
	struct kvm *kvm = vcpu->kvm;

	kvm_hv_vcpu_postcreate(vcpu);

	if (mutex_lock_killable(&vcpu->mutex))
		return;
	vcpu_load(vcpu);
	msr.data = 0x0;
	msr.index = MSR_IA32_TSC;
	msr.host_initiated = true;
	kvm_write_tsc(vcpu, &msr);
	vcpu_put(vcpu);

	/* poll control enabled by default */
	vcpu->arch.msr_kvm_poll_control = 1;

	mutex_unlock(&vcpu->mutex);

	if (!kvmclock_periodic_sync)
		return;

	schedule_delayed_work(&kvm->arch.kvmclock_sync_work,
					KVMCLOCK_SYNC_PERIOD);
}

void kvm_arch_vcpu_destroy(struct kvm_vcpu *vcpu)
{
	vcpu->arch.apf.msr_val = 0;

	vcpu_load(vcpu);
	kvm_mmu_unload(vcpu);
	vcpu_put(vcpu);

	kvm_arch_vcpu_free(vcpu);
}

void kvm_vcpu_reset(struct kvm_vcpu *vcpu, bool init_event)
{
	kvm_lapic_reset(vcpu, init_event);

	vcpu->arch.hflags = 0;

	vcpu->arch.smi_pending = 0;
	vcpu->arch.smi_count = 0;
	atomic_set(&vcpu->arch.nmi_queued, 0);
	vcpu->arch.nmi_pending = 0;
	vcpu->arch.nmi_injected = false;
	kvm_clear_interrupt_queue(vcpu);
	kvm_clear_exception_queue(vcpu);
	vcpu->arch.exception.pending = false;

	memset(vcpu->arch.db, 0, sizeof(vcpu->arch.db));
	kvm_update_dr0123(vcpu);
	vcpu->arch.dr6 = DR6_INIT;
	kvm_update_dr6(vcpu);
	vcpu->arch.dr7 = DR7_FIXED_1;
	kvm_update_dr7(vcpu);

	vcpu->arch.cr2 = 0;

	kvm_make_request(KVM_REQ_EVENT, vcpu);
	vcpu->arch.apf.msr_val = 0;
	vcpu->arch.st.msr_val = 0;

	kvmclock_reset(vcpu);

	kvm_clear_async_pf_completion_queue(vcpu);
	kvm_async_pf_hash_reset(vcpu);
	vcpu->arch.apf.halted = false;

	if (kvm_mpx_supported()) {
		void *mpx_state_buffer;

		/*
		 * To avoid have the INIT path from kvm_apic_has_events() that be
		 * called with loaded FPU and does not let userspace fix the state.
		 */
		if (init_event)
			kvm_put_guest_fpu(vcpu);
		mpx_state_buffer = get_xsave_addr(&vcpu->arch.guest_fpu->state.xsave,
					XFEATURE_BNDREGS);
		if (mpx_state_buffer)
			memset(mpx_state_buffer, 0, sizeof(struct mpx_bndreg_state));
		mpx_state_buffer = get_xsave_addr(&vcpu->arch.guest_fpu->state.xsave,
					XFEATURE_BNDCSR);
		if (mpx_state_buffer)
			memset(mpx_state_buffer, 0, sizeof(struct mpx_bndcsr));
		if (init_event)
			kvm_load_guest_fpu(vcpu);
	}

	if (!init_event) {
		kvm_pmu_reset(vcpu);
		vcpu->arch.smbase = 0x30000;

		vcpu->arch.msr_misc_features_enables = 0;

		vcpu->arch.xcr0 = XFEATURE_MASK_FP;
	}

	memset(vcpu->arch.regs, 0, sizeof(vcpu->arch.regs));
	vcpu->arch.regs_avail = ~0;
	vcpu->arch.regs_dirty = ~0;

	vcpu->arch.ia32_xss = 0;

	kvm_x86_ops->vcpu_reset(vcpu, init_event);
}

void kvm_vcpu_deliver_sipi_vector(struct kvm_vcpu *vcpu, u8 vector)
{
	struct kvm_segment cs;

	kvm_get_segment(vcpu, &cs, VCPU_SREG_CS);
	cs.selector = vector << 8;
	cs.base = vector << 12;
	kvm_set_segment(vcpu, &cs, VCPU_SREG_CS);
	kvm_rip_write(vcpu, 0);
}

int kvm_arch_hardware_enable(void)
{
	struct kvm *kvm;
	struct kvm_vcpu *vcpu;
	int i;
	int ret;
	u64 local_tsc;
	u64 max_tsc = 0;
	bool stable, backwards_tsc = false;

	kvm_shared_msr_cpu_online();
	ret = kvm_x86_ops->hardware_enable();
	if (ret != 0)
		return ret;

	local_tsc = rdtsc();
	stable = !kvm_check_tsc_unstable();
	list_for_each_entry(kvm, &vm_list, vm_list) {
		kvm_for_each_vcpu(i, vcpu, kvm) {
			if (!stable && vcpu->cpu == smp_processor_id())
				kvm_make_request(KVM_REQ_CLOCK_UPDATE, vcpu);
			if (stable && vcpu->arch.last_host_tsc > local_tsc) {
				backwards_tsc = true;
				if (vcpu->arch.last_host_tsc > max_tsc)
					max_tsc = vcpu->arch.last_host_tsc;
			}
		}
	}

	/*
	 * Sometimes, even reliable TSCs go backwards.  This happens on
	 * platforms that reset TSC during suspend or hibernate actions, but
	 * maintain synchronization.  We must compensate.  Fortunately, we can
	 * detect that condition here, which happens early in CPU bringup,
	 * before any KVM threads can be running.  Unfortunately, we can't
	 * bring the TSCs fully up to date with real time, as we aren't yet far
	 * enough into CPU bringup that we know how much real time has actually
	 * elapsed; our helper function, ktime_get_boottime_ns() will be using boot
	 * variables that haven't been updated yet.
	 *
	 * So we simply find the maximum observed TSC above, then record the
	 * adjustment to TSC in each VCPU.  When the VCPU later gets loaded,
	 * the adjustment will be applied.  Note that we accumulate
	 * adjustments, in case multiple suspend cycles happen before some VCPU
	 * gets a chance to run again.  In the event that no KVM threads get a
	 * chance to run, we will miss the entire elapsed period, as we'll have
	 * reset last_host_tsc, so VCPUs will not have the TSC adjusted and may
	 * loose cycle time.  This isn't too big a deal, since the loss will be
	 * uniform across all VCPUs (not to mention the scenario is extremely
	 * unlikely). It is possible that a second hibernate recovery happens
	 * much faster than a first, causing the observed TSC here to be
	 * smaller; this would require additional padding adjustment, which is
	 * why we set last_host_tsc to the local tsc observed here.
	 *
	 * N.B. - this code below runs only on platforms with reliable TSC,
	 * as that is the only way backwards_tsc is set above.  Also note
	 * that this runs for ALL vcpus, which is not a bug; all VCPUs should
	 * have the same delta_cyc adjustment applied if backwards_tsc
	 * is detected.  Note further, this adjustment is only done once,
	 * as we reset last_host_tsc on all VCPUs to stop this from being
	 * called multiple times (one for each physical CPU bringup).
	 *
	 * Platforms with unreliable TSCs don't have to deal with this, they
	 * will be compensated by the logic in vcpu_load, which sets the TSC to
	 * catchup mode.  This will catchup all VCPUs to real time, but cannot
	 * guarantee that they stay in perfect synchronization.
	 */
	if (backwards_tsc) {
		u64 delta_cyc = max_tsc - local_tsc;
		list_for_each_entry(kvm, &vm_list, vm_list) {
			kvm->arch.backwards_tsc_observed = true;
			kvm_for_each_vcpu(i, vcpu, kvm) {
				vcpu->arch.tsc_offset_adjustment += delta_cyc;
				vcpu->arch.last_host_tsc = local_tsc;
				kvm_make_request(KVM_REQ_MASTERCLOCK_UPDATE, vcpu);
			}

			/*
			 * We have to disable TSC offset matching.. if you were
			 * booting a VM while issuing an S4 host suspend....
			 * you may have some problem.  Solving this issue is
			 * left as an exercise to the reader.
			 */
			kvm->arch.last_tsc_nsec = 0;
			kvm->arch.last_tsc_write = 0;
		}

	}
	return 0;
}

void kvm_arch_hardware_disable(void)
{
	kvm_x86_ops->hardware_disable();
	drop_user_return_notifiers();
}

int kvm_arch_hardware_setup(void)
{
	int r;

	r = kvm_x86_ops->hardware_setup();
	if (r != 0)
		return r;

	cr4_reserved_bits = kvm_host_cr4_reserved_bits(&boot_cpu_data);

	if (kvm_has_tsc_control) {
		/*
		 * Make sure the user can only configure tsc_khz values that
		 * fit into a signed integer.
		 * A min value is not calculated because it will always
		 * be 1 on all machines.
		 */
		u64 max = min(0x7fffffffULL,
			      __scale_tsc(kvm_max_tsc_scaling_ratio, tsc_khz));
		kvm_max_guest_tsc_khz = max;

		kvm_default_tsc_scaling_ratio = 1ULL << kvm_tsc_scaling_ratio_frac_bits;
	}

	if (boot_cpu_has(X86_FEATURE_XSAVES))
		rdmsrl(MSR_IA32_XSS, host_xss);

	kvm_init_msr_list();
	return 0;
}

void kvm_arch_hardware_unsetup(void)
{
	kvm_x86_ops->hardware_unsetup();
}

int kvm_arch_check_processor_compat(void)
{
	return kvm_x86_ops->check_processor_compatibility();
}

bool kvm_vcpu_is_reset_bsp(struct kvm_vcpu *vcpu)
{
	return vcpu->kvm->arch.bsp_vcpu_id == vcpu->vcpu_id;
}
EXPORT_SYMBOL_GPL(kvm_vcpu_is_reset_bsp);

bool kvm_vcpu_is_bsp(struct kvm_vcpu *vcpu)
{
	return (vcpu->arch.apic_base & MSR_IA32_APICBASE_BSP) != 0;
}

struct static_key kvm_no_apic_vcpu __read_mostly;
EXPORT_SYMBOL_GPL(kvm_no_apic_vcpu);

int kvm_arch_vcpu_init(struct kvm_vcpu *vcpu)
{
	struct page *page;
	int r;

	vcpu->arch.emulate_ctxt.ops = &emulate_ops;
	if (!irqchip_in_kernel(vcpu->kvm) || kvm_vcpu_is_reset_bsp(vcpu))
		vcpu->arch.mp_state = KVM_MP_STATE_RUNNABLE;
	else
		vcpu->arch.mp_state = KVM_MP_STATE_UNINITIALIZED;

	page = alloc_page(GFP_KERNEL | __GFP_ZERO);
	if (!page) {
		r = -ENOMEM;
		goto fail;
	}
	vcpu->arch.pio_data = page_address(page);

	kvm_set_tsc_khz(vcpu, max_tsc_khz);

	r = kvm_mmu_create(vcpu);
	if (r < 0)
		goto fail_free_pio_data;

	if (irqchip_in_kernel(vcpu->kvm)) {
		vcpu->arch.apicv_active = kvm_x86_ops->get_enable_apicv(vcpu->kvm);
		r = kvm_create_lapic(vcpu, lapic_timer_advance_ns);
		if (r < 0)
			goto fail_mmu_destroy;
	} else
		static_key_slow_inc(&kvm_no_apic_vcpu);

	vcpu->arch.mce_banks = kzalloc(KVM_MAX_MCE_BANKS * sizeof(u64) * 4,
				       GFP_KERNEL_ACCOUNT);
	if (!vcpu->arch.mce_banks) {
		r = -ENOMEM;
		goto fail_free_lapic;
	}
	vcpu->arch.mcg_cap = KVM_MAX_MCE_BANKS;

	if (!zalloc_cpumask_var(&vcpu->arch.wbinvd_dirty_mask,
				GFP_KERNEL_ACCOUNT)) {
		r = -ENOMEM;
		goto fail_free_mce_banks;
	}

	fx_init(vcpu);

	vcpu->arch.guest_xstate_size = XSAVE_HDR_SIZE + XSAVE_HDR_OFFSET;

	vcpu->arch.maxphyaddr = cpuid_query_maxphyaddr(vcpu);

	vcpu->arch.pat = MSR_IA32_CR_PAT_DEFAULT;

	kvm_async_pf_hash_reset(vcpu);
	kvm_pmu_init(vcpu);

	vcpu->arch.pending_external_vector = -1;
	vcpu->arch.preempted_in_kernel = false;

	kvm_hv_vcpu_init(vcpu);

	return 0;

fail_free_mce_banks:
	kfree(vcpu->arch.mce_banks);
fail_free_lapic:
	kvm_free_lapic(vcpu);
fail_mmu_destroy:
	kvm_mmu_destroy(vcpu);
fail_free_pio_data:
	free_page((unsigned long)vcpu->arch.pio_data);
fail:
	return r;
}

void kvm_arch_vcpu_uninit(struct kvm_vcpu *vcpu)
{
	int idx;

	kvm_hv_vcpu_uninit(vcpu);
	kvm_pmu_destroy(vcpu);
	kfree(vcpu->arch.mce_banks);
	kvm_free_lapic(vcpu);
	idx = srcu_read_lock(&vcpu->kvm->srcu);
	kvm_mmu_destroy(vcpu);
	srcu_read_unlock(&vcpu->kvm->srcu, idx);
	free_page((unsigned long)vcpu->arch.pio_data);
	if (!lapic_in_kernel(vcpu))
		static_key_slow_dec(&kvm_no_apic_vcpu);
}

void kvm_arch_sched_in(struct kvm_vcpu *vcpu, int cpu)
{
	struct kvm_pmu *pmu = vcpu_to_pmu(vcpu);

	vcpu->arch.l1tf_flush_l1d = true;
	if (pmu->version && unlikely(pmu->event_count)) {
		pmu->need_cleanup = true;
		kvm_make_request(KVM_REQ_PMU, vcpu);
	}
	kvm_x86_ops->sched_in(vcpu, cpu);
}

int kvm_arch_init_vm(struct kvm *kvm, unsigned long type)
{
	if (type)
		return -EINVAL;

	INIT_HLIST_HEAD(&kvm->arch.mask_notifier_list);
	INIT_LIST_HEAD(&kvm->arch.active_mmu_pages);
	INIT_LIST_HEAD(&kvm->arch.zapped_obsolete_pages);
	INIT_LIST_HEAD(&kvm->arch.lpage_disallowed_mmu_pages);
	INIT_LIST_HEAD(&kvm->arch.assigned_dev_head);
	atomic_set(&kvm->arch.noncoherent_dma_count, 0);

	/* Reserve bit 0 of irq_sources_bitmap for userspace irq source */
	set_bit(KVM_USERSPACE_IRQ_SOURCE_ID, &kvm->arch.irq_sources_bitmap);
	/* Reserve bit 1 of irq_sources_bitmap for irqfd-resampler */
	set_bit(KVM_IRQFD_RESAMPLE_IRQ_SOURCE_ID,
		&kvm->arch.irq_sources_bitmap);

	raw_spin_lock_init(&kvm->arch.tsc_write_lock);
	mutex_init(&kvm->arch.apic_map_lock);
	spin_lock_init(&kvm->arch.pvclock_gtod_sync_lock);

	kvm->arch.kvmclock_offset = -get_kvmclock_base_ns();
	pvclock_update_vm_gtod_copy(kvm);

	kvm->arch.guest_can_read_msr_platform_info = true;

	INIT_DELAYED_WORK(&kvm->arch.kvmclock_update_work, kvmclock_update_fn);
	INIT_DELAYED_WORK(&kvm->arch.kvmclock_sync_work, kvmclock_sync_fn);

	kvm_hv_init_vm(kvm);
	kvm_page_track_init(kvm);
	kvm_mmu_init_vm(kvm);

	return kvm_x86_ops->vm_init(kvm);
}

int kvm_arch_post_init_vm(struct kvm *kvm)
{
	return kvm_mmu_post_init_vm(kvm);
}

static void kvm_unload_vcpu_mmu(struct kvm_vcpu *vcpu)
{
	vcpu_load(vcpu);
	kvm_mmu_unload(vcpu);
	vcpu_put(vcpu);
}

static void kvm_free_vcpus(struct kvm *kvm)
{
	unsigned int i;
	struct kvm_vcpu *vcpu;

	/*
	 * Unpin any mmu pages first.
	 */
	kvm_for_each_vcpu(i, vcpu, kvm) {
		kvm_clear_async_pf_completion_queue(vcpu);
		kvm_unload_vcpu_mmu(vcpu);
	}
	kvm_for_each_vcpu(i, vcpu, kvm)
		kvm_arch_vcpu_free(vcpu);

	mutex_lock(&kvm->lock);
	for (i = 0; i < atomic_read(&kvm->online_vcpus); i++)
		kvm->vcpus[i] = NULL;

	atomic_set(&kvm->online_vcpus, 0);
	mutex_unlock(&kvm->lock);
}

void kvm_arch_sync_events(struct kvm *kvm)
{
	cancel_delayed_work_sync(&kvm->arch.kvmclock_sync_work);
	cancel_delayed_work_sync(&kvm->arch.kvmclock_update_work);
	kvm_free_pit(kvm);
}

int __x86_set_memory_region(struct kvm *kvm, int id, gpa_t gpa, u32 size)
{
	int i, r;
	unsigned long hva;
	struct kvm_memslots *slots = kvm_memslots(kvm);
	struct kvm_memory_slot *slot, old;

	/* Called with kvm->slots_lock held.  */
	if (WARN_ON(id >= KVM_MEM_SLOTS_NUM))
		return -EINVAL;

	slot = id_to_memslot(slots, id);
	if (size) {
		if (slot->npages)
			return -EEXIST;

		/*
		 * MAP_SHARED to prevent internal slot pages from being moved
		 * by fork()/COW.
		 */
		hva = vm_mmap(NULL, 0, size, PROT_READ | PROT_WRITE,
			      MAP_SHARED | MAP_ANONYMOUS, 0);
		if (IS_ERR((void *)hva))
			return PTR_ERR((void *)hva);
	} else {
		if (!slot->npages)
			return 0;

		hva = 0;
	}

	old = *slot;
	for (i = 0; i < KVM_ADDRESS_SPACE_NUM; i++) {
		struct kvm_userspace_memory_region m;

		m.slot = id | (i << 16);
		m.flags = 0;
		m.guest_phys_addr = gpa;
		m.userspace_addr = hva;
		m.memory_size = size;
		r = __kvm_set_memory_region(kvm, &m);
		if (r < 0)
			return r;
	}

	if (!size)
		vm_munmap(old.userspace_addr, old.npages * PAGE_SIZE);

	return 0;
}
EXPORT_SYMBOL_GPL(__x86_set_memory_region);

int x86_set_memory_region(struct kvm *kvm, int id, gpa_t gpa, u32 size)
{
	int r;

	mutex_lock(&kvm->slots_lock);
	r = __x86_set_memory_region(kvm, id, gpa, size);
	mutex_unlock(&kvm->slots_lock);

	return r;
}
EXPORT_SYMBOL_GPL(x86_set_memory_region);

void kvm_arch_pre_destroy_vm(struct kvm *kvm)
{
	kvm_mmu_pre_destroy_vm(kvm);
}

void kvm_arch_destroy_vm(struct kvm *kvm)
{
	if (current->mm == kvm->mm) {
		/*
		 * Free memory regions allocated on behalf of userspace,
		 * unless the the memory map has changed due to process exit
		 * or fd copying.
		 */
		x86_set_memory_region(kvm, APIC_ACCESS_PAGE_PRIVATE_MEMSLOT, 0, 0);
		x86_set_memory_region(kvm, IDENTITY_PAGETABLE_PRIVATE_MEMSLOT, 0, 0);
		x86_set_memory_region(kvm, TSS_PRIVATE_MEMSLOT, 0, 0);
	}
	if (kvm_x86_ops->vm_destroy)
		kvm_x86_ops->vm_destroy(kvm);
	kvm_pic_destroy(kvm);
	kvm_ioapic_destroy(kvm);
	kvm_free_vcpus(kvm);
	kvfree(rcu_dereference_check(kvm->arch.apic_map, 1));
	kfree(srcu_dereference_check(kvm->arch.pmu_event_filter, &kvm->srcu, 1));
	kvm_mmu_uninit_vm(kvm);
	kvm_page_track_cleanup(kvm);
	kvm_hv_destroy_vm(kvm);
}

void kvm_arch_free_memslot(struct kvm *kvm, struct kvm_memory_slot *free,
			   struct kvm_memory_slot *dont)
{
	int i;

	for (i = 0; i < KVM_NR_PAGE_SIZES; ++i) {
		if (!dont || free->arch.rmap[i] != dont->arch.rmap[i]) {
			kvfree(free->arch.rmap[i]);
			free->arch.rmap[i] = NULL;
		}
		if (i == 0)
			continue;

		if (!dont || free->arch.lpage_info[i - 1] !=
			     dont->arch.lpage_info[i - 1]) {
			kvfree(free->arch.lpage_info[i - 1]);
			free->arch.lpage_info[i - 1] = NULL;
		}
	}

	kvm_page_track_free_memslot(free, dont);
}

int kvm_arch_create_memslot(struct kvm *kvm, struct kvm_memory_slot *slot,
			    unsigned long npages)
{
	int i;

	for (i = 0; i < KVM_NR_PAGE_SIZES; ++i) {
		struct kvm_lpage_info *linfo;
		unsigned long ugfn;
		int lpages;
		int level = i + 1;

		lpages = gfn_to_index(slot->base_gfn + npages - 1,
				      slot->base_gfn, level) + 1;

		slot->arch.rmap[i] =
			kvcalloc(lpages, sizeof(*slot->arch.rmap[i]),
				 GFP_KERNEL_ACCOUNT);
		if (!slot->arch.rmap[i])
			goto out_free;
		if (i == 0)
			continue;

		linfo = kvcalloc(lpages, sizeof(*linfo), GFP_KERNEL_ACCOUNT);
		if (!linfo)
			goto out_free;

		slot->arch.lpage_info[i - 1] = linfo;

		if (slot->base_gfn & (KVM_PAGES_PER_HPAGE(level) - 1))
			linfo[0].disallow_lpage = 1;
		if ((slot->base_gfn + npages) & (KVM_PAGES_PER_HPAGE(level) - 1))
			linfo[lpages - 1].disallow_lpage = 1;
		ugfn = slot->userspace_addr >> PAGE_SHIFT;
		/*
		 * If the gfn and userspace address are not aligned wrt each
		 * other, or if explicitly asked to, disable large page
		 * support for this slot
		 */
		if ((slot->base_gfn ^ ugfn) & (KVM_PAGES_PER_HPAGE(level) - 1) ||
		    !kvm_largepages_enabled()) {
			unsigned long j;

			for (j = 0; j < lpages; ++j)
				linfo[j].disallow_lpage = 1;
		}
	}

	if (kvm_page_track_create_memslot(slot, npages))
		goto out_free;

	return 0;

out_free:
	for (i = 0; i < KVM_NR_PAGE_SIZES; ++i) {
		kvfree(slot->arch.rmap[i]);
		slot->arch.rmap[i] = NULL;
		if (i == 0)
			continue;

		kvfree(slot->arch.lpage_info[i - 1]);
		slot->arch.lpage_info[i - 1] = NULL;
	}
	return -ENOMEM;
}

void kvm_arch_memslots_updated(struct kvm *kvm, u64 gen)
{
	struct kvm_vcpu *vcpu;
	int i;

	/*
	 * memslots->generation has been incremented.
	 * mmio generation may have reached its maximum value.
	 */
	kvm_mmu_invalidate_mmio_sptes(kvm, gen);

	/* Force re-initialization of steal_time cache */
	kvm_for_each_vcpu(i, vcpu, kvm)
		kvm_vcpu_kick(vcpu);
}

int kvm_arch_prepare_memory_region(struct kvm *kvm,
				struct kvm_memory_slot *memslot,
				const struct kvm_userspace_memory_region *mem,
				enum kvm_mr_change change)
{
	return 0;
}

static void kvm_mmu_slot_apply_flags(struct kvm *kvm,
				     struct kvm_memory_slot *new)
{
	/* Still write protect RO slot */
	if (new->flags & KVM_MEM_READONLY) {
		kvm_mmu_slot_remove_write_access(kvm, new);
		return;
	}

	/*
	 * Call kvm_x86_ops dirty logging hooks when they are valid.
	 *
	 * kvm_x86_ops->slot_disable_log_dirty is called when:
	 *
	 *  - KVM_MR_CREATE with dirty logging is disabled
	 *  - KVM_MR_FLAGS_ONLY with dirty logging is disabled in new flag
	 *
	 * The reason is, in case of PML, we need to set D-bit for any slots
	 * with dirty logging disabled in order to eliminate unnecessary GPA
	 * logging in PML buffer (and potential PML buffer full VMEXT). This
	 * guarantees leaving PML enabled during guest's lifetime won't have
	 * any additional overhead from PML when guest is running with dirty
	 * logging disabled for memory slots.
	 *
	 * kvm_x86_ops->slot_enable_log_dirty is called when switching new slot
	 * to dirty logging mode.
	 *
	 * If kvm_x86_ops dirty logging hooks are invalid, use write protect.
	 *
	 * In case of write protect:
	 *
	 * Write protect all pages for dirty logging.
	 *
	 * All the sptes including the large sptes which point to this
	 * slot are set to readonly. We can not create any new large
	 * spte on this slot until the end of the logging.
	 *
	 * See the comments in fast_page_fault().
	 */
	if (new->flags & KVM_MEM_LOG_DIRTY_PAGES) {
		if (kvm_x86_ops->slot_enable_log_dirty)
			kvm_x86_ops->slot_enable_log_dirty(kvm, new);
		else
			kvm_mmu_slot_remove_write_access(kvm, new);
	} else {
		if (kvm_x86_ops->slot_disable_log_dirty)
			kvm_x86_ops->slot_disable_log_dirty(kvm, new);
	}
}

void kvm_arch_commit_memory_region(struct kvm *kvm,
				const struct kvm_userspace_memory_region *mem,
				const struct kvm_memory_slot *old,
				const struct kvm_memory_slot *new,
				enum kvm_mr_change change)
{
	if (!kvm->arch.n_requested_mmu_pages)
		kvm_mmu_change_mmu_pages(kvm,
				kvm_mmu_calculate_default_mmu_pages(kvm));

	/*
	 * Dirty logging tracks sptes in 4k granularity, meaning that large
	 * sptes have to be split.  If live migration is successful, the guest
	 * in the source machine will be destroyed and large sptes will be
	 * created in the destination. However, if the guest continues to run
	 * in the source machine (for example if live migration fails), small
	 * sptes will remain around and cause bad performance.
	 *
	 * Scan sptes if dirty logging has been stopped, dropping those
	 * which can be collapsed into a single large-page spte.  Later
	 * page faults will create the large-page sptes.
	 *
	 * There is no need to do this in any of the following cases:
	 * CREATE:	No dirty mappings will already exist.
	 * MOVE/DELETE:	The old mappings will already have been cleaned up by
	 *		kvm_arch_flush_shadow_memslot()
	 */
	if (change == KVM_MR_FLAGS_ONLY &&
		(old->flags & KVM_MEM_LOG_DIRTY_PAGES) &&
		!(new->flags & KVM_MEM_LOG_DIRTY_PAGES))
		kvm_mmu_zap_collapsible_sptes(kvm, new);

	/*
	 * Set up write protection and/or dirty logging for the new slot.
	 *
	 * For KVM_MR_DELETE and KVM_MR_MOVE, the shadow pages of old slot have
	 * been zapped so no dirty logging staff is needed for old slot. For
	 * KVM_MR_FLAGS_ONLY, the old slot is essentially the same one as the
	 * new and it's also covered when dealing with the new slot.
	 *
	 * FIXME: const-ify all uses of struct kvm_memory_slot.
	 */
	if (change != KVM_MR_DELETE)
		kvm_mmu_slot_apply_flags(kvm, (struct kvm_memory_slot *) new);
}

void kvm_arch_flush_shadow_all(struct kvm *kvm)
{
	kvm_mmu_zap_all(kvm);
}

void kvm_arch_flush_shadow_memslot(struct kvm *kvm,
				   struct kvm_memory_slot *slot)
{
	kvm_page_track_flush_slot(kvm, slot);
}

static inline bool kvm_guest_apic_has_interrupt(struct kvm_vcpu *vcpu)
{
	return (is_guest_mode(vcpu) &&
			kvm_x86_ops->guest_apic_has_interrupt &&
			kvm_x86_ops->guest_apic_has_interrupt(vcpu));
}

static inline bool kvm_vcpu_has_events(struct kvm_vcpu *vcpu)
{
	if (!list_empty_careful(&vcpu->async_pf.done))
		return true;

	if (kvm_apic_has_events(vcpu))
		return true;

	if (vcpu->arch.pv.pv_unhalted)
		return true;

	if (vcpu->arch.exception.pending)
		return true;

	if (kvm_test_request(KVM_REQ_NMI, vcpu) ||
	    (vcpu->arch.nmi_pending &&
	     kvm_x86_ops->nmi_allowed(vcpu)))
		return true;

	if (kvm_test_request(KVM_REQ_SMI, vcpu) ||
	    (vcpu->arch.smi_pending && !is_smm(vcpu)))
		return true;

	if (kvm_arch_interrupt_allowed(vcpu) &&
	    (kvm_cpu_has_interrupt(vcpu) ||
	    kvm_guest_apic_has_interrupt(vcpu)))
		return true;

	if (kvm_hv_has_stimer_pending(vcpu))
		return true;

	return false;
}

int kvm_arch_vcpu_runnable(struct kvm_vcpu *vcpu)
{
	return kvm_vcpu_running(vcpu) || kvm_vcpu_has_events(vcpu);
}

bool kvm_arch_dy_runnable(struct kvm_vcpu *vcpu)
{
	if (READ_ONCE(vcpu->arch.pv.pv_unhalted))
		return true;

	if (kvm_test_request(KVM_REQ_NMI, vcpu) ||
		kvm_test_request(KVM_REQ_SMI, vcpu) ||
		 kvm_test_request(KVM_REQ_EVENT, vcpu))
		return true;

	if (vcpu->arch.apicv_active && kvm_x86_ops->dy_apicv_has_pending_interrupt(vcpu))
		return true;

	return false;
}

bool kvm_arch_vcpu_in_kernel(struct kvm_vcpu *vcpu)
{
	return vcpu->arch.preempted_in_kernel;
}

int kvm_arch_vcpu_should_kick(struct kvm_vcpu *vcpu)
{
	return kvm_vcpu_exiting_guest_mode(vcpu) == IN_GUEST_MODE;
}

int kvm_arch_interrupt_allowed(struct kvm_vcpu *vcpu)
{
	return kvm_x86_ops->interrupt_allowed(vcpu);
}

unsigned long kvm_get_linear_rip(struct kvm_vcpu *vcpu)
{
	if (is_64_bit_mode(vcpu))
		return kvm_rip_read(vcpu);
	return (u32)(get_segment_base(vcpu, VCPU_SREG_CS) +
		     kvm_rip_read(vcpu));
}
EXPORT_SYMBOL_GPL(kvm_get_linear_rip);

bool kvm_is_linear_rip(struct kvm_vcpu *vcpu, unsigned long linear_rip)
{
	return kvm_get_linear_rip(vcpu) == linear_rip;
}
EXPORT_SYMBOL_GPL(kvm_is_linear_rip);

unsigned long kvm_get_rflags(struct kvm_vcpu *vcpu)
{
	unsigned long rflags;

	rflags = kvm_x86_ops->get_rflags(vcpu);
	if (vcpu->guest_debug & KVM_GUESTDBG_SINGLESTEP)
		rflags &= ~X86_EFLAGS_TF;
	return rflags;
}
EXPORT_SYMBOL_GPL(kvm_get_rflags);

static void __kvm_set_rflags(struct kvm_vcpu *vcpu, unsigned long rflags)
{
	if (vcpu->guest_debug & KVM_GUESTDBG_SINGLESTEP &&
	    kvm_is_linear_rip(vcpu, vcpu->arch.singlestep_rip))
		rflags |= X86_EFLAGS_TF;
	kvm_x86_ops->set_rflags(vcpu, rflags);
}

void kvm_set_rflags(struct kvm_vcpu *vcpu, unsigned long rflags)
{
	__kvm_set_rflags(vcpu, rflags);
	kvm_make_request(KVM_REQ_EVENT, vcpu);
}
EXPORT_SYMBOL_GPL(kvm_set_rflags);

void kvm_arch_async_page_ready(struct kvm_vcpu *vcpu, struct kvm_async_pf *work)
{
	int r;

	if ((vcpu->arch.mmu->direct_map != work->arch.direct_map) ||
	      work->wakeup_all)
		return;

	r = kvm_mmu_reload(vcpu);
	if (unlikely(r))
		return;

	if (!vcpu->arch.mmu->direct_map &&
	      work->arch.cr3 != vcpu->arch.mmu->get_cr3(vcpu))
		return;

	vcpu->arch.mmu->page_fault(vcpu, work->cr2_or_gpa, 0, true);
}

static inline u32 kvm_async_pf_hash_fn(gfn_t gfn)
{
	return hash_32(gfn & 0xffffffff, order_base_2(ASYNC_PF_PER_VCPU));
}

static inline u32 kvm_async_pf_next_probe(u32 key)
{
	return (key + 1) & (roundup_pow_of_two(ASYNC_PF_PER_VCPU) - 1);
}

static void kvm_add_async_pf_gfn(struct kvm_vcpu *vcpu, gfn_t gfn)
{
	u32 key = kvm_async_pf_hash_fn(gfn);

	while (vcpu->arch.apf.gfns[key] != ~0)
		key = kvm_async_pf_next_probe(key);

	vcpu->arch.apf.gfns[key] = gfn;
}

static u32 kvm_async_pf_gfn_slot(struct kvm_vcpu *vcpu, gfn_t gfn)
{
	int i;
	u32 key = kvm_async_pf_hash_fn(gfn);

	for (i = 0; i < roundup_pow_of_two(ASYNC_PF_PER_VCPU) &&
		     (vcpu->arch.apf.gfns[key] != gfn &&
		      vcpu->arch.apf.gfns[key] != ~0); i++)
		key = kvm_async_pf_next_probe(key);

	return key;
}

bool kvm_find_async_pf_gfn(struct kvm_vcpu *vcpu, gfn_t gfn)
{
	return vcpu->arch.apf.gfns[kvm_async_pf_gfn_slot(vcpu, gfn)] == gfn;
}

static void kvm_del_async_pf_gfn(struct kvm_vcpu *vcpu, gfn_t gfn)
{
	u32 i, j, k;

	i = j = kvm_async_pf_gfn_slot(vcpu, gfn);
	while (true) {
		vcpu->arch.apf.gfns[i] = ~0;
		do {
			j = kvm_async_pf_next_probe(j);
			if (vcpu->arch.apf.gfns[j] == ~0)
				return;
			k = kvm_async_pf_hash_fn(vcpu->arch.apf.gfns[j]);
			/*
			 * k lies cyclically in ]i,j]
			 * |    i.k.j |
			 * |....j i.k.| or  |.k..j i...|
			 */
		} while ((i <= j) ? (i < k && k <= j) : (i < k || k <= j));
		vcpu->arch.apf.gfns[i] = vcpu->arch.apf.gfns[j];
		i = j;
	}
}

static int apf_put_user(struct kvm_vcpu *vcpu, u32 val)
{

	return kvm_write_guest_cached(vcpu->kvm, &vcpu->arch.apf.data, &val,
				      sizeof(val));
}

static int apf_get_user(struct kvm_vcpu *vcpu, u32 *val)
{

	return kvm_read_guest_cached(vcpu->kvm, &vcpu->arch.apf.data, val,
				      sizeof(u32));
}

static bool kvm_can_deliver_async_pf(struct kvm_vcpu *vcpu)
{
	if (!vcpu->arch.apf.delivery_as_pf_vmexit && is_guest_mode(vcpu))
		return false;

	if (!(vcpu->arch.apf.msr_val & KVM_ASYNC_PF_ENABLED) ||
	    (vcpu->arch.apf.send_user_only &&
	     kvm_x86_ops->get_cpl(vcpu) == 0))
		return false;

	return true;
}

bool kvm_can_do_async_pf(struct kvm_vcpu *vcpu)
{
	if (unlikely(!lapic_in_kernel(vcpu) ||
		     kvm_event_needs_reinjection(vcpu) ||
		     vcpu->arch.exception.pending))
		return false;

	if (kvm_hlt_in_guest(vcpu->kvm) && !kvm_can_deliver_async_pf(vcpu))
		return false;

	/*
	 * If interrupts are off we cannot even use an artificial
	 * halt state.
	 */
	return kvm_x86_ops->interrupt_allowed(vcpu);
}

void kvm_arch_async_page_not_present(struct kvm_vcpu *vcpu,
				     struct kvm_async_pf *work)
{
	struct x86_exception fault;

	trace_kvm_async_pf_not_present(work->arch.token, work->cr2_or_gpa);
	kvm_add_async_pf_gfn(vcpu, work->arch.gfn);

	if (kvm_can_deliver_async_pf(vcpu) &&
	    !apf_put_user(vcpu, KVM_PV_REASON_PAGE_NOT_PRESENT)) {
		fault.vector = PF_VECTOR;
		fault.error_code_valid = true;
		fault.error_code = 0;
		fault.nested_page_fault = false;
		fault.address = work->arch.token;
		fault.async_page_fault = true;
		kvm_inject_page_fault(vcpu, &fault);
	} else {
		/*
		 * It is not possible to deliver a paravirtualized asynchronous
		 * page fault, but putting the guest in an artificial halt state
		 * can be beneficial nevertheless: if an interrupt arrives, we
		 * can deliver it timely and perhaps the guest will schedule
		 * another process.  When the instruction that triggered a page
		 * fault is retried, hopefully the page will be ready in the host.
		 */
		kvm_make_request(KVM_REQ_APF_HALT, vcpu);
	}
}

void kvm_arch_async_page_present(struct kvm_vcpu *vcpu,
				 struct kvm_async_pf *work)
{
	struct x86_exception fault;
	u32 val;

	if (work->wakeup_all)
		work->arch.token = ~0; /* broadcast wakeup */
	else
		kvm_del_async_pf_gfn(vcpu, work->arch.gfn);
	trace_kvm_async_pf_ready(work->arch.token, work->cr2_or_gpa);

	if (vcpu->arch.apf.msr_val & KVM_ASYNC_PF_ENABLED &&
	    !apf_get_user(vcpu, &val)) {
		if (val == KVM_PV_REASON_PAGE_NOT_PRESENT &&
		    vcpu->arch.exception.pending &&
		    vcpu->arch.exception.nr == PF_VECTOR &&
		    !apf_put_user(vcpu, 0)) {
			vcpu->arch.exception.injected = false;
			vcpu->arch.exception.pending = false;
			vcpu->arch.exception.nr = 0;
			vcpu->arch.exception.has_error_code = false;
			vcpu->arch.exception.error_code = 0;
			vcpu->arch.exception.has_payload = false;
			vcpu->arch.exception.payload = 0;
		} else if (!apf_put_user(vcpu, KVM_PV_REASON_PAGE_READY)) {
			fault.vector = PF_VECTOR;
			fault.error_code_valid = true;
			fault.error_code = 0;
			fault.nested_page_fault = false;
			fault.address = work->arch.token;
			fault.async_page_fault = true;
			kvm_inject_page_fault(vcpu, &fault);
		}
	}
	vcpu->arch.apf.halted = false;
	vcpu->arch.mp_state = KVM_MP_STATE_RUNNABLE;
}

bool kvm_arch_can_inject_async_page_present(struct kvm_vcpu *vcpu)
{
	if (!(vcpu->arch.apf.msr_val & KVM_ASYNC_PF_ENABLED))
		return true;
	else
		return kvm_can_do_async_pf(vcpu);
}

void kvm_arch_start_assignment(struct kvm *kvm)
{
	atomic_inc(&kvm->arch.assigned_device_count);
}
EXPORT_SYMBOL_GPL(kvm_arch_start_assignment);

void kvm_arch_end_assignment(struct kvm *kvm)
{
	atomic_dec(&kvm->arch.assigned_device_count);
}
EXPORT_SYMBOL_GPL(kvm_arch_end_assignment);

bool kvm_arch_has_assigned_device(struct kvm *kvm)
{
	return atomic_read(&kvm->arch.assigned_device_count);
}
EXPORT_SYMBOL_GPL(kvm_arch_has_assigned_device);

void kvm_arch_register_noncoherent_dma(struct kvm *kvm)
{
	atomic_inc(&kvm->arch.noncoherent_dma_count);
}
EXPORT_SYMBOL_GPL(kvm_arch_register_noncoherent_dma);

void kvm_arch_unregister_noncoherent_dma(struct kvm *kvm)
{
	atomic_dec(&kvm->arch.noncoherent_dma_count);
}
EXPORT_SYMBOL_GPL(kvm_arch_unregister_noncoherent_dma);

bool kvm_arch_has_noncoherent_dma(struct kvm *kvm)
{
	return atomic_read(&kvm->arch.noncoherent_dma_count);
}
EXPORT_SYMBOL_GPL(kvm_arch_has_noncoherent_dma);

bool kvm_arch_has_irq_bypass(void)
{
	return true;
}

int kvm_arch_irq_bypass_add_producer(struct irq_bypass_consumer *cons,
				      struct irq_bypass_producer *prod)
{
	struct kvm_kernel_irqfd *irqfd =
		container_of(cons, struct kvm_kernel_irqfd, consumer);

	irqfd->producer = prod;

	return kvm_x86_ops->update_pi_irte(irqfd->kvm,
					   prod->irq, irqfd->gsi, 1);
}

void kvm_arch_irq_bypass_del_producer(struct irq_bypass_consumer *cons,
				      struct irq_bypass_producer *prod)
{
	int ret;
	struct kvm_kernel_irqfd *irqfd =
		container_of(cons, struct kvm_kernel_irqfd, consumer);

	WARN_ON(irqfd->producer != prod);
	irqfd->producer = NULL;

	/*
	 * When producer of consumer is unregistered, we change back to
	 * remapped mode, so we can re-use the current implementation
	 * when the irq is masked/disabled or the consumer side (KVM
	 * int this case doesn't want to receive the interrupts.
	*/
	ret = kvm_x86_ops->update_pi_irte(irqfd->kvm, prod->irq, irqfd->gsi, 0);
	if (ret)
		printk(KERN_INFO "irq bypass consumer (token %p) unregistration"
		       " fails: %d\n", irqfd->consumer.token, ret);
}

int kvm_arch_update_irqfd_routing(struct kvm *kvm, unsigned int host_irq,
				   uint32_t guest_irq, bool set)
{
	return kvm_x86_ops->update_pi_irte(kvm, host_irq, guest_irq, set);
}

bool kvm_vector_hashing_enabled(void)
{
	return vector_hashing;
}
EXPORT_SYMBOL_GPL(kvm_vector_hashing_enabled);

bool kvm_arch_no_poll(struct kvm_vcpu *vcpu)
{
	return (vcpu->arch.msr_kvm_poll_control & 1) == 0;
}
EXPORT_SYMBOL_GPL(kvm_arch_no_poll);


EXPORT_TRACEPOINT_SYMBOL_GPL(kvm_exit);
EXPORT_TRACEPOINT_SYMBOL_GPL(kvm_fast_mmio);
EXPORT_TRACEPOINT_SYMBOL_GPL(kvm_inj_virq);
EXPORT_TRACEPOINT_SYMBOL_GPL(kvm_page_fault);
EXPORT_TRACEPOINT_SYMBOL_GPL(kvm_msr);
EXPORT_TRACEPOINT_SYMBOL_GPL(kvm_cr);
EXPORT_TRACEPOINT_SYMBOL_GPL(kvm_nested_vmrun);
EXPORT_TRACEPOINT_SYMBOL_GPL(kvm_nested_vmexit);
EXPORT_TRACEPOINT_SYMBOL_GPL(kvm_nested_vmexit_inject);
EXPORT_TRACEPOINT_SYMBOL_GPL(kvm_nested_intr_vmexit);
EXPORT_TRACEPOINT_SYMBOL_GPL(kvm_nested_vmenter_failed);
EXPORT_TRACEPOINT_SYMBOL_GPL(kvm_invlpga);
EXPORT_TRACEPOINT_SYMBOL_GPL(kvm_skinit);
EXPORT_TRACEPOINT_SYMBOL_GPL(kvm_nested_intercepts);
EXPORT_TRACEPOINT_SYMBOL_GPL(kvm_write_tsc_offset);
EXPORT_TRACEPOINT_SYMBOL_GPL(kvm_ple_window_update);
EXPORT_TRACEPOINT_SYMBOL_GPL(kvm_pml_full);
EXPORT_TRACEPOINT_SYMBOL_GPL(kvm_pi_irte_update);
EXPORT_TRACEPOINT_SYMBOL_GPL(kvm_avic_unaccelerated_access);
EXPORT_TRACEPOINT_SYMBOL_GPL(kvm_avic_incomplete_ipi);<|MERGE_RESOLUTION|>--- conflicted
+++ resolved
@@ -3553,15 +3553,9 @@
 
 	st = map.hva +
 		offset_in_page(vcpu->arch.st.msr_val & KVM_STEAL_VALID_BITS);
-<<<<<<< HEAD
 
 	st->preempted = vcpu->arch.st.preempted = KVM_VCPU_PREEMPTED;
 
-=======
-
-	st->preempted = vcpu->arch.st.preempted = KVM_VCPU_PREEMPTED;
-
->>>>>>> deff2fcb
 	kvm_unmap_gfn(vcpu, &map, &vcpu->arch.st.cache, true, true);
 }
 
