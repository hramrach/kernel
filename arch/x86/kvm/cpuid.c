--- conflicted
+++ resolved
@@ -334,10 +334,7 @@
 	unsigned f_mpx = kvm_mpx_supported() ? F(MPX) : 0;
 	unsigned f_xsaves = kvm_x86_ops->xsaves_supported() ? F(XSAVES) : 0;
 	unsigned f_umip = kvm_x86_ops->umip_emulated() ? F(UMIP) : 0;
-<<<<<<< HEAD
-=======
 	unsigned f_intel_pt = kvm_x86_ops->pt_supported() ? F(INTEL_PT) : 0;
->>>>>>> 8ccc0d69
 	unsigned f_la57 = 0;
 
 	/* cpuid 1.edx */
