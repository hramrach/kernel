/* rwsem.h: R/W semaphores implemented using XADD/CMPXCHG for i486+
 *
 * Written by David Howells (dhowells@redhat.com).
 *
 * Derived from asm-x86/semaphore.h
 *
 *
 * The MSW of the count is the negated number of active writers and waiting
 * lockers, and the LSW is the total number of active locks
 *
 * The lock count is initialized to 0 (no active and no waiting lockers).
 *
 * When a writer subtracts WRITE_BIAS, it'll get 0xffff0001 for the case of an
 * uncontended lock. This can be determined because XADD returns the old value.
 * Readers increment by 1 and see a positive value when uncontended, negative
 * if there are writers (and maybe) readers waiting (in which case it goes to
 * sleep).
 *
 * The value of WAITING_BIAS supports up to 32766 waiting processes. This can
 * be extended to 65534 by manually checking the whole MSW rather than relying
 * on the S flag.
 *
 * The value of ACTIVE_BIAS supports up to 65535 active processes.
 *
 * This should be totally fair - if anything is waiting, a process that wants a
 * lock will go to the back of the queue. When the currently active lock is
 * released, if there's a writer at the front of the queue, then that and only
 * that will be woken up; if there's a bunch of consequtive readers at the
 * front, then they'll all be woken up, but no other readers will be.
 */

#ifndef _ASM_X86_RWSEM_H
#define _ASM_X86_RWSEM_H

#ifndef _LINUX_RWSEM_H
#error "please don't include asm/rwsem.h directly, use linux/rwsem.h instead"
#endif

#ifdef __KERNEL__

#include <linux/list.h>
#include <linux/spinlock.h>
#include <linux/lockdep.h>
#include <asm/asm.h>

struct rwsem_waiter;

extern asmregparm struct rw_anon_semaphore *
 rwsem_down_read_failed(struct rw_anon_semaphore *sem);
extern asmregparm struct rw_anon_semaphore *
 rwsem_down_write_failed(struct rw_anon_semaphore *sem);
extern asmregparm struct rw_anon_semaphore *
 rwsem_wake(struct rw_anon_semaphore *);
extern asmregparm struct rw_anon_semaphore *
 rwsem_downgrade_wake(struct rw_anon_semaphore *sem);

/*
 * the semaphore definition
 *
 * The bias values and the counter type limits the number of
 * potential readers/writers to 32767 for 32 bits and 2147483647
 * for 64 bits.
 */

#ifdef CONFIG_X86_64
# define RWSEM_ACTIVE_MASK		0xffffffffL
#else
# define RWSEM_ACTIVE_MASK		0x0000ffffL
#endif

#define RWSEM_UNLOCKED_VALUE		0x00000000L
#define RWSEM_ACTIVE_BIAS		0x00000001L
#define RWSEM_WAITING_BIAS		(-RWSEM_ACTIVE_MASK-1)
#define RWSEM_ACTIVE_READ_BIAS		RWSEM_ACTIVE_BIAS
#define RWSEM_ACTIVE_WRITE_BIAS		(RWSEM_WAITING_BIAS + RWSEM_ACTIVE_BIAS)

<<<<<<< HEAD
struct rw_anon_semaphore {
	signed long		count;
	raw_spinlock_t		wait_lock;
=======
typedef signed long rwsem_count_t;

struct rw_semaphore {
	rwsem_count_t		count;
	spinlock_t		wait_lock;
>>>>>>> 3e7ad8ed
	struct list_head	wait_list;
#ifdef CONFIG_DEBUG_LOCK_ALLOC
	struct lockdep_map dep_map;
#endif
};

#ifdef CONFIG_DEBUG_LOCK_ALLOC
# define __RWSEM_ANON_DEP_MAP_INIT(lockname) , .dep_map = { .name = #lockname }
#else
# define __RWSEM_ANON_DEP_MAP_INIT(lockname)
#endif

#define __RWSEM_ANON_INITIALIZER(name)				\
{								\
	RWSEM_UNLOCKED_VALUE, __RAW_SPIN_LOCK_UNLOCKED((name).wait_lock), \
	LIST_HEAD_INIT((name).wait_list) __RWSEM_DEP_MAP_INIT(name) \
}

#define DECLARE_ANON_RWSEM(name)					\
	struct rw_anon_semaphore name = __RWSEM_ANON_INITIALIZER(name)

extern void __init_anon_rwsem(struct rw_anon_semaphore *sem, const char *name,
			      struct lock_class_key *key);

#define init_anon_rwsem(sem)						\
do {								\
	static struct lock_class_key __key;			\
								\
	__init_anon_rwsem((sem), #sem, &__key);			\
} while (0)

/*
 * lock for reading
 */
static inline void __down_read(struct rw_anon_semaphore *sem)
{
	asm volatile("# beginning down_read\n\t"
		     LOCK_PREFIX _ASM_INC "(%1)\n\t"
		     /* adds 0x00000001, returns the old value */
		     "  jns        1f\n"
		     "  call call_rwsem_down_read_failed\n"
		     "1:\n\t"
		     "# ending down_read\n\t"
		     : "+m" (sem->count)
		     : "a" (sem)
		     : "memory", "cc");
}

/*
 * trylock for reading -- returns 1 if successful, 0 if contention
 */
static inline int __down_read_trylock(struct rw_anon_semaphore *sem)
{
	rwsem_count_t result, tmp;
	asm volatile("# beginning __down_read_trylock\n\t"
		     "  mov          %0,%1\n\t"
		     "1:\n\t"
		     "  mov          %1,%2\n\t"
		     "  add          %3,%2\n\t"
		     "  jle	     2f\n\t"
		     LOCK_PREFIX "  cmpxchg  %2,%0\n\t"
		     "  jnz	     1b\n\t"
		     "2:\n\t"
		     "# ending __down_read_trylock\n\t"
		     : "+m" (sem->count), "=&a" (result), "=&r" (tmp)
		     : "i" (RWSEM_ACTIVE_READ_BIAS)
		     : "memory", "cc");
	return result >= 0 ? 1 : 0;
}

/*
 * lock for writing
 */
static inline void
__down_write_nested(struct rw_anon_semaphore *sem, int subclass)
{
	rwsem_count_t tmp;

	tmp = RWSEM_ACTIVE_WRITE_BIAS;
	asm volatile("# beginning down_write\n\t"
		     LOCK_PREFIX "  xadd      %1,(%2)\n\t"
		     /* subtract 0x0000ffff, returns the old value */
		     "  test      %1,%1\n\t"
		     /* was the count 0 before? */
		     "  jz        1f\n"
		     "  call call_rwsem_down_write_failed\n"
		     "1:\n"
		     "# ending down_write"
		     : "+m" (sem->count), "=d" (tmp)
		     : "a" (sem), "1" (tmp)
		     : "memory", "cc");
}

static inline void __down_write(struct rw_anon_semaphore *sem)
{
	__down_write_nested(sem, 0);
}

/*
 * trylock for writing -- returns 1 if successful, 0 if contention
 */
static inline int __down_write_trylock(struct rw_anon_semaphore *sem)
{
	rwsem_count_t ret = cmpxchg(&sem->count,
				    RWSEM_UNLOCKED_VALUE,
				    RWSEM_ACTIVE_WRITE_BIAS);
	if (ret == RWSEM_UNLOCKED_VALUE)
		return 1;
	return 0;
}

/*
 * unlock after reading
 */
static inline void __up_read(struct rw_anon_semaphore *sem)
{
	rwsem_count_t tmp = -RWSEM_ACTIVE_READ_BIAS;
	asm volatile("# beginning __up_read\n\t"
		     LOCK_PREFIX "  xadd      %1,(%2)\n\t"
		     /* subtracts 1, returns the old value */
		     "  jns        1f\n\t"
		     "  call call_rwsem_wake\n"
		     "1:\n"
		     "# ending __up_read\n"
		     : "+m" (sem->count), "=d" (tmp)
		     : "a" (sem), "1" (tmp)
		     : "memory", "cc");
}

/*
 * unlock after writing
 */
static inline void __up_write(struct rw_anon_semaphore *sem)
{
	rwsem_count_t tmp;
	asm volatile("# beginning __up_write\n\t"
		     LOCK_PREFIX "  xadd      %1,(%2)\n\t"
		     /* tries to transition
			0xffff0001 -> 0x00000000 */
		     "  jz       1f\n"
		     "  call call_rwsem_wake\n"
		     "1:\n\t"
		     "# ending __up_write\n"
		     : "+m" (sem->count), "=d" (tmp)
		     : "a" (sem), "1" (-RWSEM_ACTIVE_WRITE_BIAS)
		     : "memory", "cc");
}

/*
 * downgrade write lock to read lock
 */
static inline void __downgrade_write(struct rw_anon_semaphore *sem)
{
	asm volatile("# beginning __downgrade_write\n\t"
		     LOCK_PREFIX _ASM_ADD "%2,(%1)\n\t"
		     /*
		      * transitions 0xZZZZ0001 -> 0xYYYY0001 (i386)
		      *     0xZZZZZZZZ00000001 -> 0xYYYYYYYY00000001 (x86_64)
		      */
		     "  jns       1f\n\t"
		     "  call call_rwsem_downgrade_wake\n"
		     "1:\n\t"
		     "# ending __downgrade_write\n"
		     : "+m" (sem->count)
		     : "a" (sem), "er" (-RWSEM_WAITING_BIAS)
		     : "memory", "cc");
}

/*
 * implement atomic add functionality
 */
<<<<<<< HEAD
static inline void rwsem_atomic_add(int delta, struct rw_anon_semaphore *sem)
=======
static inline void rwsem_atomic_add(rwsem_count_t delta,
				    struct rw_semaphore *sem)
>>>>>>> 3e7ad8ed
{
	asm volatile(LOCK_PREFIX _ASM_ADD "%1,%0"
		     : "+m" (sem->count)
		     : "er" (delta));
}

/*
 * implement exchange and add functionality
 */
<<<<<<< HEAD
static inline int rwsem_atomic_update(int delta, struct rw_anon_semaphore *sem)
=======
static inline rwsem_count_t rwsem_atomic_update(rwsem_count_t delta,
						struct rw_semaphore *sem)
>>>>>>> 3e7ad8ed
{
	rwsem_count_t tmp = delta;

	asm volatile(LOCK_PREFIX "xadd %0,%1"
		     : "+r" (tmp), "+m" (sem->count)
		     : : "memory");

	return tmp + delta;
}

static inline int anon_rwsem_is_locked(struct rw_anon_semaphore *sem)
{
	return (sem->count != 0);
}

#ifndef CONFIG_PREEMPT_RT

struct rw_semaphore {
	signed long		count;
	raw_spinlock_t		wait_lock;
	struct list_head	wait_list;
#ifdef CONFIG_DEBUG_LOCK_ALLOC
	struct lockdep_map dep_map;
#endif
};

#ifdef CONFIG_DEBUG_LOCK_ALLOC
# define __RWSEM_DEP_MAP_INIT(lockname) , .dep_map = { .name = #lockname }
#else
# define __RWSEM_DEP_MAP_INIT(lockname)
#endif

#define __RWSEM_INITIALIZER(name) \
{ 0, __RAW_SPIN_LOCK_UNLOCKED(name.wait_lock), LIST_HEAD_INIT((name).wait_list) \
  __RWSEM_DEP_MAP_INIT(name) }

#define DECLARE_RWSEM(name) \
	struct rw_semaphore name = __RWSEM_INITIALIZER(name)

static inline void __init_rwsem(struct rw_semaphore *sem, const char *name,
				struct lock_class_key *key)
{
	__init_anon_rwsem((struct rw_anon_semaphore *)sem, name, key);
}

#define init_rwsem(sem)						\
do {								\
	static struct lock_class_key __key;			\
								\
	__init_rwsem((sem), #sem, &__key);			\
} while (0)


static inline int rwsem_is_locked(struct rw_semaphore *sem)
{
	return (sem->count != 0);
}
#endif

#endif /* __KERNEL__ */
#endif /* _ASM_X86_RWSEM_H */<|MERGE_RESOLUTION|>--- conflicted
+++ resolved
@@ -74,17 +74,11 @@
 #define RWSEM_ACTIVE_READ_BIAS		RWSEM_ACTIVE_BIAS
 #define RWSEM_ACTIVE_WRITE_BIAS		(RWSEM_WAITING_BIAS + RWSEM_ACTIVE_BIAS)
 
-<<<<<<< HEAD
+typedef signed long rwsem_count_t;
+
 struct rw_anon_semaphore {
-	signed long		count;
+	rwsem_count_t		count;
 	raw_spinlock_t		wait_lock;
-=======
-typedef signed long rwsem_count_t;
-
-struct rw_semaphore {
-	rwsem_count_t		count;
-	spinlock_t		wait_lock;
->>>>>>> 3e7ad8ed
 	struct list_head	wait_list;
 #ifdef CONFIG_DEBUG_LOCK_ALLOC
 	struct lockdep_map dep_map;
@@ -256,12 +250,8 @@
 /*
  * implement atomic add functionality
  */
-<<<<<<< HEAD
-static inline void rwsem_atomic_add(int delta, struct rw_anon_semaphore *sem)
-=======
 static inline void rwsem_atomic_add(rwsem_count_t delta,
-				    struct rw_semaphore *sem)
->>>>>>> 3e7ad8ed
+				    struct rw_anon_semaphore *sem)
 {
 	asm volatile(LOCK_PREFIX _ASM_ADD "%1,%0"
 		     : "+m" (sem->count)
@@ -271,12 +261,8 @@
 /*
  * implement exchange and add functionality
  */
-<<<<<<< HEAD
-static inline int rwsem_atomic_update(int delta, struct rw_anon_semaphore *sem)
-=======
 static inline rwsem_count_t rwsem_atomic_update(rwsem_count_t delta,
-						struct rw_semaphore *sem)
->>>>>>> 3e7ad8ed
+						struct rw_anon_semaphore *sem)
 {
 	rwsem_count_t tmp = delta;
 
