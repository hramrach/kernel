/* SPDX-License-Identifier: GPL-2.0 */

#ifndef __NOSPEC_BRANCH_H__
#define __NOSPEC_BRANCH_H__

#include <linux/static_key.h>

#include <asm/alternative.h>
#include <asm/alternative-asm.h>
#include <asm/cpufeatures.h>
#include <asm/msr-index.h>

/*
 * Fill the CPU return stack buffer.
 *
 * Each entry in the RSB, if used for a speculative 'ret', contains an
 * infinite 'pause; lfence; jmp' loop to capture speculative execution.
 *
 * This is required in various cases for retpoline and IBRS-based
 * mitigations for the Spectre variant 2 vulnerability. Sometimes to
 * eliminate potentially bogus entries from the RSB, and sometimes
 * purely to ensure that it doesn't get empty, which on some CPUs would
 * allow predictions from other (unwanted!) sources to be used.
 *
 * We define a CPP macro such that it can be used from both .S files and
 * inline assembly. It's possible to do a .macro and then include that
 * from C via asm(".include <asm/nospec-branch.h>") but let's not go there.
 */

#define RSB_CLEAR_LOOPS		32	/* To forcibly overwrite all entries */
#define RSB_FILL_LOOPS		16	/* To avoid underflow */

/*
 * Google experimented with loop-unrolling and this turned out to be
 * the optimal version — two calls, each with their own speculation
 * trap should their return address end up getting used, in a loop.
 */
#define __FILL_RETURN_BUFFER(reg, nr, sp)	\
	mov	$(nr/2), reg;			\
771:						\
	call	772f;				\
773:	/* speculation trap */			\
	pause;					\
	lfence;					\
	jmp	773b;				\
772:						\
	call	774f;				\
775:	/* speculation trap */			\
	pause;					\
	lfence;					\
	jmp	775b;				\
774:						\
	dec	reg;				\
	jnz	771b;				\
	add	$(BITS_PER_LONG/8) * nr, sp;

#ifdef __ASSEMBLY__

/*
 * This should be used immediately before a retpoline alternative.  It tells
 * objtool where the retpolines are so that it can make sense of the control
 * flow by just reading the original instruction(s) and ignoring the
 * alternatives.
 */
.macro ANNOTATE_NOSPEC_ALTERNATIVE
	.Lannotate_\@:
	.pushsection .discard.nospec
	.long .Lannotate_\@ - .
	.popsection
.endm

/*
 * This should be used immediately before an indirect jump/call. It tells
 * objtool the subsequent indirect jump/call is vouched safe for retpoline
 * builds.
 */
.macro ANNOTATE_RETPOLINE_SAFE
	.Lannotate_\@:
	.pushsection .discard.retpoline_safe
	_ASM_PTR .Lannotate_\@
	.popsection
.endm

/*
 * These are the bare retpoline primitives for indirect jmp and call.
 * Do not use these directly; they only exist to make the ALTERNATIVE
 * invocation below less ugly.
 */
.macro RETPOLINE_JMP reg:req
	call	.Ldo_rop_\@
.Lspec_trap_\@:
	pause
	lfence
	jmp	.Lspec_trap_\@
.Ldo_rop_\@:
	mov	\reg, (%_ASM_SP)
	ret
.endm

/*
 * This is a wrapper around RETPOLINE_JMP so the called function in reg
 * returns to the instruction after the macro.
 */
.macro RETPOLINE_CALL reg:req
	jmp	.Ldo_call_\@
.Ldo_retpoline_jmp_\@:
	RETPOLINE_JMP \reg
.Ldo_call_\@:
	call	.Ldo_retpoline_jmp_\@
.endm

/*
 * JMP_NOSPEC and CALL_NOSPEC macros can be used instead of a simple
 * indirect jmp/call which may be susceptible to the Spectre variant 2
 * attack.
 */
.macro JMP_NOSPEC reg:req
#ifdef CONFIG_RETPOLINE
	ANNOTATE_NOSPEC_ALTERNATIVE
	ALTERNATIVE_2 __stringify(ANNOTATE_RETPOLINE_SAFE; jmp *\reg),	\
		__stringify(RETPOLINE_JMP \reg), X86_FEATURE_RETPOLINE,	\
		__stringify(lfence; ANNOTATE_RETPOLINE_SAFE; jmp *\reg), X86_FEATURE_RETPOLINE_AMD
#else
	jmp	*\reg
#endif
.endm

.macro CALL_NOSPEC reg:req
#ifdef CONFIG_RETPOLINE
	ANNOTATE_NOSPEC_ALTERNATIVE
	ALTERNATIVE_2 __stringify(ANNOTATE_RETPOLINE_SAFE; call *\reg),	\
		__stringify(RETPOLINE_CALL \reg), X86_FEATURE_RETPOLINE,\
		__stringify(lfence; ANNOTATE_RETPOLINE_SAFE; call *\reg), X86_FEATURE_RETPOLINE_AMD
#else
	call	*\reg
#endif
.endm

 /*
  * A simpler FILL_RETURN_BUFFER macro. Don't make people use the CPP
  * monstrosity above, manually.
  */
.macro FILL_RETURN_BUFFER reg:req nr:req ftr:req
#ifdef CONFIG_RETPOLINE
	ANNOTATE_NOSPEC_ALTERNATIVE
	ALTERNATIVE "jmp .Lskip_rsb_\@",				\
		__stringify(__FILL_RETURN_BUFFER(\reg,\nr,%_ASM_SP))	\
		\ftr
.Lskip_rsb_\@:
#endif
.endm

#else /* __ASSEMBLY__ */

#define ANNOTATE_NOSPEC_ALTERNATIVE				\
	"999:\n\t"						\
	".pushsection .discard.nospec\n\t"			\
	".long 999b - .\n\t"					\
	".popsection\n\t"

#define ANNOTATE_RETPOLINE_SAFE					\
	"999:\n\t"						\
	".pushsection .discard.retpoline_safe\n\t"		\
	_ASM_PTR " 999b\n\t"					\
	".popsection\n\t"

#ifdef CONFIG_RETPOLINE
#ifdef CONFIG_X86_64

/*
 * Inline asm uses the %V modifier which is only in newer GCC
 * which is ensured when CONFIG_RETPOLINE is defined.
 */
# define CALL_NOSPEC						\
	ANNOTATE_NOSPEC_ALTERNATIVE				\
	ALTERNATIVE(						\
	ANNOTATE_RETPOLINE_SAFE					\
	"call *%[thunk_target]\n",				\
	"call __x86_indirect_thunk_%V[thunk_target]\n",		\
	X86_FEATURE_RETPOLINE)
# define THUNK_TARGET(addr) [thunk_target] "r" (addr)

#else /* CONFIG_X86_32 */
/*
 * For i386 we use the original ret-equivalent retpoline, because
 * otherwise we'll run out of registers. We don't care about CET
 * here, anyway.
 */
# define CALL_NOSPEC						\
	ALTERNATIVE(						\
	ANNOTATE_RETPOLINE_SAFE					\
	"call *%[thunk_target]\n",				\
	"       jmp    904f;\n"					\
	"       .align 16\n"					\
	"901:	call   903f;\n"					\
	"902:	pause;\n"					\
	"    	lfence;\n"					\
	"       jmp    902b;\n"					\
	"       .align 16\n"					\
	"903:	addl   $4, %%esp;\n"				\
	"       pushl  %[thunk_target];\n"			\
	"       ret;\n"						\
	"       .align 16\n"					\
	"904:	call   901b;\n",				\
	X86_FEATURE_RETPOLINE)

# define THUNK_TARGET(addr) [thunk_target] "rm" (addr)
#endif
#else /* No retpoline for C / inline asm */
# define CALL_NOSPEC "call *%[thunk_target]\n"
# define THUNK_TARGET(addr) [thunk_target] "rm" (addr)
#endif

/* The Spectre V2 mitigation variants */
enum spectre_v2_mitigation {
	SPECTRE_V2_NONE,
	SPECTRE_V2_RETPOLINE_GENERIC,
	SPECTRE_V2_RETPOLINE_AMD,
	SPECTRE_V2_IBRS,
	SPECTRE_V2_IBRS_ENHANCED,
<<<<<<< HEAD
=======
};

/* The indirect branch speculation control variants */
enum spectre_v2_user_mitigation {
	SPECTRE_V2_USER_NONE,
	SPECTRE_V2_USER_STRICT,
	SPECTRE_V2_USER_PRCTL,
	SPECTRE_V2_USER_SECCOMP,
>>>>>>> 8507a484
};

/* The Speculative Store Bypass disable variants */
enum ssb_mitigation {
	SPEC_STORE_BYPASS_NONE,
	SPEC_STORE_BYPASS_DISABLE,
	SPEC_STORE_BYPASS_PRCTL,
	SPEC_STORE_BYPASS_SECCOMP,
};

extern char __indirect_thunk_start[];
extern char __indirect_thunk_end[];

/*
 * On VMEXIT we must ensure that no RSB predictions learned in the guest
 * can be followed in the host, by overwriting the RSB completely. Both
 * retpoline and IBRS mitigations for Spectre v2 need this; only on future
 * CPUs with IBRS_ATT *might* it be avoided.
 */
static inline void vmexit_fill_RSB(void)
{
	unsigned long loops;

	asm volatile (ANNOTATE_NOSPEC_ALTERNATIVE
		      ALTERNATIVE("jmp 910f",
				  __stringify(__FILL_RETURN_BUFFER(%0, RSB_CLEAR_LOOPS, %1)),
				  X86_FEATURE_RETPOLINE)
		      "910:"
		      : "=r" (loops), ASM_CALL_CONSTRAINT
		      : : "memory" );
}

static __always_inline
void alternative_msr_write(unsigned int msr, u64 val, unsigned int feature)
{
	asm volatile(ALTERNATIVE("", "wrmsr", %c[feature])
		: : "c" (msr),
		    "a" (val),
		    "d" (val >> 32),
		    [feature] "i" (feature)
		: "memory");
}

static inline void indirect_branch_prediction_barrier(void)
{
	u64 val = PRED_CMD_IBPB;

	alternative_msr_write(MSR_IA32_PRED_CMD, val, X86_FEATURE_USE_IBPB);
}

/*
 * This also performs a barrier, and setting it again when it was already
 * set is NOT a no-op.
 */
static inline void restrict_branch_speculation(void)
{
	unsigned long ax, cx, dx;

	asm volatile(ALTERNATIVE("",
				 "movl %[msr], %%ecx\n\t"
				 "movl %[val], %%eax\n\t"
				 "movl $0, %%edx\n\t"
				 "wrmsr",
				 X86_FEATURE_USE_IBRS)
		     : "=a" (ax), "=c" (cx), "=d" (dx)
		     : [msr] "i" (MSR_IA32_SPEC_CTRL),
		       [val] "i" (SPEC_CTRL_IBRS)
		     : "memory");
}

static inline void unrestrict_branch_speculation(void)
{
	unsigned long ax, cx, dx;

	asm volatile(ALTERNATIVE("",
				 "movl %[msr], %%ecx\n\t"
				 "movl %[val], %%eax\n\t"
				 "movl $0, %%edx\n\t"
				 "wrmsr",
				 X86_FEATURE_USE_IBRS)
		     : "=a" (ax), "=c" (cx), "=d" (dx)
		     : [msr] "i" (MSR_IA32_SPEC_CTRL),
		       [val] "i" (0)
		     : "memory");
}

/* The Intel SPEC CTRL MSR base value cache */
extern u64 x86_spec_ctrl_base;

/*
 * With retpoline, we must use IBRS to restrict branch prediction
 * before calling into firmware.
 *
 * (Implemented as CPP macros due to header hell.)
 */
#define firmware_restrict_branch_speculation_start()			\
do {									\
	u64 val = x86_spec_ctrl_base | SPEC_CTRL_IBRS;			\
									\
	preempt_disable();						\
	alternative_msr_write(MSR_IA32_SPEC_CTRL, val,			\
			      X86_FEATURE_USE_IBRS_FW);			\
} while (0)

#define firmware_restrict_branch_speculation_end()			\
do {									\
	u64 val = x86_spec_ctrl_base;					\
									\
	alternative_msr_write(MSR_IA32_SPEC_CTRL, val,			\
			      X86_FEATURE_USE_IBRS_FW);			\
	preempt_enable();						\
} while (0)

DECLARE_STATIC_KEY_FALSE(switch_to_cond_stibp);
DECLARE_STATIC_KEY_FALSE(switch_mm_cond_ibpb);
DECLARE_STATIC_KEY_FALSE(switch_mm_always_ibpb);

#endif /* __ASSEMBLY__ */

/*
 * Below is used in the eBPF JIT compiler and emits the byte sequence
 * for the following assembly:
 *
 * With retpolines configured:
 *
 *    callq do_rop
 *  spec_trap:
 *    pause
 *    lfence
 *    jmp spec_trap
 *  do_rop:
 *    mov %rax,(%rsp)
 *    retq
 *
 * Without retpolines configured:
 *
 *    jmp *%rax
 */
#ifdef CONFIG_RETPOLINE
# define RETPOLINE_RAX_BPF_JIT_SIZE	17
# define RETPOLINE_RAX_BPF_JIT()				\
	EMIT1_off32(0xE8, 7);	 /* callq do_rop */		\
	/* spec_trap: */					\
	EMIT2(0xF3, 0x90);       /* pause */			\
	EMIT3(0x0F, 0xAE, 0xE8); /* lfence */			\
	EMIT2(0xEB, 0xF9);       /* jmp spec_trap */		\
	/* do_rop: */						\
	EMIT4(0x48, 0x89, 0x04, 0x24); /* mov %rax,(%rsp) */	\
	EMIT1(0xC3);             /* retq */
#else
# define RETPOLINE_RAX_BPF_JIT_SIZE	2
# define RETPOLINE_RAX_BPF_JIT()				\
	EMIT2(0xFF, 0xE0);	 /* jmp *%rax */
#endif

#endif /* __NOSPEC_BRANCH_H__ */<|MERGE_RESOLUTION|>--- conflicted
+++ resolved
@@ -218,8 +218,6 @@
 	SPECTRE_V2_RETPOLINE_AMD,
 	SPECTRE_V2_IBRS,
 	SPECTRE_V2_IBRS_ENHANCED,
-<<<<<<< HEAD
-=======
 };
 
 /* The indirect branch speculation control variants */
@@ -228,7 +226,6 @@
 	SPECTRE_V2_USER_STRICT,
 	SPECTRE_V2_USER_PRCTL,
 	SPECTRE_V2_USER_SECCOMP,
->>>>>>> 8507a484
 };
 
 /* The Speculative Store Bypass disable variants */
