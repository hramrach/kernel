#ifndef _ASM_X86_APIC_H
#define _ASM_X86_APIC_H

#include <linux/cpumask.h>
#include <linux/delay.h>
#include <linux/pm.h>

#include <asm/alternative.h>
#include <asm/cpufeature.h>
#include <asm/processor.h>
#include <asm/apicdef.h>
#include <asm/atomic.h>
#ifndef CONFIG_XEN
#include <asm/fixmap.h>
#endif
#include <asm/mpspec.h>
#include <asm/system.h>
#include <asm/msr.h>

#ifndef CONFIG_XEN
#define ARCH_APICTIMER_STOPS_ON_C3	1
#endif

/*
 * Debugging macros
 */
#define APIC_QUIET   0
#define APIC_VERBOSE 1
#define APIC_DEBUG   2

/*
 * Define the default level of output to be very little
 * This can be turned up by using apic=verbose for more
 * information and apic=debug for _lots_ of information.
 * apic_verbosity is defined in apic.c
 */
#define apic_printk(v, s, a...) do {       \
		if ((v) <= apic_verbosity) \
			printk(s, ##a);    \
	} while (0)


#if defined(CONFIG_X86_LOCAL_APIC) && defined(CONFIG_X86_32)
extern void generic_apic_probe(void);
#else
static inline void generic_apic_probe(void)
{
}
#endif

#ifdef CONFIG_X86_LOCAL_APIC

extern unsigned int apic_verbosity;
#ifndef CONFIG_XEN
extern int local_apic_timer_c2_ok;

extern int disable_apic;

#ifdef CONFIG_SMP
extern void __inquire_remote_apic(int apicid);
#else /* CONFIG_SMP */
static inline void __inquire_remote_apic(int apicid)
{
}
#endif /* CONFIG_SMP */

static inline void default_inquire_remote_apic(int apicid)
{
	if (apic_verbosity >= APIC_DEBUG)
		__inquire_remote_apic(apicid);
}

/*
 * Basic functions accessing APICs.
 */
#ifdef CONFIG_PARAVIRT
#include <asm/paravirt.h>
#else
#define setup_boot_clock setup_boot_APIC_clock
#define setup_secondary_clock setup_secondary_APIC_clock
#endif

#ifdef CONFIG_X86_64
extern int is_vsmp_box(void);
#else
static inline int is_vsmp_box(void)
{
	return 0;
}
#endif
extern void xapic_wait_icr_idle(void);
extern u32 safe_xapic_wait_icr_idle(void);
extern void xapic_icr_write(u32, u32);
extern int setup_profiling_timer(unsigned int);

static inline void native_apic_mem_write(u32 reg, u32 v)
{
	volatile u32 *addr = (volatile u32 *)(APIC_BASE + reg);

	alternative_io("movl %0, %1", "xchgl %0, %1", X86_FEATURE_11AP,
		       ASM_OUTPUT2("=r" (v), "=m" (*addr)),
		       ASM_OUTPUT2("0" (v), "m" (*addr)));
}

static inline u32 native_apic_mem_read(u32 reg)
{
	return *((volatile u32 *)(APIC_BASE + reg));
}

extern void native_apic_wait_icr_idle(void);
extern u32 native_safe_apic_wait_icr_idle(void);
extern void native_apic_icr_write(u32 low, u32 id);
extern u64 native_apic_icr_read(void);

<<<<<<< HEAD
#endif /* CONFIG_XEN */

#define EIM_8BIT_APIC_ID	0
#define EIM_32BIT_APIC_ID	1
=======
extern int x2apic_mode;
>>>>>>> 7c5371c4

#ifdef CONFIG_X86_X2APIC
/*
 * Make previous memory operations globally visible before
 * sending the IPI through x2apic wrmsr. We need a serializing instruction or
 * mfence for this.
 */
static inline void x2apic_wrmsr_fence(void)
{
	asm volatile("mfence" : : : "memory");
}

static inline void native_apic_msr_write(u32 reg, u32 v)
{
	if (reg == APIC_DFR || reg == APIC_ID || reg == APIC_LDR ||
	    reg == APIC_LVR)
		return;

	wrmsr(APIC_BASE_MSR + (reg >> 4), v, 0);
}

static inline u32 native_apic_msr_read(u32 reg)
{
	u32 low, high;

	if (reg == APIC_DFR)
		return -1;

	rdmsr(APIC_BASE_MSR + (reg >> 4), low, high);
	return low;
}

static inline void native_x2apic_wait_icr_idle(void)
{
	/* no need to wait for icr idle in x2apic */
	return;
}

static inline u32 native_safe_x2apic_wait_icr_idle(void)
{
	/* no need to wait for icr idle in x2apic */
	return 0;
}

static inline void native_x2apic_icr_write(u32 low, u32 id)
{
	wrmsrl(APIC_BASE_MSR + (APIC_ICR >> 4), ((__u64) id) << 32 | low);
}

static inline u64 native_x2apic_icr_read(void)
{
	unsigned long val;

	rdmsrl(APIC_BASE_MSR + (APIC_ICR >> 4), val);
	return val;
}

extern int x2apic_phys;
extern void check_x2apic(void);
extern void enable_x2apic(void);
extern void x2apic_icr_write(u32 low, u32 id);
static inline int x2apic_enabled(void)
{
	int msr, msr2;

	if (!cpu_has_x2apic)
		return 0;

	rdmsr(MSR_IA32_APICBASE, msr, msr2);
	if (msr & X2APIC_ENABLE)
		return 1;
	return 0;
}

#define x2apic_supported()	(cpu_has_x2apic)
#else
static inline void check_x2apic(void)
{
}
static inline void enable_x2apic(void)
{
}
static inline int x2apic_enabled(void)
{
	return 0;
}

#define	x2apic_preenabled 0
#define	x2apic_supported()	0
#endif

extern void enable_IR_x2apic(void);

extern int get_physical_broadcast(void);

extern void apic_disable(void);
extern int lapic_get_maxlvt(void);
extern void clear_local_APIC(void);
extern void connect_bsp_APIC(void);
extern void disconnect_bsp_APIC(int virt_wire_setup);
extern void disable_local_APIC(void);
extern void lapic_shutdown(void);
extern int verify_local_APIC(void);
extern void cache_APIC_registers(void);
extern void sync_Arb_IDs(void);
extern void init_bsp_APIC(void);
extern void setup_local_APIC(void);
extern void end_local_APIC_setup(void);
extern void init_apic_mappings(void);
extern void setup_boot_APIC_clock(void);
extern void setup_secondary_APIC_clock(void);
extern int APIC_init_uniprocessor(void);
extern void enable_NMI_through_LVT0(void);

/*
 * On 32bit this is mach-xxx local
 */
#ifdef CONFIG_X86_64
extern void early_init_lapic_mapping(void);
extern int apic_is_clustered_box(void);
#else
static inline int apic_is_clustered_box(void)
{
	return 0;
}
#endif

extern u8 setup_APIC_eilvt_mce(u8 vector, u8 msg_type, u8 mask);
extern u8 setup_APIC_eilvt_ibs(u8 vector, u8 msg_type, u8 mask);


#else /* !CONFIG_X86_LOCAL_APIC */
static inline void lapic_shutdown(void) { }
#define local_apic_timer_c2_ok		1
static inline void init_apic_mappings(void) { }
static inline void disable_local_APIC(void) { }
static inline void apic_disable(void) { }
#endif /* !CONFIG_X86_LOCAL_APIC */

#ifdef CONFIG_X86_64
#define	SET_APIC_ID(x)		(apic->set_apic_id(x))
#else

#endif

/*
 * Copyright 2004 James Cleverdon, IBM.
 * Subject to the GNU Public License, v.2
 *
 * Generic APIC sub-arch data struct.
 *
 * Hacked for x86-64 by James Cleverdon from i386 architecture code by
 * Martin Bligh, Andi Kleen, James Bottomley, John Stultz, and
 * James Cleverdon.
 */
struct apic {
	char *name;

	int (*probe)(void);
	int (*acpi_madt_oem_check)(char *oem_id, char *oem_table_id);
	int (*apic_id_registered)(void);

	u32 irq_delivery_mode;
	u32 irq_dest_mode;

	const struct cpumask *(*target_cpus)(void);

	int disable_esr;

	int dest_logical;
	unsigned long (*check_apicid_used)(physid_mask_t bitmap, int apicid);
	unsigned long (*check_apicid_present)(int apicid);

	void (*vector_allocation_domain)(int cpu, struct cpumask *retmask);
	void (*init_apic_ldr)(void);

	physid_mask_t (*ioapic_phys_id_map)(physid_mask_t map);

	void (*setup_apic_routing)(void);
	int (*multi_timer_check)(int apic, int irq);
	int (*apicid_to_node)(int logical_apicid);
	int (*cpu_to_logical_apicid)(int cpu);
	int (*cpu_present_to_apicid)(int mps_cpu);
	physid_mask_t (*apicid_to_cpu_present)(int phys_apicid);
	void (*setup_portio_remap)(void);
	int (*check_phys_apicid_present)(int boot_cpu_physical_apicid);
	void (*enable_apic_mode)(void);
	int (*phys_pkg_id)(int cpuid_apic, int index_msb);

	/*
	 * When one of the next two hooks returns 1 the apic
	 * is switched to this. Essentially they are additional
	 * probe functions:
	 */
	int (*mps_oem_check)(struct mpc_table *mpc, char *oem, char *productid);

	unsigned int (*get_apic_id)(unsigned long x);
	unsigned long (*set_apic_id)(unsigned int id);
	unsigned long apic_id_mask;

	unsigned int (*cpu_mask_to_apicid)(const struct cpumask *cpumask);
	unsigned int (*cpu_mask_to_apicid_and)(const struct cpumask *cpumask,
					       const struct cpumask *andmask);

	/* ipi */
	void (*send_IPI_mask)(const struct cpumask *mask, int vector);
	void (*send_IPI_mask_allbutself)(const struct cpumask *mask,
					 int vector);
	void (*send_IPI_allbutself)(int vector);
	void (*send_IPI_all)(int vector);
	void (*send_IPI_self)(int vector);

	/* wakeup_secondary_cpu */
	int (*wakeup_secondary_cpu)(int apicid, unsigned long start_eip);

	int trampoline_phys_low;
	int trampoline_phys_high;

	void (*wait_for_init_deassert)(atomic_t *deassert);
	void (*smp_callin_clear_local_apic)(void);
	void (*inquire_remote_apic)(int apicid);

	/* apic ops */
	u32 (*read)(u32 reg);
	void (*write)(u32 reg, u32 v);
	u64 (*icr_read)(void);
	void (*icr_write)(u32 low, u32 high);
	void (*wait_icr_idle)(void);
	u32 (*safe_wait_icr_idle)(void);
};

/*
 * Pointer to the local APIC driver in use on this system (there's
 * always just one such driver in use - the kernel decides via an
 * early probing process which one it picks - and then sticks to it):
 */
extern struct apic *apic;

#ifndef CONFIG_XEN

/*
 * APIC functionality to boot other CPUs - only used on SMP:
 */
#ifdef CONFIG_SMP
extern atomic_t init_deasserted;
extern int wakeup_secondary_cpu_via_nmi(int apicid, unsigned long start_eip);
#endif

static inline u32 apic_read(u32 reg)
{
	return apic->read(reg);
}

static inline void apic_write(u32 reg, u32 val)
{
	apic->write(reg, val);
}

static inline u64 apic_icr_read(void)
{
	return apic->icr_read();
}

static inline void apic_icr_write(u32 low, u32 high)
{
	apic->icr_write(low, high);
}

static inline void apic_wait_icr_idle(void)
{
	apic->wait_icr_idle();
}

static inline u32 safe_apic_wait_icr_idle(void)
{
	return apic->safe_wait_icr_idle();
}


static inline void ack_APIC_irq(void)
{
#ifdef CONFIG_X86_LOCAL_APIC
	/*
	 * ack_APIC_irq() actually gets compiled as a single instruction
	 * ... yummie.
	 */

	/* Docs say use 0 for future compatibility */
	apic_write(APIC_EOI, 0);
#endif
}

static inline unsigned default_get_apic_id(unsigned long x)
{
	unsigned int ver = GET_APIC_VERSION(apic_read(APIC_LVR));

	if (APIC_XAPIC(ver) || boot_cpu_has(X86_FEATURE_EXTD_APICID))
		return (x >> 24) & 0xFF;
	else
		return (x >> 24) & 0x0F;
}

/*
 * Warm reset vector default position:
 */
#define DEFAULT_TRAMPOLINE_PHYS_LOW		0x467
#define DEFAULT_TRAMPOLINE_PHYS_HIGH		0x469

#ifdef CONFIG_X86_64
extern struct apic apic_flat;
extern struct apic apic_physflat;
extern struct apic apic_x2apic_cluster;
extern struct apic apic_x2apic_phys;
extern int default_acpi_madt_oem_check(char *, char *);

extern void apic_send_IPI_self(int vector);

extern struct apic apic_x2apic_uv_x;
DECLARE_PER_CPU(int, x2apic_extra_bits);

extern int default_cpu_present_to_apicid(int mps_cpu);
extern int default_check_phys_apicid_present(int boot_cpu_physical_apicid);
#endif

static inline void default_wait_for_init_deassert(atomic_t *deassert)
{
	while (!atomic_read(deassert))
		cpu_relax();
	return;
}

extern void generic_bigsmp_probe(void);

#endif /* CONFIG_XEN */


#ifdef CONFIG_X86_LOCAL_APIC

#include <asm/smp.h>

#define APIC_DFR_VALUE	(APIC_DFR_FLAT)

static inline const struct cpumask *default_target_cpus(void)
{
#ifdef CONFIG_SMP
	return cpu_online_mask;
#else
	return cpumask_of(0);
#endif
}

DECLARE_EARLY_PER_CPU(u16, x86_bios_cpu_apicid);


#ifndef CONFIG_XEN

static inline unsigned int read_apic_id(void)
{
	unsigned int reg;

	reg = apic_read(APIC_ID);

	return apic->get_apic_id(reg);
}

extern void default_setup_apic_routing(void);

#ifdef CONFIG_X86_32

extern struct apic apic_default;

/*
 * Set up the logical destination ID.
 *
 * Intel recommends to set DFR, LDR and TPR before enabling
 * an APIC.  See e.g. "AP-388 82489DX User's Manual" (Intel
 * document number 292116).  So here it goes...
 */
extern void default_init_apic_ldr(void);

static inline int default_apic_id_registered(void)
{
	return physid_isset(read_apic_id(), phys_cpu_present_map);
}

static inline int default_phys_pkg_id(int cpuid_apic, int index_msb)
{
	return cpuid_apic >> index_msb;
}

extern int default_apicid_to_node(int logical_apicid);

#endif

static inline unsigned int
default_cpu_mask_to_apicid(const struct cpumask *cpumask)
{
	return cpumask_bits(cpumask)[0] & APIC_ALL_CPUS;
}

static inline unsigned int
default_cpu_mask_to_apicid_and(const struct cpumask *cpumask,
			       const struct cpumask *andmask)
{
	unsigned long mask1 = cpumask_bits(cpumask)[0];
	unsigned long mask2 = cpumask_bits(andmask)[0];
	unsigned long mask3 = cpumask_bits(cpu_online_mask)[0];

	return (unsigned int)(mask1 & mask2 & mask3);
}

static inline unsigned long default_check_apicid_used(physid_mask_t bitmap, int apicid)
{
	return physid_isset(apicid, bitmap);
}

static inline unsigned long default_check_apicid_present(int bit)
{
	return physid_isset(bit, phys_cpu_present_map);
}

static inline physid_mask_t default_ioapic_phys_id_map(physid_mask_t phys_map)
{
	return phys_map;
}

/* Mapping from cpu number to logical apicid */
static inline int default_cpu_to_logical_apicid(int cpu)
{
	return 1 << cpu;
}

static inline int __default_cpu_present_to_apicid(int mps_cpu)
{
	if (mps_cpu < nr_cpu_ids && cpu_present(mps_cpu))
		return (int)per_cpu(x86_bios_cpu_apicid, mps_cpu);
	else
		return BAD_APICID;
}

static inline int
__default_check_phys_apicid_present(int boot_cpu_physical_apicid)
{
	return physid_isset(boot_cpu_physical_apicid, phys_cpu_present_map);
}

#ifdef CONFIG_X86_32
static inline int default_cpu_present_to_apicid(int mps_cpu)
{
	return __default_cpu_present_to_apicid(mps_cpu);
}

static inline int
default_check_phys_apicid_present(int boot_cpu_physical_apicid)
{
	return __default_check_phys_apicid_present(boot_cpu_physical_apicid);
}
#else
extern int default_cpu_present_to_apicid(int mps_cpu);
extern int default_check_phys_apicid_present(int boot_cpu_physical_apicid);
#endif

static inline physid_mask_t default_apicid_to_cpu_present(int phys_apicid)
{
	return physid_mask_of_physid(phys_apicid);
}

#endif /* CONFIG_XEN */

#endif /* CONFIG_X86_LOCAL_APIC */

#ifdef CONFIG_X86_32
extern u8 cpu_2_logical_apicid[NR_CPUS];
#endif

#endif /* _ASM_X86_APIC_H */<|MERGE_RESOLUTION|>--- conflicted
+++ resolved
@@ -10,16 +10,12 @@
 #include <asm/processor.h>
 #include <asm/apicdef.h>
 #include <asm/atomic.h>
-#ifndef CONFIG_XEN
 #include <asm/fixmap.h>
-#endif
 #include <asm/mpspec.h>
 #include <asm/system.h>
 #include <asm/msr.h>
 
-#ifndef CONFIG_XEN
 #define ARCH_APICTIMER_STOPS_ON_C3	1
-#endif
 
 /*
  * Debugging macros
@@ -51,7 +47,6 @@
 #ifdef CONFIG_X86_LOCAL_APIC
 
 extern unsigned int apic_verbosity;
-#ifndef CONFIG_XEN
 extern int local_apic_timer_c2_ok;
 
 extern int disable_apic;
@@ -112,14 +107,7 @@
 extern void native_apic_icr_write(u32 low, u32 id);
 extern u64 native_apic_icr_read(void);
 
-<<<<<<< HEAD
-#endif /* CONFIG_XEN */
-
-#define EIM_8BIT_APIC_ID	0
-#define EIM_32BIT_APIC_ID	1
-=======
 extern int x2apic_mode;
->>>>>>> 7c5371c4
 
 #ifdef CONFIG_X86_X2APIC
 /*
@@ -358,8 +346,6 @@
  */
 extern struct apic *apic;
 
-#ifndef CONFIG_XEN
-
 /*
  * APIC functionality to boot other CPUs - only used on SMP:
  */
@@ -453,8 +439,6 @@
 
 extern void generic_bigsmp_probe(void);
 
-#endif /* CONFIG_XEN */
-
 
 #ifdef CONFIG_X86_LOCAL_APIC
 
@@ -473,8 +457,6 @@
 
 DECLARE_EARLY_PER_CPU(u16, x86_bios_cpu_apicid);
 
-
-#ifndef CONFIG_XEN
 
 static inline unsigned int read_apic_id(void)
 {
@@ -587,8 +569,6 @@
 	return physid_mask_of_physid(phys_apicid);
 }
 
-#endif /* CONFIG_XEN */
-
 #endif /* CONFIG_X86_LOCAL_APIC */
 
 #ifdef CONFIG_X86_32
