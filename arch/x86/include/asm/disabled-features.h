#ifndef _ASM_X86_DISABLED_FEATURES_H
#define _ASM_X86_DISABLED_FEATURES_H

/* These features, although they might be available in a CPU
 * will not be used because the compile options to support
 * them are not present.
 *
 * This code allows them to be checked and disabled at
 * compile time without an explicit #ifdef.  Use
 * cpu_feature_enabled().
 */

#ifdef CONFIG_X86_SMAP
# define DISABLE_SMAP	0
#else
# define DISABLE_SMAP	(1<<(X86_FEATURE_SMAP & 31))
#endif

#ifdef CONFIG_X86_UMIP
# define DISABLE_UMIP	0
#else
# define DISABLE_UMIP	(1<<(X86_FEATURE_UMIP & 31))
#endif

#ifdef CONFIG_X86_64
# define DISABLE_VME		(1<<(X86_FEATURE_VME & 31))
# define DISABLE_K6_MTRR	(1<<(X86_FEATURE_K6_MTRR & 31))
# define DISABLE_CYRIX_ARR	(1<<(X86_FEATURE_CYRIX_ARR & 31))
# define DISABLE_CENTAUR_MCR	(1<<(X86_FEATURE_CENTAUR_MCR & 31))
# define DISABLE_PCID		0
#else
# define DISABLE_VME		0
# define DISABLE_K6_MTRR	0
# define DISABLE_CYRIX_ARR	0
# define DISABLE_CENTAUR_MCR	0
# define DISABLE_PCID		(1<<(X86_FEATURE_PCID & 31))
#endif /* CONFIG_X86_64 */

#ifdef CONFIG_X86_INTEL_MEMORY_PROTECTION_KEYS
# define DISABLE_PKU		0
# define DISABLE_OSPKE		0
#else
# define DISABLE_PKU		(1<<(X86_FEATURE_PKU & 31))
# define DISABLE_OSPKE		(1<<(X86_FEATURE_OSPKE & 31))
#endif /* CONFIG_X86_INTEL_MEMORY_PROTECTION_KEYS */

#ifdef CONFIG_X86_5LEVEL
# define DISABLE_LA57	0
#else
# define DISABLE_LA57	(1<<(X86_FEATURE_LA57 & 31))
#endif

#ifdef CONFIG_PAGE_TABLE_ISOLATION
# define DISABLE_PTI		0
#else
# define DISABLE_PTI		(1 << (X86_FEATURE_PTI & 31))
#endif

/* Force disable because it's broken beyond repair */
#define DISABLE_ENQCMD		(1 << (X86_FEATURE_ENQCMD & 31))

<<<<<<< HEAD
=======
#ifdef CONFIG_X86_SGX
# define DISABLE_SGX	0
#else
# define DISABLE_SGX	(1 << (X86_FEATURE_SGX & 31))
#endif

>>>>>>> 7d2a07b7
/*
 * Make sure to add features to the correct mask
 */
#define DISABLED_MASK0	(DISABLE_VME)
#define DISABLED_MASK1	0
#define DISABLED_MASK2	0
#define DISABLED_MASK3	(DISABLE_CYRIX_ARR|DISABLE_CENTAUR_MCR|DISABLE_K6_MTRR)
#define DISABLED_MASK4	(DISABLE_PCID)
#define DISABLED_MASK5	0
#define DISABLED_MASK6	0
#define DISABLED_MASK7	(DISABLE_PTI)
#define DISABLED_MASK8	0
#define DISABLED_MASK9	(DISABLE_SMAP|DISABLE_SGX)
#define DISABLED_MASK10	0
#define DISABLED_MASK11	0
#define DISABLED_MASK12	0
#define DISABLED_MASK13	0
#define DISABLED_MASK14	0
#define DISABLED_MASK15	0
#define DISABLED_MASK16	(DISABLE_PKU|DISABLE_OSPKE|DISABLE_LA57|DISABLE_UMIP| \
			 DISABLE_ENQCMD)
#define DISABLED_MASK17	0
#define DISABLED_MASK18	0
<<<<<<< HEAD
#define DISABLED_MASK_CHECK BUILD_BUG_ON_ZERO(NCAPINTS != 21)
=======
#define DISABLED_MASK19	0
#define DISABLED_MASK_CHECK BUILD_BUG_ON_ZERO(NCAPINTS != 20)
>>>>>>> 7d2a07b7

#endif /* _ASM_X86_DISABLED_FEATURES_H */<|MERGE_RESOLUTION|>--- conflicted
+++ resolved
@@ -59,15 +59,12 @@
 /* Force disable because it's broken beyond repair */
 #define DISABLE_ENQCMD		(1 << (X86_FEATURE_ENQCMD & 31))
 
-<<<<<<< HEAD
-=======
 #ifdef CONFIG_X86_SGX
 # define DISABLE_SGX	0
 #else
 # define DISABLE_SGX	(1 << (X86_FEATURE_SGX & 31))
 #endif
 
->>>>>>> 7d2a07b7
 /*
  * Make sure to add features to the correct mask
  */
@@ -91,11 +88,7 @@
 			 DISABLE_ENQCMD)
 #define DISABLED_MASK17	0
 #define DISABLED_MASK18	0
-<<<<<<< HEAD
-#define DISABLED_MASK_CHECK BUILD_BUG_ON_ZERO(NCAPINTS != 21)
-=======
 #define DISABLED_MASK19	0
 #define DISABLED_MASK_CHECK BUILD_BUG_ON_ZERO(NCAPINTS != 20)
->>>>>>> 7d2a07b7
 
 #endif /* _ASM_X86_DISABLED_FEATURES_H */