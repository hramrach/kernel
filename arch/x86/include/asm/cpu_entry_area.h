--- conflicted
+++ resolved
@@ -11,26 +11,6 @@
 #ifdef CONFIG_X86_64
 
 /* Macro to enforce the same ordering and stack sizes */
-<<<<<<< HEAD
-#define ESTACKS_MEMBERS(guardsize, db2_holesize, optional_stack_size)	\
-	char	DF_stack_guard[guardsize];				\
-	char	DF_stack[EXCEPTION_STKSZ];				\
-	char	NMI_stack_guard[guardsize];				\
-	char	NMI_stack[EXCEPTION_STKSZ];				\
-	char	DB2_stack_guard[guardsize];				\
-	char	DB2_stack[db2_holesize];				\
-	char	DB1_stack_guard[guardsize];				\
-	char	DB1_stack[EXCEPTION_STKSZ];				\
-	char	DB_stack_guard[guardsize];				\
-	char	DB_stack[EXCEPTION_STKSZ];				\
-	char	MCE_stack_guard[guardsize];				\
-	char	MCE_stack[EXCEPTION_STKSZ];				\
-	char	VC_stack_guard[guardsize];				\
-	char	VC_stack[optional_stack_size];				\
-	char	VC2_stack_guard[guardsize];				\
-	char	VC2_stack[optional_stack_size];				\
-	char	IST_top_guard[guardsize];				\
-=======
 #define ESTACKS_MEMBERS(guardsize, optional_stack_size)		\
 	char	DF_stack_guard[guardsize];			\
 	char	DF_stack[EXCEPTION_STKSZ];			\
@@ -45,16 +25,15 @@
 	char	VC2_stack_guard[guardsize];			\
 	char	VC2_stack[optional_stack_size];			\
 	char	IST_top_guard[guardsize];			\
->>>>>>> 7d2a07b7
 
 /* The exception stacks' physical storage. No guard pages required */
 struct exception_stacks {
-	ESTACKS_MEMBERS(0, 0, 0)
+	ESTACKS_MEMBERS(0, 0)
 };
 
 /* The effective cpu entry area mapping with guard pages. */
 struct cea_exception_stacks {
-	ESTACKS_MEMBERS(PAGE_SIZE, EXCEPTION_STKSZ, EXCEPTION_STKSZ)
+	ESTACKS_MEMBERS(PAGE_SIZE, EXCEPTION_STKSZ)
 };
 
 /*
@@ -156,18 +135,6 @@
 extern void setup_cpu_entry_areas(void);
 extern void cea_set_pte(void *cea_vaddr, phys_addr_t pa, pgprot_t flags);
 
-<<<<<<< HEAD
-/* Single page reserved for the readonly IDT mapping: */
-#define	CPU_ENTRY_AREA_RO_IDT		CPU_ENTRY_AREA_BASE
-#define CPU_ENTRY_AREA_PER_CPU		(CPU_ENTRY_AREA_RO_IDT + PAGE_SIZE)
-
-#define CPU_ENTRY_AREA_RO_IDT_VADDR	((void *)CPU_ENTRY_AREA_RO_IDT)
-
-#define CPU_ENTRY_AREA_MAP_SIZE			\
-	(CPU_ENTRY_AREA_PER_CPU + CPU_ENTRY_AREA_ARRAY_SIZE - CPU_ENTRY_AREA_BASE)
-
-=======
->>>>>>> 7d2a07b7
 extern struct cpu_entry_area *get_cpu_entry_area(int cpu);
 
 static inline struct entry_stack *cpu_entry_stack(int cpu)
