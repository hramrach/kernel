--- conflicted
+++ resolved
@@ -32,13 +32,6 @@
 /* Support for the extended IOAPIC RTE format */
 #define HYPERV_VS_PROPERTIES_EAX_EXTENDED_IOAPIC_RTE	BIT(2)
 
-#define HYPERV_CPUID_VIRT_STACK_INTERFACE	0x40000081
-#define HYPERV_VS_INTERFACE_EAX_SIGNATURE	0x31235356  /* "VS#1" */
-
-#define HYPERV_CPUID_VIRT_STACK_PROPERTIES	0x40000082
-/* Support for the extended IOAPIC RTE format */
-#define HYPERV_VS_PROPERTIES_EAX_EXTENDED_IOAPIC_RTE	BIT(2)
-
 #define HYPERV_HYPERVISOR_PRESENT_BIT		0x80000000
 #define HYPERV_CPUID_MIN			0x40000005
 #define HYPERV_CPUID_MAX			0x4000ffff
@@ -125,8 +118,6 @@
 #define HV_X64_ENLIGHTENED_VMCS_RECOMMENDED		BIT(14)
 
 /*
-<<<<<<< HEAD
-=======
  * CPU management features identification.
  * These are HYPERV_CPUID_CPU_MANAGEMENT_FEATURES.EAX bits.
  */
@@ -136,7 +127,6 @@
 #define HV_X64_RESERVED_IDENTITY_BIT			BIT(31)
 
 /*
->>>>>>> 7d2a07b7
  * Virtual processor will never share a physical core with another virtual
  * processor, except for virtual processors that are reported as sibling SMT
  * threads.
@@ -260,8 +250,6 @@
 /* TSC invariant control */
 #define HV_X64_MSR_TSC_INVARIANT_CONTROL	0x40000118
 
-<<<<<<< HEAD
-=======
 /* Register name aliases for temporary compatibility */
 #define HV_X64_MSR_STIMER0_COUNT	HV_REGISTER_STIMER0_COUNT
 #define HV_X64_MSR_STIMER0_CONFIG	HV_REGISTER_STIMER0_CONFIG
@@ -288,7 +276,6 @@
 #define HV_X64_MSR_TIME_REF_COUNT	HV_REGISTER_TIME_REF_COUNT
 #define HV_X64_MSR_REFERENCE_TSC	HV_REGISTER_REFERENCE_TSC
 
->>>>>>> 7d2a07b7
 /*
  * Declare the MSR used to setup pages used to communicate with the hypervisor.
  */
@@ -341,39 +328,8 @@
 #define HV_X64_MSR_TSC_REFERENCE_ENABLE		0x00000001
 #define HV_X64_MSR_TSC_REFERENCE_ADDRESS_SHIFT	12
 
-<<<<<<< HEAD
-
-/* Define hypervisor message types. */
-enum hv_message_type {
-	HVMSG_NONE			= 0x00000000,
-
-	/* Memory access messages. */
-	HVMSG_UNMAPPED_GPA		= 0x80000000,
-	HVMSG_GPA_INTERCEPT		= 0x80000001,
-
-	/* Timer notification messages. */
-	HVMSG_TIMER_EXPIRED		= 0x80000010,
-
-	/* Error messages. */
-	HVMSG_INVALID_VP_REGISTER_VALUE	= 0x80000020,
-	HVMSG_UNRECOVERABLE_EXCEPTION	= 0x80000021,
-	HVMSG_UNSUPPORTED_FEATURE	= 0x80000022,
-
-	/* Trace buffer complete messages. */
-	HVMSG_EVENTLOG_BUFFERCOMPLETE	= 0x80000040,
-
-	/* Platform-specific processor intercept messages. */
-	HVMSG_X64_IOPORT_INTERCEPT	= 0x80010000,
-	HVMSG_X64_MSR_INTERCEPT		= 0x80010001,
-	HVMSG_X64_CPUID_INTERCEPT	= 0x80010002,
-	HVMSG_X64_EXCEPTION_INTERCEPT	= 0x80010003,
-	HVMSG_X64_APIC_EOI		= 0x80010004,
-	HVMSG_X64_LEGACY_FP_ERROR	= 0x80010005
-};
-=======
 /* Number of XMM registers used in hypercall input/output */
 #define HV_HYPERCALL_MAX_XMM_REGISTERS		6
->>>>>>> 7d2a07b7
 
 struct hv_nested_enlightenments_control {
 	struct {
@@ -606,8 +562,6 @@
 	u32 tlb_lock_count;
 };
 
-<<<<<<< HEAD
-=======
 enum hv_interrupt_type {
 	HV_X64_INTERRUPT_TYPE_FIXED             = 0x0000,
 	HV_X64_INTERRUPT_TYPE_LOWESTPRIORITY    = 0x0001,
@@ -621,7 +575,6 @@
 	HV_X64_INTERRUPT_TYPE_LOCALINT1         = 0x0009,
 	HV_X64_INTERRUPT_TYPE_MAXIMUM           = 0x000A,
 };
->>>>>>> 7d2a07b7
 
 #include <asm-generic/hyperv-tlfs.h>
 
