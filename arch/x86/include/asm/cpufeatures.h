--- conflicted
+++ resolved
@@ -211,11 +211,8 @@
 #define X86_FEATURE_RSB_CTXSW		( 7*32+19) /* "" Fill RSB on context switches */
 
 #define X86_FEATURE_USE_IBPB		( 7*32+21) /* "" Indirect Branch Prediction Barrier enabled */
-<<<<<<< HEAD
-#define X86_FEATURE_USE_IBRS		( 7*32+22) /* "" Use IBRS for Spectre v2 safety */
-=======
 #define X86_FEATURE_USE_IBRS_FW		( 7*32+22) /* "" Use IBRS during runtime firmware calls */
->>>>>>> df574588
+#define X86_FEATURE_USE_IBRS		( 7*32+23) /* "" Use IBRS for Spectre v2 safety */
 
 /* Virtualization flags: Linux defined, word 8 */
 #define X86_FEATURE_TPR_SHADOW		( 8*32+ 0) /* Intel TPR Shadow */
