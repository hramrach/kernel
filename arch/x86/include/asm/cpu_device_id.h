#ifndef _CPU_DEVICE_ID
#define _CPU_DEVICE_ID 1

/*
 * Declare drivers belonging to specific x86 CPUs
 * Similar in spirit to pci_device_id and related PCI functions
 *
 * The wildcard initializers are in mod_devicetable.h because
 * file2alias needs them. Sigh.
 */
#include <linux/mod_devicetable.h>
/* Get the INTEL_FAM* model defines */
#include <asm/intel-family.h>
/* And the X86_VENDOR_* ones */
#include <asm/processor.h>

/* Centaur FAM6 models */
#define X86_CENTAUR_FAM6_C7_A		0xa
#define X86_CENTAUR_FAM6_C7_D		0xd
#define X86_CENTAUR_FAM6_NANO		0xf

#define X86_STEPPINGS(mins, maxs)    GENMASK(maxs, mins)
/**
 * X86_MATCH_VENDOR_FAM_MODEL_STEPPINGS_FEATURE - Base macro for CPU matching
 * @_vendor:	The vendor name, e.g. INTEL, AMD, HYGON, ..., ANY
 *		The name is expanded to X86_VENDOR_@_vendor
 * @_family:	The family number or X86_FAMILY_ANY
 * @_model:	The model number, model constant or X86_MODEL_ANY
 * @_steppings:	Bitmask for steppings, stepping constant or X86_STEPPING_ANY
 * @_feature:	A X86_FEATURE bit or X86_FEATURE_ANY
 * @_data:	Driver specific data or NULL. The internal storage
 *		format is unsigned long. The supplied value, pointer
 *		etc. is casted to unsigned long internally.
 *
 * Use only if you need all selectors. Otherwise use one of the shorter
 * macros of the X86_MATCH_* family. If there is no matching shorthand
 * macro, consider to add one. If you really need to wrap one of the macros
 * into another macro at the usage site for good reasons, then please
 * start this local macro with X86_MATCH to allow easy grepping.
 */
#define X86_MATCH_VENDOR_FAM_MODEL_STEPPINGS_FEATURE(_vendor, _family, _model, \
						    _steppings, _feature, _data) { \
	.vendor		= X86_VENDOR_##_vendor,				\
	.family		= _family,					\
	.model		= _model,					\
	.steppings	= _steppings,					\
	.feature	= _feature,					\
	.driver_data	= (unsigned long) _data				\
}

/**
 * X86_MATCH_VENDOR_FAM_MODEL_FEATURE - Macro for CPU matching
 * @_vendor:	The vendor name, e.g. INTEL, AMD, HYGON, ..., ANY
 *		The name is expanded to X86_VENDOR_@_vendor
 * @_family:	The family number or X86_FAMILY_ANY
 * @_model:	The model number, model constant or X86_MODEL_ANY
 * @_feature:	A X86_FEATURE bit or X86_FEATURE_ANY
 * @_data:	Driver specific data or NULL. The internal storage
 *		format is unsigned long. The supplied value, pointer
 *		etc. is casted to unsigned long internally.
 *
 * The steppings arguments of X86_MATCH_VENDOR_FAM_MODEL_STEPPINGS_FEATURE() is
 * set to wildcards.
 */
#define X86_MATCH_VENDOR_FAM_MODEL_FEATURE(vendor, family, model, feature, data) \
	X86_MATCH_VENDOR_FAM_MODEL_STEPPINGS_FEATURE(vendor, family, model, \
						X86_STEPPING_ANY, feature, data)

/**
 * X86_MATCH_VENDOR_FAM_FEATURE - Macro for matching vendor, family and CPU feature
 * @vendor:	The vendor name, e.g. INTEL, AMD, HYGON, ..., ANY
 *		The name is expanded to X86_VENDOR_@vendor
 * @family:	The family number or X86_FAMILY_ANY
 * @feature:	A X86_FEATURE bit
 * @data:	Driver specific data or NULL. The internal storage
 *		format is unsigned long. The supplied value, pointer
 *		etc. is casted to unsigned long internally.
 *
 * All other missing arguments of X86_MATCH_VENDOR_FAM_MODEL_FEATURE() are
 * set to wildcards.
 */
#define X86_MATCH_VENDOR_FAM_FEATURE(vendor, family, feature, data)	\
	X86_MATCH_VENDOR_FAM_MODEL_FEATURE(vendor, family,		\
					   X86_MODEL_ANY, feature, data)

/**
 * X86_MATCH_VENDOR_FEATURE - Macro for matching vendor and CPU feature
 * @vendor:	The vendor name, e.g. INTEL, AMD, HYGON, ..., ANY
 *		The name is expanded to X86_VENDOR_@vendor
 * @feature:	A X86_FEATURE bit
 * @data:	Driver specific data or NULL. The internal storage
 *		format is unsigned long. The supplied value, pointer
 *		etc. is casted to unsigned long internally.
 *
 * All other missing arguments of X86_MATCH_VENDOR_FAM_MODEL_FEATURE() are
 * set to wildcards.
 */
#define X86_MATCH_VENDOR_FEATURE(vendor, feature, data)			\
	X86_MATCH_VENDOR_FAM_FEATURE(vendor, X86_FAMILY_ANY, feature, data)

/**
 * X86_MATCH_FEATURE - Macro for matching a CPU feature
 * @feature:	A X86_FEATURE bit
 * @data:	Driver specific data or NULL. The internal storage
 *		format is unsigned long. The supplied value, pointer
 *		etc. is casted to unsigned long internally.
 *
 * All other missing arguments of X86_MATCH_VENDOR_FAM_MODEL_FEATURE() are
 * set to wildcards.
 */
#define X86_MATCH_FEATURE(feature, data)				\
	X86_MATCH_VENDOR_FEATURE(ANY, feature, data)

<<<<<<< HEAD
/* Transitional to keep the existing code working */
#define X86_FEATURE_MATCH(feature)	X86_MATCH_FEATURE(feature, NULL)

=======
>>>>>>> 0eee48be
/**
 * X86_MATCH_VENDOR_FAM_MODEL - Match vendor, family and model
 * @vendor:	The vendor name, e.g. INTEL, AMD, HYGON, ..., ANY
 *		The name is expanded to X86_VENDOR_@vendor
 * @family:	The family number or X86_FAMILY_ANY
 * @model:	The model number, model constant or X86_MODEL_ANY
 * @data:	Driver specific data or NULL. The internal storage
 *		format is unsigned long. The supplied value, pointer
 *		etc. is casted to unsigned long internally.
 *
 * All other missing arguments of X86_MATCH_VENDOR_FAM_MODEL_FEATURE() are
 * set to wildcards.
 */
#define X86_MATCH_VENDOR_FAM_MODEL(vendor, family, model, data)		\
	X86_MATCH_VENDOR_FAM_MODEL_FEATURE(vendor, family, model,	\
					   X86_FEATURE_ANY, data)

/**
 * X86_MATCH_VENDOR_FAM - Match vendor and family
 * @vendor:	The vendor name, e.g. INTEL, AMD, HYGON, ..., ANY
 *		The name is expanded to X86_VENDOR_@vendor
 * @family:	The family number or X86_FAMILY_ANY
 * @data:	Driver specific data or NULL. The internal storage
 *		format is unsigned long. The supplied value, pointer
 *		etc. is casted to unsigned long internally.
 *
 * All other missing arguments to X86_MATCH_VENDOR_FAM_MODEL_FEATURE() are
 * set of wildcards.
 */
#define X86_MATCH_VENDOR_FAM(vendor, family, data)			\
	X86_MATCH_VENDOR_FAM_MODEL(vendor, family, X86_MODEL_ANY, data)

/**
 * X86_MATCH_INTEL_FAM6_MODEL - Match vendor INTEL, family 6 and model
 * @model:	The model name without the INTEL_FAM6_ prefix or ANY
 *		The model name is expanded to INTEL_FAM6_@model internally
 * @data:	Driver specific data or NULL. The internal storage
 *		format is unsigned long. The supplied value, pointer
 *		etc. is casted to unsigned long internally.
 *
 * The vendor is set to INTEL, the family to 6 and all other missing
 * arguments of X86_MATCH_VENDOR_FAM_MODEL_FEATURE() are set to wildcards.
 *
 * See X86_MATCH_VENDOR_FAM_MODEL_FEATURE() for further information.
 */
#define X86_MATCH_INTEL_FAM6_MODEL(model, data)				\
	X86_MATCH_VENDOR_FAM_MODEL(INTEL, 6, INTEL_FAM6_##model, data)

#ifndef __GENKSYMS__
const struct x86_cpu_id_legacy *x86_match_cpu(const struct x86_cpu_id_legacy *match);
#else
const struct x86_cpu_id *x86_match_cpu(const struct x86_cpu_id *match);
#endif

const struct x86_cpu_id *x86_match_cpu_stp(const struct x86_cpu_id *match);
#endif<|MERGE_RESOLUTION|>--- conflicted
+++ resolved
@@ -111,12 +111,6 @@
 #define X86_MATCH_FEATURE(feature, data)				\
 	X86_MATCH_VENDOR_FEATURE(ANY, feature, data)
 
-<<<<<<< HEAD
-/* Transitional to keep the existing code working */
-#define X86_FEATURE_MATCH(feature)	X86_MATCH_FEATURE(feature, NULL)
-
-=======
->>>>>>> 0eee48be
 /**
  * X86_MATCH_VENDOR_FAM_MODEL - Match vendor, family and model
  * @vendor:	The vendor name, e.g. INTEL, AMD, HYGON, ..., ANY
@@ -165,11 +159,6 @@
 #define X86_MATCH_INTEL_FAM6_MODEL(model, data)				\
 	X86_MATCH_VENDOR_FAM_MODEL(INTEL, 6, INTEL_FAM6_##model, data)
 
-#ifndef __GENKSYMS__
-const struct x86_cpu_id_legacy *x86_match_cpu(const struct x86_cpu_id_legacy *match);
-#else
-const struct x86_cpu_id *x86_match_cpu(const struct x86_cpu_id *match);
-#endif
+extern const struct x86_cpu_id *x86_match_cpu(const struct x86_cpu_id *match);
 
-const struct x86_cpu_id *x86_match_cpu_stp(const struct x86_cpu_id *match);
 #endif