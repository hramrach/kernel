#ifndef _ASM_X86_PROCESSOR_H
#define _ASM_X86_PROCESSOR_H

#include <asm/processor-flags.h>

/* Forward declaration, a strange C thing */
struct task_struct;
struct mm_struct;
struct vm86;

#include <asm/math_emu.h>
#include <asm/segment.h>
#include <asm/types.h>
#include <uapi/asm/sigcontext.h>
#include <asm/current.h>
#include <asm/cpufeatures.h>
#include <asm/page.h>
#include <asm/pgtable_types.h>
#include <asm/percpu.h>
#include <asm/msr.h>
#include <asm/desc_defs.h>
#include <asm/nops.h>
#include <asm/special_insns.h>
#include <asm/fpu/types.h>
#include <asm/unwind_hints.h>

#include <linux/personality.h>
#include <linux/cache.h>
#include <linux/threads.h>
#include <linux/math64.h>
#include <linux/err.h>
#include <linux/irqflags.h>
#include <linux/mem_encrypt.h>

/*
 * We handle most unaligned accesses in hardware.  On the other hand
 * unaligned DMA can be quite expensive on some Nehalem processors.
 *
 * Based on this we disable the IP header alignment in network drivers.
 */
#define NET_IP_ALIGN	0

#define HBP_NUM 4
/*
 * Default implementation of macro that returns current
 * instruction pointer ("program counter").
 */
static inline void *current_text_addr(void)
{
	void *pc;

	asm volatile("mov $1f, %0; 1:":"=r" (pc));

	return pc;
}

/*
 * These alignment constraints are for performance in the vSMP case,
 * but in the task_struct case we must also meet hardware imposed
 * alignment requirements of the FPU state:
 */
#ifdef CONFIG_X86_VSMP
# define ARCH_MIN_TASKALIGN		(1 << INTERNODE_CACHE_SHIFT)
# define ARCH_MIN_MMSTRUCT_ALIGN	(1 << INTERNODE_CACHE_SHIFT)
#else
# define ARCH_MIN_TASKALIGN		__alignof__(union fpregs_state)
# define ARCH_MIN_MMSTRUCT_ALIGN	0
#endif

enum tlb_infos {
	ENTRIES,
	NR_INFO
};

extern u16 __read_mostly tlb_lli_4k[NR_INFO];
extern u16 __read_mostly tlb_lli_2m[NR_INFO];
extern u16 __read_mostly tlb_lli_4m[NR_INFO];
extern u16 __read_mostly tlb_lld_4k[NR_INFO];
extern u16 __read_mostly tlb_lld_2m[NR_INFO];
extern u16 __read_mostly tlb_lld_4m[NR_INFO];
extern u16 __read_mostly tlb_lld_1g[NR_INFO];

/*
 *  CPU type and hardware bug flags. Kept separately for each CPU.
 *  Members of this structure are referenced in head_32.S, so think twice
 *  before touching them. [mj]
 */

struct cpuinfo_x86 {
	__u8			x86;		/* CPU family */
	__u8			x86_vendor;	/* CPU vendor */
	__u8			x86_model;
	__u8			x86_mask;
#ifdef CONFIG_X86_64
	/* Number of 4K pages in DTLB/ITLB combined(in pages): */
	int			x86_tlbsize;
#endif
	__u8			x86_virt_bits;
	__u8			x86_phys_bits;
	/* CPUID returned core id bits: */
	__u8			x86_coreid_bits;
	__u8			cu_id;
	/* Max extended CPUID function supported: */
	__u32			extended_cpuid_level;
	/* Maximum supported CPUID level, -1=no CPUID: */
	int			cpuid_level;
	__u32			x86_capability[NCAPINTS + NBUGINTS];
	char			x86_vendor_id[16];
	char			x86_model_id[64];
	/* in KB - valid for CPUS which support this call: */
	int			x86_cache_size;
	int			x86_cache_alignment;	/* In bytes */
	/* Cache QoS architectural values: */
	int			x86_cache_max_rmid;	/* max index */
	int			x86_cache_occ_scale;	/* scale to bytes */
	int			x86_power;
	unsigned long		loops_per_jiffy;
	/* cpuid returned max cores value: */
	u16			x86_max_cores;
	u16			apicid;
	u16			initial_apicid;
	u16			x86_clflush_size;
	/* number of cores as seen by the OS: */
	u16			booted_cores;
	/* Physical processor id: */
	u16			phys_proc_id;
	/* Logical processor id: */
	u16			logical_proc_id;
	/* Core id: */
	u16			cpu_core_id;
	/* Index into per_cpu list: */
	u16			cpu_index;
	u32			microcode;
	/*
	 * Address space bits used by the cache internally
	 * NOTE: only to be used for l1tf mitigation
	 */
	u8			x86_cache_bits;
	unsigned		initialized : 1;
<<<<<<< HEAD
=======
#ifndef __GENKSYMS__
	u16			cpu_die_id;
	u16			logical_die_id;
#endif
>>>>>>> 7ce58816
};

struct cpuid_regs {
	u32 eax, ebx, ecx, edx;
};

enum cpuid_regs_idx {
	CPUID_EAX = 0,
	CPUID_EBX,
	CPUID_ECX,
	CPUID_EDX,
};

#define X86_VENDOR_INTEL	0
#define X86_VENDOR_CYRIX	1
#define X86_VENDOR_AMD		2
#define X86_VENDOR_UMC		3
#define X86_VENDOR_CENTAUR	5
#define X86_VENDOR_TRANSMETA	7
#define X86_VENDOR_NSC		8
#define X86_VENDOR_HYGON	9
#define X86_VENDOR_NUM		10

#define X86_VENDOR_UNKNOWN	0xff

/*
 * capabilities of CPUs
 */
extern struct cpuinfo_x86	boot_cpu_data;
extern struct cpuinfo_x86	new_cpu_data;

extern struct x86_hw_tss	doublefault_tss;
extern __u32			cpu_caps_cleared[NCAPINTS + NBUGINTS];
extern __u32			cpu_caps_set[NCAPINTS + NBUGINTS];

#ifdef CONFIG_SMP
DECLARE_PER_CPU_READ_MOSTLY(struct cpuinfo_x86, cpu_info);
#define cpu_data(cpu)		per_cpu(cpu_info, cpu)
#else
#define cpu_info		boot_cpu_data
#define cpu_data(cpu)		boot_cpu_data
#endif

extern const struct seq_operations cpuinfo_op;

#define cache_line_size()	(boot_cpu_data.x86_cache_alignment)

extern void cpu_detect(struct cpuinfo_x86 *c);

static inline unsigned long long l1tf_pfn_limit(void)
{
	return BIT_ULL(boot_cpu_data.x86_cache_bits - 1 - PAGE_SHIFT);
}

extern void early_cpu_init(void);
extern void identify_boot_cpu(void);
extern void identify_secondary_cpu(struct cpuinfo_x86 *);
extern void print_cpu_info(struct cpuinfo_x86 *);
void print_cpu_msr(struct cpuinfo_x86 *);
extern void init_scattered_cpuid_features(struct cpuinfo_x86 *c);
extern u32 get_scattered_cpuid_leaf(unsigned int level,
				    unsigned int sub_leaf,
				    enum cpuid_regs_idx reg);
extern unsigned int init_intel_cacheinfo(struct cpuinfo_x86 *c);
extern void init_amd_cacheinfo(struct cpuinfo_x86 *c);

extern void detect_ht(struct cpuinfo_x86 *c);

#ifdef CONFIG_X86_32
extern int have_cpuid_p(void);
#else
static inline int have_cpuid_p(void)
{
	return 1;
}
#endif
static inline void native_cpuid(unsigned int *eax, unsigned int *ebx,
				unsigned int *ecx, unsigned int *edx)
{
	/* ecx is often an input as well as an output. */
	asm volatile("cpuid"
	    : "=a" (*eax),
	      "=b" (*ebx),
	      "=c" (*ecx),
	      "=d" (*edx)
	    : "0" (*eax), "2" (*ecx)
	    : "memory");
}

#define native_cpuid_reg(reg)					\
static inline unsigned int native_cpuid_##reg(unsigned int op)	\
{								\
	unsigned int eax = op, ebx, ecx = 0, edx;		\
								\
	native_cpuid(&eax, &ebx, &ecx, &edx);			\
								\
	return reg;						\
}

/*
 * Native CPUID functions returning a single datum.
 */
native_cpuid_reg(eax)
native_cpuid_reg(ebx)
native_cpuid_reg(ecx)
native_cpuid_reg(edx)

/*
 * Friendlier CR3 helpers.
 */
static inline unsigned long read_cr3_pa(void)
{
	return __read_cr3() & CR3_ADDR_MASK;
}

static inline unsigned long native_read_cr3_pa(void)
{
	return __native_read_cr3() & CR3_ADDR_MASK;
}

static inline void load_cr3(pgd_t *pgdir)
{
	write_cr3(__sme_pa(pgdir));
}

/*
 * Note that while the legacy 'TSS' name comes from 'Task State Segment',
 * on modern x86 CPUs the TSS also holds information important to 64-bit mode,
 * unrelated to the task-switch mechanism:
 */
#ifdef CONFIG_X86_32
/* This is the TSS defined by the hardware. */
struct x86_hw_tss {
	unsigned short		back_link, __blh;
	unsigned long		sp0;
	unsigned short		ss0, __ss0h;
	unsigned long		sp1;

	/*
	 * We don't use ring 1, so ss1 is a convenient scratch space in
	 * the same cacheline as sp0.  We use ss1 to cache the value in
	 * MSR_IA32_SYSENTER_CS.  When we context switch
	 * MSR_IA32_SYSENTER_CS, we first check if the new value being
	 * written matches ss1, and, if it's not, then we wrmsr the new
	 * value and update ss1.
	 *
	 * The only reason we context switch MSR_IA32_SYSENTER_CS is
	 * that we set it to zero in vm86 tasks to avoid corrupting the
	 * stack if we were to go through the sysenter path from vm86
	 * mode.
	 */
	unsigned short		ss1;	/* MSR_IA32_SYSENTER_CS */

	unsigned short		__ss1h;
	unsigned long		sp2;
	unsigned short		ss2, __ss2h;
	unsigned long		__cr3;
	unsigned long		ip;
	unsigned long		flags;
	unsigned long		ax;
	unsigned long		cx;
	unsigned long		dx;
	unsigned long		bx;
	unsigned long		sp;
	unsigned long		bp;
	unsigned long		si;
	unsigned long		di;
	unsigned short		es, __esh;
	unsigned short		cs, __csh;
	unsigned short		ss, __ssh;
	unsigned short		ds, __dsh;
	unsigned short		fs, __fsh;
	unsigned short		gs, __gsh;
	unsigned short		ldt, __ldth;
	unsigned short		trace;
	unsigned short		io_bitmap_base;

} __attribute__((packed));
#else
struct x86_hw_tss {
	u32			reserved1;
	u64			sp0;

	/*
	 * We store cpu_current_top_of_stack in sp1 so it's always accessible.
	 * Linux does not use ring 1, so sp1 is not otherwise needed.
	 */
	u64			sp1;

	u64			sp2;
	u64			reserved2;
	u64			ist[7];
	u32			reserved3;
	u32			reserved4;
	u16			reserved5;
	u16			io_bitmap_base;

} __attribute__((packed));
#endif

/*
 * IO-bitmap sizes:
 */
#define IO_BITMAP_BITS			65536
#define IO_BITMAP_BYTES			(IO_BITMAP_BITS/8)
#define IO_BITMAP_LONGS			(IO_BITMAP_BYTES/sizeof(long))
#define IO_BITMAP_OFFSET		(offsetof(struct tss_struct, io_bitmap) - offsetof(struct tss_struct, x86_tss))
#define INVALID_IO_BITMAP_OFFSET	0x8000

struct entry_stack {
	unsigned long		words[64];
};

struct entry_stack_page {
	struct entry_stack stack;
} __aligned(PAGE_SIZE);

struct tss_struct {
	/*
	 * The fixed hardware portion.  This must not cross a page boundary
	 * at risk of violating the SDM's advice and potentially triggering
	 * errata.
	 */
	struct x86_hw_tss	x86_tss;

	/*
	 * The extra 1 is there because the CPU will access an
	 * additional byte beyond the end of the IO permission
	 * bitmap. The extra byte must be all 1 bits, and must
	 * be within the limit.
	 */
	unsigned long		io_bitmap[IO_BITMAP_LONGS + 1];
} __aligned(PAGE_SIZE);

DECLARE_PER_CPU_PAGE_ALIGNED(struct tss_struct, cpu_tss_rw);

/*
 * sizeof(unsigned long) coming from an extra "long" at the end
 * of the iobitmap.
 *
 * -1? seg base+limit should be pointing to the address of the
 * last valid byte
 */
#define __KERNEL_TSS_LIMIT	\
	(IO_BITMAP_OFFSET + IO_BITMAP_BYTES + sizeof(unsigned long) - 1)

#ifdef CONFIG_X86_32
DECLARE_PER_CPU(unsigned long, cpu_current_top_of_stack);
#else
/* The RO copy can't be accessed with this_cpu_xyz(), so use the RW copy. */
#define cpu_current_top_of_stack cpu_tss_rw.x86_tss.sp1
#endif

/*
 * Save the original ist values for checking stack pointers during debugging
 */
struct orig_ist {
	unsigned long		ist[7];
};

#ifdef CONFIG_X86_64
DECLARE_PER_CPU(struct orig_ist, orig_ist);

union irq_stack_union {
	char irq_stack[IRQ_STACK_SIZE];
	/*
	 * GCC hardcodes the stack canary as %gs:40.  Since the
	 * irq_stack is the object at %gs:0, we reserve the bottom
	 * 48 bytes of the irq stack for the canary.
	 */
	struct {
		char gs_base[40];
		unsigned long stack_canary;
	};
};

DECLARE_PER_CPU_FIRST(union irq_stack_union, irq_stack_union) __visible;
DECLARE_INIT_PER_CPU(irq_stack_union);

DECLARE_PER_CPU(char *, irq_stack_ptr);
DECLARE_PER_CPU(unsigned int, irq_count);
extern asmlinkage void ignore_sysret(void);
#else	/* X86_64 */
#ifdef CONFIG_CC_STACKPROTECTOR
/*
 * Make sure stack canary segment base is cached-aligned:
 *   "For Intel Atom processors, avoid non zero segment base address
 *    that is not aligned to cache line boundary at all cost."
 * (Optim Ref Manual Assembly/Compiler Coding Rule 15.)
 */
struct stack_canary {
	char __pad[20];		/* canary at %gs:20 */
	unsigned long canary;
};
DECLARE_PER_CPU_ALIGNED(struct stack_canary, stack_canary);
#endif
/*
 * per-CPU IRQ handling stacks
 */
struct irq_stack {
	u32                     stack[THREAD_SIZE/sizeof(u32)];
} __aligned(THREAD_SIZE);

DECLARE_PER_CPU(struct irq_stack *, hardirq_stack);
DECLARE_PER_CPU(struct irq_stack *, softirq_stack);
#endif	/* X86_64 */

extern unsigned int fpu_kernel_xstate_size;
extern unsigned int fpu_user_xstate_size;

struct perf_event;

typedef struct {
	unsigned long		seg;
} mm_segment_t;

struct thread_struct {
	/* Cached TLS descriptors: */
	struct desc_struct	tls_array[GDT_ENTRY_TLS_ENTRIES];
#ifdef CONFIG_X86_32
	unsigned long		sp0;
#endif
	unsigned long		sp;
#ifdef CONFIG_X86_32
	unsigned long		sysenter_cs;
#else
	unsigned short		es;
	unsigned short		ds;
	unsigned short		fsindex;
	unsigned short		gsindex;
#endif

#ifdef CONFIG_X86_64
	unsigned long		fsbase;
	unsigned long		gsbase;
#else
	/*
	 * XXX: this could presumably be unsigned short.  Alternatively,
	 * 32-bit kernels could be taught to use fsindex instead.
	 */
	unsigned long fs;
	unsigned long gs;
#endif

	/* Save middle states of ptrace breakpoints */
	struct perf_event	*ptrace_bps[HBP_NUM];
	/* Debug status used for traps, single steps, etc... */
	unsigned long           debugreg6;
	/* Keep track of the exact dr7 value set by the user */
	unsigned long           ptrace_dr7;
	/* Fault info: */
	unsigned long		cr2;
	unsigned long		trap_nr;
	unsigned long		error_code;
#ifdef CONFIG_VM86
	/* Virtual 86 mode info */
	struct vm86		*vm86;
#endif
	/* IO permissions: */
	unsigned long		*io_bitmap_ptr;
	unsigned long		iopl;
	/* Max allowed port in the bitmap, in bytes: */
	unsigned		io_bitmap_max;

	mm_segment_t		addr_limit;

	unsigned int		sig_on_uaccess_err:1;
	unsigned int		uaccess_err:1;	/* uaccess failed */

	/* Floating point and extended processor state */
	struct fpu		fpu;
	/*
	 * WARNING: 'fpu' is dynamically-sized.  It *MUST* be at
	 * the end.
	 */
};

/*
 * Thread-synchronous status.
 *
 * This is different from the flags in that nobody else
 * ever touches our thread-synchronous status, so we don't
 * have to worry about atomic accesses.
 */
#define TS_COMPAT		0x0002	/* 32bit syscall active (64BIT)*/

/*
 * Set IOPL bits in EFLAGS from given mask
 */
static inline void native_set_iopl_mask(unsigned mask)
{
#ifdef CONFIG_X86_32
	unsigned int reg;

	asm volatile ("pushfl;"
		      "popl %0;"
		      "andl %1, %0;"
		      "orl %2, %0;"
		      "pushl %0;"
		      "popfl"
		      : "=&r" (reg)
		      : "i" (~X86_EFLAGS_IOPL), "r" (mask));
#endif
}

static inline void
native_load_sp0(unsigned long sp0)
{
	this_cpu_write(cpu_tss_rw.x86_tss.sp0, sp0);
}

static inline void native_swapgs(void)
{
#ifdef CONFIG_X86_64
	asm volatile("swapgs" ::: "memory");
#endif
}

static inline unsigned long current_top_of_stack(void)
{
	/*
	 *  We can't read directly from tss.sp0: sp0 on x86_32 is special in
	 *  and around vm86 mode and sp0 on x86_64 is special because of the
	 *  entry trampoline.
	 */
	return this_cpu_read_stable(cpu_current_top_of_stack);
}

static inline bool on_thread_stack(void)
{
	return (unsigned long)(current_top_of_stack() -
			       current_stack_pointer) < THREAD_SIZE;
}

#ifdef CONFIG_PARAVIRT
#include <asm/paravirt.h>
#else
#define __cpuid			native_cpuid

static inline void load_sp0(unsigned long sp0)
{
	native_load_sp0(sp0);
}

#define set_iopl_mask native_set_iopl_mask
#endif /* CONFIG_PARAVIRT */

/* Free all resources held by a thread. */
extern void release_thread(struct task_struct *);

unsigned long get_wchan(struct task_struct *p);

/*
 * Generic CPUID function
 * clear %ecx since some cpus (Cyrix MII) do not set or clear %ecx
 * resulting in stale register contents being returned.
 */
static inline void cpuid(unsigned int op,
			 unsigned int *eax, unsigned int *ebx,
			 unsigned int *ecx, unsigned int *edx)
{
	*eax = op;
	*ecx = 0;
	__cpuid(eax, ebx, ecx, edx);
}

/* Some CPUID calls want 'count' to be placed in ecx */
static inline void cpuid_count(unsigned int op, int count,
			       unsigned int *eax, unsigned int *ebx,
			       unsigned int *ecx, unsigned int *edx)
{
	*eax = op;
	*ecx = count;
	__cpuid(eax, ebx, ecx, edx);
}

/*
 * CPUID functions returning a single datum
 */
static inline unsigned int cpuid_eax(unsigned int op)
{
	unsigned int eax, ebx, ecx, edx;

	cpuid(op, &eax, &ebx, &ecx, &edx);

	return eax;
}

static inline unsigned int cpuid_ebx(unsigned int op)
{
	unsigned int eax, ebx, ecx, edx;

	cpuid(op, &eax, &ebx, &ecx, &edx);

	return ebx;
}

static inline unsigned int cpuid_ecx(unsigned int op)
{
	unsigned int eax, ebx, ecx, edx;

	cpuid(op, &eax, &ebx, &ecx, &edx);

	return ecx;
}

static inline unsigned int cpuid_edx(unsigned int op)
{
	unsigned int eax, ebx, ecx, edx;

	cpuid(op, &eax, &ebx, &ecx, &edx);

	return edx;
}

/* REP NOP (PAUSE) is a good thing to insert into busy-wait loops. */
static __always_inline void rep_nop(void)
{
	asm volatile("rep; nop" ::: "memory");
}

static __always_inline void cpu_relax(void)
{
	rep_nop();
}

/*
 * This function forces the icache and prefetched instruction stream to
 * catch up with reality in two very specific cases:
 *
 *  a) Text was modified using one virtual address and is about to be executed
 *     from the same physical page at a different virtual address.
 *
 *  b) Text was modified on a different CPU, may subsequently be
 *     executed on this CPU, and you want to make sure the new version
 *     gets executed.  This generally means you're calling this in a IPI.
 *
 * If you're calling this for a different reason, you're probably doing
 * it wrong.
 */
static inline void sync_core(void)
{
	/*
	 * There are quite a few ways to do this.  IRET-to-self is nice
	 * because it works on every CPU, at any CPL (so it's compatible
	 * with paravirtualization), and it never exits to a hypervisor.
	 * The only down sides are that it's a bit slow (it seems to be
	 * a bit more than 2x slower than the fastest options) and that
	 * it unmasks NMIs.  The "push %cs" is needed because, in
	 * paravirtual environments, __KERNEL_CS may not be a valid CS
	 * value when we do IRET directly.
	 *
	 * In case NMI unmasking or performance ever becomes a problem,
	 * the next best option appears to be MOV-to-CR2 and an
	 * unconditional jump.  That sequence also works on all CPUs,
	 * but it will fault at CPL3 (i.e. Xen PV and lguest).
	 *
	 * CPUID is the conventional way, but it's nasty: it doesn't
	 * exist on some 486-like CPUs, and it usually exits to a
	 * hypervisor.
	 *
	 * Like all of Linux's memory ordering operations, this is a
	 * compiler barrier as well.
	 */
#ifdef CONFIG_X86_32
	asm volatile (
		"pushfl\n\t"
		"pushl %%cs\n\t"
		"pushl $1f\n\t"
		"iret\n\t"
		"1:"
		: ASM_CALL_CONSTRAINT : : "memory");
#else
	unsigned int tmp;

	asm volatile (
		UNWIND_HINT_SAVE
		"mov %%ss, %0\n\t"
		"pushq %q0\n\t"
		"pushq %%rsp\n\t"
		"addq $8, (%%rsp)\n\t"
		"pushfq\n\t"
		"mov %%cs, %0\n\t"
		"pushq %q0\n\t"
		"pushq $1f\n\t"
		"iretq\n\t"
		UNWIND_HINT_RESTORE
		"1:"
		: "=&r" (tmp), ASM_CALL_CONSTRAINT : : "cc", "memory");
#endif
}

extern void select_idle_routine(const struct cpuinfo_x86 *c);
extern void amd_e400_c1e_apic_setup(void);

extern unsigned long		boot_option_idle_override;

enum idle_boot_override {IDLE_NO_OVERRIDE=0, IDLE_HALT, IDLE_NOMWAIT,
			 IDLE_POLL};

extern void enable_sep_cpu(void);
extern int sysenter_setup(void);

extern void early_trap_init(void);
void early_trap_pf_init(void);

/* Defined in head.S */
extern struct desc_ptr		early_gdt_descr;

extern void cpu_set_gdt(int);
extern void switch_to_new_gdt(int);
extern void load_direct_gdt(int);
extern void load_fixmap_gdt(int);
extern void load_percpu_segment(int);
extern void cpu_init(void);

static inline unsigned long get_debugctlmsr(void)
{
	unsigned long debugctlmsr = 0;

#ifndef CONFIG_X86_DEBUGCTLMSR
	if (boot_cpu_data.x86 < 6)
		return 0;
#endif
	rdmsrl(MSR_IA32_DEBUGCTLMSR, debugctlmsr);

	return debugctlmsr;
}

static inline void update_debugctlmsr(unsigned long debugctlmsr)
{
#ifndef CONFIG_X86_DEBUGCTLMSR
	if (boot_cpu_data.x86 < 6)
		return;
#endif
	wrmsrl(MSR_IA32_DEBUGCTLMSR, debugctlmsr);
}

extern void set_task_blockstep(struct task_struct *task, bool on);

/* Boot loader type from the setup header: */
extern int			bootloader_type;
extern int			bootloader_version;

extern char			ignore_fpu_irq;

#define HAVE_ARCH_PICK_MMAP_LAYOUT 1
#define ARCH_HAS_PREFETCHW
#define ARCH_HAS_SPINLOCK_PREFETCH

#ifdef CONFIG_X86_32
# define BASE_PREFETCH		""
# define ARCH_HAS_PREFETCH
#else
# define BASE_PREFETCH		"prefetcht0 %P1"
#endif

/*
 * Prefetch instructions for Pentium III (+) and AMD Athlon (+)
 *
 * It's not worth to care about 3dnow prefetches for the K6
 * because they are microcoded there and very slow.
 */
static inline void prefetch(const void *x)
{
	alternative_input(BASE_PREFETCH, "prefetchnta %P1",
			  X86_FEATURE_XMM,
			  "m" (*(const char *)x));
}

/*
 * 3dnow prefetch to get an exclusive cache line.
 * Useful for spinlocks to avoid one state transition in the
 * cache coherency protocol:
 */
static inline void prefetchw(const void *x)
{
	alternative_input(BASE_PREFETCH, "prefetchw %P1",
			  X86_FEATURE_3DNOWPREFETCH,
			  "m" (*(const char *)x));
}

static inline void spin_lock_prefetch(const void *x)
{
	prefetchw(x);
}

#define TOP_OF_INIT_STACK ((unsigned long)&init_stack + sizeof(init_stack) - \
			   TOP_OF_KERNEL_STACK_PADDING)

#define task_top_of_stack(task) ((unsigned long)(task_pt_regs(task) + 1))

#define task_pt_regs(task) \
({									\
	unsigned long __ptr = (unsigned long)task_stack_page(task);	\
	__ptr += THREAD_SIZE - TOP_OF_KERNEL_STACK_PADDING;		\
	((struct pt_regs *)__ptr) - 1;					\
})

#ifdef CONFIG_X86_32
/*
 * User space process size: 3GB (default).
 */
#define IA32_PAGE_OFFSET	PAGE_OFFSET
#define TASK_SIZE		PAGE_OFFSET
#define TASK_SIZE_MAX		TASK_SIZE
#define DEFAULT_MAP_WINDOW	TASK_SIZE
#define STACK_TOP		TASK_SIZE
#define STACK_TOP_MAX		STACK_TOP

#define INIT_THREAD  {							  \
	.sp0			= TOP_OF_INIT_STACK,			  \
	.sysenter_cs		= __KERNEL_CS,				  \
	.io_bitmap_ptr		= NULL,					  \
	.addr_limit		= KERNEL_DS,				  \
}

#define KSTK_ESP(task)		(task_pt_regs(task)->sp)

#else
/*
 * User space process size.  This is the first address outside the user range.
 * There are a few constraints that determine this:
 *
 * On Intel CPUs, if a SYSCALL instruction is at the highest canonical
 * address, then that syscall will enter the kernel with a
 * non-canonical return address, and SYSRET will explode dangerously.
 * We avoid this particular problem by preventing anything executable
 * from being mapped at the maximum canonical address.
 *
 * On AMD CPUs in the Ryzen family, there's a nasty bug in which the
 * CPUs malfunction if they execute code from the highest canonical page.
 * They'll speculate right off the end of the canonical space, and
 * bad things happen.  This is worked around in the same way as the
 * Intel problem.
 *
 * With page table isolation enabled, we map the LDT in ... [stay tuned]
 */
#define TASK_SIZE_MAX	((1UL << 47) - PAGE_SIZE)

#define DEFAULT_MAP_WINDOW	TASK_SIZE_MAX

/* This decides where the kernel will search for a free chunk of vm
 * space during mmap's.
 */
#define IA32_PAGE_OFFSET	((current->personality & ADDR_LIMIT_3GB) ? \
					0xc0000000 : 0xFFFFe000)

#define TASK_SIZE		(test_thread_flag(TIF_ADDR32) ? \
					IA32_PAGE_OFFSET : TASK_SIZE_MAX)
#define TASK_SIZE_OF(child)	((test_tsk_thread_flag(child, TIF_ADDR32)) ? \
					IA32_PAGE_OFFSET : TASK_SIZE_MAX)

#define STACK_TOP		TASK_SIZE
#define STACK_TOP_MAX		TASK_SIZE_MAX

#define INIT_THREAD  {						\
	.addr_limit		= KERNEL_DS,			\
}

extern unsigned long KSTK_ESP(struct task_struct *task);

#endif /* CONFIG_X86_64 */

extern void start_thread(struct pt_regs *regs, unsigned long new_ip,
					       unsigned long new_sp);

/*
 * This decides where the kernel will search for a free chunk of vm
 * space during mmap's.
 */
#define __TASK_UNMAPPED_BASE(task_size)	(PAGE_ALIGN(task_size / 3))
#define TASK_UNMAPPED_BASE		__TASK_UNMAPPED_BASE(TASK_SIZE)

#define KSTK_EIP(task)		(task_pt_regs(task)->ip)

/* Get/set a process' ability to use the timestamp counter instruction */
#define GET_TSC_CTL(adr)	get_tsc_mode((adr))
#define SET_TSC_CTL(val)	set_tsc_mode((val))

extern int get_tsc_mode(unsigned long adr);
extern int set_tsc_mode(unsigned int val);

DECLARE_PER_CPU(u64, msr_misc_features_shadow);

/* Register/unregister a process' MPX related resource */
#define MPX_ENABLE_MANAGEMENT()	mpx_enable_management()
#define MPX_DISABLE_MANAGEMENT()	mpx_disable_management()

#ifdef CONFIG_X86_INTEL_MPX
extern int mpx_enable_management(void);
extern int mpx_disable_management(void);
#else
static inline int mpx_enable_management(void)
{
	return -EINVAL;
}
static inline int mpx_disable_management(void)
{
	return -EINVAL;
}
#endif /* CONFIG_X86_INTEL_MPX */

extern u16 amd_get_nb_id(int cpu);
extern u32 amd_get_nodes_per_socket(void);

static inline uint32_t hypervisor_cpuid_base(const char *sig, uint32_t leaves)
{
	uint32_t base, eax, signature[3];

	for (base = 0x40000000; base < 0x40010000; base += 0x100) {
		cpuid(base, &eax, &signature[0], &signature[1], &signature[2]);

		if (!memcmp(sig, signature, 12) &&
		    (leaves == 0 || ((eax - base) >= leaves)))
			return base;
	}

	return 0;
}

extern unsigned long arch_align_stack(unsigned long sp);
extern void free_init_pages(char *what, unsigned long begin, unsigned long end);

void default_idle(void);
#ifdef	CONFIG_XEN
bool xen_set_default_idle(void);
#else
#define xen_set_default_idle 0
#endif

void stop_this_cpu(void *dummy);
void df_debug(struct pt_regs *regs, long error_code);
void microcode_check(void);

enum l1tf_mitigations {
	L1TF_MITIGATION_OFF,
	L1TF_MITIGATION_FLUSH_NOWARN,
	L1TF_MITIGATION_FLUSH,
	L1TF_MITIGATION_FLUSH_NOSMT,
	L1TF_MITIGATION_FULL,
	L1TF_MITIGATION_FULL_FORCE
};

extern enum l1tf_mitigations l1tf_mitigation;

enum mds_mitigations {
	MDS_MITIGATION_OFF,
	MDS_MITIGATION_FULL,
	MDS_MITIGATION_VMWERV,
};

#endif /* _ASM_X86_PROCESSOR_H */<|MERGE_RESOLUTION|>--- conflicted
+++ resolved
@@ -137,13 +137,10 @@
 	 */
 	u8			x86_cache_bits;
 	unsigned		initialized : 1;
-<<<<<<< HEAD
-=======
 #ifndef __GENKSYMS__
 	u16			cpu_die_id;
 	u16			logical_die_id;
 #endif
->>>>>>> 7ce58816
 };
 
 struct cpuid_regs {
