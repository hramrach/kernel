/* SPDX-License-Identifier: GPL-2.0 */
#ifndef _ASM_X86_MSR_H
#define _ASM_X86_MSR_H

#include "msr-index.h"

#ifndef __ASSEMBLY__

#include <asm/asm.h>
#include <asm/errno.h>
#include <asm/cpumask.h>
#include <uapi/asm/msr.h>

struct msr {
	union {
		struct {
			u32 l;
			u32 h;
		};
		u64 q;
	};
};

struct msr_info {
	u32 msr_no;
	struct msr reg;
	struct msr *msrs;
	int err;
};

struct msr_regs_info {
	u32 *regs;
	int err;
};

struct saved_msr {
	bool valid;
	struct msr_info info;
};

struct saved_msrs {
	unsigned int num;
	struct saved_msr *array;
};

/*
 * both i386 and x86_64 returns 64-bit value in edx:eax, but gcc's "A"
 * constraint has different meanings. For i386, "A" means exactly
 * edx:eax, while for x86_64 it doesn't mean rdx:rax or edx:eax. Instead,
 * it means rax *or* rdx.
 */
#ifdef CONFIG_X86_64
/* Using 64-bit values saves one instruction clearing the high half of low */
#define DECLARE_ARGS(val, low, high)	unsigned long low, high
#define EAX_EDX_VAL(val, low, high)	((low) | (high) << 32)
#define EAX_EDX_RET(val, low, high)	"=a" (low), "=d" (high)
#else
#define DECLARE_ARGS(val, low, high)	unsigned long long val
#define EAX_EDX_VAL(val, low, high)	(val)
#define EAX_EDX_RET(val, low, high)	"=A" (val)
#endif

#ifdef CONFIG_TRACEPOINTS
/*
 * Be very careful with includes. This header is prone to include loops.
 */
#include <asm/atomic.h>
#include <linux/tracepoint-defs.h>

extern struct tracepoint __tracepoint_read_msr;
extern struct tracepoint __tracepoint_write_msr;
extern struct tracepoint __tracepoint_rdpmc;
#define msr_tracepoint_active(t) static_key_false(&(t).key)
extern void do_trace_write_msr(unsigned int msr, u64 val, int failed);
extern void do_trace_read_msr(unsigned int msr, u64 val, int failed);
extern void do_trace_rdpmc(unsigned int msr, u64 val, int failed);
#else
#define msr_tracepoint_active(t) false
static inline void do_trace_write_msr(unsigned int msr, u64 val, int failed) {}
static inline void do_trace_read_msr(unsigned int msr, u64 val, int failed) {}
static inline void do_trace_rdpmc(unsigned int msr, u64 val, int failed) {}
#endif

/*
 * __rdmsr() and __wrmsr() are the two primitives which are the bare minimum MSR
 * accessors and should not have any tracing or other functionality piggybacking
 * on them - those are *purely* for accessing MSRs and nothing more. So don't even
 * think of extending them - you will be slapped with a stinking trout or a frozen
 * shark will reach you, wherever you are! You've been warned.
 */
static inline unsigned long long notrace __rdmsr(unsigned int msr)
{
	DECLARE_ARGS(val, low, high);

	asm volatile("1: rdmsr\n"
		     "2:\n"
		     _ASM_EXTABLE_HANDLE(1b, 2b, ex_handler_rdmsr_unsafe)
		     : EAX_EDX_RET(val, low, high) : "c" (msr));

	return EAX_EDX_VAL(val, low, high);
}

static inline void notrace __wrmsr(unsigned int msr, u32 low, u32 high)
{
	asm volatile("1: wrmsr\n"
		     "2:\n"
		     _ASM_EXTABLE_HANDLE(1b, 2b, ex_handler_wrmsr_unsafe)
		     : : "c" (msr), "a"(low), "d" (high) : "memory");
}

static inline unsigned long long native_read_msr(unsigned int msr)
{
	unsigned long long val;

	val = __rdmsr(msr);

	if (msr_tracepoint_active(__tracepoint_read_msr))
		do_trace_read_msr(msr, val, 0);

	return val;
}

static inline unsigned long long native_read_msr_safe(unsigned int msr,
						      int *err)
{
	DECLARE_ARGS(val, low, high);

	asm volatile("2: rdmsr ; xor %[err],%[err]\n"
		     "1:\n\t"
		     ".section .fixup,\"ax\"\n\t"
		     "3: mov %[fault],%[err]\n\t"
		     "xorl %%eax, %%eax\n\t"
		     "xorl %%edx, %%edx\n\t"
		     "jmp 1b\n\t"
		     ".previous\n\t"
		     _ASM_EXTABLE(2b, 3b)
		     : [err] "=r" (*err), EAX_EDX_RET(val, low, high)
		     : "c" (msr), [fault] "i" (-EIO));
	if (msr_tracepoint_active(__tracepoint_read_msr))
		do_trace_read_msr(msr, EAX_EDX_VAL(val, low, high), *err);
	return EAX_EDX_VAL(val, low, high);
}

/* Can be uninlined because referenced by paravirt */
static inline void notrace
native_write_msr(unsigned int msr, u32 low, u32 high)
{
	__wrmsr(msr, low, high);

	if (msr_tracepoint_active(__tracepoint_write_msr))
		do_trace_write_msr(msr, ((u64)high << 32 | low), 0);
}

/* Can be uninlined because referenced by paravirt */
static inline int notrace
native_write_msr_safe(unsigned int msr, u32 low, u32 high)
{
	int err;

	asm volatile("2: wrmsr ; xor %[err],%[err]\n"
		     "1:\n\t"
		     ".section .fixup,\"ax\"\n\t"
		     "3:  mov %[fault],%[err] ; jmp 1b\n\t"
		     ".previous\n\t"
		     _ASM_EXTABLE(2b, 3b)
		     : [err] "=a" (err)
		     : "c" (msr), "0" (low), "d" (high),
		       [fault] "i" (-EIO)
		     : "memory");
	if (msr_tracepoint_active(__tracepoint_write_msr))
		do_trace_write_msr(msr, ((u64)high << 32 | low), err);
	return err;
}

extern int rdmsr_safe_regs(u32 regs[8]);
extern int wrmsr_safe_regs(u32 regs[8]);

/**
 * rdtsc() - returns the current TSC without ordering constraints
 *
 * rdtsc() returns the result of RDTSC as a 64-bit integer.  The
 * only ordering constraint it supplies is the ordering implied by
 * "asm volatile": it will put the RDTSC in the place you expect.  The
 * CPU can and will speculatively execute that RDTSC, though, so the
 * results can be non-monotonic if compared on different CPUs.
 */
static __always_inline unsigned long long rdtsc(void)
{
	DECLARE_ARGS(val, low, high);

	asm volatile("rdtsc" : EAX_EDX_RET(val, low, high));

	return EAX_EDX_VAL(val, low, high);
}

/**
 * rdtsc_ordered() - read the current TSC in program order
 *
 * rdtsc_ordered() returns the result of RDTSC as a 64-bit integer.
 * It is ordered like a load to a global in-memory counter.  It should
 * be impossible to observe non-monotonic rdtsc_unordered() behavior
 * across multiple CPUs as long as the TSC is synced.
 */
static __always_inline unsigned long long rdtsc_ordered(void)
{
	/*
	 * The RDTSC instruction is not ordered relative to memory
	 * access.  The Intel SDM and the AMD APM are both vague on this
	 * point, but empirically an RDTSC instruction can be
	 * speculatively executed before prior loads.  An RDTSC
	 * immediately after an appropriate barrier appears to be
	 * ordered as a normal load, that is, it provides the same
	 * ordering guarantees as reading from a global memory location
	 * that some other imaginary CPU is updating continuously with a
	 * time stamp.
	 */
<<<<<<< HEAD
	ifence();
=======
	barrier_nospec();
>>>>>>> 073ba187
	return rdtsc();
}

/* Deprecated, keep it for a cycle for easier merging: */
#define rdtscll(now)	do { (now) = rdtsc_ordered(); } while (0)

static inline unsigned long long native_read_pmc(int counter)
{
	DECLARE_ARGS(val, low, high);

	asm volatile("rdpmc" : EAX_EDX_RET(val, low, high) : "c" (counter));
	if (msr_tracepoint_active(__tracepoint_rdpmc))
		do_trace_rdpmc(counter, EAX_EDX_VAL(val, low, high), 0);
	return EAX_EDX_VAL(val, low, high);
}

#ifdef CONFIG_PARAVIRT
#include <asm/paravirt.h>
#else
#include <linux/errno.h>
/*
 * Access to machine-specific registers (available on 586 and better only)
 * Note: the rd* operations modify the parameters directly (without using
 * pointer indirection), this allows gcc to optimize better
 */

#define rdmsr(msr, low, high)					\
do {								\
	u64 __val = native_read_msr((msr));			\
	(void)((low) = (u32)__val);				\
	(void)((high) = (u32)(__val >> 32));			\
} while (0)

static inline void wrmsr(unsigned int msr, u32 low, u32 high)
{
	native_write_msr(msr, low, high);
}

#define rdmsrl(msr, val)			\
	((val) = native_read_msr((msr)))

static inline void wrmsrl(unsigned int msr, u64 val)
{
	native_write_msr(msr, (u32)(val & 0xffffffffULL), (u32)(val >> 32));
}

/* wrmsr with exception handling */
static inline int wrmsr_safe(unsigned int msr, u32 low, u32 high)
{
	return native_write_msr_safe(msr, low, high);
}

/* rdmsr with exception handling */
#define rdmsr_safe(msr, low, high)				\
({								\
	int __err;						\
	u64 __val = native_read_msr_safe((msr), &__err);	\
	(*low) = (u32)__val;					\
	(*high) = (u32)(__val >> 32);				\
	__err;							\
})

static inline int rdmsrl_safe(unsigned int msr, unsigned long long *p)
{
	int err;

	*p = native_read_msr_safe(msr, &err);
	return err;
}

#define rdpmc(counter, low, high)			\
do {							\
	u64 _l = native_read_pmc((counter));		\
	(low)  = (u32)_l;				\
	(high) = (u32)(_l >> 32);			\
} while (0)

#define rdpmcl(counter, val) ((val) = native_read_pmc(counter))

#endif	/* !CONFIG_PARAVIRT */

/*
 * 64-bit version of wrmsr_safe():
 */
static inline int wrmsrl_safe(u32 msr, u64 val)
{
	return wrmsr_safe(msr, (u32)val,  (u32)(val >> 32));
}

#define write_tsc(low, high) wrmsr(MSR_IA32_TSC, (low), (high))

#define write_rdtscp_aux(val) wrmsr(MSR_TSC_AUX, (val), 0)

struct msr *msrs_alloc(void);
void msrs_free(struct msr *msrs);
int msr_set_bit(u32 msr, u8 bit);
int msr_clear_bit(u32 msr, u8 bit);

#ifdef CONFIG_SMP
int rdmsr_on_cpu(unsigned int cpu, u32 msr_no, u32 *l, u32 *h);
int wrmsr_on_cpu(unsigned int cpu, u32 msr_no, u32 l, u32 h);
int rdmsrl_on_cpu(unsigned int cpu, u32 msr_no, u64 *q);
int wrmsrl_on_cpu(unsigned int cpu, u32 msr_no, u64 q);
void rdmsr_on_cpus(const struct cpumask *mask, u32 msr_no, struct msr *msrs);
void wrmsr_on_cpus(const struct cpumask *mask, u32 msr_no, struct msr *msrs);
int rdmsr_safe_on_cpu(unsigned int cpu, u32 msr_no, u32 *l, u32 *h);
int wrmsr_safe_on_cpu(unsigned int cpu, u32 msr_no, u32 l, u32 h);
int rdmsrl_safe_on_cpu(unsigned int cpu, u32 msr_no, u64 *q);
int wrmsrl_safe_on_cpu(unsigned int cpu, u32 msr_no, u64 q);
int rdmsr_safe_regs_on_cpu(unsigned int cpu, u32 regs[8]);
int wrmsr_safe_regs_on_cpu(unsigned int cpu, u32 regs[8]);
#else  /*  CONFIG_SMP  */
static inline int rdmsr_on_cpu(unsigned int cpu, u32 msr_no, u32 *l, u32 *h)
{
	rdmsr(msr_no, *l, *h);
	return 0;
}
static inline int wrmsr_on_cpu(unsigned int cpu, u32 msr_no, u32 l, u32 h)
{
	wrmsr(msr_no, l, h);
	return 0;
}
static inline int rdmsrl_on_cpu(unsigned int cpu, u32 msr_no, u64 *q)
{
	rdmsrl(msr_no, *q);
	return 0;
}
static inline int wrmsrl_on_cpu(unsigned int cpu, u32 msr_no, u64 q)
{
	wrmsrl(msr_no, q);
	return 0;
}
static inline void rdmsr_on_cpus(const struct cpumask *m, u32 msr_no,
				struct msr *msrs)
{
	rdmsr_on_cpu(0, msr_no, &(msrs[0].l), &(msrs[0].h));
}
static inline void wrmsr_on_cpus(const struct cpumask *m, u32 msr_no,
				struct msr *msrs)
{
	wrmsr_on_cpu(0, msr_no, msrs[0].l, msrs[0].h);
}
static inline int rdmsr_safe_on_cpu(unsigned int cpu, u32 msr_no,
				    u32 *l, u32 *h)
{
	return rdmsr_safe(msr_no, l, h);
}
static inline int wrmsr_safe_on_cpu(unsigned int cpu, u32 msr_no, u32 l, u32 h)
{
	return wrmsr_safe(msr_no, l, h);
}
static inline int rdmsrl_safe_on_cpu(unsigned int cpu, u32 msr_no, u64 *q)
{
	return rdmsrl_safe(msr_no, q);
}
static inline int wrmsrl_safe_on_cpu(unsigned int cpu, u32 msr_no, u64 q)
{
	return wrmsrl_safe(msr_no, q);
}
static inline int rdmsr_safe_regs_on_cpu(unsigned int cpu, u32 regs[8])
{
	return rdmsr_safe_regs(regs);
}
static inline int wrmsr_safe_regs_on_cpu(unsigned int cpu, u32 regs[8])
{
	return wrmsr_safe_regs(regs);
}
#endif  /* CONFIG_SMP */
#endif /* __ASSEMBLY__ */
#endif /* _ASM_X86_MSR_H */<|MERGE_RESOLUTION|>--- conflicted
+++ resolved
@@ -214,11 +214,7 @@
 	 * that some other imaginary CPU is updating continuously with a
 	 * time stamp.
 	 */
-<<<<<<< HEAD
-	ifence();
-=======
 	barrier_nospec();
->>>>>>> 073ba187
 	return rdtsc();
 }
 
