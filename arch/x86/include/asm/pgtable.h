/* SPDX-License-Identifier: GPL-2.0 */
#ifndef _ASM_X86_PGTABLE_H
#define _ASM_X86_PGTABLE_H

#include <linux/mem_encrypt.h>
#include <asm/page.h>
#include <asm/pgtable_types.h>

/*
 * Macro to mark a page protection value as UC-
 */
#define pgprot_noncached(prot)						\
	((boot_cpu_data.x86 > 3)					\
	 ? (__pgprot(pgprot_val(prot) |					\
		     cachemode2protval(_PAGE_CACHE_MODE_UC_MINUS)))	\
	 : (prot))

/*
 * Macros to add or remove encryption attribute
 */
#define pgprot_encrypted(prot)	__pgprot(__sme_set(pgprot_val(prot)))
#define pgprot_decrypted(prot)	__pgprot(__sme_clr(pgprot_val(prot)))

#ifndef __ASSEMBLY__
#include <asm/x86_init.h>
#include <asm/pkru.h>
#include <asm/fpu/api.h>
#include <asm-generic/pgtable_uffd.h>

extern pgd_t early_top_pgt[PTRS_PER_PGD];
bool __init __early_make_pgtable(unsigned long address, pmdval_t pmd);

void ptdump_walk_pgd_level(struct seq_file *m, struct mm_struct *mm);
void ptdump_walk_pgd_level_debugfs(struct seq_file *m, struct mm_struct *mm,
				   bool user);
void ptdump_walk_pgd_level_checkwx(void);
void ptdump_walk_user_pgd_level_checkwx(void);

#ifdef CONFIG_DEBUG_WX
#define debug_checkwx()		ptdump_walk_pgd_level_checkwx()
#define debug_checkwx_user()	ptdump_walk_user_pgd_level_checkwx()
#else
#define debug_checkwx()		do { } while (0)
#define debug_checkwx_user()	do { } while (0)
#endif

/*
 * ZERO_PAGE is a global shared page that is always zero: used
 * for zero-mapped memory areas etc..
 */
extern unsigned long empty_zero_page[PAGE_SIZE / sizeof(unsigned long)]
	__visible;
#define ZERO_PAGE(vaddr) ((void)(vaddr),virt_to_page(empty_zero_page))

extern spinlock_t pgd_lock;
extern struct list_head pgd_list;

extern struct mm_struct *pgd_page_get_mm(struct page *page);

extern pmdval_t early_pmd_flags;

#ifdef CONFIG_PARAVIRT_XXL
#include <asm/paravirt.h>
#else  /* !CONFIG_PARAVIRT_XXL */
#define set_pte(ptep, pte)		native_set_pte(ptep, pte)

#define set_pte_atomic(ptep, pte)					\
	native_set_pte_atomic(ptep, pte)

#define set_pmd(pmdp, pmd)		native_set_pmd(pmdp, pmd)

#ifndef __PAGETABLE_P4D_FOLDED
#define set_pgd(pgdp, pgd)		native_set_pgd(pgdp, pgd)
#define pgd_clear(pgd)			(pgtable_l5_enabled() ? native_pgd_clear(pgd) : 0)
#endif

#ifndef set_p4d
# define set_p4d(p4dp, p4d)		native_set_p4d(p4dp, p4d)
#endif

#ifndef __PAGETABLE_PUD_FOLDED
#define p4d_clear(p4d)			native_p4d_clear(p4d)
#endif

#ifndef set_pud
# define set_pud(pudp, pud)		native_set_pud(pudp, pud)
#endif

#ifndef __PAGETABLE_PUD_FOLDED
#define pud_clear(pud)			native_pud_clear(pud)
#endif

#define pte_clear(mm, addr, ptep)	native_pte_clear(mm, addr, ptep)
#define pmd_clear(pmd)			native_pmd_clear(pmd)

#define pgd_val(x)	native_pgd_val(x)
#define __pgd(x)	native_make_pgd(x)

#ifndef __PAGETABLE_P4D_FOLDED
#define p4d_val(x)	native_p4d_val(x)
#define __p4d(x)	native_make_p4d(x)
#endif

#ifndef __PAGETABLE_PUD_FOLDED
#define pud_val(x)	native_pud_val(x)
#define __pud(x)	native_make_pud(x)
#endif

#ifndef __PAGETABLE_PMD_FOLDED
#define pmd_val(x)	native_pmd_val(x)
#define __pmd(x)	native_make_pmd(x)
#endif

#define pte_val(x)	native_pte_val(x)
#define __pte(x)	native_make_pte(x)

#define arch_end_context_switch(prev)	do {} while(0)
#endif	/* CONFIG_PARAVIRT_XXL */

/*
 * The following only work if pte_present() is true.
 * Undefined behaviour if not..
 */
static inline int pte_dirty(pte_t pte)
{
	return pte_flags(pte) & _PAGE_DIRTY;
}

static inline int pte_young(pte_t pte)
{
	return pte_flags(pte) & _PAGE_ACCESSED;
}

static inline int pmd_dirty(pmd_t pmd)
{
	return pmd_flags(pmd) & _PAGE_DIRTY;
}

static inline int pmd_young(pmd_t pmd)
{
	return pmd_flags(pmd) & _PAGE_ACCESSED;
}

static inline int pud_dirty(pud_t pud)
{
	return pud_flags(pud) & _PAGE_DIRTY;
}

static inline int pud_young(pud_t pud)
{
	return pud_flags(pud) & _PAGE_ACCESSED;
}

static inline int pte_write(pte_t pte)
{
	return pte_flags(pte) & _PAGE_RW;
}

static inline int pte_huge(pte_t pte)
{
	return pte_flags(pte) & _PAGE_PSE;
}

static inline int pte_global(pte_t pte)
{
	return pte_flags(pte) & _PAGE_GLOBAL;
}

static inline int pte_exec(pte_t pte)
{
	return !(pte_flags(pte) & _PAGE_NX);
}

static inline int pte_special(pte_t pte)
{
	return pte_flags(pte) & _PAGE_SPECIAL;
}

/* Entries that were set to PROT_NONE are inverted */

static inline u64 protnone_mask(u64 val);

static inline unsigned long pte_pfn(pte_t pte)
{
	phys_addr_t pfn = pte_val(pte);
	pfn ^= protnone_mask(pfn);
	return (pfn & PTE_PFN_MASK) >> PAGE_SHIFT;
}

static inline unsigned long pmd_pfn(pmd_t pmd)
{
	phys_addr_t pfn = pmd_val(pmd);
	pfn ^= protnone_mask(pfn);
	return (pfn & pmd_pfn_mask(pmd)) >> PAGE_SHIFT;
}

static inline unsigned long pud_pfn(pud_t pud)
{
	phys_addr_t pfn = pud_val(pud);
	pfn ^= protnone_mask(pfn);
	return (pfn & pud_pfn_mask(pud)) >> PAGE_SHIFT;
}

static inline unsigned long p4d_pfn(p4d_t p4d)
{
	return (p4d_val(p4d) & p4d_pfn_mask(p4d)) >> PAGE_SHIFT;
}

static inline unsigned long pgd_pfn(pgd_t pgd)
{
	return (pgd_val(pgd) & PTE_PFN_MASK) >> PAGE_SHIFT;
}

#define p4d_leaf	p4d_large
static inline int p4d_large(p4d_t p4d)
{
	/* No 512 GiB pages yet */
	return 0;
}

#define pte_page(pte)	pfn_to_page(pte_pfn(pte))

#define pmd_leaf	pmd_large
static inline int pmd_large(pmd_t pte)
{
	return pmd_flags(pte) & _PAGE_PSE;
}

#ifdef CONFIG_TRANSPARENT_HUGEPAGE
/* NOTE: when predicate huge page, consider also pmd_devmap, or use pmd_large */
static inline int pmd_trans_huge(pmd_t pmd)
{
	return (pmd_val(pmd) & (_PAGE_PSE|_PAGE_DEVMAP)) == _PAGE_PSE;
}

#ifdef CONFIG_HAVE_ARCH_TRANSPARENT_HUGEPAGE_PUD
static inline int pud_trans_huge(pud_t pud)
{
	return (pud_val(pud) & (_PAGE_PSE|_PAGE_DEVMAP)) == _PAGE_PSE;
}
#endif

#define has_transparent_hugepage has_transparent_hugepage
static inline int has_transparent_hugepage(void)
{
	return boot_cpu_has(X86_FEATURE_PSE);
}

#ifdef CONFIG_ARCH_HAS_PTE_DEVMAP
static inline int pmd_devmap(pmd_t pmd)
{
	return !!(pmd_val(pmd) & _PAGE_DEVMAP);
}

#ifdef CONFIG_HAVE_ARCH_TRANSPARENT_HUGEPAGE_PUD
static inline int pud_devmap(pud_t pud)
{
	return !!(pud_val(pud) & _PAGE_DEVMAP);
}
#else
static inline int pud_devmap(pud_t pud)
{
	return 0;
}
#endif

static inline int pgd_devmap(pgd_t pgd)
{
	return 0;
}
#endif
#endif /* CONFIG_TRANSPARENT_HUGEPAGE */

static inline pte_t pte_set_flags(pte_t pte, pteval_t set)
{
	pteval_t v = native_pte_val(pte);

	return native_make_pte(v | set);
}

static inline pte_t pte_clear_flags(pte_t pte, pteval_t clear)
{
	pteval_t v = native_pte_val(pte);

	return native_make_pte(v & ~clear);
}

#ifdef CONFIG_HAVE_ARCH_USERFAULTFD_WP
static inline int pte_uffd_wp(pte_t pte)
{
	return pte_flags(pte) & _PAGE_UFFD_WP;
}

static inline pte_t pte_mkuffd_wp(pte_t pte)
{
	return pte_set_flags(pte, _PAGE_UFFD_WP);
}

static inline pte_t pte_clear_uffd_wp(pte_t pte)
{
	return pte_clear_flags(pte, _PAGE_UFFD_WP);
}
#endif /* CONFIG_HAVE_ARCH_USERFAULTFD_WP */

static inline pte_t pte_mkclean(pte_t pte)
{
	return pte_clear_flags(pte, _PAGE_DIRTY);
}

static inline pte_t pte_mkold(pte_t pte)
{
	return pte_clear_flags(pte, _PAGE_ACCESSED);
}

static inline pte_t pte_wrprotect(pte_t pte)
{
	return pte_clear_flags(pte, _PAGE_RW);
}

static inline pte_t pte_mkexec(pte_t pte)
{
	return pte_clear_flags(pte, _PAGE_NX);
}

static inline pte_t pte_mkdirty(pte_t pte)
{
	return pte_set_flags(pte, _PAGE_DIRTY | _PAGE_SOFT_DIRTY);
}

static inline pte_t pte_mkyoung(pte_t pte)
{
	return pte_set_flags(pte, _PAGE_ACCESSED);
}

static inline pte_t pte_mkwrite(pte_t pte)
{
	return pte_set_flags(pte, _PAGE_RW);
}

static inline pte_t pte_mkhuge(pte_t pte)
{
	return pte_set_flags(pte, _PAGE_PSE);
}

static inline pte_t pte_clrhuge(pte_t pte)
{
	return pte_clear_flags(pte, _PAGE_PSE);
}

static inline pte_t pte_mkglobal(pte_t pte)
{
	return pte_set_flags(pte, _PAGE_GLOBAL);
}

static inline pte_t pte_clrglobal(pte_t pte)
{
	return pte_clear_flags(pte, _PAGE_GLOBAL);
}

static inline pte_t pte_mkspecial(pte_t pte)
{
	return pte_set_flags(pte, _PAGE_SPECIAL);
}

static inline pte_t pte_mkdevmap(pte_t pte)
{
	return pte_set_flags(pte, _PAGE_SPECIAL|_PAGE_DEVMAP);
}

static inline pmd_t pmd_set_flags(pmd_t pmd, pmdval_t set)
{
	pmdval_t v = native_pmd_val(pmd);

	return native_make_pmd(v | set);
}

static inline pmd_t pmd_clear_flags(pmd_t pmd, pmdval_t clear)
{
	pmdval_t v = native_pmd_val(pmd);

	return native_make_pmd(v & ~clear);
}

#ifdef CONFIG_HAVE_ARCH_USERFAULTFD_WP
static inline int pmd_uffd_wp(pmd_t pmd)
{
	return pmd_flags(pmd) & _PAGE_UFFD_WP;
}

static inline pmd_t pmd_mkuffd_wp(pmd_t pmd)
{
	return pmd_set_flags(pmd, _PAGE_UFFD_WP);
}

static inline pmd_t pmd_clear_uffd_wp(pmd_t pmd)
{
	return pmd_clear_flags(pmd, _PAGE_UFFD_WP);
}
#endif /* CONFIG_HAVE_ARCH_USERFAULTFD_WP */

static inline pmd_t pmd_mkold(pmd_t pmd)
{
	return pmd_clear_flags(pmd, _PAGE_ACCESSED);
}

static inline pmd_t pmd_mkclean(pmd_t pmd)
{
	return pmd_clear_flags(pmd, _PAGE_DIRTY);
}

static inline pmd_t pmd_wrprotect(pmd_t pmd)
{
	return pmd_clear_flags(pmd, _PAGE_RW);
}

static inline pmd_t pmd_mkdirty(pmd_t pmd)
{
	return pmd_set_flags(pmd, _PAGE_DIRTY | _PAGE_SOFT_DIRTY);
}

static inline pmd_t pmd_mkdevmap(pmd_t pmd)
{
	return pmd_set_flags(pmd, _PAGE_DEVMAP);
}

static inline pmd_t pmd_mkhuge(pmd_t pmd)
{
	return pmd_set_flags(pmd, _PAGE_PSE);
}

static inline pmd_t pmd_mkyoung(pmd_t pmd)
{
	return pmd_set_flags(pmd, _PAGE_ACCESSED);
}

static inline pmd_t pmd_mkwrite(pmd_t pmd)
{
	return pmd_set_flags(pmd, _PAGE_RW);
}

static inline pud_t pud_set_flags(pud_t pud, pudval_t set)
{
	pudval_t v = native_pud_val(pud);

	return native_make_pud(v | set);
}

static inline pud_t pud_clear_flags(pud_t pud, pudval_t clear)
{
	pudval_t v = native_pud_val(pud);

	return native_make_pud(v & ~clear);
}

static inline pud_t pud_mkold(pud_t pud)
{
	return pud_clear_flags(pud, _PAGE_ACCESSED);
}

static inline pud_t pud_mkclean(pud_t pud)
{
	return pud_clear_flags(pud, _PAGE_DIRTY);
}

static inline pud_t pud_wrprotect(pud_t pud)
{
	return pud_clear_flags(pud, _PAGE_RW);
}

static inline pud_t pud_mkdirty(pud_t pud)
{
	return pud_set_flags(pud, _PAGE_DIRTY | _PAGE_SOFT_DIRTY);
}

static inline pud_t pud_mkdevmap(pud_t pud)
{
	return pud_set_flags(pud, _PAGE_DEVMAP);
}

static inline pud_t pud_mkhuge(pud_t pud)
{
	return pud_set_flags(pud, _PAGE_PSE);
}

static inline pud_t pud_mkyoung(pud_t pud)
{
	return pud_set_flags(pud, _PAGE_ACCESSED);
}

static inline pud_t pud_mkwrite(pud_t pud)
{
	return pud_set_flags(pud, _PAGE_RW);
}

#ifdef CONFIG_HAVE_ARCH_SOFT_DIRTY
static inline int pte_soft_dirty(pte_t pte)
{
	return pte_flags(pte) & _PAGE_SOFT_DIRTY;
}

static inline int pmd_soft_dirty(pmd_t pmd)
{
	return pmd_flags(pmd) & _PAGE_SOFT_DIRTY;
}

static inline int pud_soft_dirty(pud_t pud)
{
	return pud_flags(pud) & _PAGE_SOFT_DIRTY;
}

static inline pte_t pte_mksoft_dirty(pte_t pte)
{
	return pte_set_flags(pte, _PAGE_SOFT_DIRTY);
}

static inline pmd_t pmd_mksoft_dirty(pmd_t pmd)
{
	return pmd_set_flags(pmd, _PAGE_SOFT_DIRTY);
}

static inline pud_t pud_mksoft_dirty(pud_t pud)
{
	return pud_set_flags(pud, _PAGE_SOFT_DIRTY);
}

static inline pte_t pte_clear_soft_dirty(pte_t pte)
{
	return pte_clear_flags(pte, _PAGE_SOFT_DIRTY);
}

static inline pmd_t pmd_clear_soft_dirty(pmd_t pmd)
{
	return pmd_clear_flags(pmd, _PAGE_SOFT_DIRTY);
}

static inline pud_t pud_clear_soft_dirty(pud_t pud)
{
	return pud_clear_flags(pud, _PAGE_SOFT_DIRTY);
}

#endif /* CONFIG_HAVE_ARCH_SOFT_DIRTY */

/*
 * Mask out unsupported bits in a present pgprot.  Non-present pgprots
 * can use those bits for other purposes, so leave them be.
 */
static inline pgprotval_t massage_pgprot(pgprot_t pgprot)
{
	pgprotval_t protval = pgprot_val(pgprot);

	if (protval & _PAGE_PRESENT)
		protval &= __supported_pte_mask;

	return protval;
}

static inline pgprotval_t check_pgprot(pgprot_t pgprot)
{
	pgprotval_t massaged_val = massage_pgprot(pgprot);

	/* mmdebug.h can not be included here because of dependencies */
#ifdef CONFIG_DEBUG_VM
	WARN_ONCE(pgprot_val(pgprot) != massaged_val,
		  "attempted to set unsupported pgprot: %016llx "
		  "bits: %016llx supported: %016llx\n",
		  (u64)pgprot_val(pgprot),
		  (u64)pgprot_val(pgprot) ^ massaged_val,
		  (u64)__supported_pte_mask);
#endif

	return massaged_val;
}

static inline pte_t pfn_pte(unsigned long page_nr, pgprot_t pgprot)
{
	phys_addr_t pfn = (phys_addr_t)page_nr << PAGE_SHIFT;
	pfn ^= protnone_mask(pgprot_val(pgprot));
	pfn &= PTE_PFN_MASK;
	return __pte(pfn | check_pgprot(pgprot));
}

static inline pmd_t pfn_pmd(unsigned long page_nr, pgprot_t pgprot)
{
	phys_addr_t pfn = (phys_addr_t)page_nr << PAGE_SHIFT;
	pfn ^= protnone_mask(pgprot_val(pgprot));
	pfn &= PHYSICAL_PMD_PAGE_MASK;
	return __pmd(pfn | check_pgprot(pgprot));
}

static inline pud_t pfn_pud(unsigned long page_nr, pgprot_t pgprot)
{
	phys_addr_t pfn = (phys_addr_t)page_nr << PAGE_SHIFT;
	pfn ^= protnone_mask(pgprot_val(pgprot));
	pfn &= PHYSICAL_PUD_PAGE_MASK;
	return __pud(pfn | check_pgprot(pgprot));
}

static inline pmd_t pmd_mkinvalid(pmd_t pmd)
{
	return pfn_pmd(pmd_pfn(pmd),
		      __pgprot(pmd_flags(pmd) & ~(_PAGE_PRESENT|_PAGE_PROTNONE)));
}

static inline u64 flip_protnone_guard(u64 oldval, u64 val, u64 mask);

static inline pte_t pte_modify(pte_t pte, pgprot_t newprot)
{
	pteval_t val = pte_val(pte), oldval = val;

	/*
	 * Chop off the NX bit (if present), and add the NX portion of
	 * the newprot (if present):
	 */
	val &= _PAGE_CHG_MASK;
	val |= check_pgprot(newprot) & ~_PAGE_CHG_MASK;
	val = flip_protnone_guard(oldval, val, PTE_PFN_MASK);
	return __pte(val);
}

static inline pmd_t pmd_modify(pmd_t pmd, pgprot_t newprot)
{
	pmdval_t val = pmd_val(pmd), oldval = val;

	val &= _HPAGE_CHG_MASK;
	val |= check_pgprot(newprot) & ~_HPAGE_CHG_MASK;
	val = flip_protnone_guard(oldval, val, PHYSICAL_PMD_PAGE_MASK);
	return __pmd(val);
}

/*
 * mprotect needs to preserve PAT and encryption bits when updating
 * vm_page_prot
 */
#define pgprot_modify pgprot_modify
static inline pgprot_t pgprot_modify(pgprot_t oldprot, pgprot_t newprot)
{
	pgprotval_t preservebits = pgprot_val(oldprot) & _PAGE_CHG_MASK;
	pgprotval_t addbits = pgprot_val(newprot) & ~_PAGE_CHG_MASK;
	return __pgprot(preservebits | addbits);
}

#define pte_pgprot(x) __pgprot(pte_flags(x))
#define pmd_pgprot(x) __pgprot(pmd_flags(x))
#define pud_pgprot(x) __pgprot(pud_flags(x))
#define p4d_pgprot(x) __pgprot(p4d_flags(x))

#define canon_pgprot(p) __pgprot(massage_pgprot(p))

static inline pgprot_t arch_filter_pgprot(pgprot_t prot)
{
	return canon_pgprot(prot);
}

static inline int is_new_memtype_allowed(u64 paddr, unsigned long size,
					 enum page_cache_mode pcm,
					 enum page_cache_mode new_pcm)
{
	/*
	 * PAT type is always WB for untracked ranges, so no need to check.
	 */
	if (x86_platform.is_untracked_pat_range(paddr, paddr + size))
		return 1;

	/*
	 * Certain new memtypes are not allowed with certain
	 * requested memtype:
	 * - request is uncached, return cannot be write-back
	 * - request is write-combine, return cannot be write-back
	 * - request is write-through, return cannot be write-back
	 * - request is write-through, return cannot be write-combine
	 */
	if ((pcm == _PAGE_CACHE_MODE_UC_MINUS &&
	     new_pcm == _PAGE_CACHE_MODE_WB) ||
	    (pcm == _PAGE_CACHE_MODE_WC &&
	     new_pcm == _PAGE_CACHE_MODE_WB) ||
	    (pcm == _PAGE_CACHE_MODE_WT &&
	     new_pcm == _PAGE_CACHE_MODE_WB) ||
	    (pcm == _PAGE_CACHE_MODE_WT &&
	     new_pcm == _PAGE_CACHE_MODE_WC)) {
		return 0;
	}

	return 1;
}

pmd_t *populate_extra_pmd(unsigned long vaddr);
pte_t *populate_extra_pte(unsigned long vaddr);

#ifdef CONFIG_PAGE_TABLE_ISOLATION
pgd_t __pti_set_user_pgtbl(pgd_t *pgdp, pgd_t pgd);

/*
 * Take a PGD location (pgdp) and a pgd value that needs to be set there.
 * Populates the user and returns the resulting PGD that must be set in
 * the kernel copy of the page tables.
 */
static inline pgd_t pti_set_user_pgtbl(pgd_t *pgdp, pgd_t pgd)
{
	if (!static_cpu_has(X86_FEATURE_PTI))
		return pgd;
	return __pti_set_user_pgtbl(pgdp, pgd);
}
#else   /* CONFIG_PAGE_TABLE_ISOLATION */
static inline pgd_t pti_set_user_pgtbl(pgd_t *pgdp, pgd_t pgd)
{
	return pgd;
}
#endif  /* CONFIG_PAGE_TABLE_ISOLATION */

#endif	/* __ASSEMBLY__ */


#ifdef CONFIG_X86_32
# include <asm/pgtable_32.h>
#else
# include <asm/pgtable_64.h>
#endif

#ifndef __ASSEMBLY__
#include <linux/mm_types.h>
#include <linux/mmdebug.h>
#include <linux/log2.h>
#include <asm/fixmap.h>

static inline int pte_none(pte_t pte)
{
	return !(pte.pte & ~(_PAGE_KNL_ERRATUM_MASK));
}

#define __HAVE_ARCH_PTE_SAME
static inline int pte_same(pte_t a, pte_t b)
{
	return a.pte == b.pte;
}

static inline int pte_present(pte_t a)
{
	return pte_flags(a) & (_PAGE_PRESENT | _PAGE_PROTNONE);
}

#ifdef CONFIG_ARCH_HAS_PTE_DEVMAP
static inline int pte_devmap(pte_t a)
{
	return (pte_flags(a) & _PAGE_DEVMAP) == _PAGE_DEVMAP;
}
#endif

#define pte_accessible pte_accessible
static inline bool pte_accessible(struct mm_struct *mm, pte_t a)
{
	if (pte_flags(a) & _PAGE_PRESENT)
		return true;

	if ((pte_flags(a) & _PAGE_PROTNONE) &&
			mm_tlb_flush_pending(mm))
		return true;

	return false;
}

static inline int pmd_present(pmd_t pmd)
{
	/*
	 * Checking for _PAGE_PSE is needed too because
	 * split_huge_page will temporarily clear the present bit (but
	 * the _PAGE_PSE flag will remain set at all times while the
	 * _PAGE_PRESENT bit is clear).
	 */
	return pmd_flags(pmd) & (_PAGE_PRESENT | _PAGE_PROTNONE | _PAGE_PSE);
}

#ifdef CONFIG_NUMA_BALANCING
/*
 * These work without NUMA balancing but the kernel does not care. See the
 * comment in include/linux/pgtable.h
 */
static inline int pte_protnone(pte_t pte)
{
	return (pte_flags(pte) & (_PAGE_PROTNONE | _PAGE_PRESENT))
		== _PAGE_PROTNONE;
}

static inline int pmd_protnone(pmd_t pmd)
{
	return (pmd_flags(pmd) & (_PAGE_PROTNONE | _PAGE_PRESENT))
		== _PAGE_PROTNONE;
}
#endif /* CONFIG_NUMA_BALANCING */

static inline int pmd_none(pmd_t pmd)
{
	/* Only check low word on 32-bit platforms, since it might be
	   out of sync with upper half. */
	unsigned long val = native_pmd_val(pmd);
	return (val & ~_PAGE_KNL_ERRATUM_MASK) == 0;
}

static inline unsigned long pmd_page_vaddr(pmd_t pmd)
{
	return (unsigned long)__va(pmd_val(pmd) & pmd_pfn_mask(pmd));
}

/*
 * Currently stuck as a macro due to indirect forward reference to
 * linux/mmzone.h's __section_mem_map_addr() definition:
 */
#define pmd_page(pmd)	pfn_to_page(pmd_pfn(pmd))

/*
 * Conversion functions: convert a page and protection to a page entry,
 * and a page entry and page directory to the page they refer to.
 *
 * (Currently stuck as a macro because of indirect forward reference
 * to linux/mm.h:page_to_nid())
 */
#define mk_pte(page, pgprot)   pfn_pte(page_to_pfn(page), (pgprot))

static inline int pmd_bad(pmd_t pmd)
{
	return (pmd_flags(pmd) & ~_PAGE_USER) != _KERNPG_TABLE;
}

static inline unsigned long pages_to_mb(unsigned long npg)
{
	return npg >> (20 - PAGE_SHIFT);
}

#if CONFIG_PGTABLE_LEVELS > 2
static inline int pud_none(pud_t pud)
{
	return (native_pud_val(pud) & ~(_PAGE_KNL_ERRATUM_MASK)) == 0;
}

static inline int pud_present(pud_t pud)
{
	return pud_flags(pud) & _PAGE_PRESENT;
}

static inline pmd_t *pud_pgtable(pud_t pud)
{
	return (pmd_t *)__va(pud_val(pud) & pud_pfn_mask(pud));
}

/*
 * Currently stuck as a macro due to indirect forward reference to
 * linux/mmzone.h's __section_mem_map_addr() definition:
 */
#define pud_page(pud)	pfn_to_page(pud_pfn(pud))

<<<<<<< HEAD
/* Find an entry in the second-level page table.. */
static inline pmd_t *pmd_offset(pud_t *pud, unsigned long address)
{
	return (pmd_t *)pud_page_vaddr(*pud) + pmd_index(address);
}

=======
>>>>>>> 7d2a07b7
#define pud_leaf	pud_large
static inline int pud_large(pud_t pud)
{
	return (pud_val(pud) & (_PAGE_PSE | _PAGE_PRESENT)) ==
		(_PAGE_PSE | _PAGE_PRESENT);
}

static inline int pud_bad(pud_t pud)
{
	return (pud_flags(pud) & ~(_KERNPG_TABLE | _PAGE_USER)) != 0;
}
#else
#define pud_leaf	pud_large
static inline int pud_large(pud_t pud)
{
	return 0;
}
#endif	/* CONFIG_PGTABLE_LEVELS > 2 */

#if CONFIG_PGTABLE_LEVELS > 3
static inline int p4d_none(p4d_t p4d)
{
	return (native_p4d_val(p4d) & ~(_PAGE_KNL_ERRATUM_MASK)) == 0;
}

static inline int p4d_present(p4d_t p4d)
{
	return p4d_flags(p4d) & _PAGE_PRESENT;
}

static inline pud_t *p4d_pgtable(p4d_t p4d)
{
	return (pud_t *)__va(p4d_val(p4d) & p4d_pfn_mask(p4d));
}

/*
 * Currently stuck as a macro due to indirect forward reference to
 * linux/mmzone.h's __section_mem_map_addr() definition:
 */
#define p4d_page(p4d)	pfn_to_page(p4d_pfn(p4d))

static inline int p4d_bad(p4d_t p4d)
{
	unsigned long ignore_flags = _KERNPG_TABLE | _PAGE_USER;

	if (IS_ENABLED(CONFIG_PAGE_TABLE_ISOLATION))
		ignore_flags |= _PAGE_NX;

	return (p4d_flags(p4d) & ~ignore_flags) != 0;
}
#endif  /* CONFIG_PGTABLE_LEVELS > 3 */

static inline unsigned long p4d_index(unsigned long address)
{
	return (address >> P4D_SHIFT) & (PTRS_PER_P4D - 1);
}

#if CONFIG_PGTABLE_LEVELS > 4
static inline int pgd_present(pgd_t pgd)
{
	if (!pgtable_l5_enabled())
		return 1;
	return pgd_flags(pgd) & _PAGE_PRESENT;
}

static inline unsigned long pgd_page_vaddr(pgd_t pgd)
{
	return (unsigned long)__va((unsigned long)pgd_val(pgd) & PTE_PFN_MASK);
}

/*
 * Currently stuck as a macro due to indirect forward reference to
 * linux/mmzone.h's __section_mem_map_addr() definition:
 */
#define pgd_page(pgd)	pfn_to_page(pgd_pfn(pgd))

/* to find an entry in a page-table-directory. */
static inline p4d_t *p4d_offset(pgd_t *pgd, unsigned long address)
{
	if (!pgtable_l5_enabled())
		return (p4d_t *)pgd;
	return (p4d_t *)pgd_page_vaddr(*pgd) + p4d_index(address);
}

static inline int pgd_bad(pgd_t pgd)
{
	unsigned long ignore_flags = _PAGE_USER;

	if (!pgtable_l5_enabled())
		return 0;

	if (IS_ENABLED(CONFIG_PAGE_TABLE_ISOLATION))
		ignore_flags |= _PAGE_NX;

	return (pgd_flags(pgd) & ~ignore_flags) != _KERNPG_TABLE;
}

static inline int pgd_none(pgd_t pgd)
{
	if (!pgtable_l5_enabled())
		return 0;
	/*
	 * There is no need to do a workaround for the KNL stray
	 * A/D bit erratum here.  PGDs only point to page tables
	 * except on 32-bit non-PAE which is not supported on
	 * KNL.
	 */
	return !native_pgd_val(pgd);
}
#endif	/* CONFIG_PGTABLE_LEVELS > 4 */

#endif	/* __ASSEMBLY__ */

#define KERNEL_PGD_BOUNDARY	pgd_index(PAGE_OFFSET)
#define KERNEL_PGD_PTRS		(PTRS_PER_PGD - KERNEL_PGD_BOUNDARY)

#ifndef __ASSEMBLY__

extern int direct_gbpages;
void init_mem_mapping(void);
void early_alloc_pgt_buf(void);
extern void memblock_find_dma_reserve(void);
void __init poking_init(void);
unsigned long init_memory_mapping(unsigned long start,
				  unsigned long end, pgprot_t prot);

#ifdef CONFIG_X86_64
extern pgd_t trampoline_pgd_entry;
<<<<<<< HEAD
static inline void __meminit init_trampoline_default(void)
{
	/* Default trampoline pgd value */
	trampoline_pgd_entry = init_top_pgt[pgd_index(__PAGE_OFFSET)];
}

void __init poking_init(void);

unsigned long init_memory_mapping(unsigned long start,
				  unsigned long end, pgprot_t prot);

# ifdef CONFIG_RANDOMIZE_MEMORY
void __meminit init_trampoline(void);
# else
#  define init_trampoline init_trampoline_default
# endif
#else
static inline void init_trampoline(void) { }
=======
>>>>>>> 7d2a07b7
#endif

/* local pte updates need not use xchg for locking */
static inline pte_t native_local_ptep_get_and_clear(pte_t *ptep)
{
	pte_t res = *ptep;

	/* Pure native function needs no input for mm, addr */
	native_pte_clear(NULL, 0, ptep);
	return res;
}

static inline pmd_t native_local_pmdp_get_and_clear(pmd_t *pmdp)
{
	pmd_t res = *pmdp;

	native_pmd_clear(pmdp);
	return res;
}

static inline pud_t native_local_pudp_get_and_clear(pud_t *pudp)
{
	pud_t res = *pudp;

	native_pud_clear(pudp);
	return res;
}

static inline void set_pte_at(struct mm_struct *mm, unsigned long addr,
			      pte_t *ptep, pte_t pte)
{
	set_pte(ptep, pte);
}

static inline void set_pmd_at(struct mm_struct *mm, unsigned long addr,
			      pmd_t *pmdp, pmd_t pmd)
{
	set_pmd(pmdp, pmd);
}

static inline void set_pud_at(struct mm_struct *mm, unsigned long addr,
			      pud_t *pudp, pud_t pud)
{
	native_set_pud(pudp, pud);
}

/*
 * We only update the dirty/accessed state if we set
 * the dirty bit by hand in the kernel, since the hardware
 * will do the accessed bit for us, and we don't want to
 * race with other CPU's that might be updating the dirty
 * bit at the same time.
 */
struct vm_area_struct;

#define  __HAVE_ARCH_PTEP_SET_ACCESS_FLAGS
extern int ptep_set_access_flags(struct vm_area_struct *vma,
				 unsigned long address, pte_t *ptep,
				 pte_t entry, int dirty);

#define __HAVE_ARCH_PTEP_TEST_AND_CLEAR_YOUNG
extern int ptep_test_and_clear_young(struct vm_area_struct *vma,
				     unsigned long addr, pte_t *ptep);

#define __HAVE_ARCH_PTEP_CLEAR_YOUNG_FLUSH
extern int ptep_clear_flush_young(struct vm_area_struct *vma,
				  unsigned long address, pte_t *ptep);

#define __HAVE_ARCH_PTEP_GET_AND_CLEAR
static inline pte_t ptep_get_and_clear(struct mm_struct *mm, unsigned long addr,
				       pte_t *ptep)
{
	pte_t pte = native_ptep_get_and_clear(ptep);
	return pte;
}

#define __HAVE_ARCH_PTEP_GET_AND_CLEAR_FULL
static inline pte_t ptep_get_and_clear_full(struct mm_struct *mm,
					    unsigned long addr, pte_t *ptep,
					    int full)
{
	pte_t pte;
	if (full) {
		/*
		 * Full address destruction in progress; paravirt does not
		 * care about updates and native needs no locking
		 */
		pte = native_local_ptep_get_and_clear(ptep);
	} else {
		pte = ptep_get_and_clear(mm, addr, ptep);
	}
	return pte;
}

#define __HAVE_ARCH_PTEP_SET_WRPROTECT
static inline void ptep_set_wrprotect(struct mm_struct *mm,
				      unsigned long addr, pte_t *ptep)
{
	clear_bit(_PAGE_BIT_RW, (unsigned long *)&ptep->pte);
}

#define flush_tlb_fix_spurious_fault(vma, address) do { } while (0)

#define mk_pmd(page, pgprot)   pfn_pmd(page_to_pfn(page), (pgprot))

#define  __HAVE_ARCH_PMDP_SET_ACCESS_FLAGS
extern int pmdp_set_access_flags(struct vm_area_struct *vma,
				 unsigned long address, pmd_t *pmdp,
				 pmd_t entry, int dirty);
extern int pudp_set_access_flags(struct vm_area_struct *vma,
				 unsigned long address, pud_t *pudp,
				 pud_t entry, int dirty);

#define __HAVE_ARCH_PMDP_TEST_AND_CLEAR_YOUNG
extern int pmdp_test_and_clear_young(struct vm_area_struct *vma,
				     unsigned long addr, pmd_t *pmdp);
extern int pudp_test_and_clear_young(struct vm_area_struct *vma,
				     unsigned long addr, pud_t *pudp);

#define __HAVE_ARCH_PMDP_CLEAR_YOUNG_FLUSH
extern int pmdp_clear_flush_young(struct vm_area_struct *vma,
				  unsigned long address, pmd_t *pmdp);


#define pmd_write pmd_write
static inline int pmd_write(pmd_t pmd)
{
	return pmd_flags(pmd) & _PAGE_RW;
}

#define __HAVE_ARCH_PMDP_HUGE_GET_AND_CLEAR
static inline pmd_t pmdp_huge_get_and_clear(struct mm_struct *mm, unsigned long addr,
				       pmd_t *pmdp)
{
	return native_pmdp_get_and_clear(pmdp);
}

#define __HAVE_ARCH_PUDP_HUGE_GET_AND_CLEAR
static inline pud_t pudp_huge_get_and_clear(struct mm_struct *mm,
					unsigned long addr, pud_t *pudp)
{
	return native_pudp_get_and_clear(pudp);
}

#define __HAVE_ARCH_PMDP_SET_WRPROTECT
static inline void pmdp_set_wrprotect(struct mm_struct *mm,
				      unsigned long addr, pmd_t *pmdp)
{
	clear_bit(_PAGE_BIT_RW, (unsigned long *)pmdp);
}

#define pud_write pud_write
static inline int pud_write(pud_t pud)
{
	return pud_flags(pud) & _PAGE_RW;
}

#ifndef pmdp_establish
#define pmdp_establish pmdp_establish
static inline pmd_t pmdp_establish(struct vm_area_struct *vma,
		unsigned long address, pmd_t *pmdp, pmd_t pmd)
{
	if (IS_ENABLED(CONFIG_SMP)) {
		return xchg(pmdp, pmd);
	} else {
		pmd_t old = *pmdp;
		WRITE_ONCE(*pmdp, pmd);
		return old;
	}
}
#endif
/*
 * Page table pages are page-aligned.  The lower half of the top
 * level is used for userspace and the top half for the kernel.
 *
 * Returns true for parts of the PGD that map userspace and
 * false for the parts that map the kernel.
 */
static inline bool pgdp_maps_userspace(void *__ptr)
{
	unsigned long ptr = (unsigned long)__ptr;

	return (((ptr & ~PAGE_MASK) / sizeof(pgd_t)) < PGD_KERNEL_START);
}

#define pgd_leaf	pgd_large
static inline int pgd_large(pgd_t pgd) { return 0; }

#ifdef CONFIG_PAGE_TABLE_ISOLATION
/*
 * All top-level PAGE_TABLE_ISOLATION page tables are order-1 pages
 * (8k-aligned and 8k in size).  The kernel one is at the beginning 4k and
 * the user one is in the last 4k.  To switch between them, you
 * just need to flip the 12th bit in their addresses.
 */
#define PTI_PGTABLE_SWITCH_BIT	PAGE_SHIFT

/*
 * This generates better code than the inline assembly in
 * __set_bit().
 */
static inline void *ptr_set_bit(void *ptr, int bit)
{
	unsigned long __ptr = (unsigned long)ptr;

	__ptr |= BIT(bit);
	return (void *)__ptr;
}
static inline void *ptr_clear_bit(void *ptr, int bit)
{
	unsigned long __ptr = (unsigned long)ptr;

	__ptr &= ~BIT(bit);
	return (void *)__ptr;
}

static inline pgd_t *kernel_to_user_pgdp(pgd_t *pgdp)
{
	return ptr_set_bit(pgdp, PTI_PGTABLE_SWITCH_BIT);
}

static inline pgd_t *user_to_kernel_pgdp(pgd_t *pgdp)
{
	return ptr_clear_bit(pgdp, PTI_PGTABLE_SWITCH_BIT);
}

static inline p4d_t *kernel_to_user_p4dp(p4d_t *p4dp)
{
	return ptr_set_bit(p4dp, PTI_PGTABLE_SWITCH_BIT);
}

static inline p4d_t *user_to_kernel_p4dp(p4d_t *p4dp)
{
	return ptr_clear_bit(p4dp, PTI_PGTABLE_SWITCH_BIT);
}
#endif /* CONFIG_PAGE_TABLE_ISOLATION */

/*
 * clone_pgd_range(pgd_t *dst, pgd_t *src, int count);
 *
 *  dst - pointer to pgd range anywhere on a pgd page
 *  src - ""
 *  count - the number of pgds to copy.
 *
 * dst and src can be on the same page, but the range must not overlap,
 * and must not cross a page boundary.
 */
static inline void clone_pgd_range(pgd_t *dst, pgd_t *src, int count)
{
	memcpy(dst, src, count * sizeof(pgd_t));
#ifdef CONFIG_PAGE_TABLE_ISOLATION
	if (!static_cpu_has(X86_FEATURE_PTI))
		return;
	/* Clone the user space pgd as well */
	memcpy(kernel_to_user_pgdp(dst), kernel_to_user_pgdp(src),
	       count * sizeof(pgd_t));
#endif
}

#define PTE_SHIFT ilog2(PTRS_PER_PTE)
static inline int page_level_shift(enum pg_level level)
{
	return (PAGE_SHIFT - PTE_SHIFT) + level * PTE_SHIFT;
}
static inline unsigned long page_level_size(enum pg_level level)
{
	return 1UL << page_level_shift(level);
}
static inline unsigned long page_level_mask(enum pg_level level)
{
	return ~(page_level_size(level) - 1);
}

/*
 * The x86 doesn't have any external MMU info: the kernel page
 * tables contain all the necessary information.
 */
static inline void update_mmu_cache(struct vm_area_struct *vma,
		unsigned long addr, pte_t *ptep)
{
}
static inline void update_mmu_cache_pmd(struct vm_area_struct *vma,
		unsigned long addr, pmd_t *pmd)
{
}
static inline void update_mmu_cache_pud(struct vm_area_struct *vma,
		unsigned long addr, pud_t *pud)
{
}

#ifdef CONFIG_HAVE_ARCH_SOFT_DIRTY
static inline pte_t pte_swp_mksoft_dirty(pte_t pte)
{
	return pte_set_flags(pte, _PAGE_SWP_SOFT_DIRTY);
}

static inline int pte_swp_soft_dirty(pte_t pte)
{
	return pte_flags(pte) & _PAGE_SWP_SOFT_DIRTY;
}

static inline pte_t pte_swp_clear_soft_dirty(pte_t pte)
{
	return pte_clear_flags(pte, _PAGE_SWP_SOFT_DIRTY);
}

#ifdef CONFIG_ARCH_ENABLE_THP_MIGRATION
static inline pmd_t pmd_swp_mksoft_dirty(pmd_t pmd)
{
	return pmd_set_flags(pmd, _PAGE_SWP_SOFT_DIRTY);
}

static inline int pmd_swp_soft_dirty(pmd_t pmd)
{
	return pmd_flags(pmd) & _PAGE_SWP_SOFT_DIRTY;
}

static inline pmd_t pmd_swp_clear_soft_dirty(pmd_t pmd)
{
	return pmd_clear_flags(pmd, _PAGE_SWP_SOFT_DIRTY);
}
#endif
#endif

#ifdef CONFIG_HAVE_ARCH_USERFAULTFD_WP
static inline pte_t pte_swp_mkuffd_wp(pte_t pte)
{
	return pte_set_flags(pte, _PAGE_SWP_UFFD_WP);
}

static inline int pte_swp_uffd_wp(pte_t pte)
{
	return pte_flags(pte) & _PAGE_SWP_UFFD_WP;
}

static inline pte_t pte_swp_clear_uffd_wp(pte_t pte)
{
	return pte_clear_flags(pte, _PAGE_SWP_UFFD_WP);
}

static inline pmd_t pmd_swp_mkuffd_wp(pmd_t pmd)
{
	return pmd_set_flags(pmd, _PAGE_SWP_UFFD_WP);
}

static inline int pmd_swp_uffd_wp(pmd_t pmd)
{
	return pmd_flags(pmd) & _PAGE_SWP_UFFD_WP;
}

static inline pmd_t pmd_swp_clear_uffd_wp(pmd_t pmd)
{
	return pmd_clear_flags(pmd, _PAGE_SWP_UFFD_WP);
}
#endif /* CONFIG_HAVE_ARCH_USERFAULTFD_WP */

static inline u16 pte_flags_pkey(unsigned long pte_flags)
{
#ifdef CONFIG_X86_INTEL_MEMORY_PROTECTION_KEYS
	/* ifdef to avoid doing 59-bit shift on 32-bit values */
	return (pte_flags & _PAGE_PKEY_MASK) >> _PAGE_BIT_PKEY_BIT0;
#else
	return 0;
#endif
}

static inline bool __pkru_allows_pkey(u16 pkey, bool write)
{
	u32 pkru = read_pkru();

	if (!__pkru_allows_read(pkru, pkey))
		return false;
	if (write && !__pkru_allows_write(pkru, pkey))
		return false;

	return true;
}

/*
 * 'pteval' can come from a PTE, PMD or PUD.  We only check
 * _PAGE_PRESENT, _PAGE_USER, and _PAGE_RW in here which are the
 * same value on all 3 types.
 */
static inline bool __pte_access_permitted(unsigned long pteval, bool write)
{
	unsigned long need_pte_bits = _PAGE_PRESENT|_PAGE_USER;

	if (write)
		need_pte_bits |= _PAGE_RW;

	if ((pteval & need_pte_bits) != need_pte_bits)
		return 0;

	return __pkru_allows_pkey(pte_flags_pkey(pteval), write);
}

#define pte_access_permitted pte_access_permitted
static inline bool pte_access_permitted(pte_t pte, bool write)
{
	return __pte_access_permitted(pte_val(pte), write);
}

#define pmd_access_permitted pmd_access_permitted
static inline bool pmd_access_permitted(pmd_t pmd, bool write)
{
	return __pte_access_permitted(pmd_val(pmd), write);
}

#define pud_access_permitted pud_access_permitted
static inline bool pud_access_permitted(pud_t pud, bool write)
{
	return __pte_access_permitted(pud_val(pud), write);
}

#define __HAVE_ARCH_PFN_MODIFY_ALLOWED 1
extern bool pfn_modify_allowed(unsigned long pfn, pgprot_t prot);

static inline bool arch_has_pfn_modify_check(void)
{
	return boot_cpu_has_bug(X86_BUG_L1TF);
}

#define arch_faults_on_old_pte arch_faults_on_old_pte
static inline bool arch_faults_on_old_pte(void)
{
	return false;
}

#endif	/* __ASSEMBLY__ */

#endif /* _ASM_X86_PGTABLE_H */<|MERGE_RESOLUTION|>--- conflicted
+++ resolved
@@ -847,15 +847,6 @@
  */
 #define pud_page(pud)	pfn_to_page(pud_pfn(pud))
 
-<<<<<<< HEAD
-/* Find an entry in the second-level page table.. */
-static inline pmd_t *pmd_offset(pud_t *pud, unsigned long address)
-{
-	return (pmd_t *)pud_page_vaddr(*pud) + pmd_index(address);
-}
-
-=======
->>>>>>> 7d2a07b7
 #define pud_leaf	pud_large
 static inline int pud_large(pud_t pud)
 {
@@ -984,27 +975,6 @@
 
 #ifdef CONFIG_X86_64
 extern pgd_t trampoline_pgd_entry;
-<<<<<<< HEAD
-static inline void __meminit init_trampoline_default(void)
-{
-	/* Default trampoline pgd value */
-	trampoline_pgd_entry = init_top_pgt[pgd_index(__PAGE_OFFSET)];
-}
-
-void __init poking_init(void);
-
-unsigned long init_memory_mapping(unsigned long start,
-				  unsigned long end, pgprot_t prot);
-
-# ifdef CONFIG_RANDOMIZE_MEMORY
-void __meminit init_trampoline(void);
-# else
-#  define init_trampoline init_trampoline_default
-# endif
-#else
-static inline void init_trampoline(void) { }
-=======
->>>>>>> 7d2a07b7
 #endif
 
 /* local pte updates need not use xchg for locking */
