--- conflicted
+++ resolved
@@ -1445,12 +1445,9 @@
 #endif
 }
 
-<<<<<<< HEAD
-=======
 #define put_smstate(type, buf, offset, val)                      \
 	*(type *)((buf) + (offset) - 0x7e00) = val
 
->>>>>>> 0186f2dc
 void kvm_arch_mmu_notifier_invalidate_range(struct kvm *kvm,
 		unsigned long start, unsigned long end);
 
