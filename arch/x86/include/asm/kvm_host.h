--- conflicted
+++ resolved
@@ -1099,16 +1099,12 @@
 	int (*mem_enc_op)(struct kvm *kvm, void __user *argp);
 	int (*mem_enc_reg_region)(struct kvm *kvm, struct kvm_enc_region *argp);
 	int (*mem_enc_unreg_region)(struct kvm *kvm, struct kvm_enc_region *argp);
-<<<<<<< HEAD
-=======
 
 #ifndef __GENKSYMS__
-	bool (*has_emulated_msr)(int index);
 	int (*get_msr_feature)(struct kvm_msr_entry *entry);
 	struct kvm *(*vm_alloc)(void);
 	void (*vm_free)(struct kvm *);
 #endif
->>>>>>> b1c7892a
 };
 
 struct kvm_arch_async_pf {
