--- conflicted
+++ resolved
@@ -1102,6 +1102,7 @@
 	int (*update_pi_irte)(struct kvm *kvm, unsigned int host_irq,
 			      uint32_t guest_irq, bool set);
 	void (*apicv_post_state_restore)(struct kvm_vcpu *vcpu);
+	bool (*dy_apicv_has_pending_interrupt)(struct kvm_vcpu *vcpu);
 
 	int (*set_hv_timer)(struct kvm_vcpu *vcpu, u64 guest_deadline_tsc);
 	void (*cancel_hv_timer)(struct kvm_vcpu *vcpu);
@@ -1120,11 +1121,6 @@
 	int (*get_msr_feature)(struct kvm_msr_entry *entry);
 
 	bool (*need_emulation_on_page_fault)(struct kvm_vcpu *vcpu);
-<<<<<<< HEAD
-=======
-	bool (*dy_apicv_has_pending_interrupt)(struct kvm_vcpu *vcpu);
-#endif
->>>>>>> 4f2fdbfd
 };
 
 struct kvm_arch_async_pf {
