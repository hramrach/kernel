--- conflicted
+++ resolved
@@ -711,12 +711,10 @@
 
 	/* Flush the L1 Data cache for L1TF mitigation on VMENTER */
 	bool l1tf_flush_l1d;
-<<<<<<< HEAD
-=======
-
+
+#ifndef __GENKSYMS__
 	u64 arch_capabilities;
 #endif
->>>>>>> af98f01d
 };
 
 struct kvm_lpage_info {
@@ -1120,18 +1118,11 @@
 	int (*mem_enc_reg_region)(struct kvm *kvm, struct kvm_enc_region *argp);
 	int (*mem_enc_unreg_region)(struct kvm *kvm, struct kvm_enc_region *argp);
 
-<<<<<<< HEAD
 	int (*get_msr_feature)(struct kvm_msr_entry *entry);
-=======
 
 #ifndef __GENKSYMS__
-	bool (*has_emulated_msr)(int index);
-	int (*get_msr_feature)(struct kvm_msr_entry *entry);
-	struct kvm *(*vm_alloc)(void);
-	void (*vm_free)(struct kvm *);
 	bool (*need_emulation_on_page_fault)(struct kvm_vcpu *vcpu);
 #endif
->>>>>>> af98f01d
 };
 
 struct kvm_arch_async_pf {
