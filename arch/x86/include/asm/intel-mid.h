--- conflicted
+++ resolved
@@ -25,13 +25,7 @@
 extern void intel_scu_devices_create(void);
 extern void intel_scu_devices_destroy(void);
 
-extern void intel_scu_devices_create(void);
-extern void intel_scu_devices_destroy(void);
-
 #else /* !CONFIG_X86_INTEL_MID */
-
-static inline void intel_scu_devices_create(void) { }
-static inline void intel_scu_devices_destroy(void) { }
 
 static inline void intel_scu_devices_create(void) { }
 static inline void intel_scu_devices_destroy(void) { }
@@ -47,19 +41,4 @@
 /* FSB 83MHz */
 #define BSEL_SOC_FUSE_111		0x7
 
-<<<<<<< HEAD
-#define SFI_MTMR_MAX_NUM		8
-#define SFI_MRTC_MAX			8
-
-/* VRTC timer */
-#define MRST_VRTC_MAP_SZ		1024
-/* #define MRST_VRTC_PGOFFSET		0xc00 */
-
-extern void intel_mid_rtc_init(void);
-
-/* The offset for the mapping of global gpio pin to irq */
-#define INTEL_MID_IRQ_OFFSET		0x100
-
-=======
->>>>>>> 7d2a07b7
 #endif /* _ASM_X86_INTEL_MID_H */