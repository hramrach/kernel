--- conflicted
+++ resolved
@@ -80,11 +80,7 @@
 }
 EXPORT_SYMBOL(efi_enabled);
 
-<<<<<<< HEAD
-static bool disable_runtime = false;
-=======
 static bool __initdata disable_runtime = false;
->>>>>>> f6161aa1
 static int __init setup_noefi(char *arg)
 {
 	disable_runtime = true;
