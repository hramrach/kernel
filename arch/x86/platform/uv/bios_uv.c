--- conflicted
+++ resolved
@@ -72,6 +72,7 @@
 long sn_partition_id;
 EXPORT_SYMBOL_GPL(sn_partition_id);
 long sn_coherency_id;
+EXPORT_SYMBOL_GPL(sn_coherency_id);
 long sn_region_size;
 EXPORT_SYMBOL_GPL(sn_region_size);
 long system_serial_number;
@@ -171,10 +172,6 @@
 				(u64)decode, (u64)domain, (u64)bus, 0, 0);
 }
 
-<<<<<<< HEAD
-unsigned long get_uv_systab_phys(bool msg)
-{
-=======
 extern s64 uv_bios_get_master_nasid(u64 size, u64 *master_nasid)
 {
 	return uv_bios_call(UV_BIOS_EXTRA, 0, UV_BIOS_EXTRA_MASTER_NASID, 0,
@@ -231,7 +228,6 @@
 
 unsigned long get_uv_systab_phys(bool msg)
 {
->>>>>>> 7d2a07b7
 	if ((uv_systab_phys == EFI_INVALID_TABLE_ADDR) ||
 	    !uv_systab_phys || efi_runtime_disabled()) {
 		if (msg)
