// SPDX-License-Identifier: GPL-2.0-only
/*
 * bpf_jit_comp.c: BPF JIT compiler
 *
 * Copyright (C) 2011-2013 Eric Dumazet (eric.dumazet@gmail.com)
 * Internal BPF Copyright (c) 2011-2014 PLUMgrid, http://plumgrid.com
 */
#include <linux/netdevice.h>
#include <linux/filter.h>
#include <linux/if_vlan.h>
#include <linux/bpf.h>
#include <linux/memory.h>
#include <linux/sort.h>
#include <asm/extable.h>
#include <asm/set_memory.h>
#include <asm/nospec-branch.h>
#include <asm/text-patching.h>
#include <asm/asm-prototypes.h>

static u8 *emit_code(u8 *ptr, u32 bytes, unsigned int len)
{
	if (len == 1)
		*ptr = bytes;
	else if (len == 2)
		*(u16 *)ptr = bytes;
	else {
		*(u32 *)ptr = bytes;
		barrier();
	}
	return ptr + len;
}

#define EMIT(bytes, len) \
	do { prog = emit_code(prog, bytes, len); } while (0)

#define EMIT1(b1)		EMIT(b1, 1)
#define EMIT2(b1, b2)		EMIT((b1) + ((b2) << 8), 2)
#define EMIT3(b1, b2, b3)	EMIT((b1) + ((b2) << 8) + ((b3) << 16), 3)
#define EMIT4(b1, b2, b3, b4)   EMIT((b1) + ((b2) << 8) + ((b3) << 16) + ((b4) << 24), 4)

#define EMIT1_off32(b1, off) \
	do { EMIT1(b1); EMIT(off, 4); } while (0)
#define EMIT2_off32(b1, b2, off) \
	do { EMIT2(b1, b2); EMIT(off, 4); } while (0)
#define EMIT3_off32(b1, b2, b3, off) \
	do { EMIT3(b1, b2, b3); EMIT(off, 4); } while (0)
#define EMIT4_off32(b1, b2, b3, b4, off) \
	do { EMIT4(b1, b2, b3, b4); EMIT(off, 4); } while (0)

static bool is_imm8(int value)
{
	return value <= 127 && value >= -128;
}

static bool is_simm32(s64 value)
{
	return value == (s64)(s32)value;
}

static bool is_uimm32(u64 value)
{
	return value == (u64)(u32)value;
}

/* mov dst, src */
#define EMIT_mov(DST, SRC)								 \
	do {										 \
		if (DST != SRC)								 \
			EMIT3(add_2mod(0x48, DST, SRC), 0x89, add_2reg(0xC0, DST, SRC)); \
	} while (0)

static int bpf_size_to_x86_bytes(int bpf_size)
{
	if (bpf_size == BPF_W)
		return 4;
	else if (bpf_size == BPF_H)
		return 2;
	else if (bpf_size == BPF_B)
		return 1;
	else if (bpf_size == BPF_DW)
		return 4; /* imm32 */
	else
		return 0;
}

/*
 * List of x86 cond jumps opcodes (. + s8)
 * Add 0x10 (and an extra 0x0f) to generate far jumps (. + s32)
 */
#define X86_JB  0x72
#define X86_JAE 0x73
#define X86_JE  0x74
#define X86_JNE 0x75
#define X86_JBE 0x76
#define X86_JA  0x77
#define X86_JL  0x7C
#define X86_JGE 0x7D
#define X86_JLE 0x7E
#define X86_JG  0x7F

/* Pick a register outside of BPF range for JIT internal work */
#define AUX_REG (MAX_BPF_JIT_REG + 1)
#define X86_REG_R9 (MAX_BPF_JIT_REG + 2)

/*
 * The following table maps BPF registers to x86-64 registers.
 *
 * x86-64 register R12 is unused, since if used as base address
 * register in load/store instructions, it always needs an
 * extra byte of encoding and is callee saved.
 *
 * x86-64 register R9 is not used by BPF programs, but can be used by BPF
 * trampoline. x86-64 register R10 is used for blinding (if enabled).
 */
static const int reg2hex[] = {
	[BPF_REG_0] = 0,  /* RAX */
	[BPF_REG_1] = 7,  /* RDI */
	[BPF_REG_2] = 6,  /* RSI */
	[BPF_REG_3] = 2,  /* RDX */
	[BPF_REG_4] = 1,  /* RCX */
	[BPF_REG_5] = 0,  /* R8  */
	[BPF_REG_6] = 3,  /* RBX callee saved */
	[BPF_REG_7] = 5,  /* R13 callee saved */
	[BPF_REG_8] = 6,  /* R14 callee saved */
	[BPF_REG_9] = 7,  /* R15 callee saved */
	[BPF_REG_FP] = 5, /* RBP readonly */
	[BPF_REG_AX] = 2, /* R10 temp register */
	[AUX_REG] = 3,    /* R11 temp register */
	[X86_REG_R9] = 1, /* R9 register, 6th function argument */
};

static const int reg2pt_regs[] = {
	[BPF_REG_0] = offsetof(struct pt_regs, ax),
	[BPF_REG_1] = offsetof(struct pt_regs, di),
	[BPF_REG_2] = offsetof(struct pt_regs, si),
	[BPF_REG_3] = offsetof(struct pt_regs, dx),
	[BPF_REG_4] = offsetof(struct pt_regs, cx),
	[BPF_REG_5] = offsetof(struct pt_regs, r8),
	[BPF_REG_6] = offsetof(struct pt_regs, bx),
	[BPF_REG_7] = offsetof(struct pt_regs, r13),
	[BPF_REG_8] = offsetof(struct pt_regs, r14),
	[BPF_REG_9] = offsetof(struct pt_regs, r15),
};

/*
 * is_ereg() == true if BPF register 'reg' maps to x86-64 r8..r15
 * which need extra byte of encoding.
 * rax,rcx,...,rbp have simpler encoding
 */
static bool is_ereg(u32 reg)
{
	return (1 << reg) & (BIT(BPF_REG_5) |
			     BIT(AUX_REG) |
			     BIT(BPF_REG_7) |
			     BIT(BPF_REG_8) |
			     BIT(BPF_REG_9) |
			     BIT(X86_REG_R9) |
			     BIT(BPF_REG_AX));
}

/*
 * is_ereg_8l() == true if BPF register 'reg' is mapped to access x86-64
 * lower 8-bit registers dil,sil,bpl,spl,r8b..r15b, which need extra byte
 * of encoding. al,cl,dl,bl have simpler encoding.
 */
static bool is_ereg_8l(u32 reg)
{
	return is_ereg(reg) ||
	    (1 << reg) & (BIT(BPF_REG_1) |
			  BIT(BPF_REG_2) |
			  BIT(BPF_REG_FP));
}

static bool is_axreg(u32 reg)
{
	return reg == BPF_REG_0;
}

/* Add modifiers if 'reg' maps to x86-64 registers R8..R15 */
static u8 add_1mod(u8 byte, u32 reg)
{
	if (is_ereg(reg))
		byte |= 1;
	return byte;
}

static u8 add_2mod(u8 byte, u32 r1, u32 r2)
{
	if (is_ereg(r1))
		byte |= 1;
	if (is_ereg(r2))
		byte |= 4;
	return byte;
}

/* Encode 'dst_reg' register into x86-64 opcode 'byte' */
static u8 add_1reg(u8 byte, u32 dst_reg)
{
	return byte + reg2hex[dst_reg];
}

/* Encode 'dst_reg' and 'src_reg' registers into x86-64 opcode 'byte' */
static u8 add_2reg(u8 byte, u32 dst_reg, u32 src_reg)
{
	return byte + reg2hex[dst_reg] + (reg2hex[src_reg] << 3);
}

/* Some 1-byte opcodes for binary ALU operations */
static u8 simple_alu_opcodes[] = {
	[BPF_ADD] = 0x01,
	[BPF_SUB] = 0x29,
	[BPF_AND] = 0x21,
	[BPF_OR] = 0x09,
	[BPF_XOR] = 0x31,
	[BPF_LSH] = 0xE0,
	[BPF_RSH] = 0xE8,
	[BPF_ARSH] = 0xF8,
};

static void jit_fill_hole(void *area, unsigned int size)
{
	/* Fill whole space with INT3 instructions */
	memset(area, 0xcc, size);
}

struct jit_context {
	int cleanup_addr; /* Epilogue code offset */
};

/* Maximum number of bytes emitted while JITing one eBPF insn */
#define BPF_MAX_INSN_SIZE	128
#define BPF_INSN_SAFETY		64

/* Number of bytes emit_patch() needs to generate instructions */
#define X86_PATCH_SIZE		5
<<<<<<< HEAD

#define PROLOGUE_SIZE		25
=======
/* Number of bytes that will be skipped on tailcall */
#define X86_TAIL_CALL_OFFSET	11

static void push_callee_regs(u8 **pprog, bool *callee_regs_used)
{
	u8 *prog = *pprog;

	if (callee_regs_used[0])
		EMIT1(0x53);         /* push rbx */
	if (callee_regs_used[1])
		EMIT2(0x41, 0x55);   /* push r13 */
	if (callee_regs_used[2])
		EMIT2(0x41, 0x56);   /* push r14 */
	if (callee_regs_used[3])
		EMIT2(0x41, 0x57);   /* push r15 */
	*pprog = prog;
}

static void pop_callee_regs(u8 **pprog, bool *callee_regs_used)
{
	u8 *prog = *pprog;

	if (callee_regs_used[3])
		EMIT2(0x41, 0x5F);   /* pop r15 */
	if (callee_regs_used[2])
		EMIT2(0x41, 0x5E);   /* pop r14 */
	if (callee_regs_used[1])
		EMIT2(0x41, 0x5D);   /* pop r13 */
	if (callee_regs_used[0])
		EMIT1(0x5B);         /* pop rbx */
	*pprog = prog;
}
>>>>>>> 7d2a07b7

/*
 * Emit x86-64 prologue code for BPF program.
 * bpf_tail_call helper will skip the first X86_TAIL_CALL_OFFSET bytes
 * while jumping to another program
 */
static void emit_prologue(u8 **pprog, u32 stack_depth, bool ebpf_from_cbpf,
			  bool tail_call_reachable, bool is_subprog)
{
	u8 *prog = *pprog;
<<<<<<< HEAD
	int cnt = X86_PATCH_SIZE;
=======
>>>>>>> 7d2a07b7

	/* BPF trampoline can be made to work without these nops,
	 * but let's waste 5 bytes for now and optimize later
	 */
<<<<<<< HEAD
	memcpy(prog, ideal_nops[NOP_ATOMIC5], cnt);
	prog += cnt;
=======
	memcpy(prog, x86_nops[5], X86_PATCH_SIZE);
	prog += X86_PATCH_SIZE;
	if (!ebpf_from_cbpf) {
		if (tail_call_reachable && !is_subprog)
			EMIT2(0x31, 0xC0); /* xor eax, eax */
		else
			EMIT2(0x66, 0x90); /* nop2 */
	}
>>>>>>> 7d2a07b7
	EMIT1(0x55);             /* push rbp */
	EMIT3(0x48, 0x89, 0xE5); /* mov rbp, rsp */
	/* sub rsp, rounded_stack_depth */
	if (stack_depth)
		EMIT3_off32(0x48, 0x81, 0xEC, round_up(stack_depth, 8));
	if (tail_call_reachable)
		EMIT1(0x50);         /* push rax */
	*pprog = prog;
}

static int emit_patch(u8 **pprog, void *func, void *ip, u8 opcode)
{
	u8 *prog = *pprog;
	s64 offset;

	offset = func - (ip + X86_PATCH_SIZE);
	if (!is_simm32(offset)) {
		pr_err("Target call %p is out of range\n", func);
		return -ERANGE;
	}
	EMIT1_off32(opcode, offset);
	*pprog = prog;
	return 0;
}

static int emit_call(u8 **pprog, void *func, void *ip)
{
	return emit_patch(pprog, func, ip, 0xE8);
}

static int emit_jump(u8 **pprog, void *func, void *ip)
{
	return emit_patch(pprog, func, ip, 0xE9);
}

static int __bpf_arch_text_poke(void *ip, enum bpf_text_poke_type t,
				void *old_addr, void *new_addr,
				const bool text_live)
{
	const u8 *nop_insn = x86_nops[5];
	u8 old_insn[X86_PATCH_SIZE];
	u8 new_insn[X86_PATCH_SIZE];
	u8 *prog;
	int ret;

	memcpy(old_insn, nop_insn, X86_PATCH_SIZE);
	if (old_addr) {
		prog = old_insn;
		ret = t == BPF_MOD_CALL ?
		      emit_call(&prog, old_addr, ip) :
		      emit_jump(&prog, old_addr, ip);
		if (ret)
			return ret;
	}

	memcpy(new_insn, nop_insn, X86_PATCH_SIZE);
	if (new_addr) {
		prog = new_insn;
		ret = t == BPF_MOD_CALL ?
		      emit_call(&prog, new_addr, ip) :
		      emit_jump(&prog, new_addr, ip);
		if (ret)
			return ret;
	}

	ret = -EBUSY;
	mutex_lock(&text_mutex);
	if (memcmp(ip, old_insn, X86_PATCH_SIZE))
		goto out;
	ret = 1;
	if (memcmp(ip, new_insn, X86_PATCH_SIZE)) {
		if (text_live)
			text_poke_bp(ip, new_insn, X86_PATCH_SIZE, NULL);
		else
			memcpy(ip, new_insn, X86_PATCH_SIZE);
		ret = 0;
	}
out:
	mutex_unlock(&text_mutex);
	return ret;
}

int bpf_arch_text_poke(void *ip, enum bpf_text_poke_type t,
		       void *old_addr, void *new_addr)
{
	if (!is_kernel_text((long)ip) &&
	    !is_bpf_text_address((long)ip))
		/* BPF poking in modules is not supported */
		return -EINVAL;

	return __bpf_arch_text_poke(ip, t, old_addr, new_addr, true);
}

static int get_pop_bytes(bool *callee_regs_used)
{
	int bytes = 0;

	if (callee_regs_used[3])
		bytes += 2;
	if (callee_regs_used[2])
		bytes += 2;
	if (callee_regs_used[1])
		bytes += 2;
	if (callee_regs_used[0])
		bytes += 1;

	return bytes;
}

static int emit_patch(u8 **pprog, void *func, void *ip, u8 opcode)
{
	u8 *prog = *pprog;
	int cnt = 0;
	s64 offset;

	offset = func - (ip + X86_PATCH_SIZE);
	if (!is_simm32(offset)) {
		pr_err("Target call %p is out of range\n", func);
		return -ERANGE;
	}
	EMIT1_off32(opcode, offset);
	*pprog = prog;
	return 0;
}

static int emit_call(u8 **pprog, void *func, void *ip)
{
	return emit_patch(pprog, func, ip, 0xE8);
}

static int emit_jump(u8 **pprog, void *func, void *ip)
{
	return emit_patch(pprog, func, ip, 0xE9);
}

static int __bpf_arch_text_poke(void *ip, enum bpf_text_poke_type t,
				void *old_addr, void *new_addr,
				const bool text_live)
{
	const u8 *nop_insn = ideal_nops[NOP_ATOMIC5];
	u8 old_insn[X86_PATCH_SIZE];
	u8 new_insn[X86_PATCH_SIZE];
	u8 *prog;
	int ret;

	memcpy(old_insn, nop_insn, X86_PATCH_SIZE);
	if (old_addr) {
		prog = old_insn;
		ret = t == BPF_MOD_CALL ?
		      emit_call(&prog, old_addr, ip) :
		      emit_jump(&prog, old_addr, ip);
		if (ret)
			return ret;
	}

	memcpy(new_insn, nop_insn, X86_PATCH_SIZE);
	if (new_addr) {
		prog = new_insn;
		ret = t == BPF_MOD_CALL ?
		      emit_call(&prog, new_addr, ip) :
		      emit_jump(&prog, new_addr, ip);
		if (ret)
			return ret;
	}

	ret = -EBUSY;
	mutex_lock(&text_mutex);
	if (memcmp(ip, old_insn, X86_PATCH_SIZE))
		goto out;
	if (memcmp(ip, new_insn, X86_PATCH_SIZE)) {
		if (text_live)
			text_poke_bp(ip, new_insn, X86_PATCH_SIZE, NULL);
		else
			memcpy(ip, new_insn, X86_PATCH_SIZE);
	}
	ret = 0;
out:
	mutex_unlock(&text_mutex);
	return ret;
}

int bpf_arch_text_poke(void *ip, enum bpf_text_poke_type t,
		       void *old_addr, void *new_addr)
{
	if (!is_kernel_text((long)ip) &&
	    !is_bpf_text_address((long)ip))
		/* BPF poking in modules is not supported */
		return -EINVAL;

	return __bpf_arch_text_poke(ip, t, old_addr, new_addr, true);
}

/*
 * Generate the following code:
 *
 * ... bpf_tail_call(void *ctx, struct bpf_array *array, u64 index) ...
 *   if (index >= array->map.max_entries)
 *     goto out;
 *   if (++tail_call_cnt > MAX_TAIL_CALL_CNT)
 *     goto out;
 *   prog = array->ptrs[index];
 *   if (prog == NULL)
 *     goto out;
 *   goto *(prog->bpf_func + prologue_size);
 * out:
 */
<<<<<<< HEAD
static void emit_bpf_tail_call_indirect(u8 **pprog)
=======
static void emit_bpf_tail_call_indirect(u8 **pprog, bool *callee_regs_used,
					u32 stack_depth)
>>>>>>> 7d2a07b7
{
	int tcc_off = -4 - round_up(stack_depth, 8);
	u8 *prog = *pprog;
	int pop_bytes = 0;
	int off1 = 42;
	int off2 = 31;
	int off3 = 9;

	/* count the additional bytes used for popping callee regs from stack
	 * that need to be taken into account for each of the offsets that
	 * are used for bailing out of the tail call
	 */
	pop_bytes = get_pop_bytes(callee_regs_used);
	off1 += pop_bytes;
	off2 += pop_bytes;
	off3 += pop_bytes;

	if (stack_depth) {
		off1 += 7;
		off2 += 7;
		off3 += 7;
	}

	/*
	 * rdi - pointer to ctx
	 * rsi - pointer to bpf_array
	 * rdx - index in bpf_array
	 */

	/*
	 * if (index >= array->map.max_entries)
	 *	goto out;
	 */
	EMIT2(0x89, 0xD2);                        /* mov edx, edx */
	EMIT3(0x39, 0x56,                         /* cmp dword ptr [rsi + 16], edx */
	      offsetof(struct bpf_array, map.max_entries));
#define OFFSET1 (off1 + RETPOLINE_RCX_BPF_JIT_SIZE) /* Number of bytes to jump */
	EMIT2(X86_JBE, OFFSET1);                  /* jbe out */

	/*
	 * if (tail_call_cnt > MAX_TAIL_CALL_CNT)
	 *	goto out;
	 */
	EMIT2_off32(0x8B, 0x85, tcc_off);         /* mov eax, dword ptr [rbp - tcc_off] */
	EMIT3(0x83, 0xF8, MAX_TAIL_CALL_CNT);     /* cmp eax, MAX_TAIL_CALL_CNT */
#define OFFSET2 (off2 + RETPOLINE_RCX_BPF_JIT_SIZE)
	EMIT2(X86_JA, OFFSET2);                   /* ja out */
	EMIT3(0x83, 0xC0, 0x01);                  /* add eax, 1 */
	EMIT2_off32(0x89, 0x85, tcc_off);         /* mov dword ptr [rbp - tcc_off], eax */

	/* prog = array->ptrs[index]; */
	EMIT4_off32(0x48, 0x8B, 0x8C, 0xD6,       /* mov rcx, [rsi + rdx * 8 + offsetof(...)] */
		    offsetof(struct bpf_array, ptrs));

	/*
	 * if (prog == NULL)
	 *	goto out;
	 */
	EMIT3(0x48, 0x85, 0xC9);                  /* test rcx,rcx */
#define OFFSET3 (off3 + RETPOLINE_RCX_BPF_JIT_SIZE)
	EMIT2(X86_JE, OFFSET3);                   /* je out */

	*pprog = prog;
	pop_callee_regs(pprog, callee_regs_used);
	prog = *pprog;

	EMIT1(0x58);                              /* pop rax */
	if (stack_depth)
		EMIT3_off32(0x48, 0x81, 0xC4,     /* add rsp, sd */
			    round_up(stack_depth, 8));

	/* goto *(prog->bpf_func + X86_TAIL_CALL_OFFSET); */
	EMIT4(0x48, 0x8B, 0x49,                   /* mov rcx, qword ptr [rcx + 32] */
	      offsetof(struct bpf_prog, bpf_func));
	EMIT4(0x48, 0x83, 0xC1,                   /* add rcx, X86_TAIL_CALL_OFFSET */
	      X86_TAIL_CALL_OFFSET);
	/*
	 * Now we're ready to jump into next BPF program
	 * rdi == ctx (1st arg)
	 * rcx == prog->bpf_func + X86_TAIL_CALL_OFFSET
	 */
	RETPOLINE_RCX_BPF_JIT();

	/* out: */
	*pprog = prog;
}

static void emit_bpf_tail_call_direct(struct bpf_jit_poke_descriptor *poke,
<<<<<<< HEAD
				      u8 **pprog, int addr, u8 *image)
{
	u8 *prog = *pprog;
	int cnt = 0;
=======
				      u8 **pprog, int addr, u8 *image,
				      bool *callee_regs_used, u32 stack_depth)
{
	int tcc_off = -4 - round_up(stack_depth, 8);
	u8 *prog = *pprog;
	int pop_bytes = 0;
	int off1 = 20;
	int poke_off;

	/* count the additional bytes used for popping callee regs to stack
	 * that need to be taken into account for jump offset that is used for
	 * bailing out from of the tail call when limit is reached
	 */
	pop_bytes = get_pop_bytes(callee_regs_used);
	off1 += pop_bytes;

	/*
	 * total bytes for:
	 * - nop5/ jmpq $off
	 * - pop callee regs
	 * - sub rsp, $val if depth > 0
	 * - pop rax
	 */
	poke_off = X86_PATCH_SIZE + pop_bytes + 1;
	if (stack_depth) {
		poke_off += 7;
		off1 += 7;
	}
>>>>>>> 7d2a07b7

	/*
	 * if (tail_call_cnt > MAX_TAIL_CALL_CNT)
	 *	goto out;
	 */
<<<<<<< HEAD
	EMIT2_off32(0x8B, 0x85, -36 - MAX_BPF_STACK); /* mov eax, dword ptr [rbp - 548] */
	EMIT3(0x83, 0xF8, MAX_TAIL_CALL_CNT);         /* cmp eax, MAX_TAIL_CALL_CNT */
	EMIT2(X86_JA, 14);                            /* ja out */
	EMIT3(0x83, 0xC0, 0x01);                      /* add eax, 1 */
	EMIT2_off32(0x89, 0x85, -36 - MAX_BPF_STACK); /* mov dword ptr [rbp -548], eax */

	poke->ip = image + (addr - X86_PATCH_SIZE);
	poke->adj_off = PROLOGUE_SIZE;

	memcpy(prog, ideal_nops[NOP_ATOMIC5], X86_PATCH_SIZE);
=======
	EMIT2_off32(0x8B, 0x85, tcc_off);             /* mov eax, dword ptr [rbp - tcc_off] */
	EMIT3(0x83, 0xF8, MAX_TAIL_CALL_CNT);         /* cmp eax, MAX_TAIL_CALL_CNT */
	EMIT2(X86_JA, off1);                          /* ja out */
	EMIT3(0x83, 0xC0, 0x01);                      /* add eax, 1 */
	EMIT2_off32(0x89, 0x85, tcc_off);             /* mov dword ptr [rbp - tcc_off], eax */

	poke->tailcall_bypass = image + (addr - poke_off - X86_PATCH_SIZE);
	poke->adj_off = X86_TAIL_CALL_OFFSET;
	poke->tailcall_target = image + (addr - X86_PATCH_SIZE);
	poke->bypass_addr = (u8 *)poke->tailcall_target + X86_PATCH_SIZE;

	emit_jump(&prog, (u8 *)poke->tailcall_target + X86_PATCH_SIZE,
		  poke->tailcall_bypass);

	*pprog = prog;
	pop_callee_regs(pprog, callee_regs_used);
	prog = *pprog;
	EMIT1(0x58);                                  /* pop rax */
	if (stack_depth)
		EMIT3_off32(0x48, 0x81, 0xC4, round_up(stack_depth, 8));

	memcpy(prog, x86_nops[5], X86_PATCH_SIZE);
>>>>>>> 7d2a07b7
	prog += X86_PATCH_SIZE;
	/* out: */

	*pprog = prog;
}

static void bpf_tail_call_direct_fixup(struct bpf_prog *prog)
{
	struct bpf_jit_poke_descriptor *poke;
	struct bpf_array *array;
	struct bpf_prog *target;
	int i, ret;

	for (i = 0; i < prog->aux->size_poke_tab; i++) {
		poke = &prog->aux->poke_tab[i];
<<<<<<< HEAD
		WARN_ON_ONCE(READ_ONCE(poke->ip_stable));
=======
		if (poke->aux && poke->aux != prog->aux)
			continue;

		WARN_ON_ONCE(READ_ONCE(poke->tailcall_target_stable));
>>>>>>> 7d2a07b7

		if (poke->reason != BPF_POKE_REASON_TAIL_CALL)
			continue;

		array = container_of(poke->tail_call.map, struct bpf_array, map);
		mutex_lock(&array->aux->poke_mutex);
		target = array->ptrs[poke->tail_call.key];
		if (target) {
			/* Plain memcpy is used when image is not live yet
			 * and still not locked as read-only. Once poke
<<<<<<< HEAD
			 * location is active (poke->ip_stable), any parallel
			 * bpf_arch_text_poke() might occur still on the
			 * read-write image until we finally locked it as
			 * read-only. Both modifications on the given image
			 * are under text_mutex to avoid interference.
			 */
			ret = __bpf_arch_text_poke(poke->ip, BPF_MOD_JUMP, NULL,
						   (u8 *)target->bpf_func +
						   poke->adj_off, false);
			BUG_ON(ret < 0);
		}
		WRITE_ONCE(poke->ip_stable, true);
=======
			 * location is active (poke->tailcall_target_stable),
			 * any parallel bpf_arch_text_poke() might occur
			 * still on the read-write image until we finally
			 * locked it as read-only. Both modifications on
			 * the given image are under text_mutex to avoid
			 * interference.
			 */
			ret = __bpf_arch_text_poke(poke->tailcall_target,
						   BPF_MOD_JUMP, NULL,
						   (u8 *)target->bpf_func +
						   poke->adj_off, false);
			BUG_ON(ret < 0);
			ret = __bpf_arch_text_poke(poke->tailcall_bypass,
						   BPF_MOD_JUMP,
						   (u8 *)poke->tailcall_target +
						   X86_PATCH_SIZE, NULL, false);
			BUG_ON(ret < 0);
		}
		WRITE_ONCE(poke->tailcall_target_stable, true);
>>>>>>> 7d2a07b7
		mutex_unlock(&array->aux->poke_mutex);
	}
}

static void emit_mov_imm32(u8 **pprog, bool sign_propagate,
			   u32 dst_reg, const u32 imm32)
{
	u8 *prog = *pprog;
	u8 b1, b2, b3;

	/*
	 * Optimization: if imm32 is positive, use 'mov %eax, imm32'
	 * (which zero-extends imm32) to save 2 bytes.
	 */
	if (sign_propagate && (s32)imm32 < 0) {
		/* 'mov %rax, imm32' sign extends imm32 */
		b1 = add_1mod(0x48, dst_reg);
		b2 = 0xC7;
		b3 = 0xC0;
		EMIT3_off32(b1, b2, add_1reg(b3, dst_reg), imm32);
		goto done;
	}

	/*
	 * Optimization: if imm32 is zero, use 'xor %eax, %eax'
	 * to save 3 bytes.
	 */
	if (imm32 == 0) {
		if (is_ereg(dst_reg))
			EMIT1(add_2mod(0x40, dst_reg, dst_reg));
		b2 = 0x31; /* xor */
		b3 = 0xC0;
		EMIT2(b2, add_2reg(b3, dst_reg, dst_reg));
		goto done;
	}

	/* mov %eax, imm32 */
	if (is_ereg(dst_reg))
		EMIT1(add_1mod(0x40, dst_reg));
	EMIT1_off32(add_1reg(0xB8, dst_reg), imm32);
done:
	*pprog = prog;
}

static void emit_mov_imm64(u8 **pprog, u32 dst_reg,
			   const u32 imm32_hi, const u32 imm32_lo)
{
	u8 *prog = *pprog;

	if (is_uimm32(((u64)imm32_hi << 32) | (u32)imm32_lo)) {
		/*
		 * For emitting plain u32, where sign bit must not be
		 * propagated LLVM tends to load imm64 over mov32
		 * directly, so save couple of bytes by just doing
		 * 'mov %eax, imm32' instead.
		 */
		emit_mov_imm32(&prog, false, dst_reg, imm32_lo);
	} else {
		/* movabsq %rax, imm64 */
		EMIT2(add_1mod(0x48, dst_reg), add_1reg(0xB8, dst_reg));
		EMIT(imm32_lo, 4);
		EMIT(imm32_hi, 4);
	}

	*pprog = prog;
}

static void emit_mov_reg(u8 **pprog, bool is64, u32 dst_reg, u32 src_reg)
{
	u8 *prog = *pprog;

	if (is64) {
		/* mov dst, src */
		EMIT_mov(dst_reg, src_reg);
	} else {
		/* mov32 dst, src */
		if (is_ereg(dst_reg) || is_ereg(src_reg))
			EMIT1(add_2mod(0x40, dst_reg, src_reg));
		EMIT2(0x89, add_2reg(0xC0, dst_reg, src_reg));
	}

	*pprog = prog;
}

<<<<<<< HEAD
=======
/* Emit the suffix (ModR/M etc) for addressing *(ptr_reg + off) and val_reg */
static void emit_insn_suffix(u8 **pprog, u32 ptr_reg, u32 val_reg, int off)
{
	u8 *prog = *pprog;

	if (is_imm8(off)) {
		/* 1-byte signed displacement.
		 *
		 * If off == 0 we could skip this and save one extra byte, but
		 * special case of x86 R13 which always needs an offset is not
		 * worth the hassle
		 */
		EMIT2(add_2reg(0x40, ptr_reg, val_reg), off);
	} else {
		/* 4-byte signed displacement */
		EMIT1_off32(add_2reg(0x80, ptr_reg, val_reg), off);
	}
	*pprog = prog;
}

/*
 * Emit a REX byte if it will be necessary to address these registers
 */
static void maybe_emit_mod(u8 **pprog, u32 dst_reg, u32 src_reg, bool is64)
{
	u8 *prog = *pprog;

	if (is64)
		EMIT1(add_2mod(0x48, dst_reg, src_reg));
	else if (is_ereg(dst_reg) || is_ereg(src_reg))
		EMIT1(add_2mod(0x40, dst_reg, src_reg));
	*pprog = prog;
}

>>>>>>> 7d2a07b7
/* LDX: dst_reg = *(u8*)(src_reg + off) */
static void emit_ldx(u8 **pprog, u32 size, u32 dst_reg, u32 src_reg, int off)
{
	u8 *prog = *pprog;
<<<<<<< HEAD
	int cnt = 0;
=======
>>>>>>> 7d2a07b7

	switch (size) {
	case BPF_B:
		/* Emit 'movzx rax, byte ptr [rax + off]' */
		EMIT3(add_2mod(0x48, src_reg, dst_reg), 0x0F, 0xB6);
		break;
	case BPF_H:
		/* Emit 'movzx rax, word ptr [rax + off]' */
		EMIT3(add_2mod(0x48, src_reg, dst_reg), 0x0F, 0xB7);
		break;
	case BPF_W:
		/* Emit 'mov eax, dword ptr [rax+0x14]' */
		if (is_ereg(dst_reg) || is_ereg(src_reg))
			EMIT2(add_2mod(0x40, src_reg, dst_reg), 0x8B);
		else
			EMIT1(0x8B);
		break;
	case BPF_DW:
		/* Emit 'mov rax, qword ptr [rax+0x14]' */
		EMIT2(add_2mod(0x48, src_reg, dst_reg), 0x8B);
		break;
	}
<<<<<<< HEAD
	/*
	 * If insn->off == 0 we can save one extra byte, but
	 * special case of x86 R13 which always needs an offset
	 * is not worth the hassle
	 */
	if (is_imm8(off))
		EMIT2(add_2reg(0x40, src_reg, dst_reg), off);
	else
		EMIT1_off32(add_2reg(0x80, src_reg, dst_reg), off);
=======
	emit_insn_suffix(&prog, src_reg, dst_reg, off);
>>>>>>> 7d2a07b7
	*pprog = prog;
}

/* STX: *(u8*)(dst_reg + off) = src_reg */
static void emit_stx(u8 **pprog, u32 size, u32 dst_reg, u32 src_reg, int off)
{
	u8 *prog = *pprog;
<<<<<<< HEAD
	int cnt = 0;
=======
>>>>>>> 7d2a07b7

	switch (size) {
	case BPF_B:
		/* Emit 'mov byte ptr [rax + off], al' */
		if (is_ereg(dst_reg) || is_ereg_8l(src_reg))
			/* Add extra byte for eregs or SIL,DIL,BPL in src_reg */
			EMIT2(add_2mod(0x40, dst_reg, src_reg), 0x88);
		else
			EMIT1(0x88);
		break;
	case BPF_H:
		if (is_ereg(dst_reg) || is_ereg(src_reg))
			EMIT3(0x66, add_2mod(0x40, dst_reg, src_reg), 0x89);
		else
			EMIT2(0x66, 0x89);
		break;
	case BPF_W:
		if (is_ereg(dst_reg) || is_ereg(src_reg))
			EMIT2(add_2mod(0x40, dst_reg, src_reg), 0x89);
		else
			EMIT1(0x89);
		break;
	case BPF_DW:
		EMIT2(add_2mod(0x48, dst_reg, src_reg), 0x89);
		break;
	}
<<<<<<< HEAD
	if (is_imm8(off))
		EMIT2(add_2reg(0x40, dst_reg, src_reg), off);
	else
		EMIT1_off32(add_2reg(0x80, dst_reg, src_reg), off);
	*pprog = prog;
=======
	emit_insn_suffix(&prog, dst_reg, src_reg, off);
	*pprog = prog;
}

static int emit_atomic(u8 **pprog, u8 atomic_op,
		       u32 dst_reg, u32 src_reg, s16 off, u8 bpf_size)
{
	u8 *prog = *pprog;

	EMIT1(0xF0); /* lock prefix */

	maybe_emit_mod(&prog, dst_reg, src_reg, bpf_size == BPF_DW);

	/* emit opcode */
	switch (atomic_op) {
	case BPF_ADD:
	case BPF_SUB:
	case BPF_AND:
	case BPF_OR:
	case BPF_XOR:
		/* lock *(u32/u64*)(dst_reg + off) <op>= src_reg */
		EMIT1(simple_alu_opcodes[atomic_op]);
		break;
	case BPF_ADD | BPF_FETCH:
		/* src_reg = atomic_fetch_add(dst_reg + off, src_reg); */
		EMIT2(0x0F, 0xC1);
		break;
	case BPF_XCHG:
		/* src_reg = atomic_xchg(dst_reg + off, src_reg); */
		EMIT1(0x87);
		break;
	case BPF_CMPXCHG:
		/* r0 = atomic_cmpxchg(dst_reg + off, r0, src_reg); */
		EMIT2(0x0F, 0xB1);
		break;
	default:
		pr_err("bpf_jit: unknown atomic opcode %02x\n", atomic_op);
		return -EFAULT;
	}

	emit_insn_suffix(&prog, dst_reg, src_reg, off);

	*pprog = prog;
	return 0;
>>>>>>> 7d2a07b7
}

static bool ex_handler_bpf(const struct exception_table_entry *x,
			   struct pt_regs *regs, int trapnr,
			   unsigned long error_code, unsigned long fault_addr)
{
	u32 reg = x->fixup >> 8;

	/* jump over faulting load and clear dest register */
	*(unsigned long *)((void *)regs + reg) = 0;
	regs->ip += x->fixup & 0xff;
	return true;
}

<<<<<<< HEAD
static int emit_nops(u8 **pprog, int len)
{
	u8 *prog = *pprog;
	int i, noplen, cnt = 0;
=======
static void detect_reg_usage(struct bpf_insn *insn, int insn_cnt,
			     bool *regs_used, bool *tail_call_seen)
{
	int i;

	for (i = 1; i <= insn_cnt; i++, insn++) {
		if (insn->code == (BPF_JMP | BPF_TAIL_CALL))
			*tail_call_seen = true;
		if (insn->dst_reg == BPF_REG_6 || insn->src_reg == BPF_REG_6)
			regs_used[0] = true;
		if (insn->dst_reg == BPF_REG_7 || insn->src_reg == BPF_REG_7)
			regs_used[1] = true;
		if (insn->dst_reg == BPF_REG_8 || insn->src_reg == BPF_REG_8)
			regs_used[2] = true;
		if (insn->dst_reg == BPF_REG_9 || insn->src_reg == BPF_REG_9)
			regs_used[3] = true;
	}
}

static void emit_nops(u8 **pprog, int len)
{
	u8 *prog = *pprog;
	int i, noplen;
>>>>>>> 7d2a07b7

	while (len > 0) {
		noplen = len;

		if (noplen > ASM_NOP_MAX)
			noplen = ASM_NOP_MAX;

		for (i = 0; i < noplen; i++)
<<<<<<< HEAD
			EMIT1(ideal_nops[noplen][i]);
=======
			EMIT1(x86_nops[noplen][i]);
>>>>>>> 7d2a07b7
		len -= noplen;
	}

	*pprog = prog;
<<<<<<< HEAD

	return cnt;
=======
>>>>>>> 7d2a07b7
}

#define INSN_SZ_DIFF (((addrs[i] - addrs[i - 1]) - (prog - temp)))

static int do_jit(struct bpf_prog *bpf_prog, int *addrs, u8 *image,
		  int oldproglen, struct jit_context *ctx, bool jmp_padding)
{
	bool tail_call_reachable = bpf_prog->aux->tail_call_reachable;
	struct bpf_insn *insn = bpf_prog->insnsi;
	bool callee_regs_used[4] = {};
	int insn_cnt = bpf_prog->len;
	bool tail_call_seen = false;
	bool seen_exit = false;
	u8 temp[BPF_MAX_INSN_SIZE + BPF_INSN_SAFETY];
<<<<<<< HEAD
	int i, cnt = 0, excnt = 0;
=======
	int i, excnt = 0;
>>>>>>> 7d2a07b7
	int ilen, proglen = 0;
	u8 *prog = temp;
	int err;

	detect_reg_usage(insn, insn_cnt, callee_regs_used,
			 &tail_call_seen);

	/* tail call's presence in current prog implies it is reachable */
	tail_call_reachable |= tail_call_seen;

	emit_prologue(&prog, bpf_prog->aux->stack_depth,
<<<<<<< HEAD
		      bpf_prog_was_classic(bpf_prog));
=======
		      bpf_prog_was_classic(bpf_prog), tail_call_reachable,
		      bpf_prog->aux->func_idx != 0);
	push_callee_regs(&prog, callee_regs_used);

>>>>>>> 7d2a07b7
	ilen = prog - temp;
	if (image)
		memcpy(image + proglen, temp, ilen);
	proglen += ilen;
	addrs[0] = proglen;
	prog = temp;

	for (i = 1; i <= insn_cnt; i++, insn++) {
		const s32 imm32 = insn->imm;
		u32 dst_reg = insn->dst_reg;
		u32 src_reg = insn->src_reg;
		u8 b2 = 0, b3 = 0;
		u8 *start_of_ldx;
		s64 jmp_offset;
		u8 jmp_cond;
		u8 *func;
		int nops;

		switch (insn->code) {
			/* ALU */
		case BPF_ALU | BPF_ADD | BPF_X:
		case BPF_ALU | BPF_SUB | BPF_X:
		case BPF_ALU | BPF_AND | BPF_X:
		case BPF_ALU | BPF_OR | BPF_X:
		case BPF_ALU | BPF_XOR | BPF_X:
		case BPF_ALU64 | BPF_ADD | BPF_X:
		case BPF_ALU64 | BPF_SUB | BPF_X:
		case BPF_ALU64 | BPF_AND | BPF_X:
		case BPF_ALU64 | BPF_OR | BPF_X:
		case BPF_ALU64 | BPF_XOR | BPF_X:
			maybe_emit_mod(&prog, dst_reg, src_reg,
				       BPF_CLASS(insn->code) == BPF_ALU64);
			b2 = simple_alu_opcodes[BPF_OP(insn->code)];
			EMIT2(b2, add_2reg(0xC0, dst_reg, src_reg));
			break;

		case BPF_ALU64 | BPF_MOV | BPF_X:
		case BPF_ALU | BPF_MOV | BPF_X:
			emit_mov_reg(&prog,
				     BPF_CLASS(insn->code) == BPF_ALU64,
				     dst_reg, src_reg);
			break;

			/* neg dst */
		case BPF_ALU | BPF_NEG:
		case BPF_ALU64 | BPF_NEG:
			if (BPF_CLASS(insn->code) == BPF_ALU64)
				EMIT1(add_1mod(0x48, dst_reg));
			else if (is_ereg(dst_reg))
				EMIT1(add_1mod(0x40, dst_reg));
			EMIT2(0xF7, add_1reg(0xD8, dst_reg));
			break;

		case BPF_ALU | BPF_ADD | BPF_K:
		case BPF_ALU | BPF_SUB | BPF_K:
		case BPF_ALU | BPF_AND | BPF_K:
		case BPF_ALU | BPF_OR | BPF_K:
		case BPF_ALU | BPF_XOR | BPF_K:
		case BPF_ALU64 | BPF_ADD | BPF_K:
		case BPF_ALU64 | BPF_SUB | BPF_K:
		case BPF_ALU64 | BPF_AND | BPF_K:
		case BPF_ALU64 | BPF_OR | BPF_K:
		case BPF_ALU64 | BPF_XOR | BPF_K:
			if (BPF_CLASS(insn->code) == BPF_ALU64)
				EMIT1(add_1mod(0x48, dst_reg));
			else if (is_ereg(dst_reg))
				EMIT1(add_1mod(0x40, dst_reg));

			/*
			 * b3 holds 'normal' opcode, b2 short form only valid
			 * in case dst is eax/rax.
			 */
			switch (BPF_OP(insn->code)) {
			case BPF_ADD:
				b3 = 0xC0;
				b2 = 0x05;
				break;
			case BPF_SUB:
				b3 = 0xE8;
				b2 = 0x2D;
				break;
			case BPF_AND:
				b3 = 0xE0;
				b2 = 0x25;
				break;
			case BPF_OR:
				b3 = 0xC8;
				b2 = 0x0D;
				break;
			case BPF_XOR:
				b3 = 0xF0;
				b2 = 0x35;
				break;
			}

			if (is_imm8(imm32))
				EMIT3(0x83, add_1reg(b3, dst_reg), imm32);
			else if (is_axreg(dst_reg))
				EMIT1_off32(b2, imm32);
			else
				EMIT2_off32(0x81, add_1reg(b3, dst_reg), imm32);
			break;

		case BPF_ALU64 | BPF_MOV | BPF_K:
		case BPF_ALU | BPF_MOV | BPF_K:
			emit_mov_imm32(&prog, BPF_CLASS(insn->code) == BPF_ALU64,
				       dst_reg, imm32);
			break;

		case BPF_LD | BPF_IMM | BPF_DW:
			emit_mov_imm64(&prog, dst_reg, insn[1].imm, insn[0].imm);
			insn++;
			i++;
			break;

			/* dst %= src, dst /= src, dst %= imm32, dst /= imm32 */
		case BPF_ALU | BPF_MOD | BPF_X:
		case BPF_ALU | BPF_DIV | BPF_X:
		case BPF_ALU | BPF_MOD | BPF_K:
		case BPF_ALU | BPF_DIV | BPF_K:
		case BPF_ALU64 | BPF_MOD | BPF_X:
		case BPF_ALU64 | BPF_DIV | BPF_X:
		case BPF_ALU64 | BPF_MOD | BPF_K:
		case BPF_ALU64 | BPF_DIV | BPF_K:
			EMIT1(0x50); /* push rax */
			EMIT1(0x52); /* push rdx */

			if (BPF_SRC(insn->code) == BPF_X)
				/* mov r11, src_reg */
				EMIT_mov(AUX_REG, src_reg);
			else
				/* mov r11, imm32 */
				EMIT3_off32(0x49, 0xC7, 0xC3, imm32);

			/* mov rax, dst_reg */
			EMIT_mov(BPF_REG_0, dst_reg);

			/*
			 * xor edx, edx
			 * equivalent to 'xor rdx, rdx', but one byte less
			 */
			EMIT2(0x31, 0xd2);

			if (BPF_CLASS(insn->code) == BPF_ALU64)
				/* div r11 */
				EMIT3(0x49, 0xF7, 0xF3);
			else
				/* div r11d */
				EMIT3(0x41, 0xF7, 0xF3);

			if (BPF_OP(insn->code) == BPF_MOD)
				/* mov r11, rdx */
				EMIT3(0x49, 0x89, 0xD3);
			else
				/* mov r11, rax */
				EMIT3(0x49, 0x89, 0xC3);

			EMIT1(0x5A); /* pop rdx */
			EMIT1(0x58); /* pop rax */

			/* mov dst_reg, r11 */
			EMIT_mov(dst_reg, AUX_REG);
			break;

		case BPF_ALU | BPF_MUL | BPF_K:
		case BPF_ALU | BPF_MUL | BPF_X:
		case BPF_ALU64 | BPF_MUL | BPF_K:
		case BPF_ALU64 | BPF_MUL | BPF_X:
		{
			bool is64 = BPF_CLASS(insn->code) == BPF_ALU64;

			if (dst_reg != BPF_REG_0)
				EMIT1(0x50); /* push rax */
			if (dst_reg != BPF_REG_3)
				EMIT1(0x52); /* push rdx */

			/* mov r11, dst_reg */
			EMIT_mov(AUX_REG, dst_reg);

			if (BPF_SRC(insn->code) == BPF_X)
				emit_mov_reg(&prog, is64, BPF_REG_0, src_reg);
			else
				emit_mov_imm32(&prog, is64, BPF_REG_0, imm32);

			if (is64)
				EMIT1(add_1mod(0x48, AUX_REG));
			else if (is_ereg(AUX_REG))
				EMIT1(add_1mod(0x40, AUX_REG));
			/* mul(q) r11 */
			EMIT2(0xF7, add_1reg(0xE0, AUX_REG));

			if (dst_reg != BPF_REG_3)
				EMIT1(0x5A); /* pop rdx */
			if (dst_reg != BPF_REG_0) {
				/* mov dst_reg, rax */
				EMIT_mov(dst_reg, BPF_REG_0);
				EMIT1(0x58); /* pop rax */
			}
			break;
		}
			/* Shifts */
		case BPF_ALU | BPF_LSH | BPF_K:
		case BPF_ALU | BPF_RSH | BPF_K:
		case BPF_ALU | BPF_ARSH | BPF_K:
		case BPF_ALU64 | BPF_LSH | BPF_K:
		case BPF_ALU64 | BPF_RSH | BPF_K:
		case BPF_ALU64 | BPF_ARSH | BPF_K:
			if (BPF_CLASS(insn->code) == BPF_ALU64)
				EMIT1(add_1mod(0x48, dst_reg));
			else if (is_ereg(dst_reg))
				EMIT1(add_1mod(0x40, dst_reg));

			b3 = simple_alu_opcodes[BPF_OP(insn->code)];
			if (imm32 == 1)
				EMIT2(0xD1, add_1reg(b3, dst_reg));
			else
				EMIT3(0xC1, add_1reg(b3, dst_reg), imm32);
			break;

		case BPF_ALU | BPF_LSH | BPF_X:
		case BPF_ALU | BPF_RSH | BPF_X:
		case BPF_ALU | BPF_ARSH | BPF_X:
		case BPF_ALU64 | BPF_LSH | BPF_X:
		case BPF_ALU64 | BPF_RSH | BPF_X:
		case BPF_ALU64 | BPF_ARSH | BPF_X:

			/* Check for bad case when dst_reg == rcx */
			if (dst_reg == BPF_REG_4) {
				/* mov r11, dst_reg */
				EMIT_mov(AUX_REG, dst_reg);
				dst_reg = AUX_REG;
			}

			if (src_reg != BPF_REG_4) { /* common case */
				EMIT1(0x51); /* push rcx */

				/* mov rcx, src_reg */
				EMIT_mov(BPF_REG_4, src_reg);
			}

			/* shl %rax, %cl | shr %rax, %cl | sar %rax, %cl */
			if (BPF_CLASS(insn->code) == BPF_ALU64)
				EMIT1(add_1mod(0x48, dst_reg));
			else if (is_ereg(dst_reg))
				EMIT1(add_1mod(0x40, dst_reg));

			b3 = simple_alu_opcodes[BPF_OP(insn->code)];
			EMIT2(0xD3, add_1reg(b3, dst_reg));

			if (src_reg != BPF_REG_4)
				EMIT1(0x59); /* pop rcx */

			if (insn->dst_reg == BPF_REG_4)
				/* mov dst_reg, r11 */
				EMIT_mov(insn->dst_reg, AUX_REG);
			break;

		case BPF_ALU | BPF_END | BPF_FROM_BE:
			switch (imm32) {
			case 16:
				/* Emit 'ror %ax, 8' to swap lower 2 bytes */
				EMIT1(0x66);
				if (is_ereg(dst_reg))
					EMIT1(0x41);
				EMIT3(0xC1, add_1reg(0xC8, dst_reg), 8);

				/* Emit 'movzwl eax, ax' */
				if (is_ereg(dst_reg))
					EMIT3(0x45, 0x0F, 0xB7);
				else
					EMIT2(0x0F, 0xB7);
				EMIT1(add_2reg(0xC0, dst_reg, dst_reg));
				break;
			case 32:
				/* Emit 'bswap eax' to swap lower 4 bytes */
				if (is_ereg(dst_reg))
					EMIT2(0x41, 0x0F);
				else
					EMIT1(0x0F);
				EMIT1(add_1reg(0xC8, dst_reg));
				break;
			case 64:
				/* Emit 'bswap rax' to swap 8 bytes */
				EMIT3(add_1mod(0x48, dst_reg), 0x0F,
				      add_1reg(0xC8, dst_reg));
				break;
			}
			break;

		case BPF_ALU | BPF_END | BPF_FROM_LE:
			switch (imm32) {
			case 16:
				/*
				 * Emit 'movzwl eax, ax' to zero extend 16-bit
				 * into 64 bit
				 */
				if (is_ereg(dst_reg))
					EMIT3(0x45, 0x0F, 0xB7);
				else
					EMIT2(0x0F, 0xB7);
				EMIT1(add_2reg(0xC0, dst_reg, dst_reg));
				break;
			case 32:
				/* Emit 'mov eax, eax' to clear upper 32-bits */
				if (is_ereg(dst_reg))
					EMIT1(0x45);
				EMIT2(0x89, add_2reg(0xC0, dst_reg, dst_reg));
				break;
			case 64:
				/* nop */
				break;
			}
			break;

			/* speculation barrier */
		case BPF_ST | BPF_NOSPEC:
			if (boot_cpu_has(X86_FEATURE_XMM2))
				/* Emit 'lfence' */
				EMIT3(0x0F, 0xAE, 0xE8);
			break;

			/* ST: *(u8*)(dst_reg + off) = imm */
		case BPF_ST | BPF_MEM | BPF_B:
			if (is_ereg(dst_reg))
				EMIT2(0x41, 0xC6);
			else
				EMIT1(0xC6);
			goto st;
		case BPF_ST | BPF_MEM | BPF_H:
			if (is_ereg(dst_reg))
				EMIT3(0x66, 0x41, 0xC7);
			else
				EMIT2(0x66, 0xC7);
			goto st;
		case BPF_ST | BPF_MEM | BPF_W:
			if (is_ereg(dst_reg))
				EMIT2(0x41, 0xC7);
			else
				EMIT1(0xC7);
			goto st;
		case BPF_ST | BPF_MEM | BPF_DW:
			EMIT2(add_1mod(0x48, dst_reg), 0xC7);

st:			if (is_imm8(insn->off))
				EMIT2(add_1reg(0x40, dst_reg), insn->off);
			else
				EMIT1_off32(add_1reg(0x80, dst_reg), insn->off);

			EMIT(imm32, bpf_size_to_x86_bytes(BPF_SIZE(insn->code)));
			break;

			/* STX: *(u8*)(dst_reg + off) = src_reg */
		case BPF_STX | BPF_MEM | BPF_B:
		case BPF_STX | BPF_MEM | BPF_H:
		case BPF_STX | BPF_MEM | BPF_W:
		case BPF_STX | BPF_MEM | BPF_DW:
			emit_stx(&prog, BPF_SIZE(insn->code), dst_reg, src_reg, insn->off);
			break;

			/* LDX: dst_reg = *(u8*)(src_reg + off) */
		case BPF_LDX | BPF_MEM | BPF_B:
		case BPF_LDX | BPF_PROBE_MEM | BPF_B:
		case BPF_LDX | BPF_MEM | BPF_H:
		case BPF_LDX | BPF_PROBE_MEM | BPF_H:
		case BPF_LDX | BPF_MEM | BPF_W:
		case BPF_LDX | BPF_PROBE_MEM | BPF_W:
		case BPF_LDX | BPF_MEM | BPF_DW:
		case BPF_LDX | BPF_PROBE_MEM | BPF_DW:
<<<<<<< HEAD
			emit_ldx(&prog, BPF_SIZE(insn->code), dst_reg, src_reg, insn->off);
			if (BPF_MODE(insn->code) == BPF_PROBE_MEM) {
				struct exception_table_entry *ex;
				u8 *_insn = image + proglen;
				s64 delta;

=======
			if (BPF_MODE(insn->code) == BPF_PROBE_MEM) {
				/* test src_reg, src_reg */
				maybe_emit_mod(&prog, src_reg, src_reg, true); /* always 1 byte */
				EMIT2(0x85, add_2reg(0xC0, src_reg, src_reg));
				/* jne start_of_ldx */
				EMIT2(X86_JNE, 0);
				/* xor dst_reg, dst_reg */
				emit_mov_imm32(&prog, false, dst_reg, 0);
				/* jmp byte_after_ldx */
				EMIT2(0xEB, 0);

				/* populate jmp_offset for JNE above */
				temp[4] = prog - temp - 5 /* sizeof(test + jne) */;
				start_of_ldx = prog;
			}
			emit_ldx(&prog, BPF_SIZE(insn->code), dst_reg, src_reg, insn->off);
			if (BPF_MODE(insn->code) == BPF_PROBE_MEM) {
				struct exception_table_entry *ex;
				u8 *_insn = image + proglen + (start_of_ldx - temp);
				s64 delta;

				/* populate jmp_offset for JMP above */
				start_of_ldx[-1] = prog - start_of_ldx;

>>>>>>> 7d2a07b7
				if (!bpf_prog->aux->extable)
					break;

				if (excnt >= bpf_prog->aux->num_exentries) {
					pr_err("ex gen bug\n");
					return -EFAULT;
				}
				ex = &bpf_prog->aux->extable[excnt++];

				delta = _insn - (u8 *)&ex->insn;
				if (!is_simm32(delta)) {
					pr_err("extable->insn doesn't fit into 32-bit\n");
					return -EFAULT;
				}
				ex->insn = delta;

				delta = (u8 *)ex_handler_bpf - (u8 *)&ex->handler;
				if (!is_simm32(delta)) {
					pr_err("extable->handler doesn't fit into 32-bit\n");
					return -EFAULT;
				}
				ex->handler = delta;

				if (dst_reg > BPF_REG_9) {
					pr_err("verifier error\n");
					return -EFAULT;
				}
				/*
				 * Compute size of x86 insn and its target dest x86 register.
				 * ex_handler_bpf() will use lower 8 bits to adjust
				 * pt_regs->ip to jump over this x86 instruction
				 * and upper bits to figure out which pt_regs to zero out.
				 * End result: x86 insn "mov rbx, qword ptr [rax+0x14]"
				 * of 4 bytes will be ignored and rbx will be zero inited.
				 */
				ex->fixup = (prog - temp) | (reg2pt_regs[dst_reg] << 8);
			}
			break;

		case BPF_STX | BPF_ATOMIC | BPF_W:
		case BPF_STX | BPF_ATOMIC | BPF_DW:
			if (insn->imm == (BPF_AND | BPF_FETCH) ||
			    insn->imm == (BPF_OR | BPF_FETCH) ||
			    insn->imm == (BPF_XOR | BPF_FETCH)) {
				u8 *branch_target;
				bool is64 = BPF_SIZE(insn->code) == BPF_DW;
				u32 real_src_reg = src_reg;

				/*
				 * Can't be implemented with a single x86 insn.
				 * Need to do a CMPXCHG loop.
				 */

				/* Will need RAX as a CMPXCHG operand so save R0 */
				emit_mov_reg(&prog, true, BPF_REG_AX, BPF_REG_0);
				if (src_reg == BPF_REG_0)
					real_src_reg = BPF_REG_AX;

				branch_target = prog;
				/* Load old value */
				emit_ldx(&prog, BPF_SIZE(insn->code),
					 BPF_REG_0, dst_reg, insn->off);
				/*
				 * Perform the (commutative) operation locally,
				 * put the result in the AUX_REG.
				 */
				emit_mov_reg(&prog, is64, AUX_REG, BPF_REG_0);
				maybe_emit_mod(&prog, AUX_REG, real_src_reg, is64);
				EMIT2(simple_alu_opcodes[BPF_OP(insn->imm)],
				      add_2reg(0xC0, AUX_REG, real_src_reg));
				/* Attempt to swap in new value */
				err = emit_atomic(&prog, BPF_CMPXCHG,
						  dst_reg, AUX_REG, insn->off,
						  BPF_SIZE(insn->code));
				if (WARN_ON(err))
					return err;
				/*
				 * ZF tells us whether we won the race. If it's
				 * cleared we need to try again.
				 */
				EMIT2(X86_JNE, -(prog - branch_target) - 2);
				/* Return the pre-modification value */
				emit_mov_reg(&prog, is64, real_src_reg, BPF_REG_0);
				/* Restore R0 after clobbering RAX */
				emit_mov_reg(&prog, true, BPF_REG_0, BPF_REG_AX);
				break;

			}

			err = emit_atomic(&prog, insn->imm, dst_reg, src_reg,
						  insn->off, BPF_SIZE(insn->code));
			if (err)
				return err;
			break;

			/* call */
		case BPF_JMP | BPF_CALL:
			func = (u8 *) __bpf_call_base + imm32;
<<<<<<< HEAD
			if (!imm32 || emit_call(&prog, func, image + addrs[i - 1]))
				return -EINVAL;
=======
			if (tail_call_reachable) {
				EMIT3_off32(0x48, 0x8B, 0x85,
					    -(bpf_prog->aux->stack_depth + 8));
				if (!imm32 || emit_call(&prog, func, image + addrs[i - 1] + 7))
					return -EINVAL;
			} else {
				if (!imm32 || emit_call(&prog, func, image + addrs[i - 1]))
					return -EINVAL;
			}
>>>>>>> 7d2a07b7
			break;

		case BPF_JMP | BPF_TAIL_CALL:
			if (imm32)
				emit_bpf_tail_call_direct(&bpf_prog->aux->poke_tab[imm32 - 1],
<<<<<<< HEAD
							  &prog, addrs[i], image);
			else
				emit_bpf_tail_call_indirect(&prog);
=======
							  &prog, addrs[i], image,
							  callee_regs_used,
							  bpf_prog->aux->stack_depth);
			else
				emit_bpf_tail_call_indirect(&prog,
							    callee_regs_used,
							    bpf_prog->aux->stack_depth);
>>>>>>> 7d2a07b7
			break;

			/* cond jump */
		case BPF_JMP | BPF_JEQ | BPF_X:
		case BPF_JMP | BPF_JNE | BPF_X:
		case BPF_JMP | BPF_JGT | BPF_X:
		case BPF_JMP | BPF_JLT | BPF_X:
		case BPF_JMP | BPF_JGE | BPF_X:
		case BPF_JMP | BPF_JLE | BPF_X:
		case BPF_JMP | BPF_JSGT | BPF_X:
		case BPF_JMP | BPF_JSLT | BPF_X:
		case BPF_JMP | BPF_JSGE | BPF_X:
		case BPF_JMP | BPF_JSLE | BPF_X:
		case BPF_JMP32 | BPF_JEQ | BPF_X:
		case BPF_JMP32 | BPF_JNE | BPF_X:
		case BPF_JMP32 | BPF_JGT | BPF_X:
		case BPF_JMP32 | BPF_JLT | BPF_X:
		case BPF_JMP32 | BPF_JGE | BPF_X:
		case BPF_JMP32 | BPF_JLE | BPF_X:
		case BPF_JMP32 | BPF_JSGT | BPF_X:
		case BPF_JMP32 | BPF_JSLT | BPF_X:
		case BPF_JMP32 | BPF_JSGE | BPF_X:
		case BPF_JMP32 | BPF_JSLE | BPF_X:
			/* cmp dst_reg, src_reg */
			maybe_emit_mod(&prog, dst_reg, src_reg,
				       BPF_CLASS(insn->code) == BPF_JMP);
			EMIT2(0x39, add_2reg(0xC0, dst_reg, src_reg));
			goto emit_cond_jmp;

		case BPF_JMP | BPF_JSET | BPF_X:
		case BPF_JMP32 | BPF_JSET | BPF_X:
			/* test dst_reg, src_reg */
			maybe_emit_mod(&prog, dst_reg, src_reg,
				       BPF_CLASS(insn->code) == BPF_JMP);
			EMIT2(0x85, add_2reg(0xC0, dst_reg, src_reg));
			goto emit_cond_jmp;

		case BPF_JMP | BPF_JSET | BPF_K:
		case BPF_JMP32 | BPF_JSET | BPF_K:
			/* test dst_reg, imm32 */
			if (BPF_CLASS(insn->code) == BPF_JMP)
				EMIT1(add_1mod(0x48, dst_reg));
			else if (is_ereg(dst_reg))
				EMIT1(add_1mod(0x40, dst_reg));
			EMIT2_off32(0xF7, add_1reg(0xC0, dst_reg), imm32);
			goto emit_cond_jmp;

		case BPF_JMP | BPF_JEQ | BPF_K:
		case BPF_JMP | BPF_JNE | BPF_K:
		case BPF_JMP | BPF_JGT | BPF_K:
		case BPF_JMP | BPF_JLT | BPF_K:
		case BPF_JMP | BPF_JGE | BPF_K:
		case BPF_JMP | BPF_JLE | BPF_K:
		case BPF_JMP | BPF_JSGT | BPF_K:
		case BPF_JMP | BPF_JSLT | BPF_K:
		case BPF_JMP | BPF_JSGE | BPF_K:
		case BPF_JMP | BPF_JSLE | BPF_K:
		case BPF_JMP32 | BPF_JEQ | BPF_K:
		case BPF_JMP32 | BPF_JNE | BPF_K:
		case BPF_JMP32 | BPF_JGT | BPF_K:
		case BPF_JMP32 | BPF_JLT | BPF_K:
		case BPF_JMP32 | BPF_JGE | BPF_K:
		case BPF_JMP32 | BPF_JLE | BPF_K:
		case BPF_JMP32 | BPF_JSGT | BPF_K:
		case BPF_JMP32 | BPF_JSLT | BPF_K:
		case BPF_JMP32 | BPF_JSGE | BPF_K:
		case BPF_JMP32 | BPF_JSLE | BPF_K:
			/* test dst_reg, dst_reg to save one extra byte */
			if (imm32 == 0) {
<<<<<<< HEAD
				if (BPF_CLASS(insn->code) == BPF_JMP)
					EMIT1(add_2mod(0x48, dst_reg, dst_reg));
				else if (is_ereg(dst_reg))
					EMIT1(add_2mod(0x40, dst_reg, dst_reg));
=======
				maybe_emit_mod(&prog, dst_reg, dst_reg,
					       BPF_CLASS(insn->code) == BPF_JMP);
>>>>>>> 7d2a07b7
				EMIT2(0x85, add_2reg(0xC0, dst_reg, dst_reg));
				goto emit_cond_jmp;
			}

			/* cmp dst_reg, imm8/32 */
			if (BPF_CLASS(insn->code) == BPF_JMP)
				EMIT1(add_1mod(0x48, dst_reg));
			else if (is_ereg(dst_reg))
				EMIT1(add_1mod(0x40, dst_reg));

			if (is_imm8(imm32))
				EMIT3(0x83, add_1reg(0xF8, dst_reg), imm32);
			else
				EMIT2_off32(0x81, add_1reg(0xF8, dst_reg), imm32);

emit_cond_jmp:		/* Convert BPF opcode to x86 */
			switch (BPF_OP(insn->code)) {
			case BPF_JEQ:
				jmp_cond = X86_JE;
				break;
			case BPF_JSET:
			case BPF_JNE:
				jmp_cond = X86_JNE;
				break;
			case BPF_JGT:
				/* GT is unsigned '>', JA in x86 */
				jmp_cond = X86_JA;
				break;
			case BPF_JLT:
				/* LT is unsigned '<', JB in x86 */
				jmp_cond = X86_JB;
				break;
			case BPF_JGE:
				/* GE is unsigned '>=', JAE in x86 */
				jmp_cond = X86_JAE;
				break;
			case BPF_JLE:
				/* LE is unsigned '<=', JBE in x86 */
				jmp_cond = X86_JBE;
				break;
			case BPF_JSGT:
				/* Signed '>', GT in x86 */
				jmp_cond = X86_JG;
				break;
			case BPF_JSLT:
				/* Signed '<', LT in x86 */
				jmp_cond = X86_JL;
				break;
			case BPF_JSGE:
				/* Signed '>=', GE in x86 */
				jmp_cond = X86_JGE;
				break;
			case BPF_JSLE:
				/* Signed '<=', LE in x86 */
				jmp_cond = X86_JLE;
				break;
			default: /* to silence GCC warning */
				return -EFAULT;
			}
			jmp_offset = addrs[i + insn->off] - addrs[i];
			if (is_imm8(jmp_offset)) {
				if (jmp_padding) {
					/* To keep the jmp_offset valid, the extra bytes are
<<<<<<< HEAD
					 * padded before the jump insn, so we substract the
=======
					 * padded before the jump insn, so we subtract the
>>>>>>> 7d2a07b7
					 * 2 bytes of jmp_cond insn from INSN_SZ_DIFF.
					 *
					 * If the previous pass already emits an imm8
					 * jmp_cond, then this BPF insn won't shrink, so
					 * "nops" is 0.
					 *
					 * On the other hand, if the previous pass emits an
					 * imm32 jmp_cond, the extra 4 bytes(*) is padded to
					 * keep the image from shrinking further.
					 *
					 * (*) imm32 jmp_cond is 6 bytes, and imm8 jmp_cond
					 *     is 2 bytes, so the size difference is 4 bytes.
					 */
					nops = INSN_SZ_DIFF - 2;
					if (nops != 0 && nops != 4) {
						pr_err("unexpected jmp_cond padding: %d bytes\n",
						       nops);
						return -EFAULT;
					}
<<<<<<< HEAD
					cnt += emit_nops(&prog, nops);
=======
					emit_nops(&prog, nops);
>>>>>>> 7d2a07b7
				}
				EMIT2(jmp_cond, jmp_offset);
			} else if (is_simm32(jmp_offset)) {
				EMIT2_off32(0x0F, jmp_cond + 0x10, jmp_offset);
			} else {
				pr_err("cond_jmp gen bug %llx\n", jmp_offset);
				return -EFAULT;
			}

			break;

		case BPF_JMP | BPF_JA:
			if (insn->off == -1)
				/* -1 jmp instructions will always jump
				 * backwards two bytes. Explicitly handling
				 * this case avoids wasting too many passes
				 * when there are long sequences of replaced
				 * dead code.
				 */
				jmp_offset = -2;
			else
				jmp_offset = addrs[i + insn->off] - addrs[i];

			if (!jmp_offset) {
				/*
				 * If jmp_padding is enabled, the extra nops will
				 * be inserted. Otherwise, optimize out nop jumps.
				 */
				if (jmp_padding) {
					/* There are 3 possible conditions.
					 * (1) This BPF_JA is already optimized out in
					 *     the previous run, so there is no need
					 *     to pad any extra byte (0 byte).
					 * (2) The previous pass emits an imm8 jmp,
					 *     so we pad 2 bytes to match the previous
					 *     insn size.
					 * (3) Similarly, the previous pass emits an
					 *     imm32 jmp, and 5 bytes is padded.
					 */
					nops = INSN_SZ_DIFF;
					if (nops != 0 && nops != 2 && nops != 5) {
						pr_err("unexpected nop jump padding: %d bytes\n",
						       nops);
						return -EFAULT;
					}
<<<<<<< HEAD
					cnt += emit_nops(&prog, nops);
=======
					emit_nops(&prog, nops);
>>>>>>> 7d2a07b7
				}
				break;
			}
emit_jmp:
			if (is_imm8(jmp_offset)) {
				if (jmp_padding) {
					/* To avoid breaking jmp_offset, the extra bytes
					 * are padded before the actual jmp insn, so
<<<<<<< HEAD
					 * 2 bytes is substracted from INSN_SZ_DIFF.
=======
					 * 2 bytes is subtracted from INSN_SZ_DIFF.
>>>>>>> 7d2a07b7
					 *
					 * If the previous pass already emits an imm8
					 * jmp, there is nothing to pad (0 byte).
					 *
					 * If it emits an imm32 jmp (5 bytes) previously
					 * and now an imm8 jmp (2 bytes), then we pad
					 * (5 - 2 = 3) bytes to stop the image from
					 * shrinking further.
					 */
					nops = INSN_SZ_DIFF - 2;
					if (nops != 0 && nops != 3) {
						pr_err("unexpected jump padding: %d bytes\n",
						       nops);
						return -EFAULT;
					}
<<<<<<< HEAD
					cnt += emit_nops(&prog, INSN_SZ_DIFF - 2);
=======
					emit_nops(&prog, INSN_SZ_DIFF - 2);
>>>>>>> 7d2a07b7
				}
				EMIT2(0xEB, jmp_offset);
			} else if (is_simm32(jmp_offset)) {
				EMIT1_off32(0xE9, jmp_offset);
			} else {
				pr_err("jmp gen bug %llx\n", jmp_offset);
				return -EFAULT;
			}
			break;

		case BPF_JMP | BPF_EXIT:
			if (seen_exit) {
				jmp_offset = ctx->cleanup_addr - addrs[i];
				goto emit_jmp;
			}
			seen_exit = true;
			/* Update cleanup_addr */
			ctx->cleanup_addr = proglen;
			pop_callee_regs(&prog, callee_regs_used);
			EMIT1(0xC9);         /* leave */
			EMIT1(0xC3);         /* ret */
			break;

		default:
			/*
			 * By design x86-64 JIT should support all BPF instructions.
			 * This error will be seen if new instruction was added
			 * to the interpreter, but not to the JIT, or if there is
			 * junk in bpf_prog.
			 */
			pr_err("bpf_jit: unknown opcode %02x\n", insn->code);
			return -EINVAL;
		}

		ilen = prog - temp;
		if (ilen > BPF_MAX_INSN_SIZE) {
			pr_err("bpf_jit: fatal insn size error\n");
			return -EFAULT;
		}

		if (image) {
			/*
			 * When populating the image, assert that:
			 *
			 *  i) We do not write beyond the allocated space, and
			 * ii) addrs[i] did not change from the prior run, in order
			 *     to validate assumptions made for computing branch
			 *     displacements.
			 */
			if (unlikely(proglen + ilen > oldproglen ||
				     proglen + ilen != addrs[i])) {
				pr_err("bpf_jit: fatal error\n");
				return -EFAULT;
			}
			memcpy(image + proglen, temp, ilen);
		}
		proglen += ilen;
		addrs[i] = proglen;
		prog = temp;
	}

	if (image && excnt != bpf_prog->aux->num_exentries) {
		pr_err("extable is not populated\n");
		return -EFAULT;
	}
	return proglen;
}

static void save_regs(const struct btf_func_model *m, u8 **prog, int nr_args,
		      int stack_size)
{
	int i;
	/* Store function arguments to stack.
	 * For a function that accepts two pointers the sequence will be:
	 * mov QWORD PTR [rbp-0x10],rdi
	 * mov QWORD PTR [rbp-0x8],rsi
	 */
	for (i = 0; i < min(nr_args, 6); i++)
		emit_stx(prog, bytes_to_bpf_size(m->arg_size[i]),
			 BPF_REG_FP,
			 i == 5 ? X86_REG_R9 : BPF_REG_1 + i,
			 -(stack_size - i * 8));
}

static void restore_regs(const struct btf_func_model *m, u8 **prog, int nr_args,
			 int stack_size)
{
	int i;

	/* Restore function arguments from stack.
	 * For a function that accepts two pointers the sequence will be:
	 * EMIT4(0x48, 0x8B, 0x7D, 0xF0); mov rdi,QWORD PTR [rbp-0x10]
	 * EMIT4(0x48, 0x8B, 0x75, 0xF8); mov rsi,QWORD PTR [rbp-0x8]
	 */
	for (i = 0; i < min(nr_args, 6); i++)
		emit_ldx(prog, bytes_to_bpf_size(m->arg_size[i]),
			 i == 5 ? X86_REG_R9 : BPF_REG_1 + i,
			 BPF_REG_FP,
			 -(stack_size - i * 8));
}

static int invoke_bpf_prog(const struct btf_func_model *m, u8 **pprog,
			   struct bpf_prog *p, int stack_size, bool mod_ret)
{
	u8 *prog = *pprog;
<<<<<<< HEAD
	int cnt = 0;

	if (emit_call(&prog, __bpf_prog_enter, prog))
		return -EINVAL;
	/* remember prog start time returned by __bpf_prog_enter */
	emit_mov_reg(&prog, true, BPF_REG_6, BPF_REG_0);

=======
	u8 *jmp_insn;

	/* arg1: mov rdi, progs[i] */
	emit_mov_imm64(&prog, BPF_REG_1, (long) p >> 32, (u32) (long) p);
	if (emit_call(&prog,
		      p->aux->sleepable ? __bpf_prog_enter_sleepable :
		      __bpf_prog_enter, prog))
			return -EINVAL;
	/* remember prog start time returned by __bpf_prog_enter */
	emit_mov_reg(&prog, true, BPF_REG_6, BPF_REG_0);

	/* if (__bpf_prog_enter*(prog) == 0)
	 *	goto skip_exec_of_prog;
	 */
	EMIT3(0x48, 0x85, 0xC0);  /* test rax,rax */
	/* emit 2 nops that will be replaced with JE insn */
	jmp_insn = prog;
	emit_nops(&prog, 2);

>>>>>>> 7d2a07b7
	/* arg1: lea rdi, [rbp - stack_size] */
	EMIT4(0x48, 0x8D, 0x7D, -stack_size);
	/* arg2: progs[i]->insnsi for interpreter */
	if (!p->jited)
		emit_mov_imm64(&prog, BPF_REG_2,
			       (long) p->insnsi >> 32,
			       (u32) (long) p->insnsi);
	/* call JITed bpf program or interpreter */
	if (emit_call(&prog, p->bpf_func, prog))
		return -EINVAL;

	/* BPF_TRAMP_MODIFY_RETURN trampolines can modify the return
	 * of the previous call which is then passed on the stack to
	 * the next BPF program.
	 */
	if (mod_ret)
		emit_stx(&prog, BPF_DW, BPF_REG_FP, BPF_REG_0, -8);

<<<<<<< HEAD
	/* arg1: mov rdi, progs[i] */
	emit_mov_imm64(&prog, BPF_REG_1, (long) p >> 32,
		       (u32) (long) p);
	/* arg2: mov rsi, rbx <- start time in nsec */
	emit_mov_reg(&prog, true, BPF_REG_2, BPF_REG_6);
	if (emit_call(&prog, __bpf_prog_exit, prog))
		return -EINVAL;
=======
	/* replace 2 nops with JE insn, since jmp target is known */
	jmp_insn[0] = X86_JE;
	jmp_insn[1] = prog - jmp_insn - 2;

	/* arg1: mov rdi, progs[i] */
	emit_mov_imm64(&prog, BPF_REG_1, (long) p >> 32, (u32) (long) p);
	/* arg2: mov rsi, rbx <- start time in nsec */
	emit_mov_reg(&prog, true, BPF_REG_2, BPF_REG_6);
	if (emit_call(&prog,
		      p->aux->sleepable ? __bpf_prog_exit_sleepable :
		      __bpf_prog_exit, prog))
			return -EINVAL;
>>>>>>> 7d2a07b7

	*pprog = prog;
	return 0;
}

static void emit_align(u8 **pprog, u32 align)
{
	u8 *target, *prog = *pprog;

	target = PTR_ALIGN(prog, align);
	if (target != prog)
		emit_nops(&prog, target - prog);

	*pprog = prog;
}

static int emit_cond_near_jump(u8 **pprog, void *func, void *ip, u8 jmp_cond)
{
	u8 *prog = *pprog;
<<<<<<< HEAD
	int cnt = 0;
=======
>>>>>>> 7d2a07b7
	s64 offset;

	offset = func - (ip + 2 + 4);
	if (!is_simm32(offset)) {
		pr_err("Target %p is out of range\n", func);
		return -EINVAL;
	}
	EMIT2_off32(0x0F, jmp_cond + 0x10, offset);
	*pprog = prog;
	return 0;
}

static int invoke_bpf(const struct btf_func_model *m, u8 **pprog,
		      struct bpf_tramp_progs *tp, int stack_size)
{
	int i;
	u8 *prog = *pprog;

	for (i = 0; i < tp->nr_progs; i++) {
		if (invoke_bpf_prog(m, &prog, tp->progs[i], stack_size, false))
			return -EINVAL;
	}
	*pprog = prog;
	return 0;
}

static int invoke_bpf_mod_ret(const struct btf_func_model *m, u8 **pprog,
			      struct bpf_tramp_progs *tp, int stack_size,
			      u8 **branches)
{
	u8 *prog = *pprog;
<<<<<<< HEAD
	int i, cnt = 0;
=======
	int i;
>>>>>>> 7d2a07b7

	/* The first fmod_ret program will receive a garbage return value.
	 * Set this to 0 to avoid confusing the program.
	 */
	emit_mov_imm32(&prog, false, BPF_REG_0, 0);
	emit_stx(&prog, BPF_DW, BPF_REG_FP, BPF_REG_0, -8);
	for (i = 0; i < tp->nr_progs; i++) {
		if (invoke_bpf_prog(m, &prog, tp->progs[i], stack_size, true))
			return -EINVAL;

		/* mod_ret prog stored return value into [rbp - 8]. Emit:
		 * if (*(u64 *)(rbp - 8) !=  0)
		 *	goto do_fexit;
		 */
		/* cmp QWORD PTR [rbp - 0x8], 0x0 */
		EMIT4(0x48, 0x83, 0x7d, 0xf8); EMIT1(0x00);

		/* Save the location of the branch and Generate 6 nops
		 * (4 bytes for an offset and 2 bytes for the jump) These nops
		 * are replaced with a conditional jump once do_fexit (i.e. the
		 * start of the fexit invocation) is finalized.
		 */
		branches[i] = prog;
		emit_nops(&prog, 4 + 2);
	}

	*pprog = prog;
	return 0;
}

/* Example:
 * __be16 eth_type_trans(struct sk_buff *skb, struct net_device *dev);
 * its 'struct btf_func_model' will be nr_args=2
 * The assembly code when eth_type_trans is executing after trampoline:
 *
 * push rbp
 * mov rbp, rsp
 * sub rsp, 16                     // space for skb and dev
 * push rbx                        // temp regs to pass start time
 * mov qword ptr [rbp - 16], rdi   // save skb pointer to stack
 * mov qword ptr [rbp - 8], rsi    // save dev pointer to stack
 * call __bpf_prog_enter           // rcu_read_lock and preempt_disable
 * mov rbx, rax                    // remember start time in bpf stats are enabled
 * lea rdi, [rbp - 16]             // R1==ctx of bpf prog
 * call addr_of_jited_FENTRY_prog
 * movabsq rdi, 64bit_addr_of_struct_bpf_prog  // unused if bpf stats are off
 * mov rsi, rbx                    // prog start time
 * call __bpf_prog_exit            // rcu_read_unlock, preempt_enable and stats math
 * mov rdi, qword ptr [rbp - 16]   // restore skb pointer from stack
 * mov rsi, qword ptr [rbp - 8]    // restore dev pointer from stack
 * pop rbx
 * leave
 * ret
 *
 * eth_type_trans has 5 byte nop at the beginning. These 5 bytes will be
 * replaced with 'call generated_bpf_trampoline'. When it returns
 * eth_type_trans will continue executing with original skb and dev pointers.
 *
 * The assembly code when eth_type_trans is called from trampoline:
 *
 * push rbp
 * mov rbp, rsp
 * sub rsp, 24                     // space for skb, dev, return value
 * push rbx                        // temp regs to pass start time
 * mov qword ptr [rbp - 24], rdi   // save skb pointer to stack
 * mov qword ptr [rbp - 16], rsi   // save dev pointer to stack
 * call __bpf_prog_enter           // rcu_read_lock and preempt_disable
 * mov rbx, rax                    // remember start time if bpf stats are enabled
 * lea rdi, [rbp - 24]             // R1==ctx of bpf prog
 * call addr_of_jited_FENTRY_prog  // bpf prog can access skb and dev
 * movabsq rdi, 64bit_addr_of_struct_bpf_prog  // unused if bpf stats are off
 * mov rsi, rbx                    // prog start time
 * call __bpf_prog_exit            // rcu_read_unlock, preempt_enable and stats math
 * mov rdi, qword ptr [rbp - 24]   // restore skb pointer from stack
 * mov rsi, qword ptr [rbp - 16]   // restore dev pointer from stack
 * call eth_type_trans+5           // execute body of eth_type_trans
 * mov qword ptr [rbp - 8], rax    // save return value
 * call __bpf_prog_enter           // rcu_read_lock and preempt_disable
 * mov rbx, rax                    // remember start time in bpf stats are enabled
 * lea rdi, [rbp - 24]             // R1==ctx of bpf prog
 * call addr_of_jited_FEXIT_prog   // bpf prog can access skb, dev, return value
 * movabsq rdi, 64bit_addr_of_struct_bpf_prog  // unused if bpf stats are off
 * mov rsi, rbx                    // prog start time
 * call __bpf_prog_exit            // rcu_read_unlock, preempt_enable and stats math
 * mov rax, qword ptr [rbp - 8]    // restore eth_type_trans's return value
 * pop rbx
 * leave
 * add rsp, 8                      // skip eth_type_trans's frame
 * ret                             // return to its caller
 */
<<<<<<< HEAD
int arch_prepare_bpf_trampoline(void *image, void *image_end,
=======
int arch_prepare_bpf_trampoline(struct bpf_tramp_image *im, void *image, void *image_end,
>>>>>>> 7d2a07b7
				const struct btf_func_model *m, u32 flags,
				struct bpf_tramp_progs *tprogs,
				void *orig_call)
{
<<<<<<< HEAD
	int ret, i, cnt = 0, nr_args = m->nr_args;
=======
	int ret, i, nr_args = m->nr_args;
>>>>>>> 7d2a07b7
	int stack_size = nr_args * 8;
	struct bpf_tramp_progs *fentry = &tprogs[BPF_TRAMP_FENTRY];
	struct bpf_tramp_progs *fexit = &tprogs[BPF_TRAMP_FEXIT];
	struct bpf_tramp_progs *fmod_ret = &tprogs[BPF_TRAMP_MODIFY_RETURN];
	u8 **branches = NULL;
	u8 *prog;

	/* x86-64 supports up to 6 arguments. 7+ can be added in the future */
	if (nr_args > 6)
		return -ENOTSUPP;

	if ((flags & BPF_TRAMP_F_RESTORE_REGS) &&
	    (flags & BPF_TRAMP_F_SKIP_FRAME))
		return -EINVAL;

	if (flags & BPF_TRAMP_F_CALL_ORIG)
		stack_size += 8; /* room for return value of orig_call */

	if (flags & BPF_TRAMP_F_SKIP_FRAME)
		/* skip patched call instruction and point orig_call to actual
		 * body of the kernel function.
		 */
		orig_call += X86_PATCH_SIZE;

	prog = image;

	EMIT1(0x55);		 /* push rbp */
	EMIT3(0x48, 0x89, 0xE5); /* mov rbp, rsp */
	EMIT4(0x48, 0x83, 0xEC, stack_size); /* sub rsp, stack_size */
	EMIT1(0x53);		 /* push rbx */

	save_regs(m, &prog, nr_args, stack_size);

<<<<<<< HEAD
=======
	if (flags & BPF_TRAMP_F_CALL_ORIG) {
		/* arg1: mov rdi, im */
		emit_mov_imm64(&prog, BPF_REG_1, (long) im >> 32, (u32) (long) im);
		if (emit_call(&prog, __bpf_tramp_enter, prog)) {
			ret = -EINVAL;
			goto cleanup;
		}
	}

>>>>>>> 7d2a07b7
	if (fentry->nr_progs)
		if (invoke_bpf(m, &prog, fentry, stack_size))
			return -EINVAL;

	if (fmod_ret->nr_progs) {
		branches = kcalloc(fmod_ret->nr_progs, sizeof(u8 *),
				   GFP_KERNEL);
		if (!branches)
			return -ENOMEM;

		if (invoke_bpf_mod_ret(m, &prog, fmod_ret, stack_size,
				       branches)) {
			ret = -EINVAL;
			goto cleanup;
		}
	}

	if (flags & BPF_TRAMP_F_CALL_ORIG) {
<<<<<<< HEAD
		if (fentry->nr_progs || fmod_ret->nr_progs)
			restore_regs(m, &prog, nr_args, stack_size);
=======
		restore_regs(m, &prog, nr_args, stack_size);
>>>>>>> 7d2a07b7

		/* call original function */
		if (emit_call(&prog, orig_call, prog)) {
			ret = -EINVAL;
			goto cleanup;
		}
		/* remember return value in a stack for bpf prog to access */
		emit_stx(&prog, BPF_DW, BPF_REG_FP, BPF_REG_0, -8);
<<<<<<< HEAD
=======
		im->ip_after_call = prog;
		memcpy(prog, x86_nops[5], X86_PATCH_SIZE);
		prog += X86_PATCH_SIZE;
>>>>>>> 7d2a07b7
	}

	if (fmod_ret->nr_progs) {
		/* From Intel 64 and IA-32 Architectures Optimization
		 * Reference Manual, 3.4.1.4 Code Alignment, Assembly/Compiler
		 * Coding Rule 11: All branch targets should be 16-byte
		 * aligned.
		 */
		emit_align(&prog, 16);
		/* Update the branches saved in invoke_bpf_mod_ret with the
		 * aligned address of do_fexit.
		 */
		for (i = 0; i < fmod_ret->nr_progs; i++)
			emit_cond_near_jump(&branches[i], prog, branches[i],
					    X86_JNE);
	}

	if (fexit->nr_progs)
		if (invoke_bpf(m, &prog, fexit, stack_size)) {
			ret = -EINVAL;
			goto cleanup;
		}

	if (flags & BPF_TRAMP_F_RESTORE_REGS)
		restore_regs(m, &prog, nr_args, stack_size);

	/* This needs to be done regardless. If there were fmod_ret programs,
	 * the return value is only updated on the stack and still needs to be
	 * restored to R0.
	 */
<<<<<<< HEAD
	if (flags & BPF_TRAMP_F_CALL_ORIG)
		/* restore original return value back into RAX */
		emit_ldx(&prog, BPF_DW, BPF_REG_0, BPF_REG_FP, -8);
=======
	if (flags & BPF_TRAMP_F_CALL_ORIG) {
		im->ip_epilogue = prog;
		/* arg1: mov rdi, im */
		emit_mov_imm64(&prog, BPF_REG_1, (long) im >> 32, (u32) (long) im);
		if (emit_call(&prog, __bpf_tramp_exit, prog)) {
			ret = -EINVAL;
			goto cleanup;
		}
		/* restore original return value back into RAX */
		emit_ldx(&prog, BPF_DW, BPF_REG_0, BPF_REG_FP, -8);
	}
>>>>>>> 7d2a07b7

	EMIT1(0x5B); /* pop rbx */
	EMIT1(0xC9); /* leave */
	if (flags & BPF_TRAMP_F_SKIP_FRAME)
		/* skip our return address and return to parent */
		EMIT4(0x48, 0x83, 0xC4, 8); /* add rsp, 8 */
	EMIT1(0xC3); /* ret */
	/* Make sure the trampoline generation logic doesn't overflow */
	if (WARN_ON_ONCE(prog > (u8 *)image_end - BPF_INSN_SAFETY)) {
		ret = -EFAULT;
		goto cleanup;
	}
	ret = prog - (u8 *)image;

cleanup:
	kfree(branches);
	return ret;
}

static int emit_fallback_jump(u8 **pprog)
{
	u8 *prog = *pprog;
	int err = 0;

#ifdef CONFIG_RETPOLINE
	/* Note that this assumes the the compiler uses external
	 * thunks for indirect calls. Both clang and GCC use the same
	 * naming convention for external thunks.
	 */
	err = emit_jump(&prog, __x86_indirect_thunk_rdx, prog);
#else
<<<<<<< HEAD
	int cnt = 0;

=======
>>>>>>> 7d2a07b7
	EMIT2(0xFF, 0xE2);	/* jmp rdx */
#endif
	*pprog = prog;
	return err;
}

static int emit_bpf_dispatcher(u8 **pprog, int a, int b, s64 *progs)
{
	u8 *jg_reloc, *prog = *pprog;
<<<<<<< HEAD
	int pivot, err, jg_bytes = 1, cnt = 0;
=======
	int pivot, err, jg_bytes = 1;
>>>>>>> 7d2a07b7
	s64 jg_offset;

	if (a == b) {
		/* Leaf node of recursion, i.e. not a range of indices
		 * anymore.
		 */
		EMIT1(add_1mod(0x48, BPF_REG_3));	/* cmp rdx,func */
		if (!is_simm32(progs[a]))
			return -1;
		EMIT2_off32(0x81, add_1reg(0xF8, BPF_REG_3),
			    progs[a]);
		err = emit_cond_near_jump(&prog,	/* je func */
					  (void *)progs[a], prog,
					  X86_JE);
		if (err)
			return err;

		err = emit_fallback_jump(&prog);	/* jmp thunk/indirect */
		if (err)
			return err;

		*pprog = prog;
		return 0;
	}

	/* Not a leaf node, so we pivot, and recursively descend into
	 * the lower and upper ranges.
	 */
	pivot = (b - a) / 2;
	EMIT1(add_1mod(0x48, BPF_REG_3));		/* cmp rdx,func */
	if (!is_simm32(progs[a + pivot]))
		return -1;
	EMIT2_off32(0x81, add_1reg(0xF8, BPF_REG_3), progs[a + pivot]);

	if (pivot > 2) {				/* jg upper_part */
		/* Require near jump. */
		jg_bytes = 4;
		EMIT2_off32(0x0F, X86_JG + 0x10, 0);
	} else {
		EMIT2(X86_JG, 0);
	}
	jg_reloc = prog;

	err = emit_bpf_dispatcher(&prog, a, a + pivot,	/* emit lower_part */
				  progs);
	if (err)
		return err;

	/* From Intel 64 and IA-32 Architectures Optimization
	 * Reference Manual, 3.4.1.4 Code Alignment, Assembly/Compiler
	 * Coding Rule 11: All branch targets should be 16-byte
	 * aligned.
	 */
	emit_align(&prog, 16);
	jg_offset = prog - jg_reloc;
	emit_code(jg_reloc - jg_bytes, jg_offset, jg_bytes);

	err = emit_bpf_dispatcher(&prog, a + pivot + 1,	/* emit upper_part */
				  b, progs);
	if (err)
		return err;

	*pprog = prog;
	return 0;
}

static int cmp_ips(const void *a, const void *b)
{
	const s64 *ipa = a;
	const s64 *ipb = b;

	if (*ipa > *ipb)
		return 1;
	if (*ipa < *ipb)
		return -1;
	return 0;
}

int arch_prepare_bpf_dispatcher(void *image, s64 *funcs, int num_funcs)
{
	u8 *prog = image;

	sort(funcs, num_funcs, sizeof(funcs[0]), cmp_ips, NULL);
	return emit_bpf_dispatcher(&prog, 0, num_funcs - 1, funcs);
}

struct x64_jit_data {
	struct bpf_binary_header *header;
	int *addrs;
	u8 *image;
	int proglen;
	struct jit_context ctx;
};

#define MAX_PASSES 20
#define PADDING_PASSES (MAX_PASSES - 5)

struct bpf_prog *bpf_int_jit_compile(struct bpf_prog *prog)
{
	struct bpf_binary_header *header = NULL;
	struct bpf_prog *tmp, *orig_prog = prog;
	struct x64_jit_data *jit_data;
	int proglen, oldproglen = 0;
	struct jit_context ctx = {};
	bool tmp_blinded = false;
	bool extra_pass = false;
	bool padding = false;
	u8 *image = NULL;
	int *addrs;
	int pass;
	int i;

	if (!prog->jit_requested)
		return orig_prog;

	tmp = bpf_jit_blind_constants(prog);
	/*
	 * If blinding was requested and we failed during blinding,
	 * we must fall back to the interpreter.
	 */
	if (IS_ERR(tmp))
		return orig_prog;
	if (tmp != prog) {
		tmp_blinded = true;
		prog = tmp;
	}

	jit_data = prog->aux->jit_data;
	if (!jit_data) {
		jit_data = kzalloc(sizeof(*jit_data), GFP_KERNEL);
		if (!jit_data) {
			prog = orig_prog;
			goto out;
		}
		prog->aux->jit_data = jit_data;
	}
	addrs = jit_data->addrs;
	if (addrs) {
		ctx = jit_data->ctx;
		oldproglen = jit_data->proglen;
		image = jit_data->image;
		header = jit_data->header;
		extra_pass = true;
		padding = true;
		goto skip_init_addrs;
	}
	addrs = kvmalloc_array(prog->len + 1, sizeof(*addrs), GFP_KERNEL);
	if (!addrs) {
		prog = orig_prog;
		goto out_addrs;
	}

	/*
	 * Before first pass, make a rough estimation of addrs[]
	 * each BPF instruction is translated to less than 64 bytes
	 */
	for (proglen = 0, i = 0; i <= prog->len; i++) {
		proglen += 64;
		addrs[i] = proglen;
	}
	ctx.cleanup_addr = proglen;
skip_init_addrs:

	/*
	 * JITed image shrinks with every pass and the loop iterates
	 * until the image stops shrinking. Very large BPF programs
	 * may converge on the last pass. In such case do one more
	 * pass to emit the final image.
	 */
	for (pass = 0; pass < MAX_PASSES || image; pass++) {
		if (!padding && pass >= PADDING_PASSES)
			padding = true;
		proglen = do_jit(prog, addrs, image, oldproglen, &ctx, padding);
		if (proglen <= 0) {
out_image:
			image = NULL;
			if (header)
				bpf_jit_binary_free(header);
			prog = orig_prog;
			goto out_addrs;
		}
		if (image) {
			if (proglen != oldproglen) {
				pr_err("bpf_jit: proglen=%d != oldproglen=%d\n",
				       proglen, oldproglen);
				goto out_image;
			}
			break;
		}
		if (proglen == oldproglen) {
			/*
			 * The number of entries in extable is the number of BPF_LDX
			 * insns that access kernel memory via "pointer to BTF type".
			 * The verifier changed their opcode from LDX|MEM|size
			 * to LDX|PROBE_MEM|size to make JITing easier.
			 */
			u32 align = __alignof__(struct exception_table_entry);
			u32 extable_size = prog->aux->num_exentries *
				sizeof(struct exception_table_entry);

			/* allocate module memory for x86 insns and extable */
			header = bpf_jit_binary_alloc(roundup(proglen, align) + extable_size,
						      &image, align, jit_fill_hole);
			if (!header) {
				prog = orig_prog;
				goto out_addrs;
			}
			prog->aux->extable = (void *) image + roundup(proglen, align);
		}
		oldproglen = proglen;
		cond_resched();
	}

	if (bpf_jit_enable > 1)
		bpf_jit_dump(prog->len, proglen, pass + 1, image);

	if (image) {
		if (!prog->is_func || extra_pass) {
			bpf_tail_call_direct_fixup(prog);
			bpf_jit_binary_lock_ro(header);
		} else {
			jit_data->addrs = addrs;
			jit_data->ctx = ctx;
			jit_data->proglen = proglen;
			jit_data->image = image;
			jit_data->header = header;
		}
		prog->bpf_func = (void *)image;
		prog->jited = 1;
		prog->jited_len = proglen;
	} else {
		prog = orig_prog;
	}

	if (!image || !prog->is_func || extra_pass) {
		if (image)
			bpf_prog_fill_jited_linfo(prog, addrs + 1);
out_addrs:
		kvfree(addrs);
		kfree(jit_data);
		prog->aux->jit_data = NULL;
	}
out:
	if (tmp_blinded)
		bpf_jit_prog_release_other(prog, prog == orig_prog ?
					   tmp : orig_prog);
	return prog;
}

bool bpf_jit_supports_kfunc_call(void)
{
	return true;
}<|MERGE_RESOLUTION|>--- conflicted
+++ resolved
@@ -233,10 +233,6 @@
 
 /* Number of bytes emit_patch() needs to generate instructions */
 #define X86_PATCH_SIZE		5
-<<<<<<< HEAD
-
-#define PROLOGUE_SIZE		25
-=======
 /* Number of bytes that will be skipped on tailcall */
 #define X86_TAIL_CALL_OFFSET	11
 
@@ -269,7 +265,6 @@
 		EMIT1(0x5B);         /* pop rbx */
 	*pprog = prog;
 }
->>>>>>> 7d2a07b7
 
 /*
  * Emit x86-64 prologue code for BPF program.
@@ -280,18 +275,10 @@
 			  bool tail_call_reachable, bool is_subprog)
 {
 	u8 *prog = *pprog;
-<<<<<<< HEAD
-	int cnt = X86_PATCH_SIZE;
-=======
->>>>>>> 7d2a07b7
 
 	/* BPF trampoline can be made to work without these nops,
 	 * but let's waste 5 bytes for now and optimize later
 	 */
-<<<<<<< HEAD
-	memcpy(prog, ideal_nops[NOP_ATOMIC5], cnt);
-	prog += cnt;
-=======
 	memcpy(prog, x86_nops[5], X86_PATCH_SIZE);
 	prog += X86_PATCH_SIZE;
 	if (!ebpf_from_cbpf) {
@@ -300,7 +287,6 @@
 		else
 			EMIT2(0x66, 0x90); /* nop2 */
 	}
->>>>>>> 7d2a07b7
 	EMIT1(0x55);             /* push rbp */
 	EMIT3(0x48, 0x89, 0xE5); /* mov rbp, rsp */
 	/* sub rsp, rounded_stack_depth */
@@ -408,89 +394,6 @@
 		bytes += 1;
 
 	return bytes;
-}
-
-static int emit_patch(u8 **pprog, void *func, void *ip, u8 opcode)
-{
-	u8 *prog = *pprog;
-	int cnt = 0;
-	s64 offset;
-
-	offset = func - (ip + X86_PATCH_SIZE);
-	if (!is_simm32(offset)) {
-		pr_err("Target call %p is out of range\n", func);
-		return -ERANGE;
-	}
-	EMIT1_off32(opcode, offset);
-	*pprog = prog;
-	return 0;
-}
-
-static int emit_call(u8 **pprog, void *func, void *ip)
-{
-	return emit_patch(pprog, func, ip, 0xE8);
-}
-
-static int emit_jump(u8 **pprog, void *func, void *ip)
-{
-	return emit_patch(pprog, func, ip, 0xE9);
-}
-
-static int __bpf_arch_text_poke(void *ip, enum bpf_text_poke_type t,
-				void *old_addr, void *new_addr,
-				const bool text_live)
-{
-	const u8 *nop_insn = ideal_nops[NOP_ATOMIC5];
-	u8 old_insn[X86_PATCH_SIZE];
-	u8 new_insn[X86_PATCH_SIZE];
-	u8 *prog;
-	int ret;
-
-	memcpy(old_insn, nop_insn, X86_PATCH_SIZE);
-	if (old_addr) {
-		prog = old_insn;
-		ret = t == BPF_MOD_CALL ?
-		      emit_call(&prog, old_addr, ip) :
-		      emit_jump(&prog, old_addr, ip);
-		if (ret)
-			return ret;
-	}
-
-	memcpy(new_insn, nop_insn, X86_PATCH_SIZE);
-	if (new_addr) {
-		prog = new_insn;
-		ret = t == BPF_MOD_CALL ?
-		      emit_call(&prog, new_addr, ip) :
-		      emit_jump(&prog, new_addr, ip);
-		if (ret)
-			return ret;
-	}
-
-	ret = -EBUSY;
-	mutex_lock(&text_mutex);
-	if (memcmp(ip, old_insn, X86_PATCH_SIZE))
-		goto out;
-	if (memcmp(ip, new_insn, X86_PATCH_SIZE)) {
-		if (text_live)
-			text_poke_bp(ip, new_insn, X86_PATCH_SIZE, NULL);
-		else
-			memcpy(ip, new_insn, X86_PATCH_SIZE);
-	}
-	ret = 0;
-out:
-	mutex_unlock(&text_mutex);
-	return ret;
-}
-
-int bpf_arch_text_poke(void *ip, enum bpf_text_poke_type t,
-		       void *old_addr, void *new_addr)
-{
-	if (!is_kernel_text((long)ip) &&
-	    !is_bpf_text_address((long)ip))
-		/* BPF poking in modules is not supported */
-		return -EINVAL;
-
-	return __bpf_arch_text_poke(ip, t, old_addr, new_addr, true);
 }
 
 /*
@@ -507,12 +410,8 @@
  *   goto *(prog->bpf_func + prologue_size);
  * out:
  */
-<<<<<<< HEAD
-static void emit_bpf_tail_call_indirect(u8 **pprog)
-=======
 static void emit_bpf_tail_call_indirect(u8 **pprog, bool *callee_regs_used,
 					u32 stack_depth)
->>>>>>> 7d2a07b7
 {
 	int tcc_off = -4 - round_up(stack_depth, 8);
 	u8 *prog = *pprog;
@@ -601,12 +500,6 @@
 }
 
 static void emit_bpf_tail_call_direct(struct bpf_jit_poke_descriptor *poke,
-<<<<<<< HEAD
-				      u8 **pprog, int addr, u8 *image)
-{
-	u8 *prog = *pprog;
-	int cnt = 0;
-=======
 				      u8 **pprog, int addr, u8 *image,
 				      bool *callee_regs_used, u32 stack_depth)
 {
@@ -635,24 +528,11 @@
 		poke_off += 7;
 		off1 += 7;
 	}
->>>>>>> 7d2a07b7
 
 	/*
 	 * if (tail_call_cnt > MAX_TAIL_CALL_CNT)
 	 *	goto out;
 	 */
-<<<<<<< HEAD
-	EMIT2_off32(0x8B, 0x85, -36 - MAX_BPF_STACK); /* mov eax, dword ptr [rbp - 548] */
-	EMIT3(0x83, 0xF8, MAX_TAIL_CALL_CNT);         /* cmp eax, MAX_TAIL_CALL_CNT */
-	EMIT2(X86_JA, 14);                            /* ja out */
-	EMIT3(0x83, 0xC0, 0x01);                      /* add eax, 1 */
-	EMIT2_off32(0x89, 0x85, -36 - MAX_BPF_STACK); /* mov dword ptr [rbp -548], eax */
-
-	poke->ip = image + (addr - X86_PATCH_SIZE);
-	poke->adj_off = PROLOGUE_SIZE;
-
-	memcpy(prog, ideal_nops[NOP_ATOMIC5], X86_PATCH_SIZE);
-=======
 	EMIT2_off32(0x8B, 0x85, tcc_off);             /* mov eax, dword ptr [rbp - tcc_off] */
 	EMIT3(0x83, 0xF8, MAX_TAIL_CALL_CNT);         /* cmp eax, MAX_TAIL_CALL_CNT */
 	EMIT2(X86_JA, off1);                          /* ja out */
@@ -675,7 +555,6 @@
 		EMIT3_off32(0x48, 0x81, 0xC4, round_up(stack_depth, 8));
 
 	memcpy(prog, x86_nops[5], X86_PATCH_SIZE);
->>>>>>> 7d2a07b7
 	prog += X86_PATCH_SIZE;
 	/* out: */
 
@@ -691,14 +570,10 @@
 
 	for (i = 0; i < prog->aux->size_poke_tab; i++) {
 		poke = &prog->aux->poke_tab[i];
-<<<<<<< HEAD
-		WARN_ON_ONCE(READ_ONCE(poke->ip_stable));
-=======
 		if (poke->aux && poke->aux != prog->aux)
 			continue;
 
 		WARN_ON_ONCE(READ_ONCE(poke->tailcall_target_stable));
->>>>>>> 7d2a07b7
 
 		if (poke->reason != BPF_POKE_REASON_TAIL_CALL)
 			continue;
@@ -709,20 +584,6 @@
 		if (target) {
 			/* Plain memcpy is used when image is not live yet
 			 * and still not locked as read-only. Once poke
-<<<<<<< HEAD
-			 * location is active (poke->ip_stable), any parallel
-			 * bpf_arch_text_poke() might occur still on the
-			 * read-write image until we finally locked it as
-			 * read-only. Both modifications on the given image
-			 * are under text_mutex to avoid interference.
-			 */
-			ret = __bpf_arch_text_poke(poke->ip, BPF_MOD_JUMP, NULL,
-						   (u8 *)target->bpf_func +
-						   poke->adj_off, false);
-			BUG_ON(ret < 0);
-		}
-		WRITE_ONCE(poke->ip_stable, true);
-=======
 			 * location is active (poke->tailcall_target_stable),
 			 * any parallel bpf_arch_text_poke() might occur
 			 * still on the read-write image until we finally
@@ -742,7 +603,6 @@
 			BUG_ON(ret < 0);
 		}
 		WRITE_ONCE(poke->tailcall_target_stable, true);
->>>>>>> 7d2a07b7
 		mutex_unlock(&array->aux->poke_mutex);
 	}
 }
@@ -827,8 +687,6 @@
 	*pprog = prog;
 }
 
-<<<<<<< HEAD
-=======
 /* Emit the suffix (ModR/M etc) for addressing *(ptr_reg + off) and val_reg */
 static void emit_insn_suffix(u8 **pprog, u32 ptr_reg, u32 val_reg, int off)
 {
@@ -863,15 +721,10 @@
 	*pprog = prog;
 }
 
->>>>>>> 7d2a07b7
 /* LDX: dst_reg = *(u8*)(src_reg + off) */
 static void emit_ldx(u8 **pprog, u32 size, u32 dst_reg, u32 src_reg, int off)
 {
 	u8 *prog = *pprog;
-<<<<<<< HEAD
-	int cnt = 0;
-=======
->>>>>>> 7d2a07b7
 
 	switch (size) {
 	case BPF_B:
@@ -894,19 +747,7 @@
 		EMIT2(add_2mod(0x48, src_reg, dst_reg), 0x8B);
 		break;
 	}
-<<<<<<< HEAD
-	/*
-	 * If insn->off == 0 we can save one extra byte, but
-	 * special case of x86 R13 which always needs an offset
-	 * is not worth the hassle
-	 */
-	if (is_imm8(off))
-		EMIT2(add_2reg(0x40, src_reg, dst_reg), off);
-	else
-		EMIT1_off32(add_2reg(0x80, src_reg, dst_reg), off);
-=======
 	emit_insn_suffix(&prog, src_reg, dst_reg, off);
->>>>>>> 7d2a07b7
 	*pprog = prog;
 }
 
@@ -914,10 +755,6 @@
 static void emit_stx(u8 **pprog, u32 size, u32 dst_reg, u32 src_reg, int off)
 {
 	u8 *prog = *pprog;
-<<<<<<< HEAD
-	int cnt = 0;
-=======
->>>>>>> 7d2a07b7
 
 	switch (size) {
 	case BPF_B:
@@ -944,13 +781,6 @@
 		EMIT2(add_2mod(0x48, dst_reg, src_reg), 0x89);
 		break;
 	}
-<<<<<<< HEAD
-	if (is_imm8(off))
-		EMIT2(add_2reg(0x40, dst_reg, src_reg), off);
-	else
-		EMIT1_off32(add_2reg(0x80, dst_reg, src_reg), off);
-	*pprog = prog;
-=======
 	emit_insn_suffix(&prog, dst_reg, src_reg, off);
 	*pprog = prog;
 }
@@ -995,7 +825,6 @@
 
 	*pprog = prog;
 	return 0;
->>>>>>> 7d2a07b7
 }
 
 static bool ex_handler_bpf(const struct exception_table_entry *x,
@@ -1010,12 +839,6 @@
 	return true;
 }
 
-<<<<<<< HEAD
-static int emit_nops(u8 **pprog, int len)
-{
-	u8 *prog = *pprog;
-	int i, noplen, cnt = 0;
-=======
 static void detect_reg_usage(struct bpf_insn *insn, int insn_cnt,
 			     bool *regs_used, bool *tail_call_seen)
 {
@@ -1039,7 +862,6 @@
 {
 	u8 *prog = *pprog;
 	int i, noplen;
->>>>>>> 7d2a07b7
 
 	while (len > 0) {
 		noplen = len;
@@ -1048,20 +870,11 @@
 			noplen = ASM_NOP_MAX;
 
 		for (i = 0; i < noplen; i++)
-<<<<<<< HEAD
-			EMIT1(ideal_nops[noplen][i]);
-=======
 			EMIT1(x86_nops[noplen][i]);
->>>>>>> 7d2a07b7
 		len -= noplen;
 	}
 
 	*pprog = prog;
-<<<<<<< HEAD
-
-	return cnt;
-=======
->>>>>>> 7d2a07b7
 }
 
 #define INSN_SZ_DIFF (((addrs[i] - addrs[i - 1]) - (prog - temp)))
@@ -1076,11 +889,7 @@
 	bool tail_call_seen = false;
 	bool seen_exit = false;
 	u8 temp[BPF_MAX_INSN_SIZE + BPF_INSN_SAFETY];
-<<<<<<< HEAD
-	int i, cnt = 0, excnt = 0;
-=======
 	int i, excnt = 0;
->>>>>>> 7d2a07b7
 	int ilen, proglen = 0;
 	u8 *prog = temp;
 	int err;
@@ -1092,14 +901,10 @@
 	tail_call_reachable |= tail_call_seen;
 
 	emit_prologue(&prog, bpf_prog->aux->stack_depth,
-<<<<<<< HEAD
-		      bpf_prog_was_classic(bpf_prog));
-=======
 		      bpf_prog_was_classic(bpf_prog), tail_call_reachable,
 		      bpf_prog->aux->func_idx != 0);
 	push_callee_regs(&prog, callee_regs_used);
 
->>>>>>> 7d2a07b7
 	ilen = prog - temp;
 	if (image)
 		memcpy(image + proglen, temp, ilen);
@@ -1468,14 +1273,6 @@
 		case BPF_LDX | BPF_PROBE_MEM | BPF_W:
 		case BPF_LDX | BPF_MEM | BPF_DW:
 		case BPF_LDX | BPF_PROBE_MEM | BPF_DW:
-<<<<<<< HEAD
-			emit_ldx(&prog, BPF_SIZE(insn->code), dst_reg, src_reg, insn->off);
-			if (BPF_MODE(insn->code) == BPF_PROBE_MEM) {
-				struct exception_table_entry *ex;
-				u8 *_insn = image + proglen;
-				s64 delta;
-
-=======
 			if (BPF_MODE(insn->code) == BPF_PROBE_MEM) {
 				/* test src_reg, src_reg */
 				maybe_emit_mod(&prog, src_reg, src_reg, true); /* always 1 byte */
@@ -1500,7 +1297,6 @@
 				/* populate jmp_offset for JMP above */
 				start_of_ldx[-1] = prog - start_of_ldx;
 
->>>>>>> 7d2a07b7
 				if (!bpf_prog->aux->extable)
 					break;
 
@@ -1599,10 +1395,6 @@
 			/* call */
 		case BPF_JMP | BPF_CALL:
 			func = (u8 *) __bpf_call_base + imm32;
-<<<<<<< HEAD
-			if (!imm32 || emit_call(&prog, func, image + addrs[i - 1]))
-				return -EINVAL;
-=======
 			if (tail_call_reachable) {
 				EMIT3_off32(0x48, 0x8B, 0x85,
 					    -(bpf_prog->aux->stack_depth + 8));
@@ -1612,17 +1404,11 @@
 				if (!imm32 || emit_call(&prog, func, image + addrs[i - 1]))
 					return -EINVAL;
 			}
->>>>>>> 7d2a07b7
 			break;
 
 		case BPF_JMP | BPF_TAIL_CALL:
 			if (imm32)
 				emit_bpf_tail_call_direct(&bpf_prog->aux->poke_tab[imm32 - 1],
-<<<<<<< HEAD
-							  &prog, addrs[i], image);
-			else
-				emit_bpf_tail_call_indirect(&prog);
-=======
 							  &prog, addrs[i], image,
 							  callee_regs_used,
 							  bpf_prog->aux->stack_depth);
@@ -1630,7 +1416,6 @@
 				emit_bpf_tail_call_indirect(&prog,
 							    callee_regs_used,
 							    bpf_prog->aux->stack_depth);
->>>>>>> 7d2a07b7
 			break;
 
 			/* cond jump */
@@ -1700,15 +1485,8 @@
 		case BPF_JMP32 | BPF_JSLE | BPF_K:
 			/* test dst_reg, dst_reg to save one extra byte */
 			if (imm32 == 0) {
-<<<<<<< HEAD
-				if (BPF_CLASS(insn->code) == BPF_JMP)
-					EMIT1(add_2mod(0x48, dst_reg, dst_reg));
-				else if (is_ereg(dst_reg))
-					EMIT1(add_2mod(0x40, dst_reg, dst_reg));
-=======
 				maybe_emit_mod(&prog, dst_reg, dst_reg,
 					       BPF_CLASS(insn->code) == BPF_JMP);
->>>>>>> 7d2a07b7
 				EMIT2(0x85, add_2reg(0xC0, dst_reg, dst_reg));
 				goto emit_cond_jmp;
 			}
@@ -1772,11 +1550,7 @@
 			if (is_imm8(jmp_offset)) {
 				if (jmp_padding) {
 					/* To keep the jmp_offset valid, the extra bytes are
-<<<<<<< HEAD
-					 * padded before the jump insn, so we substract the
-=======
 					 * padded before the jump insn, so we subtract the
->>>>>>> 7d2a07b7
 					 * 2 bytes of jmp_cond insn from INSN_SZ_DIFF.
 					 *
 					 * If the previous pass already emits an imm8
@@ -1796,11 +1570,7 @@
 						       nops);
 						return -EFAULT;
 					}
-<<<<<<< HEAD
-					cnt += emit_nops(&prog, nops);
-=======
 					emit_nops(&prog, nops);
->>>>>>> 7d2a07b7
 				}
 				EMIT2(jmp_cond, jmp_offset);
 			} else if (is_simm32(jmp_offset)) {
@@ -1846,11 +1616,7 @@
 						       nops);
 						return -EFAULT;
 					}
-<<<<<<< HEAD
-					cnt += emit_nops(&prog, nops);
-=======
 					emit_nops(&prog, nops);
->>>>>>> 7d2a07b7
 				}
 				break;
 			}
@@ -1859,11 +1625,7 @@
 				if (jmp_padding) {
 					/* To avoid breaking jmp_offset, the extra bytes
 					 * are padded before the actual jmp insn, so
-<<<<<<< HEAD
-					 * 2 bytes is substracted from INSN_SZ_DIFF.
-=======
 					 * 2 bytes is subtracted from INSN_SZ_DIFF.
->>>>>>> 7d2a07b7
 					 *
 					 * If the previous pass already emits an imm8
 					 * jmp, there is nothing to pad (0 byte).
@@ -1879,11 +1641,7 @@
 						       nops);
 						return -EFAULT;
 					}
-<<<<<<< HEAD
-					cnt += emit_nops(&prog, INSN_SZ_DIFF - 2);
-=======
 					emit_nops(&prog, INSN_SZ_DIFF - 2);
->>>>>>> 7d2a07b7
 				}
 				EMIT2(0xEB, jmp_offset);
 			} else if (is_simm32(jmp_offset)) {
@@ -1989,15 +1747,6 @@
 			   struct bpf_prog *p, int stack_size, bool mod_ret)
 {
 	u8 *prog = *pprog;
-<<<<<<< HEAD
-	int cnt = 0;
-
-	if (emit_call(&prog, __bpf_prog_enter, prog))
-		return -EINVAL;
-	/* remember prog start time returned by __bpf_prog_enter */
-	emit_mov_reg(&prog, true, BPF_REG_6, BPF_REG_0);
-
-=======
 	u8 *jmp_insn;
 
 	/* arg1: mov rdi, progs[i] */
@@ -2017,7 +1766,6 @@
 	jmp_insn = prog;
 	emit_nops(&prog, 2);
 
->>>>>>> 7d2a07b7
 	/* arg1: lea rdi, [rbp - stack_size] */
 	EMIT4(0x48, 0x8D, 0x7D, -stack_size);
 	/* arg2: progs[i]->insnsi for interpreter */
@@ -2036,15 +1784,6 @@
 	if (mod_ret)
 		emit_stx(&prog, BPF_DW, BPF_REG_FP, BPF_REG_0, -8);
 
-<<<<<<< HEAD
-	/* arg1: mov rdi, progs[i] */
-	emit_mov_imm64(&prog, BPF_REG_1, (long) p >> 32,
-		       (u32) (long) p);
-	/* arg2: mov rsi, rbx <- start time in nsec */
-	emit_mov_reg(&prog, true, BPF_REG_2, BPF_REG_6);
-	if (emit_call(&prog, __bpf_prog_exit, prog))
-		return -EINVAL;
-=======
 	/* replace 2 nops with JE insn, since jmp target is known */
 	jmp_insn[0] = X86_JE;
 	jmp_insn[1] = prog - jmp_insn - 2;
@@ -2057,7 +1796,6 @@
 		      p->aux->sleepable ? __bpf_prog_exit_sleepable :
 		      __bpf_prog_exit, prog))
 			return -EINVAL;
->>>>>>> 7d2a07b7
 
 	*pprog = prog;
 	return 0;
@@ -2077,10 +1815,6 @@
 static int emit_cond_near_jump(u8 **pprog, void *func, void *ip, u8 jmp_cond)
 {
 	u8 *prog = *pprog;
-<<<<<<< HEAD
-	int cnt = 0;
-=======
->>>>>>> 7d2a07b7
 	s64 offset;
 
 	offset = func - (ip + 2 + 4);
@@ -2112,11 +1846,7 @@
 			      u8 **branches)
 {
 	u8 *prog = *pprog;
-<<<<<<< HEAD
-	int i, cnt = 0;
-=======
 	int i;
->>>>>>> 7d2a07b7
 
 	/* The first fmod_ret program will receive a garbage return value.
 	 * Set this to 0 to avoid confusing the program.
@@ -2207,20 +1937,12 @@
  * add rsp, 8                      // skip eth_type_trans's frame
  * ret                             // return to its caller
  */
-<<<<<<< HEAD
-int arch_prepare_bpf_trampoline(void *image, void *image_end,
-=======
 int arch_prepare_bpf_trampoline(struct bpf_tramp_image *im, void *image, void *image_end,
->>>>>>> 7d2a07b7
 				const struct btf_func_model *m, u32 flags,
 				struct bpf_tramp_progs *tprogs,
 				void *orig_call)
 {
-<<<<<<< HEAD
-	int ret, i, cnt = 0, nr_args = m->nr_args;
-=======
 	int ret, i, nr_args = m->nr_args;
->>>>>>> 7d2a07b7
 	int stack_size = nr_args * 8;
 	struct bpf_tramp_progs *fentry = &tprogs[BPF_TRAMP_FENTRY];
 	struct bpf_tramp_progs *fexit = &tprogs[BPF_TRAMP_FEXIT];
@@ -2254,8 +1976,6 @@
 
 	save_regs(m, &prog, nr_args, stack_size);
 
-<<<<<<< HEAD
-=======
 	if (flags & BPF_TRAMP_F_CALL_ORIG) {
 		/* arg1: mov rdi, im */
 		emit_mov_imm64(&prog, BPF_REG_1, (long) im >> 32, (u32) (long) im);
@@ -2265,7 +1985,6 @@
 		}
 	}
 
->>>>>>> 7d2a07b7
 	if (fentry->nr_progs)
 		if (invoke_bpf(m, &prog, fentry, stack_size))
 			return -EINVAL;
@@ -2284,12 +2003,7 @@
 	}
 
 	if (flags & BPF_TRAMP_F_CALL_ORIG) {
-<<<<<<< HEAD
-		if (fentry->nr_progs || fmod_ret->nr_progs)
-			restore_regs(m, &prog, nr_args, stack_size);
-=======
 		restore_regs(m, &prog, nr_args, stack_size);
->>>>>>> 7d2a07b7
 
 		/* call original function */
 		if (emit_call(&prog, orig_call, prog)) {
@@ -2298,12 +2012,9 @@
 		}
 		/* remember return value in a stack for bpf prog to access */
 		emit_stx(&prog, BPF_DW, BPF_REG_FP, BPF_REG_0, -8);
-<<<<<<< HEAD
-=======
 		im->ip_after_call = prog;
 		memcpy(prog, x86_nops[5], X86_PATCH_SIZE);
 		prog += X86_PATCH_SIZE;
->>>>>>> 7d2a07b7
 	}
 
 	if (fmod_ret->nr_progs) {
@@ -2334,11 +2045,6 @@
 	 * the return value is only updated on the stack and still needs to be
 	 * restored to R0.
 	 */
-<<<<<<< HEAD
-	if (flags & BPF_TRAMP_F_CALL_ORIG)
-		/* restore original return value back into RAX */
-		emit_ldx(&prog, BPF_DW, BPF_REG_0, BPF_REG_FP, -8);
-=======
 	if (flags & BPF_TRAMP_F_CALL_ORIG) {
 		im->ip_epilogue = prog;
 		/* arg1: mov rdi, im */
@@ -2350,7 +2056,6 @@
 		/* restore original return value back into RAX */
 		emit_ldx(&prog, BPF_DW, BPF_REG_0, BPF_REG_FP, -8);
 	}
->>>>>>> 7d2a07b7
 
 	EMIT1(0x5B); /* pop rbx */
 	EMIT1(0xC9); /* leave */
@@ -2382,11 +2087,6 @@
 	 */
 	err = emit_jump(&prog, __x86_indirect_thunk_rdx, prog);
 #else
-<<<<<<< HEAD
-	int cnt = 0;
-
-=======
->>>>>>> 7d2a07b7
 	EMIT2(0xFF, 0xE2);	/* jmp rdx */
 #endif
 	*pprog = prog;
@@ -2396,11 +2096,7 @@
 static int emit_bpf_dispatcher(u8 **pprog, int a, int b, s64 *progs)
 {
 	u8 *jg_reloc, *prog = *pprog;
-<<<<<<< HEAD
-	int pivot, err, jg_bytes = 1, cnt = 0;
-=======
 	int pivot, err, jg_bytes = 1;
->>>>>>> 7d2a07b7
 	s64 jg_offset;
 
 	if (a == b) {
