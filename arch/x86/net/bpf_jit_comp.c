/* bpf_jit_comp.c : BPF JIT compiler
 *
 * Copyright (C) 2011 Eric Dumazet (eric.dumazet@gmail.com)
 *
 * This program is free software; you can redistribute it and/or
 * modify it under the terms of the GNU General Public License
 * as published by the Free Software Foundation; version 2
 * of the License.
 */
#include <linux/moduleloader.h>
#include <asm/cacheflush.h>
#include <linux/netdevice.h>
#include <linux/filter.h>

/*
 * Conventions :
 *  EAX : BPF A accumulator
 *  EBX : BPF X accumulator
 *  RDI : pointer to skb   (first argument given to JIT function)
 *  RBP : frame pointer (even if CONFIG_FRAME_POINTER=n)
 *  ECX,EDX,ESI : scratch registers
 *  r9d : skb->len - skb->data_len (headlen)
 *  r8  : skb->data
 * -8(RBP) : saved RBX value
 * -16(RBP)..-80(RBP) : BPF_MEMWORDS values
 */
int bpf_jit_enable __read_mostly;

/*
 * assembly code in arch/x86/net/bpf_jit.S
 */
extern u8 sk_load_word[], sk_load_half[], sk_load_byte[], sk_load_byte_msh[];
extern u8 sk_load_word_positive_offset[], sk_load_half_positive_offset[];
extern u8 sk_load_byte_positive_offset[], sk_load_byte_msh_positive_offset[];
extern u8 sk_load_word_negative_offset[], sk_load_half_negative_offset[];
extern u8 sk_load_byte_negative_offset[], sk_load_byte_msh_negative_offset[];

static inline u8 *emit_code(u8 *ptr, u32 bytes, unsigned int len)
{
	if (len == 1)
		*ptr = bytes;
	else if (len == 2)
		*(u16 *)ptr = bytes;
	else {
		*(u32 *)ptr = bytes;
		barrier();
	}
	return ptr + len;
}

#define EMIT(bytes, len)	do { prog = emit_code(prog, bytes, len); } while (0)

#define EMIT1(b1)		EMIT(b1, 1)
#define EMIT2(b1, b2)		EMIT((b1) + ((b2) << 8), 2)
#define EMIT3(b1, b2, b3)	EMIT((b1) + ((b2) << 8) + ((b3) << 16), 3)
#define EMIT4(b1, b2, b3, b4)   EMIT((b1) + ((b2) << 8) + ((b3) << 16) + ((b4) << 24), 4)
#define EMIT1_off32(b1, off)	do { EMIT1(b1); EMIT(off, 4);} while (0)

#define CLEAR_A() EMIT2(0x31, 0xc0) /* xor %eax,%eax */
#define CLEAR_X() EMIT2(0x31, 0xdb) /* xor %ebx,%ebx */

static inline bool is_imm8(int value)
{
	return value <= 127 && value >= -128;
}

static inline bool is_near(int offset)
{
	return offset <= 127 && offset >= -128;
}

#define EMIT_JMP(offset)						\
do {									\
	if (offset) {							\
		if (is_near(offset))					\
			EMIT2(0xeb, offset); /* jmp .+off8 */		\
		else							\
			EMIT1_off32(0xe9, offset); /* jmp .+off32 */	\
	}								\
} while (0)

/* list of x86 cond jumps opcodes (. + s8)
 * Add 0x10 (and an extra 0x0f) to generate far jumps (. + s32)
 */
#define X86_JB  0x72
#define X86_JAE 0x73
#define X86_JE  0x74
#define X86_JNE 0x75
#define X86_JBE 0x76
#define X86_JA  0x77

#define EMIT_COND_JMP(op, offset)				\
do {								\
	if (is_near(offset))					\
		EMIT2(op, offset); /* jxx .+off8 */		\
	else {							\
		EMIT2(0x0f, op + 0x10);				\
		EMIT(offset, 4); /* jxx .+off32 */		\
	}							\
} while (0)

#define COND_SEL(CODE, TOP, FOP)	\
	case CODE:			\
		t_op = TOP;		\
		f_op = FOP;		\
		goto cond_branch


#define SEEN_DATAREF 1 /* might call external helpers */
#define SEEN_XREG    2 /* ebx is used */
#define SEEN_MEM     4 /* use mem[] for temporary storage */

static inline void bpf_flush_icache(void *start, void *end)
{
	mm_segment_t old_fs = get_fs();

	set_fs(KERNEL_DS);
	smp_wmb();
	flush_icache_range((unsigned long)start, (unsigned long)end);
	set_fs(old_fs);
}

#define CHOOSE_LOAD_FUNC(K, func) \
	((int)K < 0 ? ((int)K >= SKF_LL_OFF ? func##_negative_offset : func) : func##_positive_offset)

void bpf_jit_compile(struct sk_filter *fp)
{
	u8 temp[64];
	u8 *prog;
	unsigned int proglen, oldproglen = 0;
	int ilen, i;
	int t_offset, f_offset;
	u8 t_op, f_op, seen = 0, pass;
	u8 *image = NULL;
	u8 *func;
	int pc_ret0 = -1; /* bpf index of first RET #0 instruction (if any) */
	unsigned int cleanup_addr; /* epilogue code offset */
	unsigned int *addrs;
	const struct sock_filter *filter = fp->insns;
	int flen = fp->len;

	if (!bpf_jit_enable)
		return;

	addrs = kmalloc(flen * sizeof(*addrs), GFP_KERNEL);
	if (addrs == NULL)
		return;

	/* Before first pass, make a rough estimation of addrs[]
	 * each bpf instruction is translated to less than 64 bytes
	 */
	for (proglen = 0, i = 0; i < flen; i++) {
		proglen += 64;
		addrs[i] = proglen;
	}
	cleanup_addr = proglen; /* epilogue address */

	for (pass = 0; pass < 10; pass++) {
		u8 seen_or_pass0 = (pass == 0) ? (SEEN_XREG | SEEN_DATAREF | SEEN_MEM) : seen;
		/* no prologue/epilogue for trivial filters (RET something) */
		proglen = 0;
		prog = temp;

		if (seen_or_pass0) {
			EMIT4(0x55, 0x48, 0x89, 0xe5); /* push %rbp; mov %rsp,%rbp */
			EMIT4(0x48, 0x83, 0xec, 96);	/* subq  $96,%rsp	*/
			/* note : must save %rbx in case bpf_error is hit */
			if (seen_or_pass0 & (SEEN_XREG | SEEN_DATAREF))
				EMIT4(0x48, 0x89, 0x5d, 0xf8); /* mov %rbx, -8(%rbp) */
			if (seen_or_pass0 & SEEN_XREG)
				CLEAR_X(); /* make sure we dont leek kernel memory */

			/*
			 * If this filter needs to access skb data,
			 * loads r9 and r8 with :
			 *  r9 = skb->len - skb->data_len
			 *  r8 = skb->data
			 */
			if (seen_or_pass0 & SEEN_DATAREF) {
				if (offsetof(struct sk_buff, len) <= 127)
					/* mov    off8(%rdi),%r9d */
					EMIT4(0x44, 0x8b, 0x4f, offsetof(struct sk_buff, len));
				else {
					/* mov    off32(%rdi),%r9d */
					EMIT3(0x44, 0x8b, 0x8f);
					EMIT(offsetof(struct sk_buff, len), 4);
				}
				if (is_imm8(offsetof(struct sk_buff, data_len)))
					/* sub    off8(%rdi),%r9d */
					EMIT4(0x44, 0x2b, 0x4f, offsetof(struct sk_buff, data_len));
				else {
					EMIT3(0x44, 0x2b, 0x8f);
					EMIT(offsetof(struct sk_buff, data_len), 4);
				}

				if (is_imm8(offsetof(struct sk_buff, data)))
					/* mov off8(%rdi),%r8 */
					EMIT4(0x4c, 0x8b, 0x47, offsetof(struct sk_buff, data));
				else {
					/* mov off32(%rdi),%r8 */
					EMIT3(0x4c, 0x8b, 0x87);
					EMIT(offsetof(struct sk_buff, data), 4);
				}
			}
		}

		switch (filter[0].code) {
		case BPF_S_RET_K:
		case BPF_S_LD_W_LEN:
		case BPF_S_ANC_PROTOCOL:
		case BPF_S_ANC_IFINDEX:
		case BPF_S_ANC_MARK:
		case BPF_S_ANC_RXHASH:
		case BPF_S_ANC_CPU:
		case BPF_S_ANC_QUEUE:
		case BPF_S_LD_W_ABS:
		case BPF_S_LD_H_ABS:
		case BPF_S_LD_B_ABS:
			/* first instruction sets A register (or is RET 'constant') */
			break;
		default:
			/* make sure we dont leak kernel information to user */
			CLEAR_A(); /* A = 0 */
		}

		for (i = 0; i < flen; i++) {
			unsigned int K = filter[i].k;

			switch (filter[i].code) {
			case BPF_S_ALU_ADD_X: /* A += X; */
				seen |= SEEN_XREG;
				EMIT2(0x01, 0xd8);		/* add %ebx,%eax */
				break;
			case BPF_S_ALU_ADD_K: /* A += K; */
				if (!K)
					break;
				if (is_imm8(K))
					EMIT3(0x83, 0xc0, K);	/* add imm8,%eax */
				else
					EMIT1_off32(0x05, K);	/* add imm32,%eax */
				break;
			case BPF_S_ALU_SUB_X: /* A -= X; */
				seen |= SEEN_XREG;
				EMIT2(0x29, 0xd8);		/* sub    %ebx,%eax */
				break;
			case BPF_S_ALU_SUB_K: /* A -= K */
				if (!K)
					break;
				if (is_imm8(K))
					EMIT3(0x83, 0xe8, K); /* sub imm8,%eax */
				else
					EMIT1_off32(0x2d, K); /* sub imm32,%eax */
				break;
			case BPF_S_ALU_MUL_X: /* A *= X; */
				seen |= SEEN_XREG;
				EMIT3(0x0f, 0xaf, 0xc3);	/* imul %ebx,%eax */
				break;
			case BPF_S_ALU_MUL_K: /* A *= K */
				if (is_imm8(K))
					EMIT3(0x6b, 0xc0, K); /* imul imm8,%eax,%eax */
				else {
					EMIT2(0x69, 0xc0);		/* imul imm32,%eax */
					EMIT(K, 4);
				}
				break;
			case BPF_S_ALU_DIV_X: /* A /= X; */
				seen |= SEEN_XREG;
				EMIT2(0x85, 0xdb);	/* test %ebx,%ebx */
				if (pc_ret0 > 0) {
					/* addrs[pc_ret0 - 1] is start address of target
					 * (addrs[i] - 4) is the address following this jmp
					 * ("xor %edx,%edx; div %ebx" being 4 bytes long)
					 */
					EMIT_COND_JMP(X86_JE, addrs[pc_ret0 - 1] -
								(addrs[i] - 4));
				} else {
					EMIT_COND_JMP(X86_JNE, 2 + 5);
					CLEAR_A();
					EMIT1_off32(0xe9, cleanup_addr - (addrs[i] - 4)); /* jmp .+off32 */
				}
				EMIT4(0x31, 0xd2, 0xf7, 0xf3); /* xor %edx,%edx; div %ebx */
				break;
			case BPF_S_ALU_DIV_K: /* A = reciprocal_divide(A, K); */
				EMIT3(0x48, 0x69, 0xc0); /* imul imm32,%rax,%rax */
				EMIT(K, 4);
				EMIT4(0x48, 0xc1, 0xe8, 0x20); /* shr $0x20,%rax */
				break;
			case BPF_S_ALU_AND_X:
				seen |= SEEN_XREG;
				EMIT2(0x21, 0xd8);		/* and %ebx,%eax */
				break;
			case BPF_S_ALU_AND_K:
				if (K >= 0xFFFFFF00) {
					EMIT2(0x24, K & 0xFF); /* and imm8,%al */
				} else if (K >= 0xFFFF0000) {
					EMIT2(0x66, 0x25);	/* and imm16,%ax */
					EMIT(K, 2);
				} else {
					EMIT1_off32(0x25, K);	/* and imm32,%eax */
				}
				break;
			case BPF_S_ALU_OR_X:
				seen |= SEEN_XREG;
				EMIT2(0x09, 0xd8);		/* or %ebx,%eax */
				break;
			case BPF_S_ALU_OR_K:
				if (is_imm8(K))
					EMIT3(0x83, 0xc8, K); /* or imm8,%eax */
				else
					EMIT1_off32(0x0d, K);	/* or imm32,%eax */
				break;
			case BPF_S_ALU_LSH_X: /* A <<= X; */
				seen |= SEEN_XREG;
				EMIT4(0x89, 0xd9, 0xd3, 0xe0);	/* mov %ebx,%ecx; shl %cl,%eax */
				break;
			case BPF_S_ALU_LSH_K:
				if (K == 0)
					break;
				else if (K == 1)
					EMIT2(0xd1, 0xe0); /* shl %eax */
				else
					EMIT3(0xc1, 0xe0, K);
				break;
			case BPF_S_ALU_RSH_X: /* A >>= X; */
				seen |= SEEN_XREG;
				EMIT4(0x89, 0xd9, 0xd3, 0xe8);	/* mov %ebx,%ecx; shr %cl,%eax */
				break;
			case BPF_S_ALU_RSH_K: /* A >>= K; */
				if (K == 0)
					break;
				else if (K == 1)
					EMIT2(0xd1, 0xe8); /* shr %eax */
				else
					EMIT3(0xc1, 0xe8, K);
				break;
			case BPF_S_ALU_NEG:
				EMIT2(0xf7, 0xd8);		/* neg %eax */
				break;
			case BPF_S_RET_K:
				if (!K) {
					if (pc_ret0 == -1)
						pc_ret0 = i;
					CLEAR_A();
				} else {
					EMIT1_off32(0xb8, K);	/* mov $imm32,%eax */
				}
				/* fallinto */
			case BPF_S_RET_A:
				if (seen_or_pass0) {
					if (i != flen - 1) {
						EMIT_JMP(cleanup_addr - addrs[i]);
						break;
					}
					if (seen_or_pass0 & SEEN_XREG)
						EMIT4(0x48, 0x8b, 0x5d, 0xf8);  /* mov  -8(%rbp),%rbx */
					EMIT1(0xc9);		/* leaveq */
				}
				EMIT1(0xc3);		/* ret */
				break;
			case BPF_S_MISC_TAX: /* X = A */
				seen |= SEEN_XREG;
				EMIT2(0x89, 0xc3);	/* mov    %eax,%ebx */
				break;
			case BPF_S_MISC_TXA: /* A = X */
				seen |= SEEN_XREG;
				EMIT2(0x89, 0xd8);	/* mov    %ebx,%eax */
				break;
			case BPF_S_LD_IMM: /* A = K */
				if (!K)
					CLEAR_A();
				else
					EMIT1_off32(0xb8, K); /* mov $imm32,%eax */
				break;
			case BPF_S_LDX_IMM: /* X = K */
				seen |= SEEN_XREG;
				if (!K)
					CLEAR_X();
				else
					EMIT1_off32(0xbb, K); /* mov $imm32,%ebx */
				break;
			case BPF_S_LD_MEM: /* A = mem[K] : mov off8(%rbp),%eax */
				seen |= SEEN_MEM;
				EMIT3(0x8b, 0x45, 0xf0 - K*4);
				break;
			case BPF_S_LDX_MEM: /* X = mem[K] : mov off8(%rbp),%ebx */
				seen |= SEEN_XREG | SEEN_MEM;
				EMIT3(0x8b, 0x5d, 0xf0 - K*4);
				break;
			case BPF_S_ST: /* mem[K] = A : mov %eax,off8(%rbp) */
				seen |= SEEN_MEM;
				EMIT3(0x89, 0x45, 0xf0 - K*4);
				break;
			case BPF_S_STX: /* mem[K] = X : mov %ebx,off8(%rbp) */
				seen |= SEEN_XREG | SEEN_MEM;
				EMIT3(0x89, 0x5d, 0xf0 - K*4);
				break;
			case BPF_S_LD_W_LEN: /*	A = skb->len; */
				BUILD_BUG_ON(FIELD_SIZEOF(struct sk_buff, len) != 4);
				if (is_imm8(offsetof(struct sk_buff, len)))
					/* mov    off8(%rdi),%eax */
					EMIT3(0x8b, 0x47, offsetof(struct sk_buff, len));
				else {
					EMIT2(0x8b, 0x87);
					EMIT(offsetof(struct sk_buff, len), 4);
				}
				break;
			case BPF_S_LDX_W_LEN: /* X = skb->len; */
				seen |= SEEN_XREG;
				if (is_imm8(offsetof(struct sk_buff, len)))
					/* mov off8(%rdi),%ebx */
					EMIT3(0x8b, 0x5f, offsetof(struct sk_buff, len));
				else {
					EMIT2(0x8b, 0x9f);
					EMIT(offsetof(struct sk_buff, len), 4);
				}
				break;
			case BPF_S_ANC_PROTOCOL: /* A = ntohs(skb->protocol); */
				BUILD_BUG_ON(FIELD_SIZEOF(struct sk_buff, protocol) != 2);
				if (is_imm8(offsetof(struct sk_buff, protocol))) {
					/* movzwl off8(%rdi),%eax */
					EMIT4(0x0f, 0xb7, 0x47, offsetof(struct sk_buff, protocol));
				} else {
					EMIT3(0x0f, 0xb7, 0x87); /* movzwl off32(%rdi),%eax */
					EMIT(offsetof(struct sk_buff, protocol), 4);
				}
				EMIT2(0x86, 0xc4); /* ntohs() : xchg   %al,%ah */
				break;
			case BPF_S_ANC_IFINDEX:
				if (is_imm8(offsetof(struct sk_buff, dev))) {
					/* movq off8(%rdi),%rax */
					EMIT4(0x48, 0x8b, 0x47, offsetof(struct sk_buff, dev));
				} else {
					EMIT3(0x48, 0x8b, 0x87); /* movq off32(%rdi),%rax */
					EMIT(offsetof(struct sk_buff, dev), 4);
				}
				EMIT3(0x48, 0x85, 0xc0);	/* test %rax,%rax */
				EMIT_COND_JMP(X86_JE, cleanup_addr - (addrs[i] - 6));
				BUILD_BUG_ON(FIELD_SIZEOF(struct net_device, ifindex) != 4);
				EMIT2(0x8b, 0x80);	/* mov off32(%rax),%eax */
				EMIT(offsetof(struct net_device, ifindex), 4);
				break;
			case BPF_S_ANC_MARK:
				BUILD_BUG_ON(FIELD_SIZEOF(struct sk_buff, mark) != 4);
				if (is_imm8(offsetof(struct sk_buff, mark))) {
					/* mov off8(%rdi),%eax */
					EMIT3(0x8b, 0x47, offsetof(struct sk_buff, mark));
				} else {
					EMIT2(0x8b, 0x87);
					EMIT(offsetof(struct sk_buff, mark), 4);
				}
				break;
			case BPF_S_ANC_RXHASH:
				BUILD_BUG_ON(FIELD_SIZEOF(struct sk_buff, rxhash) != 4);
				if (is_imm8(offsetof(struct sk_buff, rxhash))) {
					/* mov off8(%rdi),%eax */
					EMIT3(0x8b, 0x47, offsetof(struct sk_buff, rxhash));
				} else {
					EMIT2(0x8b, 0x87);
					EMIT(offsetof(struct sk_buff, rxhash), 4);
				}
				break;
			case BPF_S_ANC_QUEUE:
				BUILD_BUG_ON(FIELD_SIZEOF(struct sk_buff, queue_mapping) != 2);
				if (is_imm8(offsetof(struct sk_buff, queue_mapping))) {
					/* movzwl off8(%rdi),%eax */
					EMIT4(0x0f, 0xb7, 0x47, offsetof(struct sk_buff, queue_mapping));
				} else {
					EMIT3(0x0f, 0xb7, 0x87); /* movzwl off32(%rdi),%eax */
					EMIT(offsetof(struct sk_buff, queue_mapping), 4);
				}
				break;
			case BPF_S_ANC_CPU:
#ifdef CONFIG_SMP
				EMIT4(0x65, 0x8b, 0x04, 0x25); /* mov %gs:off32,%eax */
				EMIT((u32)(unsigned long)&cpu_number, 4); /* A = smp_processor_id(); */
#else
				CLEAR_A();
#endif
				break;
			case BPF_S_LD_W_ABS:
				func = CHOOSE_LOAD_FUNC(K, sk_load_word);
common_load:			seen |= SEEN_DATAREF;
<<<<<<< HEAD
				if ((int)K < 0) {
					/* Abort the JIT because __load_pointer() is needed. */
					goto out;
				}
=======
>>>>>>> b0b9e5c5
				t_offset = func - (image + addrs[i]);
				EMIT1_off32(0xbe, K); /* mov imm32,%esi */
				EMIT1_off32(0xe8, t_offset); /* call */
				break;
			case BPF_S_LD_H_ABS:
				func = CHOOSE_LOAD_FUNC(K, sk_load_half);
				goto common_load;
			case BPF_S_LD_B_ABS:
				func = CHOOSE_LOAD_FUNC(K, sk_load_byte);
				goto common_load;
			case BPF_S_LDX_B_MSH:
<<<<<<< HEAD
				if ((int)K < 0) {
					/* Abort the JIT because __load_pointer() is needed. */
					goto out;
				}
=======
				func = CHOOSE_LOAD_FUNC(K, sk_load_byte_msh);
>>>>>>> b0b9e5c5
				seen |= SEEN_DATAREF | SEEN_XREG;
				t_offset = func - (image + addrs[i]);
				EMIT1_off32(0xbe, K);	/* mov imm32,%esi */
				EMIT1_off32(0xe8, t_offset); /* call sk_load_byte_msh */
				break;
			case BPF_S_LD_W_IND:
				func = sk_load_word;
common_load_ind:		seen |= SEEN_DATAREF | SEEN_XREG;
				t_offset = func - (image + addrs[i]);
				if (K) {
					if (is_imm8(K)) {
						EMIT3(0x8d, 0x73, K); /* lea imm8(%rbx), %esi */
					} else {
						EMIT2(0x8d, 0xb3); /* lea imm32(%rbx),%esi */
						EMIT(K, 4);
					}
				} else {
					EMIT2(0x89,0xde); /* mov %ebx,%esi */
				}
				EMIT1_off32(0xe8, t_offset);	/* call sk_load_xxx_ind */
				break;
			case BPF_S_LD_H_IND:
				func = sk_load_half;
				goto common_load_ind;
			case BPF_S_LD_B_IND:
				func = sk_load_byte;
				goto common_load_ind;
			case BPF_S_JMP_JA:
				t_offset = addrs[i + K] - addrs[i];
				EMIT_JMP(t_offset);
				break;
			COND_SEL(BPF_S_JMP_JGT_K, X86_JA, X86_JBE);
			COND_SEL(BPF_S_JMP_JGE_K, X86_JAE, X86_JB);
			COND_SEL(BPF_S_JMP_JEQ_K, X86_JE, X86_JNE);
			COND_SEL(BPF_S_JMP_JSET_K,X86_JNE, X86_JE);
			COND_SEL(BPF_S_JMP_JGT_X, X86_JA, X86_JBE);
			COND_SEL(BPF_S_JMP_JGE_X, X86_JAE, X86_JB);
			COND_SEL(BPF_S_JMP_JEQ_X, X86_JE, X86_JNE);
			COND_SEL(BPF_S_JMP_JSET_X,X86_JNE, X86_JE);

cond_branch:			f_offset = addrs[i + filter[i].jf] - addrs[i];
				t_offset = addrs[i + filter[i].jt] - addrs[i];

				/* same targets, can avoid doing the test :) */
				if (filter[i].jt == filter[i].jf) {
					EMIT_JMP(t_offset);
					break;
				}

				switch (filter[i].code) {
				case BPF_S_JMP_JGT_X:
				case BPF_S_JMP_JGE_X:
				case BPF_S_JMP_JEQ_X:
					seen |= SEEN_XREG;
					EMIT2(0x39, 0xd8); /* cmp %ebx,%eax */
					break;
				case BPF_S_JMP_JSET_X:
					seen |= SEEN_XREG;
					EMIT2(0x85, 0xd8); /* test %ebx,%eax */
					break;
				case BPF_S_JMP_JEQ_K:
					if (K == 0) {
						EMIT2(0x85, 0xc0); /* test   %eax,%eax */
						break;
					}
				case BPF_S_JMP_JGT_K:
				case BPF_S_JMP_JGE_K:
					if (K <= 127)
						EMIT3(0x83, 0xf8, K); /* cmp imm8,%eax */
					else
						EMIT1_off32(0x3d, K); /* cmp imm32,%eax */
					break;
				case BPF_S_JMP_JSET_K:
					if (K <= 0xFF)
						EMIT2(0xa8, K); /* test imm8,%al */
					else if (!(K & 0xFFFF00FF))
						EMIT3(0xf6, 0xc4, K >> 8); /* test imm8,%ah */
					else if (K <= 0xFFFF) {
						EMIT2(0x66, 0xa9); /* test imm16,%ax */
						EMIT(K, 2);
					} else {
						EMIT1_off32(0xa9, K); /* test imm32,%eax */
					}
					break;
				}
				if (filter[i].jt != 0) {
					if (filter[i].jf && f_offset)
						t_offset += is_near(f_offset) ? 2 : 5;
					EMIT_COND_JMP(t_op, t_offset);
					if (filter[i].jf)
						EMIT_JMP(f_offset);
					break;
				}
				EMIT_COND_JMP(f_op, f_offset);
				break;
			default:
				/* hmm, too complex filter, give up with jit compiler */
				goto out;
			}
			ilen = prog - temp;
			if (image) {
				if (unlikely(proglen + ilen > oldproglen)) {
					pr_err("bpb_jit_compile fatal error\n");
					kfree(addrs);
					module_free(NULL, image);
					return;
				}
				memcpy(image + proglen, temp, ilen);
			}
			proglen += ilen;
			addrs[i] = proglen;
			prog = temp;
		}
		/* last bpf instruction is always a RET :
		 * use it to give the cleanup instruction(s) addr
		 */
		cleanup_addr = proglen - 1; /* ret */
		if (seen_or_pass0)
			cleanup_addr -= 1; /* leaveq */
		if (seen_or_pass0 & SEEN_XREG)
			cleanup_addr -= 4; /* mov  -8(%rbp),%rbx */

		if (image) {
			if (proglen != oldproglen)
				pr_err("bpb_jit_compile proglen=%u != oldproglen=%u\n", proglen, oldproglen);
			break;
		}
		if (proglen == oldproglen) {
			image = module_alloc(max_t(unsigned int,
						   proglen,
						   sizeof(struct work_struct)));
			if (!image)
				goto out;
		}
		oldproglen = proglen;
	}
	if (bpf_jit_enable > 1)
		pr_err("flen=%d proglen=%u pass=%d image=%p\n",
		       flen, proglen, pass, image);

	if (image) {
		if (bpf_jit_enable > 1)
			print_hex_dump(KERN_ERR, "JIT code: ", DUMP_PREFIX_ADDRESS,
				       16, 1, image, proglen, false);

		bpf_flush_icache(image, image + proglen);

		fp->bpf_func = (void *)image;
	}
out:
	kfree(addrs);
	return;
}

static void jit_free_defer(struct work_struct *arg)
{
	module_free(NULL, arg);
}

/* run from softirq, we must use a work_struct to call
 * module_free() from process context
 */
void bpf_jit_free(struct sk_filter *fp)
{
	if (fp->bpf_func != sk_run_filter) {
		struct work_struct *work = (struct work_struct *)fp->bpf_func;

		INIT_WORK(work, jit_free_defer);
		schedule_work(work);
	}
}<|MERGE_RESOLUTION|>--- conflicted
+++ resolved
@@ -480,13 +480,6 @@
 			case BPF_S_LD_W_ABS:
 				func = CHOOSE_LOAD_FUNC(K, sk_load_word);
 common_load:			seen |= SEEN_DATAREF;
-<<<<<<< HEAD
-				if ((int)K < 0) {
-					/* Abort the JIT because __load_pointer() is needed. */
-					goto out;
-				}
-=======
->>>>>>> b0b9e5c5
 				t_offset = func - (image + addrs[i]);
 				EMIT1_off32(0xbe, K); /* mov imm32,%esi */
 				EMIT1_off32(0xe8, t_offset); /* call */
@@ -498,14 +491,7 @@
 				func = CHOOSE_LOAD_FUNC(K, sk_load_byte);
 				goto common_load;
 			case BPF_S_LDX_B_MSH:
-<<<<<<< HEAD
-				if ((int)K < 0) {
-					/* Abort the JIT because __load_pointer() is needed. */
-					goto out;
-				}
-=======
 				func = CHOOSE_LOAD_FUNC(K, sk_load_byte_msh);
->>>>>>> b0b9e5c5
 				seen |= SEEN_DATAREF | SEEN_XREG;
 				t_offset = func - (image + addrs[i]);
 				EMIT1_off32(0xbe, K);	/* mov imm32,%esi */
