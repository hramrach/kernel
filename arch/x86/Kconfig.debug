--- conflicted
+++ resolved
@@ -25,7 +25,6 @@
 config X86_VERBOSE_BOOTUP
 	bool "Enable verbose x86 bootup info messages"
 	default y
-	depends on !XEN
 	---help---
 	  Enables the informational output from the decompression stage
 	  (e.g. bzImage) of the boot. If you disable this you will still
@@ -33,7 +32,6 @@
 
 config EARLY_PRINTK
 	bool "Early printk" if EXPERT
-	depends on !XEN_UNPRIVILEGED_GUEST
 	default y
 	---help---
 	  Write kernel log output directly into the VGA buffer or to a serial
@@ -114,10 +112,6 @@
 config DOUBLEFAULT
 	default y
 	bool "Enable doublefault exception handler" if EXPERT
-<<<<<<< HEAD
-	depends on X86_32 && !X86_NO_TSS
-=======
->>>>>>> ad81f054
 	---help---
 	  This option allows trapping of rare doublefault exceptions that
 	  would otherwise cause a system to silently reboot. Disabling this
@@ -161,7 +155,6 @@
 
 config IOMMU_STRESS
 	bool "Enable IOMMU stress-test mode"
-	depends on !XEN
 	---help---
 	  This option disables various optimizations in IOMMU related
 	  code to do real stress testing of the IOMMU code. This option
@@ -177,7 +170,6 @@
 
 config HAVE_MMIOTRACE_SUPPORT
 	def_bool y
-	depends on !XEN
 
 config X86_DECODER_SELFTEST
 	bool "x86 instruction decoder selftest"
@@ -266,7 +258,6 @@
 	bool "Debug boot parameters"
 	depends on DEBUG_KERNEL
 	depends on DEBUG_FS
-	depends on !XEN
 	---help---
 	  This option will cause struct boot_params to be exported via debugfs.
 
