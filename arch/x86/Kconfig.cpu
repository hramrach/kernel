# Put here option for CPU selection and depending optimization
choice
	prompt "Processor family"
	default M686 if X86_32
	default GENERIC_CPU if X86_64
<<<<<<< HEAD

config M486
	bool "486"
	depends on X86_32
=======
>>>>>>> daba514f
	---help---
	  This is the processor type of your CPU. This information is
	  used for optimizing purposes. In order to compile a kernel
	  that can run on all supported x86 CPU types (albeit not
	  optimally fast), you can specify "486" here.

	  Note that the 386 is no longer supported, this includes
	  AMD/Cyrix/Intel 386DX/DXL/SL/SLC/SX, Cyrix/TI 486DLC/DLC2,
	  UMC 486SX-S and the NexGen Nx586.

	  The kernel will not necessarily run on earlier architectures than
	  the one you have chosen, e.g. a Pentium optimized kernel will run on
	  a PPro, but not necessarily on a i486.

	  Here are the settings recommended for greatest speed:
	  - "486" for the AMD/Cyrix/IBM/Intel 486DX/DX2/DX4 or
	    SL/SLC/SLC2/SLC3/SX/SX2 and UMC U5D or U5S.
	  - "586" for generic Pentium CPUs lacking the TSC
	    (time stamp counter) register.
	  - "Pentium-Classic" for the Intel Pentium.
	  - "Pentium-MMX" for the Intel Pentium MMX.
	  - "Pentium-Pro" for the Intel Pentium Pro.
	  - "Pentium-II" for the Intel Pentium II or pre-Coppermine Celeron.
	  - "Pentium-III" for the Intel Pentium III or Coppermine Celeron.
	  - "Pentium-4" for the Intel Pentium 4 or P4-based Celeron.
	  - "K6" for the AMD K6, K6-II and K6-III (aka K6-3D).
	  - "Athlon" for the AMD K7 family (Athlon/Duron/Thunderbird).
	  - "Opteron/Athlon64/Hammer/K8" for all K8 and newer AMD CPUs.
	  - "Crusoe" for the Transmeta Crusoe series.
	  - "Efficeon" for the Transmeta Efficeon series.
	  - "Winchip-C6" for original IDT Winchip.
	  - "Winchip-2" for IDT Winchips with 3dNow! capabilities.
	  - "AMD Elan" for the 32-bit AMD Elan embedded CPU.
	  - "GeodeGX1" for Geode GX1 (Cyrix MediaGX).
	  - "Geode GX/LX" For AMD Geode GX and LX processors.
	  - "CyrixIII/VIA C3" for VIA Cyrix III or VIA C3.
	  - "VIA C3-2" for VIA C3-2 "Nehemiah" (model 9 and above).
	  - "VIA C7" for VIA C7.
	  - "Intel P4" for the Pentium 4/Netburst microarchitecture.
	  - "Core 2/newer Xeon" for all core2 and newer Intel CPUs.
	  - "Intel Atom" for the Atom-microarchitecture CPUs.
	  - "Generic-x86-64" for a kernel which runs on any x86-64 CPU.

	  See each option's help text for additional details. If you don't know
	  what to do, choose "486".

config M486
	bool "486"
	depends on X86_32
	---help---
	  Select this for an 486-class CPU such as AMD/Cyrix/IBM/Intel
	  486DX/DX2/DX4 or SL/SLC/SLC2/SLC3/SX/SX2 and UMC U5D or U5S.

config M586
	bool "586/K5/5x86/6x86/6x86MX"
	depends on X86_32
	---help---
	  Select this for an 586 or 686 series processor such as the AMD K5,
	  the Cyrix 5x86, 6x86 and 6x86MX.  This choice does not
	  assume the RDTSC (Read Time Stamp Counter) instruction.

config M586TSC
	bool "Pentium-Classic"
	depends on X86_32
	---help---
	  Select this for a Pentium Classic processor with the RDTSC (Read
	  Time Stamp Counter) instruction for benchmarking.

config M586MMX
	bool "Pentium-MMX"
	depends on X86_32
	---help---
	  Select this for a Pentium with the MMX graphics/multimedia
	  extended instructions.

config M686
	bool "Pentium-Pro"
	depends on X86_32
	---help---
	  Select this for Intel Pentium Pro chips.  This enables the use of
	  Pentium Pro extended instructions, and disables the init-time guard
	  against the f00f bug found in earlier Pentiums.

config MPENTIUMII
	bool "Pentium-II/Celeron(pre-Coppermine)"
	depends on X86_32
	---help---
	  Select this for Intel chips based on the Pentium-II and
	  pre-Coppermine Celeron core.  This option enables an unaligned
	  copy optimization, compiles the kernel with optimization flags
	  tailored for the chip, and applies any applicable Pentium Pro
	  optimizations.

config MPENTIUMIII
	bool "Pentium-III/Celeron(Coppermine)/Pentium-III Xeon"
	depends on X86_32
	---help---
	  Select this for Intel chips based on the Pentium-III and
	  Celeron-Coppermine core.  This option enables use of some
	  extended prefetch instructions in addition to the Pentium II
	  extensions.

config MPENTIUMM
	bool "Pentium M"
	depends on X86_32
	---help---
	  Select this for Intel Pentium M (not Pentium-4 M)
	  notebook chips.

config MPENTIUM4
	bool "Pentium-4/Celeron(P4-based)/Pentium-4 M/older Xeon"
	depends on X86_32
	---help---
	  Select this for Intel Pentium 4 chips.  This includes the
	  Pentium 4, Pentium D, P4-based Celeron and Xeon, and
	  Pentium-4 M (not Pentium M) chips.  This option enables compile
	  flags optimized for the chip, uses the correct cache line size, and
	  applies any applicable optimizations.

	  CPUIDs: F[0-6][1-A] (in /proc/cpuinfo show = cpu family : 15 )

	  Select this for:
	    Pentiums (Pentium 4, Pentium D, Celeron, Celeron D) corename:
		-Willamette
		-Northwood
		-Mobile Pentium 4
		-Mobile Pentium 4 M
		-Extreme Edition (Gallatin)
		-Prescott
		-Prescott 2M
		-Cedar Mill
		-Presler
		-Smithfiled
	    Xeons (Intel Xeon, Xeon MP, Xeon LV, Xeon MV) corename:
		-Foster
		-Prestonia
		-Gallatin
		-Nocona
		-Irwindale
		-Cranford
		-Potomac
		-Paxville
		-Dempsey


config MK6
	bool "K6/K6-II/K6-III"
	depends on X86_32
	---help---
	  Select this for an AMD K6-family processor.  Enables use of
	  some extended instructions, and passes appropriate optimization
	  flags to GCC.

config MK7
	bool "Athlon/Duron/K7"
	depends on X86_32
	---help---
	  Select this for an AMD Athlon K7-family processor.  Enables use of
	  some extended instructions, and passes appropriate optimization
	  flags to GCC.

config MK8
	bool "Opteron/Athlon64/Hammer/K8"
	---help---
	  Select this for an AMD Opteron or Athlon64 Hammer-family processor.
	  Enables use of some extended instructions, and passes appropriate
	  optimization flags to GCC.

config MCRUSOE
	bool "Crusoe"
	depends on X86_32
	---help---
	  Select this for a Transmeta Crusoe processor.  Treats the processor
	  like a 586 with TSC, and sets some GCC optimization flags (like a
	  Pentium Pro with no alignment requirements).

config MEFFICEON
	bool "Efficeon"
	depends on X86_32
	---help---
	  Select this for a Transmeta Efficeon processor.

config MWINCHIPC6
	bool "Winchip-C6"
	depends on X86_32
	---help---
	  Select this for an IDT Winchip C6 chip.  Linux and GCC
	  treat this chip as a 586TSC with some extended instructions
	  and alignment requirements.

config MWINCHIP3D
	bool "Winchip-2/Winchip-2A/Winchip-3"
	depends on X86_32
	---help---
	  Select this for an IDT Winchip-2, 2A or 3.  Linux and GCC
	  treat this chip as a 586TSC with some extended instructions
	  and alignment requirements.  Also enable out of order memory
	  stores for this CPU, which can increase performance of some
	  operations.

config MELAN
	bool "AMD Elan"
	depends on X86_32
	---help---
	  Select this for an AMD Elan processor.

	  Do not use this option for K6/Athlon/Opteron processors!

config MGEODEGX1
	bool "GeodeGX1"
	depends on X86_32
	---help---
	  Select this for a Geode GX1 (Cyrix MediaGX) chip.

config MGEODE_LX
	bool "Geode GX/LX"
	depends on X86_32
	---help---
	  Select this for AMD Geode GX and LX processors.

config MCYRIXIII
	bool "CyrixIII/VIA-C3"
	depends on X86_32
	---help---
	  Select this for a Cyrix III or C3 chip.  Presently Linux and GCC
	  treat this chip as a generic 586. Whilst the CPU is 686 class,
	  it lacks the cmov extension which gcc assumes is present when
	  generating 686 code.
	  Note that Nehemiah (Model 9) and above will not boot with this
	  kernel due to them lacking the 3DNow! instructions used in earlier
	  incarnations of the CPU.

config MVIAC3_2
	bool "VIA C3-2 (Nehemiah)"
	depends on X86_32
	---help---
	  Select this for a VIA C3 "Nehemiah". Selecting this enables usage
	  of SSE and tells gcc to treat the CPU as a 686.
	  Note, this kernel will not boot on older (pre model 9) C3s.

config MVIAC7
	bool "VIA C7"
	depends on X86_32
	---help---
	  Select this for a VIA C7.  Selecting this uses the correct cache
	  shift and tells gcc to treat the CPU as a 686.

config MPSC
	bool "Intel P4 / older Netburst based Xeon"
	depends on X86_64
	---help---
	  Optimize for Intel Pentium 4, Pentium D and older Nocona/Dempsey
	  Xeon CPUs with Intel 64bit which is compatible with x86-64.
	  Note that the latest Xeons (Xeon 51xx and 53xx) are not based on the
	  Netburst core and shouldn't use this option. You can distinguish them
	  using the cpu family field
	  in /proc/cpuinfo. Family 15 is an older Xeon, Family 6 a newer one.

config MCORE2
	bool "Core 2/newer Xeon"
	---help---

	  Select this for Intel Core 2 and newer Core 2 Xeons (Xeon 51xx and
	  53xx) CPUs. You can distinguish newer from older Xeons by the CPU
	  family in /proc/cpuinfo. Newer ones have 6 and older ones 15
	  (not a typo)

config MATOM
	bool "Intel Atom"
	---help---

	  Select this for the Intel Atom platform. Intel Atom CPUs have an
	  in-order pipelining architecture and thus can benefit from
	  accordingly optimized code. Use a recent GCC with specific Atom
	  support in order to fully benefit from selecting this option.

config GENERIC_CPU
	bool "Generic-x86-64"
	depends on X86_64
	---help---
	  Generic x86-64 CPU.
	  Run equally well on all x86-64 CPUs.

endchoice

config X86_GENERIC
	bool "Generic x86 support"
	depends on X86_32
	---help---
	  Instead of just including optimizations for the selected
	  x86 variant (e.g. PII, Crusoe or Athlon), include some more
	  generic optimizations as well. This will make the kernel
	  perform better on x86 CPUs other than that selected.

	  This is really intended for distributors who need more
	  generic optimizations.

#
# Define implied options from the CPU selection here
config X86_INTERNODE_CACHE_SHIFT
	int
	default "12" if X86_VSMP
	default X86_L1_CACHE_SHIFT

config X86_L1_CACHE_SHIFT
	int
	default "7" if MPENTIUM4 || MPSC
	default "6" if MK7 || MK8 || MPENTIUMM || MCORE2 || MATOM || MVIAC7 || X86_GENERIC || GENERIC_CPU
	default "4" if MELAN || M486 || MGEODEGX1
	default "5" if MWINCHIP3D || MWINCHIPC6 || MCRUSOE || MEFFICEON || MCYRIXIII || MK6 || MPENTIUMIII || MPENTIUMII || M686 || M586MMX || M586TSC || M586 || MVIAC3_2 || MGEODE_LX

config X86_PPRO_FENCE
	bool "PentiumPro memory ordering errata workaround"
	depends on M686 || M586MMX || M586TSC || M586 || M486 || MGEODEGX1
	---help---
	  Old PentiumPro multiprocessor systems had errata that could cause
	  memory operations to violate the x86 ordering standard in rare cases.
	  Enabling this option will attempt to work around some (but not all)
	  occurrences of this problem, at the cost of much heavier spinlock and
	  memory barrier operations.

	  If unsure, say n here. Even distro kernels should think twice before
	  enabling this: there are few systems, and an unlikely bug.

config X86_F00F_BUG
	def_bool y
	depends on M586MMX || M586TSC || M586 || M486

config X86_INVD_BUG
	def_bool y
	depends on M486

config X86_ALIGNMENT_16
	def_bool y
	depends on MWINCHIP3D || MWINCHIPC6 || MCYRIXIII || MELAN || MK6 || M586MMX || M586TSC || M586 || M486 || MVIAC3_2 || MGEODEGX1

config X86_INTEL_USERCOPY
	def_bool y
	depends on MPENTIUM4 || MPENTIUMM || MPENTIUMIII || MPENTIUMII || M586MMX || X86_GENERIC || MK8 || MK7 || MEFFICEON || MCORE2

config X86_USE_PPRO_CHECKSUM
	def_bool y
	depends on MWINCHIP3D || MWINCHIPC6 || MCYRIXIII || MK7 || MK6 || MPENTIUM4 || MPENTIUMM || MPENTIUMIII || MPENTIUMII || M686 || MK8 || MVIAC3_2 || MVIAC7 || MEFFICEON || MGEODE_LX || MCORE2 || MATOM

config X86_USE_3DNOW
	def_bool y
	depends on (MCYRIXIII || MK7 || MGEODE_LX) && !UML

#
# P6_NOPs are a relatively minor optimization that require a family >=
# 6 processor, except that it is broken on certain VIA chips.
# Furthermore, AMD chips prefer a totally different sequence of NOPs
# (which work on all CPUs).  In addition, it looks like Virtual PC
# does not understand them.
#
# As a result, disallow these if we're not compiling for X86_64 (these
# NOPs do work on all x86-64 capable chips); the list of processors in
# the right-hand clause are the cores that benefit from this optimization.
#
config X86_P6_NOP
	def_bool y
	depends on X86_64
	depends on (MCORE2 || MPENTIUM4 || MPSC)

config X86_TSC
	def_bool y
	depends on (MWINCHIP3D || MCRUSOE || MEFFICEON || MCYRIXIII || MK7 || MK6 || MPENTIUM4 || MPENTIUMM || MPENTIUMIII || MPENTIUMII || M686 || M586MMX || M586TSC || MK8 || MVIAC3_2 || MVIAC7 || MGEODEGX1 || MGEODE_LX || MCORE2 || MATOM) || X86_64

config X86_CMPXCHG64
	def_bool y
	depends on X86_PAE || X86_64 || MCORE2 || MPENTIUM4 || MPENTIUMM || MPENTIUMIII || MPENTIUMII || M686 || MATOM

# this should be set for all -march=.. options where the compiler
# generates cmov.
config X86_CMOV
	def_bool y
	depends on (MK8 || MK7 || MCORE2 || MPENTIUM4 || MPENTIUMM || MPENTIUMIII || MPENTIUMII || M686 || MVIAC3_2 || MVIAC7 || MCRUSOE || MEFFICEON || X86_64 || MATOM || MGEODE_LX)

config X86_MINIMUM_CPU_FAMILY
	int
	default "64" if X86_64
	default "6" if X86_32 && X86_P6_NOP
	default "5" if X86_32 && X86_CMPXCHG64
	default "4"

config X86_DEBUGCTLMSR
	def_bool y
	depends on !(MK6 || MWINCHIPC6 || MWINCHIP3D || MCYRIXIII || M586MMX || M586TSC || M586 || M486) && !UML

menuconfig PROCESSOR_SELECT
	bool "Supported processor vendors" if EXPERT
	---help---
	  This lets you choose what x86 vendor support code your kernel
	  will include.

config CPU_SUP_INTEL
	default y
	bool "Support Intel processors" if PROCESSOR_SELECT
	---help---
	  This enables detection, tunings and quirks for Intel processors

	  You need this enabled if you want your kernel to run on an
	  Intel CPU. Disabling this option on other types of CPUs
	  makes the kernel a tiny bit smaller. Disabling it on an Intel
	  CPU might render the kernel unbootable.

	  If unsure, say N.

config CPU_SUP_CYRIX_32
	default y
	bool "Support Cyrix processors" if PROCESSOR_SELECT
	depends on M486 || M586 || M586TSC || M586MMX || (EXPERT && !64BIT)
	---help---
	  This enables detection, tunings and quirks for Cyrix processors

	  You need this enabled if you want your kernel to run on a
	  Cyrix CPU. Disabling this option on other types of CPUs
	  makes the kernel a tiny bit smaller. Disabling it on a Cyrix
	  CPU might render the kernel unbootable.

	  If unsure, say N.

config CPU_SUP_AMD
	default y
	bool "Support AMD processors" if PROCESSOR_SELECT
	---help---
	  This enables detection, tunings and quirks for AMD processors

	  You need this enabled if you want your kernel to run on an
	  AMD CPU. Disabling this option on other types of CPUs
	  makes the kernel a tiny bit smaller. Disabling it on an AMD
	  CPU might render the kernel unbootable.

	  If unsure, say N.

config CPU_SUP_CENTAUR
	default y
	bool "Support Centaur processors" if PROCESSOR_SELECT
	---help---
	  This enables detection, tunings and quirks for Centaur processors

	  You need this enabled if you want your kernel to run on a
	  Centaur CPU. Disabling this option on other types of CPUs
	  makes the kernel a tiny bit smaller. Disabling it on a Centaur
	  CPU might render the kernel unbootable.

	  If unsure, say N.

config CPU_SUP_TRANSMETA_32
	default y
	bool "Support Transmeta processors" if PROCESSOR_SELECT
	depends on !64BIT
	---help---
	  This enables detection, tunings and quirks for Transmeta processors

	  You need this enabled if you want your kernel to run on a
	  Transmeta CPU. Disabling this option on other types of CPUs
	  makes the kernel a tiny bit smaller. Disabling it on a Transmeta
	  CPU might render the kernel unbootable.

	  If unsure, say N.

config CPU_SUP_UMC_32
	default y
	bool "Support UMC processors" if PROCESSOR_SELECT
	depends on M486 || (EXPERT && !64BIT)
	---help---
	  This enables detection, tunings and quirks for UMC processors

	  You need this enabled if you want your kernel to run on a
	  UMC CPU. Disabling this option on other types of CPUs
	  makes the kernel a tiny bit smaller. Disabling it on a UMC
	  CPU might render the kernel unbootable.

	  If unsure, say N.<|MERGE_RESOLUTION|>--- conflicted
+++ resolved
@@ -3,13 +3,6 @@
 	prompt "Processor family"
 	default M686 if X86_32
 	default GENERIC_CPU if X86_64
-<<<<<<< HEAD
-
-config M486
-	bool "486"
-	depends on X86_32
-=======
->>>>>>> daba514f
 	---help---
 	  This is the processor type of your CPU. This information is
 	  used for optimizing purposes. In order to compile a kernel
