--- conflicted
+++ resolved
@@ -26,9 +26,6 @@
 
 #define gtod (&VVAR(vsyscall_gtod_data))
 
-#ifdef CONFIG_XEN
-#define VCLOCK_NONE 0
-#else
 notrace static cycle_t vread_tsc(void)
 {
 	cycle_t ret;
@@ -65,7 +62,6 @@
 {
 	return readl((const void __iomem *)fix_to_virt(VSYSCALL_HPET) + 0xf0);
 }
-#endif /* CONFIG_XEN */
 
 #ifdef CONFIG_PARAVIRT_CLOCK
 
@@ -155,12 +151,7 @@
 }
 
 
-<<<<<<< HEAD
-#ifndef CONFIG_XEN
-notrace static inline u64 vgetsns(void)
-=======
 notrace static inline u64 vgetsns(int *mode)
->>>>>>> a49f0d1e
 {
 	long v;
 	cycles_t cycles;
@@ -218,7 +209,6 @@
 
 	return mode;
 }
-#endif /* CONFIG_XEN */
 
 notrace static int do_realtime_coarse(struct timespec *ts)
 {
@@ -248,14 +238,12 @@
 	int ret = VCLOCK_NONE;
 
 	switch (clock) {
-#ifndef CONFIG_XEN
 	case CLOCK_REALTIME:
 		ret = do_realtime(ts);
 		break;
 	case CLOCK_MONOTONIC:
 		ret = do_monotonic(ts);
 		break;
-#endif
 	case CLOCK_REALTIME_COARSE:
 		return do_realtime_coarse(ts);
 	case CLOCK_MONOTONIC_COARSE:
@@ -273,7 +261,6 @@
 {
 	long ret = VCLOCK_NONE;
 
-#ifndef CONFIG_XEN
 	if (likely(tv != NULL)) {
 		BUILD_BUG_ON(offsetof(struct timeval, tv_usec) !=
 			     offsetof(struct timespec, tv_nsec) ||
@@ -286,7 +273,6 @@
 		tz->tz_minuteswest = gtod->sys_tz.tz_minuteswest;
 		tz->tz_dsttime = gtod->sys_tz.tz_dsttime;
 	}
-#endif
 
 	if (ret == VCLOCK_NONE)
 		return vdso_fallback_gtod(tv, tz);
