#
# linux/arch/x86/boot/compressed/Makefile
#
# create a compressed vmlinux image from the original vmlinux
#

targets := vmlinux vmlinux.bin vmlinux.bin.gz vmlinux.bin.bz2 vmlinux.bin.lzma \
	vmlinux.bin.xz vmlinux.bin.lzo vmlinux.bin.lz4

KBUILD_CFLAGS := -m$(BITS) -D__KERNEL__ $(LINUX_INCLUDE) -O2
KBUILD_CFLAGS += -fno-strict-aliasing -fPIC
KBUILD_CFLAGS += -DDISABLE_BRANCH_PROFILING
cflags-$(CONFIG_X86_32) := -march=i386
cflags-$(CONFIG_X86_64) := -mcmodel=small
KBUILD_CFLAGS += $(cflags-y)
KBUILD_CFLAGS += -mno-mmx -mno-sse
KBUILD_CFLAGS += $(call cc-option,-ffreestanding)
KBUILD_CFLAGS += $(call cc-option,-fno-stack-protector)

KBUILD_AFLAGS  := $(KBUILD_CFLAGS) -D__ASSEMBLY__
GCOV_PROFILE := n

LDFLAGS := -m elf_$(UTS_MACHINE)
ifeq ($(CONFIG_XEN),y)
LDFLAGS += -e 0
endif
LDFLAGS_vmlinux := -T

hostprogs-y	:= mkpiggy
HOST_EXTRACFLAGS += -I$(srctree)/tools/include

vmlinux-objs-y := $(obj)/vmlinux.lds $(obj)/head_$(BITS).o $(obj)/misc.o \
	$(obj)/string.o $(obj)/cmdline.o \
	$(obj)/piggy.o $(obj)/cpuflags.o

vmlinux-objs-$(CONFIG_EARLY_PRINTK) += $(obj)/early_serial_console.o
vmlinux-objs-$(CONFIG_RANDOMIZE_BASE) += $(obj)/aslr.o

$(obj)/eboot.o: KBUILD_CFLAGS += -fshort-wchar -mno-red-zone

vmlinux-objs-$(CONFIG_EFI_STUB) += $(obj)/eboot.o $(obj)/efi_stub_$(BITS).o

vmlinux-objs-$(CONFIG_XEN) := $(obj)/vmlinux.lds $(obj)/piggy.o

$(obj)/vmlinux: $(vmlinux-objs-y) FORCE
	$(call if_changed,ld)
	@:

OBJCOPYFLAGS_vmlinux.bin :=  -R .comment -S
$(obj)/vmlinux.bin: vmlinux FORCE
	$(call if_changed,objcopy)

targets += $(patsubst $(obj)/%,%,$(vmlinux-objs-y)) vmlinux.bin.all vmlinux.relocs

CMD_RELOCS = arch/x86/tools/relocs
quiet_cmd_relocs = RELOCS  $@
      cmd_relocs = $(CMD_RELOCS) $< > $@;$(CMD_RELOCS) --abs-relocs $<
$(obj)/vmlinux.relocs: vmlinux FORCE
	$(call if_changed,relocs)

vmlinux.bin.all-y := $(obj)/vmlinux.bin
vmlinux.bin.all-$(CONFIG_X86_NEED_RELOCS) += $(obj)/vmlinux.relocs

$(obj)/vmlinux.bin.gz: $(vmlinux.bin.all-y) FORCE
	$(call if_changed,gzip)
$(obj)/vmlinux.bin.bz2: $(vmlinux.bin.all-y) FORCE
	$(call if_changed,bzip2)
$(obj)/vmlinux.bin.lzma: $(vmlinux.bin.all-y) FORCE
	$(call if_changed,lzma)
$(obj)/vmlinux.bin.xz: $(vmlinux.bin.all-y) FORCE
	$(call if_changed,xzkern)
$(obj)/vmlinux.bin.lzo: $(vmlinux.bin.all-y) FORCE
	$(call if_changed,lzo)
$(obj)/vmlinux.bin.lz4: $(vmlinux.bin.all-y) FORCE
	$(call if_changed,lz4)

suffix-$(CONFIG_KERNEL_GZIP)	:= gz
suffix-$(CONFIG_KERNEL_BZIP2)	:= bz2
suffix-$(CONFIG_KERNEL_LZMA)	:= lzma
suffix-$(CONFIG_KERNEL_XZ)	:= xz
suffix-$(CONFIG_KERNEL_LZO) 	:= lzo
suffix-$(CONFIG_KERNEL_LZ4) 	:= lz4

<<<<<<< HEAD
RUN_SIZE = $(shell objdump -h vmlinux | \
=======
RUN_SIZE = $(shell $(OBJDUMP) -h vmlinux | \
>>>>>>> 6f566b79
	     perl $(srctree)/arch/x86/tools/calc_run_size.pl)
quiet_cmd_mkpiggy = MKPIGGY $@
      cmd_mkpiggy = $(obj)/mkpiggy $< $(RUN_SIZE) > $@ || ( rm -f $@ ; false )

targets += piggy.S
$(obj)/piggy.S: $(obj)/vmlinux.bin.$(suffix-y) $(obj)/mkpiggy FORCE
	$(call if_changed,mkpiggy)<|MERGE_RESOLUTION|>--- conflicted
+++ resolved
@@ -81,11 +81,7 @@
 suffix-$(CONFIG_KERNEL_LZO) 	:= lzo
 suffix-$(CONFIG_KERNEL_LZ4) 	:= lz4
 
-<<<<<<< HEAD
-RUN_SIZE = $(shell objdump -h vmlinux | \
-=======
 RUN_SIZE = $(shell $(OBJDUMP) -h vmlinux | \
->>>>>>> 6f566b79
 	     perl $(srctree)/arch/x86/tools/calc_run_size.pl)
 quiet_cmd_mkpiggy = MKPIGGY $@
       cmd_mkpiggy = $(obj)/mkpiggy $< $(RUN_SIZE) > $@ || ( rm -f $@ ; false )
