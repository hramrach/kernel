# SPDX-License-Identifier: GPL-2.0
#
# linux/arch/x86/boot/compressed/Makefile
#
# create a compressed vmlinux image from the original vmlinux
#
# vmlinuz is:
#	decompression code (*.o)
#	asm globals (piggy.S), including:
#		vmlinux.bin.(gz|bz2|lzma|...)
#
# vmlinux.bin is:
#	vmlinux stripped of debugging and comments
# vmlinux.bin.all is:
#	vmlinux.bin + vmlinux.relocs
# vmlinux.bin.(gz|bz2|lzma|...) is:
#	(see scripts/Makefile.lib size_append)
#	compressed vmlinux.bin.all + u32 size of vmlinux.bin.all

# Sanitizer runtimes are unavailable and cannot be linked for early boot code.
KASAN_SANITIZE			:= n
KCSAN_SANITIZE			:= n
OBJECT_FILES_NON_STANDARD	:= y

# Prevents link failures: __sanitizer_cov_trace_pc() is not linked in.
KCOV_INSTRUMENT		:= n

targets := vmlinux vmlinux.bin vmlinux.bin.gz vmlinux.bin.bz2 vmlinux.bin.lzma \
	vmlinux.bin.xz vmlinux.bin.lzo vmlinux.bin.lz4 vmlinux.bin.zst

KBUILD_CFLAGS := -m$(BITS) -O2
KBUILD_CFLAGS += -fno-strict-aliasing -fPIE
KBUILD_CFLAGS += -Wundef
KBUILD_CFLAGS += -DDISABLE_BRANCH_PROFILING
cflags-$(CONFIG_X86_32) := -march=i386
cflags-$(CONFIG_X86_64) := -mcmodel=small -mno-red-zone
KBUILD_CFLAGS += $(cflags-y)
KBUILD_CFLAGS += -mno-mmx -mno-sse
KBUILD_CFLAGS += -ffreestanding -fshort-wchar
KBUILD_CFLAGS += -fno-stack-protector
KBUILD_CFLAGS += $(call cc-disable-warning, address-of-packed-member)
KBUILD_CFLAGS += $(call cc-disable-warning, gnu)
KBUILD_CFLAGS += -Wno-pointer-sign
KBUILD_CFLAGS += $(call cc-option,-fmacro-prefix-map=$(srctree)/=)
KBUILD_CFLAGS += -fno-asynchronous-unwind-tables
<<<<<<< HEAD
KBUILD_CFLAGS += -fshort-wchar

# sev-es.c indirectly inludes inat-table.h which is generated during
# compilation and stored in $(objtree). Add the directory to the includes so
# that the compiler finds it even with out-of-tree builds (make O=/some/path).
CFLAGS_sev-es.o += -I$(objtree)/arch/x86/lib/
=======
KBUILD_CFLAGS += -D__DISABLE_EXPORTS
# Disable relocation relaxation in case the link is not PIE.
KBUILD_CFLAGS += $(call as-option,-Wa$(comma)-mrelax-relocations=no)
KBUILD_CFLAGS += -include $(srctree)/include/linux/hidden.h
KBUILD_CFLAGS += $(CLANG_FLAGS)

# sev.c indirectly inludes inat-table.h which is generated during
# compilation and stored in $(objtree). Add the directory to the includes so
# that the compiler finds it even with out-of-tree builds (make O=/some/path).
CFLAGS_sev.o += -I$(objtree)/arch/x86/lib/
>>>>>>> 7d2a07b7

KBUILD_AFLAGS  := $(KBUILD_CFLAGS) -D__ASSEMBLY__
GCOV_PROFILE := n
UBSAN_SANITIZE :=n

KBUILD_LDFLAGS := -m elf_$(UTS_MACHINE)
KBUILD_LDFLAGS += $(call ld-option,--no-ld-generated-unwind-info)
# Compressed kernel should be built as PIE since it may be loaded at any
# address by the bootloader.
LDFLAGS_vmlinux := -pie $(call ld-option, --no-dynamic-linker)
ifdef CONFIG_LD_ORPHAN_WARN
LDFLAGS_vmlinux += --orphan-handling=warn
endif
LDFLAGS_vmlinux += -T

hostprogs	:= mkpiggy
HOST_EXTRACFLAGS += -I$(srctree)/tools/include

sed-voffset := -e 's/^\([0-9a-fA-F]*\) [ABCDGRSTVW] \(_text\|__bss_start\|_end\)$$/\#define VO_\2 _AC(0x\1,UL)/p'

quiet_cmd_voffset = VOFFSET $@
      cmd_voffset = $(NM) $< | sed -n $(sed-voffset) > $@

targets += ../voffset.h

$(obj)/../voffset.h: vmlinux FORCE
	$(call if_changed,voffset)

$(obj)/misc.o: $(obj)/../voffset.h

vmlinux-objs-y := $(obj)/vmlinux.lds $(obj)/kernel_info.o $(obj)/head_$(BITS).o \
	$(obj)/misc.o $(obj)/string.o $(obj)/cmdline.o $(obj)/error.o \
	$(obj)/piggy.o $(obj)/cpuflags.o

vmlinux-objs-$(CONFIG_EARLY_PRINTK) += $(obj)/early_serial_console.o
vmlinux-objs-$(CONFIG_RANDOMIZE_BASE) += $(obj)/kaslr.o
ifdef CONFIG_X86_64
	vmlinux-objs-y += $(obj)/ident_map_64.o
	vmlinux-objs-y += $(obj)/idt_64.o $(obj)/idt_handlers_64.o
	vmlinux-objs-y += $(obj)/mem_encrypt.o
	vmlinux-objs-y += $(obj)/pgtable_64.o
<<<<<<< HEAD
	vmlinux-objs-$(CONFIG_AMD_MEM_ENCRYPT) += $(obj)/sev-es.o
=======
	vmlinux-objs-$(CONFIG_AMD_MEM_ENCRYPT) += $(obj)/sev.o
>>>>>>> 7d2a07b7
endif

vmlinux-objs-$(CONFIG_ACPI) += $(obj)/acpi.o

<<<<<<< HEAD
vmlinux-objs-$(CONFIG_EFI_STUB) += $(objtree)/drivers/firmware/efi/libstub/lib.a
=======
>>>>>>> 7d2a07b7
vmlinux-objs-$(CONFIG_EFI_MIXED) += $(obj)/efi_thunk_$(BITS).o
efi-obj-$(CONFIG_EFI_STUB) = $(objtree)/drivers/firmware/efi/libstub/lib.a

$(obj)/vmlinux: $(vmlinux-objs-y) $(efi-obj-y) FORCE
	$(call if_changed,ld)

OBJCOPYFLAGS_vmlinux.bin :=  -R .comment -S
$(obj)/vmlinux.bin: vmlinux FORCE
	$(call if_changed,objcopy)

targets += $(patsubst $(obj)/%,%,$(vmlinux-objs-y)) vmlinux.bin.all vmlinux.relocs

CMD_RELOCS = arch/x86/tools/relocs
quiet_cmd_relocs = RELOCS  $@
      cmd_relocs = $(CMD_RELOCS) $< > $@;$(CMD_RELOCS) --abs-relocs $<
$(obj)/vmlinux.relocs: vmlinux FORCE
	$(call if_changed,relocs)

vmlinux.bin.all-y := $(obj)/vmlinux.bin
vmlinux.bin.all-$(CONFIG_X86_NEED_RELOCS) += $(obj)/vmlinux.relocs

$(obj)/vmlinux.bin.gz: $(vmlinux.bin.all-y) FORCE
	$(call if_changed,gzip)
$(obj)/vmlinux.bin.bz2: $(vmlinux.bin.all-y) FORCE
	$(call if_changed,bzip2)
$(obj)/vmlinux.bin.lzma: $(vmlinux.bin.all-y) FORCE
	$(call if_changed,lzma)
$(obj)/vmlinux.bin.xz: $(vmlinux.bin.all-y) FORCE
	$(call if_changed,xzkern)
$(obj)/vmlinux.bin.lzo: $(vmlinux.bin.all-y) FORCE
	$(call if_changed,lzo)
$(obj)/vmlinux.bin.lz4: $(vmlinux.bin.all-y) FORCE
	$(call if_changed,lz4)
$(obj)/vmlinux.bin.zst: $(vmlinux.bin.all-y) FORCE
	$(call if_changed,zstd22)

suffix-$(CONFIG_KERNEL_GZIP)	:= gz
suffix-$(CONFIG_KERNEL_BZIP2)	:= bz2
suffix-$(CONFIG_KERNEL_LZMA)	:= lzma
suffix-$(CONFIG_KERNEL_XZ)	:= xz
suffix-$(CONFIG_KERNEL_LZO) 	:= lzo
suffix-$(CONFIG_KERNEL_LZ4) 	:= lz4
suffix-$(CONFIG_KERNEL_ZSTD)	:= zst

quiet_cmd_mkpiggy = MKPIGGY $@
      cmd_mkpiggy = $(obj)/mkpiggy $< > $@

targets += piggy.S
$(obj)/piggy.S: $(obj)/vmlinux.bin.$(suffix-y) $(obj)/mkpiggy FORCE
	$(call if_changed,mkpiggy)<|MERGE_RESOLUTION|>--- conflicted
+++ resolved
@@ -43,14 +43,6 @@
 KBUILD_CFLAGS += -Wno-pointer-sign
 KBUILD_CFLAGS += $(call cc-option,-fmacro-prefix-map=$(srctree)/=)
 KBUILD_CFLAGS += -fno-asynchronous-unwind-tables
-<<<<<<< HEAD
-KBUILD_CFLAGS += -fshort-wchar
-
-# sev-es.c indirectly inludes inat-table.h which is generated during
-# compilation and stored in $(objtree). Add the directory to the includes so
-# that the compiler finds it even with out-of-tree builds (make O=/some/path).
-CFLAGS_sev-es.o += -I$(objtree)/arch/x86/lib/
-=======
 KBUILD_CFLAGS += -D__DISABLE_EXPORTS
 # Disable relocation relaxation in case the link is not PIE.
 KBUILD_CFLAGS += $(call as-option,-Wa$(comma)-mrelax-relocations=no)
@@ -61,7 +53,6 @@
 # compilation and stored in $(objtree). Add the directory to the includes so
 # that the compiler finds it even with out-of-tree builds (make O=/some/path).
 CFLAGS_sev.o += -I$(objtree)/arch/x86/lib/
->>>>>>> 7d2a07b7
 
 KBUILD_AFLAGS  := $(KBUILD_CFLAGS) -D__ASSEMBLY__
 GCOV_PROFILE := n
@@ -103,19 +94,11 @@
 	vmlinux-objs-y += $(obj)/idt_64.o $(obj)/idt_handlers_64.o
 	vmlinux-objs-y += $(obj)/mem_encrypt.o
 	vmlinux-objs-y += $(obj)/pgtable_64.o
-<<<<<<< HEAD
-	vmlinux-objs-$(CONFIG_AMD_MEM_ENCRYPT) += $(obj)/sev-es.o
-=======
 	vmlinux-objs-$(CONFIG_AMD_MEM_ENCRYPT) += $(obj)/sev.o
->>>>>>> 7d2a07b7
 endif
 
 vmlinux-objs-$(CONFIG_ACPI) += $(obj)/acpi.o
 
-<<<<<<< HEAD
-vmlinux-objs-$(CONFIG_EFI_STUB) += $(objtree)/drivers/firmware/efi/libstub/lib.a
-=======
->>>>>>> 7d2a07b7
 vmlinux-objs-$(CONFIG_EFI_MIXED) += $(obj)/efi_thunk_$(BITS).o
 efi-obj-$(CONFIG_EFI_STUB) = $(objtree)/drivers/firmware/efi/libstub/lib.a
 
