--- conflicted
+++ resolved
@@ -144,12 +144,6 @@
 				    NMI_FLAG_FIRST, "smp_stop");
 }
 
-static int register_stop_handler(void)
-{
-	return register_nmi_handler(NMI_LOCAL, smp_stop_nmi_callback,
-				    NMI_FLAG_FIRST, "smp_stop");
-}
-
 static void native_stop_other_cpus(int wait)
 {
 	unsigned long flags;
@@ -210,11 +204,7 @@
 		}
 		/*
 		 * Don't wait longer than 10 ms if the caller didn't
-<<<<<<< HEAD
-		 * reqeust it. If wait is true, the machine hangs here if
-=======
 		 * request it. If wait is true, the machine hangs here if
->>>>>>> 7d2a07b7
 		 * one or more CPUs do not reach shutdown state.
 		 */
 		timeout = USEC_PER_MSEC * 10;
