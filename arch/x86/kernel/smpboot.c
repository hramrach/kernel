--- conflicted
+++ resolved
@@ -1402,11 +1402,7 @@
 	unsigned int highest_subcstate = 0;
 	int i;
 	void *mwait_ptr;
-<<<<<<< HEAD
-	struct cpuinfo_x86 *c = &current_cpu_data;
-=======
 	struct cpuinfo_x86 *c = __this_cpu_ptr(&cpu_info);
->>>>>>> b79f924c
 
 	if (!(cpu_has(c, X86_FEATURE_MWAIT) && mwait_usable(c)))
 		return;
