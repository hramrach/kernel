--- conflicted
+++ resolved
@@ -54,13 +54,9 @@
 #include <linux/gfp.h>
 #include <linux/cpuidle.h>
 #include <linux/numa.h>
-<<<<<<< HEAD
-#include <linux/overflow.h>
-=======
 #include <linux/pgtable.h>
 #include <linux/overflow.h>
 #include <linux/syscore_ops.h>
->>>>>>> 7d2a07b7
 
 #include <asm/acpi.h>
 #include <asm/desc.h>
@@ -157,11 +153,7 @@
 	*((volatile u32 *)phys_to_virt(TRAMPOLINE_PHYS_LOW)) = 0;
 }
 
-<<<<<<< HEAD
-static void init_freq_invariance(bool secondary);
-=======
 static void init_freq_invariance(bool secondary, bool cppc_ready);
->>>>>>> 7d2a07b7
 
 /*
  * Report back to the Boot Processor during boot time or to the caller processor
@@ -199,11 +191,7 @@
 	 */
 	set_cpu_sibling_map(raw_smp_processor_id());
 
-<<<<<<< HEAD
-	init_freq_invariance(true);
-=======
 	init_freq_invariance(true, false);
->>>>>>> 7d2a07b7
 
 	/*
 	 * Get our bogomips.
@@ -244,13 +232,8 @@
 	load_cr3(swapper_pg_dir);
 	__flush_tlb_all();
 #endif
-<<<<<<< HEAD
-	cpu_init_exception_handling();
-	cpu_init();
-=======
 	cpu_init_secondary();
 	rcu_cpu_starting(raw_smp_processor_id());
->>>>>>> 7d2a07b7
 	x86_cpuinit.early_percpu_clock_init();
 	smp_callin();
 
@@ -285,14 +268,6 @@
 
 	wmb();
 	cpu_startup_entry(CPUHP_AP_ONLINE_IDLE);
-
-	/*
-	 * Prevent tail call to cpu_startup_entry() because the stack protector
-	 * guard has been changed a couple of function calls up, in
-	 * boot_init_stack_canary() and must not be checked before tail calling
-	 * another function.
-	 */
-	prevent_tail_call_optimization();
 }
 
 /**
@@ -489,7 +464,6 @@
 	return false;
 }
 
-<<<<<<< HEAD
 /*
  * Unlike the other levels, we do not enforce keeping a
  * multicore group inside a NUMA node.  If this happens, we will
@@ -503,21 +477,6 @@
 }
 
 /*
-=======
-/*
- * Unlike the other levels, we do not enforce keeping a
- * multicore group inside a NUMA node.  If this happens, we will
- * discard the MC level of the topology later.
- */
-static bool match_pkg(struct cpuinfo_x86 *c, struct cpuinfo_x86 *o)
-{
-	if (c->phys_proc_id == o->phys_proc_id)
-		return true;
-	return false;
-}
-
-/*
->>>>>>> 7d2a07b7
  * Define intel_cod_cpu[] for Intel COD (Cluster-on-Die) CPUs.
  *
  * Any Intel CPU that has multiple nodes per package and does not
@@ -532,17 +491,11 @@
  */
 
 static const struct x86_cpu_id intel_cod_cpu[] = {
-<<<<<<< HEAD
-	X86_MATCH_INTEL_FAM6_MODEL(HASWELL_X, 0),       /* COD */
-	X86_MATCH_INTEL_FAM6_MODEL(BROADWELL_X, 0),     /* COD */
-	X86_MATCH_INTEL_FAM6_MODEL(ANY, 1),             /* SNC */
-=======
 	X86_MATCH_INTEL_FAM6_MODEL(HASWELL_X, 0),	/* COD */
 	X86_MATCH_INTEL_FAM6_MODEL(BROADWELL_X, 0),	/* COD */
 	X86_MATCH_INTEL_FAM6_MODEL(ANY, 1),		/* SNC */
->>>>>>> 7d2a07b7
 	{}
- };
+};
 
 static bool match_llc(struct cpuinfo_x86 *c, struct cpuinfo_x86 *o)
 {
@@ -569,10 +522,7 @@
 	return topology_sane(c, o, "llc");
 }
 
-<<<<<<< HEAD
-=======
-
->>>>>>> 7d2a07b7
+
 #if defined(CONFIG_SCHED_SMT) || defined(CONFIG_SCHED_MC)
 static inline int x86_sched_itmt_flags(void)
 {
@@ -1394,11 +1344,7 @@
 	set_sched_topology(x86_topology);
 
 	set_cpu_sibling_map(0);
-<<<<<<< HEAD
-	init_freq_invariance(false);
-=======
 	init_freq_invariance(false, false);
->>>>>>> 7d2a07b7
 	smp_sanity_check();
 
 	switch (apic_intr_mode) {
@@ -1885,10 +1831,7 @@
 	arch_max_freq_ratio = turbo_disabled ? SCHED_CAPACITY_SCALE :
 					arch_turbo_freq_ratio;
 }
-<<<<<<< HEAD
-=======
 EXPORT_SYMBOL_GPL(arch_set_max_freq_ratio);
->>>>>>> 7d2a07b7
 
 static bool turbo_disabled(void)
 {
@@ -1920,12 +1863,6 @@
 	return true;
 }
 
-<<<<<<< HEAD
-#include <asm/cpu_device_id.h>
-#include <asm/intel-family.h>
-
-=======
->>>>>>> 7d2a07b7
 #define X86_MATCH(model)					\
 	X86_MATCH_VENDOR_FAM_MODEL_FEATURE(INTEL, 6,		\
 		INTEL_FAM6_##model, X86_FEATURE_APERFMPERF, NULL)
@@ -1955,12 +1892,6 @@
 	int err, i;
 	u64 msr;
 
-<<<<<<< HEAD
-	if (!x86_match_cpu(has_knl_turbo_ratio_limits))
-		return false;
-
-=======
->>>>>>> 7d2a07b7
 	err = rdmsrl_safe(MSR_PLATFORM_INFO, base_freq);
 	if (err)
 		return false;
@@ -2059,12 +1990,8 @@
 	    skx_set_max_freq_ratio(&base_freq, &turbo_freq, 1))
 		goto out;
 
-<<<<<<< HEAD
-	if (knl_set_max_freq_ratio(&base_freq, &turbo_freq, 1))
-=======
 	if (x86_match_cpu(has_knl_turbo_ratio_limits) &&
 	    knl_set_max_freq_ratio(&base_freq, &turbo_freq, 1))
->>>>>>> 7d2a07b7
 		goto out;
 
 	if (x86_match_cpu(has_skx_turbo_ratio_limits) &&
@@ -2100,8 +2027,6 @@
 	return true;
 }
 
-<<<<<<< HEAD
-=======
 #ifdef CONFIG_ACPI_CPPC_LIB
 static bool amd_set_max_freq_ratio(void)
 {
@@ -2144,7 +2069,6 @@
 }
 #endif
 
->>>>>>> 7d2a07b7
 static void init_counter_refs(void)
 {
 	u64 aperf, mperf;
@@ -2156,9 +2080,6 @@
 	this_cpu_write(arch_prev_mperf, mperf);
 }
 
-<<<<<<< HEAD
-static void init_freq_invariance(bool secondary)
-=======
 #ifdef CONFIG_PM_SLEEP
 static struct syscore_ops freq_invariance_syscore_ops = {
 	.resume = init_counter_refs,
@@ -2177,7 +2098,6 @@
 #endif
 
 static void init_freq_invariance(bool secondary, bool cppc_ready)
->>>>>>> 7d2a07b7
 {
 	bool ret = false;
 
@@ -2193,31 +2113,23 @@
 
 	if (boot_cpu_data.x86_vendor == X86_VENDOR_INTEL)
 		ret = intel_set_max_freq_ratio();
-<<<<<<< HEAD
-=======
 	else if (boot_cpu_data.x86_vendor == X86_VENDOR_AMD) {
 		if (!cppc_ready) {
 			return;
 		}
 		ret = amd_set_max_freq_ratio();
 	}
->>>>>>> 7d2a07b7
 
 	if (ret) {
 		init_counter_refs();
 		static_branch_enable(&arch_scale_freq_key);
-<<<<<<< HEAD
-=======
 		register_freq_invariance_syscore_ops();
 		pr_info("Estimated ratio of average max frequency by base frequency (times 1024): %llu\n", arch_max_freq_ratio);
->>>>>>> 7d2a07b7
 	} else {
 		pr_debug("Couldn't determine max cpu frequency, necessary for scale-invariant accounting.\n");
 	}
 }
 
-<<<<<<< HEAD
-=======
 #ifdef CONFIG_ACPI_CPPC_LIB
 static DEFINE_MUTEX(freq_invariance_lock);
 
@@ -2234,7 +2146,6 @@
 }
 #endif
 
->>>>>>> 7d2a07b7
 static void disable_freq_invariance_workfn(struct work_struct *work)
 {
 	static_branch_disable(&arch_scale_freq_key);
@@ -2284,11 +2195,7 @@
 	schedule_work(&disable_freq_invariance_work);
 }
 #else
-<<<<<<< HEAD
-static inline void init_freq_invariance(bool secondary)
-=======
 static inline void init_freq_invariance(bool secondary, bool cppc_ready)
->>>>>>> 7d2a07b7
 {
 }
 #endif /* CONFIG_X86_64 */