--- conflicted
+++ resolved
@@ -833,11 +833,8 @@
 	/* ALLOC_TRAMP flags lets us know we created it */
 	ops->flags |= FTRACE_OPS_FL_ALLOC_TRAMP;
 
-<<<<<<< HEAD
-=======
 	set_vm_flush_reset_perms(trampoline);
 
->>>>>>> c59c1e66
 	/*
 	 * Module allocation needs to be completed by making the page
 	 * executable. The page is still writable, which is a security hazard,
