// SPDX-License-Identifier: GPL-2.0
/*
 *  Copyright (C) 1994  Linus Torvalds
 *
 *  Cyrix stuff, June 1998 by:
 *	- Rafael R. Reilova (moved everything from head.S),
 *        <rreilova@ececs.uc.edu>
 *	- Channing Corn (tests & fixes),
 *	- Andrew D. Balsa (code cleanup).
 */
#include <linux/init.h>
#include <linux/utsname.h>
#include <linux/cpu.h>
#include <linux/module.h>
#include <linux/nospec.h>
#include <linux/prctl.h>

#include <asm/spec-ctrl.h>
#include <asm/cmdline.h>
#include <asm/bugs.h>
#include <asm/processor.h>
#include <asm/processor-flags.h>
#include <asm/fpu/internal.h>
#include <asm/msr.h>
#include <asm/vmx.h>
#include <asm/paravirt.h>
#include <asm/alternative.h>
#include <asm/pgtable.h>
#include <asm/set_memory.h>
#include <asm/intel-family.h>
#include <asm/e820/api.h>
#include <asm/hypervisor.h>

static void __init spectre_v2_select_mitigation(void);
static void __init ssb_select_mitigation(void);
static void __init l1tf_select_mitigation(void);

/*
 * Our boot-time value of the SPEC_CTRL MSR. We read it once so that any
 * writes to SPEC_CTRL contain whatever reserved bits have been set.
 */
u64 __ro_after_init x86_spec_ctrl_base;
EXPORT_SYMBOL_GPL(x86_spec_ctrl_base);

/*
 * The vendor and possibly platform specific bits which can be modified in
 * x86_spec_ctrl_base.
 */
static u64 __ro_after_init x86_spec_ctrl_mask = SPEC_CTRL_IBRS;

/*
 * AMD specific MSR info for Speculative Store Bypass control.
 * x86_amd_ls_cfg_ssbd_mask is initialized in identify_boot_cpu().
 */
u64 __ro_after_init x86_amd_ls_cfg_base;
u64 __ro_after_init x86_amd_ls_cfg_ssbd_mask;

void __init check_bugs(void)
{
	identify_boot_cpu();

	/*
	 * identify_boot_cpu() initialized SMT support information, let the
	 * core code know.
	 */
	cpu_smt_check_topology_early();

	if (!IS_ENABLED(CONFIG_SMP)) {
		pr_info("CPU: ");
		print_cpu_info(&boot_cpu_data);
	}

	/*
	 * Read the SPEC_CTRL MSR to account for reserved bits which may
	 * have unknown values. AMD64_LS_CFG MSR is cached in the early AMD
	 * init code as it is not enumerated and depends on the family.
	 */
	if (boot_cpu_has(X86_FEATURE_MSR_SPEC_CTRL))
		rdmsrl(MSR_IA32_SPEC_CTRL, x86_spec_ctrl_base);

	/* Allow STIBP in MSR_SPEC_CTRL if supported */
	if (boot_cpu_has(X86_FEATURE_STIBP))
		x86_spec_ctrl_mask |= SPEC_CTRL_STIBP;

	/* Select the proper spectre mitigation before patching alternatives */
	spectre_v2_select_mitigation();

	/*
	 * Select proper mitigation for any exposure to the Speculative Store
	 * Bypass vulnerability.
	 */
	ssb_select_mitigation();

	l1tf_select_mitigation();

#ifdef CONFIG_X86_32
	/*
	 * Check whether we are able to run this kernel safely on SMP.
	 *
	 * - i386 is no longer supported.
	 * - In order to run on anything without a TSC, we need to be
	 *   compiled for a i486.
	 */
	if (boot_cpu_data.x86 < 4)
		panic("Kernel requires i486+ for 'invlpg' and other features");

	init_utsname()->machine[1] =
		'0' + (boot_cpu_data.x86 > 6 ? 6 : boot_cpu_data.x86);
	alternative_instructions();

	fpu__init_check_bugs();
#else /* CONFIG_X86_64 */
	alternative_instructions();

	/*
	 * Make sure the first 2MB area is not mapped by huge pages
	 * There are typically fixed size MTRRs in there and overlapping
	 * MTRRs into large pages causes slow downs.
	 *
	 * Right now we don't do that with gbpages because there seems
	 * very little benefit for that case.
	 */
	if (!direct_gbpages)
		set_memory_4k((unsigned long)__va(0), 1);
#endif
}

/* The kernel command line selection */
enum spectre_v2_mitigation_cmd {
	SPECTRE_V2_CMD_NONE,
	SPECTRE_V2_CMD_AUTO,
	SPECTRE_V2_CMD_FORCE,
	SPECTRE_V2_CMD_RETPOLINE,
	SPECTRE_V2_CMD_RETPOLINE_GENERIC,
	SPECTRE_V2_CMD_RETPOLINE_AMD,
};

static const char *spectre_v2_strings[] = {
	[SPECTRE_V2_NONE]			= "Vulnerable",
	[SPECTRE_V2_RETPOLINE_MINIMAL]		= "Vulnerable: Minimal generic ASM retpoline",
	[SPECTRE_V2_RETPOLINE_MINIMAL_AMD]	= "Vulnerable: Minimal AMD ASM retpoline",
	[SPECTRE_V2_RETPOLINE_GENERIC]		= "Mitigation: Full generic retpoline",
	[SPECTRE_V2_RETPOLINE_AMD]		= "Mitigation: Full AMD retpoline",
	[SPECTRE_V2_IBRS_ENHANCED]		= "Mitigation: Enhanced IBRS",
};

#undef pr_fmt
#define pr_fmt(fmt)     "Spectre V2 : " fmt

static enum spectre_v2_mitigation spectre_v2_enabled __ro_after_init =
	SPECTRE_V2_NONE;

void
x86_virt_spec_ctrl(u64 guest_spec_ctrl, u64 guest_virt_spec_ctrl, bool setguest)
{
	u64 msrval, guestval, hostval = x86_spec_ctrl_base;
	struct thread_info *ti = current_thread_info();

	/* Is MSR_SPEC_CTRL implemented ? */
	if (static_cpu_has(X86_FEATURE_MSR_SPEC_CTRL)) {
		/*
		 * Restrict guest_spec_ctrl to supported values. Clear the
		 * modifiable bits in the host base value and or the
		 * modifiable bits from the guest value.
		 */
		guestval = hostval & ~x86_spec_ctrl_mask;
		guestval |= guest_spec_ctrl & x86_spec_ctrl_mask;

		/* SSBD controlled in MSR_SPEC_CTRL */
		if (static_cpu_has(X86_FEATURE_SPEC_CTRL_SSBD) ||
		    static_cpu_has(X86_FEATURE_AMD_SSBD))
			hostval |= ssbd_tif_to_spec_ctrl(ti->flags);

		if (hostval != guestval) {
			msrval = setguest ? guestval : hostval;
			wrmsrl(MSR_IA32_SPEC_CTRL, msrval);
		}
	}

	/*
	 * If SSBD is not handled in MSR_SPEC_CTRL on AMD, update
	 * MSR_AMD64_L2_CFG or MSR_VIRT_SPEC_CTRL if supported.
	 */
	if (!static_cpu_has(X86_FEATURE_LS_CFG_SSBD) &&
	    !static_cpu_has(X86_FEATURE_VIRT_SSBD))
		return;

	/*
	 * If the host has SSBD mitigation enabled, force it in the host's
	 * virtual MSR value. If its not permanently enabled, evaluate
	 * current's TIF_SSBD thread flag.
	 */
	if (static_cpu_has(X86_FEATURE_SPEC_STORE_BYPASS_DISABLE))
		hostval = SPEC_CTRL_SSBD;
	else
		hostval = ssbd_tif_to_spec_ctrl(ti->flags);

	/* Sanitize the guest value */
	guestval = guest_virt_spec_ctrl & SPEC_CTRL_SSBD;

	if (hostval != guestval) {
		unsigned long tif;

		tif = setguest ? ssbd_spec_ctrl_to_tif(guestval) :
				 ssbd_spec_ctrl_to_tif(hostval);

		speculative_store_bypass_update(tif);
	}
}
EXPORT_SYMBOL_GPL(x86_virt_spec_ctrl);

static void x86_amd_ssb_disable(void)
{
	u64 msrval = x86_amd_ls_cfg_base | x86_amd_ls_cfg_ssbd_mask;

	if (boot_cpu_has(X86_FEATURE_VIRT_SSBD))
		wrmsrl(MSR_AMD64_VIRT_SPEC_CTRL, SPEC_CTRL_SSBD);
	else if (boot_cpu_has(X86_FEATURE_LS_CFG_SSBD))
		wrmsrl(MSR_AMD64_LS_CFG, msrval);
}

#ifdef RETPOLINE
static bool spectre_v2_bad_module;

bool retpoline_module_ok(bool has_retpoline)
{
	if (spectre_v2_enabled == SPECTRE_V2_NONE || has_retpoline)
		return true;

	pr_err("System may be vulnerable to spectre v2\n");
	spectre_v2_bad_module = true;
	return false;
}

static inline const char *spectre_v2_module_string(void)
{
	return spectre_v2_bad_module ? " - vulnerable module loaded" : "";
}
#else
static inline const char *spectre_v2_module_string(void) { return ""; }
#endif

static void __init spec2_print_if_insecure(const char *reason)
{
	if (boot_cpu_has_bug(X86_BUG_SPECTRE_V2))
		pr_info("%s selected on command line.\n", reason);
}

static void __init spec2_print_if_secure(const char *reason)
{
	if (!boot_cpu_has_bug(X86_BUG_SPECTRE_V2))
		pr_info("%s selected on command line.\n", reason);
}

static inline bool retp_compiler(void)
{
	return __is_defined(RETPOLINE);
}

static inline bool match_option(const char *arg, int arglen, const char *opt)
{
	int len = strlen(opt);

	return len == arglen && !strncmp(arg, opt, len);
}

static const struct {
	const char *option;
	enum spectre_v2_mitigation_cmd cmd;
	bool secure;
} mitigation_options[] = {
	{ "off",               SPECTRE_V2_CMD_NONE,              false },
	{ "on",                SPECTRE_V2_CMD_FORCE,             true },
	{ "retpoline",         SPECTRE_V2_CMD_RETPOLINE,         false },
	{ "retpoline,amd",     SPECTRE_V2_CMD_RETPOLINE_AMD,     false },
	{ "retpoline,generic", SPECTRE_V2_CMD_RETPOLINE_GENERIC, false },
	{ "auto",              SPECTRE_V2_CMD_AUTO,              false },
};

static enum spectre_v2_mitigation_cmd __init spectre_v2_parse_cmdline(void)
{
	char arg[20];
	int ret, i;
	enum spectre_v2_mitigation_cmd cmd = SPECTRE_V2_CMD_AUTO;

	if (cmdline_find_option_bool(boot_command_line, "nospectre_v2"))
		return SPECTRE_V2_CMD_NONE;
	else {
		ret = cmdline_find_option(boot_command_line, "spectre_v2", arg, sizeof(arg));
		if (ret < 0)
			return SPECTRE_V2_CMD_AUTO;

		for (i = 0; i < ARRAY_SIZE(mitigation_options); i++) {
			if (!match_option(arg, ret, mitigation_options[i].option))
				continue;
			cmd = mitigation_options[i].cmd;
			break;
		}

		if (i >= ARRAY_SIZE(mitigation_options)) {
			pr_err("unknown option (%s). Switching to AUTO select\n", arg);
			return SPECTRE_V2_CMD_AUTO;
		}
	}

	if ((cmd == SPECTRE_V2_CMD_RETPOLINE ||
	     cmd == SPECTRE_V2_CMD_RETPOLINE_AMD ||
	     cmd == SPECTRE_V2_CMD_RETPOLINE_GENERIC) &&
	    !IS_ENABLED(CONFIG_RETPOLINE)) {
		pr_err("%s selected but not compiled in. Switching to AUTO select\n", mitigation_options[i].option);
		return SPECTRE_V2_CMD_AUTO;
	}

	if (cmd == SPECTRE_V2_CMD_RETPOLINE_AMD &&
	    boot_cpu_data.x86_vendor != X86_VENDOR_AMD) {
		pr_err("retpoline,amd selected but CPU is not AMD. Switching to AUTO select\n");
		return SPECTRE_V2_CMD_AUTO;
	}

	if (mitigation_options[i].secure)
		spec2_print_if_secure(mitigation_options[i].option);
	else
		spec2_print_if_insecure(mitigation_options[i].option);

	return cmd;
}

static void __init spectre_v2_select_mitigation(void)
{
	enum spectre_v2_mitigation_cmd cmd = spectre_v2_parse_cmdline();
	enum spectre_v2_mitigation mode = SPECTRE_V2_NONE;

	/*
	 * If the CPU is not affected and the command line mode is NONE or AUTO
	 * then nothing to do.
	 */
	if (!boot_cpu_has_bug(X86_BUG_SPECTRE_V2) &&
	    (cmd == SPECTRE_V2_CMD_NONE || cmd == SPECTRE_V2_CMD_AUTO))
		return;

	switch (cmd) {
	case SPECTRE_V2_CMD_NONE:
		return;

	case SPECTRE_V2_CMD_FORCE:
	case SPECTRE_V2_CMD_AUTO:
		if (boot_cpu_has(X86_FEATURE_IBRS_ENHANCED)) {
			mode = SPECTRE_V2_IBRS_ENHANCED;
			/* Force it so VMEXIT will restore correctly */
			x86_spec_ctrl_base |= SPEC_CTRL_IBRS;
			wrmsrl(MSR_IA32_SPEC_CTRL, x86_spec_ctrl_base);
			goto specv2_set_mode;
		}
		if (IS_ENABLED(CONFIG_RETPOLINE))
			goto retpoline_auto;
		break;
	case SPECTRE_V2_CMD_RETPOLINE_AMD:
		if (IS_ENABLED(CONFIG_RETPOLINE))
			goto retpoline_amd;
		break;
	case SPECTRE_V2_CMD_RETPOLINE_GENERIC:
		if (IS_ENABLED(CONFIG_RETPOLINE))
			goto retpoline_generic;
		break;
	case SPECTRE_V2_CMD_RETPOLINE:
		if (IS_ENABLED(CONFIG_RETPOLINE))
			goto retpoline_auto;
		break;
	}
	pr_err("Spectre mitigation: kernel not compiled with retpoline; no mitigation available!");
	return;

retpoline_auto:
	if (boot_cpu_data.x86_vendor == X86_VENDOR_AMD) {
	retpoline_amd:
		if (!boot_cpu_has(X86_FEATURE_LFENCE_RDTSC)) {
			pr_err("Spectre mitigation: LFENCE not serializing, switching to generic retpoline\n");
			goto retpoline_generic;
		}
		mode = retp_compiler() ? SPECTRE_V2_RETPOLINE_AMD :
					 SPECTRE_V2_RETPOLINE_MINIMAL_AMD;
		setup_force_cpu_cap(X86_FEATURE_RETPOLINE_AMD);
		setup_force_cpu_cap(X86_FEATURE_RETPOLINE);
	} else {
	retpoline_generic:
		mode = retp_compiler() ? SPECTRE_V2_RETPOLINE_GENERIC :
					 SPECTRE_V2_RETPOLINE_MINIMAL;
		setup_force_cpu_cap(X86_FEATURE_RETPOLINE);
	}

specv2_set_mode:
	spectre_v2_enabled = mode;
	pr_info("%s\n", spectre_v2_strings[mode]);

	/*
	 * If spectre v2 protection has been enabled, unconditionally fill
	 * RSB during a context switch; this protects against two independent
	 * issues:
	 *
	 *	- RSB underflow (and switch to BTB) on Skylake+
	 *	- SpectreRSB variant of spectre v2 on X86_BUG_SPECTRE_V2 CPUs
	 */
	setup_force_cpu_cap(X86_FEATURE_RSB_CTXSW);
	pr_info("Spectre v2 / SpectreRSB mitigation: Filling RSB on context switch\n");

	/* Initialize Indirect Branch Prediction Barrier if supported */
	if (boot_cpu_has(X86_FEATURE_IBPB)) {
		setup_force_cpu_cap(X86_FEATURE_USE_IBPB);
		pr_info("Spectre v2 mitigation: Enabling Indirect Branch Prediction Barrier\n");
	}

	/*
	 * Retpoline means the kernel is safe because it has no indirect
	 * branches. Enhanced IBRS protects firmware too, so, enable restricted
	 * speculation around firmware calls only when Enhanced IBRS isn't
	 * supported.
	 *
	 * Use "mode" to check Enhanced IBRS instead of boot_cpu_has(), because
	 * the user might select retpoline on the kernel command line and if
	 * the CPU supports Enhanced IBRS, kernel might un-intentionally not
	 * enable IBRS around firmware calls.
	 */
	if (boot_cpu_has(X86_FEATURE_IBRS) && mode != SPECTRE_V2_IBRS_ENHANCED) {
		setup_force_cpu_cap(X86_FEATURE_USE_IBRS_FW);
		pr_info("Enabling Restricted Speculation for firmware calls\n");
	}
}

#undef pr_fmt
#define pr_fmt(fmt)	"Speculative Store Bypass: " fmt

static enum ssb_mitigation ssb_mode __ro_after_init = SPEC_STORE_BYPASS_NONE;

/* The kernel command line selection */
enum ssb_mitigation_cmd {
	SPEC_STORE_BYPASS_CMD_NONE,
	SPEC_STORE_BYPASS_CMD_AUTO,
	SPEC_STORE_BYPASS_CMD_ON,
	SPEC_STORE_BYPASS_CMD_PRCTL,
	SPEC_STORE_BYPASS_CMD_SECCOMP,
};

static const char *ssb_strings[] = {
	[SPEC_STORE_BYPASS_NONE]	= "Vulnerable",
	[SPEC_STORE_BYPASS_DISABLE]	= "Mitigation: Speculative Store Bypass disabled",
	[SPEC_STORE_BYPASS_PRCTL]	= "Mitigation: Speculative Store Bypass disabled via prctl",
	[SPEC_STORE_BYPASS_SECCOMP]	= "Mitigation: Speculative Store Bypass disabled via prctl and seccomp",
};

static const struct {
	const char *option;
	enum ssb_mitigation_cmd cmd;
} ssb_mitigation_options[] = {
	{ "auto",	SPEC_STORE_BYPASS_CMD_AUTO },    /* Platform decides */
	{ "on",		SPEC_STORE_BYPASS_CMD_ON },      /* Disable Speculative Store Bypass */
	{ "off",	SPEC_STORE_BYPASS_CMD_NONE },    /* Don't touch Speculative Store Bypass */
	{ "prctl",	SPEC_STORE_BYPASS_CMD_PRCTL },   /* Disable Speculative Store Bypass via prctl */
	{ "seccomp",	SPEC_STORE_BYPASS_CMD_SECCOMP }, /* Disable Speculative Store Bypass via prctl and seccomp */
};

static enum ssb_mitigation_cmd __init ssb_parse_cmdline(void)
{
	enum ssb_mitigation_cmd cmd = SPEC_STORE_BYPASS_CMD_AUTO;
	char arg[20];
	int ret, i;

	if (cmdline_find_option_bool(boot_command_line, "nospec_store_bypass_disable")) {
		return SPEC_STORE_BYPASS_CMD_NONE;
	} else {
		ret = cmdline_find_option(boot_command_line, "spec_store_bypass_disable",
					  arg, sizeof(arg));
		if (ret < 0)
			return SPEC_STORE_BYPASS_CMD_AUTO;

		for (i = 0; i < ARRAY_SIZE(ssb_mitigation_options); i++) {
			if (!match_option(arg, ret, ssb_mitigation_options[i].option))
				continue;

			cmd = ssb_mitigation_options[i].cmd;
			break;
		}

		if (i >= ARRAY_SIZE(ssb_mitigation_options)) {
			pr_err("unknown option (%s). Switching to AUTO select\n", arg);
			return SPEC_STORE_BYPASS_CMD_AUTO;
		}
	}

	return cmd;
}

static enum ssb_mitigation __init __ssb_select_mitigation(void)
{
	enum ssb_mitigation mode = SPEC_STORE_BYPASS_NONE;
	enum ssb_mitigation_cmd cmd;

	if (!boot_cpu_has(X86_FEATURE_SSBD))
		return mode;

	cmd = ssb_parse_cmdline();
	if (!boot_cpu_has_bug(X86_BUG_SPEC_STORE_BYPASS) &&
	    (cmd == SPEC_STORE_BYPASS_CMD_NONE ||
	     cmd == SPEC_STORE_BYPASS_CMD_AUTO))
		return mode;

	switch (cmd) {
	case SPEC_STORE_BYPASS_CMD_AUTO:
	case SPEC_STORE_BYPASS_CMD_SECCOMP:
		/*
		 * Choose prctl+seccomp as the default mode if seccomp is
		 * enabled.
		 */
		if (IS_ENABLED(CONFIG_SECCOMP))
			mode = SPEC_STORE_BYPASS_SECCOMP;
		else
			mode = SPEC_STORE_BYPASS_PRCTL;
		break;
	case SPEC_STORE_BYPASS_CMD_ON:
		mode = SPEC_STORE_BYPASS_DISABLE;
		break;
	case SPEC_STORE_BYPASS_CMD_PRCTL:
		mode = SPEC_STORE_BYPASS_PRCTL;
		break;
	case SPEC_STORE_BYPASS_CMD_NONE:
		break;
	}

	/*
	 * We have three CPU feature flags that are in play here:
	 *  - X86_BUG_SPEC_STORE_BYPASS - CPU is susceptible.
	 *  - X86_FEATURE_SSBD - CPU is able to turn off speculative store bypass
	 *  - X86_FEATURE_SPEC_STORE_BYPASS_DISABLE - engage the mitigation
	 */
	if (mode == SPEC_STORE_BYPASS_DISABLE) {
		setup_force_cpu_cap(X86_FEATURE_SPEC_STORE_BYPASS_DISABLE);
		/*
		 * Intel uses the SPEC CTRL MSR Bit(2) for this, while AMD may
		 * use a completely different MSR and bit dependent on family.
		 */
		if (!static_cpu_has(X86_FEATURE_SPEC_CTRL_SSBD) &&
		    !static_cpu_has(X86_FEATURE_AMD_SSBD)) {
			x86_amd_ssb_disable();
		} else {
			x86_spec_ctrl_base |= SPEC_CTRL_SSBD;
			x86_spec_ctrl_mask |= SPEC_CTRL_SSBD;
			wrmsrl(MSR_IA32_SPEC_CTRL, x86_spec_ctrl_base);
		}
	}

	return mode;
}

static void ssb_select_mitigation(void)
{
	ssb_mode = __ssb_select_mitigation();

	if (boot_cpu_has_bug(X86_BUG_SPEC_STORE_BYPASS))
		pr_info("%s\n", ssb_strings[ssb_mode]);
}

#undef pr_fmt
#define pr_fmt(fmt)     "Speculation prctl: " fmt

static int ssb_prctl_set(struct task_struct *task, unsigned long ctrl)
{
	bool update;

	if (ssb_mode != SPEC_STORE_BYPASS_PRCTL &&
	    ssb_mode != SPEC_STORE_BYPASS_SECCOMP)
		return -ENXIO;

	switch (ctrl) {
	case PR_SPEC_ENABLE:
		/* If speculation is force disabled, enable is not allowed */
		if (task_spec_ssb_force_disable(task))
			return -EPERM;
		task_clear_spec_ssb_disable(task);
		update = test_and_clear_tsk_thread_flag(task, TIF_SSBD);
		break;
	case PR_SPEC_DISABLE:
		task_set_spec_ssb_disable(task);
		update = !test_and_set_tsk_thread_flag(task, TIF_SSBD);
		break;
	case PR_SPEC_FORCE_DISABLE:
		task_set_spec_ssb_disable(task);
		task_set_spec_ssb_force_disable(task);
		update = !test_and_set_tsk_thread_flag(task, TIF_SSBD);
		break;
	default:
		return -ERANGE;
	}

	/*
	 * If being set on non-current task, delay setting the CPU
	 * mitigation until it is next scheduled.
	 */
	if (task == current && update)
		speculative_store_bypass_update_current();

	return 0;
}

int arch_prctl_spec_ctrl_set(struct task_struct *task, unsigned long which,
			     unsigned long ctrl)
{
	switch (which) {
	case PR_SPEC_STORE_BYPASS:
		return ssb_prctl_set(task, ctrl);
	default:
		return -ENODEV;
	}
}

#ifdef CONFIG_SECCOMP
void arch_seccomp_spec_mitigate(struct task_struct *task)
{
	if (ssb_mode == SPEC_STORE_BYPASS_SECCOMP)
		ssb_prctl_set(task, PR_SPEC_FORCE_DISABLE);
}
#endif

static int ssb_prctl_get(struct task_struct *task)
{
	switch (ssb_mode) {
	case SPEC_STORE_BYPASS_DISABLE:
		return PR_SPEC_DISABLE;
	case SPEC_STORE_BYPASS_SECCOMP:
	case SPEC_STORE_BYPASS_PRCTL:
		if (task_spec_ssb_force_disable(task))
			return PR_SPEC_PRCTL | PR_SPEC_FORCE_DISABLE;
		if (task_spec_ssb_disable(task))
			return PR_SPEC_PRCTL | PR_SPEC_DISABLE;
		return PR_SPEC_PRCTL | PR_SPEC_ENABLE;
	default:
		if (boot_cpu_has_bug(X86_BUG_SPEC_STORE_BYPASS))
			return PR_SPEC_ENABLE;
		return PR_SPEC_NOT_AFFECTED;
	}
}

int arch_prctl_spec_ctrl_get(struct task_struct *task, unsigned long which)
{
	switch (which) {
	case PR_SPEC_STORE_BYPASS:
		return ssb_prctl_get(task);
	default:
		return -ENODEV;
	}
}

void x86_spec_ctrl_setup_ap(void)
{
	if (boot_cpu_has(X86_FEATURE_MSR_SPEC_CTRL))
		wrmsrl(MSR_IA32_SPEC_CTRL, x86_spec_ctrl_base);

	if (ssb_mode == SPEC_STORE_BYPASS_DISABLE)
		x86_amd_ssb_disable();
}

#undef pr_fmt
#define pr_fmt(fmt)	"L1TF: " fmt

/* Default mitigation for L1TF-affected CPUs */
enum l1tf_mitigations l1tf_mitigation __ro_after_init = L1TF_MITIGATION_FLUSH;
#if IS_ENABLED(CONFIG_KVM_INTEL)
EXPORT_SYMBOL_GPL(l1tf_mitigation);
#endif
enum vmx_l1d_flush_state l1tf_vmx_mitigation = VMENTER_L1D_FLUSH_AUTO;
EXPORT_SYMBOL_GPL(l1tf_vmx_mitigation);

static void __init l1tf_select_mitigation(void)
{
	u64 half_pa;

	if (!boot_cpu_has_bug(X86_BUG_L1TF))
		return;

	switch (l1tf_mitigation) {
	case L1TF_MITIGATION_OFF:
	case L1TF_MITIGATION_FLUSH_NOWARN:
	case L1TF_MITIGATION_FLUSH:
		break;
	case L1TF_MITIGATION_FLUSH_NOSMT:
	case L1TF_MITIGATION_FULL:
		cpu_smt_disable(false);
		break;
	case L1TF_MITIGATION_FULL_FORCE:
		cpu_smt_disable(true);
		break;
	}

#if CONFIG_PGTABLE_LEVELS == 2
	pr_warn("Kernel not compiled for PAE. No mitigation for L1TF\n");
	return;
#endif

	/*
	 * This is extremely unlikely to happen because almost all
	 * systems have far more MAX_PA/2 than RAM can be fit into
	 * DIMM slots.
	 */
	half_pa = (u64)l1tf_pfn_limit() << PAGE_SHIFT;
	if (e820__mapped_any(half_pa, ULLONG_MAX - half_pa, E820_TYPE_RAM)) {
		pr_warn("System has more than MAX_PA/2 memory. L1TF mitigation not effective.\n");
<<<<<<< HEAD
=======
		pr_info("You may make it effective by booting the kernel with mem=%llu parameter.\n",
				half_pa);
		pr_info("However, doing so will make a part of your RAM unusable.\n");
		pr_info("Reading https://www.kernel.org/doc/html/latest/admin-guide/l1tf.html might help you decide.\n");
>>>>>>> 5b394b2d
		return;
	}

	setup_force_cpu_cap(X86_FEATURE_L1TF_PTEINV);
}

static int __init l1tf_cmdline(char *str)
{
	if (!boot_cpu_has_bug(X86_BUG_L1TF))
		return 0;

	if (!str)
		return -EINVAL;

	if (!strcmp(str, "off"))
		l1tf_mitigation = L1TF_MITIGATION_OFF;
	else if (!strcmp(str, "flush,nowarn"))
		l1tf_mitigation = L1TF_MITIGATION_FLUSH_NOWARN;
	else if (!strcmp(str, "flush"))
		l1tf_mitigation = L1TF_MITIGATION_FLUSH;
	else if (!strcmp(str, "flush,nosmt"))
		l1tf_mitigation = L1TF_MITIGATION_FLUSH_NOSMT;
	else if (!strcmp(str, "full"))
		l1tf_mitigation = L1TF_MITIGATION_FULL;
	else if (!strcmp(str, "full,force"))
		l1tf_mitigation = L1TF_MITIGATION_FULL_FORCE;

	return 0;
}
early_param("l1tf", l1tf_cmdline);

#undef pr_fmt

#ifdef CONFIG_SYSFS

#define L1TF_DEFAULT_MSG "Mitigation: PTE Inversion"

#if IS_ENABLED(CONFIG_KVM_INTEL)
static const char *l1tf_vmx_states[] = {
	[VMENTER_L1D_FLUSH_AUTO]		= "auto",
	[VMENTER_L1D_FLUSH_NEVER]		= "vulnerable",
	[VMENTER_L1D_FLUSH_COND]		= "conditional cache flushes",
	[VMENTER_L1D_FLUSH_ALWAYS]		= "cache flushes",
	[VMENTER_L1D_FLUSH_EPT_DISABLED]	= "EPT disabled",
	[VMENTER_L1D_FLUSH_NOT_REQUIRED]	= "flush not necessary"
};

static ssize_t l1tf_show_state(char *buf)
{
	if (l1tf_vmx_mitigation == VMENTER_L1D_FLUSH_AUTO)
		return sprintf(buf, "%s\n", L1TF_DEFAULT_MSG);

	if (l1tf_vmx_mitigation == VMENTER_L1D_FLUSH_EPT_DISABLED ||
	    (l1tf_vmx_mitigation == VMENTER_L1D_FLUSH_NEVER &&
	     cpu_smt_control == CPU_SMT_ENABLED))
		return sprintf(buf, "%s; VMX: %s\n", L1TF_DEFAULT_MSG,
			       l1tf_vmx_states[l1tf_vmx_mitigation]);

	return sprintf(buf, "%s; VMX: %s, SMT %s\n", L1TF_DEFAULT_MSG,
		       l1tf_vmx_states[l1tf_vmx_mitigation],
		       cpu_smt_control == CPU_SMT_ENABLED ? "vulnerable" : "disabled");
}
#else
static ssize_t l1tf_show_state(char *buf)
{
	return sprintf(buf, "%s\n", L1TF_DEFAULT_MSG);
}
#endif

static ssize_t cpu_show_common(struct device *dev, struct device_attribute *attr,
			       char *buf, unsigned int bug)
{
	if (!boot_cpu_has_bug(bug))
		return sprintf(buf, "Not affected\n");

	switch (bug) {
	case X86_BUG_CPU_MELTDOWN:
		if (boot_cpu_has(X86_FEATURE_PTI))
			return sprintf(buf, "Mitigation: PTI\n");

		if (hypervisor_is_type(X86_HYPER_XEN_PV))
			return sprintf(buf, "Unknown (XEN PV detected, hypervisor mitigation required)\n");

		break;

	case X86_BUG_SPECTRE_V1:
		return sprintf(buf, "Mitigation: __user pointer sanitization\n");

	case X86_BUG_SPECTRE_V2:
		return sprintf(buf, "%s%s%s%s\n", spectre_v2_strings[spectre_v2_enabled],
			       boot_cpu_has(X86_FEATURE_USE_IBPB) ? ", IBPB" : "",
			       boot_cpu_has(X86_FEATURE_USE_IBRS_FW) ? ", IBRS_FW" : "",
			       spectre_v2_module_string());

	case X86_BUG_SPEC_STORE_BYPASS:
		return sprintf(buf, "%s\n", ssb_strings[ssb_mode]);

	case X86_BUG_L1TF:
		if (boot_cpu_has(X86_FEATURE_L1TF_PTEINV))
			return l1tf_show_state(buf);
		break;
	default:
		break;
	}

	return sprintf(buf, "Vulnerable\n");
}

ssize_t cpu_show_meltdown(struct device *dev, struct device_attribute *attr, char *buf)
{
	return cpu_show_common(dev, attr, buf, X86_BUG_CPU_MELTDOWN);
}

ssize_t cpu_show_spectre_v1(struct device *dev, struct device_attribute *attr, char *buf)
{
	return cpu_show_common(dev, attr, buf, X86_BUG_SPECTRE_V1);
}

ssize_t cpu_show_spectre_v2(struct device *dev, struct device_attribute *attr, char *buf)
{
	return cpu_show_common(dev, attr, buf, X86_BUG_SPECTRE_V2);
}

ssize_t cpu_show_spec_store_bypass(struct device *dev, struct device_attribute *attr, char *buf)
{
	return cpu_show_common(dev, attr, buf, X86_BUG_SPEC_STORE_BYPASS);
}

ssize_t cpu_show_l1tf(struct device *dev, struct device_attribute *attr, char *buf)
{
	return cpu_show_common(dev, attr, buf, X86_BUG_L1TF);
}
#endif<|MERGE_RESOLUTION|>--- conflicted
+++ resolved
@@ -702,13 +702,10 @@
 	half_pa = (u64)l1tf_pfn_limit() << PAGE_SHIFT;
 	if (e820__mapped_any(half_pa, ULLONG_MAX - half_pa, E820_TYPE_RAM)) {
 		pr_warn("System has more than MAX_PA/2 memory. L1TF mitigation not effective.\n");
-<<<<<<< HEAD
-=======
 		pr_info("You may make it effective by booting the kernel with mem=%llu parameter.\n",
 				half_pa);
 		pr_info("However, doing so will make a part of your RAM unusable.\n");
 		pr_info("Reading https://www.kernel.org/doc/html/latest/admin-guide/l1tf.html might help you decide.\n");
->>>>>>> 5b394b2d
 		return;
 	}
 
