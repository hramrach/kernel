// SPDX-License-Identifier: GPL-2.0
/*
 *  Copyright (C) 1994  Linus Torvalds
 *
 *  Cyrix stuff, June 1998 by:
 *	- Rafael R. Reilova (moved everything from head.S),
 *        <rreilova@ececs.uc.edu>
 *	- Channing Corn (tests & fixes),
 *	- Andrew D. Balsa (code cleanup).
 */
#include <linux/init.h>
#include <linux/utsname.h>
#include <linux/cpu.h>
#include <linux/module.h>

#include <asm/nospec-branch.h>
#include <asm/cmdline.h>
#include <asm/bugs.h>
#include <asm/processor.h>
#include <asm/processor-flags.h>
#include <asm/fpu/internal.h>
#include <asm/msr.h>
#include <asm/paravirt.h>
#include <asm/alternative.h>
#include <asm/pgtable.h>
#include <asm/set_memory.h>
#include <asm/intel-family.h>

static void __init spectre_v2_select_mitigation(void);

void __init check_bugs(void)
{
	identify_boot_cpu();

	if (!IS_ENABLED(CONFIG_SMP)) {
		pr_info("CPU: ");
		print_cpu_info(&boot_cpu_data);
	}

	/* Select the proper spectre mitigation before patching alternatives */
	spectre_v2_select_mitigation();

#ifdef CONFIG_X86_32
	/*
	 * Check whether we are able to run this kernel safely on SMP.
	 *
	 * - i386 is no longer supported.
	 * - In order to run on anything without a TSC, we need to be
	 *   compiled for a i486.
	 */
	if (boot_cpu_data.x86 < 4)
		panic("Kernel requires i486+ for 'invlpg' and other features");

	init_utsname()->machine[1] =
		'0' + (boot_cpu_data.x86 > 6 ? 6 : boot_cpu_data.x86);
	alternative_instructions();

	fpu__init_check_bugs();
#else /* CONFIG_X86_64 */
	alternative_instructions();

	/*
	 * Make sure the first 2MB area is not mapped by huge pages
	 * There are typically fixed size MTRRs in there and overlapping
	 * MTRRs into large pages causes slow downs.
	 *
	 * Right now we don't do that with gbpages because there seems
	 * very little benefit for that case.
	 */
	if (!direct_gbpages)
		set_memory_4k((unsigned long)__va(0), 1);
#endif
}

/* The kernel command line selection */
enum spectre_v2_mitigation_cmd {
	SPECTRE_V2_CMD_NONE,
	SPECTRE_V2_CMD_AUTO,
	SPECTRE_V2_CMD_FORCE,
	SPECTRE_V2_CMD_RETPOLINE,
	SPECTRE_V2_CMD_RETPOLINE_GENERIC,
	SPECTRE_V2_CMD_RETPOLINE_AMD,
	SPECTRE_V2_CMD_IBRS,
};

static const char *spectre_v2_strings[] = {
	[SPECTRE_V2_NONE]			= "Vulnerable",
	[SPECTRE_V2_RETPOLINE_MINIMAL]		= "Vulnerable: Minimal generic ASM retpoline",
	[SPECTRE_V2_RETPOLINE_MINIMAL_AMD]	= "Vulnerable: Minimal AMD ASM retpoline",
	[SPECTRE_V2_RETPOLINE_GENERIC]		= "Mitigation: Full generic retpoline",
	[SPECTRE_V2_RETPOLINE_AMD]		= "Mitigation: Full AMD retpoline",
	[SPECTRE_V2_IBRS]			= "Mitigation: Indirect Branch Restricted Speculation",
};

#undef pr_fmt
#define pr_fmt(fmt)     "Spectre V2 : " fmt

static enum spectre_v2_mitigation spectre_v2_enabled = SPECTRE_V2_NONE;

#ifdef RETPOLINE
static bool spectre_v2_bad_module;

bool retpoline_module_ok(bool has_retpoline)
{
	if (spectre_v2_enabled == SPECTRE_V2_NONE || has_retpoline)
		return true;

<<<<<<< HEAD
	pr_err("System may be vunerable to spectre v2\n");
=======
	pr_err("System may be vulnerable to spectre v2\n");
>>>>>>> db22ec45
	spectre_v2_bad_module = true;
	return false;
}

static inline const char *spectre_v2_module_string(void)
{
	return spectre_v2_bad_module ? " - vulnerable module loaded" : "";
}
#else
static inline const char *spectre_v2_module_string(void) { return ""; }
#endif

static void __init spec2_print_if_insecure(const char *reason)
{
	if (boot_cpu_has_bug(X86_BUG_SPECTRE_V2))
		pr_info("%s selected on command line.\n", reason);
}

static void __init spec2_print_if_secure(const char *reason)
{
	if (!boot_cpu_has_bug(X86_BUG_SPECTRE_V2))
		pr_info("%s selected on command line.\n", reason);
}

static inline bool retp_compiler(void)
{
	return __is_defined(RETPOLINE);
}

static inline bool match_option(const char *arg, int arglen, const char *opt)
{
	int len = strlen(opt);

	return len == arglen && !strncmp(arg, opt, len);
}

static const struct {
	const char *option;
	enum spectre_v2_mitigation_cmd cmd;
	bool secure;
} mitigation_options[] = {
	{ "off",               SPECTRE_V2_CMD_NONE,              false },
	{ "on",                SPECTRE_V2_CMD_FORCE,             true },
	{ "retpoline",         SPECTRE_V2_CMD_RETPOLINE,         false },
	{ "retpoline,amd",     SPECTRE_V2_CMD_RETPOLINE_AMD,     false },
	{ "retpoline,generic", SPECTRE_V2_CMD_RETPOLINE_GENERIC, false },
<<<<<<< HEAD
	{ "ibrs",              SPECTRE_V2_CMD_IBRS,              false },
=======
>>>>>>> db22ec45
	{ "auto",              SPECTRE_V2_CMD_AUTO,              false },
};

static enum spectre_v2_mitigation_cmd __init spectre_v2_parse_cmdline(void)
{
	char arg[20];
	int ret, i;
	enum spectre_v2_mitigation_cmd cmd = SPECTRE_V2_CMD_AUTO;

	if (cmdline_find_option_bool(boot_command_line, "nospectre_v2"))
		return SPECTRE_V2_CMD_NONE;
	else {
		ret = cmdline_find_option(boot_command_line, "spectre_v2", arg,
					  sizeof(arg));
		if (ret < 0)
<<<<<<< HEAD
=======
			return SPECTRE_V2_CMD_AUTO;

		for (i = 0; i < ARRAY_SIZE(mitigation_options); i++) {
			if (!match_option(arg, ret, mitigation_options[i].option))
				continue;
			cmd = mitigation_options[i].cmd;
			break;
		}

		if (i >= ARRAY_SIZE(mitigation_options)) {
			pr_err("unknown option (%s). Switching to AUTO select\n",
			       mitigation_options[i].option);
>>>>>>> db22ec45
			return SPECTRE_V2_CMD_AUTO;

		for (i = 0; i < ARRAY_SIZE(mitigation_options); i++) {
			if (!match_option(arg, ret, mitigation_options[i].option))
				continue;
			cmd = mitigation_options[i].cmd;
			break;
		}

		if (i >= ARRAY_SIZE(mitigation_options)) {
			pr_err("unknown option (%s). Switching to AUTO select\n",
			       mitigation_options[i].option);
			return SPECTRE_V2_CMD_AUTO;
		}
	}

	if ((cmd == SPECTRE_V2_CMD_RETPOLINE ||
	     cmd == SPECTRE_V2_CMD_RETPOLINE_AMD ||
	     cmd == SPECTRE_V2_CMD_RETPOLINE_GENERIC) &&
	    !IS_ENABLED(CONFIG_RETPOLINE)) {
		pr_err("%s selected but not compiled in. Switching to AUTO select\n",
		       mitigation_options[i].option);
		return SPECTRE_V2_CMD_AUTO;
	}

<<<<<<< HEAD
	if (cmd == SPECTRE_V2_CMD_RETPOLINE_AMD &&
	    boot_cpu_data.x86_vendor != X86_VENDOR_AMD) {
		pr_err("retpoline,amd selected but CPU is not AMD. Switching to AUTO select\n");
		return SPECTRE_V2_CMD_AUTO;
	}

=======
	if ((cmd == SPECTRE_V2_CMD_RETPOLINE ||
	     cmd == SPECTRE_V2_CMD_RETPOLINE_AMD ||
	     cmd == SPECTRE_V2_CMD_RETPOLINE_GENERIC) &&
	    !IS_ENABLED(CONFIG_RETPOLINE)) {
		pr_err("%s selected but not compiled in. Switching to AUTO select\n",
		       mitigation_options[i].option);
		return SPECTRE_V2_CMD_AUTO;
	}

	if (cmd == SPECTRE_V2_CMD_RETPOLINE_AMD &&
	    boot_cpu_data.x86_vendor != X86_VENDOR_AMD) {
		pr_err("retpoline,amd selected but CPU is not AMD. Switching to AUTO select\n");
		return SPECTRE_V2_CMD_AUTO;
	}

>>>>>>> db22ec45
	if (mitigation_options[i].secure)
		spec2_print_if_secure(mitigation_options[i].option);
	else
		spec2_print_if_insecure(mitigation_options[i].option);

	return cmd;
}

/* Check for Skylake-like CPUs (for RSB and IBRS handling) */
static bool __init is_skylake_era(void)
{
	if (boot_cpu_data.x86_vendor == X86_VENDOR_INTEL &&
	    boot_cpu_data.x86 == 6) {
		switch (boot_cpu_data.x86_model) {
		case INTEL_FAM6_SKYLAKE_MOBILE:
		case INTEL_FAM6_SKYLAKE_DESKTOP:
		case INTEL_FAM6_SKYLAKE_X:
		case INTEL_FAM6_KABYLAKE_MOBILE:
		case INTEL_FAM6_KABYLAKE_DESKTOP:
			return true;
		}
	}
	return false;
}

static void __init spectre_v2_select_mitigation(void)
{
	enum spectre_v2_mitigation_cmd cmd = spectre_v2_parse_cmdline();
	enum spectre_v2_mitigation mode = SPECTRE_V2_NONE;

	/*
	 * If the CPU is not affected and the command line mode is NONE or AUTO
	 * then nothing to do.
	 */
	if (!boot_cpu_has_bug(X86_BUG_SPECTRE_V2) &&
	    (cmd == SPECTRE_V2_CMD_NONE || cmd == SPECTRE_V2_CMD_AUTO))
		return;

	switch (cmd) {
	case SPECTRE_V2_CMD_NONE:
		return;

<<<<<<< HEAD
=======
	case SPECTRE_V2_CMD_FORCE:
	case SPECTRE_V2_CMD_AUTO:
		if (IS_ENABLED(CONFIG_RETPOLINE))
			goto retpoline_auto;
		break;
>>>>>>> db22ec45
	case SPECTRE_V2_CMD_RETPOLINE_AMD:
		if (IS_ENABLED(CONFIG_RETPOLINE))
			goto retpoline_amd;
		break;

	case SPECTRE_V2_CMD_RETPOLINE_GENERIC:
		if (IS_ENABLED(CONFIG_RETPOLINE))
			goto retpoline_generic;
		break;

	case SPECTRE_V2_CMD_IBRS:
		mode = SPECTRE_V2_IBRS;
		setup_force_cpu_cap(X86_FEATURE_USE_IBRS);
		goto enabled;

	case SPECTRE_V2_CMD_AUTO:
	case SPECTRE_V2_CMD_FORCE:
		/*
		 * If we have IBRS support, and either Skylake or !RETPOLINE,
		 * then that's what we do.
		 */
		if (boot_cpu_has(X86_FEATURE_IBRS) &&
		    (is_skylake_era() || !retp_compiler())) {
			mode = SPECTRE_V2_IBRS;
			setup_force_cpu_cap(X86_FEATURE_USE_IBRS);
			goto enabled;
		}
		/* fall through */
	case SPECTRE_V2_CMD_RETPOLINE:
		if (IS_ENABLED(CONFIG_RETPOLINE))
			goto retpoline_auto;
		break;
	}
	pr_err("kernel not compiled with retpoline; no mitigation available!");
	return;

retpoline_auto:
	if (boot_cpu_data.x86_vendor == X86_VENDOR_AMD) {
	retpoline_amd:
		if (!boot_cpu_has(X86_FEATURE_LFENCE_RDTSC)) {
			pr_err("LFENCE not serializing. Switching to generic retpoline\n");
			goto retpoline_generic;
		}
		mode = retp_compiler() ? SPECTRE_V2_RETPOLINE_AMD :
					 SPECTRE_V2_RETPOLINE_MINIMAL_AMD;
		setup_force_cpu_cap(X86_FEATURE_RETPOLINE_AMD);
		setup_force_cpu_cap(X86_FEATURE_RETPOLINE);
	} else {
	retpoline_generic:
		mode = retp_compiler() ? SPECTRE_V2_RETPOLINE_GENERIC :
					 SPECTRE_V2_RETPOLINE_MINIMAL;
		setup_force_cpu_cap(X86_FEATURE_RETPOLINE);
	}

 enabled:
	spectre_v2_enabled = mode;
	pr_info("%s\n", spectre_v2_strings[mode]);

	/*
	 * If neither SMEP or KPTI are available, there is a risk of
	 * hitting userspace addresses in the RSB after a context switch
	 * from a shallow call stack to a deeper one. To prevent this fill
	 * the entire RSB, even when using IBRS.
	 *
	 * Skylake era CPUs have a separate issue with *underflow* of the
	 * RSB, when they will predict 'ret' targets from the generic BTB.
	 * The proper mitigation for this is IBRS. If IBRS is not supported
	 * or deactivated in favour of retpolines the RSB fill on context
	 * switch is required.
	 */
	if ((!boot_cpu_has(X86_FEATURE_PTI) && !boot_cpu_has(X86_FEATURE_SMEP)) ||
	    (!boot_cpu_has(X86_FEATURE_USE_IBRS) && is_skylake_era())) {
		setup_force_cpu_cap(X86_FEATURE_RSB_CTXSW);
		pr_info("Filling RSB on context switch\n");
	}

	/* Initialize Indirect Branch Prediction Barrier if supported */
	if (boot_cpu_has(X86_FEATURE_IBPB)) {
		setup_force_cpu_cap(X86_FEATURE_USE_IBPB);
		pr_info("Enabling Indirect Branch Prediction Barrier\n");
	}
}

#undef pr_fmt

#ifdef CONFIG_SYSFS
ssize_t cpu_show_meltdown(struct device *dev,
			  struct device_attribute *attr, char *buf)
{
	if (!boot_cpu_has_bug(X86_BUG_CPU_MELTDOWN))
		return sprintf(buf, "Not affected\n");
	if (boot_cpu_has(X86_FEATURE_PTI))
		return sprintf(buf, "Mitigation: PTI\n");
	return sprintf(buf, "Vulnerable\n");
}

ssize_t cpu_show_spectre_v1(struct device *dev,
			    struct device_attribute *attr, char *buf)
{
	if (!boot_cpu_has_bug(X86_BUG_SPECTRE_V1))
		return sprintf(buf, "Not affected\n");
	return sprintf(buf, "Mitigation: __user pointer sanitization\n");
}

ssize_t cpu_show_spectre_v2(struct device *dev,
			    struct device_attribute *attr, char *buf)
{
	if (!boot_cpu_has_bug(X86_BUG_SPECTRE_V2))
		return sprintf(buf, "Not affected\n");

	return sprintf(buf, "%s%s%s\n", spectre_v2_strings[spectre_v2_enabled],
		       boot_cpu_has(X86_FEATURE_USE_IBPB) ? ", IBPB" : "",
		       spectre_v2_module_string());
}
#endif

void __ibp_barrier(void)
{
	__wrmsr(MSR_IA32_PRED_CMD, PRED_CMD_IBPB, 0);
}
EXPORT_SYMBOL_GPL(__ibp_barrier);<|MERGE_RESOLUTION|>--- conflicted
+++ resolved
@@ -105,11 +105,7 @@
 	if (spectre_v2_enabled == SPECTRE_V2_NONE || has_retpoline)
 		return true;
 
-<<<<<<< HEAD
-	pr_err("System may be vunerable to spectre v2\n");
-=======
 	pr_err("System may be vulnerable to spectre v2\n");
->>>>>>> db22ec45
 	spectre_v2_bad_module = true;
 	return false;
 }
@@ -156,10 +152,7 @@
 	{ "retpoline",         SPECTRE_V2_CMD_RETPOLINE,         false },
 	{ "retpoline,amd",     SPECTRE_V2_CMD_RETPOLINE_AMD,     false },
 	{ "retpoline,generic", SPECTRE_V2_CMD_RETPOLINE_GENERIC, false },
-<<<<<<< HEAD
 	{ "ibrs",              SPECTRE_V2_CMD_IBRS,              false },
-=======
->>>>>>> db22ec45
 	{ "auto",              SPECTRE_V2_CMD_AUTO,              false },
 };
 
@@ -175,21 +168,6 @@
 		ret = cmdline_find_option(boot_command_line, "spectre_v2", arg,
 					  sizeof(arg));
 		if (ret < 0)
-<<<<<<< HEAD
-=======
-			return SPECTRE_V2_CMD_AUTO;
-
-		for (i = 0; i < ARRAY_SIZE(mitigation_options); i++) {
-			if (!match_option(arg, ret, mitigation_options[i].option))
-				continue;
-			cmd = mitigation_options[i].cmd;
-			break;
-		}
-
-		if (i >= ARRAY_SIZE(mitigation_options)) {
-			pr_err("unknown option (%s). Switching to AUTO select\n",
-			       mitigation_options[i].option);
->>>>>>> db22ec45
 			return SPECTRE_V2_CMD_AUTO;
 
 		for (i = 0; i < ARRAY_SIZE(mitigation_options); i++) {
@@ -215,30 +193,12 @@
 		return SPECTRE_V2_CMD_AUTO;
 	}
 
-<<<<<<< HEAD
 	if (cmd == SPECTRE_V2_CMD_RETPOLINE_AMD &&
 	    boot_cpu_data.x86_vendor != X86_VENDOR_AMD) {
 		pr_err("retpoline,amd selected but CPU is not AMD. Switching to AUTO select\n");
 		return SPECTRE_V2_CMD_AUTO;
 	}
 
-=======
-	if ((cmd == SPECTRE_V2_CMD_RETPOLINE ||
-	     cmd == SPECTRE_V2_CMD_RETPOLINE_AMD ||
-	     cmd == SPECTRE_V2_CMD_RETPOLINE_GENERIC) &&
-	    !IS_ENABLED(CONFIG_RETPOLINE)) {
-		pr_err("%s selected but not compiled in. Switching to AUTO select\n",
-		       mitigation_options[i].option);
-		return SPECTRE_V2_CMD_AUTO;
-	}
-
-	if (cmd == SPECTRE_V2_CMD_RETPOLINE_AMD &&
-	    boot_cpu_data.x86_vendor != X86_VENDOR_AMD) {
-		pr_err("retpoline,amd selected but CPU is not AMD. Switching to AUTO select\n");
-		return SPECTRE_V2_CMD_AUTO;
-	}
-
->>>>>>> db22ec45
 	if (mitigation_options[i].secure)
 		spec2_print_if_secure(mitigation_options[i].option);
 	else
@@ -281,14 +241,6 @@
 	case SPECTRE_V2_CMD_NONE:
 		return;
 
-<<<<<<< HEAD
-=======
-	case SPECTRE_V2_CMD_FORCE:
-	case SPECTRE_V2_CMD_AUTO:
-		if (IS_ENABLED(CONFIG_RETPOLINE))
-			goto retpoline_auto;
-		break;
->>>>>>> db22ec45
 	case SPECTRE_V2_CMD_RETPOLINE_AMD:
 		if (IS_ENABLED(CONFIG_RETPOLINE))
 			goto retpoline_amd;
