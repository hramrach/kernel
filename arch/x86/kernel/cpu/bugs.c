/*
 *  Copyright (C) 1994  Linus Torvalds
 *
 *  Cyrix stuff, June 1998 by:
 *	- Rafael R. Reilova (moved everything from head.S),
 *        <rreilova@ececs.uc.edu>
 *	- Channing Corn (tests & fixes),
 *	- Andrew D. Balsa (code cleanup).
 */
#include <linux/init.h>
#include <linux/utsname.h>
#include <asm/bugs.h>
#include <asm/processor.h>
#include <asm/processor-flags.h>
#include <asm/fpu/internal.h>
#include <asm/msr.h>
#include <asm/paravirt.h>
#include <asm/alternative.h>

<<<<<<< HEAD
static double __initdata x = 4195835.0;
static double __initdata y = 3145727.0;

/*
 * This used to check for exceptions..
 * However, it turns out that to support that,
 * the XMM trap handlers basically had to
 * be buggy. So let's have a correct XMM trap
 * handler, and forget about printing out
 * some status at boot.
 *
 * We should really only care about bugs here
 * anyway. Not features.
 */
static void __init check_fpu(void)
{
	s32 fdiv_bug;

	kernel_fpu_begin();

	/*
	 * trap_init() enabled FXSR and company _before_ testing for FP
	 * problems here.
	 *
	 * Test for the divl bug: http://en.wikipedia.org/wiki/Fdiv_bug
	 */
	__asm__("fninit\n\t"
		"fldl %1\n\t"
		"fdivl %2\n\t"
		"fmull %2\n\t"
		"fldl %1\n\t"
		"fsubp %%st,%%st(1)\n\t"
		"fistpl %0\n\t"
		"fwait\n\t"
		"fninit"
		: "=m" (*&fdiv_bug)
		: "m" (*&x), "m" (*&y));

	kernel_fpu_end();

#ifndef CONFIG_XEN
	if (fdiv_bug) {
		set_cpu_bug(&boot_cpu_data, X86_BUG_FDIV);
		pr_warn("Hmm, FPU with FDIV bug\n");
	}
#endif
}

=======
>>>>>>> 2c6625cd
void __init check_bugs(void)
{
	identify_boot_cpu();
#ifndef CONFIG_SMP
	pr_info("CPU: ");
	print_cpu_info(&boot_cpu_data);
#endif

	/*
	 * Check whether we are able to run this kernel safely on SMP.
	 *
	 * - i386 is no longer supported.
	 * - In order to run on anything without a TSC, we need to be
	 *   compiled for a i486.
	 */
	if (boot_cpu_data.x86 < 4)
		panic("Kernel requires i486+ for 'invlpg' and other features");

	init_utsname()->machine[1] =
		'0' + (boot_cpu_data.x86 > 6 ? 6 : boot_cpu_data.x86);
	alternative_instructions();

	fpu__init_check_bugs();
}<|MERGE_RESOLUTION|>--- conflicted
+++ resolved
@@ -17,57 +17,6 @@
 #include <asm/paravirt.h>
 #include <asm/alternative.h>
 
-<<<<<<< HEAD
-static double __initdata x = 4195835.0;
-static double __initdata y = 3145727.0;
-
-/*
- * This used to check for exceptions..
- * However, it turns out that to support that,
- * the XMM trap handlers basically had to
- * be buggy. So let's have a correct XMM trap
- * handler, and forget about printing out
- * some status at boot.
- *
- * We should really only care about bugs here
- * anyway. Not features.
- */
-static void __init check_fpu(void)
-{
-	s32 fdiv_bug;
-
-	kernel_fpu_begin();
-
-	/*
-	 * trap_init() enabled FXSR and company _before_ testing for FP
-	 * problems here.
-	 *
-	 * Test for the divl bug: http://en.wikipedia.org/wiki/Fdiv_bug
-	 */
-	__asm__("fninit\n\t"
-		"fldl %1\n\t"
-		"fdivl %2\n\t"
-		"fmull %2\n\t"
-		"fldl %1\n\t"
-		"fsubp %%st,%%st(1)\n\t"
-		"fistpl %0\n\t"
-		"fwait\n\t"
-		"fninit"
-		: "=m" (*&fdiv_bug)
-		: "m" (*&x), "m" (*&y));
-
-	kernel_fpu_end();
-
-#ifndef CONFIG_XEN
-	if (fdiv_bug) {
-		set_cpu_bug(&boot_cpu_data, X86_BUG_FDIV);
-		pr_warn("Hmm, FPU with FDIV bug\n");
-	}
-#endif
-}
-
-=======
->>>>>>> 2c6625cd
 void __init check_bugs(void)
 {
 	identify_boot_cpu();
