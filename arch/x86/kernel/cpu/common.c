--- conflicted
+++ resolved
@@ -879,21 +879,6 @@
 #endif
 }
 
-<<<<<<< HEAD
-static const __initdata struct x86_cpu_id cpu_no_meltdown[] = {
-	{ X86_VENDOR_AMD },
-	{ X86_VENDOR_INTEL, 6, INTEL_FAM6_ATOM_CEDARVIEW, X86_FEATURE_ANY },
-	{ X86_VENDOR_INTEL, 6, INTEL_FAM6_ATOM_CLOVERVIEW, X86_FEATURE_ANY },
-	{ X86_VENDOR_INTEL, 6, INTEL_FAM6_ATOM_LINCROFT, X86_FEATURE_ANY },
-	{ X86_VENDOR_INTEL, 6, INTEL_FAM6_ATOM_PENWELL, X86_FEATURE_ANY },
-	{ X86_VENDOR_INTEL, 6, INTEL_FAM6_ATOM_PINEVIEW, X86_FEATURE_ANY },
-	{ X86_VENDOR_ANY, 5 },
-	{ X86_VENDOR_ANY, 4 },
-	{}
-};
-
-static bool __init early_cpu_vulnerable_meltdown(struct cpuinfo_x86 *c)
-=======
 static const __initdata struct x86_cpu_id cpu_no_speculation[] = {
 	{ X86_VENDOR_INTEL,	6, INTEL_FAM6_ATOM_CEDARVIEW,	X86_FEATURE_ANY },
 	{ X86_VENDOR_INTEL,	6, INTEL_FAM6_ATOM_CLOVERVIEW,	X86_FEATURE_ANY },
@@ -913,16 +898,11 @@
 };
 
 static bool __init cpu_vulnerable_to_meltdown(struct cpuinfo_x86 *c)
->>>>>>> 073ba187
 {
 	u64 ia32_cap = 0;
 
 	if (x86_match_cpu(cpu_no_meltdown))
-<<<<<<< HEAD
-                return false;
-=======
 		return false;
->>>>>>> 073ba187
 
 	if (cpu_has(c, X86_FEATURE_ARCH_CAPABILITIES))
 		rdmsrl(MSR_IA32_ARCH_CAPABILITIES, ia32_cap);
@@ -981,19 +961,12 @@
 
 	setup_force_cpu_cap(X86_FEATURE_ALWAYS);
 
-<<<<<<< HEAD
-	if (early_cpu_vulnerable_meltdown(c))
-		setup_force_cpu_bug(X86_BUG_CPU_MELTDOWN);
-	setup_force_cpu_bug(X86_BUG_SPECTRE_V1);
-	setup_force_cpu_bug(X86_BUG_SPECTRE_V2);
-=======
 	if (!x86_match_cpu(cpu_no_speculation)) {
 		if (cpu_vulnerable_to_meltdown(c))
 			setup_force_cpu_bug(X86_BUG_CPU_MELTDOWN);
 		setup_force_cpu_bug(X86_BUG_SPECTRE_V1);
 		setup_force_cpu_bug(X86_BUG_SPECTRE_V2);
 	}
->>>>>>> 073ba187
 
 	fpu__init_system(c);
 
