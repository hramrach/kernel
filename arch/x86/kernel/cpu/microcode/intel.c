/*
 * Intel CPU Microcode Update Driver for Linux
 *
 * Copyright (C) 2000-2006 Tigran Aivazian <aivazian.tigran@gmail.com>
 *		 2006 Shaohua Li <shaohua.li@intel.com>
 *
 * Intel CPU microcode early update for Linux
 *
 * Copyright (C) 2012 Fenghua Yu <fenghua.yu@intel.com>
 *		      H Peter Anvin" <hpa@zytor.com>
 *
 * This program is free software; you can redistribute it and/or
 * modify it under the terms of the GNU General Public License
 * as published by the Free Software Foundation; either version
 * 2 of the License, or (at your option) any later version.
 */

/*
 * This needs to be before all headers so that pr_debug in printk.h doesn't turn
 * printk calls into no_printk().
 *
 *#define DEBUG
 */
#define pr_fmt(fmt) "microcode: " fmt

#include <linux/earlycpio.h>
#include <linux/firmware.h>
#include <linux/uaccess.h>
#include <linux/vmalloc.h>
#include <linux/initrd.h>
#include <linux/kernel.h>
#include <linux/slab.h>
#include <linux/cpu.h>
#include <linux/mm.h>

#include <asm/microcode_intel.h>
#include <asm/intel-family.h>
#include <asm/processor.h>
#include <asm/tlbflush.h>
#include <asm/setup.h>
#include <asm/msr.h>

static const char ucode_path[] = "kernel/x86/microcode/GenuineIntel.bin";

/* Current microcode patch used in early patching on the APs. */
struct microcode_intel *intel_ucode_patch;

/* last level cache size per core */
static int llc_size_per_core;

static inline bool cpu_signatures_match(unsigned int s1, unsigned int p1,
					unsigned int s2, unsigned int p2)
{
	if (s1 != s2)
		return false;

	/* Processor flags are either both 0 ... */
	if (!p1 && !p2)
		return true;

	/* ... or they intersect. */
	return p1 & p2;
}

/*
 * Returns 1 if update has been found, 0 otherwise.
 */
static int find_matching_signature(void *mc, unsigned int csig, int cpf)
{
	struct microcode_header_intel *mc_hdr = mc;
	struct extended_sigtable *ext_hdr;
	struct extended_signature *ext_sig;
	int i;

	if (cpu_signatures_match(csig, cpf, mc_hdr->sig, mc_hdr->pf))
		return 1;

	/* Look for ext. headers: */
	if (get_totalsize(mc_hdr) <= get_datasize(mc_hdr) + MC_HEADER_SIZE)
		return 0;

	ext_hdr = mc + get_datasize(mc_hdr) + MC_HEADER_SIZE;
	ext_sig = (void *)ext_hdr + EXT_HEADER_SIZE;

	for (i = 0; i < ext_hdr->count; i++) {
		if (cpu_signatures_match(csig, cpf, ext_sig->sig, ext_sig->pf))
			return 1;
		ext_sig++;
	}
	return 0;
}

/*
 * Returns 1 if update has been found, 0 otherwise.
 */
static int has_newer_microcode(void *mc, unsigned int csig, int cpf, int new_rev)
{
	struct microcode_header_intel *mc_hdr = mc;

	if (mc_hdr->rev <= new_rev)
		return 0;

	return find_matching_signature(mc, csig, cpf);
}

/*
 * Given CPU signature and a microcode patch, this function finds if the
 * microcode patch has matching family and model with the CPU.
 *
 * %true - if there's a match
 * %false - otherwise
 */
static bool microcode_matches(struct microcode_header_intel *mc_header,
			      unsigned long sig)
{
	unsigned long total_size = get_totalsize(mc_header);
	unsigned long data_size = get_datasize(mc_header);
	struct extended_sigtable *ext_header;
	unsigned int fam_ucode, model_ucode;
	struct extended_signature *ext_sig;
	unsigned int fam, model;
	int ext_sigcount, i;

	fam   = x86_family(sig);
	model = x86_model(sig);

	fam_ucode   = x86_family(mc_header->sig);
	model_ucode = x86_model(mc_header->sig);

	if (fam == fam_ucode && model == model_ucode)
		return true;

	/* Look for ext. headers: */
	if (total_size <= data_size + MC_HEADER_SIZE)
		return false;

	ext_header   = (void *) mc_header + data_size + MC_HEADER_SIZE;
	ext_sig      = (void *)ext_header + EXT_HEADER_SIZE;
	ext_sigcount = ext_header->count;

	for (i = 0; i < ext_sigcount; i++) {
		fam_ucode   = x86_family(ext_sig->sig);
		model_ucode = x86_model(ext_sig->sig);

		if (fam == fam_ucode && model == model_ucode)
			return true;

		ext_sig++;
	}
	return false;
}

static struct ucode_patch *__alloc_microcode_buf(void *data, unsigned int size)
{
	struct ucode_patch *p;

	p = kzalloc(sizeof(struct ucode_patch), GFP_KERNEL);
	if (!p)
		return ERR_PTR(-ENOMEM);

	p->data = kmemdup(data, size, GFP_KERNEL);
	if (!p->data) {
		kfree(p);
		return ERR_PTR(-ENOMEM);
	}

	return p;
}

static void save_microcode_patch(void *data, unsigned int size)
{
	struct microcode_header_intel *mc_hdr, *mc_saved_hdr;
	struct ucode_patch *iter, *tmp, *p;
	bool prev_found = false;
	unsigned int sig, pf;

	mc_hdr = (struct microcode_header_intel *)data;

	list_for_each_entry_safe(iter, tmp, &microcode_cache, plist) {
		mc_saved_hdr = (struct microcode_header_intel *)iter->data;
		sig	     = mc_saved_hdr->sig;
		pf	     = mc_saved_hdr->pf;

		if (find_matching_signature(data, sig, pf)) {
			prev_found = true;

			if (mc_hdr->rev <= mc_saved_hdr->rev)
				continue;

			p = __alloc_microcode_buf(data, size);
			if (IS_ERR(p))
				pr_err("Error allocating buffer %p\n", data);
			else {
				list_replace(&iter->plist, &p->plist);
				kfree(iter->data);
				kfree(iter);
			}
		}
	}

	/*
	 * There weren't any previous patches found in the list cache; save the
	 * newly found.
	 */
	if (!prev_found) {
		p = __alloc_microcode_buf(data, size);
		if (IS_ERR(p))
			pr_err("Error allocating buffer for %p\n", data);
		else
			list_add_tail(&p->plist, &microcode_cache);
	}
}

static int microcode_sanity_check(void *mc, int print_err)
{
	unsigned long total_size, data_size, ext_table_size;
	struct microcode_header_intel *mc_header = mc;
	struct extended_sigtable *ext_header = NULL;
	u32 sum, orig_sum, ext_sigcount = 0, i;
	struct extended_signature *ext_sig;

	total_size = get_totalsize(mc_header);
	data_size = get_datasize(mc_header);

	if (data_size + MC_HEADER_SIZE > total_size) {
		if (print_err)
			pr_err("Error: bad microcode data file size.\n");
		return -EINVAL;
	}

	if (mc_header->ldrver != 1 || mc_header->hdrver != 1) {
		if (print_err)
			pr_err("Error: invalid/unknown microcode update format.\n");
		return -EINVAL;
	}

	ext_table_size = total_size - (MC_HEADER_SIZE + data_size);
	if (ext_table_size) {
		u32 ext_table_sum = 0;
		u32 *ext_tablep;

		if ((ext_table_size < EXT_HEADER_SIZE)
		 || ((ext_table_size - EXT_HEADER_SIZE) % EXT_SIGNATURE_SIZE)) {
			if (print_err)
				pr_err("Error: truncated extended signature table.\n");
			return -EINVAL;
		}

		ext_header = mc + MC_HEADER_SIZE + data_size;
		if (ext_table_size != exttable_size(ext_header)) {
			if (print_err)
				pr_err("Error: extended signature table size mismatch.\n");
			return -EFAULT;
		}

		ext_sigcount = ext_header->count;

		/*
		 * Check extended table checksum: the sum of all dwords that
		 * comprise a valid table must be 0.
		 */
		ext_tablep = (u32 *)ext_header;

		i = ext_table_size / sizeof(u32);
		while (i--)
			ext_table_sum += ext_tablep[i];

		if (ext_table_sum) {
			if (print_err)
				pr_warn("Bad extended signature table checksum, aborting.\n");
			return -EINVAL;
		}
	}

	/*
	 * Calculate the checksum of update data and header. The checksum of
	 * valid update data and header including the extended signature table
	 * must be 0.
	 */
	orig_sum = 0;
	i = (MC_HEADER_SIZE + data_size) / sizeof(u32);
	while (i--)
		orig_sum += ((u32 *)mc)[i];

	if (orig_sum) {
		if (print_err)
			pr_err("Bad microcode data checksum, aborting.\n");
		return -EINVAL;
	}

	if (!ext_table_size)
		return 0;

	/*
	 * Check extended signature checksum: 0 => valid.
	 */
	for (i = 0; i < ext_sigcount; i++) {
		ext_sig = (void *)ext_header + EXT_HEADER_SIZE +
			  EXT_SIGNATURE_SIZE * i;

		sum = (mc_header->sig + mc_header->pf + mc_header->cksum) -
		      (ext_sig->sig + ext_sig->pf + ext_sig->cksum);
		if (sum) {
			if (print_err)
				pr_err("Bad extended signature checksum, aborting.\n");
			return -EINVAL;
		}
	}
	return 0;
}

/*
 * Get microcode matching with BSP's model. Only CPUs with the same model as
 * BSP can stay in the platform.
 */
static struct microcode_intel *
scan_microcode(void *data, size_t size, struct ucode_cpu_info *uci, bool save)
{
	struct microcode_header_intel *mc_header;
	struct microcode_intel *patch = NULL;
	unsigned int mc_size;

	while (size) {
		if (size < sizeof(struct microcode_header_intel))
			break;

		mc_header = (struct microcode_header_intel *)data;

		mc_size = get_totalsize(mc_header);
		if (!mc_size ||
		    mc_size > size ||
		    microcode_sanity_check(data, 0) < 0)
			break;

		size -= mc_size;

		if (!microcode_matches(mc_header, uci->cpu_sig.sig)) {
			data += mc_size;
			continue;
		}

		if (save) {
			save_microcode_patch(data, mc_size);
			goto next;
		}


		if (!patch) {
			if (!has_newer_microcode(data,
						 uci->cpu_sig.sig,
						 uci->cpu_sig.pf,
						 uci->cpu_sig.rev))
				goto next;

		} else {
			struct microcode_header_intel *phdr = &patch->hdr;

			if (!has_newer_microcode(data,
						 phdr->sig,
						 phdr->pf,
						 phdr->rev))
				goto next;
		}

		/* We have a newer patch, save it. */
		patch = data;

next:
		data += mc_size;
	}

	if (size)
		return NULL;

	return patch;
}

static int collect_cpu_info_early(struct ucode_cpu_info *uci)
{
	unsigned int val[2];
	unsigned int family, model;
	struct cpu_signature csig = { 0 };
	unsigned int eax, ebx, ecx, edx;

	memset(uci, 0, sizeof(*uci));

	eax = 0x00000001;
	ecx = 0;
	native_cpuid(&eax, &ebx, &ecx, &edx);
	csig.sig = eax;

	family = x86_family(eax);
	model  = x86_model(eax);

	if ((model >= 5) || (family > 6)) {
		/* get processor flags from MSR 0x17 */
		native_rdmsr(MSR_IA32_PLATFORM_ID, val[0], val[1]);
		csig.pf = 1 << ((val[1] >> 18) & 7);
	}

	csig.rev = intel_get_microcode_revision();

	uci->cpu_sig = csig;
	uci->valid = 1;

	return 0;
}

static void show_saved_mc(void)
{
#ifdef DEBUG
	int i = 0, j;
	unsigned int sig, pf, rev, total_size, data_size, date;
	struct ucode_cpu_info uci;
	struct ucode_patch *p;

	if (list_empty(&microcode_cache)) {
		pr_debug("no microcode data saved.\n");
		return;
	}

	collect_cpu_info_early(&uci);

	sig	= uci.cpu_sig.sig;
	pf	= uci.cpu_sig.pf;
	rev	= uci.cpu_sig.rev;
	pr_debug("CPU: sig=0x%x, pf=0x%x, rev=0x%x\n", sig, pf, rev);

	list_for_each_entry(p, &microcode_cache, plist) {
		struct microcode_header_intel *mc_saved_header;
		struct extended_sigtable *ext_header;
		struct extended_signature *ext_sig;
		int ext_sigcount;

		mc_saved_header = (struct microcode_header_intel *)p->data;

		sig	= mc_saved_header->sig;
		pf	= mc_saved_header->pf;
		rev	= mc_saved_header->rev;
		date	= mc_saved_header->date;

		total_size	= get_totalsize(mc_saved_header);
		data_size	= get_datasize(mc_saved_header);

		pr_debug("mc_saved[%d]: sig=0x%x, pf=0x%x, rev=0x%x, total size=0x%x, date = %04x-%02x-%02x\n",
			 i++, sig, pf, rev, total_size,
			 date & 0xffff,
			 date >> 24,
			 (date >> 16) & 0xff);

		/* Look for ext. headers: */
		if (total_size <= data_size + MC_HEADER_SIZE)
			continue;

		ext_header = (void *)mc_saved_header + data_size + MC_HEADER_SIZE;
		ext_sigcount = ext_header->count;
		ext_sig = (void *)ext_header + EXT_HEADER_SIZE;

		for (j = 0; j < ext_sigcount; j++) {
			sig = ext_sig->sig;
			pf = ext_sig->pf;

			pr_debug("\tExtended[%d]: sig=0x%x, pf=0x%x\n",
				 j, sig, pf);

			ext_sig++;
		}
	}
#endif
}

/*
 * Save this microcode patch. It will be loaded early when a CPU is
 * hot-added or resumes.
 */
static void save_mc_for_early(u8 *mc, unsigned int size)
{
	/* Synchronization during CPU hotplug. */
	static DEFINE_MUTEX(x86_cpu_microcode_mutex);

	mutex_lock(&x86_cpu_microcode_mutex);

	save_microcode_patch(mc, size);
	show_saved_mc();

	mutex_unlock(&x86_cpu_microcode_mutex);
}

static bool load_builtin_intel_microcode(struct cpio_data *cp)
{
	unsigned int eax = 1, ebx, ecx = 0, edx;
	char name[30];

	if (IS_ENABLED(CONFIG_X86_32))
		return false;

	native_cpuid(&eax, &ebx, &ecx, &edx);

	sprintf(name, "intel-ucode/%02x-%02x-%02x",
		      x86_family(eax), x86_model(eax), x86_stepping(eax));

	return get_builtin_firmware(cp, name);
}

/*
 * Print ucode update info.
 */
static void
print_ucode_info(struct ucode_cpu_info *uci, unsigned int date)
{
	pr_info_once("microcode updated early to revision 0x%x, date = %04x-%02x-%02x\n",
		     uci->cpu_sig.rev,
		     date & 0xffff,
		     date >> 24,
		     (date >> 16) & 0xff);
}

#ifdef CONFIG_X86_32

static int delay_ucode_info;
static int current_mc_date;

/*
 * Print early updated ucode info after printk works. This is delayed info dump.
 */
void show_ucode_info_early(void)
{
	struct ucode_cpu_info uci;

	if (delay_ucode_info) {
		collect_cpu_info_early(&uci);
		print_ucode_info(&uci, current_mc_date);
		delay_ucode_info = 0;
	}
}

/*
 * At this point, we can not call printk() yet. Delay printing microcode info in
 * show_ucode_info_early() until printk() works.
 */
static void print_ucode(struct ucode_cpu_info *uci)
{
	struct microcode_intel *mc;
	int *delay_ucode_info_p;
	int *current_mc_date_p;

	mc = uci->mc;
	if (!mc)
		return;

	delay_ucode_info_p = (int *)__pa_nodebug(&delay_ucode_info);
	current_mc_date_p = (int *)__pa_nodebug(&current_mc_date);

	*delay_ucode_info_p = 1;
	*current_mc_date_p = mc->hdr.date;
}
#else

static inline void print_ucode(struct ucode_cpu_info *uci)
{
	struct microcode_intel *mc;

	mc = uci->mc;
	if (!mc)
		return;

	print_ucode_info(uci, mc->hdr.date);
}
#endif

static int apply_microcode_early(struct ucode_cpu_info *uci, bool early)
{
	struct microcode_intel *mc;
	u32 rev;

	mc = uci->mc;
	if (!mc)
		return 0;

	/*
	 * Save us the MSR write below - which is a particular expensive
	 * operation - when the other hyperthread has updated the microcode
	 * already.
	 */
	rev = intel_get_microcode_revision();
	if (rev >= mc->hdr.rev) {
		uci->cpu_sig.rev = rev;
		return UCODE_OK;
	}

	/*
	 * Writeback and invalidate caches before updating microcode to avoid
	 * internal issues depending on what the microcode is updating.
	 */
	native_wbinvd();

	/* write microcode via MSR 0x79 */
	native_wrmsrl(MSR_IA32_UCODE_WRITE, (unsigned long)mc->bits);

	rev = intel_get_microcode_revision();
	if (rev != mc->hdr.rev)
		return -1;

	uci->cpu_sig.rev = rev;

	if (early)
		print_ucode(uci);
	else
		print_ucode_info(uci, mc->hdr.date);

	return 0;
}

int __init save_microcode_in_initrd_intel(void)
{
	struct ucode_cpu_info uci;
	struct cpio_data cp;

	if (!load_builtin_intel_microcode(&cp))
		cp = find_microcode_in_initrd(ucode_path, false);

	if (!(cp.data && cp.size))
		return 0;

	collect_cpu_info_early(&uci);

	scan_microcode(cp.data, cp.size, &uci, true);

	show_saved_mc();

	/* initrd is going away, clear patch ptr. */
	intel_ucode_patch = NULL;

	return 0;
}

/*
 * @res_patch, output: a pointer to the patch we found.
 */
static struct microcode_intel *__load_ucode_intel(struct ucode_cpu_info *uci)
{
	static const char *path;
	struct cpio_data cp;
	bool use_pa;

	if (IS_ENABLED(CONFIG_X86_32)) {
		path	  = (const char *)__pa_nodebug(ucode_path);
		use_pa	  = true;
	} else {
		path	  = ucode_path;
		use_pa	  = false;
	}

	/* try built-in microcode first */
	if (!load_builtin_intel_microcode(&cp))
		cp = find_microcode_in_initrd(path, use_pa);

	if (!(cp.data && cp.size))
		return NULL;

	collect_cpu_info_early(uci);

	return scan_microcode(cp.data, cp.size, uci, false);
}

void __init load_ucode_intel_bsp(void)
{
	struct microcode_intel *patch;
	struct ucode_cpu_info uci;

	patch = __load_ucode_intel(&uci);
	if (!patch)
		return;

	uci.mc = patch;

	apply_microcode_early(&uci, true);
}

void load_ucode_intel_ap(void)
{
	struct microcode_intel *patch, **iup;
	struct ucode_cpu_info uci;

	if (IS_ENABLED(CONFIG_X86_32))
		iup = (struct microcode_intel **) __pa_nodebug(&intel_ucode_patch);
	else
		iup = &intel_ucode_patch;

reget:
	if (!*iup) {
		patch = __load_ucode_intel(&uci);
		if (!patch)
			return;

		*iup = patch;
	}

	uci.mc = *iup;

	if (apply_microcode_early(&uci, true)) {
		/* Mixed-silicon system? Try to refetch the proper patch: */
		*iup = NULL;

		goto reget;
	}
}

static struct microcode_intel *find_patch(struct ucode_cpu_info *uci)
{
	struct microcode_header_intel *phdr;
	struct ucode_patch *iter, *tmp;

	list_for_each_entry_safe(iter, tmp, &microcode_cache, plist) {

		phdr = (struct microcode_header_intel *)iter->data;

		if (phdr->rev <= uci->cpu_sig.rev)
			continue;

		if (!find_matching_signature(phdr,
					     uci->cpu_sig.sig,
					     uci->cpu_sig.pf))
			continue;

		return iter->data;
	}
	return NULL;
}

void reload_ucode_intel(void)
{
	struct microcode_intel *p;
	struct ucode_cpu_info uci;

	collect_cpu_info_early(&uci);

	p = find_patch(&uci);
	if (!p)
		return;

	uci.mc = p;

	apply_microcode_early(&uci, false);
}

static int collect_cpu_info(int cpu_num, struct cpu_signature *csig)
{
	static struct cpu_signature prev;
	struct cpuinfo_x86 *c = &cpu_data(cpu_num);
	unsigned int val[2];

	memset(csig, 0, sizeof(*csig));

	csig->sig = cpuid_eax(0x00000001);

	if ((c->x86_model >= 5) || (c->x86 > 6)) {
		/* get processor flags from MSR 0x17 */
		rdmsr(MSR_IA32_PLATFORM_ID, val[0], val[1]);
		csig->pf = 1 << ((val[1] >> 18) & 7);
	}

	csig->rev = c->microcode;

	/* No extra locking on prev, races are harmless. */
	if (csig->sig != prev.sig || csig->pf != prev.pf || csig->rev != prev.rev) {
		pr_info("sig=0x%x, pf=0x%x, revision=0x%x\n",
			csig->sig, csig->pf, csig->rev);
		prev = *csig;
	}

	return 0;
}

static enum ucode_state apply_microcode_intel(int cpu)
{
	struct ucode_cpu_info *uci = ucode_cpu_info + cpu;
	struct cpuinfo_x86 *c = &cpu_data(cpu);
	struct microcode_intel *mc;
<<<<<<< HEAD
	struct ucode_cpu_info *uci;
	struct cpuinfo_x86 *c;
=======
>>>>>>> db3591f7
	enum ucode_state ret;
	static int prev_rev;
	u32 rev;

	/* We should bind the task to the CPU */
	if (WARN_ON(raw_smp_processor_id() != cpu))
		return UCODE_ERROR;

	/* Look for a newer patch in our cache: */
	mc = find_patch(uci);
	if (!mc) {
		mc = uci->mc;
		if (!mc)
			return UCODE_NFOUND;
	}

	/*
	 * Save us the MSR write below - which is a particular expensive
	 * operation - when the other hyperthread has updated the microcode
	 * already.
	 */
	rev = intel_get_microcode_revision();
	if (rev >= mc->hdr.rev) {
		ret = UCODE_OK;
		goto out;
	}

	/*
	 * Writeback and invalidate caches before updating microcode to avoid
	 * internal issues depending on what the microcode is updating.
	 */
	native_wbinvd();

	/* write microcode via MSR 0x79 */
	wrmsrl(MSR_IA32_UCODE_WRITE, (unsigned long)mc->bits);

	rev = intel_get_microcode_revision();

	if (rev != mc->hdr.rev) {
		pr_err("CPU%d update to revision 0x%x failed\n",
		       cpu, mc->hdr.rev);
		return UCODE_ERROR;
	}

	if (rev != prev_rev) {
		pr_info("updated to revision 0x%x, date = %04x-%02x-%02x\n",
			rev,
			mc->hdr.date & 0xffff,
			mc->hdr.date >> 24,
			(mc->hdr.date >> 16) & 0xff);
		prev_rev = rev;
	}

	ret = UCODE_UPDATED;

<<<<<<< HEAD
	ret = UCODE_UPDATED;

=======
out:
>>>>>>> db3591f7
	uci->cpu_sig.rev = rev;
	c->microcode	 = rev;

	/* Update boot_cpu_data's revision too, if we're on the BSP: */
	if (c->cpu_index == boot_cpu_data.cpu_index)
		boot_cpu_data.microcode = rev;

	return ret;
}

static enum ucode_state generic_load_microcode(int cpu, void *data, size_t size,
				int (*get_ucode_data)(void *, const void *, size_t))
{
	struct ucode_cpu_info *uci = ucode_cpu_info + cpu;
	u8 *ucode_ptr = data, *new_mc = NULL, *mc = NULL;
	int new_rev = uci->cpu_sig.rev;
	unsigned int leftover = size;
	unsigned int curr_mc_size = 0, new_mc_size = 0;
	unsigned int csig, cpf;
	enum ucode_state ret = UCODE_OK;

	while (leftover) {
		struct microcode_header_intel mc_header;
		unsigned int mc_size;

		if (leftover < sizeof(mc_header)) {
			pr_err("error! Truncated header in microcode data file\n");
			break;
		}

		if (get_ucode_data(&mc_header, ucode_ptr, sizeof(mc_header)))
			break;

		mc_size = get_totalsize(&mc_header);
		if (!mc_size || mc_size > leftover) {
			pr_err("error! Bad data in microcode data file\n");
			break;
		}

		/* For performance reasons, reuse mc area when possible */
		if (!mc || mc_size > curr_mc_size) {
			vfree(mc);
			mc = vmalloc(mc_size);
			if (!mc)
				break;
			curr_mc_size = mc_size;
		}

		if (get_ucode_data(mc, ucode_ptr, mc_size) ||
		    microcode_sanity_check(mc, 1) < 0) {
			break;
		}

		csig = uci->cpu_sig.sig;
		cpf = uci->cpu_sig.pf;
		if (has_newer_microcode(mc, csig, cpf, new_rev)) {
			vfree(new_mc);
			new_rev = mc_header.rev;
			new_mc  = mc;
			new_mc_size = mc_size;
			mc = NULL;	/* trigger new vmalloc */
			ret = UCODE_NEW;
		}

		ucode_ptr += mc_size;
		leftover  -= mc_size;
	}

	vfree(mc);

	if (leftover) {
		vfree(new_mc);
		return UCODE_ERROR;
	}

	if (!new_mc)
		return UCODE_NFOUND;

	vfree(uci->mc);
	uci->mc = (struct microcode_intel *)new_mc;

	/*
	 * If early loading microcode is supported, save this mc into
	 * permanent memory. So it will be loaded early when a CPU is hot added
	 * or resumes.
	 */
	save_mc_for_early(new_mc, new_mc_size);

	pr_debug("CPU%d found a matching microcode update with version 0x%x (current=0x%x)\n",
		 cpu, new_rev, uci->cpu_sig.rev);

	return ret;
}

static int get_ucode_fw(void *to, const void *from, size_t n)
{
	memcpy(to, from, n);
	return 0;
}

static bool is_blacklisted(unsigned int cpu)
{
	struct cpuinfo_x86 *c = &cpu_data(cpu);

	/*
	 * Late loading on model 79 with microcode revision less than 0x0b000021
	 * and LLC size per core bigger than 2.5MB may result in a system hang.
	 * This behavior is documented in item BDF90, #334165 (Intel Xeon
	 * Processor E7-8800/4800 v4 Product Family).
	 */
	if (c->x86 == 6 &&
	    c->x86_model == INTEL_FAM6_BROADWELL_X &&
	    c->x86_mask == 0x01 &&
	    llc_size_per_core > 2621440 &&
	    c->microcode < 0x0b000021) {
		pr_err_once("Erratum BDF90: late loading with revision < 0x0b000021 (0x%x) disabled.\n", c->microcode);
		pr_err_once("Please consider either early loading through initrd/built-in or a potential BIOS update.\n");
		return true;
	}

	return false;
}

static enum ucode_state request_microcode_fw(int cpu, struct device *device,
					     bool refresh_fw)
{
	char name[30];
	struct cpuinfo_x86 *c = &cpu_data(cpu);
	const struct firmware *firmware;
	enum ucode_state ret;

	if (is_blacklisted(cpu))
		return UCODE_NFOUND;

	sprintf(name, "intel-ucode/%02x-%02x-%02x",
		c->x86, c->x86_model, c->x86_mask);

	if (request_firmware_direct(&firmware, name, device)) {
		pr_debug("data file %s load failed\n", name);
		return UCODE_NFOUND;
	}

	ret = generic_load_microcode(cpu, (void *)firmware->data,
				     firmware->size, &get_ucode_fw);

	release_firmware(firmware);

	return ret;
}

static int get_ucode_user(void *to, const void *from, size_t n)
{
	return copy_from_user(to, from, n);
}

static enum ucode_state
request_microcode_user(int cpu, const void __user *buf, size_t size)
{
	if (is_blacklisted(cpu))
		return UCODE_NFOUND;

	return generic_load_microcode(cpu, (void *)buf, size, &get_ucode_user);
}

static struct microcode_ops microcode_intel_ops = {
	.request_microcode_user		  = request_microcode_user,
	.request_microcode_fw             = request_microcode_fw,
	.collect_cpu_info                 = collect_cpu_info,
	.apply_microcode                  = apply_microcode_intel,
};

static int __init calc_llc_size_per_core(struct cpuinfo_x86 *c)
{
	u64 llc_size = c->x86_cache_size * 1024;

	do_div(llc_size, c->x86_max_cores);

	return (int)llc_size;
}

struct microcode_ops * __init init_intel_microcode(void)
{
	struct cpuinfo_x86 *c = &boot_cpu_data;

	if (c->x86_vendor != X86_VENDOR_INTEL || c->x86 < 6 ||
	    cpu_has(c, X86_FEATURE_IA64)) {
		pr_err("Intel CPU family 0x%x not supported\n", c->x86);
		return NULL;
	}

	llc_size_per_core = calc_llc_size_per_core(c);

	return &microcode_intel_ops;
}<|MERGE_RESOLUTION|>--- conflicted
+++ resolved
@@ -777,11 +777,6 @@
 	struct ucode_cpu_info *uci = ucode_cpu_info + cpu;
 	struct cpuinfo_x86 *c = &cpu_data(cpu);
 	struct microcode_intel *mc;
-<<<<<<< HEAD
-	struct ucode_cpu_info *uci;
-	struct cpuinfo_x86 *c;
-=======
->>>>>>> db3591f7
 	enum ucode_state ret;
 	static int prev_rev;
 	u32 rev;
@@ -837,12 +832,7 @@
 
 	ret = UCODE_UPDATED;
 
-<<<<<<< HEAD
-	ret = UCODE_UPDATED;
-
-=======
 out:
->>>>>>> db3591f7
 	uci->cpu_sig.rev = rev;
 	c->microcode	 = rev;
 
