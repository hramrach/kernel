--- conflicted
+++ resolved
@@ -851,22 +851,9 @@
 
 	cpu_detect_cache_sizes(c);
 
-<<<<<<< HEAD
-	/* Multi core CPU? */
-	if (c->extended_cpuid_level >= 0x80000008) {
-		amd_detect_cmp(c);
-		amd_get_topology(c);
-		srat_detect_node(c);
-	}
-
-#ifdef CONFIG_X86_32
-	detect_ht(c);
-#endif
-
-=======
 	amd_detect_cmp(c);
+	amd_get_topology(c);
 	srat_detect_node(c);
->>>>>>> 91b1145e
 	init_amd_cacheinfo(c);
 
 	if (c->x86 >= 0xf)
