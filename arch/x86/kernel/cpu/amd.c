#include <linux/init.h>
#include <linux/bitops.h>
#include <linux/mm.h>

#include <linux/io.h>
#include <asm/processor.h>
#include <asm/apic.h>
#include <asm/cpu.h>
#include <asm/pci-direct.h>

#ifdef CONFIG_X86_64
# include <asm/numa_64.h>
# include <asm/mmconfig.h>
# include <asm/cacheflush.h>
#endif

#include "cpu.h"

#ifdef CONFIG_X86_32
/*
 *	B step AMD K6 before B 9730xxxx have hardware bugs that can cause
 *	misexecution of code under Linux. Owners of such processors should
 *	contact AMD for precise details and a CPU swap.
 *
 *	See	http://www.multimania.com/poulot/k6bug.html
 *		http://www.amd.com/K6/k6docs/revgd.html
 *
 *	The following test is erm.. interesting. AMD neglected to up
 *	the chip setting when fixing the bug but they also tweaked some
 *	performance at the same time..
 */

extern void vide(void);
__asm__(".align 4\nvide: ret");

static void __cpuinit init_amd_k5(struct cpuinfo_x86 *c)
{
/*
 * General Systems BIOSen alias the cpu frequency registers
 * of the Elan at 0x000df000. Unfortuantly, one of the Linux
 * drivers subsequently pokes it, and changes the CPU speed.
 * Workaround : Remove the unneeded alias.
 */
#define CBAR		(0xfffc) /* Configuration Base Address  (32-bit) */
#define CBAR_ENB	(0x80000000)
#define CBAR_KEY	(0X000000CB)
	if (c->x86_model == 9 || c->x86_model == 10) {
		if (inl(CBAR) & CBAR_ENB)
			outl(0 | CBAR_KEY, CBAR);
	}
}


static void __cpuinit init_amd_k6(struct cpuinfo_x86 *c)
{
	u32 l, h;
	int mbytes = num_physpages >> (20-PAGE_SHIFT);

	if (c->x86_model < 6) {
		/* Based on AMD doc 20734R - June 2000 */
		if (c->x86_model == 0) {
			clear_cpu_cap(c, X86_FEATURE_APIC);
			set_cpu_cap(c, X86_FEATURE_PGE);
		}
		return;
	}

	if (c->x86_model == 6 && c->x86_mask == 1) {
		const int K6_BUG_LOOP = 1000000;
		int n;
		void (*f_vide)(void);
		unsigned long d, d2;

		printk(KERN_INFO "AMD K6 stepping B detected - ");

		/*
		 * It looks like AMD fixed the 2.6.2 bug and improved indirect
		 * calls at the same time.
		 */

		n = K6_BUG_LOOP;
		f_vide = vide;
		rdtscl(d);
		while (n--)
			f_vide();
		rdtscl(d2);
		d = d2-d;

		if (d > 20*K6_BUG_LOOP)
			printk(KERN_CONT
				"system stability may be impaired when more than 32 MB are used.\n");
		else
			printk(KERN_CONT "probably OK (after B9730xxxx).\n");
		printk(KERN_INFO "Please see http://membres.lycos.fr/poulot/k6bug.html\n");
	}

	/* K6 with old style WHCR */
	if (c->x86_model < 8 ||
	   (c->x86_model == 8 && c->x86_mask < 8)) {
		/* We can only write allocate on the low 508Mb */
		if (mbytes > 508)
			mbytes = 508;

		rdmsr(MSR_K6_WHCR, l, h);
		if ((l&0x0000FFFF) == 0) {
			unsigned long flags;
			l = (1<<0)|((mbytes/4)<<1);
			local_irq_save(flags);
			wbinvd();
			wrmsr(MSR_K6_WHCR, l, h);
			local_irq_restore(flags);
			printk(KERN_INFO "Enabling old style K6 write allocation for %d Mb\n",
				mbytes);
		}
		return;
	}

	if ((c->x86_model == 8 && c->x86_mask > 7) ||
	     c->x86_model == 9 || c->x86_model == 13) {
		/* The more serious chips .. */

		if (mbytes > 4092)
			mbytes = 4092;

		rdmsr(MSR_K6_WHCR, l, h);
		if ((l&0xFFFF0000) == 0) {
			unsigned long flags;
			l = ((mbytes>>2)<<22)|(1<<16);
			local_irq_save(flags);
			wbinvd();
			wrmsr(MSR_K6_WHCR, l, h);
			local_irq_restore(flags);
			printk(KERN_INFO "Enabling new style K6 write allocation for %d Mb\n",
				mbytes);
		}

		return;
	}

	if (c->x86_model == 10) {
		/* AMD Geode LX is model 10 */
		/* placeholder for any needed mods */
		return;
	}
}

static void __cpuinit amd_k7_smp_check(struct cpuinfo_x86 *c)
{
#ifdef CONFIG_SMP
	/* calling is from identify_secondary_cpu() ? */
	if (!c->cpu_index)
		return;

	/*
	 * Certain Athlons might work (for various values of 'work') in SMP
	 * but they are not certified as MP capable.
	 */
	/* Athlon 660/661 is valid. */
	if ((c->x86_model == 6) && ((c->x86_mask == 0) ||
	    (c->x86_mask == 1)))
		goto valid_k7;

	/* Duron 670 is valid */
	if ((c->x86_model == 7) && (c->x86_mask == 0))
		goto valid_k7;

	/*
	 * Athlon 662, Duron 671, and Athlon >model 7 have capability
	 * bit. It's worth noting that the A5 stepping (662) of some
	 * Athlon XP's have the MP bit set.
	 * See http://www.heise.de/newsticker/data/jow-18.10.01-000 for
	 * more.
	 */
	if (((c->x86_model == 6) && (c->x86_mask >= 2)) ||
	    ((c->x86_model == 7) && (c->x86_mask >= 1)) ||
	     (c->x86_model > 7))
		if (cpu_has_mp)
			goto valid_k7;

	/* If we get here, not a certified SMP capable AMD system. */

	/*
	 * Don't taint if we are running SMP kernel on a single non-MP
	 * approved Athlon
	 */
	WARN_ONCE(1, "WARNING: This combination of AMD"
		" processors is not suitable for SMP.\n");
	if (!test_taint(TAINT_UNSAFE_SMP))
		add_taint(TAINT_UNSAFE_SMP);

valid_k7:
	;
#endif
}

static void __cpuinit init_amd_k7(struct cpuinfo_x86 *c)
{
	u32 l, h;

	/*
	 * Bit 15 of Athlon specific MSR 15, needs to be 0
	 * to enable SSE on Palomino/Morgan/Barton CPU's.
	 * If the BIOS didn't enable it already, enable it here.
	 */
	if (c->x86_model >= 6 && c->x86_model <= 10) {
		if (!cpu_has(c, X86_FEATURE_XMM)) {
			printk(KERN_INFO "Enabling disabled K7/SSE Support.\n");
			rdmsr(MSR_K7_HWCR, l, h);
			l &= ~0x00008000;
			wrmsr(MSR_K7_HWCR, l, h);
			set_cpu_cap(c, X86_FEATURE_XMM);
		}
	}

	/*
	 * It's been determined by AMD that Athlons since model 8 stepping 1
	 * are more robust with CLK_CTL set to 200xxxxx instead of 600xxxxx
	 * As per AMD technical note 27212 0.2
	 */
	if ((c->x86_model == 8 && c->x86_mask >= 1) || (c->x86_model > 8)) {
		rdmsr(MSR_K7_CLK_CTL, l, h);
		if ((l & 0xfff00000) != 0x20000000) {
			printk(KERN_INFO
			    "CPU: CLK_CTL MSR was %x. Reprogramming to %x\n",
					l, ((l & 0x000fffff)|0x20000000));
			wrmsr(MSR_K7_CLK_CTL, (l & 0x000fffff)|0x20000000, h);
		}
	}

	set_cpu_cap(c, X86_FEATURE_K7);

	amd_k7_smp_check(c);
}
#endif

#ifdef CONFIG_NUMA
/*
 * To workaround broken NUMA config.  Read the comment in
 * srat_detect_node().
 */
static int __cpuinit nearby_node(int apicid)
{
	int i, node;

	for (i = apicid - 1; i >= 0; i--) {
		node = __apicid_to_node[i];
		if (node != NUMA_NO_NODE && node_online(node))
			return node;
	}
	for (i = apicid + 1; i < MAX_LOCAL_APIC; i++) {
		node = __apicid_to_node[i];
		if (node != NUMA_NO_NODE && node_online(node))
			return node;
	}
	return first_node(node_online_map); /* Shouldn't happen */
}
#endif

/*
 * Fixup core topology information for
 * (1) AMD multi-node processors
 *     Assumption: Number of cores in each internal node is the same.
 * (2) AMD processors supporting compute units
 */
#ifdef CONFIG_X86_HT
static void __cpuinit amd_get_topology(struct cpuinfo_x86 *c)
{
	u32 nodes, cores_per_cu = 1;
	u8 node_id;
	int cpu = smp_processor_id();

	/* get information required for multi-node processors */
	if (cpu_has(c, X86_FEATURE_TOPOEXT)) {
		u32 eax, ebx, ecx, edx;

		cpuid(0x8000001e, &eax, &ebx, &ecx, &edx);
		nodes = ((ecx >> 8) & 7) + 1;
		node_id = ecx & 7;

		/* get compute unit information */
		smp_num_siblings = ((ebx >> 8) & 3) + 1;
		c->compute_unit_id = ebx & 0xff;
		cores_per_cu += ((ebx >> 8) & 3);
	} else if (cpu_has(c, X86_FEATURE_NODEID_MSR)) {
		u64 value;

		rdmsrl(MSR_FAM10H_NODE_ID, value);
		nodes = ((value >> 3) & 7) + 1;
		node_id = value & 7;
	} else
		return;

	/* fixup multi-node processor information */
	if (nodes > 1) {
		u32 cores_per_node;
		u32 cus_per_node;

		set_cpu_cap(c, X86_FEATURE_AMD_DCM);
		cores_per_node = c->x86_max_cores / nodes;
		cus_per_node = cores_per_node / cores_per_cu;

		/* store NodeID, use llc_shared_map to store sibling info */
		per_cpu(cpu_llc_id, cpu) = node_id;

		/* core id has to be in the [0 .. cores_per_node - 1] range */
		c->cpu_core_id %= cores_per_node;
		c->compute_unit_id %= cus_per_node;
	}
}
#endif

/*
 * On a AMD dual core setup the lower bits of the APIC id distingush the cores.
 * Assumes number of cores is a power of two.
 */
static void __cpuinit amd_detect_cmp(struct cpuinfo_x86 *c)
{
#ifdef CONFIG_X86_HT
	unsigned bits;
	int cpu = smp_processor_id();

	bits = c->x86_coreid_bits;
	/* Low order bits define the core id (index of core in socket) */
	c->cpu_core_id = c->initial_apicid & ((1 << bits)-1);
	/* Convert the initial APIC ID into the socket ID */
	c->phys_proc_id = c->initial_apicid >> bits;
	/* use socket ID also for last level cache */
	per_cpu(cpu_llc_id, cpu) = c->phys_proc_id;
	amd_get_topology(c);
#endif
}

int amd_get_nb_id(int cpu)
{
	int id = 0;
#if defined(CONFIG_SMP) && !defined(CONFIG_XEN)
	id = per_cpu(cpu_llc_id, cpu);
#endif
	return id;
}
EXPORT_SYMBOL_GPL(amd_get_nb_id);

static void __cpuinit srat_detect_node(struct cpuinfo_x86 *c)
{
#ifdef CONFIG_NUMA
	int cpu = smp_processor_id();
	int node;
	unsigned apicid = c->apicid;

	node = numa_cpu_node(cpu);
	if (node == NUMA_NO_NODE)
		node = per_cpu(cpu_llc_id, cpu);

	if (!node_online(node)) {
		/*
		 * Two possibilities here:
		 *
		 * - The CPU is missing memory and no node was created.  In
		 *   that case try picking one from a nearby CPU.
		 *
		 * - The APIC IDs differ from the HyperTransport node IDs
		 *   which the K8 northbridge parsing fills in.  Assume
		 *   they are all increased by a constant offset, but in
		 *   the same order as the HT nodeids.  If that doesn't
		 *   result in a usable node fall back to the path for the
		 *   previous case.
		 *
		 * This workaround operates directly on the mapping between
		 * APIC ID and NUMA node, assuming certain relationship
		 * between APIC ID, HT node ID and NUMA topology.  As going
		 * through CPU mapping may alter the outcome, directly
		 * access __apicid_to_node[].
		 */
		int ht_nodeid = c->initial_apicid;

		if (ht_nodeid >= 0 &&
		    __apicid_to_node[ht_nodeid] != NUMA_NO_NODE)
			node = __apicid_to_node[ht_nodeid];
		/* Pick a nearby node */
		if (!node_online(node))
			node = nearby_node(apicid);
	}
	numa_set_node(cpu, node);
#endif
}

static void __cpuinit early_init_amd_mc(struct cpuinfo_x86 *c)
{
#ifdef CONFIG_X86_HT
	unsigned bits, ecx;

	/* Multi core CPU? */
	if (c->extended_cpuid_level < 0x80000008)
		return;

	ecx = cpuid_ecx(0x80000008);

	c->x86_max_cores = (ecx & 0xff) + 1;

	/* CPU telling us the core id bits shift? */
	bits = (ecx >> 12) & 0xF;

	/* Otherwise recompute */
	if (bits == 0) {
		while ((1 << bits) < c->x86_max_cores)
			bits++;
	}

	c->x86_coreid_bits = bits;
#endif
}

static void __cpuinit early_init_amd(struct cpuinfo_x86 *c)
{
	early_init_amd_mc(c);

	/*
	 * c->x86_power is 8000_0007 edx. Bit 8 is TSC runs at constant rate
	 * with P/T states and does not stop in deep C-states
	 */
	if (c->x86_power & (1 << 8)) {
		set_cpu_cap(c, X86_FEATURE_CONSTANT_TSC);
		set_cpu_cap(c, X86_FEATURE_NONSTOP_TSC);
	}

#ifdef CONFIG_X86_64
	set_cpu_cap(c, X86_FEATURE_SYSCALL32);
#else
	/*  Set MTRR capability flag if appropriate */
	if (c->x86 == 5)
		if (c->x86_model == 13 || c->x86_model == 9 ||
		    (c->x86_model == 8 && c->x86_mask >= 8))
			set_cpu_cap(c, X86_FEATURE_K6_MTRR);
#endif
#if defined(CONFIG_X86_LOCAL_APIC) && defined(CONFIG_PCI) && !defined(CONFIG_XEN)
	/* check CPU config space for extended APIC ID */
	if (cpu_has_apic && c->x86 >= 0xf) {
		unsigned int val;
		val = read_pci_config(0, 24, 0, 0x68);
		if ((val & ((1 << 17) | (1 << 18))) == ((1 << 17) | (1 << 18)))
			set_cpu_cap(c, X86_FEATURE_EXTD_APICID);
	}
#endif

	/* We need to do the following only once */
	if (c != &boot_cpu_data)
		return;

	if (cpu_has(c, X86_FEATURE_CONSTANT_TSC)) {

		if (c->x86 > 0x10 ||
		    (c->x86 == 0x10 && c->x86_model >= 0x2)) {
			u64 val;

			rdmsrl(MSR_K7_HWCR, val);
			if (!(val & BIT(24)))
				printk(KERN_WARNING FW_BUG "TSC doesn't count "
					"with P0 frequency!\n");
		}
	}
}

static void __cpuinit init_amd(struct cpuinfo_x86 *c)
{
#ifdef CONFIG_SMP
	unsigned long long value;

	/*
	 * Disable TLB flush filter by setting HWCR.FFDIS on K8
	 * bit 6 of msr C001_0015
	 *
	 * Errata 63 for SH-B3 steppings
	 * Errata 122 for all steppings (F+ have it disabled by default)
	 */
	if (c->x86 == 0xf) {
		rdmsrl(MSR_K7_HWCR, value);
		value |= 1 << 6;
		wrmsrl(MSR_K7_HWCR, value);
	}
#endif

	early_init_amd(c);

	/*
	 * Bit 31 in normal CPUID used for nonstandard 3DNow ID;
	 * 3DNow is IDd by bit 31 in extended CPUID (1*32+31) anyway
	 */
	clear_cpu_cap(c, 0*32+31);

#ifdef CONFIG_X86_64
	/* On C+ stepping K8 rep microcode works well for copy/memset */
	if (c->x86 == 0xf) {
		u32 level;

		level = cpuid_eax(1);
		if ((level >= 0x0f48 && level < 0x0f50) || level >= 0x0f58)
			set_cpu_cap(c, X86_FEATURE_REP_GOOD);

		/*
		 * Some BIOSes incorrectly force this feature, but only K8
		 * revision D (model = 0x14) and later actually support it.
		 * (AMD Erratum #110, docId: 25759).
		 */
		if (c->x86_model < 0x14 && cpu_has(c, X86_FEATURE_LAHF_LM)) {
			u64 val;

			clear_cpu_cap(c, X86_FEATURE_LAHF_LM);
#ifndef CONFIG_XEN
			if (!rdmsrl_amd_safe(0xc001100d, &val)) {
				val &= ~(1ULL << 32);
				wrmsrl_amd_safe(0xc001100d, val);
			}
#else
			pr_warning("Long-mode LAHF feature wrongly enabled -"
				   "hypervisor update needed\n");
			(void)&val;
#endif
		}

	}
	if (c->x86 >= 0x10)
		set_cpu_cap(c, X86_FEATURE_REP_GOOD);

#ifndef CONFIG_XEN
	/* get apicid instead of initial apic id from cpuid */
	c->apicid = hard_smp_processor_id();
#endif
#else

	/*
	 *	FIXME: We should handle the K5 here. Set up the write
	 *	range and also turn on MSR 83 bits 4 and 31 (write alloc,
	 *	no bus pipeline)
	 */

	switch (c->x86) {
	case 4:
		init_amd_k5(c);
		break;
	case 5:
		init_amd_k6(c);
		break;
	case 6: /* An Athlon/Duron */
		init_amd_k7(c);
		break;
	}

	/* K6s reports MCEs but don't actually have all the MSRs */
	if (c->x86 < 6)
		clear_cpu_cap(c, X86_FEATURE_MCE);
#endif

	/* Enable workaround for FXSAVE leak */
	if (c->x86 >= 6)
		set_cpu_cap(c, X86_FEATURE_FXSAVE_LEAK);

	if (!c->x86_model_id[0]) {
		switch (c->x86) {
		case 0xf:
			/* Should distinguish Models here, but this is only
			   a fallback anyways. */
			strcpy(c->x86_model_id, "Hammer");
			break;
		}
	}

	cpu_detect_cache_sizes(c);

	/* Multi core CPU? */
	if (c->extended_cpuid_level >= 0x80000008) {
		amd_detect_cmp(c);
		srat_detect_node(c);
	}

#ifdef CONFIG_X86_32
	detect_ht(c);
#endif

	if (c->extended_cpuid_level >= 0x80000006) {
		if (cpuid_edx(0x80000006) & 0xf000)
			num_cache_leaves = 4;
		else
			num_cache_leaves = 3;
	}

	if (c->x86 >= 0xf)
		set_cpu_cap(c, X86_FEATURE_K8);

	if (cpu_has_xmm2) {
		/* MFENCE stops RDTSC speculation */
		set_cpu_cap(c, X86_FEATURE_MFENCE_RDTSC);
	}

#ifdef CONFIG_X86_64
	if (c->x86 == 0x10) {
		/* do this for boot cpu */
		if (c == &boot_cpu_data)
			check_enable_amd_mmconf_dmi();

		fam10h_check_enable_mmcfg();
	}

#ifndef CONFIG_XEN
	if (c == &boot_cpu_data && c->x86 >= 0xf) {
		unsigned long long tseg;

		/*
		 * Split up direct mapping around the TSEG SMM area.
		 * Don't do it for gbpages because there seems very little
		 * benefit in doing so.
		 */
		if (!rdmsrl_safe(MSR_K8_TSEG_ADDR, &tseg)) {
			printk(KERN_DEBUG "tseg: %010llx\n", tseg);
			if ((tseg>>PMD_SHIFT) <
				(max_low_pfn_mapped>>(PMD_SHIFT-PAGE_SHIFT)) ||
				((tseg>>PMD_SHIFT) <
				(max_pfn_mapped>>(PMD_SHIFT-PAGE_SHIFT)) &&
				(tseg>>PMD_SHIFT) >= (1ULL<<(32 - PMD_SHIFT))))
				set_memory_4k((unsigned long)__va(tseg), 1);
		}
	}
#endif
#endif

	/* As a rule processors have APIC timer running in deep C states */
<<<<<<< HEAD
	if (c->x86 >= 0xf && !cpu_has_amd_erratum(amd_erratum_400))
=======
	if (c->x86 > 0xf && !cpu_has_amd_erratum(amd_erratum_400))
>>>>>>> ab799a3f
		set_cpu_cap(c, X86_FEATURE_ARAT);

	/*
	 * Disable GART TLB Walk Errors on Fam10h. We do this here
	 * because this is always needed when GART is enabled, even in a
	 * kernel which has no MCE support built in.
	 */
	if (c->x86 == 0x10) {
		/*
		 * BIOS should disable GartTlbWlk Errors themself. If
		 * it doesn't do it here as suggested by the BKDG.
		 *
		 * Fixes: https://bugzilla.kernel.org/show_bug.cgi?id=33012
		 */
		u64 mask;

		rdmsrl(MSR_AMD64_MCx_MASK(4), mask);
		mask |= (1 << 10);
		wrmsrl(MSR_AMD64_MCx_MASK(4), mask);
	}
}

#ifdef CONFIG_X86_32
static unsigned int __cpuinit amd_size_cache(struct cpuinfo_x86 *c,
							unsigned int size)
{
	/* AMD errata T13 (order #21922) */
	if ((c->x86 == 6)) {
		/* Duron Rev A0 */
		if (c->x86_model == 3 && c->x86_mask == 0)
			size = 64;
		/* Tbird rev A1/A2 */
		if (c->x86_model == 4 &&
			(c->x86_mask == 0 || c->x86_mask == 1))
			size = 256;
	}
	return size;
}
#endif

static const struct cpu_dev __cpuinitconst amd_cpu_dev = {
	.c_vendor	= "AMD",
	.c_ident	= { "AuthenticAMD" },
#ifdef CONFIG_X86_32
	.c_models = {
		{ .vendor = X86_VENDOR_AMD, .family = 4, .model_names =
		  {
			  [3] = "486 DX/2",
			  [7] = "486 DX/2-WB",
			  [8] = "486 DX/4",
			  [9] = "486 DX/4-WB",
			  [14] = "Am5x86-WT",
			  [15] = "Am5x86-WB"
		  }
		},
	},
	.c_size_cache	= amd_size_cache,
#endif
	.c_early_init   = early_init_amd,
	.c_init		= init_amd,
	.c_x86_vendor	= X86_VENDOR_AMD,
};

cpu_dev_register(amd_cpu_dev);

/*
 * AMD errata checking
 *
 * Errata are defined as arrays of ints using the AMD_LEGACY_ERRATUM() or
 * AMD_OSVW_ERRATUM() macros. The latter is intended for newer errata that
 * have an OSVW id assigned, which it takes as first argument. Both take a
 * variable number of family-specific model-stepping ranges created by
 * AMD_MODEL_RANGE(). Each erratum also has to be declared as extern const
 * int[] in arch/x86/include/asm/processor.h.
 *
 * Example:
 *
 * const int amd_erratum_319[] =
 *	AMD_LEGACY_ERRATUM(AMD_MODEL_RANGE(0x10, 0x2, 0x1, 0x4, 0x2),
 *			   AMD_MODEL_RANGE(0x10, 0x8, 0x0, 0x8, 0x0),
 *			   AMD_MODEL_RANGE(0x10, 0x9, 0x0, 0x9, 0x0));
 */

const int amd_erratum_400[] =
	AMD_OSVW_ERRATUM(1, AMD_MODEL_RANGE(0x0f, 0x4, 0x2, 0xff, 0xf),
			    AMD_MODEL_RANGE(0x10, 0x2, 0x1, 0xff, 0xf));
EXPORT_SYMBOL_GPL(amd_erratum_400);

const int amd_erratum_383[] =
	AMD_OSVW_ERRATUM(3, AMD_MODEL_RANGE(0x10, 0, 0, 0xff, 0xf));
EXPORT_SYMBOL_GPL(amd_erratum_383);

bool cpu_has_amd_erratum(const int *erratum)
{
	struct cpuinfo_x86 *cpu = __this_cpu_ptr(&cpu_info);
	int osvw_id = *erratum++;
	u32 range;
	u32 ms;

	/*
	 * If called early enough that current_cpu_data hasn't been initialized
	 * yet, fall back to boot_cpu_data.
	 */
	if (cpu->x86 == 0)
		cpu = &boot_cpu_data;

	if (cpu->x86_vendor != X86_VENDOR_AMD)
		return false;

	if (osvw_id >= 0 && osvw_id < 65536 &&
	    cpu_has(cpu, X86_FEATURE_OSVW)) {
		u64 osvw_len;

		rdmsrl(MSR_AMD64_OSVW_ID_LENGTH, osvw_len);
		if (osvw_id < osvw_len) {
			u64 osvw_bits;

			rdmsrl(MSR_AMD64_OSVW_STATUS + (osvw_id >> 6),
			    osvw_bits);
			return osvw_bits & (1ULL << (osvw_id & 0x3f));
		}
	}

	/* OSVW unavailable or ID unknown, match family-model-stepping range */
	ms = (cpu->x86_model << 4) | cpu->x86_mask;
	while ((range = *erratum++))
		if ((cpu->x86 == AMD_MODEL_RANGE_FAMILY(range)) &&
		    (ms >= AMD_MODEL_RANGE_START(range)) &&
		    (ms <= AMD_MODEL_RANGE_END(range)))
			return true;

	return false;
}

EXPORT_SYMBOL_GPL(cpu_has_amd_erratum);<|MERGE_RESOLUTION|>--- conflicted
+++ resolved
@@ -623,11 +623,7 @@
 #endif
 
 	/* As a rule processors have APIC timer running in deep C states */
-<<<<<<< HEAD
-	if (c->x86 >= 0xf && !cpu_has_amd_erratum(amd_erratum_400))
-=======
 	if (c->x86 > 0xf && !cpu_has_amd_erratum(amd_erratum_400))
->>>>>>> ab799a3f
 		set_cpu_cap(c, X86_FEATURE_ARAT);
 
 	/*
@@ -712,7 +708,7 @@
  */
 
 const int amd_erratum_400[] =
-	AMD_OSVW_ERRATUM(1, AMD_MODEL_RANGE(0x0f, 0x4, 0x2, 0xff, 0xf),
+	AMD_OSVW_ERRATUM(1, AMD_MODEL_RANGE(0xf, 0x41, 0x2, 0xff, 0xf),
 			    AMD_MODEL_RANGE(0x10, 0x2, 0x1, 0xff, 0xf));
 EXPORT_SYMBOL_GPL(amd_erratum_400);
 
