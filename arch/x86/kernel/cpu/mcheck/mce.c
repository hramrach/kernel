/*
 * Machine check handler.
 *
 * K8 parts Copyright 2002,2003 Andi Kleen, SuSE Labs.
 * Rest from unknown author(s).
 * 2004 Andi Kleen. Rewrote most of it.
 * Copyright 2008 Intel Corporation
 * Author: Andi Kleen
 */

#define pr_fmt(fmt) KBUILD_MODNAME ": " fmt

#include <linux/thread_info.h>
#include <linux/capability.h>
#include <linux/miscdevice.h>
#include <linux/ratelimit.h>
#include <linux/kallsyms.h>
#include <linux/rcupdate.h>
#include <linux/kobject.h>
#include <linux/uaccess.h>
#include <linux/kdebug.h>
#include <linux/kernel.h>
#include <linux/percpu.h>
#include <linux/string.h>
#include <linux/device.h>
#include <linux/syscore_ops.h>
#include <linux/delay.h>
#include <linux/ctype.h>
#include <linux/sched.h>
#include <linux/sysfs.h>
#include <linux/types.h>
#include <linux/slab.h>
#include <linux/init.h>
#include <linux/kmod.h>
#include <linux/poll.h>
#include <linux/nmi.h>
#include <linux/cpu.h>
#include <linux/ras.h>
#include <linux/smp.h>
#include <linux/fs.h>
#include <linux/mm.h>
#include <linux/debugfs.h>
#include <linux/irq_work.h>
#include <linux/export.h>
#include <linux/jump_label.h>

#include <asm/intel-family.h>
#include <asm/processor.h>
#include <asm/traps.h>
#include <asm/tlbflush.h>
#include <asm/mce.h>
#include <asm/msr.h>
#include <asm/reboot.h>

#include "mce-internal.h"

static DEFINE_MUTEX(mce_log_mutex);

#define CREATE_TRACE_POINTS
#include <trace/events/mce.h>

#define SPINUNIT		100	/* 100ns */

DEFINE_PER_CPU(unsigned, mce_exception_count);

struct mce_bank *mce_banks __read_mostly;
struct mce_vendor_flags mce_flags __read_mostly;

struct mca_config mca_cfg __read_mostly = {
	.bootlog  = -1,
	/*
	 * Tolerant levels:
	 * 0: always panic on uncorrected errors, log corrected errors
	 * 1: panic or SIGBUS on uncorrected errors, log corrected errors
	 * 2: SIGBUS or log uncorrected errors (if possible), log corr. errors
	 * 3: never panic or SIGBUS, log all errors (for testing only)
	 */
	.tolerant = 1,
	.monarch_timeout = -1
};

static DEFINE_PER_CPU(struct mce, mces_seen);
static unsigned long mce_need_notify;
static int cpu_missing;

/*
 * MCA banks polled by the period polling timer for corrected events.
 * With Intel CMCI, this only has MCA banks which do not support CMCI (if any).
 */
DEFINE_PER_CPU(mce_banks_t, mce_poll_banks) = {
	[0 ... BITS_TO_LONGS(MAX_NR_BANKS)-1] = ~0UL
};

/*
 * MCA banks controlled through firmware first for corrected errors.
 * This is a global list of banks for which we won't enable CMCI and we
 * won't poll. Firmware controls these banks and is responsible for
 * reporting corrected errors through GHES. Uncorrected/recoverable
 * errors are still notified through a machine check.
 */
mce_banks_t mce_banks_ce_disabled;

static struct work_struct mce_work;
static struct irq_work mce_irq_work;

static void (*quirk_no_way_out)(int bank, struct mce *m, struct pt_regs *regs);

/*
 * CPU/chipset specific EDAC code can register a notifier call here to print
 * MCE errors in a human-readable form.
 */
BLOCKING_NOTIFIER_HEAD(x86_mce_decoder_chain);

/* Do initial initialization of a struct mce */
void mce_setup(struct mce *m)
{
	memset(m, 0, sizeof(struct mce));
	m->cpu = m->extcpu = smp_processor_id();
	/* We hope get_seconds stays lockless */
	m->time = get_seconds();
	m->cpuvendor = boot_cpu_data.x86_vendor;
	m->cpuid = cpuid_eax(1);
	m->socketid = cpu_data(m->extcpu).phys_proc_id;
	m->apicid = cpu_data(m->extcpu).initial_apicid;
	rdmsrl(MSR_IA32_MCG_CAP, m->mcgcap);

	if (this_cpu_has(X86_FEATURE_INTEL_PPIN))
		rdmsrl(MSR_PPIN, m->ppin);
}

DEFINE_PER_CPU(struct mce, injectm);
EXPORT_PER_CPU_SYMBOL_GPL(injectm);

void mce_log(struct mce *m)
{
	if (!mce_gen_pool_add(m))
		irq_work_queue(&mce_irq_work);
}

void mce_inject_log(struct mce *m)
{
	mutex_lock(&mce_log_mutex);
	mce_log(m);
	mutex_unlock(&mce_log_mutex);
}
EXPORT_SYMBOL_GPL(mce_inject_log);

static struct notifier_block mce_srao_nb;

/*
 * We run the default notifier if we have only the SRAO, the first and the
 * default notifier registered. I.e., the mandatory NUM_DEFAULT_NOTIFIERS
 * notifiers registered on the chain.
 */
#define NUM_DEFAULT_NOTIFIERS	3
static atomic_t num_notifiers;

void mce_register_decode_chain(struct notifier_block *nb)
{
	if (WARN_ON(nb->priority > MCE_PRIO_MCELOG && nb->priority < MCE_PRIO_EDAC))
		return;

	atomic_inc(&num_notifiers);

	blocking_notifier_chain_register(&x86_mce_decoder_chain, nb);
}
EXPORT_SYMBOL_GPL(mce_register_decode_chain);

void mce_unregister_decode_chain(struct notifier_block *nb)
{
	atomic_dec(&num_notifiers);

	blocking_notifier_chain_unregister(&x86_mce_decoder_chain, nb);
}
EXPORT_SYMBOL_GPL(mce_unregister_decode_chain);

static inline u32 ctl_reg(int bank)
{
	return MSR_IA32_MCx_CTL(bank);
}

static inline u32 status_reg(int bank)
{
	return MSR_IA32_MCx_STATUS(bank);
}

static inline u32 addr_reg(int bank)
{
	return MSR_IA32_MCx_ADDR(bank);
}

static inline u32 misc_reg(int bank)
{
	return MSR_IA32_MCx_MISC(bank);
}

static inline u32 smca_ctl_reg(int bank)
{
	return MSR_AMD64_SMCA_MCx_CTL(bank);
}

static inline u32 smca_status_reg(int bank)
{
	return MSR_AMD64_SMCA_MCx_STATUS(bank);
}

static inline u32 smca_addr_reg(int bank)
{
	return MSR_AMD64_SMCA_MCx_ADDR(bank);
}

static inline u32 smca_misc_reg(int bank)
{
	return MSR_AMD64_SMCA_MCx_MISC(bank);
}

struct mca_msr_regs msr_ops = {
	.ctl	= ctl_reg,
	.status	= status_reg,
	.addr	= addr_reg,
	.misc	= misc_reg
};

static void __print_mce(struct mce *m)
{
	pr_emerg(HW_ERR "CPU %d: Machine Check%s: %Lx Bank %d: %016Lx\n",
		 m->extcpu,
		 (m->mcgstatus & MCG_STATUS_MCIP ? " Exception" : ""),
		 m->mcgstatus, m->bank, m->status);

	if (m->ip) {
		pr_emerg(HW_ERR "RIP%s %02x:<%016Lx> ",
			!(m->mcgstatus & MCG_STATUS_EIPV) ? " !INEXACT!" : "",
			m->cs, m->ip);

		if (m->cs == __KERNEL_CS)
			print_symbol("{%s}", m->ip);
		pr_cont("\n");
	}

	pr_emerg(HW_ERR "TSC %llx ", m->tsc);
	if (m->addr)
		pr_cont("ADDR %llx ", m->addr);
	if (m->misc)
		pr_cont("MISC %llx ", m->misc);

	if (mce_flags.smca) {
		if (m->synd)
			pr_cont("SYND %llx ", m->synd);
		if (m->ipid)
			pr_cont("IPID %llx ", m->ipid);
	}

	pr_cont("\n");
	/*
	 * Note this output is parsed by external tools and old fields
	 * should not be changed.
	 */
	pr_emerg(HW_ERR "PROCESSOR %u:%x TIME %llu SOCKET %u APIC %x microcode %x\n",
		m->cpuvendor, m->cpuid, m->time, m->socketid, m->apicid,
		cpu_data(m->extcpu).microcode);
}

static void print_mce(struct mce *m)
{
	__print_mce(m);
	pr_emerg_ratelimited(HW_ERR "Run the above through 'mcelog --ascii'\n");
}

#define PANIC_TIMEOUT 5 /* 5 seconds */

static atomic_t mce_panicked;

static int fake_panic;
static atomic_t mce_fake_panicked;

/* Panic in progress. Enable interrupts and wait for final IPI */
static void wait_for_panic(void)
{
	long timeout = PANIC_TIMEOUT*USEC_PER_SEC;

	preempt_disable();
	local_irq_enable();
	while (timeout-- > 0)
		udelay(1);
	if (panic_timeout == 0)
		panic_timeout = mca_cfg.panic_timeout;
	panic("Panicing machine check CPU died");
}

static void mce_panic(const char *msg, struct mce *final, char *exp)
{
	int apei_err = 0;
	struct llist_node *pending;
	struct mce_evt_llist *l;

	if (!fake_panic) {
		/*
		 * Make sure only one CPU runs in machine check panic
		 */
		if (atomic_inc_return(&mce_panicked) > 1)
			wait_for_panic();
		barrier();

		bust_spinlocks(1);
		console_verbose();
	} else {
		/* Don't log too much for fake panic */
		if (atomic_inc_return(&mce_fake_panicked) > 1)
			return;
	}
	pending = mce_gen_pool_prepare_records();
	/* First print corrected ones that are still unlogged */
	llist_for_each_entry(l, pending, llnode) {
		struct mce *m = &l->mce;
		if (!(m->status & MCI_STATUS_UC)) {
			print_mce(m);
			if (!apei_err)
				apei_err = apei_write_mce(m);
		}
	}
	/* Now print uncorrected but with the final one last */
	llist_for_each_entry(l, pending, llnode) {
		struct mce *m = &l->mce;
		if (!(m->status & MCI_STATUS_UC))
			continue;
		if (!final || mce_cmp(m, final)) {
			print_mce(m);
			if (!apei_err)
				apei_err = apei_write_mce(m);
		}
	}
	if (final) {
		print_mce(final);
		if (!apei_err)
			apei_err = apei_write_mce(final);
	}
	if (cpu_missing)
		pr_emerg(HW_ERR "Some CPUs didn't answer in synchronization\n");
	if (exp)
		pr_emerg(HW_ERR "Machine check: %s\n", exp);
	if (!fake_panic) {
		if (panic_timeout == 0)
			panic_timeout = mca_cfg.panic_timeout;
		panic(msg);
	} else
		pr_emerg(HW_ERR "Fake kernel panic: %s\n", msg);
}

/* Support code for software error injection */

static int msr_to_offset(u32 msr)
{
	unsigned bank = __this_cpu_read(injectm.bank);

	if (msr == mca_cfg.rip_msr)
		return offsetof(struct mce, ip);
	if (msr == msr_ops.status(bank))
		return offsetof(struct mce, status);
	if (msr == msr_ops.addr(bank))
		return offsetof(struct mce, addr);
	if (msr == msr_ops.misc(bank))
		return offsetof(struct mce, misc);
	if (msr == MSR_IA32_MCG_STATUS)
		return offsetof(struct mce, mcgstatus);
	return -1;
}

/* MSR access wrappers used for error injection */
static u64 mce_rdmsrl(u32 msr)
{
	u64 v;

	if (__this_cpu_read(injectm.finished)) {
		int offset = msr_to_offset(msr);

		if (offset < 0)
			return 0;
		return *(u64 *)((char *)this_cpu_ptr(&injectm) + offset);
	}

	if (rdmsrl_safe(msr, &v)) {
		WARN_ONCE(1, "mce: Unable to read MSR 0x%x!\n", msr);
		/*
		 * Return zero in case the access faulted. This should
		 * not happen normally but can happen if the CPU does
		 * something weird, or if the code is buggy.
		 */
		v = 0;
	}

	return v;
}

static void mce_wrmsrl(u32 msr, u64 v)
{
	if (__this_cpu_read(injectm.finished)) {
		int offset = msr_to_offset(msr);

		if (offset >= 0)
			*(u64 *)((char *)this_cpu_ptr(&injectm) + offset) = v;
		return;
	}
	wrmsrl(msr, v);
}

/*
 * Collect all global (w.r.t. this processor) status about this machine
 * check into our "mce" struct so that we can use it later to assess
 * the severity of the problem as we read per-bank specific details.
 */
static inline void mce_gather_info(struct mce *m, struct pt_regs *regs)
{
	mce_setup(m);

	m->mcgstatus = mce_rdmsrl(MSR_IA32_MCG_STATUS);
	if (regs) {
		/*
		 * Get the address of the instruction at the time of
		 * the machine check error.
		 */
		if (m->mcgstatus & (MCG_STATUS_RIPV|MCG_STATUS_EIPV)) {
			m->ip = regs->ip;
			m->cs = regs->cs;

			/*
			 * When in VM86 mode make the cs look like ring 3
			 * always. This is a lie, but it's better than passing
			 * the additional vm86 bit around everywhere.
			 */
			if (v8086_mode(regs))
				m->cs |= 3;
		}
		/* Use accurate RIP reporting if available. */
		if (mca_cfg.rip_msr)
			m->ip = mce_rdmsrl(mca_cfg.rip_msr);
	}
}

int mce_available(struct cpuinfo_x86 *c)
{
	if (mca_cfg.disabled)
		return 0;
	return cpu_has(c, X86_FEATURE_MCE) && cpu_has(c, X86_FEATURE_MCA);
}

static void mce_schedule_work(void)
{
	if (!mce_gen_pool_empty())
		schedule_work(&mce_work);
}

static void mce_irq_work_cb(struct irq_work *entry)
{
	mce_schedule_work();
}

static void mce_report_event(struct pt_regs *regs)
{
	if (regs->flags & (X86_VM_MASK|X86_EFLAGS_IF)) {
		mce_notify_irq();
		/*
		 * Triggering the work queue here is just an insurance
		 * policy in case the syscall exit notify handler
		 * doesn't run soon enough or ends up running on the
		 * wrong CPU (can happen when audit sleeps)
		 */
		mce_schedule_work();
		return;
	}

	irq_work_queue(&mce_irq_work);
}

/*
 * Check if the address reported by the CPU is in a format we can parse.
 * It would be possible to add code for most other cases, but all would
 * be somewhat complicated (e.g. segment offset would require an instruction
 * parser). So only support physical addresses up to page granuality for now.
 */
static int mce_usable_address(struct mce *m)
{
	if (!(m->status & MCI_STATUS_ADDRV))
		return 0;

	/* Checks after this one are Intel-specific: */
	if (boot_cpu_data.x86_vendor != X86_VENDOR_INTEL)
		return 1;

	if (!(m->status & MCI_STATUS_MISCV))
		return 0;

	if (MCI_MISC_ADDR_LSB(m->misc) > PAGE_SHIFT)
		return 0;

	if (MCI_MISC_ADDR_MODE(m->misc) != MCI_MISC_ADDR_PHYS)
		return 0;

	return 1;
}

bool mce_is_memory_error(struct mce *m)
{
	if (m->cpuvendor == X86_VENDOR_AMD) {
		/* ErrCodeExt[20:16] */
		u8 xec = (m->status >> 16) & 0x1f;

		return (xec == 0x0 || xec == 0x8);
	} else if (m->cpuvendor == X86_VENDOR_INTEL) {
		/*
		 * Intel SDM Volume 3B - 15.9.2 Compound Error Codes
		 *
		 * Bit 7 of the MCACOD field of IA32_MCi_STATUS is used for
		 * indicating a memory error. Bit 8 is used for indicating a
		 * cache hierarchy error. The combination of bit 2 and bit 3
		 * is used for indicating a `generic' cache hierarchy error
		 * But we can't just blindly check the above bits, because if
		 * bit 11 is set, then it is a bus/interconnect error - and
		 * either way the above bits just gives more detail on what
		 * bus/interconnect error happened. Note that bit 12 can be
		 * ignored, as it's the "filter" bit.
		 */
		return (m->status & 0xef80) == BIT(7) ||
		       (m->status & 0xef00) == BIT(8) ||
		       (m->status & 0xeffc) == 0xc;
	}

	return false;
}
EXPORT_SYMBOL_GPL(mce_is_memory_error);

static bool cec_add_mce(struct mce *m)
{
	if (!m)
		return false;

	/* We eat only correctable DRAM errors with usable addresses. */
	if (mce_is_memory_error(m) &&
	    !(m->status & MCI_STATUS_UC) &&
	    mce_usable_address(m))
		if (!cec_add_elem(m->addr >> PAGE_SHIFT))
			return true;

	return false;
}

static int mce_first_notifier(struct notifier_block *nb, unsigned long val,
			      void *data)
{
	struct mce *m = (struct mce *)data;

	if (!m)
		return NOTIFY_DONE;

	if (cec_add_mce(m))
		return NOTIFY_STOP;

	/* Emit the trace record: */
	trace_mce_record(m);

	set_bit(0, &mce_need_notify);

	mce_notify_irq();

	return NOTIFY_DONE;
}

static struct notifier_block first_nb = {
	.notifier_call	= mce_first_notifier,
	.priority	= MCE_PRIO_FIRST,
};

static int srao_decode_notifier(struct notifier_block *nb, unsigned long val,
				void *data)
{
	struct mce *mce = (struct mce *)data;
	unsigned long pfn;

	if (!mce)
		return NOTIFY_DONE;

	if (mce_usable_address(mce) && (mce->severity == MCE_AO_SEVERITY)) {
		pfn = mce->addr >> PAGE_SHIFT;
		memory_failure(pfn, MCE_VECTOR, 0);
	}

	return NOTIFY_OK;
}
static struct notifier_block mce_srao_nb = {
	.notifier_call	= srao_decode_notifier,
	.priority	= MCE_PRIO_SRAO,
};

static int mce_default_notifier(struct notifier_block *nb, unsigned long val,
				void *data)
{
	struct mce *m = (struct mce *)data;

	if (!m)
		return NOTIFY_DONE;

	if (atomic_read(&num_notifiers) > NUM_DEFAULT_NOTIFIERS)
		return NOTIFY_DONE;

	__print_mce(m);

	return NOTIFY_DONE;
}

static struct notifier_block mce_default_nb = {
	.notifier_call	= mce_default_notifier,
	/* lowest prio, we want it to run last. */
	.priority	= MCE_PRIO_LOWEST,
};

/*
 * Read ADDR and MISC registers.
 */
static void mce_read_aux(struct mce *m, int i)
{
	if (m->status & MCI_STATUS_MISCV)
		m->misc = mce_rdmsrl(msr_ops.misc(i));

	if (m->status & MCI_STATUS_ADDRV) {
		m->addr = mce_rdmsrl(msr_ops.addr(i));

		/*
		 * Mask the reported address by the reported granularity.
		 */
		if (mca_cfg.ser && (m->status & MCI_STATUS_MISCV)) {
			u8 shift = MCI_MISC_ADDR_LSB(m->misc);
			m->addr >>= shift;
			m->addr <<= shift;
		}

		/*
		 * Extract [55:<lsb>] where lsb is the least significant
		 * *valid* bit of the address bits.
		 */
		if (mce_flags.smca) {
			u8 lsb = (m->addr >> 56) & 0x3f;

			m->addr &= GENMASK_ULL(55, lsb);
		}
	}

	if (mce_flags.smca) {
		m->ipid = mce_rdmsrl(MSR_AMD64_SMCA_MCx_IPID(i));

		if (m->status & MCI_STATUS_SYNDV)
			m->synd = mce_rdmsrl(MSR_AMD64_SMCA_MCx_SYND(i));
	}
}

<<<<<<< HEAD
bool mce_is_memory_error(struct mce *m)
{
	if (m->cpuvendor == X86_VENDOR_AMD) {
		/* ErrCodeExt[20:16] */
		u8 xec = (m->status >> 16) & 0x1f;

		return (xec == 0x0 || xec == 0x8);
	} else if (m->cpuvendor == X86_VENDOR_INTEL) {
		/*
		 * Intel SDM Volume 3B - 15.9.2 Compound Error Codes
		 *
		 * Bit 7 of the MCACOD field of IA32_MCi_STATUS is used for
		 * indicating a memory error. Bit 8 is used for indicating a
		 * cache hierarchy error. The combination of bit 2 and bit 3
		 * is used for indicating a `generic' cache hierarchy error
		 * But we can't just blindly check the above bits, because if
		 * bit 11 is set, then it is a bus/interconnect error - and
		 * either way the above bits just gives more detail on what
		 * bus/interconnect error happened. Note that bit 12 can be
		 * ignored, as it's the "filter" bit.
		 */
		return (m->status & 0xef80) == BIT(7) ||
		       (m->status & 0xef00) == BIT(8) ||
		       (m->status & 0xeffc) == 0xc;
	}

	return false;
}
EXPORT_SYMBOL_GPL(mce_is_memory_error);

=======
>>>>>>> a122c576
DEFINE_PER_CPU(unsigned, mce_poll_count);

/*
 * Poll for corrected events or events that happened before reset.
 * Those are just logged through /dev/mcelog.
 *
 * This is executed in standard interrupt context.
 *
 * Note: spec recommends to panic for fatal unsignalled
 * errors here. However this would be quite problematic --
 * we would need to reimplement the Monarch handling and
 * it would mess up the exclusion between exception handler
 * and poll hander -- * so we skip this for now.
 * These cases should not happen anyways, or only when the CPU
 * is already totally * confused. In this case it's likely it will
 * not fully execute the machine check handler either.
 */
bool machine_check_poll(enum mcp_flags flags, mce_banks_t *b)
{
	bool error_seen = false;
	struct mce m;
	int severity;
	int i;

	this_cpu_inc(mce_poll_count);

	mce_gather_info(&m, NULL);

	if (flags & MCP_TIMESTAMP)
		m.tsc = rdtsc();

	for (i = 0; i < mca_cfg.banks; i++) {
		if (!mce_banks[i].ctl || !test_bit(i, *b))
			continue;

		m.misc = 0;
		m.addr = 0;
		m.bank = i;

		barrier();
		m.status = mce_rdmsrl(msr_ops.status(i));
		if (!(m.status & MCI_STATUS_VAL))
			continue;

		/*
		 * Uncorrected or signalled events are handled by the exception
		 * handler when it is enabled, so don't process those here.
		 *
		 * TBD do the same check for MCI_STATUS_EN here?
		 */
		if (!(flags & MCP_UC) &&
		    (m.status & (mca_cfg.ser ? MCI_STATUS_S : MCI_STATUS_UC)))
			continue;

		error_seen = true;

		mce_read_aux(&m, i);

		severity = mce_severity(&m, mca_cfg.tolerant, NULL, false);

		if (severity == MCE_DEFERRED_SEVERITY && mce_is_memory_error(&m))
			if (m.status & MCI_STATUS_ADDRV)
				m.severity = severity;

		/*
		 * Don't get the IP here because it's unlikely to
		 * have anything to do with the actual error location.
		 */
		if (!(flags & MCP_DONTLOG) && !mca_cfg.dont_log_ce)
			mce_log(&m);
		else if (mce_usable_address(&m)) {
			/*
			 * Although we skipped logging this, we still want
			 * to take action. Add to the pool so the registered
			 * notifiers will see it.
			 */
			if (!mce_gen_pool_add(&m))
				mce_schedule_work();
		}

		/*
		 * Clear state for this bank.
		 */
		mce_wrmsrl(msr_ops.status(i), 0);
	}

	/*
	 * Don't clear MCG_STATUS here because it's only defined for
	 * exceptions.
	 */

	sync_core();

	return error_seen;
}
EXPORT_SYMBOL_GPL(machine_check_poll);

/*
 * Do a quick check if any of the events requires a panic.
 * This decides if we keep the events around or clear them.
 */
static int mce_no_way_out(struct mce *m, char **msg, unsigned long *validp,
			  struct pt_regs *regs)
{
	int i, ret = 0;
	char *tmp;

	for (i = 0; i < mca_cfg.banks; i++) {
		m->status = mce_rdmsrl(msr_ops.status(i));
		if (m->status & MCI_STATUS_VAL) {
			__set_bit(i, validp);
			if (quirk_no_way_out)
				quirk_no_way_out(i, m, regs);
		}

		if (mce_severity(m, mca_cfg.tolerant, &tmp, true) >= MCE_PANIC_SEVERITY) {
			*msg = tmp;
			ret = 1;
		}
	}
	return ret;
}

/*
 * Variable to establish order between CPUs while scanning.
 * Each CPU spins initially until executing is equal its number.
 */
static atomic_t mce_executing;

/*
 * Defines order of CPUs on entry. First CPU becomes Monarch.
 */
static atomic_t mce_callin;

/*
 * Check if a timeout waiting for other CPUs happened.
 */
static int mce_timed_out(u64 *t, const char *msg)
{
	/*
	 * The others already did panic for some reason.
	 * Bail out like in a timeout.
	 * rmb() to tell the compiler that system_state
	 * might have been modified by someone else.
	 */
	rmb();
	if (atomic_read(&mce_panicked))
		wait_for_panic();
	if (!mca_cfg.monarch_timeout)
		goto out;
	if ((s64)*t < SPINUNIT) {
		if (mca_cfg.tolerant <= 1)
			mce_panic(msg, NULL, NULL);
		cpu_missing = 1;
		return 1;
	}
	*t -= SPINUNIT;
out:
	touch_nmi_watchdog();
	return 0;
}

/*
 * The Monarch's reign.  The Monarch is the CPU who entered
 * the machine check handler first. It waits for the others to
 * raise the exception too and then grades them. When any
 * error is fatal panic. Only then let the others continue.
 *
 * The other CPUs entering the MCE handler will be controlled by the
 * Monarch. They are called Subjects.
 *
 * This way we prevent any potential data corruption in a unrecoverable case
 * and also makes sure always all CPU's errors are examined.
 *
 * Also this detects the case of a machine check event coming from outer
 * space (not detected by any CPUs) In this case some external agent wants
 * us to shut down, so panic too.
 *
 * The other CPUs might still decide to panic if the handler happens
 * in a unrecoverable place, but in this case the system is in a semi-stable
 * state and won't corrupt anything by itself. It's ok to let the others
 * continue for a bit first.
 *
 * All the spin loops have timeouts; when a timeout happens a CPU
 * typically elects itself to be Monarch.
 */
static void mce_reign(void)
{
	int cpu;
	struct mce *m = NULL;
	int global_worst = 0;
	char *msg = NULL;
	char *nmsg = NULL;

	/*
	 * This CPU is the Monarch and the other CPUs have run
	 * through their handlers.
	 * Grade the severity of the errors of all the CPUs.
	 */
	for_each_possible_cpu(cpu) {
		int severity = mce_severity(&per_cpu(mces_seen, cpu),
					    mca_cfg.tolerant,
					    &nmsg, true);
		if (severity > global_worst) {
			msg = nmsg;
			global_worst = severity;
			m = &per_cpu(mces_seen, cpu);
		}
	}

	/*
	 * Cannot recover? Panic here then.
	 * This dumps all the mces in the log buffer and stops the
	 * other CPUs.
	 */
	if (m && global_worst >= MCE_PANIC_SEVERITY && mca_cfg.tolerant < 3)
		mce_panic("Fatal machine check", m, msg);

	/*
	 * For UC somewhere we let the CPU who detects it handle it.
	 * Also must let continue the others, otherwise the handling
	 * CPU could deadlock on a lock.
	 */

	/*
	 * No machine check event found. Must be some external
	 * source or one CPU is hung. Panic.
	 */
	if (global_worst <= MCE_KEEP_SEVERITY && mca_cfg.tolerant < 3)
		mce_panic("Fatal machine check from unknown source", NULL, NULL);

	/*
	 * Now clear all the mces_seen so that they don't reappear on
	 * the next mce.
	 */
	for_each_possible_cpu(cpu)
		memset(&per_cpu(mces_seen, cpu), 0, sizeof(struct mce));
}

static atomic_t global_nwo;

/*
 * Start of Monarch synchronization. This waits until all CPUs have
 * entered the exception handler and then determines if any of them
 * saw a fatal event that requires panic. Then it executes them
 * in the entry order.
 * TBD double check parallel CPU hotunplug
 */
static int mce_start(int *no_way_out)
{
	int order;
	int cpus = num_online_cpus();
	u64 timeout = (u64)mca_cfg.monarch_timeout * NSEC_PER_USEC;

	if (!timeout)
		return -1;

	atomic_add(*no_way_out, &global_nwo);
	/*
	 * Rely on the implied barrier below, such that global_nwo
	 * is updated before mce_callin.
	 */
	order = atomic_inc_return(&mce_callin);

	/*
	 * Wait for everyone.
	 */
	while (atomic_read(&mce_callin) != cpus) {
		if (mce_timed_out(&timeout,
				  "Timeout: Not all CPUs entered broadcast exception handler")) {
			atomic_set(&global_nwo, 0);
			return -1;
		}
		ndelay(SPINUNIT);
	}

	/*
	 * mce_callin should be read before global_nwo
	 */
	smp_rmb();

	if (order == 1) {
		/*
		 * Monarch: Starts executing now, the others wait.
		 */
		atomic_set(&mce_executing, 1);
	} else {
		/*
		 * Subject: Now start the scanning loop one by one in
		 * the original callin order.
		 * This way when there are any shared banks it will be
		 * only seen by one CPU before cleared, avoiding duplicates.
		 */
		while (atomic_read(&mce_executing) < order) {
			if (mce_timed_out(&timeout,
					  "Timeout: Subject CPUs unable to finish machine check processing")) {
				atomic_set(&global_nwo, 0);
				return -1;
			}
			ndelay(SPINUNIT);
		}
	}

	/*
	 * Cache the global no_way_out state.
	 */
	*no_way_out = atomic_read(&global_nwo);

	return order;
}

/*
 * Synchronize between CPUs after main scanning loop.
 * This invokes the bulk of the Monarch processing.
 */
static int mce_end(int order)
{
	int ret = -1;
	u64 timeout = (u64)mca_cfg.monarch_timeout * NSEC_PER_USEC;

	if (!timeout)
		goto reset;
	if (order < 0)
		goto reset;

	/*
	 * Allow others to run.
	 */
	atomic_inc(&mce_executing);

	if (order == 1) {
		/* CHECKME: Can this race with a parallel hotplug? */
		int cpus = num_online_cpus();

		/*
		 * Monarch: Wait for everyone to go through their scanning
		 * loops.
		 */
		while (atomic_read(&mce_executing) <= cpus) {
			if (mce_timed_out(&timeout,
					  "Timeout: Monarch CPU unable to finish machine check processing"))
				goto reset;
			ndelay(SPINUNIT);
		}

		mce_reign();
		barrier();
		ret = 0;
	} else {
		/*
		 * Subject: Wait for Monarch to finish.
		 */
		while (atomic_read(&mce_executing) != 0) {
			if (mce_timed_out(&timeout,
					  "Timeout: Monarch CPU did not finish machine check processing"))
				goto reset;
			ndelay(SPINUNIT);
		}

		/*
		 * Don't reset anything. That's done by the Monarch.
		 */
		return 0;
	}

	/*
	 * Reset all global state.
	 */
reset:
	atomic_set(&global_nwo, 0);
	atomic_set(&mce_callin, 0);
	barrier();

	/*
	 * Let others run again.
	 */
	atomic_set(&mce_executing, 0);
	return ret;
}

static void mce_clear_state(unsigned long *toclear)
{
	int i;

	for (i = 0; i < mca_cfg.banks; i++) {
		if (test_bit(i, toclear))
			mce_wrmsrl(msr_ops.status(i), 0);
	}
}

static int do_memory_failure(struct mce *m)
{
	int flags = MF_ACTION_REQUIRED;
	int ret;

	pr_err("Uncorrected hardware memory error in user-access at %llx", m->addr);
	if (!(m->mcgstatus & MCG_STATUS_RIPV))
		flags |= MF_MUST_KILL;
	ret = memory_failure(m->addr >> PAGE_SHIFT, MCE_VECTOR, flags);
	if (ret)
		pr_err("Memory error not recovered");
	return ret;
}

/*
 * The actual machine check handler. This only handles real
 * exceptions when something got corrupted coming in through int 18.
 *
 * This is executed in NMI context not subject to normal locking rules. This
 * implies that most kernel services cannot be safely used. Don't even
 * think about putting a printk in there!
 *
 * On Intel systems this is entered on all CPUs in parallel through
 * MCE broadcast. However some CPUs might be broken beyond repair,
 * so be always careful when synchronizing with others.
 */
void do_machine_check(struct pt_regs *regs, long error_code)
{
	struct mca_config *cfg = &mca_cfg;
	struct mce m, *final;
	int i;
	int worst = 0;
	int severity;

	/*
	 * Establish sequential order between the CPUs entering the machine
	 * check handler.
	 */
	int order = -1;
	/*
	 * If no_way_out gets set, there is no safe way to recover from this
	 * MCE.  If mca_cfg.tolerant is cranked up, we'll try anyway.
	 */
	int no_way_out = 0;
	/*
	 * If kill_it gets set, there might be a way to recover from this
	 * error.
	 */
	int kill_it = 0;
	DECLARE_BITMAP(toclear, MAX_NR_BANKS);
	DECLARE_BITMAP(valid_banks, MAX_NR_BANKS);
	char *msg = "Unknown";

	/*
	 * MCEs are always local on AMD. Same is determined by MCG_STATUS_LMCES
	 * on Intel.
	 */
	int lmce = 1;
	int cpu = smp_processor_id();

	/*
	 * Cases where we avoid rendezvous handler timeout:
	 * 1) If this CPU is offline.
	 *
	 * 2) If crashing_cpu was set, e.g. we're entering kdump and we need to
	 *  skip those CPUs which remain looping in the 1st kernel - see
	 *  crash_nmi_callback().
	 *
	 * Note: there still is a small window between kexec-ing and the new,
	 * kdump kernel establishing a new #MC handler where a broadcasted MCE
	 * might not get handled properly.
	 */
	if (cpu_is_offline(cpu) ||
	    (crashing_cpu != -1 && crashing_cpu != cpu)) {
		u64 mcgstatus;

		mcgstatus = mce_rdmsrl(MSR_IA32_MCG_STATUS);
		if (mcgstatus & MCG_STATUS_RIPV) {
			mce_wrmsrl(MSR_IA32_MCG_STATUS, 0);
			return;
		}
	}

	ist_enter(regs);

	this_cpu_inc(mce_exception_count);

	if (!cfg->banks)
		goto out;

	mce_gather_info(&m, regs);
	m.tsc = rdtsc();

	final = this_cpu_ptr(&mces_seen);
	*final = m;

	memset(valid_banks, 0, sizeof(valid_banks));
	no_way_out = mce_no_way_out(&m, &msg, valid_banks, regs);

	barrier();

	/*
	 * When no restart IP might need to kill or panic.
	 * Assume the worst for now, but if we find the
	 * severity is MCE_AR_SEVERITY we have other options.
	 */
	if (!(m.mcgstatus & MCG_STATUS_RIPV))
		kill_it = 1;

	/*
	 * Check if this MCE is signaled to only this logical processor,
	 * on Intel only.
	 */
	if (m.cpuvendor == X86_VENDOR_INTEL)
		lmce = m.mcgstatus & MCG_STATUS_LMCES;

	/*
	 * Go through all banks in exclusion of the other CPUs. This way we
	 * don't report duplicated events on shared banks because the first one
	 * to see it will clear it. If this is a Local MCE, then no need to
	 * perform rendezvous.
	 */
	if (!lmce)
		order = mce_start(&no_way_out);

	for (i = 0; i < cfg->banks; i++) {
		__clear_bit(i, toclear);
		if (!test_bit(i, valid_banks))
			continue;
		if (!mce_banks[i].ctl)
			continue;

		m.misc = 0;
		m.addr = 0;
		m.bank = i;

		m.status = mce_rdmsrl(msr_ops.status(i));
		if ((m.status & MCI_STATUS_VAL) == 0)
			continue;

		/*
		 * Non uncorrected or non signaled errors are handled by
		 * machine_check_poll. Leave them alone, unless this panics.
		 */
		if (!(m.status & (cfg->ser ? MCI_STATUS_S : MCI_STATUS_UC)) &&
			!no_way_out)
			continue;

		/*
		 * Set taint even when machine check was not enabled.
		 */
		add_taint(TAINT_MACHINE_CHECK, LOCKDEP_NOW_UNRELIABLE);

		severity = mce_severity(&m, cfg->tolerant, NULL, true);

		/*
		 * When machine check was for corrected/deferred handler don't
		 * touch, unless we're panicing.
		 */
		if ((severity == MCE_KEEP_SEVERITY ||
		     severity == MCE_UCNA_SEVERITY) && !no_way_out)
			continue;
		__set_bit(i, toclear);
		if (severity == MCE_NO_SEVERITY) {
			/*
			 * Machine check event was not enabled. Clear, but
			 * ignore.
			 */
			continue;
		}

		mce_read_aux(&m, i);

		/* assuming valid severity level != 0 */
		m.severity = severity;

		mce_log(&m);

		if (severity > worst) {
			*final = m;
			worst = severity;
		}
	}

	/* mce_clear_state will clear *final, save locally for use later */
	m = *final;

	if (!no_way_out)
		mce_clear_state(toclear);

	/*
	 * Do most of the synchronization with other CPUs.
	 * When there's any problem use only local no_way_out state.
	 */
	if (!lmce) {
		if (mce_end(order) < 0)
			no_way_out = worst >= MCE_PANIC_SEVERITY;
	} else {
		/*
		 * Local MCE skipped calling mce_reign()
		 * If we found a fatal error, we need to panic here.
		 */
		 if (worst >= MCE_PANIC_SEVERITY && mca_cfg.tolerant < 3)
			mce_panic("Machine check from unknown source",
				NULL, NULL);
	}

	/*
	 * If tolerant is at an insane level we drop requests to kill
	 * processes and continue even when there is no way out.
	 */
	if (cfg->tolerant == 3)
		kill_it = 0;
	else if (no_way_out)
		mce_panic("Fatal machine check on current CPU", &m, msg);

	if (worst > 0)
		mce_report_event(regs);
	mce_wrmsrl(MSR_IA32_MCG_STATUS, 0);
out:
	sync_core();

	if (worst != MCE_AR_SEVERITY && !kill_it)
		goto out_ist;

	/* Fault was in user mode and we need to take some action */
	if ((m.cs & 3) == 3) {
		ist_begin_non_atomic(regs);
		local_irq_enable();

		if (kill_it || do_memory_failure(&m))
			force_sig(SIGBUS, current);
		local_irq_disable();
		ist_end_non_atomic();
	} else {
		if (!fixup_exception(regs, X86_TRAP_MC))
			mce_panic("Failed kernel mode recovery", &m, NULL);
	}

out_ist:
	ist_exit(regs);
}
EXPORT_SYMBOL_GPL(do_machine_check);

#ifndef CONFIG_MEMORY_FAILURE
int memory_failure(unsigned long pfn, int vector, int flags)
{
	/* mce_severity() should not hand us an ACTION_REQUIRED error */
	BUG_ON(flags & MF_ACTION_REQUIRED);
	pr_err("Uncorrected memory error in page 0x%lx ignored\n"
	       "Rebuild kernel with CONFIG_MEMORY_FAILURE=y for smarter handling\n",
	       pfn);

	return 0;
}
#endif

/*
 * Periodic polling timer for "silent" machine check errors.  If the
 * poller finds an MCE, poll 2x faster.  When the poller finds no more
 * errors, poll 2x slower (up to check_interval seconds).
 */
static unsigned long check_interval = INITIAL_CHECK_INTERVAL;

static DEFINE_PER_CPU(unsigned long, mce_next_interval); /* in jiffies */
static DEFINE_PER_CPU(struct timer_list, mce_timer);

static unsigned long mce_adjust_timer_default(unsigned long interval)
{
	return interval;
}

static unsigned long (*mce_adjust_timer)(unsigned long interval) = mce_adjust_timer_default;

static void __start_timer(struct timer_list *t, unsigned long interval)
{
	unsigned long when = jiffies + interval;
	unsigned long flags;

	local_irq_save(flags);

	if (!timer_pending(t) || time_before(when, t->expires))
		mod_timer(t, round_jiffies(when));

	local_irq_restore(flags);
}

static void mce_timer_fn(unsigned long data)
{
	struct timer_list *t = this_cpu_ptr(&mce_timer);
	int cpu = smp_processor_id();
	unsigned long iv;

	WARN_ON(cpu != data);

	iv = __this_cpu_read(mce_next_interval);

	if (mce_available(this_cpu_ptr(&cpu_info))) {
		machine_check_poll(0, this_cpu_ptr(&mce_poll_banks));

		if (mce_intel_cmci_poll()) {
			iv = mce_adjust_timer(iv);
			goto done;
		}
	}

	/*
	 * Alert userspace if needed. If we logged an MCE, reduce the polling
	 * interval, otherwise increase the polling interval.
	 */
	if (mce_notify_irq())
		iv = max(iv / 2, (unsigned long) HZ/100);
	else
		iv = min(iv * 2, round_jiffies_relative(check_interval * HZ));

done:
	__this_cpu_write(mce_next_interval, iv);
	__start_timer(t, iv);
}

/*
 * Ensure that the timer is firing in @interval from now.
 */
void mce_timer_kick(unsigned long interval)
{
	struct timer_list *t = this_cpu_ptr(&mce_timer);
	unsigned long iv = __this_cpu_read(mce_next_interval);

	__start_timer(t, interval);

	if (interval < iv)
		__this_cpu_write(mce_next_interval, interval);
}

/* Must not be called in IRQ context where del_timer_sync() can deadlock */
static void mce_timer_delete_all(void)
{
	int cpu;

	for_each_online_cpu(cpu)
		del_timer_sync(&per_cpu(mce_timer, cpu));
}

/*
 * Notify the user(s) about new machine check events.
 * Can be called from interrupt context, but not from machine check/NMI
 * context.
 */
int mce_notify_irq(void)
{
	/* Not more than two messages every minute */
	static DEFINE_RATELIMIT_STATE(ratelimit, 60*HZ, 2);

	if (test_and_clear_bit(0, &mce_need_notify)) {
		mce_work_trigger();

		if (__ratelimit(&ratelimit))
			pr_info(HW_ERR "Machine check events logged\n");

		return 1;
	}
	return 0;
}
EXPORT_SYMBOL_GPL(mce_notify_irq);

static int __mcheck_cpu_mce_banks_init(void)
{
	int i;
	u8 num_banks = mca_cfg.banks;

	mce_banks = kzalloc(num_banks * sizeof(struct mce_bank), GFP_KERNEL);
	if (!mce_banks)
		return -ENOMEM;

	for (i = 0; i < num_banks; i++) {
		struct mce_bank *b = &mce_banks[i];

		b->ctl = -1ULL;
		b->init = 1;
	}
	return 0;
}

/*
 * Initialize Machine Checks for a CPU.
 */
static int __mcheck_cpu_cap_init(void)
{
	unsigned b;
	u64 cap;

	rdmsrl(MSR_IA32_MCG_CAP, cap);

	b = cap & MCG_BANKCNT_MASK;
	if (!mca_cfg.banks)
		pr_info("CPU supports %d MCE banks\n", b);

	if (b > MAX_NR_BANKS) {
		pr_warn("Using only %u machine check banks out of %u\n",
			MAX_NR_BANKS, b);
		b = MAX_NR_BANKS;
	}

	/* Don't support asymmetric configurations today */
	WARN_ON(mca_cfg.banks != 0 && b != mca_cfg.banks);
	mca_cfg.banks = b;

	if (!mce_banks) {
		int err = __mcheck_cpu_mce_banks_init();

		if (err)
			return err;
	}

	/* Use accurate RIP reporting if available. */
	if ((cap & MCG_EXT_P) && MCG_EXT_CNT(cap) >= 9)
		mca_cfg.rip_msr = MSR_IA32_MCG_EIP;

	if (cap & MCG_SER_P)
		mca_cfg.ser = true;

	return 0;
}

static void __mcheck_cpu_init_generic(void)
{
	enum mcp_flags m_fl = 0;
	mce_banks_t all_banks;
	u64 cap;

	if (!mca_cfg.bootlog)
		m_fl = MCP_DONTLOG;

	/*
	 * Log the machine checks left over from the previous reset.
	 */
	bitmap_fill(all_banks, MAX_NR_BANKS);
	machine_check_poll(MCP_UC | m_fl, &all_banks);

	cr4_set_bits(X86_CR4_MCE);

	rdmsrl(MSR_IA32_MCG_CAP, cap);
	if (cap & MCG_CTL_P)
		wrmsr(MSR_IA32_MCG_CTL, 0xffffffff, 0xffffffff);
}

static void __mcheck_cpu_init_clear_banks(void)
{
	int i;

	for (i = 0; i < mca_cfg.banks; i++) {
		struct mce_bank *b = &mce_banks[i];

		if (!b->init)
			continue;
		wrmsrl(msr_ops.ctl(i), b->ctl);
		wrmsrl(msr_ops.status(i), 0);
	}
}

/*
 * During IFU recovery Sandy Bridge -EP4S processors set the RIPV and
 * EIPV bits in MCG_STATUS to zero on the affected logical processor (SDM
 * Vol 3B Table 15-20). But this confuses both the code that determines
 * whether the machine check occurred in kernel or user mode, and also
 * the severity assessment code. Pretend that EIPV was set, and take the
 * ip/cs values from the pt_regs that mce_gather_info() ignored earlier.
 */
static void quirk_sandybridge_ifu(int bank, struct mce *m, struct pt_regs *regs)
{
	if (bank != 0)
		return;
	if ((m->mcgstatus & (MCG_STATUS_EIPV|MCG_STATUS_RIPV)) != 0)
		return;
	if ((m->status & (MCI_STATUS_OVER|MCI_STATUS_UC|
		          MCI_STATUS_EN|MCI_STATUS_MISCV|MCI_STATUS_ADDRV|
			  MCI_STATUS_PCC|MCI_STATUS_S|MCI_STATUS_AR|
			  MCACOD)) !=
			 (MCI_STATUS_UC|MCI_STATUS_EN|
			  MCI_STATUS_MISCV|MCI_STATUS_ADDRV|MCI_STATUS_S|
			  MCI_STATUS_AR|MCACOD_INSTR))
		return;

	m->mcgstatus |= MCG_STATUS_EIPV;
	m->ip = regs->ip;
	m->cs = regs->cs;
}

/* Add per CPU specific workarounds here */
static int __mcheck_cpu_apply_quirks(struct cpuinfo_x86 *c)
{
	struct mca_config *cfg = &mca_cfg;

	if (c->x86_vendor == X86_VENDOR_UNKNOWN) {
		pr_info("unknown CPU type - not enabling MCE support\n");
		return -EOPNOTSUPP;
	}

	/* This should be disabled by the BIOS, but isn't always */
	if (c->x86_vendor == X86_VENDOR_AMD) {
		if (c->x86 == 15 && cfg->banks > 4) {
			/*
			 * disable GART TBL walk error reporting, which
			 * trips off incorrectly with the IOMMU & 3ware
			 * & Cerberus:
			 */
			clear_bit(10, (unsigned long *)&mce_banks[4].ctl);
		}
		if (c->x86 < 17 && cfg->bootlog < 0) {
			/*
			 * Lots of broken BIOS around that don't clear them
			 * by default and leave crap in there. Don't log:
			 */
			cfg->bootlog = 0;
		}
		/*
		 * Various K7s with broken bank 0 around. Always disable
		 * by default.
		 */
		if (c->x86 == 6 && cfg->banks > 0)
			mce_banks[0].ctl = 0;

		/*
		 * overflow_recov is supported for F15h Models 00h-0fh
		 * even though we don't have a CPUID bit for it.
		 */
		if (c->x86 == 0x15 && c->x86_model <= 0xf)
			mce_flags.overflow_recov = 1;

		/*
		 * Turn off MC4_MISC thresholding banks on those models since
		 * they're not supported there.
		 */
		if (c->x86 == 0x15 &&
		    (c->x86_model >= 0x10 && c->x86_model <= 0x1f)) {
			int i;
			u64 hwcr;
			bool need_toggle;
			u32 msrs[] = {
				0x00000413, /* MC4_MISC0 */
				0xc0000408, /* MC4_MISC1 */
			};

			rdmsrl(MSR_K7_HWCR, hwcr);

			/* McStatusWrEn has to be set */
			need_toggle = !(hwcr & BIT(18));

			if (need_toggle)
				wrmsrl(MSR_K7_HWCR, hwcr | BIT(18));

			/* Clear CntP bit safely */
			for (i = 0; i < ARRAY_SIZE(msrs); i++)
				msr_clear_bit(msrs[i], 62);

			/* restore old settings */
			if (need_toggle)
				wrmsrl(MSR_K7_HWCR, hwcr);
		}
	}

	if (c->x86_vendor == X86_VENDOR_INTEL) {
		/*
		 * SDM documents that on family 6 bank 0 should not be written
		 * because it aliases to another special BIOS controlled
		 * register.
		 * But it's not aliased anymore on model 0x1a+
		 * Don't ignore bank 0 completely because there could be a
		 * valid event later, merely don't write CTL0.
		 */

		if (c->x86 == 6 && c->x86_model < 0x1A && cfg->banks > 0)
			mce_banks[0].init = 0;

		/*
		 * All newer Intel systems support MCE broadcasting. Enable
		 * synchronization with a one second timeout.
		 */
		if ((c->x86 > 6 || (c->x86 == 6 && c->x86_model >= 0xe)) &&
			cfg->monarch_timeout < 0)
			cfg->monarch_timeout = USEC_PER_SEC;

		/*
		 * There are also broken BIOSes on some Pentium M and
		 * earlier systems:
		 */
		if (c->x86 == 6 && c->x86_model <= 13 && cfg->bootlog < 0)
			cfg->bootlog = 0;

		if (c->x86 == 6 && c->x86_model == 45)
			quirk_no_way_out = quirk_sandybridge_ifu;
	}
	if (cfg->monarch_timeout < 0)
		cfg->monarch_timeout = 0;
	if (cfg->bootlog != 0)
		cfg->panic_timeout = 30;

	return 0;
}

static int __mcheck_cpu_ancient_init(struct cpuinfo_x86 *c)
{
	if (c->x86 != 5)
		return 0;

	switch (c->x86_vendor) {
	case X86_VENDOR_INTEL:
		intel_p5_mcheck_init(c);
		return 1;
		break;
	case X86_VENDOR_CENTAUR:
		winchip_mcheck_init(c);
		return 1;
		break;
	default:
		return 0;
	}

	return 0;
}

/*
 * Init basic CPU features needed for early decoding of MCEs.
 */
static void __mcheck_cpu_init_early(struct cpuinfo_x86 *c)
{
	if (c->x86_vendor == X86_VENDOR_AMD) {
		mce_flags.overflow_recov = !!cpu_has(c, X86_FEATURE_OVERFLOW_RECOV);
		mce_flags.succor	 = !!cpu_has(c, X86_FEATURE_SUCCOR);
		mce_flags.smca		 = !!cpu_has(c, X86_FEATURE_SMCA);

		if (mce_flags.smca) {
			msr_ops.ctl	= smca_ctl_reg;
			msr_ops.status	= smca_status_reg;
			msr_ops.addr	= smca_addr_reg;
			msr_ops.misc	= smca_misc_reg;
		}
	}
}

static void __mcheck_cpu_init_vendor(struct cpuinfo_x86 *c)
{
	switch (c->x86_vendor) {
	case X86_VENDOR_INTEL:
		mce_intel_feature_init(c);
		mce_adjust_timer = cmci_intel_adjust_timer;
		break;

	case X86_VENDOR_AMD: {
		mce_amd_feature_init(c);
		break;
		}

	default:
		break;
	}
}

static void __mcheck_cpu_clear_vendor(struct cpuinfo_x86 *c)
{
	switch (c->x86_vendor) {
	case X86_VENDOR_INTEL:
		mce_intel_feature_clear(c);
		break;
	default:
		break;
	}
}

static void mce_start_timer(struct timer_list *t)
{
	unsigned long iv = check_interval * HZ;

	if (mca_cfg.ignore_ce || !iv)
		return;

	this_cpu_write(mce_next_interval, iv);
	__start_timer(t, iv);
}

static void __mcheck_cpu_setup_timer(void)
{
	struct timer_list *t = this_cpu_ptr(&mce_timer);
	unsigned int cpu = smp_processor_id();

	setup_pinned_timer(t, mce_timer_fn, cpu);
}

static void __mcheck_cpu_init_timer(void)
{
	struct timer_list *t = this_cpu_ptr(&mce_timer);
	unsigned int cpu = smp_processor_id();

	setup_pinned_timer(t, mce_timer_fn, cpu);
	mce_start_timer(t);
}

/* Handle unconfigured int18 (should never happen) */
static void unexpected_machine_check(struct pt_regs *regs, long error_code)
{
	pr_err("CPU#%d: Unexpected int18 (Machine Check)\n",
	       smp_processor_id());
}

/* Call the installed machine check handler for this CPU setup. */
void (*machine_check_vector)(struct pt_regs *, long error_code) =
						unexpected_machine_check;

/*
 * Called for each booted CPU to set up machine checks.
 * Must be called with preempt off:
 */
void mcheck_cpu_init(struct cpuinfo_x86 *c)
{
	if (mca_cfg.disabled)
		return;

	if (__mcheck_cpu_ancient_init(c))
		return;

	if (!mce_available(c))
		return;

	if (__mcheck_cpu_cap_init() < 0 || __mcheck_cpu_apply_quirks(c) < 0) {
		mca_cfg.disabled = true;
		return;
	}

	if (mce_gen_pool_init()) {
		mca_cfg.disabled = true;
		pr_emerg("Couldn't allocate MCE records pool!\n");
		return;
	}

	machine_check_vector = do_machine_check;

	__mcheck_cpu_init_early(c);
	__mcheck_cpu_init_generic();
	__mcheck_cpu_init_vendor(c);
	__mcheck_cpu_init_clear_banks();
	__mcheck_cpu_setup_timer();
}

/*
 * Called for each booted CPU to clear some machine checks opt-ins
 */
void mcheck_cpu_clear(struct cpuinfo_x86 *c)
{
	if (mca_cfg.disabled)
		return;

	if (!mce_available(c))
		return;

	/*
	 * Possibly to clear general settings generic to x86
	 * __mcheck_cpu_clear_generic(c);
	 */
	__mcheck_cpu_clear_vendor(c);

}

static void __mce_disable_bank(void *arg)
{
	int bank = *((int *)arg);
	__clear_bit(bank, this_cpu_ptr(mce_poll_banks));
	cmci_disable_bank(bank);
}

void mce_disable_bank(int bank)
{
	if (bank >= mca_cfg.banks) {
		pr_warn(FW_BUG
			"Ignoring request to disable invalid MCA bank %d.\n",
			bank);
		return;
	}
	set_bit(bank, mce_banks_ce_disabled);
	on_each_cpu(__mce_disable_bank, &bank, 1);
}

/*
 * mce=off Disables machine check
 * mce=no_cmci Disables CMCI
 * mce=no_lmce Disables LMCE
 * mce=dont_log_ce Clears corrected events silently, no log created for CEs.
 * mce=ignore_ce Disables polling and CMCI, corrected events are not cleared.
 * mce=TOLERANCELEVEL[,monarchtimeout] (number, see above)
 *	monarchtimeout is how long to wait for other CPUs on machine
 *	check, or 0 to not wait
 * mce=bootlog Log MCEs from before booting. Disabled by default on AMD.
 * mce=nobootlog Don't log MCEs from before booting.
 * mce=bios_cmci_threshold Don't program the CMCI threshold
 * mce=recovery force enable memcpy_mcsafe()
 */
static int __init mcheck_enable(char *str)
{
	struct mca_config *cfg = &mca_cfg;

	if (*str == 0) {
		enable_p5_mce();
		return 1;
	}
	if (*str == '=')
		str++;
	if (!strcmp(str, "off"))
		cfg->disabled = true;
	else if (!strcmp(str, "no_cmci"))
		cfg->cmci_disabled = true;
	else if (!strcmp(str, "no_lmce"))
		cfg->lmce_disabled = true;
	else if (!strcmp(str, "dont_log_ce"))
		cfg->dont_log_ce = true;
	else if (!strcmp(str, "ignore_ce"))
		cfg->ignore_ce = true;
	else if (!strcmp(str, "bootlog") || !strcmp(str, "nobootlog"))
		cfg->bootlog = (str[0] == 'b');
	else if (!strcmp(str, "bios_cmci_threshold"))
		cfg->bios_cmci_threshold = true;
	else if (!strcmp(str, "recovery"))
		cfg->recovery = true;
	else if (isdigit(str[0])) {
		if (get_option(&str, &cfg->tolerant) == 2)
			get_option(&str, &(cfg->monarch_timeout));
	} else {
		pr_info("mce argument %s ignored. Please use /sys\n", str);
		return 0;
	}
	return 1;
}
__setup("mce", mcheck_enable);

int __init mcheck_init(void)
{
	mcheck_intel_therm_init();
	mce_register_decode_chain(&first_nb);
	mce_register_decode_chain(&mce_srao_nb);
	mce_register_decode_chain(&mce_default_nb);
	mcheck_vendor_init_severity();

	INIT_WORK(&mce_work, mce_gen_pool_process);
	init_irq_work(&mce_irq_work, mce_irq_work_cb);

	return 0;
}

/*
 * mce_syscore: PM support
 */

/*
 * Disable machine checks on suspend and shutdown. We can't really handle
 * them later.
 */
static void mce_disable_error_reporting(void)
{
	int i;

	for (i = 0; i < mca_cfg.banks; i++) {
		struct mce_bank *b = &mce_banks[i];

		if (b->init)
			wrmsrl(msr_ops.ctl(i), 0);
	}
	return;
}

static void vendor_disable_error_reporting(void)
{
	/*
	 * Don't clear on Intel CPUs. Some of these MSRs are socket-wide.
	 * Disabling them for just a single offlined CPU is bad, since it will
	 * inhibit reporting for all shared resources on the socket like the
	 * last level cache (LLC), the integrated memory controller (iMC), etc.
	 */
	if (boot_cpu_data.x86_vendor == X86_VENDOR_INTEL)
		return;

	mce_disable_error_reporting();
}

static int mce_syscore_suspend(void)
{
	vendor_disable_error_reporting();
	return 0;
}

static void mce_syscore_shutdown(void)
{
	vendor_disable_error_reporting();
}

/*
 * On resume clear all MCE state. Don't want to see leftovers from the BIOS.
 * Only one CPU is active at this time, the others get re-added later using
 * CPU hotplug:
 */
static void mce_syscore_resume(void)
{
	__mcheck_cpu_init_generic();
	__mcheck_cpu_init_vendor(raw_cpu_ptr(&cpu_info));
	__mcheck_cpu_init_clear_banks();
}

static struct syscore_ops mce_syscore_ops = {
	.suspend	= mce_syscore_suspend,
	.shutdown	= mce_syscore_shutdown,
	.resume		= mce_syscore_resume,
};

/*
 * mce_device: Sysfs support
 */

static void mce_cpu_restart(void *data)
{
	if (!mce_available(raw_cpu_ptr(&cpu_info)))
		return;
	__mcheck_cpu_init_generic();
	__mcheck_cpu_init_clear_banks();
	__mcheck_cpu_init_timer();
}

/* Reinit MCEs after user configuration changes */
static void mce_restart(void)
{
	mce_timer_delete_all();
	on_each_cpu(mce_cpu_restart, NULL, 1);
}

/* Toggle features for corrected errors */
static void mce_disable_cmci(void *data)
{
	if (!mce_available(raw_cpu_ptr(&cpu_info)))
		return;
	cmci_clear();
}

static void mce_enable_ce(void *all)
{
	if (!mce_available(raw_cpu_ptr(&cpu_info)))
		return;
	cmci_reenable();
	cmci_recheck();
	if (all)
		__mcheck_cpu_init_timer();
}

static struct bus_type mce_subsys = {
	.name		= "machinecheck",
	.dev_name	= "machinecheck",
};

DEFINE_PER_CPU(struct device *, mce_device);

static inline struct mce_bank *attr_to_bank(struct device_attribute *attr)
{
	return container_of(attr, struct mce_bank, attr);
}

static ssize_t show_bank(struct device *s, struct device_attribute *attr,
			 char *buf)
{
	return sprintf(buf, "%llx\n", attr_to_bank(attr)->ctl);
}

static ssize_t set_bank(struct device *s, struct device_attribute *attr,
			const char *buf, size_t size)
{
	u64 new;

	if (kstrtou64(buf, 0, &new) < 0)
		return -EINVAL;

	attr_to_bank(attr)->ctl = new;
	mce_restart();

	return size;
}

static ssize_t set_ignore_ce(struct device *s,
			     struct device_attribute *attr,
			     const char *buf, size_t size)
{
	u64 new;

	if (kstrtou64(buf, 0, &new) < 0)
		return -EINVAL;

	if (mca_cfg.ignore_ce ^ !!new) {
		if (new) {
			/* disable ce features */
			mce_timer_delete_all();
			on_each_cpu(mce_disable_cmci, NULL, 1);
			mca_cfg.ignore_ce = true;
		} else {
			/* enable ce features */
			mca_cfg.ignore_ce = false;
			on_each_cpu(mce_enable_ce, (void *)1, 1);
		}
	}
	return size;
}

static ssize_t set_cmci_disabled(struct device *s,
				 struct device_attribute *attr,
				 const char *buf, size_t size)
{
	u64 new;

	if (kstrtou64(buf, 0, &new) < 0)
		return -EINVAL;

	if (mca_cfg.cmci_disabled ^ !!new) {
		if (new) {
			/* disable cmci */
			on_each_cpu(mce_disable_cmci, NULL, 1);
			mca_cfg.cmci_disabled = true;
		} else {
			/* enable cmci */
			mca_cfg.cmci_disabled = false;
			on_each_cpu(mce_enable_ce, NULL, 1);
		}
	}
	return size;
}

static ssize_t store_int_with_restart(struct device *s,
				      struct device_attribute *attr,
				      const char *buf, size_t size)
{
	ssize_t ret = device_store_int(s, attr, buf, size);
	mce_restart();
	return ret;
}

static DEVICE_INT_ATTR(tolerant, 0644, mca_cfg.tolerant);
static DEVICE_INT_ATTR(monarch_timeout, 0644, mca_cfg.monarch_timeout);
static DEVICE_BOOL_ATTR(dont_log_ce, 0644, mca_cfg.dont_log_ce);

static struct dev_ext_attribute dev_attr_check_interval = {
	__ATTR(check_interval, 0644, device_show_int, store_int_with_restart),
	&check_interval
};

static struct dev_ext_attribute dev_attr_ignore_ce = {
	__ATTR(ignore_ce, 0644, device_show_bool, set_ignore_ce),
	&mca_cfg.ignore_ce
};

static struct dev_ext_attribute dev_attr_cmci_disabled = {
	__ATTR(cmci_disabled, 0644, device_show_bool, set_cmci_disabled),
	&mca_cfg.cmci_disabled
};

static struct device_attribute *mce_device_attrs[] = {
	&dev_attr_tolerant.attr,
	&dev_attr_check_interval.attr,
#ifdef CONFIG_X86_MCELOG_LEGACY
	&dev_attr_trigger,
#endif
	&dev_attr_monarch_timeout.attr,
	&dev_attr_dont_log_ce.attr,
	&dev_attr_ignore_ce.attr,
	&dev_attr_cmci_disabled.attr,
	NULL
};

static cpumask_var_t mce_device_initialized;

static void mce_device_release(struct device *dev)
{
	kfree(dev);
}

/* Per cpu device init. All of the cpus still share the same ctrl bank: */
static int mce_device_create(unsigned int cpu)
{
	struct device *dev;
	int err;
	int i, j;

	if (!mce_available(&boot_cpu_data))
		return -EIO;

	dev = per_cpu(mce_device, cpu);
	if (dev)
		return 0;

	dev = kzalloc(sizeof *dev, GFP_KERNEL);
	if (!dev)
		return -ENOMEM;
	dev->id  = cpu;
	dev->bus = &mce_subsys;
	dev->release = &mce_device_release;

	err = device_register(dev);
	if (err) {
		put_device(dev);
		return err;
	}

	for (i = 0; mce_device_attrs[i]; i++) {
		err = device_create_file(dev, mce_device_attrs[i]);
		if (err)
			goto error;
	}
	for (j = 0; j < mca_cfg.banks; j++) {
		err = device_create_file(dev, &mce_banks[j].attr);
		if (err)
			goto error2;
	}
	cpumask_set_cpu(cpu, mce_device_initialized);
	per_cpu(mce_device, cpu) = dev;

	return 0;
error2:
	while (--j >= 0)
		device_remove_file(dev, &mce_banks[j].attr);
error:
	while (--i >= 0)
		device_remove_file(dev, mce_device_attrs[i]);

	device_unregister(dev);

	return err;
}

static void mce_device_remove(unsigned int cpu)
{
	struct device *dev = per_cpu(mce_device, cpu);
	int i;

	if (!cpumask_test_cpu(cpu, mce_device_initialized))
		return;

	for (i = 0; mce_device_attrs[i]; i++)
		device_remove_file(dev, mce_device_attrs[i]);

	for (i = 0; i < mca_cfg.banks; i++)
		device_remove_file(dev, &mce_banks[i].attr);

	device_unregister(dev);
	cpumask_clear_cpu(cpu, mce_device_initialized);
	per_cpu(mce_device, cpu) = NULL;
}

/* Make sure there are no machine checks on offlined CPUs. */
static void mce_disable_cpu(void)
{
	if (!mce_available(raw_cpu_ptr(&cpu_info)))
		return;

	if (!cpuhp_tasks_frozen)
		cmci_clear();

	vendor_disable_error_reporting();
}

static void mce_reenable_cpu(void)
{
	int i;

	if (!mce_available(raw_cpu_ptr(&cpu_info)))
		return;

	if (!cpuhp_tasks_frozen)
		cmci_reenable();
	for (i = 0; i < mca_cfg.banks; i++) {
		struct mce_bank *b = &mce_banks[i];

		if (b->init)
			wrmsrl(msr_ops.ctl(i), b->ctl);
	}
}

static int mce_cpu_dead(unsigned int cpu)
{
	mce_intel_hcpu_update(cpu);

	/* intentionally ignoring frozen here */
	if (!cpuhp_tasks_frozen)
		cmci_rediscover();
	return 0;
}

static int mce_cpu_online(unsigned int cpu)
{
	struct timer_list *t = this_cpu_ptr(&mce_timer);
	int ret;

	mce_device_create(cpu);

	ret = mce_threshold_create_device(cpu);
	if (ret) {
		mce_device_remove(cpu);
		return ret;
	}
	mce_reenable_cpu();
	mce_start_timer(t);
	return 0;
}

static int mce_cpu_pre_down(unsigned int cpu)
{
	struct timer_list *t = this_cpu_ptr(&mce_timer);

	mce_disable_cpu();
	del_timer_sync(t);
	mce_threshold_remove_device(cpu);
	mce_device_remove(cpu);
	return 0;
}

static __init void mce_init_banks(void)
{
	int i;

	for (i = 0; i < mca_cfg.banks; i++) {
		struct mce_bank *b = &mce_banks[i];
		struct device_attribute *a = &b->attr;

		sysfs_attr_init(&a->attr);
		a->attr.name	= b->attrname;
		snprintf(b->attrname, ATTR_LEN, "bank%d", i);

		a->attr.mode	= 0644;
		a->show		= show_bank;
		a->store	= set_bank;
	}
}

static __init int mcheck_init_device(void)
{
	int err;

	if (!mce_available(&boot_cpu_data)) {
		err = -EIO;
		goto err_out;
	}

	if (!zalloc_cpumask_var(&mce_device_initialized, GFP_KERNEL)) {
		err = -ENOMEM;
		goto err_out;
	}

	mce_init_banks();

	err = subsys_system_register(&mce_subsys, NULL);
	if (err)
		goto err_out_mem;

	err = cpuhp_setup_state(CPUHP_X86_MCE_DEAD, "x86/mce:dead", NULL,
				mce_cpu_dead);
	if (err)
		goto err_out_mem;

	err = cpuhp_setup_state(CPUHP_AP_ONLINE_DYN, "x86/mce:online",
				mce_cpu_online, mce_cpu_pre_down);
	if (err < 0)
		goto err_out_online;

	register_syscore_ops(&mce_syscore_ops);

	return 0;

err_out_online:
	cpuhp_remove_state(CPUHP_X86_MCE_DEAD);

err_out_mem:
	free_cpumask_var(mce_device_initialized);

err_out:
	pr_err("Unable to init MCE device (rc: %d)\n", err);

	return err;
}
device_initcall_sync(mcheck_init_device);

/*
 * Old style boot options parsing. Only for compatibility.
 */
static int __init mcheck_disable(char *str)
{
	mca_cfg.disabled = true;
	return 1;
}
__setup("nomce", mcheck_disable);

#ifdef CONFIG_DEBUG_FS
struct dentry *mce_get_debugfs_dir(void)
{
	static struct dentry *dmce;

	if (!dmce)
		dmce = debugfs_create_dir("mce", NULL);

	return dmce;
}

static void mce_reset(void)
{
	cpu_missing = 0;
	atomic_set(&mce_fake_panicked, 0);
	atomic_set(&mce_executing, 0);
	atomic_set(&mce_callin, 0);
	atomic_set(&global_nwo, 0);
}

static int fake_panic_get(void *data, u64 *val)
{
	*val = fake_panic;
	return 0;
}

static int fake_panic_set(void *data, u64 val)
{
	mce_reset();
	fake_panic = val;
	return 0;
}

DEFINE_SIMPLE_ATTRIBUTE(fake_panic_fops, fake_panic_get,
			fake_panic_set, "%llu\n");

static int __init mcheck_debugfs_init(void)
{
	struct dentry *dmce, *ffake_panic;

	dmce = mce_get_debugfs_dir();
	if (!dmce)
		return -ENOMEM;
	ffake_panic = debugfs_create_file("fake_panic", 0444, dmce, NULL,
					  &fake_panic_fops);
	if (!ffake_panic)
		return -ENOMEM;

	return 0;
}
#else
static int __init mcheck_debugfs_init(void) { return -EINVAL; }
#endif

DEFINE_STATIC_KEY_FALSE(mcsafe_key);
EXPORT_SYMBOL_GPL(mcsafe_key);

static int __init mcheck_late_init(void)
{
	if (mca_cfg.recovery)
		static_branch_inc(&mcsafe_key);

	mcheck_debugfs_init();
	cec_init();

	/*
	 * Flush out everything that has been logged during early boot, now that
	 * everything has been initialized (workqueues, decoders, ...).
	 */
	mce_schedule_work();

	return 0;
}
late_initcall(mcheck_late_init);<|MERGE_RESOLUTION|>--- conflicted
+++ resolved
@@ -652,39 +652,6 @@
 	}
 }
 
-<<<<<<< HEAD
-bool mce_is_memory_error(struct mce *m)
-{
-	if (m->cpuvendor == X86_VENDOR_AMD) {
-		/* ErrCodeExt[20:16] */
-		u8 xec = (m->status >> 16) & 0x1f;
-
-		return (xec == 0x0 || xec == 0x8);
-	} else if (m->cpuvendor == X86_VENDOR_INTEL) {
-		/*
-		 * Intel SDM Volume 3B - 15.9.2 Compound Error Codes
-		 *
-		 * Bit 7 of the MCACOD field of IA32_MCi_STATUS is used for
-		 * indicating a memory error. Bit 8 is used for indicating a
-		 * cache hierarchy error. The combination of bit 2 and bit 3
-		 * is used for indicating a `generic' cache hierarchy error
-		 * But we can't just blindly check the above bits, because if
-		 * bit 11 is set, then it is a bus/interconnect error - and
-		 * either way the above bits just gives more detail on what
-		 * bus/interconnect error happened. Note that bit 12 can be
-		 * ignored, as it's the "filter" bit.
-		 */
-		return (m->status & 0xef80) == BIT(7) ||
-		       (m->status & 0xef00) == BIT(8) ||
-		       (m->status & 0xeffc) == 0xc;
-	}
-
-	return false;
-}
-EXPORT_SYMBOL_GPL(mce_is_memory_error);
-
-=======
->>>>>>> a122c576
 DEFINE_PER_CPU(unsigned, mce_poll_count);
 
 /*
