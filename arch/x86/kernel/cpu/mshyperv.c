--- conflicted
+++ resolved
@@ -260,8 +260,6 @@
 			cpuid_eax(HYPERV_CPUID_NESTED_FEATURES);
 	}
 
-<<<<<<< HEAD
-=======
 	/*
 	 * Hyper-V expects to get crash register data or kmsg when
 	 * crash enlightment is available and system crashes. Set
@@ -272,7 +270,6 @@
 	if (ms_hyperv.misc_features & HV_FEATURE_GUEST_CRASH_MSR_AVAILABLE)
 		crash_kexec_post_notifiers = true;
 
->>>>>>> c9429efc
 #ifdef CONFIG_X86_LOCAL_APIC
 	if (ms_hyperv.features & HV_X64_ACCESS_FREQUENCY_MSRS &&
 	    ms_hyperv.misc_features & HV_FEATURE_FREQUENCY_MSRS_AVAILABLE) {
