--- conflicted
+++ resolved
@@ -252,12 +252,9 @@
 		tss->x86_tss.io_bitmap_base = INVALID_IO_BITMAP_OFFSET;
 		put_cpu();
 	}
-<<<<<<< HEAD
+
 	pfm_exit_thread();
-=======
-
 	ds_exit_thread(current);
->>>>>>> 18e352e4
 }
 
 void flush_thread(void)
@@ -438,26 +435,13 @@
 	prev = &prev_p->thread;
 	next = &next_p->thread;
 
-<<<<<<< HEAD
 	if (test_tsk_thread_flag(prev_p, TIF_PERFMON_CTXSW))
 		pfm_ctxsw_out(prev_p, next_p);
 
-	debugctl = prev->debugctlmsr;
-	if (next->ds_area_msr != prev->ds_area_msr) {
-		/* we clear debugctl to make sure DS
-		 * is not in use when we change it */
-		debugctl = 0;
-		update_debugctlmsr(0);
-		wrmsr(MSR_IA32_DS_AREA, next->ds_area_msr, 0);
-	}
-
-	if (next->debugctlmsr != debugctl)
-=======
 	if (test_tsk_thread_flag(next_p, TIF_DS_AREA_MSR) ||
 	    test_tsk_thread_flag(prev_p, TIF_DS_AREA_MSR))
 		ds_switch_to(prev_p, next_p);
 	else if (next->debugctlmsr != prev->debugctlmsr)
->>>>>>> 18e352e4
 		update_debugctlmsr(next->debugctlmsr);
 
 	if (test_tsk_thread_flag(next_p, TIF_PERFMON_CTXSW))
