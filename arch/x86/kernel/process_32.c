/*
 *  Copyright (C) 1995  Linus Torvalds
 *
 *  Pentium III FXSR, SSE support
 *	Gareth Hughes <gareth@valinux.com>, May 2000
 */

/*
 * This file handles the architecture-dependent parts of process handling..
 */

#include <stdarg.h>

#include <linux/stackprotector.h>
#include <linux/cpu.h>
#include <linux/errno.h>
#include <linux/sched.h>
#include <linux/fs.h>
#include <linux/kernel.h>
#include <linux/mm.h>
#include <linux/elfcore.h>
#include <linux/smp.h>
#include <linux/stddef.h>
#include <linux/slab.h>
#include <linux/vmalloc.h>
#include <linux/user.h>
#include <linux/interrupt.h>
#include <linux/utsname.h>
#include <linux/delay.h>
#include <linux/reboot.h>
#include <linux/init.h>
#include <linux/mc146818rtc.h>
#include <linux/module.h>
#include <linux/kallsyms.h>
#include <linux/ptrace.h>
#include <linux/random.h>
#include <linux/personality.h>
#include <linux/tick.h>
#include <linux/percpu.h>
#include <linux/perfmon_kern.h>
#include <linux/prctl.h>
#include <linux/dmi.h>
#include <linux/ftrace.h>
#include <linux/uaccess.h>
#include <linux/io.h>
#include <linux/kdebug.h>

#include <asm/pgtable.h>
#include <asm/system.h>
#include <asm/ldt.h>
#include <asm/processor.h>
#include <asm/i387.h>
#include <asm/desc.h>
#ifdef CONFIG_MATH_EMULATION
#include <asm/math_emu.h>
#endif

#include <linux/err.h>

#include <asm/tlbflush.h>
#include <asm/cpu.h>
#include <asm/idle.h>
#include <asm/syscalls.h>
#include <asm/ds.h>

asmlinkage void ret_from_fork(void) __asm__("ret_from_fork");

DEFINE_PER_CPU(struct task_struct *, current_task) = &init_task;
EXPORT_PER_CPU_SYMBOL(current_task);

/*
 * Return saved PC of a blocked thread.
 */
unsigned long thread_saved_pc(struct task_struct *tsk)
{
	return ((unsigned long *)tsk->thread.sp)[3];
}

#ifndef CONFIG_SMP
static inline void play_dead(void)
{
	BUG();
}
#endif

/*
 * The idle thread. There's no useful work to be
 * done, so just try to conserve power and have a
 * low exit latency (ie sit in a loop waiting for
 * somebody to say that they'd like to reschedule)
 */
void cpu_idle(void)
{
	int cpu = smp_processor_id();

	/*
	 * If we're the non-boot CPU, nothing set the stack canary up
	 * for us.  CPU0 already has it initialized but no harm in
	 * doing it again.  This is a good place for updating it, as
	 * we wont ever return from this function (so the invalid
	 * canaries already on the stack wont ever trigger).
	 */
	boot_init_stack_canary();

	current_thread_info()->status |= TS_POLLING;

	/* endless idle loop with no priority at all */
	while (1) {
		tick_nohz_stop_sched_tick(1);
		while (!need_resched()) {

			check_pgt_cache();
			rmb();

			if (cpu_is_offline(cpu))
				play_dead();

			local_irq_disable();
			/* Don't trace irqs off for idle */
			stop_critical_timings();
			pm_idle();
			start_critical_timings();
		}
		tick_nohz_restart_sched_tick();
		preempt_enable_no_resched();
		schedule();
		preempt_disable();
	}
}

void __show_regs(struct pt_regs *regs, int all)
{
	unsigned long cr0 = 0L, cr2 = 0L, cr3 = 0L, cr4 = 0L;
	unsigned long d0, d1, d2, d3, d6, d7;
	unsigned long sp;
	unsigned short ss, gs;
	const char *board;

	if (user_mode_vm(regs)) {
		sp = regs->sp;
		ss = regs->ss & 0xffff;
		gs = get_user_gs(regs);
	} else {
		sp = (unsigned long) (&regs->sp);
		savesegment(ss, ss);
		savesegment(gs, gs);
	}

	printk("\n");

	board = dmi_get_system_info(DMI_PRODUCT_NAME);
	if (!board)
		board = "";
	printk("Pid: %d, comm: %s %s (%s %.*s) %s\n",
			task_pid_nr(current), current->comm,
			print_tainted(), init_utsname()->release,
			(int)strcspn(init_utsname()->version, " "),
			init_utsname()->version, board);

	printk("EIP: %04x:[<%08lx>] EFLAGS: %08lx CPU: %d\n",
			(u16)regs->cs, regs->ip, regs->flags,
			smp_processor_id());
	print_symbol("EIP is at %s\n", regs->ip);

	printk("EAX: %08lx EBX: %08lx ECX: %08lx EDX: %08lx\n",
		regs->ax, regs->bx, regs->cx, regs->dx);
	printk("ESI: %08lx EDI: %08lx EBP: %08lx ESP: %08lx\n",
		regs->si, regs->di, regs->bp, sp);
	printk(" DS: %04x ES: %04x FS: %04x GS: %04x SS: %04x\n",
	       (u16)regs->ds, (u16)regs->es, (u16)regs->fs, gs, ss);

	if (!all)
		return;

	cr0 = read_cr0();
	cr2 = read_cr2();
	cr3 = read_cr3();
	cr4 = read_cr4_safe();
	printk("CR0: %08lx CR2: %08lx CR3: %08lx CR4: %08lx\n",
			cr0, cr2, cr3, cr4);

	get_debugreg(d0, 0);
	get_debugreg(d1, 1);
	get_debugreg(d2, 2);
	get_debugreg(d3, 3);
	printk("DR0: %08lx DR1: %08lx DR2: %08lx DR3: %08lx\n",
			d0, d1, d2, d3);

	get_debugreg(d6, 6);
	get_debugreg(d7, 7);
	printk("DR6: %08lx DR7: %08lx\n",
			d6, d7);
}

void show_regs(struct pt_regs *regs)
{
	__show_regs(regs, 1);
	show_trace(NULL, regs, &regs->sp, regs->bp);
}

/*
 * This gets run with %bx containing the
 * function to call, and %dx containing
 * the "args".
 */
extern void kernel_thread_helper(void);

/*
 * Create a kernel thread
 */
int kernel_thread(int (*fn)(void *), void *arg, unsigned long flags)
{
	struct pt_regs regs;

	memset(&regs, 0, sizeof(regs));

	regs.bx = (unsigned long) fn;
	regs.dx = (unsigned long) arg;

	regs.ds = __USER_DS;
	regs.es = __USER_DS;
	regs.fs = __KERNEL_PERCPU;
	regs.gs = __KERNEL_STACK_CANARY;
	regs.orig_ax = -1;
	regs.ip = (unsigned long) kernel_thread_helper;
	regs.cs = __KERNEL_CS | get_kernel_rpl();
	regs.flags = X86_EFLAGS_IF | X86_EFLAGS_SF | X86_EFLAGS_PF | 0x2;

	/* Ok, create the new process.. */
	return do_fork(flags | CLONE_VM | CLONE_UNTRACED, 0, &regs, 0, NULL, NULL);
}
EXPORT_SYMBOL(kernel_thread);

<<<<<<< HEAD
/*
 * Free current thread data structures etc..
 */
void exit_thread(void)
{
	/* The process may have allocated an io port bitmap... nuke it. */
	if (unlikely(test_thread_flag(TIF_IO_BITMAP))) {
		struct task_struct *tsk = current;
		struct thread_struct *t = &tsk->thread;
		int cpu = get_cpu();
		struct tss_struct *tss = &per_cpu(init_tss, cpu);

		kfree(t->io_bitmap_ptr);
		t->io_bitmap_ptr = NULL;
		clear_thread_flag(TIF_IO_BITMAP);
		/*
		 * Careful, clear this in the TSS too:
		 */
		memset(tss->io_bitmap, 0xff, tss->io_bitmap_max);
		t->io_bitmap_max = 0;
		tss->io_bitmap_owner = NULL;
		tss->io_bitmap_max = 0;
		tss->x86_tss.io_bitmap_base = INVALID_IO_BITMAP_OFFSET;
		put_cpu();
	}

	pfm_exit_thread();
	ds_exit_thread(current);
}

void flush_thread(void)
{
	struct task_struct *tsk = current;

	tsk->thread.debugreg0 = 0;
	tsk->thread.debugreg1 = 0;
	tsk->thread.debugreg2 = 0;
	tsk->thread.debugreg3 = 0;
	tsk->thread.debugreg6 = 0;
	tsk->thread.debugreg7 = 0;
	memset(tsk->thread.tls_array, 0, sizeof(tsk->thread.tls_array));
	clear_tsk_thread_flag(tsk, TIF_DEBUG);
	/*
	 * Forget coprocessor state..
	 */
	tsk->fpu_counter = 0;
	clear_fpu(tsk);
	clear_used_math();
}

=======
>>>>>>> 0882e8dd
void release_thread(struct task_struct *dead_task)
{
	BUG_ON(dead_task->mm);
	release_vm86_irqs(dead_task);
}

/*
 * This gets called before we allocate a new thread and copy
 * the current task into it.
 */
void prepare_to_copy(struct task_struct *tsk)
{
	unlazy_fpu(tsk);
}

int copy_thread(unsigned long clone_flags, unsigned long sp,
	unsigned long unused,
	struct task_struct *p, struct pt_regs *regs)
{
	struct pt_regs *childregs;
	struct task_struct *tsk;
	int err;

	childregs = task_pt_regs(p);
	*childregs = *regs;
	childregs->ax = 0;
	childregs->sp = sp;

	p->thread.sp = (unsigned long) childregs;
	p->thread.sp0 = (unsigned long) (childregs+1);

	p->thread.ip = (unsigned long) ret_from_fork;

	task_user_gs(p) = get_user_gs(regs);

	pfm_copy_thread(p);

	tsk = current;
	if (unlikely(test_tsk_thread_flag(tsk, TIF_IO_BITMAP))) {
		p->thread.io_bitmap_ptr = kmemdup(tsk->thread.io_bitmap_ptr,
						IO_BITMAP_BYTES, GFP_KERNEL);
		if (!p->thread.io_bitmap_ptr) {
			p->thread.io_bitmap_max = 0;
			return -ENOMEM;
		}
		set_tsk_thread_flag(p, TIF_IO_BITMAP);
	}

	err = 0;

	/*
	 * Set a new TLS for the child thread?
	 */
	if (clone_flags & CLONE_SETTLS)
		err = do_set_thread_area(p, -1,
			(struct user_desc __user *)childregs->si, 0);

	if (err && p->thread.io_bitmap_ptr) {
		kfree(p->thread.io_bitmap_ptr);
		p->thread.io_bitmap_max = 0;
	}

	ds_copy_thread(p, current);

	clear_tsk_thread_flag(p, TIF_DEBUGCTLMSR);
	p->thread.debugctlmsr = 0;

	return err;
}

void
start_thread(struct pt_regs *regs, unsigned long new_ip, unsigned long new_sp)
{
	set_user_gs(regs, 0);
	regs->fs		= 0;
	set_fs(USER_DS);
	regs->ds		= __USER_DS;
	regs->es		= __USER_DS;
	regs->ss		= __USER_DS;
	regs->cs		= __USER_CS;
	regs->ip		= new_ip;
	regs->sp		= new_sp;
	/*
	 * Free the old FP and other extended state
	 */
	free_thread_xstate(current);
}
EXPORT_SYMBOL_GPL(start_thread);

<<<<<<< HEAD
static void hard_disable_TSC(void)
{
	write_cr4(read_cr4() | X86_CR4_TSD);
}

void disable_TSC(void)
{
#ifdef CONFIG_SECCOMP_DISABLE_TSC
	preempt_disable();
	if (!test_and_set_thread_flag(TIF_NOTSC))
		/*
		 * Must flip the CPU state synchronously with
		 * TIF_NOTSC in the current running context.
		 */
		hard_disable_TSC();
	preempt_enable();
#endif
}

static void hard_enable_TSC(void)
{
	write_cr4(read_cr4() & ~X86_CR4_TSD);
}

static void enable_TSC(void)
{
	preempt_disable();
	if (test_and_clear_thread_flag(TIF_NOTSC))
		/*
		 * Must flip the CPU state synchronously with
		 * TIF_NOTSC in the current running context.
		 */
		hard_enable_TSC();
	preempt_enable();
}

int get_tsc_mode(unsigned long adr)
{
	unsigned int val;

	if (test_thread_flag(TIF_NOTSC))
		val = PR_TSC_SIGSEGV;
	else
		val = PR_TSC_ENABLE;

	return put_user(val, (unsigned int __user *)adr);
}

int set_tsc_mode(unsigned int val)
{
	if (val == PR_TSC_SIGSEGV)
		disable_TSC();
	else if (val == PR_TSC_ENABLE)
		enable_TSC();
	else
		return -EINVAL;

	return 0;
}

static noinline void
__switch_to_xtra(struct task_struct *prev_p, struct task_struct *next_p,
		 struct tss_struct *tss)
{
	struct thread_struct *prev, *next;

	prev = &prev_p->thread;
	next = &next_p->thread;

	if (test_tsk_thread_flag(prev_p, TIF_PERFMON_CTXSW))
		pfm_ctxsw_out(prev_p, next_p);

	if (test_tsk_thread_flag(next_p, TIF_DS_AREA_MSR) ||
	    test_tsk_thread_flag(prev_p, TIF_DS_AREA_MSR))
		ds_switch_to(prev_p, next_p);
	else if (next->debugctlmsr != prev->debugctlmsr)
		update_debugctlmsr(next->debugctlmsr);

	if (test_tsk_thread_flag(next_p, TIF_PERFMON_CTXSW))
		pfm_ctxsw_in(prev_p, next_p);

	if (test_tsk_thread_flag(next_p, TIF_DEBUG)) {
		set_debugreg(next->debugreg0, 0);
		set_debugreg(next->debugreg1, 1);
		set_debugreg(next->debugreg2, 2);
		set_debugreg(next->debugreg3, 3);
		/* no 4 and 5 */
		set_debugreg(next->debugreg6, 6);
		set_debugreg(next->debugreg7, 7);
	}

	if (test_tsk_thread_flag(prev_p, TIF_NOTSC) ^
	    test_tsk_thread_flag(next_p, TIF_NOTSC)) {
		/* prev and next are different */
		if (test_tsk_thread_flag(next_p, TIF_NOTSC))
			hard_disable_TSC();
		else
			hard_enable_TSC();
	}

	if (!test_tsk_thread_flag(next_p, TIF_IO_BITMAP)) {
		/*
		 * Disable the bitmap via an invalid offset. We still cache
		 * the previous bitmap owner and the IO bitmap contents:
		 */
		tss->x86_tss.io_bitmap_base = INVALID_IO_BITMAP_OFFSET;
		return;
	}

	if (likely(next == tss->io_bitmap_owner)) {
		/*
		 * Previous owner of the bitmap (hence the bitmap content)
		 * matches the next task, we dont have to do anything but
		 * to set a valid offset in the TSS:
		 */
		tss->x86_tss.io_bitmap_base = IO_BITMAP_OFFSET;
		return;
	}
	/*
	 * Lazy TSS's I/O bitmap copy. We set an invalid offset here
	 * and we let the task to get a GPF in case an I/O instruction
	 * is performed.  The handler of the GPF will verify that the
	 * faulting task has a valid I/O bitmap and, it true, does the
	 * real copy and restart the instruction.  This will save us
	 * redundant copies when the currently switched task does not
	 * perform any I/O during its timeslice.
	 */
	tss->x86_tss.io_bitmap_base = INVALID_IO_BITMAP_OFFSET_LAZY;
}
=======
>>>>>>> 0882e8dd

/*
 *	switch_to(x,yn) should switch tasks from x to y.
 *
 * We fsave/fwait so that an exception goes off at the right time
 * (as a call from the fsave or fwait in effect) rather than to
 * the wrong process. Lazy FP saving no longer makes any sense
 * with modern CPU's, and this simplifies a lot of things (SMP
 * and UP become the same).
 *
 * NOTE! We used to use the x86 hardware context switching. The
 * reason for not using it any more becomes apparent when you
 * try to recover gracefully from saved state that is no longer
 * valid (stale segment register values in particular). With the
 * hardware task-switch, there is no way to fix up bad state in
 * a reasonable manner.
 *
 * The fact that Intel documents the hardware task-switching to
 * be slow is a fairly red herring - this code is not noticeably
 * faster. However, there _is_ some room for improvement here,
 * so the performance issues may eventually be a valid point.
 * More important, however, is the fact that this allows us much
 * more flexibility.
 *
 * The return value (in %ax) will be the "prev" task after
 * the task-switch, and shows up in ret_from_fork in entry.S,
 * for example.
 */
__notrace_funcgraph struct task_struct *
__switch_to(struct task_struct *prev_p, struct task_struct *next_p)
{
	struct thread_struct *prev = &prev_p->thread,
				 *next = &next_p->thread;
	int cpu = smp_processor_id();
	struct tss_struct *tss = &per_cpu(init_tss, cpu);

	/* never put a printk in __switch_to... printk() calls wake_up*() indirectly */

	__unlazy_fpu(prev_p);


	/* we're going to use this soon, after a few expensive things */
	if (next_p->fpu_counter > 5)
		prefetch(next->xstate);

	/*
	 * Reload esp0.
	 */
	load_sp0(tss, next);

	/*
	 * Save away %gs. No need to save %fs, as it was saved on the
	 * stack on entry.  No need to save %es and %ds, as those are
	 * always kernel segments while inside the kernel.  Doing this
	 * before setting the new TLS descriptors avoids the situation
	 * where we temporarily have non-reloadable segments in %fs
	 * and %gs.  This could be an issue if the NMI handler ever
	 * used %fs or %gs (it does not today), or if the kernel is
	 * running inside of a hypervisor layer.
	 */
	lazy_save_gs(prev->gs);

	/*
	 * Load the per-thread Thread-Local Storage descriptor.
	 */
	load_TLS(next, cpu);

	/*
	 * Restore IOPL if needed.  In normal use, the flags restore
	 * in the switch assembly will handle this.  But if the kernel
	 * is running virtualized at a non-zero CPL, the popf will
	 * not restore flags, so it must be done in a separate step.
	 */
	if (get_kernel_rpl() && unlikely(prev->iopl != next->iopl))
		set_iopl_mask(next->iopl);

	/*
	 * Now maybe handle debug registers and/or IO bitmaps
	 */
	if (unlikely(task_thread_info(prev_p)->flags & _TIF_WORK_CTXSW_PREV ||
		     task_thread_info(next_p)->flags & _TIF_WORK_CTXSW_NEXT))
		__switch_to_xtra(prev_p, next_p, tss);

	/*
	 * Leave lazy mode, flushing any hypercalls made here.
	 * This must be done before restoring TLS segments so
	 * the GDT and LDT are properly updated, and must be
	 * done before math_state_restore, so the TS bit is up
	 * to date.
	 */
	arch_leave_lazy_cpu_mode();

	/* If the task has used fpu the last 5 timeslices, just do a full
	 * restore of the math state immediately to avoid the trap; the
	 * chances of needing FPU soon are obviously high now
	 *
	 * tsk_used_math() checks prevent calling math_state_restore(),
	 * which can sleep in the case of !tsk_used_math()
	 */
	if (tsk_used_math(next_p) && next_p->fpu_counter > 5)
		math_state_restore();

	/*
	 * Restore %gs if needed (which is common)
	 */
	if (prev->gs | next->gs)
		lazy_load_gs(next->gs);

	percpu_write(current_task, next_p);

	return prev_p;
}

int sys_clone(struct pt_regs *regs)
{
	unsigned long clone_flags;
	unsigned long newsp;
	int __user *parent_tidptr, *child_tidptr;

	clone_flags = regs->bx;
	newsp = regs->cx;
	parent_tidptr = (int __user *)regs->dx;
	child_tidptr = (int __user *)regs->di;
	if (!newsp)
		newsp = regs->sp;
	return do_fork(clone_flags, newsp, regs, 0, parent_tidptr, child_tidptr);
}

/*
 * sys_execve() executes a new program.
 */
int sys_execve(struct pt_regs *regs)
{
	int error;
	char *filename;

	filename = getname((char __user *) regs->bx);
	error = PTR_ERR(filename);
	if (IS_ERR(filename))
		goto out;
	error = do_execve(filename,
			(char __user * __user *) regs->cx,
			(char __user * __user *) regs->dx,
			regs);
	if (error == 0) {
		/* Make sure we don't return using sysenter.. */
		set_thread_flag(TIF_IRET);
	}
	putname(filename);
out:
	return error;
}

#define top_esp                (THREAD_SIZE - sizeof(unsigned long))
#define top_ebp                (THREAD_SIZE - 2*sizeof(unsigned long))

unsigned long get_wchan(struct task_struct *p)
{
	unsigned long bp, sp, ip;
	unsigned long stack_page;
	int count = 0;
	if (!p || p == current || p->state == TASK_RUNNING)
		return 0;
	stack_page = (unsigned long)task_stack_page(p);
	sp = p->thread.sp;
	if (!stack_page || sp < stack_page || sp > top_esp+stack_page)
		return 0;
	/* include/asm-i386/system.h:switch_to() pushes bp last. */
	bp = *(unsigned long *) sp;
	do {
		if (bp < stack_page || bp > top_ebp+stack_page)
			return 0;
		ip = *(unsigned long *) (bp+4);
		if (!in_sched_functions(ip))
			return ip;
		bp = *(unsigned long *) bp;
	} while (count++ < 16);
	return 0;
}

unsigned long arch_align_stack(unsigned long sp)
{
	if (!(current->personality & ADDR_NO_RANDOMIZE) && randomize_va_space)
		sp -= get_random_int() % 8192;
	return sp & ~0xf;
}

unsigned long arch_randomize_brk(struct mm_struct *mm)
{
	unsigned long range_end = mm->brk + 0x02000000;
	return randomize_range(mm->brk, range_end, 0) ? : mm->brk;
}<|MERGE_RESOLUTION|>--- conflicted
+++ resolved
@@ -37,7 +37,6 @@
 #include <linux/personality.h>
 #include <linux/tick.h>
 #include <linux/percpu.h>
-#include <linux/perfmon_kern.h>
 #include <linux/prctl.h>
 #include <linux/dmi.h>
 #include <linux/ftrace.h>
@@ -231,59 +230,6 @@
 }
 EXPORT_SYMBOL(kernel_thread);
 
-<<<<<<< HEAD
-/*
- * Free current thread data structures etc..
- */
-void exit_thread(void)
-{
-	/* The process may have allocated an io port bitmap... nuke it. */
-	if (unlikely(test_thread_flag(TIF_IO_BITMAP))) {
-		struct task_struct *tsk = current;
-		struct thread_struct *t = &tsk->thread;
-		int cpu = get_cpu();
-		struct tss_struct *tss = &per_cpu(init_tss, cpu);
-
-		kfree(t->io_bitmap_ptr);
-		t->io_bitmap_ptr = NULL;
-		clear_thread_flag(TIF_IO_BITMAP);
-		/*
-		 * Careful, clear this in the TSS too:
-		 */
-		memset(tss->io_bitmap, 0xff, tss->io_bitmap_max);
-		t->io_bitmap_max = 0;
-		tss->io_bitmap_owner = NULL;
-		tss->io_bitmap_max = 0;
-		tss->x86_tss.io_bitmap_base = INVALID_IO_BITMAP_OFFSET;
-		put_cpu();
-	}
-
-	pfm_exit_thread();
-	ds_exit_thread(current);
-}
-
-void flush_thread(void)
-{
-	struct task_struct *tsk = current;
-
-	tsk->thread.debugreg0 = 0;
-	tsk->thread.debugreg1 = 0;
-	tsk->thread.debugreg2 = 0;
-	tsk->thread.debugreg3 = 0;
-	tsk->thread.debugreg6 = 0;
-	tsk->thread.debugreg7 = 0;
-	memset(tsk->thread.tls_array, 0, sizeof(tsk->thread.tls_array));
-	clear_tsk_thread_flag(tsk, TIF_DEBUG);
-	/*
-	 * Forget coprocessor state..
-	 */
-	tsk->fpu_counter = 0;
-	clear_fpu(tsk);
-	clear_used_math();
-}
-
-=======
->>>>>>> 0882e8dd
 void release_thread(struct task_struct *dead_task)
 {
 	BUG_ON(dead_task->mm);
@@ -318,8 +264,6 @@
 	p->thread.ip = (unsigned long) ret_from_fork;
 
 	task_user_gs(p) = get_user_gs(regs);
-
-	pfm_copy_thread(p);
 
 	tsk = current;
 	if (unlikely(test_tsk_thread_flag(tsk, TIF_IO_BITMAP))) {
@@ -373,138 +317,6 @@
 }
 EXPORT_SYMBOL_GPL(start_thread);
 
-<<<<<<< HEAD
-static void hard_disable_TSC(void)
-{
-	write_cr4(read_cr4() | X86_CR4_TSD);
-}
-
-void disable_TSC(void)
-{
-#ifdef CONFIG_SECCOMP_DISABLE_TSC
-	preempt_disable();
-	if (!test_and_set_thread_flag(TIF_NOTSC))
-		/*
-		 * Must flip the CPU state synchronously with
-		 * TIF_NOTSC in the current running context.
-		 */
-		hard_disable_TSC();
-	preempt_enable();
-#endif
-}
-
-static void hard_enable_TSC(void)
-{
-	write_cr4(read_cr4() & ~X86_CR4_TSD);
-}
-
-static void enable_TSC(void)
-{
-	preempt_disable();
-	if (test_and_clear_thread_flag(TIF_NOTSC))
-		/*
-		 * Must flip the CPU state synchronously with
-		 * TIF_NOTSC in the current running context.
-		 */
-		hard_enable_TSC();
-	preempt_enable();
-}
-
-int get_tsc_mode(unsigned long adr)
-{
-	unsigned int val;
-
-	if (test_thread_flag(TIF_NOTSC))
-		val = PR_TSC_SIGSEGV;
-	else
-		val = PR_TSC_ENABLE;
-
-	return put_user(val, (unsigned int __user *)adr);
-}
-
-int set_tsc_mode(unsigned int val)
-{
-	if (val == PR_TSC_SIGSEGV)
-		disable_TSC();
-	else if (val == PR_TSC_ENABLE)
-		enable_TSC();
-	else
-		return -EINVAL;
-
-	return 0;
-}
-
-static noinline void
-__switch_to_xtra(struct task_struct *prev_p, struct task_struct *next_p,
-		 struct tss_struct *tss)
-{
-	struct thread_struct *prev, *next;
-
-	prev = &prev_p->thread;
-	next = &next_p->thread;
-
-	if (test_tsk_thread_flag(prev_p, TIF_PERFMON_CTXSW))
-		pfm_ctxsw_out(prev_p, next_p);
-
-	if (test_tsk_thread_flag(next_p, TIF_DS_AREA_MSR) ||
-	    test_tsk_thread_flag(prev_p, TIF_DS_AREA_MSR))
-		ds_switch_to(prev_p, next_p);
-	else if (next->debugctlmsr != prev->debugctlmsr)
-		update_debugctlmsr(next->debugctlmsr);
-
-	if (test_tsk_thread_flag(next_p, TIF_PERFMON_CTXSW))
-		pfm_ctxsw_in(prev_p, next_p);
-
-	if (test_tsk_thread_flag(next_p, TIF_DEBUG)) {
-		set_debugreg(next->debugreg0, 0);
-		set_debugreg(next->debugreg1, 1);
-		set_debugreg(next->debugreg2, 2);
-		set_debugreg(next->debugreg3, 3);
-		/* no 4 and 5 */
-		set_debugreg(next->debugreg6, 6);
-		set_debugreg(next->debugreg7, 7);
-	}
-
-	if (test_tsk_thread_flag(prev_p, TIF_NOTSC) ^
-	    test_tsk_thread_flag(next_p, TIF_NOTSC)) {
-		/* prev and next are different */
-		if (test_tsk_thread_flag(next_p, TIF_NOTSC))
-			hard_disable_TSC();
-		else
-			hard_enable_TSC();
-	}
-
-	if (!test_tsk_thread_flag(next_p, TIF_IO_BITMAP)) {
-		/*
-		 * Disable the bitmap via an invalid offset. We still cache
-		 * the previous bitmap owner and the IO bitmap contents:
-		 */
-		tss->x86_tss.io_bitmap_base = INVALID_IO_BITMAP_OFFSET;
-		return;
-	}
-
-	if (likely(next == tss->io_bitmap_owner)) {
-		/*
-		 * Previous owner of the bitmap (hence the bitmap content)
-		 * matches the next task, we dont have to do anything but
-		 * to set a valid offset in the TSS:
-		 */
-		tss->x86_tss.io_bitmap_base = IO_BITMAP_OFFSET;
-		return;
-	}
-	/*
-	 * Lazy TSS's I/O bitmap copy. We set an invalid offset here
-	 * and we let the task to get a GPF in case an I/O instruction
-	 * is performed.  The handler of the GPF will verify that the
-	 * faulting task has a valid I/O bitmap and, it true, does the
-	 * real copy and restart the instruction.  This will save us
-	 * redundant copies when the currently switched task does not
-	 * perform any I/O during its timeslice.
-	 */
-	tss->x86_tss.io_bitmap_base = INVALID_IO_BITMAP_OFFSET_LAZY;
-}
-=======
->>>>>>> 0882e8dd
 
 /*
  *	switch_to(x,yn) should switch tasks from x to y.
