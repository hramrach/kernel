// SPDX-License-Identifier: GPL-2.0-or-later
/*
 *  Kernel Probes (KProbes)
 *
 * Copyright (C) IBM Corporation, 2002, 2004
 *
 * 2002-Oct	Created by Vamsi Krishna S <vamsi_krishna@in.ibm.com> Kernel
 *		Probes initial implementation ( includes contributions from
 *		Rusty Russell).
 * 2004-July	Suparna Bhattacharya <suparna@in.ibm.com> added jumper probes
 *		interface to access function arguments.
 * 2004-Oct	Jim Keniston <jkenisto@us.ibm.com> and Prasanna S Panchamukhi
 *		<prasanna@in.ibm.com> adapted for x86_64 from i386.
 * 2005-Mar	Roland McGrath <roland@redhat.com>
 *		Fixed to handle %rip-relative addressing mode correctly.
 * 2005-May	Hien Nguyen <hien@us.ibm.com>, Jim Keniston
 *		<jkenisto@us.ibm.com> and Prasanna S Panchamukhi
 *		<prasanna@in.ibm.com> added function-return probes.
 * 2005-May	Rusty Lynch <rusty.lynch@intel.com>
 *		Added function return probes functionality
 * 2006-Feb	Masami Hiramatsu <hiramatu@sdl.hitachi.co.jp> added
 *		kprobe-booster and kretprobe-booster for i386.
 * 2007-Dec	Masami Hiramatsu <mhiramat@redhat.com> added kprobe-booster
 *		and kretprobe-booster for x86-64
 * 2007-Dec	Masami Hiramatsu <mhiramat@redhat.com>, Arjan van de Ven
 *		<arjan@infradead.org> and Jim Keniston <jkenisto@us.ibm.com>
 *		unified x86 kprobes code.
 */
#include <linux/kprobes.h>
#include <linux/ptrace.h>
#include <linux/string.h>
#include <linux/slab.h>
#include <linux/hardirq.h>
#include <linux/preempt.h>
#include <linux/sched/debug.h>
#include <linux/perf_event.h>
#include <linux/extable.h>
#include <linux/kdebug.h>
#include <linux/kallsyms.h>
#include <linux/ftrace.h>
#include <linux/kasan.h>
#include <linux/moduleloader.h>
#include <linux/objtool.h>
#include <linux/vmalloc.h>
#include <linux/pgtable.h>

#include <asm/text-patching.h>
#include <asm/cacheflush.h>
#include <asm/desc.h>
#include <linux/uaccess.h>
#include <asm/alternative.h>
#include <asm/insn.h>
#include <asm/debugreg.h>
#include <asm/set_memory.h>

#include "common.h"

DEFINE_PER_CPU(struct kprobe *, current_kprobe) = NULL;
DEFINE_PER_CPU(struct kprobe_ctlblk, kprobe_ctlblk);

#define stack_addr(regs) ((unsigned long *)regs->sp)

#define W(row, b0, b1, b2, b3, b4, b5, b6, b7, b8, b9, ba, bb, bc, bd, be, bf)\
	(((b0##UL << 0x0)|(b1##UL << 0x1)|(b2##UL << 0x2)|(b3##UL << 0x3) |   \
	  (b4##UL << 0x4)|(b5##UL << 0x5)|(b6##UL << 0x6)|(b7##UL << 0x7) |   \
	  (b8##UL << 0x8)|(b9##UL << 0x9)|(ba##UL << 0xa)|(bb##UL << 0xb) |   \
	  (bc##UL << 0xc)|(bd##UL << 0xd)|(be##UL << 0xe)|(bf##UL << 0xf))    \
	 << (row % 32))
	/*
	 * Undefined/reserved opcodes, conditional jump, Opcode Extension
	 * Groups, and some special opcodes can not boost.
	 * This is non-const and volatile to keep gcc from statically
	 * optimizing it out, as variable_test_bit makes gcc think only
	 * *(unsigned long*) is used.
	 */
static volatile u32 twobyte_is_boostable[256 / 32] = {
	/*      0  1  2  3  4  5  6  7  8  9  a  b  c  d  e  f          */
	/*      ----------------------------------------------          */
	W(0x00, 0, 0, 1, 1, 0, 0, 1, 0, 1, 1, 0, 0, 0, 0, 0, 0) | /* 00 */
	W(0x10, 0, 0, 0, 0, 0, 0, 0, 0, 0, 0, 0, 0, 0, 0, 0, 1) , /* 10 */
	W(0x20, 1, 1, 1, 1, 0, 0, 0, 0, 0, 0, 0, 0, 0, 0, 0, 0) | /* 20 */
	W(0x30, 0, 1, 0, 0, 0, 0, 0, 0, 0, 0, 0, 0, 0, 0, 0, 0) , /* 30 */
	W(0x40, 1, 1, 1, 1, 1, 1, 1, 1, 1, 1, 1, 1, 1, 1, 1, 1) | /* 40 */
	W(0x50, 0, 0, 0, 0, 0, 0, 0, 0, 0, 0, 0, 0, 0, 0, 0, 0) , /* 50 */
	W(0x60, 1, 1, 1, 1, 1, 1, 1, 1, 1, 1, 1, 1, 0, 0, 1, 1) | /* 60 */
	W(0x70, 0, 0, 0, 0, 1, 1, 1, 1, 0, 0, 0, 0, 0, 0, 1, 1) , /* 70 */
	W(0x80, 0, 0, 0, 0, 0, 0, 0, 0, 0, 0, 0, 0, 0, 0, 0, 0) | /* 80 */
	W(0x90, 1, 1, 1, 1, 1, 1, 1, 1, 1, 1, 1, 1, 1, 1, 1, 1) , /* 90 */
	W(0xa0, 1, 1, 0, 1, 1, 1, 0, 0, 1, 1, 0, 1, 1, 1, 0, 1) | /* a0 */
	W(0xb0, 1, 1, 1, 1, 1, 1, 1, 1, 0, 0, 0, 1, 1, 1, 1, 1) , /* b0 */
	W(0xc0, 1, 1, 0, 0, 0, 0, 0, 0, 1, 1, 1, 1, 1, 1, 1, 1) | /* c0 */
	W(0xd0, 0, 1, 1, 1, 0, 1, 0, 0, 1, 1, 0, 1, 1, 1, 0, 1) , /* d0 */
	W(0xe0, 0, 1, 1, 0, 0, 1, 0, 0, 1, 1, 0, 1, 1, 1, 0, 1) | /* e0 */
	W(0xf0, 0, 1, 1, 1, 0, 1, 0, 0, 1, 1, 1, 0, 1, 1, 1, 0)   /* f0 */
	/*      -----------------------------------------------         */
	/*      0  1  2  3  4  5  6  7  8  9  a  b  c  d  e  f          */
};
#undef W

struct kretprobe_blackpoint kretprobe_blacklist[] = {
	{"__switch_to", }, /* This function switches only current task, but
			      doesn't switch kernel stack.*/
	{NULL, NULL}	/* Terminator */
};

const int kretprobe_blacklist_size = ARRAY_SIZE(kretprobe_blacklist);

static nokprobe_inline void
__synthesize_relative_insn(void *dest, void *from, void *to, u8 op)
{
	struct __arch_relative_insn {
		u8 op;
		s32 raddr;
	} __packed *insn;

	insn = (struct __arch_relative_insn *)dest;
	insn->raddr = (s32)((long)(to) - ((long)(from) + 5));
	insn->op = op;
}

/* Insert a jump instruction at address 'from', which jumps to address 'to'.*/
void synthesize_reljump(void *dest, void *from, void *to)
{
	__synthesize_relative_insn(dest, from, to, JMP32_INSN_OPCODE);
}
NOKPROBE_SYMBOL(synthesize_reljump);

/* Insert a call instruction at address 'from', which calls address 'to'.*/
void synthesize_relcall(void *dest, void *from, void *to)
{
	__synthesize_relative_insn(dest, from, to, CALL_INSN_OPCODE);
}
NOKPROBE_SYMBOL(synthesize_relcall);

/*
 * Returns non-zero if INSN is boostable.
 * RIP relative instructions are adjusted at copying time in 64 bits mode
 */
int can_boost(struct insn *insn, void *addr)
{
	kprobe_opcode_t opcode;
	insn_byte_t prefix;
	int i;

	if (search_exception_tables((unsigned long)addr))
		return 0;	/* Page fault may occur on this address. */

	/* 2nd-byte opcode */
	if (insn->opcode.nbytes == 2)
		return test_bit(insn->opcode.bytes[1],
				(unsigned long *)twobyte_is_boostable);

	if (insn->opcode.nbytes != 1)
		return 0;

	for_each_insn_prefix(insn, i, prefix) {
		insn_attr_t attr;

		attr = inat_get_opcode_attribute(prefix);
		/* Can't boost Address-size override prefix and CS override prefix */
		if (prefix == 0x2e || inat_is_address_size_prefix(attr))
			return 0;
	}

	opcode = insn->opcode.bytes[0];

	switch (opcode) {
	case 0x62:		/* bound */
	case 0x70 ... 0x7f:	/* Conditional jumps */
	case 0x9a:		/* Call far */
	case 0xc0 ... 0xc1:	/* Grp2 */
	case 0xcc ... 0xce:	/* software exceptions */
	case 0xd0 ... 0xd3:	/* Grp2 */
	case 0xd6:		/* (UD) */
	case 0xd8 ... 0xdf:	/* ESC */
	case 0xe0 ... 0xe3:	/* LOOP*, JCXZ */
	case 0xe8 ... 0xe9:	/* near Call, JMP */
	case 0xeb:		/* Short JMP */
	case 0xf0 ... 0xf4:	/* LOCK/REP, HLT */
	case 0xf6 ... 0xf7:	/* Grp3 */
	case 0xfe:		/* Grp4 */
		/* ... are not boostable */
		return 0;
	case 0xff:		/* Grp5 */
		/* Only indirect jmp is boostable */
		return X86_MODRM_REG(insn->modrm.bytes[0]) == 4;
	default:
<<<<<<< HEAD
		/* call is not boostable */
		return opcode != 0x9a;
=======
		return 1;
>>>>>>> 07fa30c8
	}
}

static unsigned long
__recover_probed_insn(kprobe_opcode_t *buf, unsigned long addr)
{
	struct kprobe *kp;
	unsigned long faddr;

	kp = get_kprobe((void *)addr);
	faddr = ftrace_location(addr);
	/*
	 * Addresses inside the ftrace location are refused by
	 * arch_check_ftrace_location(). Something went terribly wrong
	 * if such an address is checked here.
	 */
	if (WARN_ON(faddr && faddr != addr))
		return 0UL;
	/*
	 * Use the current code if it is not modified by Kprobe
	 * and it cannot be modified by ftrace.
	 */
	if (!kp && !faddr)
		return addr;

	/*
	 * Basically, kp->ainsn.insn has an original instruction.
	 * However, RIP-relative instruction can not do single-stepping
	 * at different place, __copy_instruction() tweaks the displacement of
	 * that instruction. In that case, we can't recover the instruction
	 * from the kp->ainsn.insn.
	 *
	 * On the other hand, in case on normal Kprobe, kp->opcode has a copy
	 * of the first byte of the probed instruction, which is overwritten
	 * by int3. And the instruction at kp->addr is not modified by kprobes
	 * except for the first byte, we can recover the original instruction
	 * from it and kp->opcode.
	 *
	 * In case of Kprobes using ftrace, we do not have a copy of
	 * the original instruction. In fact, the ftrace location might
	 * be modified at anytime and even could be in an inconsistent state.
	 * Fortunately, we know that the original code is the ideal 5-byte
	 * long NOP.
	 */
	if (copy_from_kernel_nofault(buf, (void *)addr,
		MAX_INSN_SIZE * sizeof(kprobe_opcode_t)))
		return 0UL;

	if (faddr)
		memcpy(buf, x86_nops[5], 5);
	else
		buf[0] = kp->opcode;
	return (unsigned long)buf;
}

/*
 * Recover the probed instruction at addr for further analysis.
 * Caller must lock kprobes by kprobe_mutex, or disable preemption
 * for preventing to release referencing kprobes.
 * Returns zero if the instruction can not get recovered (or access failed).
 */
unsigned long recover_probed_instruction(kprobe_opcode_t *buf, unsigned long addr)
{
	unsigned long __addr;

	__addr = __recover_optprobed_insn(buf, addr);
	if (__addr != addr)
		return __addr;

	return __recover_probed_insn(buf, addr);
}

/* Check if paddr is at an instruction boundary */
static int can_probe(unsigned long paddr)
{
	unsigned long addr, __addr, offset = 0;
	struct insn insn;
	kprobe_opcode_t buf[MAX_INSN_SIZE];

	if (!kallsyms_lookup_size_offset(paddr, NULL, &offset))
		return 0;

	/* Decode instructions */
	addr = paddr - offset;
	while (addr < paddr) {
		int ret;

		/*
		 * Check if the instruction has been modified by another
		 * kprobe, in which case we replace the breakpoint by the
		 * original instruction in our buffer.
		 * Also, jump optimization will change the breakpoint to
		 * relative-jump. Since the relative-jump itself is
		 * normally used, we just go through if there is no kprobe.
		 */
		__addr = recover_probed_instruction(buf, addr);
		if (!__addr)
			return 0;

		ret = insn_decode_kernel(&insn, (void *)__addr);
		if (ret < 0)
			return 0;

		/*
		 * Another debugging subsystem might insert this breakpoint.
		 * In that case, we can't recover it.
		 */
		if (insn.opcode.bytes[0] == INT3_INSN_OPCODE)
			return 0;
		addr += insn.length;
	}

	return (addr == paddr);
}

/*
 * Copy an instruction with recovering modified instruction by kprobes
 * and adjust the displacement if the instruction uses the %rip-relative
 * addressing mode. Note that since @real will be the final place of copied
 * instruction, displacement must be adjust by @real, not @dest.
 * This returns the length of copied instruction, or 0 if it has an error.
 */
int __copy_instruction(u8 *dest, u8 *src, u8 *real, struct insn *insn)
{
	kprobe_opcode_t buf[MAX_INSN_SIZE];
	unsigned long recovered_insn = recover_probed_instruction(buf, (unsigned long)src);
	int ret;

	if (!recovered_insn || !insn)
		return 0;

	/* This can access kernel text if given address is not recovered */
	if (copy_from_kernel_nofault(dest, (void *)recovered_insn,
			MAX_INSN_SIZE))
		return 0;

	ret = insn_decode_kernel(insn, dest);
	if (ret < 0)
		return 0;

	/* We can not probe force emulate prefixed instruction */
	if (insn_has_emulate_prefix(insn))
		return 0;

	/* Another subsystem puts a breakpoint, failed to recover */
	if (insn->opcode.bytes[0] == INT3_INSN_OPCODE)
		return 0;

	/* We should not singlestep on the exception masking instructions */
	if (insn_masking_exception(insn))
		return 0;

#ifdef CONFIG_X86_64
	/* Only x86_64 has RIP relative instructions */
	if (insn_rip_relative(insn)) {
		s64 newdisp;
		u8 *disp;
		/*
		 * The copied instruction uses the %rip-relative addressing
		 * mode.  Adjust the displacement for the difference between
		 * the original location of this instruction and the location
		 * of the copy that will actually be run.  The tricky bit here
		 * is making sure that the sign extension happens correctly in
		 * this calculation, since we need a signed 32-bit result to
		 * be sign-extended to 64 bits when it's added to the %rip
		 * value and yield the same 64-bit result that the sign-
		 * extension of the original signed 32-bit displacement would
		 * have given.
		 */
		newdisp = (u8 *) src + (s64) insn->displacement.value
			  - (u8 *) real;
		if ((s64) (s32) newdisp != newdisp) {
			pr_err("Kprobes error: new displacement does not fit into s32 (%llx)\n", newdisp);
			return 0;
		}
		disp = (u8 *) dest + insn_offset_displacement(insn);
		*(s32 *) disp = (s32) newdisp;
	}
#endif
	return insn->length;
}

/* Prepare reljump or int3 right after instruction */
static int prepare_singlestep(kprobe_opcode_t *buf, struct kprobe *p,
			      struct insn *insn)
{
	int len = insn->length;

	if (!IS_ENABLED(CONFIG_PREEMPTION) &&
	    !p->post_handler && can_boost(insn, p->addr) &&
	    MAX_INSN_SIZE - len >= JMP32_INSN_SIZE) {
		/*
		 * These instructions can be executed directly if it
		 * jumps back to correct address.
		 */
		synthesize_reljump(buf + len, p->ainsn.insn + len,
				   p->addr + insn->length);
		len += JMP32_INSN_SIZE;
		p->ainsn.boostable = 1;
	} else {
		/* Otherwise, put an int3 for trapping singlestep */
		if (MAX_INSN_SIZE - len < INT3_INSN_SIZE)
			return -ENOSPC;

		buf[len] = INT3_INSN_OPCODE;
		len += INT3_INSN_SIZE;
	}

	return len;
}

/* Make page to RO mode when allocate it */
void *alloc_insn_page(void)
{
	void *page;

	page = module_alloc(PAGE_SIZE);
	if (!page)
		return NULL;

	set_vm_flush_reset_perms(page);
	/*
	 * First make the page read-only, and only then make it executable to
	 * prevent it from being W+X in between.
	 */
	set_memory_ro((unsigned long)page, 1);

	/*
	 * TODO: Once additional kernel code protection mechanisms are set, ensure
	 * that the page was not maliciously altered and it is still zeroed.
	 */
	set_memory_x((unsigned long)page, 1);

	return page;
}

/* Recover page to RW mode before releasing it */
void free_insn_page(void *page)
{
	module_memfree(page);
}

/* Kprobe x86 instruction emulation - only regs->ip or IF flag modifiers */

static void kprobe_emulate_ifmodifiers(struct kprobe *p, struct pt_regs *regs)
{
	switch (p->ainsn.opcode) {
	case 0xfa:	/* cli */
		regs->flags &= ~(X86_EFLAGS_IF);
		break;
	case 0xfb:	/* sti */
		regs->flags |= X86_EFLAGS_IF;
		break;
	case 0x9c:	/* pushf */
		int3_emulate_push(regs, regs->flags);
		break;
	case 0x9d:	/* popf */
		regs->flags = int3_emulate_pop(regs);
		break;
	}
	regs->ip = regs->ip - INT3_INSN_SIZE + p->ainsn.size;
}
NOKPROBE_SYMBOL(kprobe_emulate_ifmodifiers);

static void kprobe_emulate_ret(struct kprobe *p, struct pt_regs *regs)
{
	int3_emulate_ret(regs);
}
NOKPROBE_SYMBOL(kprobe_emulate_ret);

static void kprobe_emulate_call(struct kprobe *p, struct pt_regs *regs)
{
	unsigned long func = regs->ip - INT3_INSN_SIZE + p->ainsn.size;

	func += p->ainsn.rel32;
	int3_emulate_call(regs, func);
}
NOKPROBE_SYMBOL(kprobe_emulate_call);

static nokprobe_inline
void __kprobe_emulate_jmp(struct kprobe *p, struct pt_regs *regs, bool cond)
{
	unsigned long ip = regs->ip - INT3_INSN_SIZE + p->ainsn.size;

	if (cond)
		ip += p->ainsn.rel32;
	int3_emulate_jmp(regs, ip);
}

static void kprobe_emulate_jmp(struct kprobe *p, struct pt_regs *regs)
{
	__kprobe_emulate_jmp(p, regs, true);
}
NOKPROBE_SYMBOL(kprobe_emulate_jmp);

static const unsigned long jcc_mask[6] = {
	[0] = X86_EFLAGS_OF,
	[1] = X86_EFLAGS_CF,
	[2] = X86_EFLAGS_ZF,
	[3] = X86_EFLAGS_CF | X86_EFLAGS_ZF,
	[4] = X86_EFLAGS_SF,
	[5] = X86_EFLAGS_PF,
};

static void kprobe_emulate_jcc(struct kprobe *p, struct pt_regs *regs)
{
	bool invert = p->ainsn.jcc.type & 1;
	bool match;

	if (p->ainsn.jcc.type < 0xc) {
		match = regs->flags & jcc_mask[p->ainsn.jcc.type >> 1];
	} else {
		match = ((regs->flags & X86_EFLAGS_SF) >> X86_EFLAGS_SF_BIT) ^
			((regs->flags & X86_EFLAGS_OF) >> X86_EFLAGS_OF_BIT);
		if (p->ainsn.jcc.type >= 0xe)
			match = match && (regs->flags & X86_EFLAGS_ZF);
	}
	__kprobe_emulate_jmp(p, regs, (match && !invert) || (!match && invert));
}
NOKPROBE_SYMBOL(kprobe_emulate_jcc);

static void kprobe_emulate_loop(struct kprobe *p, struct pt_regs *regs)
{
	bool match;

	if (p->ainsn.loop.type != 3) {	/* LOOP* */
		if (p->ainsn.loop.asize == 32)
			match = ((*(u32 *)&regs->cx)--) != 0;
#ifdef CONFIG_X86_64
		else if (p->ainsn.loop.asize == 64)
			match = ((*(u64 *)&regs->cx)--) != 0;
#endif
		else
			match = ((*(u16 *)&regs->cx)--) != 0;
	} else {			/* JCXZ */
		if (p->ainsn.loop.asize == 32)
			match = *(u32 *)(&regs->cx) == 0;
#ifdef CONFIG_X86_64
		else if (p->ainsn.loop.asize == 64)
			match = *(u64 *)(&regs->cx) == 0;
#endif
		else
			match = *(u16 *)(&regs->cx) == 0;
	}

	if (p->ainsn.loop.type == 0)	/* LOOPNE */
		match = match && !(regs->flags & X86_EFLAGS_ZF);
	else if (p->ainsn.loop.type == 1)	/* LOOPE */
		match = match && (regs->flags & X86_EFLAGS_ZF);

	__kprobe_emulate_jmp(p, regs, match);
}
NOKPROBE_SYMBOL(kprobe_emulate_loop);

static const int addrmode_regoffs[] = {
	offsetof(struct pt_regs, ax),
	offsetof(struct pt_regs, cx),
	offsetof(struct pt_regs, dx),
	offsetof(struct pt_regs, bx),
	offsetof(struct pt_regs, sp),
	offsetof(struct pt_regs, bp),
	offsetof(struct pt_regs, si),
	offsetof(struct pt_regs, di),
#ifdef CONFIG_X86_64
	offsetof(struct pt_regs, r8),
	offsetof(struct pt_regs, r9),
	offsetof(struct pt_regs, r10),
	offsetof(struct pt_regs, r11),
	offsetof(struct pt_regs, r12),
	offsetof(struct pt_regs, r13),
	offsetof(struct pt_regs, r14),
	offsetof(struct pt_regs, r15),
#endif
};

static void kprobe_emulate_call_indirect(struct kprobe *p, struct pt_regs *regs)
{
	unsigned long offs = addrmode_regoffs[p->ainsn.indirect.reg];

	int3_emulate_call(regs, regs_get_register(regs, offs));
}
NOKPROBE_SYMBOL(kprobe_emulate_call_indirect);

static void kprobe_emulate_jmp_indirect(struct kprobe *p, struct pt_regs *regs)
{
	unsigned long offs = addrmode_regoffs[p->ainsn.indirect.reg];

	int3_emulate_jmp(regs, regs_get_register(regs, offs));
}
NOKPROBE_SYMBOL(kprobe_emulate_jmp_indirect);

static int prepare_emulation(struct kprobe *p, struct insn *insn)
{
	insn_byte_t opcode = insn->opcode.bytes[0];

	switch (opcode) {
	case 0xfa:		/* cli */
	case 0xfb:		/* sti */
	case 0x9c:		/* pushfl */
	case 0x9d:		/* popf/popfd */
		/*
		 * IF modifiers must be emulated since it will enable interrupt while
		 * int3 single stepping.
		 */
		p->ainsn.emulate_op = kprobe_emulate_ifmodifiers;
		p->ainsn.opcode = opcode;
		break;
	case 0xc2:	/* ret/lret */
	case 0xc3:
	case 0xca:
	case 0xcb:
		p->ainsn.emulate_op = kprobe_emulate_ret;
		break;
	case 0x9a:	/* far call absolute -- segment is not supported */
	case 0xea:	/* far jmp absolute -- segment is not supported */
	case 0xcc:	/* int3 */
	case 0xcf:	/* iret -- in-kernel IRET is not supported */
		return -EOPNOTSUPP;
		break;
	case 0xe8:	/* near call relative */
		p->ainsn.emulate_op = kprobe_emulate_call;
		if (insn->immediate.nbytes == 2)
			p->ainsn.rel32 = *(s16 *)&insn->immediate.value;
		else
			p->ainsn.rel32 = *(s32 *)&insn->immediate.value;
		break;
<<<<<<< HEAD
#endif
=======
	case 0xeb:	/* short jump relative */
	case 0xe9:	/* near jump relative */
		p->ainsn.emulate_op = kprobe_emulate_jmp;
		if (insn->immediate.nbytes == 1)
			p->ainsn.rel32 = *(s8 *)&insn->immediate.value;
		else if (insn->immediate.nbytes == 2)
			p->ainsn.rel32 = *(s16 *)&insn->immediate.value;
		else
			p->ainsn.rel32 = *(s32 *)&insn->immediate.value;
		break;
	case 0x70 ... 0x7f:
		/* 1 byte conditional jump */
		p->ainsn.emulate_op = kprobe_emulate_jcc;
		p->ainsn.jcc.type = opcode & 0xf;
		p->ainsn.rel32 = *(char *)insn->immediate.bytes;
		break;
	case 0x0f:
		opcode = insn->opcode.bytes[1];
		if ((opcode & 0xf0) == 0x80) {
			/* 2 bytes Conditional Jump */
			p->ainsn.emulate_op = kprobe_emulate_jcc;
			p->ainsn.jcc.type = opcode & 0xf;
			if (insn->immediate.nbytes == 2)
				p->ainsn.rel32 = *(s16 *)&insn->immediate.value;
			else
				p->ainsn.rel32 = *(s32 *)&insn->immediate.value;
		} else if (opcode == 0x01 &&
			   X86_MODRM_REG(insn->modrm.bytes[0]) == 0 &&
			   X86_MODRM_MOD(insn->modrm.bytes[0]) == 3) {
			/* VM extensions - not supported */
			return -EOPNOTSUPP;
		}
		break;
	case 0xe0:	/* Loop NZ */
	case 0xe1:	/* Loop */
	case 0xe2:	/* Loop */
	case 0xe3:	/* J*CXZ */
		p->ainsn.emulate_op = kprobe_emulate_loop;
		p->ainsn.loop.type = opcode & 0x3;
		p->ainsn.loop.asize = insn->addr_bytes * 8;
		p->ainsn.rel32 = *(s8 *)&insn->immediate.value;
		break;
>>>>>>> 07fa30c8
	case 0xff:
		/*
		 * Since the 0xff is an extended group opcode, the instruction
		 * is determined by the MOD/RM byte.
		 */
		opcode = insn->modrm.bytes[0];
		if ((opcode & 0x30) == 0x10) {
			if ((opcode & 0x8) == 0x8)
				return -EOPNOTSUPP;	/* far call */
			/* call absolute, indirect */
			p->ainsn.emulate_op = kprobe_emulate_call_indirect;
		} else if ((opcode & 0x30) == 0x20) {
			if ((opcode & 0x8) == 0x8)
				return -EOPNOTSUPP;	/* far jmp */
			/* jmp near absolute indirect */
			p->ainsn.emulate_op = kprobe_emulate_jmp_indirect;
		} else
			break;

		if (insn->addr_bytes != sizeof(unsigned long))
			return -EOPNOTSUPP;	/* Don't support differnt size */
		if (X86_MODRM_MOD(opcode) != 3)
			return -EOPNOTSUPP;	/* TODO: support memory addressing */

		p->ainsn.indirect.reg = X86_MODRM_RM(opcode);
#ifdef CONFIG_X86_64
		if (X86_REX_B(insn->rex_prefix.value))
			p->ainsn.indirect.reg += 8;
#endif
		break;
	default:
		break;
	}
	p->ainsn.size = insn->length;

	return 0;
}

static int arch_copy_kprobe(struct kprobe *p)
{
	struct insn insn;
	kprobe_opcode_t buf[MAX_INSN_SIZE];
	int ret, len;

	/* Copy an instruction with recovering if other optprobe modifies it.*/
	len = __copy_instruction(buf, p->addr, p->ainsn.insn, &insn);
	if (!len)
		return -EINVAL;

	/* Analyze the opcode and setup emulate functions */
	ret = prepare_emulation(p, &insn);
	if (ret < 0)
		return ret;

	/* Add int3 for single-step or booster jmp */
	len = prepare_singlestep(buf, p, &insn);
	if (len < 0)
		return len;

	/* Also, displacement change doesn't affect the first byte */
	p->opcode = buf[0];

	p->ainsn.tp_len = len;
	perf_event_text_poke(p->ainsn.insn, NULL, 0, buf, len);

	/* OK, write back the instruction(s) into ROX insn buffer */
	text_poke(p->ainsn.insn, buf, len);

	return 0;
}

int arch_prepare_kprobe(struct kprobe *p)
{
	int ret;

	if (alternatives_text_reserved(p->addr, p->addr))
		return -EINVAL;

	if (!can_probe((unsigned long)p->addr))
		return -EILSEQ;

	memset(&p->ainsn, 0, sizeof(p->ainsn));

	/* insn: must be on special executable page on x86. */
	p->ainsn.insn = get_insn_slot();
	if (!p->ainsn.insn)
		return -ENOMEM;

	ret = arch_copy_kprobe(p);
	if (ret) {
		free_insn_slot(p->ainsn.insn, 0);
		p->ainsn.insn = NULL;
	}

	return ret;
}

void arch_arm_kprobe(struct kprobe *p)
{
	u8 int3 = INT3_INSN_OPCODE;

	text_poke(p->addr, &int3, 1);
	text_poke_sync();
	perf_event_text_poke(p->addr, &p->opcode, 1, &int3, 1);
}

void arch_disarm_kprobe(struct kprobe *p)
{
	u8 int3 = INT3_INSN_OPCODE;

	perf_event_text_poke(p->addr, &int3, 1, &p->opcode, 1);
	text_poke(p->addr, &p->opcode, 1);
	text_poke_sync();
}

void arch_remove_kprobe(struct kprobe *p)
{
	if (p->ainsn.insn) {
		/* Record the perf event before freeing the slot */
		perf_event_text_poke(p->ainsn.insn, p->ainsn.insn,
				     p->ainsn.tp_len, NULL, 0);
		free_insn_slot(p->ainsn.insn, p->ainsn.boostable);
		p->ainsn.insn = NULL;
	}
}

static nokprobe_inline void
save_previous_kprobe(struct kprobe_ctlblk *kcb)
{
	kcb->prev_kprobe.kp = kprobe_running();
	kcb->prev_kprobe.status = kcb->kprobe_status;
	kcb->prev_kprobe.old_flags = kcb->kprobe_old_flags;
	kcb->prev_kprobe.saved_flags = kcb->kprobe_saved_flags;
}

static nokprobe_inline void
restore_previous_kprobe(struct kprobe_ctlblk *kcb)
{
	__this_cpu_write(current_kprobe, kcb->prev_kprobe.kp);
	kcb->kprobe_status = kcb->prev_kprobe.status;
	kcb->kprobe_old_flags = kcb->prev_kprobe.old_flags;
	kcb->kprobe_saved_flags = kcb->prev_kprobe.saved_flags;
}

static nokprobe_inline void
set_current_kprobe(struct kprobe *p, struct pt_regs *regs,
		   struct kprobe_ctlblk *kcb)
{
	__this_cpu_write(current_kprobe, p);
	kcb->kprobe_saved_flags = kcb->kprobe_old_flags
		= (regs->flags & X86_EFLAGS_IF);
}

void arch_prepare_kretprobe(struct kretprobe_instance *ri, struct pt_regs *regs)
{
	unsigned long *sara = stack_addr(regs);

	ri->ret_addr = (kprobe_opcode_t *) *sara;
	ri->fp = sara;

	/* Replace the return addr with trampoline addr */
	*sara = (unsigned long) &kretprobe_trampoline;
}
NOKPROBE_SYMBOL(arch_prepare_kretprobe);

static void kprobe_post_process(struct kprobe *cur, struct pt_regs *regs,
			       struct kprobe_ctlblk *kcb)
{
	if ((kcb->kprobe_status != KPROBE_REENTER) && cur->post_handler) {
		kcb->kprobe_status = KPROBE_HIT_SSDONE;
		cur->post_handler(cur, regs, 0);
	}

	/* Restore back the original saved kprobes variables and continue. */
	if (kcb->kprobe_status == KPROBE_REENTER)
		restore_previous_kprobe(kcb);
	else
		reset_current_kprobe();
}
NOKPROBE_SYMBOL(kprobe_post_process);

static void setup_singlestep(struct kprobe *p, struct pt_regs *regs,
			     struct kprobe_ctlblk *kcb, int reenter)
{
	if (setup_detour_execution(p, regs, reenter))
		return;

#if !defined(CONFIG_PREEMPTION)
	if (p->ainsn.boostable) {
		/* Boost up -- we can execute copied instructions directly */
		if (!reenter)
			reset_current_kprobe();
		/*
		 * Reentering boosted probe doesn't reset current_kprobe,
		 * nor set current_kprobe, because it doesn't use single
		 * stepping.
		 */
		regs->ip = (unsigned long)p->ainsn.insn;
		return;
	}
#endif
	if (reenter) {
		save_previous_kprobe(kcb);
		set_current_kprobe(p, regs, kcb);
		kcb->kprobe_status = KPROBE_REENTER;
	} else
		kcb->kprobe_status = KPROBE_HIT_SS;

	if (p->ainsn.emulate_op) {
		p->ainsn.emulate_op(p, regs);
		kprobe_post_process(p, regs, kcb);
		return;
	}

	/* Disable interrupt, and set ip register on trampoline */
	regs->flags &= ~X86_EFLAGS_IF;
	regs->ip = (unsigned long)p->ainsn.insn;
}
NOKPROBE_SYMBOL(setup_singlestep);

/*
 * Called after single-stepping.  p->addr is the address of the
 * instruction whose first byte has been replaced by the "int3"
 * instruction.  To avoid the SMP problems that can occur when we
 * temporarily put back the original opcode to single-step, we
 * single-stepped a copy of the instruction.  The address of this
 * copy is p->ainsn.insn. We also doesn't use trap, but "int3" again
 * right after the copied instruction.
 * Different from the trap single-step, "int3" single-step can not
 * handle the instruction which changes the ip register, e.g. jmp,
 * call, conditional jmp, and the instructions which changes the IF
 * flags because interrupt must be disabled around the single-stepping.
 * Such instructions are software emulated, but others are single-stepped
 * using "int3".
 *
 * When the 2nd "int3" handled, the regs->ip and regs->flags needs to
 * be adjusted, so that we can resume execution on correct code.
 */
static void resume_singlestep(struct kprobe *p, struct pt_regs *regs,
			      struct kprobe_ctlblk *kcb)
{
	unsigned long copy_ip = (unsigned long)p->ainsn.insn;
	unsigned long orig_ip = (unsigned long)p->addr;

	/* Restore saved interrupt flag and ip register */
	regs->flags |= kcb->kprobe_saved_flags;
	/* Note that regs->ip is executed int3 so must be a step back */
	regs->ip += (orig_ip - copy_ip) - INT3_INSN_SIZE;
}
NOKPROBE_SYMBOL(resume_singlestep);

/*
 * We have reentered the kprobe_handler(), since another probe was hit while
 * within the handler. We save the original kprobes variables and just single
 * step on the instruction of the new probe without calling any user handlers.
 */
static int reenter_kprobe(struct kprobe *p, struct pt_regs *regs,
			  struct kprobe_ctlblk *kcb)
{
	switch (kcb->kprobe_status) {
	case KPROBE_HIT_SSDONE:
	case KPROBE_HIT_ACTIVE:
	case KPROBE_HIT_SS:
		kprobes_inc_nmissed_count(p);
		setup_singlestep(p, regs, kcb, 1);
		break;
	case KPROBE_REENTER:
		/* A probe has been hit in the codepath leading up to, or just
		 * after, single-stepping of a probed instruction. This entire
		 * codepath should strictly reside in .kprobes.text section.
		 * Raise a BUG or we'll continue in an endless reentering loop
		 * and eventually a stack overflow.
		 */
		pr_err("Unrecoverable kprobe detected.\n");
		dump_kprobe(p);
		BUG();
	default:
		/* impossible cases */
		WARN_ON(1);
		return 0;
	}

	return 1;
}
NOKPROBE_SYMBOL(reenter_kprobe);

static nokprobe_inline int kprobe_is_ss(struct kprobe_ctlblk *kcb)
{
	return (kcb->kprobe_status == KPROBE_HIT_SS ||
		kcb->kprobe_status == KPROBE_REENTER);
}

/*
 * Interrupts are disabled on entry as trap3 is an interrupt gate and they
 * remain disabled throughout this function.
 */
int kprobe_int3_handler(struct pt_regs *regs)
{
	kprobe_opcode_t *addr;
	struct kprobe *p;
	struct kprobe_ctlblk *kcb;

	if (user_mode(regs))
		return 0;

	addr = (kprobe_opcode_t *)(regs->ip - sizeof(kprobe_opcode_t));
	/*
	 * We don't want to be preempted for the entire duration of kprobe
	 * processing. Since int3 and debug trap disables irqs and we clear
	 * IF while singlestepping, it must be no preemptible.
	 */

	kcb = get_kprobe_ctlblk();
	p = get_kprobe(addr);

	if (p) {
		if (kprobe_running()) {
			if (reenter_kprobe(p, regs, kcb))
				return 1;
		} else {
			set_current_kprobe(p, regs, kcb);
			kcb->kprobe_status = KPROBE_HIT_ACTIVE;

			/*
			 * If we have no pre-handler or it returned 0, we
			 * continue with normal processing.  If we have a
			 * pre-handler and it returned non-zero, that means
			 * user handler setup registers to exit to another
			 * instruction, we must skip the single stepping.
			 */
			if (!p->pre_handler || !p->pre_handler(p, regs))
				setup_singlestep(p, regs, kcb, 0);
			else
				reset_current_kprobe();
			return 1;
		}
	} else if (kprobe_is_ss(kcb)) {
		p = kprobe_running();
		if ((unsigned long)p->ainsn.insn < regs->ip &&
		    (unsigned long)p->ainsn.insn + MAX_INSN_SIZE > regs->ip) {
			/* Most provably this is the second int3 for singlestep */
			resume_singlestep(p, regs, kcb);
			kprobe_post_process(p, regs, kcb);
			return 1;
		}
	}

	if (*addr != INT3_INSN_OPCODE) {
		/*
		 * The breakpoint instruction was removed right
		 * after we hit it.  Another cpu has removed
		 * either a probepoint or a debugger breakpoint
		 * at this address.  In either case, no further
		 * handling of this interrupt is appropriate.
		 * Back up over the (now missing) int3 and run
		 * the original instruction.
		 */
		regs->ip = (unsigned long)addr;
		return 1;
	} /* else: not a kprobe fault; let the kernel handle it */

	return 0;
}
NOKPROBE_SYMBOL(kprobe_int3_handler);

/*
 * When a retprobed function returns, this code saves registers and
 * calls trampoline_handler() runs, which calls the kretprobe's handler.
 */
asm(
	".text\n"
	".global kretprobe_trampoline\n"
	".type kretprobe_trampoline, @function\n"
	"kretprobe_trampoline:\n"
	/* We don't bother saving the ss register */
#ifdef CONFIG_X86_64
	"	pushq %rsp\n"
	"	pushfq\n"
	SAVE_REGS_STRING
	"	movq %rsp, %rdi\n"
	"	call trampoline_handler\n"
	/* Replace saved sp with true return address. */
	"	movq %rax, 19*8(%rsp)\n"
	RESTORE_REGS_STRING
	"	popfq\n"
#else
	"	pushl %esp\n"
	"	pushfl\n"
	SAVE_REGS_STRING
	"	movl %esp, %eax\n"
	"	call trampoline_handler\n"
	/* Replace saved sp with true return address. */
	"	movl %eax, 15*4(%esp)\n"
	RESTORE_REGS_STRING
	"	popfl\n"
#endif
	"	ret\n"
	".size kretprobe_trampoline, .-kretprobe_trampoline\n"
);
NOKPROBE_SYMBOL(kretprobe_trampoline);
STACK_FRAME_NON_STANDARD(kretprobe_trampoline);


/*
 * Called from kretprobe_trampoline
 */
__used __visible void *trampoline_handler(struct pt_regs *regs)
{
	/* fixup registers */
	regs->cs = __KERNEL_CS;
#ifdef CONFIG_X86_32
	regs->gs = 0;
#endif
	regs->ip = (unsigned long)&kretprobe_trampoline;
	regs->orig_ax = ~0UL;

	return (void *)kretprobe_trampoline_handler(regs, &kretprobe_trampoline, &regs->sp);
}
NOKPROBE_SYMBOL(trampoline_handler);

int kprobe_fault_handler(struct pt_regs *regs, int trapnr)
{
	struct kprobe *cur = kprobe_running();
	struct kprobe_ctlblk *kcb = get_kprobe_ctlblk();

	if (unlikely(regs->ip == (unsigned long)cur->ainsn.insn)) {
		/* This must happen on single-stepping */
		WARN_ON(kcb->kprobe_status != KPROBE_HIT_SS &&
			kcb->kprobe_status != KPROBE_REENTER);
		/*
		 * We are here because the instruction being single
		 * stepped caused a page fault. We reset the current
		 * kprobe and the ip points back to the probe address
		 * and allow the page fault handler to continue as a
		 * normal page fault.
		 */
		regs->ip = (unsigned long)cur->addr;

		/*
		 * If the IF flag was set before the kprobe hit,
		 * don't touch it:
		 */
		regs->flags |= kcb->kprobe_old_flags;

		if (kcb->kprobe_status == KPROBE_REENTER)
			restore_previous_kprobe(kcb);
		else
			reset_current_kprobe();
	} else if (kcb->kprobe_status == KPROBE_HIT_ACTIVE ||
		   kcb->kprobe_status == KPROBE_HIT_SSDONE) {
		/*
		 * We increment the nmissed count for accounting,
		 * we can also use npre/npostfault count for accounting
		 * these specific fault cases.
		 */
		kprobes_inc_nmissed_count(cur);

		/*
		 * We come here because instructions in the pre/post
		 * handler caused the page_fault, this could happen
		 * if handler tries to access user space by
		 * copy_from_user(), get_user() etc. Let the
		 * user-specified handler try to fix it first.
		 */
		if (cur->fault_handler && cur->fault_handler(cur, regs, trapnr))
			return 1;
	}

	return 0;
}
NOKPROBE_SYMBOL(kprobe_fault_handler);

int __init arch_populate_kprobe_blacklist(void)
{
	return kprobe_add_area_blacklist((unsigned long)__entry_text_start,
					 (unsigned long)__entry_text_end);
}

int __init arch_init_kprobes(void)
{
	return 0;
}

int arch_trampoline_kprobe(struct kprobe *p)
{
	return 0;
}<|MERGE_RESOLUTION|>--- conflicted
+++ resolved
@@ -185,12 +185,7 @@
 		/* Only indirect jmp is boostable */
 		return X86_MODRM_REG(insn->modrm.bytes[0]) == 4;
 	default:
-<<<<<<< HEAD
-		/* call is not boostable */
-		return opcode != 0x9a;
-=======
 		return 1;
->>>>>>> 07fa30c8
 	}
 }
 
@@ -617,9 +612,6 @@
 		else
 			p->ainsn.rel32 = *(s32 *)&insn->immediate.value;
 		break;
-<<<<<<< HEAD
-#endif
-=======
 	case 0xeb:	/* short jump relative */
 	case 0xe9:	/* near jump relative */
 		p->ainsn.emulate_op = kprobe_emulate_jmp;
@@ -662,7 +654,6 @@
 		p->ainsn.loop.asize = insn->addr_bytes * 8;
 		p->ainsn.rel32 = *(s8 *)&insn->immediate.value;
 		break;
->>>>>>> 07fa30c8
 	case 0xff:
 		/*
 		 * Since the 0xff is an extended group opcode, the instruction
