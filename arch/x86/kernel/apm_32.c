--- conflicted
+++ resolved
@@ -397,15 +397,9 @@
 	unsigned long	offset;
 	unsigned short	segment;
 } apm_bios_entry;
-#ifdef CONFIG_APM_CPU_IDLE
 static int clock_slowed;
 static int idle_threshold __read_mostly = DEFAULT_IDLE_THRESHOLD;
 static int idle_period __read_mostly = DEFAULT_IDLE_PERIOD;
-<<<<<<< HEAD
-static int set_pm_idle;
-#endif
-=======
->>>>>>> f6161aa1
 static int suspends_pending;
 static int standbys_pending;
 static int ignore_sys_suspend;
@@ -834,7 +828,6 @@
 	return set_power_state(APM_DEVICE_ALL, state);
 }
 
-#ifdef CONFIG_APM_CPU_IDLE
 /**
  *	apm_do_idle	-	perform power saving
  *
@@ -990,7 +983,6 @@
 
 	return index;
 }
-#endif
 
 /**
  *	apm_power_off	-	ask the BIOS to power off
@@ -1897,14 +1889,12 @@
 		if ((strncmp(str, "bounce-interval=", 16) == 0) ||
 		    (strncmp(str, "bounce_interval=", 16) == 0))
 			bounce_interval = simple_strtol(str + 16, NULL, 0);
-#ifdef CONFIG_APM_CPU_IDLE
 		if ((strncmp(str, "idle-threshold=", 15) == 0) ||
 		    (strncmp(str, "idle_threshold=", 15) == 0))
 			idle_threshold = simple_strtol(str + 15, NULL, 0);
 		if ((strncmp(str, "idle-period=", 12) == 0) ||
 		    (strncmp(str, "idle_period=", 12) == 0))
 			idle_period = simple_strtol(str + 12, NULL, 0);
-#endif
 		invert = (strncmp(str, "no-", 3) == 0) ||
 			(strncmp(str, "no_", 3) == 0);
 		if (invert)
@@ -2406,7 +2396,6 @@
 	if (misc_register(&apm_device))
 		printk(KERN_WARNING "apm: Could not register misc device.\n");
 
-#ifdef CONFIG_APM_CPU_IDLE
 	if (HZ != 100)
 		idle_period = (idle_period * HZ) / 100;
 	if (idle_threshold < 100) {
@@ -2414,7 +2403,6 @@
 			if (cpuidle_register_device(&apm_cpuidle_device))
 				cpuidle_unregister_driver(&apm_idle_driver);
 	}
-#endif
 
 	return 0;
 }
@@ -2423,23 +2411,9 @@
 {
 	int error;
 
-<<<<<<< HEAD
-#ifdef CONFIG_APM_CPU_IDLE
-	if (set_pm_idle) {
-		pm_idle = original_pm_idle;
-		/*
-		 * We are about to unload the current idle thread pm callback
-		 * (pm_idle), Wait for all processors to update cached/local
-		 * copies of pm_idle before proceeding.
-		 */
-		kick_all_cpus_sync();
-	}
-#endif
-=======
 	cpuidle_unregister_device(&apm_cpuidle_device);
 	cpuidle_unregister_driver(&apm_idle_driver);
 
->>>>>>> f6161aa1
 	if (((apm_info.bios.flags & APM_BIOS_DISENGAGED) == 0)
 	    && (apm_info.connection_version > 0x0100)) {
 		error = apm_engage_power_management(APM_DEVICE_ALL, 0);
@@ -2476,14 +2450,12 @@
 module_param(realmode_power_off, bool, 0444);
 MODULE_PARM_DESC(realmode_power_off,
 		"Switch to real mode before powering off");
-#ifdef CONFIG_APM_CPU_IDLE
 module_param(idle_threshold, int, 0444);
 MODULE_PARM_DESC(idle_threshold,
 	"System idle percentage above which to make APM BIOS idle calls");
 module_param(idle_period, int, 0444);
 MODULE_PARM_DESC(idle_period,
 	"Period (in sec/100) over which to caculate the idle percentage");
-#endif
 module_param(smp, bool, 0444);
 MODULE_PARM_DESC(smp,
 	"Set this to enable APM use on an SMP platform. Use with caution on older systems");
