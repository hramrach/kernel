--- conflicted
+++ resolved
@@ -499,65 +499,6 @@
 }
 EXPORT_SYMBOL_GPL(set_personality_ia32);
 
-<<<<<<< HEAD
-/*
- * Called from fs/proc with a reference on @p to find the function
- * which called into schedule(). This needs to be done carefully
- * because the task might wake up and we might look at a stack
- * changing under us.
- */
-unsigned long get_wchan(struct task_struct *p)
-{
-	unsigned long start, bottom, top, sp, fp, ip;
-	int count = 0;
-
-	if (!p || p == current || p->state == TASK_RUNNING)
-		return 0;
-
-	start = (unsigned long)task_stack_page(p);
-	if (!start)
-		return 0;
-
-	/*
-	 * Layout of the stack page:
-	 *
-	 * ----------- topmax = start + THREAD_SIZE - sizeof(unsigned long)
-	 * PADDING
-	 * ----------- top = topmax - TOP_OF_KERNEL_STACK_PADDING
-	 * stack
-	 * ----------- bottom = start + sizeof(thread_info)
-	 * thread_info
-	 * ----------- start
-	 *
-	 * The tasks stack pointer points at the location where the
-	 * framepointer is stored. The data on the stack is:
-	 * ... IP FP ... IP FP
-	 *
-	 * We need to read FP and IP, so we need to adjust the upper
-	 * bound by another unsigned long.
-	 */
-	top = start + THREAD_SIZE - TOP_OF_KERNEL_STACK_PADDING;
-	top -= 2 * sizeof(unsigned long);
-	bottom = start + sizeof(struct thread_info);
-
-	sp = READ_ONCE(p->thread.sp);
-	if (sp < bottom || sp > top)
-		return 0;
-
-	fp = READ_ONCE(*(unsigned long *)sp);
-	do {
-		if (fp < bottom || fp > top)
-			return 0;
-		ip = READ_ONCE(*(unsigned long *)(fp + sizeof(unsigned long)));
-		if (!in_sched_functions(ip))
-			return ip;
-		fp = READ_ONCE(*(unsigned long *)fp);
-	} while (count++ < 16 && p->state != TASK_RUNNING);
-	return 0;
-}
-
-=======
->>>>>>> 61328de2
 long do_arch_prctl(struct task_struct *task, int code, unsigned long addr)
 {
 	int ret = 0;
