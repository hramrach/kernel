--- conflicted
+++ resolved
@@ -220,40 +220,10 @@
 	return 0;
 }
 
-<<<<<<< HEAD
-static inline void
-sanitize_restored_user_xstate(union fpregs_state *state,
-			      struct user_i387_ia32_struct *ia32_env,
-			      u64 user_xfeatures, int fx_only)
-=======
 static int __restore_fpregs_from_user(void __user *buf, u64 xrestore,
 				      bool fx_only)
->>>>>>> 7d2a07b7
 {
 	if (use_xsave()) {
-<<<<<<< HEAD
-		/*
-		 * Clear all feature bits which are not set in
-		 * user_xfeatures and clear all extended features
-		 * for fx_only mode.
-		 */
-		u64 mask = fx_only ? XFEATURE_MASK_FPSSE : user_xfeatures;
-
-		/*
-		 * Supervisor state has to be preserved. The sigframe
-		 * restore can only modify user features, i.e. @mask
-		 * cannot contain them.
-		 */
-		header->xfeatures &= mask | xfeatures_mask_supervisor();
-	}
-
-	if (use_fxsr()) {
-		/*
-		 * mscsr reserved bits must be masked to zero for security
-		 * reasons.
-		 */
-		xsave->i387.mxcsr &= mxcsr_feature_mask;
-=======
 		u64 init_bv = xfeatures_mask_uabi() & ~xrestore;
 		int ret;
 
@@ -261,7 +231,6 @@
 			ret = xrstor_from_user_sigframe(buf, xrestore);
 		else
 			ret = fxrstor_from_user_sigframe(buf);
->>>>>>> 7d2a07b7
 
 		if (!ret && unlikely(init_bv))
 			os_xrstor(&init_fpstate.xsave, init_bv);
@@ -280,31 +249,6 @@
 static int restore_fpregs_from_user(void __user *buf, u64 xrestore,
 				    bool fx_only, unsigned int size)
 {
-<<<<<<< HEAD
-	u64 init_bv;
-	int r;
-
-	if (use_xsave()) {
-		if (fx_only) {
-			init_bv = xfeatures_mask_user() & ~XFEATURE_MASK_FPSSE;
-
-			r = copy_user_to_fxregs(buf);
-			if (!r)
-				copy_kernel_to_xregs(&init_fpstate.xsave, init_bv);
-			return r;
-		} else {
-			init_bv = xfeatures_mask_user() & ~xbv;
-
-			r = copy_user_to_xregs(buf, xbv);
-			if (!r && unlikely(init_bv))
-				copy_kernel_to_xregs(&init_fpstate.xsave, init_bv);
-			return r;
-		}
-	} else if (use_fxsr()) {
-		return copy_user_to_fxregs(buf);
-	} else
-		return copy_user_to_fregs(buf);
-=======
 	struct fpu *fpu = &current->thread.fpu;
 	int ret;
 
@@ -355,7 +299,6 @@
 	fpregs_mark_activate();
 	fpregs_unlock();
 	return 0;
->>>>>>> 7d2a07b7
 }
 
 static int __fpu_restore_sig(void __user *buf, void __user *buf_fx,
@@ -366,52 +309,6 @@
 	struct fpu *fpu = &tsk->thread.fpu;
 	struct user_i387_ia32_struct env;
 	u64 user_xfeatures = 0;
-<<<<<<< HEAD
-	int fx_only = 0;
-	int ret = 0;
-
-	ia32_fxstate &= (IS_ENABLED(CONFIG_X86_32) ||
-			 IS_ENABLED(CONFIG_IA32_EMULATION));
-
-	if (!buf) {
-		fpu__clear_user_states(fpu);
-		return 0;
-	}
-
-	if (!access_ok(buf, size)) {
-		ret = -EACCES;
-		goto out;
-	}
-
-	if (!static_cpu_has(X86_FEATURE_FPU)) {
-		ret = fpregs_soft_set(current, NULL, 0,
-				      sizeof(struct user_i387_ia32_struct),
-				      NULL, buf);
-		goto out;
-	}
-
-	if (use_xsave()) {
-		struct _fpx_sw_bytes fx_sw_user;
-		if (unlikely(check_for_xstate(buf_fx, buf_fx, &fx_sw_user))) {
-			/*
-			 * Couldn't find the extended state information in the
-			 * memory layout. Restore just the FP/SSE and init all
-			 * the other extended state.
-			 */
-			state_size = sizeof(struct fxregs_state);
-			fx_only = 1;
-			trace_x86_fpu_xstate_check_failed(fpu);
-		} else {
-			state_size = fx_sw_user.xstate_size;
-			user_xfeatures = fx_sw_user.xfeatures;
-		}
-	}
-
-	if ((unsigned long)buf_fx % 64)
-		fx_only = 1;
-
-	if (!ia32_fxstate) {
-=======
 	bool fx_only = false;
 	int ret;
 
@@ -457,7 +354,6 @@
 	 */
 	fpregs_lock();
 	if (!test_thread_flag(TIF_NEED_FPU_LOAD)) {
->>>>>>> 7d2a07b7
 		/*
 		 * If supervisor states are available then save the
 		 * hardware state in current's fpstate so that the
@@ -466,105 +362,6 @@
 		 * saving the supervisor states and then shuffle them to
 		 * the right place in memory. It's ia32 mode. Shrug.
 		 */
-<<<<<<< HEAD
-		fpregs_lock();
-		pagefault_disable();
-		ret = copy_user_to_fpregs_zeroing(buf_fx, user_xfeatures, fx_only);
-		pagefault_enable();
-		if (!ret) {
-
-			/*
-			 * Restore supervisor states: previous context switch
-			 * etc has done XSAVES and saved the supervisor states
-			 * in the kernel buffer from which they can be restored
-			 * now.
-			 *
-			 * We cannot do a single XRSTORS here - which would
-			 * be nice - because the rest of the FPU registers are
-			 * being restored from a user buffer directly. The
-			 * single XRSTORS happens below, when the user buffer
-			 * has been copied to the kernel one.
-			 */
-			if (test_thread_flag(TIF_NEED_FPU_LOAD) &&
-			    xfeatures_mask_supervisor())
-				copy_kernel_to_xregs(&fpu->state.xsave,
-						     xfeatures_mask_supervisor());
-			fpregs_mark_activate();
-			fpregs_unlock();
-			return 0;
-		}
-		fpregs_unlock();
-	} else {
-		/*
-		 * For 32-bit frames with fxstate, copy the fxstate so it can
-		 * be reconstructed later.
-		 */
-		ret = __copy_from_user(&env, buf, sizeof(env));
-		if (ret)
-			goto out;
-		envp = &env;
-	}
-
-	/*
-	 * By setting TIF_NEED_FPU_LOAD it is ensured that our xstate is
-	 * not modified on context switch and that the xstate is considered
-	 * to be loaded again on return to userland (overriding last_cpu avoids
-	 * the optimisation).
-	 */
-	fpregs_lock();
-
-	if (!test_thread_flag(TIF_NEED_FPU_LOAD)) {
-
-		/*
-		 * Supervisor states are not modified by user space input.  Save
-		 * current supervisor states first and invalidate the FPU regs.
-		 */
-		if (xfeatures_mask_supervisor())
-			copy_supervisor_to_kernel(&fpu->state.xsave);
-		set_thread_flag(TIF_NEED_FPU_LOAD);
-	}
-	__fpu_invalidate_fpregs_state(fpu);
-	fpregs_unlock();
-
-	if (use_xsave() && !fx_only) {
-		u64 init_bv = xfeatures_mask_user() & ~user_xfeatures;
-
-		ret = copy_user_to_xstate(&fpu->state.xsave, buf_fx);
-		if (ret)
-			goto out;
-
-		sanitize_restored_user_xstate(&fpu->state, envp, user_xfeatures,
-					      fx_only);
-
-		fpregs_lock();
-		if (unlikely(init_bv))
-			copy_kernel_to_xregs(&init_fpstate.xsave, init_bv);
-
-		/*
-		 * Restore previously saved supervisor xstates along with
-		 * copied-in user xstates.
-		 */
-		ret = copy_kernel_to_xregs_err(&fpu->state.xsave,
-					       user_xfeatures | xfeatures_mask_supervisor());
-
-	} else if (use_fxsr()) {
-		ret = __copy_from_user(&fpu->state.fxsave, buf_fx, state_size);
-		if (ret) {
-			ret = -EFAULT;
-			goto out;
-		}
-
-		sanitize_restored_user_xstate(&fpu->state, envp, user_xfeatures,
-					      fx_only);
-
-		fpregs_lock();
-		if (use_xsave()) {
-			u64 init_bv;
-
-			init_bv = xfeatures_mask_user() & ~XFEATURE_MASK_FPSSE;
-			copy_kernel_to_xregs(&init_fpstate.xsave, init_bv);
-		}
-=======
 		if (xfeatures_mask_supervisor())
 			os_xsave(&fpu->state.xsave);
 		set_thread_flag(TIF_NEED_FPU_LOAD);
@@ -606,37 +403,17 @@
 		 * Preserve supervisor states!
 		 */
 		u64 mask = user_xfeatures | xfeatures_mask_supervisor();
->>>>>>> 7d2a07b7
 
 		fpu->state.xsave.header.xfeatures &= mask;
 		ret = os_xrstor_safe(&fpu->state.xsave, xfeatures_mask_all);
 	} else {
-<<<<<<< HEAD
-		ret = __copy_from_user(&fpu->state.fsave, buf_fx, state_size);
-		if (ret)
-			goto out;
-
-		fpregs_lock();
-		ret = copy_kernel_to_fregs_err(&fpu->state.fsave);
-=======
 		ret = fxrstor_safe(&fpu->state.fxsave);
->>>>>>> 7d2a07b7
 	}
 
 	if (likely(!ret))
 		fpregs_mark_activate();
-<<<<<<< HEAD
-	else
-		fpregs_deactivate(fpu);
+
 	fpregs_unlock();
-
-out:
-	if (ret)
-		fpu__clear_user_states(fpu);
-=======
-
-	fpregs_unlock();
->>>>>>> 7d2a07b7
 	return ret;
 }
 static inline int xstate_sigframe_size(void)
@@ -741,11 +518,7 @@
 
 	fx_sw_reserved.magic1 = FP_XSTATE_MAGIC1;
 	fx_sw_reserved.extended_size = size;
-<<<<<<< HEAD
-	fx_sw_reserved.xfeatures = xfeatures_mask_user();
-=======
 	fx_sw_reserved.xfeatures = xfeatures_mask_uabi();
->>>>>>> 7d2a07b7
 	fx_sw_reserved.xstate_size = fpu_user_xstate_size;
 
 	if (IS_ENABLED(CONFIG_IA32_EMULATION) ||
