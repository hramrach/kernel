--- conflicted
+++ resolved
@@ -45,10 +45,6 @@
 #include <linux/edac.h>
 #endif
 
-#ifdef CONFIG_KDB
-#include <linux/kdb.h>
-#endif /* CONFIG_KDB */
-
 #include <asm/kmemcheck.h>
 #include <asm/stacktrace.h>
 #include <asm/processor.h>
@@ -357,10 +353,6 @@
 static notrace __kprobes void
 unknown_nmi_error(unsigned char reason, struct pt_regs *regs)
 {
-#ifdef CONFIG_KDB
-	(void)kdb(KDB_REASON_NMI, reason, regs);
-#endif /* CONFIG_KDB */
-
 	if (notify_die(DIE_NMIUNKNOWN, "nmi", regs, reason, 2, SIGINT) ==
 			NOTIFY_STOP)
 		return;
@@ -395,16 +387,6 @@
 	/* Only the BSP gets external NMIs from the system. */
 	if (!cpu)
 		reason = get_nmi_reason();
-
-#if defined(CONFIG_SMP) && defined(CONFIG_KDB)
-	/*
-	 * Call the kernel debugger to see if this NMI is due
-	 * to an KDB requested IPI.  If so, kdb will handle it.
-	 */
-	if (kdb_ipi(regs, NULL)) {
-		return;
-	}
-#endif /* defined(CONFIG_SMP) && defined(CONFIG_KDB) */
 
 	if (!(reason & 0xc0)) {
 		if (notify_die(DIE_NMI_IPI, "nmi_ipi", regs, reason, 2, SIGINT)
@@ -470,18 +452,11 @@
 /* May run on IST stack. */
 dotraplinkage void __kprobes do_int3(struct pt_regs *regs, long error_code)
 {
-<<<<<<< HEAD
-#ifdef CONFIG_KDB
-	if (kdb(KDB_REASON_BREAK, error_code, regs))
-		return;
-#endif
-=======
 #ifdef CONFIG_KGDB_LOW_LEVEL_TRAP
 	if (kgdb_ll_trap(DIE_INT3, "int3", regs, error_code, 3, SIGTRAP)
 			== NOTIFY_STOP)
 		return;
 #endif /* CONFIG_KGDB_LOW_LEVEL_TRAP */
->>>>>>> e44a21b7
 #ifdef CONFIG_KPROBES
 	if (notify_die(DIE_INT3, "int3", regs, error_code, 3, SIGTRAP)
 			== NOTIFY_STOP)
@@ -574,11 +549,6 @@
 	/* Store the virtualized DR6 value */
 	tsk->thread.debugreg6 = dr6;
 
-#ifdef  CONFIG_KDB
-	if (kdb(KDB_REASON_DEBUG, error_code, regs))
-		return;
-#endif  /* CONFIG_KDB */
-
 	if (notify_die(DIE_DEBUG, "debug", regs, PTR_ERR(&dr6), error_code,
 							SIGTRAP) == NOTIFY_STOP)
 		return;
