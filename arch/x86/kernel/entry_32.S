--- conflicted
+++ resolved
@@ -299,731 +299,6 @@
 	CFI_ENDPROC
 END(ret_from_fork)
 
-ENTRY(ret_from_kernel_thread)
-	CFI_STARTPROC
-	pushl_cfi %eax
-	call schedule_tail
-	GET_THREAD_INFO(%ebp)
-	popl_cfi %eax
-	pushl_cfi $0x0202		# Reset kernel eflags
-	popfl_cfi
-	movl PT_EBP(%esp),%eax
-	call *PT_EBX(%esp)
-	movl $0,PT_EAX(%esp)
-	jmp syscall_exit
-	CFI_ENDPROC
-ENDPROC(ret_from_kernel_thread)
-
-/*
- * Interrupt exit functions should be protected against kprobes
- */
-	.pushsection .kprobes.text, "ax"
-/*
- * Return to user mode is not as complex as all this looks,
- * but we want the default path for a system call return to
- * go as quickly as possible which is why some of this is
- * less clear than it otherwise should be.
- */
-
-	# userspace resumption stub bypassing syscall exit tracing
-	ALIGN
-	RING0_PTREGS_FRAME
-ret_from_exception:
-	preempt_stop(CLBR_ANY)
-ret_from_intr:
-	GET_THREAD_INFO(%ebp)
-#ifdef CONFIG_VM86
-	movl PT_EFLAGS(%esp), %eax	# mix EFLAGS and CS
-	movb PT_CS(%esp), %al
-	andl $(X86_EFLAGS_VM | SEGMENT_RPL_MASK), %eax
-#else
-	/*
-	 * We can be coming here from child spawned by kernel_thread().
-	 */
-	movl PT_CS(%esp), %eax
-	andl $SEGMENT_RPL_MASK, %eax
-#endif
-	cmpl $USER_RPL, %eax
-	jb resume_kernel		# not returning to v8086 or userspace
-
-ENTRY(resume_userspace)
-	LOCKDEP_SYS_EXIT
- 	DISABLE_INTERRUPTS(CLBR_ANY)	# make sure we don't miss an interrupt
-					# setting need_resched or sigpending
-					# between sampling and the iret
-	TRACE_IRQS_OFF
-	movl TI_flags(%ebp), %ecx
-	andl $_TIF_WORK_MASK, %ecx	# is there any work to be done on
-					# int/exception return?
-	jne work_pending
-	jmp restore_all
-END(ret_from_exception)
-
-#ifdef CONFIG_PREEMPT
-ENTRY(resume_kernel)
-	DISABLE_INTERRUPTS(CLBR_ANY)
-	cmpl $0,TI_preempt_count(%ebp)	# non-zero preempt_count ?
-	jnz restore_all
-need_resched:
-	movl TI_flags(%ebp), %ecx	# need_resched set ?
-	testb $_TIF_NEED_RESCHED, %cl
-	jz restore_all
-	testl $X86_EFLAGS_IF,PT_EFLAGS(%esp)	# interrupts off (exception path) ?
-	jz restore_all
-	call preempt_schedule_irq
-	jmp need_resched
-END(resume_kernel)
-#endif
-	CFI_ENDPROC
-/*
- * End of kprobes section
- */
-	.popsection
-
-/* SYSENTER_RETURN points to after the "sysenter" instruction in
-   the vsyscall page.  See vsyscall-sysentry.S, which defines the symbol.  */
-
-	# sysenter call handler stub
-ENTRY(ia32_sysenter_target)
-	CFI_STARTPROC simple
-	CFI_SIGNAL_FRAME
-	CFI_DEF_CFA esp, 0
-	CFI_REGISTER esp, ebp
-	movl SYSENTER_stack_sp0(%esp),%esp
-sysenter_past_esp:
-	/*
-	 * Interrupts are disabled here, but we can't trace it until
-	 * enough kernel state to call TRACE_IRQS_OFF can be called - but
-	 * we immediately enable interrupts at that point anyway.
-	 */
-	pushl_cfi $__USER_DS
-	/*CFI_REL_OFFSET ss, 0*/
-	pushl_cfi %ebp
-	CFI_REL_OFFSET esp, 0
-	pushfl_cfi
-	orl $X86_EFLAGS_IF, (%esp)
-	pushl_cfi $__USER_CS
-	/*CFI_REL_OFFSET cs, 0*/
-	/*
-	 * Push current_thread_info()->sysenter_return to the stack.
-	 * A tiny bit of offset fixup is necessary - 4*4 means the 4 words
-	 * pushed above; +8 corresponds to copy_thread's esp0 setting.
-	 */
-	pushl_cfi ((TI_sysenter_return)-THREAD_SIZE+8+4*4)(%esp)
-	CFI_REL_OFFSET eip, 0
-
-	pushl_cfi %eax
-	SAVE_ALL
-	ENABLE_INTERRUPTS(CLBR_NONE)
-
-/*
- * Load the potential sixth argument from user stack.
- * Careful about security.
- */
-	cmpl $__PAGE_OFFSET-3,%ebp
-	jae syscall_fault
-	ASM_STAC
-1:	movl (%ebp),%ebp
-	ASM_CLAC
-	movl %ebp,PT_EBP(%esp)
-	_ASM_EXTABLE(1b,syscall_fault)
-
-	GET_THREAD_INFO(%ebp)
-
-	testl $_TIF_WORK_SYSCALL_ENTRY,TI_flags(%ebp)
-	jnz sysenter_audit
-sysenter_do_call:
-	cmpl $(NR_syscalls), %eax
-	jae syscall_badsys
-	call *sys_call_table(,%eax,4)
-	movl %eax,PT_EAX(%esp)
-	LOCKDEP_SYS_EXIT
-	DISABLE_INTERRUPTS(CLBR_ANY)
-	TRACE_IRQS_OFF
-	movl TI_flags(%ebp), %ecx
-	testl $_TIF_ALLWORK_MASK, %ecx
-	jne sysexit_audit
-sysenter_exit:
-/* if something modifies registers it must also disable sysexit */
-	movl PT_EIP(%esp), %edx
-	movl PT_OLDESP(%esp), %ecx
-	xorl %ebp,%ebp
-	TRACE_IRQS_ON
-1:	mov  PT_FS(%esp), %fs
-	PTGS_TO_GS
-	ENABLE_INTERRUPTS_SYSEXIT
-
-#ifdef CONFIG_AUDITSYSCALL
-sysenter_audit:
-	testl $(_TIF_WORK_SYSCALL_ENTRY & ~_TIF_SYSCALL_AUDIT),TI_flags(%ebp)
-	jnz syscall_trace_entry
-	addl $4,%esp
-	CFI_ADJUST_CFA_OFFSET -4
-	/* %esi already in 8(%esp)	   6th arg: 4th syscall arg */
-	/* %edx already in 4(%esp)	   5th arg: 3rd syscall arg */
-	/* %ecx already in 0(%esp)	   4th arg: 2nd syscall arg */
-	movl %ebx,%ecx			/* 3rd arg: 1st syscall arg */
-	movl %eax,%edx			/* 2nd arg: syscall number */
-	movl $AUDIT_ARCH_I386,%eax	/* 1st arg: audit arch */
-	call __audit_syscall_entry
-	pushl_cfi %ebx
-	movl PT_EAX(%esp),%eax		/* reload syscall number */
-	jmp sysenter_do_call
-
-sysexit_audit:
-	testl $(_TIF_ALLWORK_MASK & ~_TIF_SYSCALL_AUDIT), %ecx
-	jne syscall_exit_work
-	TRACE_IRQS_ON
-	ENABLE_INTERRUPTS(CLBR_ANY)
-	movl %eax,%edx		/* second arg, syscall return value */
-	cmpl $-MAX_ERRNO,%eax	/* is it an error ? */
-	setbe %al		/* 1 if so, 0 if not */
-	movzbl %al,%eax		/* zero-extend that */
-	call __audit_syscall_exit
-	DISABLE_INTERRUPTS(CLBR_ANY)
-	TRACE_IRQS_OFF
-	movl TI_flags(%ebp), %ecx
-	testl $(_TIF_ALLWORK_MASK & ~_TIF_SYSCALL_AUDIT), %ecx
-	jne syscall_exit_work
-	movl PT_EAX(%esp),%eax	/* reload syscall return value */
-	jmp sysenter_exit
-#endif
-
-	CFI_ENDPROC
-.pushsection .fixup,"ax"
-2:	movl $0,PT_FS(%esp)
-	jmp 1b
-.popsection
-	_ASM_EXTABLE(1b,2b)
-	PTGS_TO_GS_EX
-ENDPROC(ia32_sysenter_target)
-
-/*
- * syscall stub including irq exit should be protected against kprobes
- */
-	.pushsection .kprobes.text, "ax"
-	# system call handler stub
-ENTRY(system_call)
-	RING0_INT_FRAME			# can't unwind into user space anyway
-	ASM_CLAC
-	pushl_cfi %eax			# save orig_eax
-	SAVE_ALL
-	GET_THREAD_INFO(%ebp)
-					# system call tracing in operation / emulation
-	testl $_TIF_WORK_SYSCALL_ENTRY,TI_flags(%ebp)
-	jnz syscall_trace_entry
-	cmpl $(NR_syscalls), %eax
-	jae syscall_badsys
-syscall_call:
-	call *sys_call_table(,%eax,4)
-	movl %eax,PT_EAX(%esp)		# store the return value
-syscall_exit:
-	LOCKDEP_SYS_EXIT
-	DISABLE_INTERRUPTS(CLBR_ANY)	# make sure we don't miss an interrupt
-					# setting need_resched or sigpending
-					# between sampling and the iret
-	TRACE_IRQS_OFF
-	movl TI_flags(%ebp), %ecx
-	testl $_TIF_ALLWORK_MASK, %ecx	# current->work
-	jne syscall_exit_work
-
-restore_all:
-	TRACE_IRQS_IRET
-restore_all_notrace:
-	movl PT_EFLAGS(%esp), %eax	# mix EFLAGS, SS and CS
-	# Warning: PT_OLDSS(%esp) contains the wrong/random values if we
-	# are returning to the kernel.
-	# See comments in process.c:copy_thread() for details.
-	movb PT_OLDSS(%esp), %ah
-	movb PT_CS(%esp), %al
-	andl $(X86_EFLAGS_VM | (SEGMENT_TI_MASK << 8) | SEGMENT_RPL_MASK), %eax
-	cmpl $((SEGMENT_LDT << 8) | USER_RPL), %eax
-	CFI_REMEMBER_STATE
-	je ldt_ss			# returning to user-space with LDT SS
-restore_nocheck:
-	RESTORE_REGS 4			# skip orig_eax/error_code
-irq_return:
-	INTERRUPT_RETURN
-.section .fixup,"ax"
-ENTRY(iret_exc)
-	pushl $0			# no error code
-	pushl $do_iret_error
-	jmp error_code
-.previous
-	_ASM_EXTABLE(irq_return,iret_exc)
-
-	CFI_RESTORE_STATE
-ldt_ss:
-	larl PT_OLDSS(%esp), %eax
-	jnz restore_nocheck
-	testl $0x00400000, %eax		# returning to 32bit stack?
-	jnz restore_nocheck		# allright, normal return
-
-#ifdef CONFIG_PARAVIRT
-	/*
-	 * The kernel can't run on a non-flat stack if paravirt mode
-	 * is active.  Rather than try to fixup the high bits of
-	 * ESP, bypass this code entirely.  This may break DOSemu
-	 * and/or Wine support in a paravirt VM, although the option
-	 * is still available to implement the setting of the high
-	 * 16-bits in the INTERRUPT_RETURN paravirt-op.
-	 */
-	cmpl $0, pv_info+PARAVIRT_enabled
-	jne restore_nocheck
-#endif
-
-/*
- * Setup and switch to ESPFIX stack
- *
- * We're returning to userspace with a 16 bit stack. The CPU will not
- * restore the high word of ESP for us on executing iret... This is an
- * "official" bug of all the x86-compatible CPUs, which we can work
- * around to make dosemu and wine happy. We do this by preloading the
- * high word of ESP with the high word of the userspace ESP while
- * compensating for the offset by changing to the ESPFIX segment with
- * a base address that matches for the difference.
- */
-#define GDT_ESPFIX_SS PER_CPU_VAR(gdt_page) + (GDT_ENTRY_ESPFIX_SS * 8)
-	mov %esp, %edx			/* load kernel esp */
-	mov PT_OLDESP(%esp), %eax	/* load userspace esp */
-	mov %dx, %ax			/* eax: new kernel esp */
-	sub %eax, %edx			/* offset (low word is 0) */
-	shr $16, %edx
-	mov %dl, GDT_ESPFIX_SS + 4 /* bits 16..23 */
-	mov %dh, GDT_ESPFIX_SS + 7 /* bits 24..31 */
-	pushl_cfi $__ESPFIX_SS
-	pushl_cfi %eax			/* new kernel esp */
-	/* Disable interrupts, but do not irqtrace this section: we
-	 * will soon execute iret and the tracer was already set to
-	 * the irqstate after the iret */
-	DISABLE_INTERRUPTS(CLBR_EAX)
-	lss (%esp), %esp		/* switch to espfix segment */
-	CFI_ADJUST_CFA_OFFSET -8
-	jmp restore_nocheck
-	CFI_ENDPROC
-ENDPROC(system_call)
-
-	# perform work that needs to be done immediately before resumption
-	ALIGN
-	RING0_PTREGS_FRAME		# can't unwind into user space anyway
-work_pending:
-	testb $_TIF_NEED_RESCHED, %cl
-	jz work_notifysig
-work_resched:
-	call schedule
-	LOCKDEP_SYS_EXIT
-	DISABLE_INTERRUPTS(CLBR_ANY)	# make sure we don't miss an interrupt
-					# setting need_resched or sigpending
-					# between sampling and the iret
-	TRACE_IRQS_OFF
-	movl TI_flags(%ebp), %ecx
-	andl $_TIF_WORK_MASK, %ecx	# is there any work to be done other
-					# than syscall tracing?
-	jz restore_all
-	testb $_TIF_NEED_RESCHED, %cl
-	jnz work_resched
-
-work_notifysig:				# deal with pending signals and
-					# notify-resume requests
-#ifdef CONFIG_VM86
-	testl $X86_EFLAGS_VM, PT_EFLAGS(%esp)
-	movl %esp, %eax
-	jne work_notifysig_v86		# returning to kernel-space or
-					# vm86-space
-1:
-#else
-	movl %esp, %eax
-#endif
-	TRACE_IRQS_ON
-	ENABLE_INTERRUPTS(CLBR_NONE)
-	movb PT_CS(%esp), %bl
-	andb $SEGMENT_RPL_MASK, %bl
-	cmpb $USER_RPL, %bl
-	jb resume_kernel
-	xorl %edx, %edx
-	call do_notify_resume
-	jmp resume_userspace
-
-#ifdef CONFIG_VM86
-	ALIGN
-work_notifysig_v86:
-	pushl_cfi %ecx			# save ti_flags for do_notify_resume
-	call save_v86_state		# %eax contains pt_regs pointer
-	popl_cfi %ecx
-	movl %eax, %esp
-	jmp 1b
-#endif
-END(work_pending)
-
-	# perform syscall exit tracing
-	ALIGN
-syscall_trace_entry:
-	movl $-ENOSYS,PT_EAX(%esp)
-	movl %esp, %eax
-	call syscall_trace_enter
-	/* What it returned is what we'll actually use.  */
-	cmpl $(NR_syscalls), %eax
-	jnae syscall_call
-	jmp syscall_exit
-END(syscall_trace_entry)
-
-	# perform syscall exit tracing
-	ALIGN
-syscall_exit_work:
-	testl $_TIF_WORK_SYSCALL_EXIT, %ecx
-	jz work_pending
-	TRACE_IRQS_ON
-	ENABLE_INTERRUPTS(CLBR_ANY)	# could let syscall_trace_leave() call
-					# schedule() instead
-	movl %esp, %eax
-	call syscall_trace_leave
-	jmp resume_userspace
-END(syscall_exit_work)
-	CFI_ENDPROC
-
-	RING0_INT_FRAME			# can't unwind into user space anyway
-syscall_fault:
-	ASM_CLAC
-	GET_THREAD_INFO(%ebp)
-	movl $-EFAULT,PT_EAX(%esp)
-	jmp resume_userspace
-END(syscall_fault)
-
-syscall_badsys:
-	movl $-ENOSYS,PT_EAX(%esp)
-	jmp resume_userspace
-END(syscall_badsys)
-	CFI_ENDPROC
-/*
- * End of kprobes section
- */
-	.popsection
-
-/*
- * System calls that need a pt_regs pointer.
- */
-#define PTREGSCALL0(name) \
-ENTRY(ptregs_##name) ;  \
-	leal 4(%esp),%eax; \
-	jmp sys_##name; \
-ENDPROC(ptregs_##name)
-
-#define PTREGSCALL1(name) \
-ENTRY(ptregs_##name) ; \
-	leal 4(%esp),%edx; \
-	movl (PT_EBX+4)(%esp),%eax; \
-	jmp sys_##name; \
-ENDPROC(ptregs_##name)
-
-#define PTREGSCALL2(name) \
-ENTRY(ptregs_##name) ; \
-	leal 4(%esp),%ecx; \
-	movl (PT_ECX+4)(%esp),%edx; \
-	movl (PT_EBX+4)(%esp),%eax; \
-	jmp sys_##name; \
-ENDPROC(ptregs_##name)
-
-#define PTREGSCALL3(name) \
-ENTRY(ptregs_##name) ; \
-	CFI_STARTPROC; \
-	leal 4(%esp),%eax; \
-	pushl_cfi %eax; \
-	movl PT_EDX(%eax),%ecx; \
-	movl PT_ECX(%eax),%edx; \
-	movl PT_EBX(%eax),%eax; \
-	call sys_##name; \
-	addl $4,%esp; \
-	CFI_ADJUST_CFA_OFFSET -4; \
-	ret; \
-	CFI_ENDPROC; \
-ENDPROC(ptregs_##name)
-
-PTREGSCALL1(iopl)
-PTREGSCALL0(fork)
-PTREGSCALL0(vfork)
-PTREGSCALL2(sigaltstack)
-PTREGSCALL0(sigreturn)
-PTREGSCALL0(rt_sigreturn)
-PTREGSCALL2(vm86)
-PTREGSCALL1(vm86old)
-
-/* Clone is an oddball.  The 4th arg is in %edi */
-ENTRY(ptregs_clone)
-	CFI_STARTPROC
-	leal 4(%esp),%eax
-	pushl_cfi %eax
-	pushl_cfi PT_EDI(%eax)
-	movl PT_EDX(%eax),%ecx
-	movl PT_ECX(%eax),%edx
-	movl PT_EBX(%eax),%eax
-	call sys_clone
-	addl $8,%esp
-	CFI_ADJUST_CFA_OFFSET -8
-	ret
-	CFI_ENDPROC
-ENDPROC(ptregs_clone)
-
-.macro FIXUP_ESPFIX_STACK
-/*
- * Switch back for ESPFIX stack to the normal zerobased stack
- *
- * We can't call C functions using the ESPFIX stack. This code reads
- * the high word of the segment base from the GDT and swiches to the
- * normal stack and adjusts ESP with the matching offset.
- */
-	/* fixup the stack */
-	mov GDT_ESPFIX_SS + 4, %al /* bits 16..23 */
-	mov GDT_ESPFIX_SS + 7, %ah /* bits 24..31 */
-	shl $16, %eax
-	addl %esp, %eax			/* the adjusted stack pointer */
-	pushl_cfi $__KERNEL_DS
-	pushl_cfi %eax
-	lss (%esp), %esp		/* switch to the normal stack segment */
-	CFI_ADJUST_CFA_OFFSET -8
-.endm
-.macro UNWIND_ESPFIX_STACK
-	movl %ss, %eax
-	/* see if on espfix stack */
-	cmpw $__ESPFIX_SS, %ax
-	jne 27f
-	movl $__KERNEL_DS, %eax
-	movl %eax, %ds
-	movl %eax, %es
-	/* switch to normal stack */
-	FIXUP_ESPFIX_STACK
-27:
-.endm
-
-/*
- * Build the entry stubs and pointer table with some assembler magic.
- * We pack 7 stubs into a single 32-byte chunk, which will fit in a
- * single cache line on all modern x86 implementations.
- */
-.section .init.rodata,"a"
-ENTRY(interrupt)
-.section .entry.text, "ax"
-	.p2align 5
-	.p2align CONFIG_X86_L1_CACHE_SHIFT
-ENTRY(irq_entries_start)
-	RING0_INT_FRAME
-vector=FIRST_EXTERNAL_VECTOR
-.rept (NR_VECTORS-FIRST_EXTERNAL_VECTOR+6)/7
-	.balign 32
-  .rept	7
-    .if vector < NR_VECTORS
-      .if vector <> FIRST_EXTERNAL_VECTOR
-	CFI_ADJUST_CFA_OFFSET -4
-      .endif
-1:	pushl_cfi $(~vector+0x80)	/* Note: always in signed byte range */
-      .if ((vector-FIRST_EXTERNAL_VECTOR)%7) <> 6
-	jmp 2f
-      .endif
-      .previous
-	.long 1b
-      .section .entry.text, "ax"
-vector=vector+1
-    .endif
-  .endr
-2:	jmp common_interrupt
-.endr
-END(irq_entries_start)
-
-.previous
-END(interrupt)
-.previous
-
-/*
- * the CPU automatically disables interrupts when executing an IRQ vector,
- * so IRQ-flags tracing has to follow that:
- */
-	.p2align CONFIG_X86_L1_CACHE_SHIFT
-common_interrupt:
-	ASM_CLAC
-	addl $-0x80,(%esp)	/* Adjust vector into the [-256,-1] range */
-	SAVE_ALL
-	TRACE_IRQS_OFF
-	movl %esp,%eax
-	call do_IRQ
-	jmp ret_from_intr
-ENDPROC(common_interrupt)
-	CFI_ENDPROC
-
-/*
- *  Irq entries should be protected against kprobes
- */
-	.pushsection .kprobes.text, "ax"
-#define BUILD_INTERRUPT3(name, nr, fn)	\
-ENTRY(name)				\
-	RING0_INT_FRAME;		\
-	ASM_CLAC;			\
-	pushl_cfi $~(nr);		\
-	SAVE_ALL;			\
-	TRACE_IRQS_OFF			\
-	movl %esp,%eax;			\
-	call fn;			\
-	jmp ret_from_intr;		\
-	CFI_ENDPROC;			\
-ENDPROC(name)
-
-#define BUILD_INTERRUPT(name, nr)	BUILD_INTERRUPT3(name, nr, smp_##name)
-
-/* The include is where all of the SMP etc. interrupts come from */
-#include <asm/entry_arch.h>
-
-ENTRY(coprocessor_error)
-	RING0_INT_FRAME
-	ASM_CLAC
-	pushl_cfi $0
-	pushl_cfi $do_coprocessor_error
-	jmp error_code
-	CFI_ENDPROC
-END(coprocessor_error)
-
-ENTRY(simd_coprocessor_error)
-	RING0_INT_FRAME
-	ASM_CLAC
-	pushl_cfi $0
-#ifdef CONFIG_X86_INVD_BUG
-	/* AMD 486 bug: invd from userspace calls exception 19 instead of #GP */
-661:	pushl_cfi $do_general_protection
-662:
-.section .altinstructions,"a"
-	altinstruction_entry 661b, 663f, X86_FEATURE_XMM, 662b-661b, 664f-663f
-.previous
-.section .altinstr_replacement,"ax"
-663:	pushl $do_simd_coprocessor_error
-664:
-.previous
-#else
-	pushl_cfi $do_simd_coprocessor_error
-#endif
-	jmp error_code
-	CFI_ENDPROC
-END(simd_coprocessor_error)
-
-ENTRY(device_not_available)
-	RING0_INT_FRAME
-	ASM_CLAC
-	pushl_cfi $-1			# mark this as an int
-	pushl_cfi $do_device_not_available
-	jmp error_code
-	CFI_ENDPROC
-END(device_not_available)
-
-#ifdef CONFIG_PARAVIRT
-ENTRY(native_iret)
-	iret
-	_ASM_EXTABLE(native_iret, iret_exc)
-END(native_iret)
-
-ENTRY(native_irq_enable_sysexit)
-	sti
-	sysexit
-END(native_irq_enable_sysexit)
-#endif
-
-ENTRY(overflow)
-	RING0_INT_FRAME
-	ASM_CLAC
-	pushl_cfi $0
-	pushl_cfi $do_overflow
-	jmp error_code
-	CFI_ENDPROC
-END(overflow)
-
-ENTRY(bounds)
-	RING0_INT_FRAME
-	ASM_CLAC
-	pushl_cfi $0
-	pushl_cfi $do_bounds
-	jmp error_code
-	CFI_ENDPROC
-END(bounds)
-
-ENTRY(invalid_op)
-	RING0_INT_FRAME
-	ASM_CLAC
-	pushl_cfi $0
-	pushl_cfi $do_invalid_op
-	jmp error_code
-	CFI_ENDPROC
-END(invalid_op)
-
-ENTRY(coprocessor_segment_overrun)
-	RING0_INT_FRAME
-	ASM_CLAC
-	pushl_cfi $0
-	pushl_cfi $do_coprocessor_segment_overrun
-	jmp error_code
-	CFI_ENDPROC
-END(coprocessor_segment_overrun)
-
-ENTRY(invalid_TSS)
-	RING0_EC_FRAME
-	ASM_CLAC
-	pushl_cfi $do_invalid_TSS
-	jmp error_code
-	CFI_ENDPROC
-END(invalid_TSS)
-
-ENTRY(segment_not_present)
-	RING0_EC_FRAME
-	ASM_CLAC
-	pushl_cfi $do_segment_not_present
-	jmp error_code
-	CFI_ENDPROC
-END(segment_not_present)
-
-ENTRY(stack_segment)
-	RING0_EC_FRAME
-	ASM_CLAC
-	pushl_cfi $do_stack_segment
-	jmp error_code
-	CFI_ENDPROC
-END(stack_segment)
-
-ENTRY(alignment_check)
-	RING0_EC_FRAME
-	ASM_CLAC
-	pushl_cfi $do_alignment_check
-	jmp error_code
-	CFI_ENDPROC
-END(alignment_check)
-
-ENTRY(divide_error)
-	RING0_INT_FRAME
-	ASM_CLAC
-	pushl_cfi $0			# no error code
-	pushl_cfi $do_divide_error
-	jmp error_code
-	CFI_ENDPROC
-END(divide_error)
-
-#ifdef CONFIG_X86_MCE
-ENTRY(machine_check)
-	RING0_INT_FRAME
-	ASM_CLAC
-	pushl_cfi $0
-	pushl_cfi machine_check_vector
-	jmp error_code
-	CFI_ENDPROC
-END(machine_check)
-#endif
-
-ENTRY(spurious_interrupt_bug)
-	RING0_INT_FRAME
-	ASM_CLAC
-	pushl_cfi $0
-	pushl_cfi $do_spurious_interrupt_bug
-	jmp error_code
-	CFI_ENDPROC
-END(spurious_interrupt_bug)
-/*
- * End of kprobes section
- */
-	.popsection
-
-<<<<<<< HEAD
 #ifdef CONFIG_STACK_UNWIND
 ENTRY(arch_unwind_init_running)
 	CFI_STARTPROC
@@ -1059,20 +334,731 @@
 ENDPROC(arch_unwind_init_running)
 #endif
 
-ENTRY(kernel_thread_helper)
-	pushl $0		# fake return address for unwinder
+ENTRY(ret_from_kernel_thread)
 	CFI_STARTPROC
-	movl %edi,%eax
-	call *%esi
-	call do_exit
-	ud2			# padding for call trace
-	CFI_ENDPROC
-ENDPROC(kernel_thread_helper)
-
-#ifdef CONFIG_PARAVIRT_XEN
-=======
+	pushl_cfi %eax
+	call schedule_tail
+	GET_THREAD_INFO(%ebp)
+	popl_cfi %eax
+	pushl_cfi $0x0202		# Reset kernel eflags
+	popfl_cfi
+	movl PT_EBP(%esp),%eax
+	call *PT_EBX(%esp)
+	movl $0,PT_EAX(%esp)
+	jmp syscall_exit
+	CFI_ENDPROC
+ENDPROC(ret_from_kernel_thread)
+
+/*
+ * Interrupt exit functions should be protected against kprobes
+ */
+	.pushsection .kprobes.text, "ax"
+/*
+ * Return to user mode is not as complex as all this looks,
+ * but we want the default path for a system call return to
+ * go as quickly as possible which is why some of this is
+ * less clear than it otherwise should be.
+ */
+
+	# userspace resumption stub bypassing syscall exit tracing
+	ALIGN
+	RING0_PTREGS_FRAME
+ret_from_exception:
+	preempt_stop(CLBR_ANY)
+ret_from_intr:
+	GET_THREAD_INFO(%ebp)
+#ifdef CONFIG_VM86
+	movl PT_EFLAGS(%esp), %eax	# mix EFLAGS and CS
+	movb PT_CS(%esp), %al
+	andl $(X86_EFLAGS_VM | SEGMENT_RPL_MASK), %eax
+#else
+	/*
+	 * We can be coming here from child spawned by kernel_thread().
+	 */
+	movl PT_CS(%esp), %eax
+	andl $SEGMENT_RPL_MASK, %eax
+#endif
+	cmpl $USER_RPL, %eax
+	jb resume_kernel		# not returning to v8086 or userspace
+
+ENTRY(resume_userspace)
+	LOCKDEP_SYS_EXIT
+ 	DISABLE_INTERRUPTS(CLBR_ANY)	# make sure we don't miss an interrupt
+					# setting need_resched or sigpending
+					# between sampling and the iret
+	TRACE_IRQS_OFF
+	movl TI_flags(%ebp), %ecx
+	andl $_TIF_WORK_MASK, %ecx	# is there any work to be done on
+					# int/exception return?
+	jne work_pending
+	jmp restore_all
+END(ret_from_exception)
+
+#ifdef CONFIG_PREEMPT
+ENTRY(resume_kernel)
+	DISABLE_INTERRUPTS(CLBR_ANY)
+	cmpl $0,TI_preempt_count(%ebp)	# non-zero preempt_count ?
+	jnz restore_all
+need_resched:
+	movl TI_flags(%ebp), %ecx	# need_resched set ?
+	testb $_TIF_NEED_RESCHED, %cl
+	jz restore_all
+	testl $X86_EFLAGS_IF,PT_EFLAGS(%esp)	# interrupts off (exception path) ?
+	jz restore_all
+	call preempt_schedule_irq
+	jmp need_resched
+END(resume_kernel)
+#endif
+	CFI_ENDPROC
+/*
+ * End of kprobes section
+ */
+	.popsection
+
+/* SYSENTER_RETURN points to after the "sysenter" instruction in
+   the vsyscall page.  See vsyscall-sysentry.S, which defines the symbol.  */
+
+	# sysenter call handler stub
+ENTRY(ia32_sysenter_target)
+	CFI_STARTPROC simple
+	CFI_SIGNAL_FRAME
+	CFI_DEF_CFA esp, 0
+	CFI_REGISTER esp, ebp
+	movl TSS_sysenter_sp0(%esp),%esp
+sysenter_past_esp:
+	/*
+	 * Interrupts are disabled here, but we can't trace it until
+	 * enough kernel state to call TRACE_IRQS_OFF can be called - but
+	 * we immediately enable interrupts at that point anyway.
+	 */
+	pushl_cfi $__USER_DS
+	/*CFI_REL_OFFSET ss, 0*/
+	pushl_cfi %ebp
+	CFI_REL_OFFSET esp, 0
+	pushfl_cfi
+	orl $X86_EFLAGS_IF, (%esp)
+	pushl_cfi $__USER_CS
+	/*CFI_REL_OFFSET cs, 0*/
+	/*
+	 * Push current_thread_info()->sysenter_return to the stack.
+	 * A tiny bit of offset fixup is necessary - 4*4 means the 4 words
+	 * pushed above; +8 corresponds to copy_thread's esp0 setting.
+	 */
+	pushl_cfi ((TI_sysenter_return)-THREAD_SIZE+8+4*4)(%esp)
+	CFI_REL_OFFSET eip, 0
+
+	pushl_cfi %eax
+	SAVE_ALL
+	ENABLE_INTERRUPTS(CLBR_NONE)
+
+/*
+ * Load the potential sixth argument from user stack.
+ * Careful about security.
+ */
+	cmpl $__PAGE_OFFSET-3,%ebp
+	jae syscall_fault
+	ASM_STAC
+1:	movl (%ebp),%ebp
+	ASM_CLAC
+	movl %ebp,PT_EBP(%esp)
+	_ASM_EXTABLE(1b,syscall_fault)
+
+	GET_THREAD_INFO(%ebp)
+
+	testl $_TIF_WORK_SYSCALL_ENTRY,TI_flags(%ebp)
+	jnz sysenter_audit
+sysenter_do_call:
+	cmpl $(NR_syscalls), %eax
+	jae syscall_badsys
+	call *sys_call_table(,%eax,4)
+	movl %eax,PT_EAX(%esp)
+	LOCKDEP_SYS_EXIT
+	DISABLE_INTERRUPTS(CLBR_ANY)
+	TRACE_IRQS_OFF
+	movl TI_flags(%ebp), %ecx
+	testl $_TIF_ALLWORK_MASK, %ecx
+	jne sysexit_audit
+sysenter_exit:
+/* if something modifies registers it must also disable sysexit */
+	movl PT_EIP(%esp), %edx
+	movl PT_OLDESP(%esp), %ecx
+	xorl %ebp,%ebp
+	TRACE_IRQS_ON
+1:	mov  PT_FS(%esp), %fs
+	PTGS_TO_GS
+	ENABLE_INTERRUPTS_SYSEXIT
+
+#ifdef CONFIG_AUDITSYSCALL
+sysenter_audit:
+	testl $(_TIF_WORK_SYSCALL_ENTRY & ~_TIF_SYSCALL_AUDIT),TI_flags(%ebp)
+	jnz syscall_trace_entry
+	addl $4,%esp
+	CFI_ADJUST_CFA_OFFSET -4
+	/* %esi already in 8(%esp)	   6th arg: 4th syscall arg */
+	/* %edx already in 4(%esp)	   5th arg: 3rd syscall arg */
+	/* %ecx already in 0(%esp)	   4th arg: 2nd syscall arg */
+	movl %ebx,%ecx			/* 3rd arg: 1st syscall arg */
+	movl %eax,%edx			/* 2nd arg: syscall number */
+	movl $AUDIT_ARCH_I386,%eax	/* 1st arg: audit arch */
+	call __audit_syscall_entry
+	pushl_cfi %ebx
+	movl PT_EAX(%esp),%eax		/* reload syscall number */
+	jmp sysenter_do_call
+
+sysexit_audit:
+	testl $(_TIF_ALLWORK_MASK & ~_TIF_SYSCALL_AUDIT), %ecx
+	jne syscall_exit_work
+	TRACE_IRQS_ON
+	ENABLE_INTERRUPTS(CLBR_ANY)
+	movl %eax,%edx		/* second arg, syscall return value */
+	cmpl $-MAX_ERRNO,%eax	/* is it an error ? */
+	setbe %al		/* 1 if so, 0 if not */
+	movzbl %al,%eax		/* zero-extend that */
+	call __audit_syscall_exit
+	DISABLE_INTERRUPTS(CLBR_ANY)
+	TRACE_IRQS_OFF
+	movl TI_flags(%ebp), %ecx
+	testl $(_TIF_ALLWORK_MASK & ~_TIF_SYSCALL_AUDIT), %ecx
+	jne syscall_exit_work
+	movl PT_EAX(%esp),%eax	/* reload syscall return value */
+	jmp sysenter_exit
+#endif
+
+	CFI_ENDPROC
+.pushsection .fixup,"ax"
+2:	movl $0,PT_FS(%esp)
+	jmp 1b
+.popsection
+	_ASM_EXTABLE(1b,2b)
+	PTGS_TO_GS_EX
+ENDPROC(ia32_sysenter_target)
+
+/*
+ * syscall stub including irq exit should be protected against kprobes
+ */
+	.pushsection .kprobes.text, "ax"
+	# system call handler stub
+ENTRY(system_call)
+	RING0_INT_FRAME			# can't unwind into user space anyway
+	ASM_CLAC
+	pushl_cfi %eax			# save orig_eax
+	SAVE_ALL
+	GET_THREAD_INFO(%ebp)
+					# system call tracing in operation / emulation
+	testl $_TIF_WORK_SYSCALL_ENTRY,TI_flags(%ebp)
+	jnz syscall_trace_entry
+	cmpl $(NR_syscalls), %eax
+	jae syscall_badsys
+syscall_call:
+	call *sys_call_table(,%eax,4)
+	movl %eax,PT_EAX(%esp)		# store the return value
+syscall_exit:
+	LOCKDEP_SYS_EXIT
+	DISABLE_INTERRUPTS(CLBR_ANY)	# make sure we don't miss an interrupt
+					# setting need_resched or sigpending
+					# between sampling and the iret
+	TRACE_IRQS_OFF
+	movl TI_flags(%ebp), %ecx
+	testl $_TIF_ALLWORK_MASK, %ecx	# current->work
+	jne syscall_exit_work
+
+restore_all:
+	TRACE_IRQS_IRET
+restore_all_notrace:
+	movl PT_EFLAGS(%esp), %eax	# mix EFLAGS, SS and CS
+	# Warning: PT_OLDSS(%esp) contains the wrong/random values if we
+	# are returning to the kernel.
+	# See comments in process.c:copy_thread() for details.
+	movb PT_OLDSS(%esp), %ah
+	movb PT_CS(%esp), %al
+	andl $(X86_EFLAGS_VM | (SEGMENT_TI_MASK << 8) | SEGMENT_RPL_MASK), %eax
+	cmpl $((SEGMENT_LDT << 8) | USER_RPL), %eax
+	CFI_REMEMBER_STATE
+	je ldt_ss			# returning to user-space with LDT SS
+restore_nocheck:
+	RESTORE_REGS 4			# skip orig_eax/error_code
+irq_return:
+	INTERRUPT_RETURN
+.section .fixup,"ax"
+ENTRY(iret_exc)
+	pushl $0			# no error code
+	pushl $do_iret_error
+	jmp error_code
+.previous
+	_ASM_EXTABLE(irq_return,iret_exc)
+
+	CFI_RESTORE_STATE
+ldt_ss:
+	larl PT_OLDSS(%esp), %eax
+	jnz restore_nocheck
+	testl $0x00400000, %eax		# returning to 32bit stack?
+	jnz restore_nocheck		# allright, normal return
+
+#ifdef CONFIG_PARAVIRT
+	/*
+	 * The kernel can't run on a non-flat stack if paravirt mode
+	 * is active.  Rather than try to fixup the high bits of
+	 * ESP, bypass this code entirely.  This may break DOSemu
+	 * and/or Wine support in a paravirt VM, although the option
+	 * is still available to implement the setting of the high
+	 * 16-bits in the INTERRUPT_RETURN paravirt-op.
+	 */
+	cmpl $0, pv_info+PARAVIRT_enabled
+	jne restore_nocheck
+#endif
+
+/*
+ * Setup and switch to ESPFIX stack
+ *
+ * We're returning to userspace with a 16 bit stack. The CPU will not
+ * restore the high word of ESP for us on executing iret... This is an
+ * "official" bug of all the x86-compatible CPUs, which we can work
+ * around to make dosemu and wine happy. We do this by preloading the
+ * high word of ESP with the high word of the userspace ESP while
+ * compensating for the offset by changing to the ESPFIX segment with
+ * a base address that matches for the difference.
+ */
+#define GDT_ESPFIX_SS PER_CPU_VAR(gdt_page) + (GDT_ENTRY_ESPFIX_SS * 8)
+	mov %esp, %edx			/* load kernel esp */
+	mov PT_OLDESP(%esp), %eax	/* load userspace esp */
+	mov %dx, %ax			/* eax: new kernel esp */
+	sub %eax, %edx			/* offset (low word is 0) */
+	shr $16, %edx
+	mov %dl, GDT_ESPFIX_SS + 4 /* bits 16..23 */
+	mov %dh, GDT_ESPFIX_SS + 7 /* bits 24..31 */
+	pushl_cfi $__ESPFIX_SS
+	pushl_cfi %eax			/* new kernel esp */
+	/* Disable interrupts, but do not irqtrace this section: we
+	 * will soon execute iret and the tracer was already set to
+	 * the irqstate after the iret */
+	DISABLE_INTERRUPTS(CLBR_EAX)
+	lss (%esp), %esp		/* switch to espfix segment */
+	CFI_ADJUST_CFA_OFFSET -8
+	jmp restore_nocheck
+	CFI_ENDPROC
+ENDPROC(system_call)
+
+	# perform work that needs to be done immediately before resumption
+	ALIGN
+	RING0_PTREGS_FRAME		# can't unwind into user space anyway
+work_pending:
+	testb $_TIF_NEED_RESCHED, %cl
+	jz work_notifysig
+work_resched:
+	call schedule
+	LOCKDEP_SYS_EXIT
+	DISABLE_INTERRUPTS(CLBR_ANY)	# make sure we don't miss an interrupt
+					# setting need_resched or sigpending
+					# between sampling and the iret
+	TRACE_IRQS_OFF
+	movl TI_flags(%ebp), %ecx
+	andl $_TIF_WORK_MASK, %ecx	# is there any work to be done other
+					# than syscall tracing?
+	jz restore_all
+	testb $_TIF_NEED_RESCHED, %cl
+	jnz work_resched
+
+work_notifysig:				# deal with pending signals and
+					# notify-resume requests
+#ifdef CONFIG_VM86
+	testl $X86_EFLAGS_VM, PT_EFLAGS(%esp)
+	movl %esp, %eax
+	jne work_notifysig_v86		# returning to kernel-space or
+					# vm86-space
+1:
+#else
+	movl %esp, %eax
+#endif
+	TRACE_IRQS_ON
+	ENABLE_INTERRUPTS(CLBR_NONE)
+	movb PT_CS(%esp), %bl
+	andb $SEGMENT_RPL_MASK, %bl
+	cmpb $USER_RPL, %bl
+	jb resume_kernel
+	xorl %edx, %edx
+	call do_notify_resume
+	jmp resume_userspace
+
+#ifdef CONFIG_VM86
+	ALIGN
+work_notifysig_v86:
+	pushl_cfi %ecx			# save ti_flags for do_notify_resume
+	call save_v86_state		# %eax contains pt_regs pointer
+	popl_cfi %ecx
+	movl %eax, %esp
+	jmp 1b
+#endif
+END(work_pending)
+
+	# perform syscall exit tracing
+	ALIGN
+syscall_trace_entry:
+	movl $-ENOSYS,PT_EAX(%esp)
+	movl %esp, %eax
+	call syscall_trace_enter
+	/* What it returned is what we'll actually use.  */
+	cmpl $(NR_syscalls), %eax
+	jnae syscall_call
+	jmp syscall_exit
+END(syscall_trace_entry)
+
+	# perform syscall exit tracing
+	ALIGN
+syscall_exit_work:
+	testl $_TIF_WORK_SYSCALL_EXIT, %ecx
+	jz work_pending
+	TRACE_IRQS_ON
+	ENABLE_INTERRUPTS(CLBR_ANY)	# could let syscall_trace_leave() call
+					# schedule() instead
+	movl %esp, %eax
+	call syscall_trace_leave
+	jmp resume_userspace
+END(syscall_exit_work)
+	CFI_ENDPROC
+
+	RING0_INT_FRAME			# can't unwind into user space anyway
+syscall_fault:
+	ASM_CLAC
+	GET_THREAD_INFO(%ebp)
+	movl $-EFAULT,PT_EAX(%esp)
+	jmp resume_userspace
+END(syscall_fault)
+
+syscall_badsys:
+	movl $-ENOSYS,PT_EAX(%esp)
+	jmp resume_userspace
+END(syscall_badsys)
+	CFI_ENDPROC
+/*
+ * End of kprobes section
+ */
+	.popsection
+
+/*
+ * System calls that need a pt_regs pointer.
+ */
+#define PTREGSCALL0(name) \
+ENTRY(ptregs_##name) ;  \
+	leal 4(%esp),%eax; \
+	jmp sys_##name; \
+ENDPROC(ptregs_##name)
+
+#define PTREGSCALL1(name) \
+ENTRY(ptregs_##name) ; \
+	leal 4(%esp),%edx; \
+	movl (PT_EBX+4)(%esp),%eax; \
+	jmp sys_##name; \
+ENDPROC(ptregs_##name)
+
+#define PTREGSCALL2(name) \
+ENTRY(ptregs_##name) ; \
+	leal 4(%esp),%ecx; \
+	movl (PT_ECX+4)(%esp),%edx; \
+	movl (PT_EBX+4)(%esp),%eax; \
+	jmp sys_##name; \
+ENDPROC(ptregs_##name)
+
+#define PTREGSCALL3(name) \
+ENTRY(ptregs_##name) ; \
+	CFI_STARTPROC; \
+	leal 4(%esp),%eax; \
+	pushl_cfi %eax; \
+	movl PT_EDX(%eax),%ecx; \
+	movl PT_ECX(%eax),%edx; \
+	movl PT_EBX(%eax),%eax; \
+	call sys_##name; \
+	addl $4,%esp; \
+	CFI_ADJUST_CFA_OFFSET -4; \
+	ret; \
+	CFI_ENDPROC; \
+ENDPROC(ptregs_##name)
+
+PTREGSCALL1(iopl)
+PTREGSCALL0(fork)
+PTREGSCALL0(vfork)
+PTREGSCALL2(sigaltstack)
+PTREGSCALL0(sigreturn)
+PTREGSCALL0(rt_sigreturn)
+PTREGSCALL2(vm86)
+PTREGSCALL1(vm86old)
+
+/* Clone is an oddball.  The 4th arg is in %edi */
+ENTRY(ptregs_clone)
+	CFI_STARTPROC
+	leal 4(%esp),%eax
+	pushl_cfi %eax
+	pushl_cfi PT_EDI(%eax)
+	movl PT_EDX(%eax),%ecx
+	movl PT_ECX(%eax),%edx
+	movl PT_EBX(%eax),%eax
+	call sys_clone
+	addl $8,%esp
+	CFI_ADJUST_CFA_OFFSET -8
+	ret
+	CFI_ENDPROC
+ENDPROC(ptregs_clone)
+
+.macro FIXUP_ESPFIX_STACK
+/*
+ * Switch back for ESPFIX stack to the normal zerobased stack
+ *
+ * We can't call C functions using the ESPFIX stack. This code reads
+ * the high word of the segment base from the GDT and swiches to the
+ * normal stack and adjusts ESP with the matching offset.
+ */
+	/* fixup the stack */
+	mov GDT_ESPFIX_SS + 4, %al /* bits 16..23 */
+	mov GDT_ESPFIX_SS + 7, %ah /* bits 24..31 */
+	shl $16, %eax
+	addl %esp, %eax			/* the adjusted stack pointer */
+	pushl_cfi $__KERNEL_DS
+	pushl_cfi %eax
+	lss (%esp), %esp		/* switch to the normal stack segment */
+	CFI_ADJUST_CFA_OFFSET -8
+.endm
+.macro UNWIND_ESPFIX_STACK
+	movl %ss, %eax
+	/* see if on espfix stack */
+	cmpw $__ESPFIX_SS, %ax
+	jne 27f
+	movl $__KERNEL_DS, %eax
+	movl %eax, %ds
+	movl %eax, %es
+	/* switch to normal stack */
+	FIXUP_ESPFIX_STACK
+27:
+.endm
+
+/*
+ * Build the entry stubs and pointer table with some assembler magic.
+ * We pack 7 stubs into a single 32-byte chunk, which will fit in a
+ * single cache line on all modern x86 implementations.
+ */
+.section .init.rodata,"a"
+ENTRY(interrupt)
+.section .entry.text, "ax"
+	.p2align 5
+	.p2align CONFIG_X86_L1_CACHE_SHIFT
+ENTRY(irq_entries_start)
+	RING0_INT_FRAME
+vector=FIRST_EXTERNAL_VECTOR
+.rept (NR_VECTORS-FIRST_EXTERNAL_VECTOR+6)/7
+	.balign 32
+  .rept	7
+    .if vector < NR_VECTORS
+      .if vector <> FIRST_EXTERNAL_VECTOR
+	CFI_ADJUST_CFA_OFFSET -4
+      .endif
+1:	pushl_cfi $(~vector+0x80)	/* Note: always in signed byte range */
+      .if ((vector-FIRST_EXTERNAL_VECTOR)%7) <> 6
+	jmp 2f
+      .endif
+      .previous
+	.long 1b
+      .section .entry.text, "ax"
+vector=vector+1
+    .endif
+  .endr
+2:	jmp common_interrupt
+.endr
+END(irq_entries_start)
+
+.previous
+END(interrupt)
+.previous
+
+/*
+ * the CPU automatically disables interrupts when executing an IRQ vector,
+ * so IRQ-flags tracing has to follow that:
+ */
+	.p2align CONFIG_X86_L1_CACHE_SHIFT
+common_interrupt:
+	ASM_CLAC
+	addl $-0x80,(%esp)	/* Adjust vector into the [-256,-1] range */
+	SAVE_ALL
+	TRACE_IRQS_OFF
+	movl %esp,%eax
+	call do_IRQ
+	jmp ret_from_intr
+ENDPROC(common_interrupt)
+	CFI_ENDPROC
+
+/*
+ *  Irq entries should be protected against kprobes
+ */
+	.pushsection .kprobes.text, "ax"
+#define BUILD_INTERRUPT3(name, nr, fn)	\
+ENTRY(name)				\
+	RING0_INT_FRAME;		\
+	ASM_CLAC;			\
+	pushl_cfi $~(nr);		\
+	SAVE_ALL;			\
+	TRACE_IRQS_OFF			\
+	movl %esp,%eax;			\
+	call fn;			\
+	jmp ret_from_intr;		\
+	CFI_ENDPROC;			\
+ENDPROC(name)
+
+#define BUILD_INTERRUPT(name, nr)	BUILD_INTERRUPT3(name, nr, smp_##name)
+
+/* The include is where all of the SMP etc. interrupts come from */
+#include <asm/entry_arch.h>
+
+ENTRY(coprocessor_error)
+	RING0_INT_FRAME
+	ASM_CLAC
+	pushl_cfi $0
+	pushl_cfi $do_coprocessor_error
+	jmp error_code
+	CFI_ENDPROC
+END(coprocessor_error)
+
+ENTRY(simd_coprocessor_error)
+	RING0_INT_FRAME
+	ASM_CLAC
+	pushl_cfi $0
+#ifdef CONFIG_X86_INVD_BUG
+	/* AMD 486 bug: invd from userspace calls exception 19 instead of #GP */
+661:	pushl_cfi $do_general_protection
+662:
+.section .altinstructions,"a"
+	altinstruction_entry 661b, 663f, X86_FEATURE_XMM, 662b-661b, 664f-663f
+.previous
+.section .altinstr_replacement,"ax"
+663:	pushl $do_simd_coprocessor_error
+664:
+.previous
+#else
+	pushl_cfi $do_simd_coprocessor_error
+#endif
+	jmp error_code
+	CFI_ENDPROC
+END(simd_coprocessor_error)
+
+ENTRY(device_not_available)
+	RING0_INT_FRAME
+	ASM_CLAC
+	pushl_cfi $-1			# mark this as an int
+	pushl_cfi $do_device_not_available
+	jmp error_code
+	CFI_ENDPROC
+END(device_not_available)
+
+#ifdef CONFIG_PARAVIRT
+ENTRY(native_iret)
+	iret
+	_ASM_EXTABLE(native_iret, iret_exc)
+END(native_iret)
+
+ENTRY(native_irq_enable_sysexit)
+	sti
+	sysexit
+END(native_irq_enable_sysexit)
+#endif
+
+ENTRY(overflow)
+	RING0_INT_FRAME
+	ASM_CLAC
+	pushl_cfi $0
+	pushl_cfi $do_overflow
+	jmp error_code
+	CFI_ENDPROC
+END(overflow)
+
+ENTRY(bounds)
+	RING0_INT_FRAME
+	ASM_CLAC
+	pushl_cfi $0
+	pushl_cfi $do_bounds
+	jmp error_code
+	CFI_ENDPROC
+END(bounds)
+
+ENTRY(invalid_op)
+	RING0_INT_FRAME
+	ASM_CLAC
+	pushl_cfi $0
+	pushl_cfi $do_invalid_op
+	jmp error_code
+	CFI_ENDPROC
+END(invalid_op)
+
+ENTRY(coprocessor_segment_overrun)
+	RING0_INT_FRAME
+	ASM_CLAC
+	pushl_cfi $0
+	pushl_cfi $do_coprocessor_segment_overrun
+	jmp error_code
+	CFI_ENDPROC
+END(coprocessor_segment_overrun)
+
+ENTRY(invalid_TSS)
+	RING0_EC_FRAME
+	ASM_CLAC
+	pushl_cfi $do_invalid_TSS
+	jmp error_code
+	CFI_ENDPROC
+END(invalid_TSS)
+
+ENTRY(segment_not_present)
+	RING0_EC_FRAME
+	ASM_CLAC
+	pushl_cfi $do_segment_not_present
+	jmp error_code
+	CFI_ENDPROC
+END(segment_not_present)
+
+ENTRY(stack_segment)
+	RING0_EC_FRAME
+	ASM_CLAC
+	pushl_cfi $do_stack_segment
+	jmp error_code
+	CFI_ENDPROC
+END(stack_segment)
+
+ENTRY(alignment_check)
+	RING0_EC_FRAME
+	ASM_CLAC
+	pushl_cfi $do_alignment_check
+	jmp error_code
+	CFI_ENDPROC
+END(alignment_check)
+
+ENTRY(divide_error)
+	RING0_INT_FRAME
+	ASM_CLAC
+	pushl_cfi $0			# no error code
+	pushl_cfi $do_divide_error
+	jmp error_code
+	CFI_ENDPROC
+END(divide_error)
+
+#ifdef CONFIG_X86_MCE
+ENTRY(machine_check)
+	RING0_INT_FRAME
+	ASM_CLAC
+	pushl_cfi $0
+	pushl_cfi machine_check_vector
+	jmp error_code
+	CFI_ENDPROC
+END(machine_check)
+#endif
+
+ENTRY(spurious_interrupt_bug)
+	RING0_INT_FRAME
+	ASM_CLAC
+	pushl_cfi $0
+	pushl_cfi $do_spurious_interrupt_bug
+	jmp error_code
+	CFI_ENDPROC
+END(spurious_interrupt_bug)
+/*
+ * End of kprobes section
+ */
+	.popsection
+
 #ifdef CONFIG_XEN
->>>>>>> ddffeb8c
 /* Xen doesn't set %esp to be precisely what the normal sysenter
    entrypoint expects, so fix it up before using the normal path. */
 ENTRY(xen_sysenter_target)
@@ -1161,7 +1147,7 @@
 BUILD_INTERRUPT3(xen_hvm_callback_vector, XEN_HVM_EVTCHN_CALLBACK,
 		xen_evtchn_do_upcall)
 
-#endif	/* CONFIG_PARAVIRT_XEN */
+#endif	/* CONFIG_XEN */
 
 #ifdef CONFIG_FUNCTION_TRACER
 #ifdef CONFIG_DYNAMIC_FTRACE
@@ -1391,7 +1377,7 @@
  * that sets up the real kernel stack. Check here, since we can't
  * allow the wrong stack to be used.
  *
- * "SYSENTER_stack_sp0+12" is because the NMI/debug handler will have
+ * "TSS_sysenter_sp0+12" is because the NMI/debug handler will have
  * already pushed 3 words if it hits on the sysenter instruction:
  * eflags, cs and eip.
  *
@@ -1403,7 +1389,7 @@
 	cmpw $__KERNEL_CS, 4(%esp)
 	jne \ok
 \label:
-	movl SYSENTER_stack_sp0 + \offset(%esp), %esp
+	movl TSS_sysenter_sp0 + \offset(%esp), %esp
 	CFI_DEF_CFA esp, 0
 	CFI_UNDEFINED eip
 	pushfl_cfi
