--- conflicted
+++ resolved
@@ -1197,18 +1197,6 @@
 	early_iounmap(p, 4);
 #endif
 
-<<<<<<< HEAD
-	set_trap_gate(0,  &divide_error);
-	set_intr_gate(1,  &debug);
-	set_intr_gate(2,  &nmi);
-	set_system_intr_gate(3, &int3); /* int3/4 can be called from all */
-	set_system_gate(4, &overflow);
-	set_trap_gate(5,  &bounds);
-	set_trap_gate(6,  &invalid_op);
-	set_trap_gate(7,  &device_not_available);
-	set_task_gate(8,  GDT_ENTRY_DOUBLEFAULT_TSS);
-	set_trap_gate(9,  &coprocessor_segment_overrun);
-=======
 	set_trap_gate(0, &divide_error);
 	set_intr_gate(1, &debug);
 	set_intr_gate(2, &nmi);
@@ -1219,7 +1207,6 @@
 	set_trap_gate(7, &device_not_available);
 	set_task_gate(8, GDT_ENTRY_DOUBLEFAULT_TSS);
 	set_trap_gate(9, &coprocessor_segment_overrun);
->>>>>>> 5b664cb2
 	set_trap_gate(10, &invalid_TSS);
 	set_trap_gate(11, &segment_not_present);
 	set_trap_gate(12, &stack_segment);
