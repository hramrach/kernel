--- conflicted
+++ resolved
@@ -1293,29 +1293,13 @@
 		return -EPERM;
 	if (vcpu->arch.irq_type != KVMPPC_IRQ_DEFAULT)
 		return -EBUSY;
-<<<<<<< HEAD
-	if (cpu >= (KVM_MAX_VCPUS * vcpu->kvm->arch.emul_smt_mode)) {
-		pr_devel("Out of bounds !\n");
-		return -EINVAL;
-	}
-=======
->>>>>>> 7d2a07b7
 
 	/* We need to synchronize with queue provisioning */
 	mutex_lock(&xive->lock);
 
-<<<<<<< HEAD
-	vp_id = kvmppc_xive_vp(xive, cpu);
-	if (kvmppc_xive_vp_in_use(xive->kvm, vp_id)) {
-		pr_devel("Duplicate !\n");
-		r = -EEXIST;
-		goto bail;
-	}
-=======
 	r = kvmppc_xive_compute_vp_id(xive, cpu, &vp_id);
 	if (r)
 		goto bail;
->>>>>>> 7d2a07b7
 
 	xc = kzalloc(sizeof(*xc), GFP_KERNEL);
 	if (!xc) {
@@ -2153,12 +2137,6 @@
 
 	xive->single_escalation = xive_native_has_single_escalation();
 
-<<<<<<< HEAD
-	if (ret)
-		return ret;
-
-=======
->>>>>>> 7d2a07b7
 	kvm->arch.xive = xive;
 	return 0;
 }
