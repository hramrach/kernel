--- conflicted
+++ resolved
@@ -66,15 +66,9 @@
 	isync();
 
 	if (is_load)
-<<<<<<< HEAD
-		ret = probe_user_read(to, (const void __user *)from, n);
-	else
-		ret = probe_user_write((void __user *)to, from, n);
-=======
 		ret = copy_from_user_nofault(to, (const void __user *)from, n);
 	else
 		ret = copy_to_user_nofault((void __user *)to, from, n);
->>>>>>> 7d2a07b7
 
 	/* switch the pid first to avoid running host with unallocated pid */
 	if (quadrant == 1 && pid != old_pid)
