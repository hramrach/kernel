--- conflicted
+++ resolved
@@ -115,20 +115,10 @@
 static void optimized_callback(struct optimized_kprobe *op,
 			       struct pt_regs *regs)
 {
-<<<<<<< HEAD
-	unsigned long flags;
-
-=======
->>>>>>> 0186f2dc
 	/* This is possible if op is under delayed unoptimizing */
 	if (kprobe_disabled(&op->kp))
 		return;
 
-<<<<<<< HEAD
-	local_irq_save(flags);
-	hard_irq_disable();
-=======
->>>>>>> 0186f2dc
 	preempt_disable();
 
 	if (kprobe_running()) {
@@ -141,17 +131,7 @@
 		__this_cpu_write(current_kprobe, NULL);
 	}
 
-<<<<<<< HEAD
-	/*
-	 * No need for an explicit __hard_irq_enable() here.
-	 * local_irq_restore() will re-enable interrupts,
-	 * if they were hard disabled.
-	 */
 	preempt_enable_no_resched();
-	local_irq_restore(flags);
-=======
-	preempt_enable_no_resched();
->>>>>>> 0186f2dc
 }
 NOKPROBE_SYMBOL(optimized_callback);
 
