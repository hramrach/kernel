--- conflicted
+++ resolved
@@ -384,11 +384,7 @@
 			   dma_addr_t *dma_handle, gfp_t flag)
 {
 	return iommu_alloc_coherent(to_vio_dev(dev)->iommu_table, size,
-<<<<<<< HEAD
-			dma_handle, ~0ul, flag);
-=======
 			dma_handle, ~0ul, flag, -1);
->>>>>>> 120bda20
 }
 
 static void vio_free_coherent(struct device *dev, size_t size,
