--- conflicted
+++ resolved
@@ -1325,20 +1325,6 @@
 	return sprintf(buf, "%s\n", of_node ? of_node->full_name : "none");
 }
 
-<<<<<<< HEAD
-static ssize_t modalias_show (struct device *dev, struct device_attribute *attr,
-			      char *buf)
-{
-	struct device_node *of_node = dev->archdata.of_node;
-	const char *compat;
-	int i = 0;
-
-	if (of_node) {
-		compat = of_get_property(of_node, "compatible", &i);
-		i = sprintf (buf, "vio:T%sS%s\n", of_node->type, compat);
-	}
-	return i;
-=======
 static ssize_t modalias_show(struct device *dev, struct device_attribute *attr,
 			     char *buf)
 {
@@ -1354,7 +1340,6 @@
 		return -ENODEV;
 
 	return sprintf(buf, "vio:T%sS%s\n", vio_dev->type, cp);
->>>>>>> e44a21b7
 }
 
 static struct device_attribute vio_dev_attrs[] = {
