// SPDX-License-Identifier: GPL-2.0-or-later

/*
 *    Copyright (C) 2004 Benjamin Herrenschmidt, IBM Corp.
 *			 <benh@kernel.crashing.org>
 */

#include <linux/errno.h>
#include <linux/sched.h>
#include <linux/kernel.h>
#include <linux/mm.h>
#include <linux/smp.h>
#include <linux/stddef.h>
#include <linux/unistd.h>
#include <linux/slab.h>
#include <linux/user.h>
#include <linux/elf.h>
#include <linux/security.h>
#include <linux/memblock.h>
#include <linux/syscalls.h>
#include <linux/time_namespace.h>
#include <vdso/datapage.h>

#include <asm/syscall.h>
#include <asm/processor.h>
#include <asm/mmu.h>
#include <asm/mmu_context.h>
#include <asm/prom.h>
#include <asm/machdep.h>
#include <asm/cputable.h>
#include <asm/sections.h>
#include <asm/firmware.h>
#include <asm/vdso.h>
#include <asm/vdso_datapage.h>
#include <asm/setup.h>

/* The alignment of the vDSO */
#define VDSO_ALIGNMENT	(1 << 16)

extern char vdso32_start, vdso32_end;
extern char vdso64_start, vdso64_end;

/*
 * The vdso data page (aka. systemcfg for old ppc64 fans) is here.
 * Once the early boot kernel code no longer needs to muck around
 * with it, it will become dynamically allocated
 */
static union {
	struct vdso_arch_data	data;
	u8			page[PAGE_SIZE];
} vdso_data_store __page_aligned_data;
struct vdso_arch_data *vdso_data = &vdso_data_store.data;

enum vvar_pages {
	VVAR_DATA_PAGE_OFFSET,
	VVAR_TIMENS_PAGE_OFFSET,
	VVAR_NR_PAGES,
};

static int vdso_mremap(const struct vm_special_mapping *sm, struct vm_area_struct *new_vma,
		       unsigned long text_size)
{
	unsigned long new_size = new_vma->vm_end - new_vma->vm_start;

	if (new_size != text_size)
		return -EINVAL;

	current->mm->context.vdso = (void __user *)new_vma->vm_start;

	return 0;
}

static int vdso32_mremap(const struct vm_special_mapping *sm, struct vm_area_struct *new_vma)
{
	return vdso_mremap(sm, new_vma, &vdso32_end - &vdso32_start);
}

static int vdso64_mremap(const struct vm_special_mapping *sm, struct vm_area_struct *new_vma)
{
	return vdso_mremap(sm, new_vma, &vdso64_end - &vdso64_start);
}

static vm_fault_t vvar_fault(const struct vm_special_mapping *sm,
			     struct vm_area_struct *vma, struct vm_fault *vmf);

static struct vm_special_mapping vvar_spec __ro_after_init = {
	.name = "[vvar]",
	.fault = vvar_fault,
};

static struct vm_special_mapping vdso32_spec __ro_after_init = {
	.name = "[vdso]",
	.mremap = vdso32_mremap,
};

static struct vm_special_mapping vdso64_spec __ro_after_init = {
	.name = "[vdso]",
	.mremap = vdso64_mremap,
};

#ifdef CONFIG_TIME_NS
struct vdso_data *arch_get_vdso_data(void *vvar_page)
{
	return ((struct vdso_arch_data *)vvar_page)->data;
}

/*
 * The vvar mapping contains data for a specific time namespace, so when a task
 * changes namespace we must unmap its vvar data for the old namespace.
 * Subsequent faults will map in data for the new namespace.
 *
 * For more details see timens_setup_vdso_data().
 */
int vdso_join_timens(struct task_struct *task, struct time_namespace *ns)
{
	struct mm_struct *mm = task->mm;
	struct vm_area_struct *vma;

	mmap_read_lock(mm);

	for (vma = mm->mmap; vma; vma = vma->vm_next) {
		unsigned long size = vma->vm_end - vma->vm_start;

		if (vma_is_special_mapping(vma, &vvar_spec))
			zap_page_range(vma, vma->vm_start, size);
	}

	mmap_read_unlock(mm);
	return 0;
}

static struct page *find_timens_vvar_page(struct vm_area_struct *vma)
{
	if (likely(vma->vm_mm == current->mm))
		return current->nsproxy->time_ns->vvar_page;

	/*
	 * VM_PFNMAP | VM_IO protect .fault() handler from being called
	 * through interfaces like /proc/$pid/mem or
	 * process_vm_{readv,writev}() as long as there's no .access()
	 * in special_mapping_vmops.
	 * For more details check_vma_flags() and __access_remote_vm()
	 */
	WARN(1, "vvar_page accessed remotely");

	return NULL;
}
#else
static struct page *find_timens_vvar_page(struct vm_area_struct *vma)
{
	return NULL;
}
#endif

static vm_fault_t vvar_fault(const struct vm_special_mapping *sm,
			     struct vm_area_struct *vma, struct vm_fault *vmf)
{
	struct page *timens_page = find_timens_vvar_page(vma);
	unsigned long pfn;

	switch (vmf->pgoff) {
	case VVAR_DATA_PAGE_OFFSET:
		if (timens_page)
			pfn = page_to_pfn(timens_page);
		else
			pfn = virt_to_pfn(vdso_data);
		break;
#ifdef CONFIG_TIME_NS
	case VVAR_TIMENS_PAGE_OFFSET:
		/*
		 * If a task belongs to a time namespace then a namespace
		 * specific VVAR is mapped with the VVAR_DATA_PAGE_OFFSET and
		 * the real VVAR page is mapped with the VVAR_TIMENS_PAGE_OFFSET
		 * offset.
		 * See also the comment near timens_setup_vdso_data().
		 */
		if (!timens_page)
			return VM_FAULT_SIGBUS;
		pfn = virt_to_pfn(vdso_data);
		break;
#endif /* CONFIG_TIME_NS */
	default:
		return VM_FAULT_SIGBUS;
	}

	return vmf_insert_pfn(vma, vmf->address, pfn);
}

/*
 * This is called from binfmt_elf, we create the special vma for the
 * vDSO and insert it into the mm struct tree
 */
static int __arch_setup_additional_pages(struct linux_binprm *bprm, int uses_interp)
{
	unsigned long vdso_size, vdso_base, mappings_size;
	struct vm_special_mapping *vdso_spec;
	unsigned long vvar_size = VVAR_NR_PAGES * PAGE_SIZE;
	struct mm_struct *mm = current->mm;
	struct vm_area_struct *vma;

	if (is_32bit_task()) {
		vdso_spec = &vdso32_spec;
		vdso_size = &vdso32_end - &vdso32_start;
		vdso_base = VDSO32_MBASE;
	} else {
		vdso_spec = &vdso64_spec;
		vdso_size = &vdso64_end - &vdso64_start;
		/*
		 * On 64bit we don't have a preferred map address. This
		 * allows get_unmapped_area to find an area near other mmaps
		 * and most likely share a SLB entry.
		 */
		vdso_base = 0;
	}

<<<<<<< HEAD
	current->mm->context.vdso = (void __user *)0;

	/* vDSO has a problem and was disabled, just don't "enable" it for the
	 * process
	 */
	if (vdso_pages == 0)
		return 0;
	/* Add a page to the vdso size for the data page */
	vdso_pages ++;
=======
	mappings_size = vdso_size + vvar_size;
	mappings_size += (VDSO_ALIGNMENT - 1) & PAGE_MASK;
>>>>>>> 7d2a07b7

	/*
	 * pick a base address for the vDSO in process space. We try to put it
	 * at vdso_base which is the "natural" base for it, but we might fail
	 * and end up putting it elsewhere.
	 * Add enough to the size so that the result can be aligned.
	 */
	vdso_base = get_unmapped_area(NULL, vdso_base, mappings_size, 0, 0);
	if (IS_ERR_VALUE(vdso_base))
		return vdso_base;

	/* Add required alignment. */
	vdso_base = ALIGN(vdso_base, VDSO_ALIGNMENT);

	/*
	 * Put vDSO base into mm struct. We need to do this before calling
	 * install_special_mapping or the perf counter mmap tracking code
	 * will fail to recognise it as a vDSO.
	 */
<<<<<<< HEAD
	mm->context.vdso = (void __user *)vdso_base;
=======
	mm->context.vdso = (void __user *)vdso_base + vvar_size;

	vma = _install_special_mapping(mm, vdso_base, vvar_size,
				       VM_READ | VM_MAYREAD | VM_IO |
				       VM_DONTDUMP | VM_PFNMAP, &vvar_spec);
	if (IS_ERR(vma))
		return PTR_ERR(vma);
>>>>>>> 7d2a07b7

	/*
	 * our vma flags don't have VM_WRITE so by default, the process isn't
	 * allowed to write those pages.
	 * gdb can break that with ptrace interface, and thus trigger COW on
	 * those pages but it's then your responsibility to never do that on
	 * the "data" page of the vDSO or you'll stop getting kernel updates
	 * and your nice userland gettimeofday will be totally dead.
	 * It's fine to use that for setting breakpoints in the vDSO code
	 * pages though.
	 */
<<<<<<< HEAD
	rc = install_special_mapping(mm, vdso_base, vdso_pages << PAGE_SHIFT,
				     VM_READ|VM_EXEC|
				     VM_MAYREAD|VM_MAYWRITE|VM_MAYEXEC,
				     vdso_pagelist);
	if (rc) {
		current->mm->context.vdso = 0;
		goto fail_mmapsem;
	}

	up_write(&mm->mmap_sem);
	return 0;

 fail_mmapsem:
	up_write(&mm->mmap_sem);
	return rc;
}

const char *arch_vma_name(struct vm_area_struct *vma)
{
	if (vma->vm_mm && vma->vm_start == (unsigned long)vma->vm_mm->context.vdso)
		return "[vdso]";
	return NULL;
}



#ifdef CONFIG_VDSO32
static void * __init find_section32(Elf32_Ehdr *ehdr, const char *secname,
				  unsigned long *size)
{
	Elf32_Shdr *sechdrs;
	unsigned int i;
	char *secnames;

	/* Grab section headers and strings so we can tell who is who */
	sechdrs = (void *)ehdr + ehdr->e_shoff;
	secnames = (void *)ehdr + sechdrs[ehdr->e_shstrndx].sh_offset;

	/* Find the section they want */
	for (i = 1; i < ehdr->e_shnum; i++) {
		if (strcmp(secnames+sechdrs[i].sh_name, secname) == 0) {
			if (size)
				*size = sechdrs[i].sh_size;
			return (void *)ehdr + sechdrs[i].sh_offset;
		}
	}
	*size = 0;
	return NULL;
}

static Elf32_Sym * __init find_symbol32(struct lib32_elfinfo *lib,
					const char *symname)
{
	unsigned int i;
	char name[MAX_SYMNAME], *c;

	for (i = 0; i < (lib->dynsymsize / sizeof(Elf32_Sym)); i++) {
		if (lib->dynsym[i].st_name == 0)
			continue;
		strlcpy(name, lib->dynstr + lib->dynsym[i].st_name,
			MAX_SYMNAME);
		c = strchr(name, '@');
		if (c)
			*c = 0;
		if (strcmp(symname, name) == 0)
			return &lib->dynsym[i];
	}
	return NULL;
}

/* Note that we assume the section is .text and the symbol is relative to
 * the library base
 */
static unsigned long __init find_function32(struct lib32_elfinfo *lib,
					    const char *symname)
{
	Elf32_Sym *sym = find_symbol32(lib, symname);
=======
	vma = _install_special_mapping(mm, vdso_base + vvar_size, vdso_size,
				       VM_READ | VM_EXEC | VM_MAYREAD |
				       VM_MAYWRITE | VM_MAYEXEC, vdso_spec);
	if (IS_ERR(vma))
		do_munmap(mm, vdso_base, vvar_size, NULL);
>>>>>>> 7d2a07b7

	return PTR_ERR_OR_ZERO(vma);
}

int arch_setup_additional_pages(struct linux_binprm *bprm, int uses_interp)
{
	struct mm_struct *mm = current->mm;
	int rc;

	mm->context.vdso = NULL;

	if (mmap_write_lock_killable(mm))
		return -EINTR;

	rc = __arch_setup_additional_pages(bprm, uses_interp);
	if (rc)
		mm->context.vdso = NULL;

	mmap_write_unlock(mm);
	return rc;
}

#define VDSO_DO_FIXUPS(type, value, bits, sec) do {					\
	void *__start = (void *)VDSO##bits##_SYMBOL(&vdso##bits##_start, sec##_start);	\
	void *__end = (void *)VDSO##bits##_SYMBOL(&vdso##bits##_start, sec##_end);	\
											\
	do_##type##_fixups((value), __start, __end);					\
} while (0)

static void __init vdso_fixup_features(void)
{
#ifdef CONFIG_PPC64
	VDSO_DO_FIXUPS(feature, cur_cpu_spec->cpu_features, 64, ftr_fixup);
	VDSO_DO_FIXUPS(feature, cur_cpu_spec->mmu_features, 64, mmu_ftr_fixup);
	VDSO_DO_FIXUPS(feature, powerpc_firmware_features, 64, fw_ftr_fixup);
	VDSO_DO_FIXUPS(lwsync, cur_cpu_spec->cpu_features, 64, lwsync_fixup);
#endif /* CONFIG_PPC64 */

#ifdef CONFIG_VDSO32
	VDSO_DO_FIXUPS(feature, cur_cpu_spec->cpu_features, 32, ftr_fixup);
	VDSO_DO_FIXUPS(feature, cur_cpu_spec->mmu_features, 32, mmu_ftr_fixup);
#ifdef CONFIG_PPC64
	VDSO_DO_FIXUPS(feature, powerpc_firmware_features, 32, fw_ftr_fixup);
#endif /* CONFIG_PPC64 */
	VDSO_DO_FIXUPS(lwsync, cur_cpu_spec->cpu_features, 32, lwsync_fixup);
#endif
}

/*
 * Called from setup_arch to initialize the bitmap of available
 * syscalls in the systemcfg page
 */
static void __init vdso_setup_syscall_map(void)
{
	unsigned int i;

	for (i = 0; i < NR_syscalls; i++) {
<<<<<<< HEAD
#ifdef CONFIG_PPC64
		if (sys_call_table[i] != sys_ni_syscall)
			vdso_data->syscall_map_64[i >> 5] |=
				0x80000000UL >> (i & 0x1f);
		if (IS_ENABLED(CONFIG_COMPAT) &&
		    compat_sys_call_table[i] != sys_ni_syscall)
			vdso_data->syscall_map_32[i >> 5] |=
				0x80000000UL >> (i & 0x1f);
#else /* CONFIG_PPC64 */
		if (sys_call_table[i] != sys_ni_syscall)
			vdso_data->syscall_map_32[i >> 5] |=
				0x80000000UL >> (i & 0x1f);
#endif /* CONFIG_PPC64 */
=======
		if (sys_call_table[i] != (unsigned long)&sys_ni_syscall)
			vdso_data->syscall_map[i >> 5] |= 0x80000000UL >> (i & 0x1f);
		if (IS_ENABLED(CONFIG_COMPAT) &&
		    compat_sys_call_table[i] != (unsigned long)&sys_ni_syscall)
			vdso_data->compat_syscall_map[i >> 5] |= 0x80000000UL >> (i & 0x1f);
>>>>>>> 7d2a07b7
	}
}

#ifdef CONFIG_PPC64
int vdso_getcpu_init(void)
{
	unsigned long cpu, node, val;

	/*
	 * SPRG_VDSO contains the CPU in the bottom 16 bits and the NUMA node
	 * in the next 16 bits.  The VDSO uses this to implement getcpu().
	 */
	cpu = get_cpu();
	WARN_ON_ONCE(cpu > 0xffff);

	node = cpu_to_node(cpu);
	WARN_ON_ONCE(node > 0xffff);

	val = (cpu & 0xffff) | ((node & 0xffff) << 16);
	mtspr(SPRN_SPRG_VDSO_WRITE, val);
	get_paca()->sprg_vdso = val;

	put_cpu();

	return 0;
}
/* We need to call this before SMP init */
early_initcall(vdso_getcpu_init);
#endif

static struct page ** __init vdso_setup_pages(void *start, void *end)
{
	int i;
	struct page **pagelist;
	int pages = (end - start) >> PAGE_SHIFT;

	pagelist = kcalloc(pages + 1, sizeof(struct page *), GFP_KERNEL);
	if (!pagelist)
		panic("%s: Cannot allocate page list for VDSO", __func__);

	for (i = 0; i < pages; i++)
		pagelist[i] = virt_to_page(start + i * PAGE_SIZE);

	return pagelist;
}

static int __init vdso_init(void)
{
#ifdef CONFIG_PPC64
	/*
	 * Fill up the "systemcfg" stuff for backward compatibility
	 */
	strcpy((char *)vdso_data->eye_catcher, "SYSTEMCFG:PPC64");
	vdso_data->version.major = SYSTEMCFG_MAJOR;
	vdso_data->version.minor = SYSTEMCFG_MINOR;
	vdso_data->processor = mfspr(SPRN_PVR);
	/*
	 * Fake the old platform number for pSeries and add
	 * in LPAR bit if necessary
	 */
	vdso_data->platform = 0x100;
	if (firmware_has_feature(FW_FEATURE_LPAR))
		vdso_data->platform |= 1;
	vdso_data->physicalMemorySize = memblock_phys_mem_size();
	vdso_data->dcache_size = ppc64_caches.l1d.size;
	vdso_data->dcache_line_size = ppc64_caches.l1d.line_size;
	vdso_data->icache_size = ppc64_caches.l1i.size;
	vdso_data->icache_line_size = ppc64_caches.l1i.line_size;
	vdso_data->dcache_block_size = ppc64_caches.l1d.block_size;
	vdso_data->icache_block_size = ppc64_caches.l1i.block_size;
	vdso_data->dcache_log_block_size = ppc64_caches.l1d.log_block_size;
	vdso_data->icache_log_block_size = ppc64_caches.l1i.log_block_size;
#endif /* CONFIG_PPC64 */

	vdso_setup_syscall_map();

	vdso_fixup_features();

	if (IS_ENABLED(CONFIG_VDSO32))
		vdso32_spec.pages = vdso_setup_pages(&vdso32_start, &vdso32_end);

	if (IS_ENABLED(CONFIG_PPC64))
		vdso64_spec.pages = vdso_setup_pages(&vdso64_start, &vdso64_end);

	smp_wmb();

	return 0;
}
arch_initcall(vdso_init);<|MERGE_RESOLUTION|>--- conflicted
+++ resolved
@@ -213,20 +213,8 @@
 		vdso_base = 0;
 	}
 
-<<<<<<< HEAD
-	current->mm->context.vdso = (void __user *)0;
-
-	/* vDSO has a problem and was disabled, just don't "enable" it for the
-	 * process
-	 */
-	if (vdso_pages == 0)
-		return 0;
-	/* Add a page to the vdso size for the data page */
-	vdso_pages ++;
-=======
 	mappings_size = vdso_size + vvar_size;
 	mappings_size += (VDSO_ALIGNMENT - 1) & PAGE_MASK;
->>>>>>> 7d2a07b7
 
 	/*
 	 * pick a base address for the vDSO in process space. We try to put it
@@ -246,9 +234,6 @@
 	 * install_special_mapping or the perf counter mmap tracking code
 	 * will fail to recognise it as a vDSO.
 	 */
-<<<<<<< HEAD
-	mm->context.vdso = (void __user *)vdso_base;
-=======
 	mm->context.vdso = (void __user *)vdso_base + vvar_size;
 
 	vma = _install_special_mapping(mm, vdso_base, vvar_size,
@@ -256,7 +241,6 @@
 				       VM_DONTDUMP | VM_PFNMAP, &vvar_spec);
 	if (IS_ERR(vma))
 		return PTR_ERR(vma);
->>>>>>> 7d2a07b7
 
 	/*
 	 * our vma flags don't have VM_WRITE so by default, the process isn't
@@ -268,91 +252,11 @@
 	 * It's fine to use that for setting breakpoints in the vDSO code
 	 * pages though.
 	 */
-<<<<<<< HEAD
-	rc = install_special_mapping(mm, vdso_base, vdso_pages << PAGE_SHIFT,
-				     VM_READ|VM_EXEC|
-				     VM_MAYREAD|VM_MAYWRITE|VM_MAYEXEC,
-				     vdso_pagelist);
-	if (rc) {
-		current->mm->context.vdso = 0;
-		goto fail_mmapsem;
-	}
-
-	up_write(&mm->mmap_sem);
-	return 0;
-
- fail_mmapsem:
-	up_write(&mm->mmap_sem);
-	return rc;
-}
-
-const char *arch_vma_name(struct vm_area_struct *vma)
-{
-	if (vma->vm_mm && vma->vm_start == (unsigned long)vma->vm_mm->context.vdso)
-		return "[vdso]";
-	return NULL;
-}
-
-
-
-#ifdef CONFIG_VDSO32
-static void * __init find_section32(Elf32_Ehdr *ehdr, const char *secname,
-				  unsigned long *size)
-{
-	Elf32_Shdr *sechdrs;
-	unsigned int i;
-	char *secnames;
-
-	/* Grab section headers and strings so we can tell who is who */
-	sechdrs = (void *)ehdr + ehdr->e_shoff;
-	secnames = (void *)ehdr + sechdrs[ehdr->e_shstrndx].sh_offset;
-
-	/* Find the section they want */
-	for (i = 1; i < ehdr->e_shnum; i++) {
-		if (strcmp(secnames+sechdrs[i].sh_name, secname) == 0) {
-			if (size)
-				*size = sechdrs[i].sh_size;
-			return (void *)ehdr + sechdrs[i].sh_offset;
-		}
-	}
-	*size = 0;
-	return NULL;
-}
-
-static Elf32_Sym * __init find_symbol32(struct lib32_elfinfo *lib,
-					const char *symname)
-{
-	unsigned int i;
-	char name[MAX_SYMNAME], *c;
-
-	for (i = 0; i < (lib->dynsymsize / sizeof(Elf32_Sym)); i++) {
-		if (lib->dynsym[i].st_name == 0)
-			continue;
-		strlcpy(name, lib->dynstr + lib->dynsym[i].st_name,
-			MAX_SYMNAME);
-		c = strchr(name, '@');
-		if (c)
-			*c = 0;
-		if (strcmp(symname, name) == 0)
-			return &lib->dynsym[i];
-	}
-	return NULL;
-}
-
-/* Note that we assume the section is .text and the symbol is relative to
- * the library base
- */
-static unsigned long __init find_function32(struct lib32_elfinfo *lib,
-					    const char *symname)
-{
-	Elf32_Sym *sym = find_symbol32(lib, symname);
-=======
 	vma = _install_special_mapping(mm, vdso_base + vvar_size, vdso_size,
 				       VM_READ | VM_EXEC | VM_MAYREAD |
 				       VM_MAYWRITE | VM_MAYEXEC, vdso_spec);
 	if (IS_ERR(vma))
 		do_munmap(mm, vdso_base, vvar_size, NULL);
->>>>>>> 7d2a07b7
 
 	return PTR_ERR_OR_ZERO(vma);
 }
@@ -410,27 +314,11 @@
 	unsigned int i;
 
 	for (i = 0; i < NR_syscalls; i++) {
-<<<<<<< HEAD
-#ifdef CONFIG_PPC64
-		if (sys_call_table[i] != sys_ni_syscall)
-			vdso_data->syscall_map_64[i >> 5] |=
-				0x80000000UL >> (i & 0x1f);
-		if (IS_ENABLED(CONFIG_COMPAT) &&
-		    compat_sys_call_table[i] != sys_ni_syscall)
-			vdso_data->syscall_map_32[i >> 5] |=
-				0x80000000UL >> (i & 0x1f);
-#else /* CONFIG_PPC64 */
-		if (sys_call_table[i] != sys_ni_syscall)
-			vdso_data->syscall_map_32[i >> 5] |=
-				0x80000000UL >> (i & 0x1f);
-#endif /* CONFIG_PPC64 */
-=======
 		if (sys_call_table[i] != (unsigned long)&sys_ni_syscall)
 			vdso_data->syscall_map[i >> 5] |= 0x80000000UL >> (i & 0x1f);
 		if (IS_ENABLED(CONFIG_COMPAT) &&
 		    compat_sys_call_table[i] != (unsigned long)&sys_ni_syscall)
 			vdso_data->compat_syscall_map[i >> 5] |= 0x80000000UL >> (i & 0x1f);
->>>>>>> 7d2a07b7
 	}
 }
 
