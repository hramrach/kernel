--- conflicted
+++ resolved
@@ -278,7 +278,7 @@
 }
 #endif /* CONFIG_HOTPLUG_CPU */
 
-static int sysfs_cpu_notify(struct notifier_block *self,
+static int __devinit sysfs_cpu_notify(struct notifier_block *self,
 				      unsigned long action, void *hcpu)
 {
 	unsigned int cpu = (unsigned int)(long)hcpu;
@@ -296,7 +296,7 @@
 	return NOTIFY_OK;
 }
 
-static struct notifier_block sysfs_cpu_nb = {
+static struct notifier_block __devinitdata sysfs_cpu_nb = {
 	.notifier_call	= sysfs_cpu_notify,
 };
 
@@ -324,22 +324,6 @@
 	sysfs_remove_link(&node->sysdev.kobj, kobject_name(&dev->kobj));
 }
 
-<<<<<<< HEAD
-int sysfs_add_device_to_node(struct sys_device *dev, int nid)
-{
-	struct node *node = &node_devices[nid];
-	return sysfs_create_link(&node->sysdev.kobj, &dev->kobj,
-			kobject_name(&dev->kobj));
-}
-
-void sysfs_remove_device_from_node(struct sys_device *dev, int nid)
-{
-	struct node *node = &node_devices[nid];
-	sysfs_remove_link(&node->sysdev.kobj, kobject_name(&dev->kobj));
-}
-
-=======
->>>>>>> 120bda20
 #else
 static void register_nodes(void)
 {
