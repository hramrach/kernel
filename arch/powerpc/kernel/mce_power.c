// SPDX-License-Identifier: GPL-2.0-or-later
/*
 * Machine check exception handling CPU-side for power7 and power8
 *
 * Copyright 2013 IBM Corporation
 * Author: Mahesh Salgaonkar <mahesh@linux.vnet.ibm.com>
 */

#undef DEBUG
#define pr_fmt(fmt) "mce_power: " fmt

#include <linux/types.h>
#include <linux/ptrace.h>
#include <linux/extable.h>
<<<<<<< HEAD
=======
#include <linux/pgtable.h>
>>>>>>> 7d2a07b7
#include <asm/mmu.h>
#include <asm/mce.h>
#include <asm/machdep.h>
#include <asm/pte-walk.h>
#include <asm/sstep.h>
#include <asm/exception-64s.h>
#include <asm/extable.h>
#include <asm/inst.h>

/*
 * Convert an address related to an mm to a PFN. NOTE: we are in real
 * mode, we could potentially race with page table updates.
 */
unsigned long addr_to_pfn(struct pt_regs *regs, unsigned long addr)
{
<<<<<<< HEAD
	pte_t *ptep;
=======
	pte_t *ptep, pte;
>>>>>>> 7d2a07b7
	unsigned int shift;
	unsigned long pfn, flags;
	struct mm_struct *mm;

	if (user_mode(regs))
		mm = current->mm;
	else
		mm = &init_mm;

	local_irq_save(flags);
	ptep = __find_linux_pte(mm->pgd, addr, NULL, &shift);
<<<<<<< HEAD

	if (!ptep || pte_special(*ptep)) {
=======
	if (!ptep) {
		pfn = ULONG_MAX;
		goto out;
	}
	pte = READ_ONCE(*ptep);

	if (!pte_present(pte) || pte_special(pte)) {
>>>>>>> 7d2a07b7
		pfn = ULONG_MAX;
		goto out;
	}

	if (shift <= PAGE_SHIFT)
<<<<<<< HEAD
		pfn = pte_pfn(*ptep);
	else {
		unsigned long rpnmask = (1ul << shift) - PAGE_SIZE;
		pfn = pte_pfn(__pte(pte_val(*ptep) | (addr & rpnmask)));
	}

out:
	local_irq_restore(flags);
	return pfn;
=======
		pfn = pte_pfn(pte);
	else {
		unsigned long rpnmask = (1ul << shift) - PAGE_SIZE;
		pfn = pte_pfn(__pte(pte_val(pte) | (addr & rpnmask)));
	}
out:
	local_irq_restore(flags);
	return pfn;
}

static bool mce_in_guest(void)
{
#ifdef CONFIG_KVM_BOOK3S_HANDLER
	/*
	 * If machine check is hit when in guest context or low level KVM
	 * code, avoid looking up any translations or making any attempts
	 * to recover, just record the event and pass to KVM.
	 */
	if (get_paca()->kvm_hstate.in_guest)
		return true;
#endif
	return false;
>>>>>>> 7d2a07b7
}

/* flush SLBs and reload */
#ifdef CONFIG_PPC_BOOK3S_64
void flush_and_reload_slb(void)
{
	/* Invalidate all SLBs */
	slb_flush_all_realmode();

	if (early_radix_enabled())
		return;

	/*
	 * This probably shouldn't happen, but it may be possible it's
	 * called in early boot before SLB shadows are allocated.
	 */
	if (!get_slb_shadow())
		return;

	slb_restore_bolted_realmode();
}
#endif

void flush_erat(void)
{
#ifdef CONFIG_PPC_BOOK3S_64
	if (!early_cpu_has_feature(CPU_FTR_ARCH_300)) {
		flush_and_reload_slb();
		return;
	}
#endif
	asm volatile(PPC_ISA_3_0_INVALIDATE_ERAT : : :"memory");
}

#define MCE_FLUSH_SLB 1
#define MCE_FLUSH_TLB 2
#define MCE_FLUSH_ERAT 3

static int mce_flush(int what)
{
#ifdef CONFIG_PPC_BOOK3S_64
	if (what == MCE_FLUSH_SLB) {
		flush_and_reload_slb();
		return 1;
	}
#endif
	if (what == MCE_FLUSH_ERAT) {
		flush_erat();
		return 1;
	}
	if (what == MCE_FLUSH_TLB) {
		tlbiel_all();
		return 1;
	}

	return 0;
}

#define SRR1_MC_LOADSTORE(srr1)	((srr1) & PPC_BIT(42))

struct mce_ierror_table {
	unsigned long srr1_mask;
	unsigned long srr1_value;
	bool nip_valid; /* nip is a valid indicator of faulting address */
	unsigned int error_type;
	unsigned int error_subtype;
	unsigned int error_class;
	unsigned int initiator;
	unsigned int severity;
	bool sync_error;
};

static const struct mce_ierror_table mce_p7_ierror_table[] = {
{ 0x00000000001c0000, 0x0000000000040000, true,
  MCE_ERROR_TYPE_UE,  MCE_UE_ERROR_IFETCH, MCE_ECLASS_HARDWARE,
  MCE_INITIATOR_CPU,  MCE_SEV_SEVERE, true },
{ 0x00000000001c0000, 0x0000000000080000, true,
  MCE_ERROR_TYPE_SLB, MCE_SLB_ERROR_PARITY, MCE_ECLASS_HARD_INDETERMINATE,
  MCE_INITIATOR_CPU,  MCE_SEV_SEVERE, true },
{ 0x00000000001c0000, 0x00000000000c0000, true,
  MCE_ERROR_TYPE_SLB, MCE_SLB_ERROR_MULTIHIT, MCE_ECLASS_SOFT_INDETERMINATE,
  MCE_INITIATOR_CPU,  MCE_SEV_WARNING, true },
{ 0x00000000001c0000, 0x0000000000100000, true,
  MCE_ERROR_TYPE_SLB, MCE_SLB_ERROR_INDETERMINATE, /* BOTH */
  MCE_ECLASS_SOFT_INDETERMINATE,
  MCE_INITIATOR_CPU,  MCE_SEV_WARNING, true },
{ 0x00000000001c0000, 0x0000000000140000, true,
  MCE_ERROR_TYPE_TLB, MCE_TLB_ERROR_MULTIHIT, MCE_ECLASS_SOFT_INDETERMINATE,
  MCE_INITIATOR_CPU,  MCE_SEV_WARNING, true },
{ 0x00000000001c0000, 0x0000000000180000, true,
  MCE_ERROR_TYPE_UE,  MCE_UE_ERROR_PAGE_TABLE_WALK_IFETCH, MCE_ECLASS_HARDWARE,
  MCE_INITIATOR_CPU,  MCE_SEV_SEVERE, true },
{ 0x00000000001c0000, 0x00000000001c0000, true,
  MCE_ERROR_TYPE_UE,  MCE_UE_ERROR_IFETCH, MCE_ECLASS_HARDWARE,
  MCE_INITIATOR_CPU,  MCE_SEV_SEVERE, true },
{ 0, 0, 0, 0, 0, 0, 0 } };

static const struct mce_ierror_table mce_p8_ierror_table[] = {
{ 0x00000000081c0000, 0x0000000000040000, true,
  MCE_ERROR_TYPE_UE,  MCE_UE_ERROR_IFETCH, MCE_ECLASS_HARDWARE,
  MCE_INITIATOR_CPU,  MCE_SEV_SEVERE, true },
{ 0x00000000081c0000, 0x0000000000080000, true,
  MCE_ERROR_TYPE_SLB, MCE_SLB_ERROR_PARITY, MCE_ECLASS_HARD_INDETERMINATE,
  MCE_INITIATOR_CPU,  MCE_SEV_SEVERE, true },
{ 0x00000000081c0000, 0x00000000000c0000, true,
  MCE_ERROR_TYPE_SLB, MCE_SLB_ERROR_MULTIHIT, MCE_ECLASS_SOFT_INDETERMINATE,
  MCE_INITIATOR_CPU,  MCE_SEV_WARNING, true },
{ 0x00000000081c0000, 0x0000000000100000, true,
  MCE_ERROR_TYPE_ERAT, MCE_ERAT_ERROR_MULTIHIT, MCE_ECLASS_SOFT_INDETERMINATE,
  MCE_INITIATOR_CPU,  MCE_SEV_WARNING, true },
{ 0x00000000081c0000, 0x0000000000140000, true,
  MCE_ERROR_TYPE_TLB, MCE_TLB_ERROR_MULTIHIT, MCE_ECLASS_SOFT_INDETERMINATE,
  MCE_INITIATOR_CPU,  MCE_SEV_WARNING, true },
{ 0x00000000081c0000, 0x0000000000180000, true,
  MCE_ERROR_TYPE_UE,  MCE_UE_ERROR_PAGE_TABLE_WALK_IFETCH,
  MCE_ECLASS_HARDWARE,
  MCE_INITIATOR_CPU,  MCE_SEV_SEVERE, true },
{ 0x00000000081c0000, 0x00000000001c0000, true,
  MCE_ERROR_TYPE_UE,  MCE_UE_ERROR_IFETCH, MCE_ECLASS_HARDWARE,
  MCE_INITIATOR_CPU,  MCE_SEV_SEVERE, true },
{ 0x00000000081c0000, 0x0000000008000000, true,
  MCE_ERROR_TYPE_LINK, MCE_LINK_ERROR_IFETCH_TIMEOUT, MCE_ECLASS_HARDWARE,
  MCE_INITIATOR_CPU,  MCE_SEV_SEVERE, true },
{ 0x00000000081c0000, 0x0000000008040000, true,
  MCE_ERROR_TYPE_LINK,MCE_LINK_ERROR_PAGE_TABLE_WALK_IFETCH_TIMEOUT,
  MCE_ECLASS_HARDWARE,
  MCE_INITIATOR_CPU,  MCE_SEV_SEVERE, true },
{ 0, 0, 0, 0, 0, 0, 0 } };

static const struct mce_ierror_table mce_p9_ierror_table[] = {
{ 0x00000000081c0000, 0x0000000000040000, true,
  MCE_ERROR_TYPE_UE,  MCE_UE_ERROR_IFETCH, MCE_ECLASS_HARDWARE,
  MCE_INITIATOR_CPU,  MCE_SEV_SEVERE, true },
{ 0x00000000081c0000, 0x0000000000080000, true,
  MCE_ERROR_TYPE_SLB, MCE_SLB_ERROR_PARITY, MCE_ECLASS_HARD_INDETERMINATE,
  MCE_INITIATOR_CPU,  MCE_SEV_SEVERE, true },
{ 0x00000000081c0000, 0x00000000000c0000, true,
  MCE_ERROR_TYPE_SLB, MCE_SLB_ERROR_MULTIHIT, MCE_ECLASS_SOFT_INDETERMINATE,
  MCE_INITIATOR_CPU,  MCE_SEV_WARNING, true },
{ 0x00000000081c0000, 0x0000000000100000, true,
  MCE_ERROR_TYPE_ERAT, MCE_ERAT_ERROR_MULTIHIT, MCE_ECLASS_SOFT_INDETERMINATE,
  MCE_INITIATOR_CPU,  MCE_SEV_WARNING, true },
{ 0x00000000081c0000, 0x0000000000140000, true,
  MCE_ERROR_TYPE_TLB, MCE_TLB_ERROR_MULTIHIT, MCE_ECLASS_SOFT_INDETERMINATE,
  MCE_INITIATOR_CPU,  MCE_SEV_WARNING, true },
{ 0x00000000081c0000, 0x0000000000180000, true,
  MCE_ERROR_TYPE_UE,  MCE_UE_ERROR_PAGE_TABLE_WALK_IFETCH, MCE_ECLASS_HARDWARE,
  MCE_INITIATOR_CPU,  MCE_SEV_SEVERE, true },
{ 0x00000000081c0000, 0x00000000001c0000, true,
  MCE_ERROR_TYPE_RA,  MCE_RA_ERROR_IFETCH_FOREIGN, MCE_ECLASS_SOFTWARE,
  MCE_INITIATOR_CPU,  MCE_SEV_SEVERE, true },
{ 0x00000000081c0000, 0x0000000008000000, true,
  MCE_ERROR_TYPE_LINK, MCE_LINK_ERROR_IFETCH_TIMEOUT, MCE_ECLASS_HARDWARE,
  MCE_INITIATOR_CPU,  MCE_SEV_SEVERE, true },
{ 0x00000000081c0000, 0x0000000008040000, true,
  MCE_ERROR_TYPE_LINK,MCE_LINK_ERROR_PAGE_TABLE_WALK_IFETCH_TIMEOUT,
  MCE_ECLASS_HARDWARE,
  MCE_INITIATOR_CPU,  MCE_SEV_SEVERE, true },
{ 0x00000000081c0000, 0x00000000080c0000, true,
  MCE_ERROR_TYPE_RA,  MCE_RA_ERROR_IFETCH, MCE_ECLASS_SOFTWARE,
  MCE_INITIATOR_CPU,  MCE_SEV_SEVERE, true },
{ 0x00000000081c0000, 0x0000000008100000, true,
  MCE_ERROR_TYPE_RA,  MCE_RA_ERROR_PAGE_TABLE_WALK_IFETCH, MCE_ECLASS_SOFTWARE,
  MCE_INITIATOR_CPU,  MCE_SEV_SEVERE, true },
{ 0x00000000081c0000, 0x0000000008140000, false,
  MCE_ERROR_TYPE_RA,  MCE_RA_ERROR_STORE, MCE_ECLASS_HARDWARE,
  MCE_INITIATOR_CPU,  MCE_SEV_FATAL, false }, /* ASYNC is fatal */
{ 0x00000000081c0000, 0x0000000008180000, false,
  MCE_ERROR_TYPE_LINK,MCE_LINK_ERROR_STORE_TIMEOUT,
  MCE_INITIATOR_CPU,  MCE_SEV_FATAL, false }, /* ASYNC is fatal */
{ 0x00000000081c0000, 0x00000000081c0000, true, MCE_ECLASS_HARDWARE,
  MCE_ERROR_TYPE_RA,  MCE_RA_ERROR_PAGE_TABLE_WALK_IFETCH_FOREIGN,
  MCE_INITIATOR_CPU,  MCE_SEV_SEVERE, true },
{ 0, 0, 0, 0, 0, 0, 0 } };

static const struct mce_ierror_table mce_p10_ierror_table[] = {
{ 0x00000000081c0000, 0x0000000000040000, true,
  MCE_ERROR_TYPE_UE,  MCE_UE_ERROR_IFETCH, MCE_ECLASS_HARDWARE,
  MCE_INITIATOR_CPU,  MCE_SEV_SEVERE, true },
{ 0x00000000081c0000, 0x0000000000080000, true,
  MCE_ERROR_TYPE_SLB, MCE_SLB_ERROR_PARITY, MCE_ECLASS_HARD_INDETERMINATE,
  MCE_INITIATOR_CPU,  MCE_SEV_SEVERE, true },
{ 0x00000000081c0000, 0x00000000000c0000, true,
  MCE_ERROR_TYPE_SLB, MCE_SLB_ERROR_MULTIHIT, MCE_ECLASS_SOFT_INDETERMINATE,
  MCE_INITIATOR_CPU,  MCE_SEV_WARNING, true },
{ 0x00000000081c0000, 0x0000000000100000, true,
  MCE_ERROR_TYPE_ERAT, MCE_ERAT_ERROR_MULTIHIT, MCE_ECLASS_SOFT_INDETERMINATE,
  MCE_INITIATOR_CPU,  MCE_SEV_WARNING, true },
{ 0x00000000081c0000, 0x0000000000140000, true,
  MCE_ERROR_TYPE_TLB, MCE_TLB_ERROR_MULTIHIT, MCE_ECLASS_SOFT_INDETERMINATE,
  MCE_INITIATOR_CPU,  MCE_SEV_WARNING, true },
{ 0x00000000081c0000, 0x0000000000180000, true,
  MCE_ERROR_TYPE_UE,  MCE_UE_ERROR_PAGE_TABLE_WALK_IFETCH, MCE_ECLASS_HARDWARE,
  MCE_INITIATOR_CPU,  MCE_SEV_SEVERE, true },
{ 0x00000000081c0000, 0x00000000001c0000, true,
  MCE_ERROR_TYPE_RA,  MCE_RA_ERROR_IFETCH_FOREIGN, MCE_ECLASS_SOFTWARE,
  MCE_INITIATOR_CPU,  MCE_SEV_SEVERE, true },
{ 0x00000000081c0000, 0x0000000008080000, true,
  MCE_ERROR_TYPE_USER,MCE_USER_ERROR_SCV, MCE_ECLASS_SOFTWARE,
  MCE_INITIATOR_CPU,  MCE_SEV_WARNING, true },
{ 0x00000000081c0000, 0x00000000080c0000, true,
  MCE_ERROR_TYPE_RA,  MCE_RA_ERROR_IFETCH, MCE_ECLASS_SOFTWARE,
  MCE_INITIATOR_CPU,  MCE_SEV_SEVERE, true },
{ 0x00000000081c0000, 0x0000000008100000, true,
  MCE_ERROR_TYPE_RA,  MCE_RA_ERROR_PAGE_TABLE_WALK_IFETCH, MCE_ECLASS_SOFTWARE,
  MCE_INITIATOR_CPU,  MCE_SEV_SEVERE, true },
{ 0x00000000081c0000, 0x0000000008140000, false,
  MCE_ERROR_TYPE_RA,  MCE_RA_ERROR_STORE, MCE_ECLASS_HARDWARE,
  MCE_INITIATOR_CPU,  MCE_SEV_FATAL, false }, /* ASYNC is fatal */
{ 0x00000000081c0000, 0x00000000081c0000, true, MCE_ECLASS_HARDWARE,
  MCE_ERROR_TYPE_RA,  MCE_RA_ERROR_PAGE_TABLE_WALK_IFETCH_FOREIGN,
  MCE_INITIATOR_CPU,  MCE_SEV_SEVERE, true },
{ 0, 0, 0, 0, 0, 0, 0 } };

struct mce_derror_table {
	unsigned long dsisr_value;
	bool dar_valid; /* dar is a valid indicator of faulting address */
	unsigned int error_type;
	unsigned int error_subtype;
	unsigned int error_class;
	unsigned int initiator;
	unsigned int severity;
	bool sync_error;
};

static const struct mce_derror_table mce_p7_derror_table[] = {
{ 0x00008000, false,
  MCE_ERROR_TYPE_UE,   MCE_UE_ERROR_LOAD_STORE, MCE_ECLASS_HARDWARE,
  MCE_INITIATOR_CPU,   MCE_SEV_SEVERE, true },
{ 0x00004000, true,
  MCE_ERROR_TYPE_UE,   MCE_UE_ERROR_PAGE_TABLE_WALK_LOAD_STORE,
  MCE_ECLASS_HARDWARE,
  MCE_INITIATOR_CPU,   MCE_SEV_SEVERE, true },
{ 0x00000800, true,
  MCE_ERROR_TYPE_ERAT, MCE_ERAT_ERROR_MULTIHIT, MCE_ECLASS_SOFT_INDETERMINATE,
  MCE_INITIATOR_CPU,   MCE_SEV_WARNING, true },
{ 0x00000400, true,
  MCE_ERROR_TYPE_TLB,  MCE_TLB_ERROR_MULTIHIT, MCE_ECLASS_SOFT_INDETERMINATE,
  MCE_INITIATOR_CPU,   MCE_SEV_WARNING, true },
{ 0x00000080, true,
  MCE_ERROR_TYPE_SLB,  MCE_SLB_ERROR_MULTIHIT, MCE_ECLASS_SOFT_INDETERMINATE,
  MCE_INITIATOR_CPU,   MCE_SEV_WARNING, true },
{ 0x00000100, true,
  MCE_ERROR_TYPE_SLB,  MCE_SLB_ERROR_PARITY, MCE_ECLASS_HARD_INDETERMINATE,
  MCE_INITIATOR_CPU,   MCE_SEV_SEVERE, true },
{ 0x00000040, true,
  MCE_ERROR_TYPE_SLB,  MCE_SLB_ERROR_INDETERMINATE, /* BOTH */
  MCE_ECLASS_HARD_INDETERMINATE,
  MCE_INITIATOR_CPU,   MCE_SEV_WARNING, true },
{ 0, false, 0, 0, 0, 0, 0 } };

static const struct mce_derror_table mce_p8_derror_table[] = {
{ 0x00008000, false,
  MCE_ERROR_TYPE_UE,   MCE_UE_ERROR_LOAD_STORE, MCE_ECLASS_HARDWARE,
  MCE_INITIATOR_CPU,   MCE_SEV_SEVERE, true },
{ 0x00004000, true,
  MCE_ERROR_TYPE_UE,   MCE_UE_ERROR_PAGE_TABLE_WALK_LOAD_STORE,
  MCE_ECLASS_HARDWARE,
  MCE_INITIATOR_CPU,   MCE_SEV_SEVERE, true },
{ 0x00002000, true,
  MCE_ERROR_TYPE_LINK, MCE_LINK_ERROR_LOAD_TIMEOUT, MCE_ECLASS_HARDWARE,
  MCE_INITIATOR_CPU,   MCE_SEV_SEVERE, true },
{ 0x00001000, true,
  MCE_ERROR_TYPE_LINK, MCE_LINK_ERROR_PAGE_TABLE_WALK_LOAD_STORE_TIMEOUT,
  MCE_ECLASS_HARDWARE,
  MCE_INITIATOR_CPU,   MCE_SEV_SEVERE, true },
{ 0x00000800, true,
  MCE_ERROR_TYPE_ERAT, MCE_ERAT_ERROR_MULTIHIT, MCE_ECLASS_SOFT_INDETERMINATE,
  MCE_INITIATOR_CPU,   MCE_SEV_WARNING, true },
{ 0x00000400, true,
  MCE_ERROR_TYPE_TLB,  MCE_TLB_ERROR_MULTIHIT, MCE_ECLASS_SOFT_INDETERMINATE,
  MCE_INITIATOR_CPU,   MCE_SEV_WARNING, true },
{ 0x00000200, true,
  MCE_ERROR_TYPE_ERAT, MCE_ERAT_ERROR_MULTIHIT, /* SECONDARY ERAT */
  MCE_ECLASS_SOFT_INDETERMINATE,
  MCE_INITIATOR_CPU,   MCE_SEV_WARNING, true },
{ 0x00000080, true,
  MCE_ERROR_TYPE_SLB,  MCE_SLB_ERROR_MULTIHIT,	/* Before PARITY */
  MCE_ECLASS_SOFT_INDETERMINATE,
  MCE_INITIATOR_CPU,   MCE_SEV_WARNING, true },
{ 0x00000100, true,
  MCE_ERROR_TYPE_SLB,  MCE_SLB_ERROR_PARITY, MCE_ECLASS_HARD_INDETERMINATE,
  MCE_INITIATOR_CPU,   MCE_SEV_SEVERE, true },
{ 0, false, 0, 0, 0, 0, 0 } };

static const struct mce_derror_table mce_p9_derror_table[] = {
{ 0x00008000, false,
  MCE_ERROR_TYPE_UE,   MCE_UE_ERROR_LOAD_STORE, MCE_ECLASS_HARDWARE,
  MCE_INITIATOR_CPU,   MCE_SEV_SEVERE, true },
{ 0x00004000, true,
  MCE_ERROR_TYPE_UE,   MCE_UE_ERROR_PAGE_TABLE_WALK_LOAD_STORE,
  MCE_ECLASS_HARDWARE,
  MCE_INITIATOR_CPU,   MCE_SEV_SEVERE, true },
{ 0x00002000, true,
  MCE_ERROR_TYPE_LINK, MCE_LINK_ERROR_LOAD_TIMEOUT, MCE_ECLASS_HARDWARE,
  MCE_INITIATOR_CPU,   MCE_SEV_SEVERE, true },
{ 0x00001000, true,
  MCE_ERROR_TYPE_LINK, MCE_LINK_ERROR_PAGE_TABLE_WALK_LOAD_STORE_TIMEOUT,
  MCE_ECLASS_HARDWARE,
  MCE_INITIATOR_CPU,   MCE_SEV_SEVERE, true },
{ 0x00000800, true,
  MCE_ERROR_TYPE_ERAT, MCE_ERAT_ERROR_MULTIHIT, MCE_ECLASS_SOFT_INDETERMINATE,
  MCE_INITIATOR_CPU,   MCE_SEV_WARNING, true },
{ 0x00000400, true,
  MCE_ERROR_TYPE_TLB,  MCE_TLB_ERROR_MULTIHIT, MCE_ECLASS_SOFT_INDETERMINATE,
  MCE_INITIATOR_CPU,   MCE_SEV_WARNING, true },
{ 0x00000200, false,
  MCE_ERROR_TYPE_USER, MCE_USER_ERROR_TLBIE, MCE_ECLASS_SOFTWARE,
  MCE_INITIATOR_CPU,   MCE_SEV_WARNING, true },
{ 0x00000080, true,
  MCE_ERROR_TYPE_SLB,  MCE_SLB_ERROR_MULTIHIT,	/* Before PARITY */
  MCE_ECLASS_SOFT_INDETERMINATE,
  MCE_INITIATOR_CPU,   MCE_SEV_WARNING, true },
{ 0x00000100, true,
  MCE_ERROR_TYPE_SLB,  MCE_SLB_ERROR_PARITY, MCE_ECLASS_HARD_INDETERMINATE,
  MCE_INITIATOR_CPU,   MCE_SEV_SEVERE, true },
{ 0x00000040, true,
  MCE_ERROR_TYPE_RA,   MCE_RA_ERROR_LOAD, MCE_ECLASS_HARDWARE,
  MCE_INITIATOR_CPU,   MCE_SEV_SEVERE, true },
{ 0x00000020, false,
  MCE_ERROR_TYPE_RA,   MCE_RA_ERROR_PAGE_TABLE_WALK_LOAD_STORE,
  MCE_ECLASS_HARDWARE,
  MCE_INITIATOR_CPU,   MCE_SEV_SEVERE, true },
{ 0x00000010, false,
  MCE_ERROR_TYPE_RA,   MCE_RA_ERROR_PAGE_TABLE_WALK_LOAD_STORE_FOREIGN,
  MCE_ECLASS_HARDWARE,
  MCE_INITIATOR_CPU,   MCE_SEV_SEVERE, true },
{ 0x00000008, false,
  MCE_ERROR_TYPE_RA,   MCE_RA_ERROR_LOAD_STORE_FOREIGN, MCE_ECLASS_HARDWARE,
  MCE_INITIATOR_CPU,   MCE_SEV_SEVERE, true },
{ 0, false, 0, 0, 0, 0, 0 } };

static const struct mce_derror_table mce_p10_derror_table[] = {
{ 0x00008000, false,
  MCE_ERROR_TYPE_UE,   MCE_UE_ERROR_LOAD_STORE, MCE_ECLASS_HARDWARE,
  MCE_INITIATOR_CPU,   MCE_SEV_SEVERE, true },
{ 0x00004000, true,
  MCE_ERROR_TYPE_UE,   MCE_UE_ERROR_PAGE_TABLE_WALK_LOAD_STORE,
  MCE_ECLASS_HARDWARE,
  MCE_INITIATOR_CPU,   MCE_SEV_SEVERE, true },
{ 0x00000800, true,
  MCE_ERROR_TYPE_ERAT, MCE_ERAT_ERROR_MULTIHIT, MCE_ECLASS_SOFT_INDETERMINATE,
  MCE_INITIATOR_CPU,   MCE_SEV_WARNING, true },
{ 0x00000400, true,
  MCE_ERROR_TYPE_TLB,  MCE_TLB_ERROR_MULTIHIT, MCE_ECLASS_SOFT_INDETERMINATE,
  MCE_INITIATOR_CPU,   MCE_SEV_WARNING, true },
{ 0x00000200, false,
  MCE_ERROR_TYPE_USER, MCE_USER_ERROR_TLBIE, MCE_ECLASS_SOFTWARE,
  MCE_INITIATOR_CPU,   MCE_SEV_WARNING, true },
{ 0x00000080, true,
  MCE_ERROR_TYPE_SLB,  MCE_SLB_ERROR_MULTIHIT,	/* Before PARITY */
  MCE_ECLASS_SOFT_INDETERMINATE,
  MCE_INITIATOR_CPU,   MCE_SEV_WARNING, true },
{ 0x00000100, true,
  MCE_ERROR_TYPE_SLB,  MCE_SLB_ERROR_PARITY, MCE_ECLASS_HARD_INDETERMINATE,
  MCE_INITIATOR_CPU,   MCE_SEV_SEVERE, true },
{ 0x00000040, true,
  MCE_ERROR_TYPE_RA,   MCE_RA_ERROR_LOAD, MCE_ECLASS_HARDWARE,
  MCE_INITIATOR_CPU,   MCE_SEV_SEVERE, true },
{ 0x00000020, false,
  MCE_ERROR_TYPE_RA,   MCE_RA_ERROR_PAGE_TABLE_WALK_LOAD_STORE,
  MCE_ECLASS_HARDWARE,
  MCE_INITIATOR_CPU,   MCE_SEV_SEVERE, true },
{ 0x00000010, false,
  MCE_ERROR_TYPE_RA,   MCE_RA_ERROR_PAGE_TABLE_WALK_LOAD_STORE_FOREIGN,
  MCE_ECLASS_HARDWARE,
  MCE_INITIATOR_CPU,   MCE_SEV_SEVERE, true },
{ 0x00000008, false,
  MCE_ERROR_TYPE_RA,   MCE_RA_ERROR_LOAD_STORE_FOREIGN, MCE_ECLASS_HARDWARE,
  MCE_INITIATOR_CPU,   MCE_SEV_SEVERE, true },
{ 0, false, 0, 0, 0, 0, 0 } };

static int mce_find_instr_ea_and_phys(struct pt_regs *regs, uint64_t *addr,
					uint64_t *phys_addr)
{
	/*
	 * Carefully look at the NIP to determine
	 * the instruction to analyse. Reading the NIP
	 * in real-mode is tricky and can lead to recursive
	 * faults
	 */
	struct ppc_inst instr;
	unsigned long pfn, instr_addr;
	struct instruction_op op;
	struct pt_regs tmp = *regs;

	pfn = addr_to_pfn(regs, regs->nip);
	if (pfn != ULONG_MAX) {
		instr_addr = (pfn << PAGE_SHIFT) + (regs->nip & ~PAGE_MASK);
<<<<<<< HEAD
		instr = ppc_inst_read((struct ppc_inst *)instr_addr);
=======
		instr = ppc_inst_read((u32 *)instr_addr);
>>>>>>> 7d2a07b7
		if (!analyse_instr(&op, &tmp, instr)) {
			pfn = addr_to_pfn(regs, op.ea);
			*addr = op.ea;
			*phys_addr = (pfn << PAGE_SHIFT);
			return 0;
		}
		/*
		 * analyse_instr() might fail if the instruction
		 * is not a load/store, although this is unexpected
		 * for load/store errors or if we got the NIP
		 * wrong
		 */
	}
	*addr = 0;
	return -1;
}

static int mce_handle_ierror(struct pt_regs *regs, unsigned long srr1,
		const struct mce_ierror_table table[],
		struct mce_error_info *mce_err, uint64_t *addr,
		uint64_t *phys_addr)
{
	int handled = 0;
	int i;

	*addr = 0;

	for (i = 0; table[i].srr1_mask; i++) {
		if ((srr1 & table[i].srr1_mask) != table[i].srr1_value)
			continue;

<<<<<<< HEAD
		/* attempt to correct the error */
		switch (table[i].error_type) {
		case MCE_ERROR_TYPE_SLB:
			if (local_paca->in_mce == 1)
				slb_save_contents(local_paca->mce_faulty_slbs);
			handled = mce_flush(MCE_FLUSH_SLB);
			break;
		case MCE_ERROR_TYPE_ERAT:
			handled = mce_flush(MCE_FLUSH_ERAT);
			break;
		case MCE_ERROR_TYPE_TLB:
			handled = mce_flush(MCE_FLUSH_TLB);
			break;
=======
		if (!mce_in_guest()) {
			/* attempt to correct the error */
			switch (table[i].error_type) {
			case MCE_ERROR_TYPE_SLB:
				if (local_paca->in_mce == 1)
					slb_save_contents(local_paca->mce_faulty_slbs);
				handled = mce_flush(MCE_FLUSH_SLB);
				break;
			case MCE_ERROR_TYPE_ERAT:
				handled = mce_flush(MCE_FLUSH_ERAT);
				break;
			case MCE_ERROR_TYPE_TLB:
				handled = mce_flush(MCE_FLUSH_TLB);
				break;
			}
>>>>>>> 7d2a07b7
		}

		/* now fill in mce_error_info */
		mce_err->error_type = table[i].error_type;
		mce_err->error_class = table[i].error_class;
		switch (table[i].error_type) {
		case MCE_ERROR_TYPE_UE:
			mce_err->u.ue_error_type = table[i].error_subtype;
			break;
		case MCE_ERROR_TYPE_SLB:
			mce_err->u.slb_error_type = table[i].error_subtype;
			break;
		case MCE_ERROR_TYPE_ERAT:
			mce_err->u.erat_error_type = table[i].error_subtype;
			break;
		case MCE_ERROR_TYPE_TLB:
			mce_err->u.tlb_error_type = table[i].error_subtype;
			break;
		case MCE_ERROR_TYPE_USER:
			mce_err->u.user_error_type = table[i].error_subtype;
			break;
		case MCE_ERROR_TYPE_RA:
			mce_err->u.ra_error_type = table[i].error_subtype;
			break;
		case MCE_ERROR_TYPE_LINK:
			mce_err->u.link_error_type = table[i].error_subtype;
			break;
		}
		mce_err->sync_error = table[i].sync_error;
		mce_err->severity = table[i].severity;
		mce_err->initiator = table[i].initiator;
		if (table[i].nip_valid && !mce_in_guest()) {
			*addr = regs->nip;
			if (mce_err->sync_error &&
				table[i].error_type == MCE_ERROR_TYPE_UE) {
				unsigned long pfn;

				if (get_paca()->in_mce < MAX_MCE_DEPTH) {
					pfn = addr_to_pfn(regs, regs->nip);
					if (pfn != ULONG_MAX) {
						*phys_addr =
							(pfn << PAGE_SHIFT);
					}
				}
			}
		}
		return handled;
	}

	mce_err->error_type = MCE_ERROR_TYPE_UNKNOWN;
	mce_err->error_class = MCE_ECLASS_UNKNOWN;
	mce_err->severity = MCE_SEV_SEVERE;
	mce_err->initiator = MCE_INITIATOR_CPU;
	mce_err->sync_error = true;

	return 0;
}

static int mce_handle_derror(struct pt_regs *regs,
		const struct mce_derror_table table[],
		struct mce_error_info *mce_err, uint64_t *addr,
		uint64_t *phys_addr)
{
	uint64_t dsisr = regs->dsisr;
	int handled = 0;
	int found = 0;
	int i;

	*addr = 0;

	for (i = 0; table[i].dsisr_value; i++) {
		if (!(dsisr & table[i].dsisr_value))
			continue;

<<<<<<< HEAD
		/* attempt to correct the error */
		switch (table[i].error_type) {
		case MCE_ERROR_TYPE_SLB:
			if (local_paca->in_mce == 1)
				slb_save_contents(local_paca->mce_faulty_slbs);
			if (mce_flush(MCE_FLUSH_SLB))
				handled = 1;
			break;
		case MCE_ERROR_TYPE_ERAT:
			if (mce_flush(MCE_FLUSH_ERAT))
				handled = 1;
			break;
		case MCE_ERROR_TYPE_TLB:
			if (mce_flush(MCE_FLUSH_TLB))
				handled = 1;
			break;
=======
		if (!mce_in_guest()) {
			/* attempt to correct the error */
			switch (table[i].error_type) {
			case MCE_ERROR_TYPE_SLB:
				if (local_paca->in_mce == 1)
					slb_save_contents(local_paca->mce_faulty_slbs);
				if (mce_flush(MCE_FLUSH_SLB))
					handled = 1;
				break;
			case MCE_ERROR_TYPE_ERAT:
				if (mce_flush(MCE_FLUSH_ERAT))
					handled = 1;
				break;
			case MCE_ERROR_TYPE_TLB:
				if (mce_flush(MCE_FLUSH_TLB))
					handled = 1;
				break;
			}
>>>>>>> 7d2a07b7
		}

		/*
		 * Attempt to handle multiple conditions, but only return
		 * one. Ensure uncorrectable errors are first in the table
		 * to match.
		 */
		if (found)
			continue;

		/* now fill in mce_error_info */
		mce_err->error_type = table[i].error_type;
		mce_err->error_class = table[i].error_class;
		switch (table[i].error_type) {
		case MCE_ERROR_TYPE_UE:
			mce_err->u.ue_error_type = table[i].error_subtype;
			break;
		case MCE_ERROR_TYPE_SLB:
			mce_err->u.slb_error_type = table[i].error_subtype;
			break;
		case MCE_ERROR_TYPE_ERAT:
			mce_err->u.erat_error_type = table[i].error_subtype;
			break;
		case MCE_ERROR_TYPE_TLB:
			mce_err->u.tlb_error_type = table[i].error_subtype;
			break;
		case MCE_ERROR_TYPE_USER:
			mce_err->u.user_error_type = table[i].error_subtype;
			break;
		case MCE_ERROR_TYPE_RA:
			mce_err->u.ra_error_type = table[i].error_subtype;
			break;
		case MCE_ERROR_TYPE_LINK:
			mce_err->u.link_error_type = table[i].error_subtype;
			break;
		}
		mce_err->sync_error = table[i].sync_error;
		mce_err->severity = table[i].severity;
		mce_err->initiator = table[i].initiator;
		if (table[i].dar_valid)
			*addr = regs->dar;
		else if (mce_err->sync_error && !mce_in_guest() &&
				table[i].error_type == MCE_ERROR_TYPE_UE) {
			/*
			 * We do a maximum of 4 nested MCE calls, see
			 * kernel/exception-64s.h
			 */
			if (get_paca()->in_mce < MAX_MCE_DEPTH)
				mce_find_instr_ea_and_phys(regs, addr,
							   phys_addr);
		}
		found = 1;
	}

	if (found)
		return handled;

	mce_err->error_type = MCE_ERROR_TYPE_UNKNOWN;
	mce_err->error_class = MCE_ECLASS_UNKNOWN;
	mce_err->severity = MCE_SEV_SEVERE;
	mce_err->initiator = MCE_INITIATOR_CPU;
	mce_err->sync_error = true;

	return 0;
}

static long mce_handle_ue_error(struct pt_regs *regs,
				struct mce_error_info *mce_err)
{
	if (mce_in_guest())
		return 0;

	mce_common_process_ue(regs, mce_err);
	if (mce_err->ignore_event)
		return 1;

	mce_common_process_ue(regs, mce_err);
	if (mce_err->ignore_event)
		return 1;

	/*
	 * On specific SCOM read via MMIO we may get a machine check
	 * exception with SRR0 pointing inside opal. If that is the
	 * case OPAL may have recovery address to re-read SCOM data in
	 * different way and hence we can recover from this MC.
	 */

	if (ppc_md.mce_check_early_recovery) {
		if (ppc_md.mce_check_early_recovery(regs))
			return 1;
	}

	return 0;
}

static long mce_handle_error(struct pt_regs *regs,
		unsigned long srr1,
		const struct mce_derror_table dtable[],
		const struct mce_ierror_table itable[])
{
	struct mce_error_info mce_err = { 0 };
	uint64_t addr, phys_addr = ULONG_MAX;
	long handled;

	if (SRR1_MC_LOADSTORE(srr1))
		handled = mce_handle_derror(regs, dtable, &mce_err, &addr,
				&phys_addr);
	else
		handled = mce_handle_ierror(regs, srr1, itable, &mce_err, &addr,
				&phys_addr);

	if (!handled && mce_err.error_type == MCE_ERROR_TYPE_UE)
		handled = mce_handle_ue_error(regs, &mce_err);

	save_mce_event(regs, handled, &mce_err, regs->nip, addr, phys_addr);

	return handled;
}

long __machine_check_early_realmode_p7(struct pt_regs *regs)
{
	/* P7 DD1 leaves top bits of DSISR undefined */
	regs->dsisr &= 0x0000ffff;

	return mce_handle_error(regs, regs->msr,
			mce_p7_derror_table, mce_p7_ierror_table);
}

long __machine_check_early_realmode_p8(struct pt_regs *regs)
{
	return mce_handle_error(regs, regs->msr,
			mce_p8_derror_table, mce_p8_ierror_table);
}

long __machine_check_early_realmode_p9(struct pt_regs *regs)
{
	unsigned long srr1 = regs->msr;

	/*
	 * On POWER9 DD2.1 and below, it's possible to get a machine check
	 * caused by a paste instruction where only DSISR bit 25 is set. This
	 * will result in the MCE handler seeing an unknown event and the kernel
	 * crashing. An MCE that occurs like this is spurious, so we don't need
	 * to do anything in terms of servicing it. If there is something that
	 * needs to be serviced, the CPU will raise the MCE again with the
	 * correct DSISR so that it can be serviced properly. So detect this
	 * case and mark it as handled.
	 */
	if (SRR1_MC_LOADSTORE(regs->msr) && regs->dsisr == 0x02000000)
		return 1;

<<<<<<< HEAD
	return mce_handle_error(regs, mce_p9_derror_table, mce_p9_ierror_table);
=======
	/*
	 * Async machine check due to bad real address from store or foreign
	 * link time out comes with the load/store bit (PPC bit 42) set in
	 * SRR1, but the cause comes in SRR1 not DSISR. Clear bit 42 so we're
	 * directed to the ierror table so it will find the cause (which
	 * describes it correctly as a store error).
	 */
	if (SRR1_MC_LOADSTORE(srr1) &&
			((srr1 & 0x081c0000) == 0x08140000 ||
			 (srr1 & 0x081c0000) == 0x08180000)) {
		srr1 &= ~PPC_BIT(42);
	}

	return mce_handle_error(regs, srr1,
			mce_p9_derror_table, mce_p9_ierror_table);
>>>>>>> 7d2a07b7
}

long __machine_check_early_realmode_p10(struct pt_regs *regs)
{
<<<<<<< HEAD
	return mce_handle_error(regs, mce_p10_derror_table, mce_p10_ierror_table);
=======
	unsigned long srr1 = regs->msr;

	/*
	 * Async machine check due to bad real address from store comes with
	 * the load/store bit (PPC bit 42) set in SRR1, but the cause comes in
	 * SRR1 not DSISR. Clear bit 42 so we're directed to the ierror table
	 * so it will find the cause (which describes it correctly as a store
	 * error).
	 */
	if (SRR1_MC_LOADSTORE(srr1) &&
			(srr1 & 0x081c0000) == 0x08140000) {
		srr1 &= ~PPC_BIT(42);
	}

	return mce_handle_error(regs, srr1,
			mce_p10_derror_table, mce_p10_ierror_table);
>>>>>>> 7d2a07b7
}<|MERGE_RESOLUTION|>--- conflicted
+++ resolved
@@ -12,10 +12,7 @@
 #include <linux/types.h>
 #include <linux/ptrace.h>
 #include <linux/extable.h>
-<<<<<<< HEAD
-=======
 #include <linux/pgtable.h>
->>>>>>> 7d2a07b7
 #include <asm/mmu.h>
 #include <asm/mce.h>
 #include <asm/machdep.h>
@@ -31,11 +28,7 @@
  */
 unsigned long addr_to_pfn(struct pt_regs *regs, unsigned long addr)
 {
-<<<<<<< HEAD
-	pte_t *ptep;
-=======
 	pte_t *ptep, pte;
->>>>>>> 7d2a07b7
 	unsigned int shift;
 	unsigned long pfn, flags;
 	struct mm_struct *mm;
@@ -47,10 +40,6 @@
 
 	local_irq_save(flags);
 	ptep = __find_linux_pte(mm->pgd, addr, NULL, &shift);
-<<<<<<< HEAD
-
-	if (!ptep || pte_special(*ptep)) {
-=======
 	if (!ptep) {
 		pfn = ULONG_MAX;
 		goto out;
@@ -58,23 +47,11 @@
 	pte = READ_ONCE(*ptep);
 
 	if (!pte_present(pte) || pte_special(pte)) {
->>>>>>> 7d2a07b7
 		pfn = ULONG_MAX;
 		goto out;
 	}
 
 	if (shift <= PAGE_SHIFT)
-<<<<<<< HEAD
-		pfn = pte_pfn(*ptep);
-	else {
-		unsigned long rpnmask = (1ul << shift) - PAGE_SIZE;
-		pfn = pte_pfn(__pte(pte_val(*ptep) | (addr & rpnmask)));
-	}
-
-out:
-	local_irq_restore(flags);
-	return pfn;
-=======
 		pfn = pte_pfn(pte);
 	else {
 		unsigned long rpnmask = (1ul << shift) - PAGE_SIZE;
@@ -97,7 +74,6 @@
 		return true;
 #endif
 	return false;
->>>>>>> 7d2a07b7
 }
 
 /* flush SLBs and reload */
@@ -487,11 +463,7 @@
 	pfn = addr_to_pfn(regs, regs->nip);
 	if (pfn != ULONG_MAX) {
 		instr_addr = (pfn << PAGE_SHIFT) + (regs->nip & ~PAGE_MASK);
-<<<<<<< HEAD
-		instr = ppc_inst_read((struct ppc_inst *)instr_addr);
-=======
 		instr = ppc_inst_read((u32 *)instr_addr);
->>>>>>> 7d2a07b7
 		if (!analyse_instr(&op, &tmp, instr)) {
 			pfn = addr_to_pfn(regs, op.ea);
 			*addr = op.ea;
@@ -523,21 +495,6 @@
 		if ((srr1 & table[i].srr1_mask) != table[i].srr1_value)
 			continue;
 
-<<<<<<< HEAD
-		/* attempt to correct the error */
-		switch (table[i].error_type) {
-		case MCE_ERROR_TYPE_SLB:
-			if (local_paca->in_mce == 1)
-				slb_save_contents(local_paca->mce_faulty_slbs);
-			handled = mce_flush(MCE_FLUSH_SLB);
-			break;
-		case MCE_ERROR_TYPE_ERAT:
-			handled = mce_flush(MCE_FLUSH_ERAT);
-			break;
-		case MCE_ERROR_TYPE_TLB:
-			handled = mce_flush(MCE_FLUSH_TLB);
-			break;
-=======
 		if (!mce_in_guest()) {
 			/* attempt to correct the error */
 			switch (table[i].error_type) {
@@ -553,7 +510,6 @@
 				handled = mce_flush(MCE_FLUSH_TLB);
 				break;
 			}
->>>>>>> 7d2a07b7
 		}
 
 		/* now fill in mce_error_info */
@@ -628,24 +584,6 @@
 		if (!(dsisr & table[i].dsisr_value))
 			continue;
 
-<<<<<<< HEAD
-		/* attempt to correct the error */
-		switch (table[i].error_type) {
-		case MCE_ERROR_TYPE_SLB:
-			if (local_paca->in_mce == 1)
-				slb_save_contents(local_paca->mce_faulty_slbs);
-			if (mce_flush(MCE_FLUSH_SLB))
-				handled = 1;
-			break;
-		case MCE_ERROR_TYPE_ERAT:
-			if (mce_flush(MCE_FLUSH_ERAT))
-				handled = 1;
-			break;
-		case MCE_ERROR_TYPE_TLB:
-			if (mce_flush(MCE_FLUSH_TLB))
-				handled = 1;
-			break;
-=======
 		if (!mce_in_guest()) {
 			/* attempt to correct the error */
 			switch (table[i].error_type) {
@@ -664,7 +602,6 @@
 					handled = 1;
 				break;
 			}
->>>>>>> 7d2a07b7
 		}
 
 		/*
@@ -741,10 +678,6 @@
 	if (mce_err->ignore_event)
 		return 1;
 
-	mce_common_process_ue(regs, mce_err);
-	if (mce_err->ignore_event)
-		return 1;
-
 	/*
 	 * On specific SCOM read via MMIO we may get a machine check
 	 * exception with SRR0 pointing inside opal. If that is the
@@ -816,9 +749,6 @@
 	if (SRR1_MC_LOADSTORE(regs->msr) && regs->dsisr == 0x02000000)
 		return 1;
 
-<<<<<<< HEAD
-	return mce_handle_error(regs, mce_p9_derror_table, mce_p9_ierror_table);
-=======
 	/*
 	 * Async machine check due to bad real address from store or foreign
 	 * link time out comes with the load/store bit (PPC bit 42) set in
@@ -834,14 +764,10 @@
 
 	return mce_handle_error(regs, srr1,
 			mce_p9_derror_table, mce_p9_ierror_table);
->>>>>>> 7d2a07b7
 }
 
 long __machine_check_early_realmode_p10(struct pt_regs *regs)
 {
-<<<<<<< HEAD
-	return mce_handle_error(regs, mce_p10_derror_table, mce_p10_ierror_table);
-=======
 	unsigned long srr1 = regs->msr;
 
 	/*
@@ -858,5 +784,4 @@
 
 	return mce_handle_error(regs, srr1,
 			mce_p10_derror_table, mce_p10_ierror_table);
->>>>>>> 7d2a07b7
 }