/*
 *  PowerPC version
 *    Copyright (C) 1995-1996 Gary Thomas (gdt@linuxppc.org)
 *
 *  Derived from "arch/m68k/kernel/ptrace.c"
 *  Copyright (C) 1994 by Hamish Macdonald
 *  Taken from linux/kernel/ptrace.c and modified for M680x0.
 *  linux/kernel/ptrace.c is by Ross Biro 1/23/92, edited by Linus Torvalds
 *
 * Modified by Cort Dougan (cort@hq.fsmlabs.com)
 * and Paul Mackerras (paulus@samba.org).
 *
 * This file is subject to the terms and conditions of the GNU General
 * Public License.  See the file README.legal in the main directory of
 * this archive for more details.
 */

#include <linux/kernel.h>
#include <linux/sched.h>
#include <linux/mm.h>
#include <linux/smp.h>
#include <linux/errno.h>
#include <linux/ptrace.h>
#include <linux/regset.h>
#include <linux/tracehook.h>
#include <linux/elf.h>
#include <linux/user.h>
#include <linux/security.h>
#include <linux/signal.h>
#include <linux/seccomp.h>
#include <linux/audit.h>
#include <trace/syscall.h>
#include <linux/hw_breakpoint.h>
#include <linux/perf_event.h>
#include <linux/context_tracking.h>

#include <asm/uaccess.h>
#include <asm/page.h>
#include <asm/pgtable.h>
#include <asm/switch_to.h>

#define CREATE_TRACE_POINTS
#include <trace/events/syscalls.h>

/*
 * The parameter save area on the stack is used to store arguments being passed
 * to callee function and is located at fixed offset from stack pointer.
 */
#ifdef CONFIG_PPC32
#define PARAMETER_SAVE_AREA_OFFSET	24  /* bytes */
#else /* CONFIG_PPC32 */
#define PARAMETER_SAVE_AREA_OFFSET	48  /* bytes */
#endif

struct pt_regs_offset {
	const char *name;
	int offset;
};

#define STR(s)	#s			/* convert to string */
#define REG_OFFSET_NAME(r) {.name = #r, .offset = offsetof(struct pt_regs, r)}
#define GPR_OFFSET_NAME(num)	\
	{.name = STR(gpr##num), .offset = offsetof(struct pt_regs, gpr[num])}
#define REG_OFFSET_END {.name = NULL, .offset = 0}

static const struct pt_regs_offset regoffset_table[] = {
	GPR_OFFSET_NAME(0),
	GPR_OFFSET_NAME(1),
	GPR_OFFSET_NAME(2),
	GPR_OFFSET_NAME(3),
	GPR_OFFSET_NAME(4),
	GPR_OFFSET_NAME(5),
	GPR_OFFSET_NAME(6),
	GPR_OFFSET_NAME(7),
	GPR_OFFSET_NAME(8),
	GPR_OFFSET_NAME(9),
	GPR_OFFSET_NAME(10),
	GPR_OFFSET_NAME(11),
	GPR_OFFSET_NAME(12),
	GPR_OFFSET_NAME(13),
	GPR_OFFSET_NAME(14),
	GPR_OFFSET_NAME(15),
	GPR_OFFSET_NAME(16),
	GPR_OFFSET_NAME(17),
	GPR_OFFSET_NAME(18),
	GPR_OFFSET_NAME(19),
	GPR_OFFSET_NAME(20),
	GPR_OFFSET_NAME(21),
	GPR_OFFSET_NAME(22),
	GPR_OFFSET_NAME(23),
	GPR_OFFSET_NAME(24),
	GPR_OFFSET_NAME(25),
	GPR_OFFSET_NAME(26),
	GPR_OFFSET_NAME(27),
	GPR_OFFSET_NAME(28),
	GPR_OFFSET_NAME(29),
	GPR_OFFSET_NAME(30),
	GPR_OFFSET_NAME(31),
	REG_OFFSET_NAME(nip),
	REG_OFFSET_NAME(msr),
	REG_OFFSET_NAME(ctr),
	REG_OFFSET_NAME(link),
	REG_OFFSET_NAME(xer),
	REG_OFFSET_NAME(ccr),
#ifdef CONFIG_PPC64
	REG_OFFSET_NAME(softe),
#else
	REG_OFFSET_NAME(mq),
#endif
	REG_OFFSET_NAME(trap),
	REG_OFFSET_NAME(dar),
	REG_OFFSET_NAME(dsisr),
	REG_OFFSET_END,
};

/**
 * regs_query_register_offset() - query register offset from its name
 * @name:	the name of a register
 *
 * regs_query_register_offset() returns the offset of a register in struct
 * pt_regs from its name. If the name is invalid, this returns -EINVAL;
 */
int regs_query_register_offset(const char *name)
{
	const struct pt_regs_offset *roff;
	for (roff = regoffset_table; roff->name != NULL; roff++)
		if (!strcmp(roff->name, name))
			return roff->offset;
	return -EINVAL;
}

/**
 * regs_query_register_name() - query register name from its offset
 * @offset:	the offset of a register in struct pt_regs.
 *
 * regs_query_register_name() returns the name of a register from its
 * offset in struct pt_regs. If the @offset is invalid, this returns NULL;
 */
const char *regs_query_register_name(unsigned int offset)
{
	const struct pt_regs_offset *roff;
	for (roff = regoffset_table; roff->name != NULL; roff++)
		if (roff->offset == offset)
			return roff->name;
	return NULL;
}

/*
 * does not yet catch signals sent when the child dies.
 * in exit.c or in signal.c.
 */

/*
 * Set of msr bits that gdb can change on behalf of a process.
 */
#ifdef CONFIG_PPC_ADV_DEBUG_REGS
#define MSR_DEBUGCHANGE	0
#else
#define MSR_DEBUGCHANGE	(MSR_SE | MSR_BE)
#endif

/*
 * Max register writeable via put_reg
 */
#ifdef CONFIG_PPC32
#define PT_MAX_PUT_REG	PT_MQ
#else
#define PT_MAX_PUT_REG	PT_CCR
#endif

static unsigned long get_user_msr(struct task_struct *task)
{
	return task->thread.regs->msr | task->thread.fpexc_mode;
}

static int set_user_msr(struct task_struct *task, unsigned long msr)
{
	task->thread.regs->msr &= ~MSR_DEBUGCHANGE;
	task->thread.regs->msr |= msr & MSR_DEBUGCHANGE;
	return 0;
}

#ifdef CONFIG_PPC64
static int get_user_dscr(struct task_struct *task, unsigned long *data)
{
	*data = task->thread.dscr;
	return 0;
}

static int set_user_dscr(struct task_struct *task, unsigned long dscr)
{
	task->thread.dscr = dscr;
	task->thread.dscr_inherit = 1;
	return 0;
}
#else
static int get_user_dscr(struct task_struct *task, unsigned long *data)
{
	return -EIO;
}

static int set_user_dscr(struct task_struct *task, unsigned long dscr)
{
	return -EIO;
}
#endif

/*
 * We prevent mucking around with the reserved area of trap
 * which are used internally by the kernel.
 */
static int set_user_trap(struct task_struct *task, unsigned long trap)
{
	task->thread.regs->trap = trap & 0xfff0;
	return 0;
}

/*
 * Get contents of register REGNO in task TASK.
 */
int ptrace_get_reg(struct task_struct *task, int regno, unsigned long *data)
{
	if ((task->thread.regs == NULL) || !data)
		return -EIO;

	if (regno == PT_MSR) {
		*data = get_user_msr(task);
		return 0;
	}

	if (regno == PT_DSCR)
		return get_user_dscr(task, data);

	if (regno < (sizeof(struct pt_regs) / sizeof(unsigned long))) {
		*data = ((unsigned long *)task->thread.regs)[regno];
		return 0;
	}

	return -EIO;
}

/*
 * Write contents of register REGNO in task TASK.
 */
int ptrace_put_reg(struct task_struct *task, int regno, unsigned long data)
{
	if (task->thread.regs == NULL)
		return -EIO;

	if (regno == PT_MSR)
		return set_user_msr(task, data);
	if (regno == PT_TRAP)
		return set_user_trap(task, data);
	if (regno == PT_DSCR)
		return set_user_dscr(task, data);

	if (regno <= PT_MAX_PUT_REG) {
		((unsigned long *)task->thread.regs)[regno] = data;
		return 0;
	}
	return -EIO;
}

static int gpr_get(struct task_struct *target, const struct user_regset *regset,
		   unsigned int pos, unsigned int count,
		   void *kbuf, void __user *ubuf)
{
	int i, ret;

	if (target->thread.regs == NULL)
		return -EIO;

	if (!FULL_REGS(target->thread.regs)) {
		/* We have a partial register set.  Fill 14-31 with bogus values */
		for (i = 14; i < 32; i++)
			target->thread.regs->gpr[i] = NV_REG_POISON;
	}

	ret = user_regset_copyout(&pos, &count, &kbuf, &ubuf,
				  target->thread.regs,
				  0, offsetof(struct pt_regs, msr));
	if (!ret) {
		unsigned long msr = get_user_msr(target);
		ret = user_regset_copyout(&pos, &count, &kbuf, &ubuf, &msr,
					  offsetof(struct pt_regs, msr),
					  offsetof(struct pt_regs, msr) +
					  sizeof(msr));
	}

	BUILD_BUG_ON(offsetof(struct pt_regs, orig_gpr3) !=
		     offsetof(struct pt_regs, msr) + sizeof(long));

	if (!ret)
		ret = user_regset_copyout(&pos, &count, &kbuf, &ubuf,
					  &target->thread.regs->orig_gpr3,
					  offsetof(struct pt_regs, orig_gpr3),
					  sizeof(struct pt_regs));
	if (!ret)
		ret = user_regset_copyout_zero(&pos, &count, &kbuf, &ubuf,
					       sizeof(struct pt_regs), -1);

	return ret;
}

static int gpr_set(struct task_struct *target, const struct user_regset *regset,
		   unsigned int pos, unsigned int count,
		   const void *kbuf, const void __user *ubuf)
{
	unsigned long reg;
	int ret;

	if (target->thread.regs == NULL)
		return -EIO;

	CHECK_FULL_REGS(target->thread.regs);

	ret = user_regset_copyin(&pos, &count, &kbuf, &ubuf,
				 target->thread.regs,
				 0, PT_MSR * sizeof(reg));

	if (!ret && count > 0) {
		ret = user_regset_copyin(&pos, &count, &kbuf, &ubuf, &reg,
					 PT_MSR * sizeof(reg),
					 (PT_MSR + 1) * sizeof(reg));
		if (!ret)
			ret = set_user_msr(target, reg);
	}

	BUILD_BUG_ON(offsetof(struct pt_regs, orig_gpr3) !=
		     offsetof(struct pt_regs, msr) + sizeof(long));

	if (!ret)
		ret = user_regset_copyin(&pos, &count, &kbuf, &ubuf,
					 &target->thread.regs->orig_gpr3,
					 PT_ORIG_R3 * sizeof(reg),
					 (PT_MAX_PUT_REG + 1) * sizeof(reg));

	if (PT_MAX_PUT_REG + 1 < PT_TRAP && !ret)
		ret = user_regset_copyin_ignore(
			&pos, &count, &kbuf, &ubuf,
			(PT_MAX_PUT_REG + 1) * sizeof(reg),
			PT_TRAP * sizeof(reg));

	if (!ret && count > 0) {
		ret = user_regset_copyin(&pos, &count, &kbuf, &ubuf, &reg,
					 PT_TRAP * sizeof(reg),
					 (PT_TRAP + 1) * sizeof(reg));
		if (!ret)
			ret = set_user_trap(target, reg);
	}

	if (!ret)
		ret = user_regset_copyin_ignore(
			&pos, &count, &kbuf, &ubuf,
			(PT_TRAP + 1) * sizeof(reg), -1);

	return ret;
}

static int fpr_get(struct task_struct *target, const struct user_regset *regset,
		   unsigned int pos, unsigned int count,
		   void *kbuf, void __user *ubuf)
{
#ifdef CONFIG_VSX
	double buf[33];
	int i;
#endif
	flush_fp_to_thread(target);

#ifdef CONFIG_VSX
	/* copy to local buffer then write that out */
	for (i = 0; i < 32 ; i++)
		buf[i] = target->thread.TS_FPR(i);
	memcpy(&buf[32], &target->thread.fpscr, sizeof(double));
	return user_regset_copyout(&pos, &count, &kbuf, &ubuf, buf, 0, -1);

#else
	BUILD_BUG_ON(offsetof(struct thread_struct, fpscr) !=
		     offsetof(struct thread_struct, TS_FPR(32)));

	return user_regset_copyout(&pos, &count, &kbuf, &ubuf,
				   &target->thread.fpr, 0, -1);
#endif
}

static int fpr_set(struct task_struct *target, const struct user_regset *regset,
		   unsigned int pos, unsigned int count,
		   const void *kbuf, const void __user *ubuf)
{
#ifdef CONFIG_VSX
	double buf[33];
	int i;
#endif
	flush_fp_to_thread(target);

#ifdef CONFIG_VSX
	/* copy to local buffer then write that out */
	i = user_regset_copyin(&pos, &count, &kbuf, &ubuf, buf, 0, -1);
	if (i)
		return i;
	for (i = 0; i < 32 ; i++)
		target->thread.TS_FPR(i) = buf[i];
	memcpy(&target->thread.fpscr, &buf[32], sizeof(double));
	return 0;
#else
	BUILD_BUG_ON(offsetof(struct thread_struct, fpscr) !=
		     offsetof(struct thread_struct, TS_FPR(32)));

	return user_regset_copyin(&pos, &count, &kbuf, &ubuf,
				  &target->thread.fpr, 0, -1);
#endif
}

#ifdef CONFIG_ALTIVEC
/*
 * Get/set all the altivec registers vr0..vr31, vscr, vrsave, in one go.
 * The transfer totals 34 quadword.  Quadwords 0-31 contain the
 * corresponding vector registers.  Quadword 32 contains the vscr as the
 * last word (offset 12) within that quadword.  Quadword 33 contains the
 * vrsave as the first word (offset 0) within the quadword.
 *
 * This definition of the VMX state is compatible with the current PPC32
 * ptrace interface.  This allows signal handling and ptrace to use the
 * same structures.  This also simplifies the implementation of a bi-arch
 * (combined (32- and 64-bit) gdb.
 */

static int vr_active(struct task_struct *target,
		     const struct user_regset *regset)
{
	flush_altivec_to_thread(target);
	return target->thread.used_vr ? regset->n : 0;
}

static int vr_get(struct task_struct *target, const struct user_regset *regset,
		  unsigned int pos, unsigned int count,
		  void *kbuf, void __user *ubuf)
{
	int ret;

	flush_altivec_to_thread(target);

	BUILD_BUG_ON(offsetof(struct thread_struct, vscr) !=
		     offsetof(struct thread_struct, vr[32]));

	ret = user_regset_copyout(&pos, &count, &kbuf, &ubuf,
				  &target->thread.vr, 0,
				  33 * sizeof(vector128));
	if (!ret) {
		/*
		 * Copy out only the low-order word of vrsave.
		 */
		union {
			elf_vrreg_t reg;
			u32 word;
		} vrsave;
		memset(&vrsave, 0, sizeof(vrsave));
		vrsave.word = target->thread.vrsave;
		ret = user_regset_copyout(&pos, &count, &kbuf, &ubuf, &vrsave,
					  33 * sizeof(vector128), -1);
	}

	return ret;
}

static int vr_set(struct task_struct *target, const struct user_regset *regset,
		  unsigned int pos, unsigned int count,
		  const void *kbuf, const void __user *ubuf)
{
	int ret;

	flush_altivec_to_thread(target);

	BUILD_BUG_ON(offsetof(struct thread_struct, vscr) !=
		     offsetof(struct thread_struct, vr[32]));

	ret = user_regset_copyin(&pos, &count, &kbuf, &ubuf,
				 &target->thread.vr, 0, 33 * sizeof(vector128));
	if (!ret && count > 0) {
		/*
		 * We use only the first word of vrsave.
		 */
		union {
			elf_vrreg_t reg;
			u32 word;
		} vrsave;
		memset(&vrsave, 0, sizeof(vrsave));
		vrsave.word = target->thread.vrsave;
		ret = user_regset_copyin(&pos, &count, &kbuf, &ubuf, &vrsave,
					 33 * sizeof(vector128), -1);
		if (!ret)
			target->thread.vrsave = vrsave.word;
	}

	return ret;
}
#endif /* CONFIG_ALTIVEC */

#ifdef CONFIG_VSX
/*
 * Currently to set and and get all the vsx state, you need to call
 * the fp and VMX calls as well.  This only get/sets the lower 32
 * 128bit VSX registers.
 */

static int vsr_active(struct task_struct *target,
		      const struct user_regset *regset)
{
	flush_vsx_to_thread(target);
	return target->thread.used_vsr ? regset->n : 0;
}

static int vsr_get(struct task_struct *target, const struct user_regset *regset,
		   unsigned int pos, unsigned int count,
		   void *kbuf, void __user *ubuf)
{
	double buf[32];
	int ret, i;

	flush_vsx_to_thread(target);

	for (i = 0; i < 32 ; i++)
		buf[i] = target->thread.fpr[i][TS_VSRLOWOFFSET];
	ret = user_regset_copyout(&pos, &count, &kbuf, &ubuf,
				  buf, 0, 32 * sizeof(double));

	return ret;
}

static int vsr_set(struct task_struct *target, const struct user_regset *regset,
		   unsigned int pos, unsigned int count,
		   const void *kbuf, const void __user *ubuf)
{
	double buf[32];
	int ret,i;

	flush_vsx_to_thread(target);

	ret = user_regset_copyin(&pos, &count, &kbuf, &ubuf,
				 buf, 0, 32 * sizeof(double));
	for (i = 0; i < 32 ; i++)
		target->thread.fpr[i][TS_VSRLOWOFFSET] = buf[i];


	return ret;
}
#endif /* CONFIG_VSX */

#ifdef CONFIG_SPE

/*
 * For get_evrregs/set_evrregs functions 'data' has the following layout:
 *
 * struct {
 *   u32 evr[32];
 *   u64 acc;
 *   u32 spefscr;
 * }
 */

static int evr_active(struct task_struct *target,
		      const struct user_regset *regset)
{
	flush_spe_to_thread(target);
	return target->thread.used_spe ? regset->n : 0;
}

static int evr_get(struct task_struct *target, const struct user_regset *regset,
		   unsigned int pos, unsigned int count,
		   void *kbuf, void __user *ubuf)
{
	int ret;

	flush_spe_to_thread(target);

	ret = user_regset_copyout(&pos, &count, &kbuf, &ubuf,
				  &target->thread.evr,
				  0, sizeof(target->thread.evr));

	BUILD_BUG_ON(offsetof(struct thread_struct, acc) + sizeof(u64) !=
		     offsetof(struct thread_struct, spefscr));

	if (!ret)
		ret = user_regset_copyout(&pos, &count, &kbuf, &ubuf,
					  &target->thread.acc,
					  sizeof(target->thread.evr), -1);

	return ret;
}

static int evr_set(struct task_struct *target, const struct user_regset *regset,
		   unsigned int pos, unsigned int count,
		   const void *kbuf, const void __user *ubuf)
{
	int ret;

	flush_spe_to_thread(target);

	ret = user_regset_copyin(&pos, &count, &kbuf, &ubuf,
				 &target->thread.evr,
				 0, sizeof(target->thread.evr));

	BUILD_BUG_ON(offsetof(struct thread_struct, acc) + sizeof(u64) !=
		     offsetof(struct thread_struct, spefscr));

	if (!ret)
		ret = user_regset_copyin(&pos, &count, &kbuf, &ubuf,
					 &target->thread.acc,
					 sizeof(target->thread.evr), -1);

	return ret;
}
#endif /* CONFIG_SPE */


/*
 * These are our native regset flavors.
 */
enum powerpc_regset {
	REGSET_GPR,
	REGSET_FPR,
#ifdef CONFIG_ALTIVEC
	REGSET_VMX,
#endif
#ifdef CONFIG_VSX
	REGSET_VSX,
#endif
#ifdef CONFIG_SPE
	REGSET_SPE,
#endif
};

static const struct user_regset native_regsets[] = {
	[REGSET_GPR] = {
		.core_note_type = NT_PRSTATUS, .n = ELF_NGREG,
		.size = sizeof(long), .align = sizeof(long),
		.get = gpr_get, .set = gpr_set
	},
	[REGSET_FPR] = {
		.core_note_type = NT_PRFPREG, .n = ELF_NFPREG,
		.size = sizeof(double), .align = sizeof(double),
		.get = fpr_get, .set = fpr_set
	},
#ifdef CONFIG_ALTIVEC
	[REGSET_VMX] = {
		.core_note_type = NT_PPC_VMX, .n = 34,
		.size = sizeof(vector128), .align = sizeof(vector128),
		.active = vr_active, .get = vr_get, .set = vr_set
	},
#endif
#ifdef CONFIG_VSX
	[REGSET_VSX] = {
		.core_note_type = NT_PPC_VSX, .n = 32,
		.size = sizeof(double), .align = sizeof(double),
		.active = vsr_active, .get = vsr_get, .set = vsr_set
	},
#endif
#ifdef CONFIG_SPE
	[REGSET_SPE] = {
		.n = 35,
		.size = sizeof(u32), .align = sizeof(u32),
		.active = evr_active, .get = evr_get, .set = evr_set
	},
#endif
};

static const struct user_regset_view user_ppc_native_view = {
	.name = UTS_MACHINE, .e_machine = ELF_ARCH, .ei_osabi = ELF_OSABI,
	.regsets = native_regsets, .n = ARRAY_SIZE(native_regsets)
};

#ifdef CONFIG_PPC64
#include <linux/compat.h>

static int gpr32_get(struct task_struct *target,
		     const struct user_regset *regset,
		     unsigned int pos, unsigned int count,
		     void *kbuf, void __user *ubuf)
{
	const unsigned long *regs = &target->thread.regs->gpr[0];
	compat_ulong_t *k = kbuf;
	compat_ulong_t __user *u = ubuf;
	compat_ulong_t reg;
	int i;

	if (target->thread.regs == NULL)
		return -EIO;

	if (!FULL_REGS(target->thread.regs)) {
		/* We have a partial register set.  Fill 14-31 with bogus values */
		for (i = 14; i < 32; i++)
			target->thread.regs->gpr[i] = NV_REG_POISON; 
	}

	pos /= sizeof(reg);
	count /= sizeof(reg);

	if (kbuf)
		for (; count > 0 && pos < PT_MSR; --count)
			*k++ = regs[pos++];
	else
		for (; count > 0 && pos < PT_MSR; --count)
			if (__put_user((compat_ulong_t) regs[pos++], u++))
				return -EFAULT;

	if (count > 0 && pos == PT_MSR) {
		reg = get_user_msr(target);
		if (kbuf)
			*k++ = reg;
		else if (__put_user(reg, u++))
			return -EFAULT;
		++pos;
		--count;
	}

	if (kbuf)
		for (; count > 0 && pos < PT_REGS_COUNT; --count)
			*k++ = regs[pos++];
	else
		for (; count > 0 && pos < PT_REGS_COUNT; --count)
			if (__put_user((compat_ulong_t) regs[pos++], u++))
				return -EFAULT;

	kbuf = k;
	ubuf = u;
	pos *= sizeof(reg);
	count *= sizeof(reg);
	return user_regset_copyout_zero(&pos, &count, &kbuf, &ubuf,
					PT_REGS_COUNT * sizeof(reg), -1);
}

static int gpr32_set(struct task_struct *target,
		     const struct user_regset *regset,
		     unsigned int pos, unsigned int count,
		     const void *kbuf, const void __user *ubuf)
{
	unsigned long *regs = &target->thread.regs->gpr[0];
	const compat_ulong_t *k = kbuf;
	const compat_ulong_t __user *u = ubuf;
	compat_ulong_t reg;

	if (target->thread.regs == NULL)
		return -EIO;

	CHECK_FULL_REGS(target->thread.regs);

	pos /= sizeof(reg);
	count /= sizeof(reg);

	if (kbuf)
		for (; count > 0 && pos < PT_MSR; --count)
			regs[pos++] = *k++;
	else
		for (; count > 0 && pos < PT_MSR; --count) {
			if (__get_user(reg, u++))
				return -EFAULT;
			regs[pos++] = reg;
		}


	if (count > 0 && pos == PT_MSR) {
		if (kbuf)
			reg = *k++;
		else if (__get_user(reg, u++))
			return -EFAULT;
		set_user_msr(target, reg);
		++pos;
		--count;
	}

	if (kbuf) {
		for (; count > 0 && pos <= PT_MAX_PUT_REG; --count)
			regs[pos++] = *k++;
		for (; count > 0 && pos < PT_TRAP; --count, ++pos)
			++k;
	} else {
		for (; count > 0 && pos <= PT_MAX_PUT_REG; --count) {
			if (__get_user(reg, u++))
				return -EFAULT;
			regs[pos++] = reg;
		}
		for (; count > 0 && pos < PT_TRAP; --count, ++pos)
			if (__get_user(reg, u++))
				return -EFAULT;
	}

	if (count > 0 && pos == PT_TRAP) {
		if (kbuf)
			reg = *k++;
		else if (__get_user(reg, u++))
			return -EFAULT;
		set_user_trap(target, reg);
		++pos;
		--count;
	}

	kbuf = k;
	ubuf = u;
	pos *= sizeof(reg);
	count *= sizeof(reg);
	return user_regset_copyin_ignore(&pos, &count, &kbuf, &ubuf,
					 (PT_TRAP + 1) * sizeof(reg), -1);
}

/*
 * These are the regset flavors matching the CONFIG_PPC32 native set.
 */
static const struct user_regset compat_regsets[] = {
	[REGSET_GPR] = {
		.core_note_type = NT_PRSTATUS, .n = ELF_NGREG,
		.size = sizeof(compat_long_t), .align = sizeof(compat_long_t),
		.get = gpr32_get, .set = gpr32_set
	},
	[REGSET_FPR] = {
		.core_note_type = NT_PRFPREG, .n = ELF_NFPREG,
		.size = sizeof(double), .align = sizeof(double),
		.get = fpr_get, .set = fpr_set
	},
#ifdef CONFIG_ALTIVEC
	[REGSET_VMX] = {
		.core_note_type = NT_PPC_VMX, .n = 34,
		.size = sizeof(vector128), .align = sizeof(vector128),
		.active = vr_active, .get = vr_get, .set = vr_set
	},
#endif
#ifdef CONFIG_SPE
	[REGSET_SPE] = {
		.core_note_type = NT_PPC_SPE, .n = 35,
		.size = sizeof(u32), .align = sizeof(u32),
		.active = evr_active, .get = evr_get, .set = evr_set
	},
#endif
};

static const struct user_regset_view user_ppc_compat_view = {
	.name = "ppc", .e_machine = EM_PPC, .ei_osabi = ELF_OSABI,
	.regsets = compat_regsets, .n = ARRAY_SIZE(compat_regsets)
};
#endif	/* CONFIG_PPC64 */

const struct user_regset_view *task_user_regset_view(struct task_struct *task)
{
#ifdef CONFIG_PPC64
	if (test_tsk_thread_flag(task, TIF_32BIT))
		return &user_ppc_compat_view;
#endif
	return &user_ppc_native_view;
}


void user_enable_single_step(struct task_struct *task)
{
	struct pt_regs *regs = task->thread.regs;

	if (regs != NULL) {
#ifdef CONFIG_PPC_ADV_DEBUG_REGS
		task->thread.dbcr0 &= ~DBCR0_BT;
		task->thread.dbcr0 |= DBCR0_IDM | DBCR0_IC;
		regs->msr |= MSR_DE;
#else
		regs->msr &= ~MSR_BE;
		regs->msr |= MSR_SE;
#endif
	}
	set_tsk_thread_flag(task, TIF_SINGLESTEP);
}

void user_enable_block_step(struct task_struct *task)
{
	struct pt_regs *regs = task->thread.regs;

	if (regs != NULL) {
#ifdef CONFIG_PPC_ADV_DEBUG_REGS
		task->thread.dbcr0 &= ~DBCR0_IC;
		task->thread.dbcr0 = DBCR0_IDM | DBCR0_BT;
		regs->msr |= MSR_DE;
#else
		regs->msr &= ~MSR_SE;
		regs->msr |= MSR_BE;
#endif
	}
	set_tsk_thread_flag(task, TIF_SINGLESTEP);
}

void user_disable_single_step(struct task_struct *task)
{
	struct pt_regs *regs = task->thread.regs;

	if (regs != NULL) {
#ifdef CONFIG_PPC_ADV_DEBUG_REGS
		/*
		 * The logic to disable single stepping should be as
		 * simple as turning off the Instruction Complete flag.
		 * And, after doing so, if all debug flags are off, turn
		 * off DBCR0(IDM) and MSR(DE) .... Torez
		 */
		task->thread.dbcr0 &= ~DBCR0_IC;
		/*
		 * Test to see if any of the DBCR_ACTIVE_EVENTS bits are set.
		 */
		if (!DBCR_ACTIVE_EVENTS(task->thread.dbcr0,
					task->thread.dbcr1)) {
			/*
			 * All debug events were off.....
			 */
			task->thread.dbcr0 &= ~DBCR0_IDM;
			regs->msr &= ~MSR_DE;
		}
#else
		regs->msr &= ~(MSR_SE | MSR_BE);
#endif
	}
	clear_tsk_thread_flag(task, TIF_SINGLESTEP);
}

#ifdef CONFIG_HAVE_HW_BREAKPOINT
void ptrace_triggered(struct perf_event *bp,
		      struct perf_sample_data *data, struct pt_regs *regs)
{
	struct perf_event_attr attr;

	/*
	 * Disable the breakpoint request here since ptrace has defined a
	 * one-shot behaviour for breakpoint exceptions in PPC64.
	 * The SIGTRAP signal is generated automatically for us in do_dabr().
	 * We don't have to do anything about that here
	 */
	attr = bp->attr;
	attr.disabled = true;
	modify_user_hw_breakpoint(bp, &attr);
}
#endif /* CONFIG_HAVE_HW_BREAKPOINT */

int ptrace_set_debugreg(struct task_struct *task, unsigned long addr,
			       unsigned long data)
{
#ifdef CONFIG_HAVE_HW_BREAKPOINT
	int ret;
	struct thread_struct *thread = &(task->thread);
	struct perf_event *bp;
	struct perf_event_attr attr;
#endif /* CONFIG_HAVE_HW_BREAKPOINT */
#ifndef CONFIG_PPC_ADV_DEBUG_REGS
	struct arch_hw_breakpoint hw_brk;
#endif

	/* For ppc64 we support one DABR and no IABR's at the moment (ppc64).
	 *  For embedded processors we support one DAC and no IAC's at the
	 *  moment.
	 */
	if (addr > 0)
		return -EINVAL;

	/* The bottom 3 bits in dabr are flags */
	if ((data & ~0x7UL) >= TASK_SIZE)
		return -EIO;

#ifndef CONFIG_PPC_ADV_DEBUG_REGS
	/* For processors using DABR (i.e. 970), the bottom 3 bits are flags.
	 *  It was assumed, on previous implementations, that 3 bits were
	 *  passed together with the data address, fitting the design of the
	 *  DABR register, as follows:
	 *
	 *  bit 0: Read flag
	 *  bit 1: Write flag
	 *  bit 2: Breakpoint translation
	 *
	 *  Thus, we use them here as so.
	 */

	/* Ensure breakpoint translation bit is set */
	if (data && !(data & HW_BRK_TYPE_TRANSLATE))
		return -EIO;
	hw_brk.address = data & (~HW_BRK_TYPE_DABR);
	hw_brk.type = (data & HW_BRK_TYPE_DABR) | HW_BRK_TYPE_PRIV_ALL;
	hw_brk.len = 8;
#ifdef CONFIG_HAVE_HW_BREAKPOINT
	bp = thread->ptrace_bps[0];
	if ((!data) || !(hw_brk.type & HW_BRK_TYPE_RDWR)) {
		if (bp) {
			unregister_hw_breakpoint(bp);
			thread->ptrace_bps[0] = NULL;
		}
		return 0;
	}
	if (bp) {
		attr = bp->attr;
		attr.bp_addr = hw_brk.address;
		arch_bp_generic_fields(hw_brk.type, &attr.bp_type);

		/* Enable breakpoint */
		attr.disabled = false;

		ret =  modify_user_hw_breakpoint(bp, &attr);
		if (ret) {
			return ret;
		}
		thread->ptrace_bps[0] = bp;
		thread->hw_brk = hw_brk;
		return 0;
	}

	/* Create a new breakpoint request if one doesn't exist already */
	hw_breakpoint_init(&attr);
	attr.bp_addr = hw_brk.address;
	arch_bp_generic_fields(hw_brk.type,
			       &attr.bp_type);

	thread->ptrace_bps[0] = bp = register_user_hw_breakpoint(&attr,
					       ptrace_triggered, NULL, task);
	if (IS_ERR(bp)) {
		thread->ptrace_bps[0] = NULL;
		return PTR_ERR(bp);
	}

#endif /* CONFIG_HAVE_HW_BREAKPOINT */
	task->thread.hw_brk = hw_brk;
#else /* CONFIG_PPC_ADV_DEBUG_REGS */
	/* As described above, it was assumed 3 bits were passed with the data
	 *  address, but we will assume only the mode bits will be passed
	 *  as to not cause alignment restrictions for DAC-based processors.
	 */

	/* DAC's hold the whole address without any mode flags */
	task->thread.dac1 = data & ~0x3UL;

	if (task->thread.dac1 == 0) {
		dbcr_dac(task) &= ~(DBCR_DAC1R | DBCR_DAC1W);
		if (!DBCR_ACTIVE_EVENTS(task->thread.dbcr0,
					task->thread.dbcr1)) {
			task->thread.regs->msr &= ~MSR_DE;
			task->thread.dbcr0 &= ~DBCR0_IDM;
		}
		return 0;
	}

	/* Read or Write bits must be set */

	if (!(data & 0x3UL))
		return -EINVAL;

	/* Set the Internal Debugging flag (IDM bit 1) for the DBCR0
	   register */
	task->thread.dbcr0 |= DBCR0_IDM;

	/* Check for write and read flags and set DBCR0
	   accordingly */
	dbcr_dac(task) &= ~(DBCR_DAC1R|DBCR_DAC1W);
	if (data & 0x1UL)
		dbcr_dac(task) |= DBCR_DAC1R;
	if (data & 0x2UL)
		dbcr_dac(task) |= DBCR_DAC1W;
	task->thread.regs->msr |= MSR_DE;
#endif /* CONFIG_PPC_ADV_DEBUG_REGS */
	return 0;
}

/*
 * Called by kernel/ptrace.c when detaching..
 *
 * Make sure single step bits etc are not set.
 */
void ptrace_disable(struct task_struct *child)
{
	/* make sure the single step bit is not set. */
	user_disable_single_step(child);
}

#ifdef CONFIG_PPC_ADV_DEBUG_REGS
static long set_instruction_bp(struct task_struct *child,
			      struct ppc_hw_breakpoint *bp_info)
{
	int slot;
	int slot1_in_use = ((child->thread.dbcr0 & DBCR0_IAC1) != 0);
	int slot2_in_use = ((child->thread.dbcr0 & DBCR0_IAC2) != 0);
	int slot3_in_use = ((child->thread.dbcr0 & DBCR0_IAC3) != 0);
	int slot4_in_use = ((child->thread.dbcr0 & DBCR0_IAC4) != 0);

	if (dbcr_iac_range(child) & DBCR_IAC12MODE)
		slot2_in_use = 1;
	if (dbcr_iac_range(child) & DBCR_IAC34MODE)
		slot4_in_use = 1;

	if (bp_info->addr >= TASK_SIZE)
		return -EIO;

	if (bp_info->addr_mode != PPC_BREAKPOINT_MODE_EXACT) {

		/* Make sure range is valid. */
		if (bp_info->addr2 >= TASK_SIZE)
			return -EIO;

		/* We need a pair of IAC regsisters */
		if ((!slot1_in_use) && (!slot2_in_use)) {
			slot = 1;
			child->thread.iac1 = bp_info->addr;
			child->thread.iac2 = bp_info->addr2;
			child->thread.dbcr0 |= DBCR0_IAC1;
			if (bp_info->addr_mode ==
					PPC_BREAKPOINT_MODE_RANGE_EXCLUSIVE)
				dbcr_iac_range(child) |= DBCR_IAC12X;
			else
				dbcr_iac_range(child) |= DBCR_IAC12I;
#if CONFIG_PPC_ADV_DEBUG_IACS > 2
		} else if ((!slot3_in_use) && (!slot4_in_use)) {
			slot = 3;
			child->thread.iac3 = bp_info->addr;
			child->thread.iac4 = bp_info->addr2;
			child->thread.dbcr0 |= DBCR0_IAC3;
			if (bp_info->addr_mode ==
					PPC_BREAKPOINT_MODE_RANGE_EXCLUSIVE)
				dbcr_iac_range(child) |= DBCR_IAC34X;
			else
				dbcr_iac_range(child) |= DBCR_IAC34I;
#endif
		} else
			return -ENOSPC;
	} else {
		/* We only need one.  If possible leave a pair free in
		 * case a range is needed later
		 */
		if (!slot1_in_use) {
			/*
			 * Don't use iac1 if iac1-iac2 are free and either
			 * iac3 or iac4 (but not both) are free
			 */
			if (slot2_in_use || (slot3_in_use == slot4_in_use)) {
				slot = 1;
				child->thread.iac1 = bp_info->addr;
				child->thread.dbcr0 |= DBCR0_IAC1;
				goto out;
			}
		}
		if (!slot2_in_use) {
			slot = 2;
			child->thread.iac2 = bp_info->addr;
			child->thread.dbcr0 |= DBCR0_IAC2;
#if CONFIG_PPC_ADV_DEBUG_IACS > 2
		} else if (!slot3_in_use) {
			slot = 3;
			child->thread.iac3 = bp_info->addr;
			child->thread.dbcr0 |= DBCR0_IAC3;
		} else if (!slot4_in_use) {
			slot = 4;
			child->thread.iac4 = bp_info->addr;
			child->thread.dbcr0 |= DBCR0_IAC4;
#endif
		} else
			return -ENOSPC;
	}
out:
	child->thread.dbcr0 |= DBCR0_IDM;
	child->thread.regs->msr |= MSR_DE;

	return slot;
}

static int del_instruction_bp(struct task_struct *child, int slot)
{
	switch (slot) {
	case 1:
		if ((child->thread.dbcr0 & DBCR0_IAC1) == 0)
			return -ENOENT;

		if (dbcr_iac_range(child) & DBCR_IAC12MODE) {
			/* address range - clear slots 1 & 2 */
			child->thread.iac2 = 0;
			dbcr_iac_range(child) &= ~DBCR_IAC12MODE;
		}
		child->thread.iac1 = 0;
		child->thread.dbcr0 &= ~DBCR0_IAC1;
		break;
	case 2:
		if ((child->thread.dbcr0 & DBCR0_IAC2) == 0)
			return -ENOENT;

		if (dbcr_iac_range(child) & DBCR_IAC12MODE)
			/* used in a range */
			return -EINVAL;
		child->thread.iac2 = 0;
		child->thread.dbcr0 &= ~DBCR0_IAC2;
		break;
#if CONFIG_PPC_ADV_DEBUG_IACS > 2
	case 3:
		if ((child->thread.dbcr0 & DBCR0_IAC3) == 0)
			return -ENOENT;

		if (dbcr_iac_range(child) & DBCR_IAC34MODE) {
			/* address range - clear slots 3 & 4 */
			child->thread.iac4 = 0;
			dbcr_iac_range(child) &= ~DBCR_IAC34MODE;
		}
		child->thread.iac3 = 0;
		child->thread.dbcr0 &= ~DBCR0_IAC3;
		break;
	case 4:
		if ((child->thread.dbcr0 & DBCR0_IAC4) == 0)
			return -ENOENT;

		if (dbcr_iac_range(child) & DBCR_IAC34MODE)
			/* Used in a range */
			return -EINVAL;
		child->thread.iac4 = 0;
		child->thread.dbcr0 &= ~DBCR0_IAC4;
		break;
#endif
	default:
		return -EINVAL;
	}
	return 0;
}

static int set_dac(struct task_struct *child, struct ppc_hw_breakpoint *bp_info)
{
	int byte_enable =
		(bp_info->condition_mode >> PPC_BREAKPOINT_CONDITION_BE_SHIFT)
		& 0xf;
	int condition_mode =
		bp_info->condition_mode & PPC_BREAKPOINT_CONDITION_MODE;
	int slot;

	if (byte_enable && (condition_mode == 0))
		return -EINVAL;

	if (bp_info->addr >= TASK_SIZE)
		return -EIO;

	if ((dbcr_dac(child) & (DBCR_DAC1R | DBCR_DAC1W)) == 0) {
		slot = 1;
		if (bp_info->trigger_type & PPC_BREAKPOINT_TRIGGER_READ)
			dbcr_dac(child) |= DBCR_DAC1R;
		if (bp_info->trigger_type & PPC_BREAKPOINT_TRIGGER_WRITE)
			dbcr_dac(child) |= DBCR_DAC1W;
		child->thread.dac1 = (unsigned long)bp_info->addr;
#if CONFIG_PPC_ADV_DEBUG_DVCS > 0
		if (byte_enable) {
			child->thread.dvc1 =
				(unsigned long)bp_info->condition_value;
			child->thread.dbcr2 |=
				((byte_enable << DBCR2_DVC1BE_SHIFT) |
				 (condition_mode << DBCR2_DVC1M_SHIFT));
		}
#endif
#ifdef CONFIG_PPC_ADV_DEBUG_DAC_RANGE
	} else if (child->thread.dbcr2 & DBCR2_DAC12MODE) {
		/* Both dac1 and dac2 are part of a range */
		return -ENOSPC;
#endif
	} else if ((dbcr_dac(child) & (DBCR_DAC2R | DBCR_DAC2W)) == 0) {
		slot = 2;
		if (bp_info->trigger_type & PPC_BREAKPOINT_TRIGGER_READ)
			dbcr_dac(child) |= DBCR_DAC2R;
		if (bp_info->trigger_type & PPC_BREAKPOINT_TRIGGER_WRITE)
			dbcr_dac(child) |= DBCR_DAC2W;
		child->thread.dac2 = (unsigned long)bp_info->addr;
#if CONFIG_PPC_ADV_DEBUG_DVCS > 0
		if (byte_enable) {
			child->thread.dvc2 =
				(unsigned long)bp_info->condition_value;
			child->thread.dbcr2 |=
				((byte_enable << DBCR2_DVC2BE_SHIFT) |
				 (condition_mode << DBCR2_DVC2M_SHIFT));
		}
#endif
	} else
		return -ENOSPC;
	child->thread.dbcr0 |= DBCR0_IDM;
	child->thread.regs->msr |= MSR_DE;

	return slot + 4;
}

static int del_dac(struct task_struct *child, int slot)
{
	if (slot == 1) {
		if ((dbcr_dac(child) & (DBCR_DAC1R | DBCR_DAC1W)) == 0)
			return -ENOENT;

		child->thread.dac1 = 0;
		dbcr_dac(child) &= ~(DBCR_DAC1R | DBCR_DAC1W);
#ifdef CONFIG_PPC_ADV_DEBUG_DAC_RANGE
		if (child->thread.dbcr2 & DBCR2_DAC12MODE) {
			child->thread.dac2 = 0;
			child->thread.dbcr2 &= ~DBCR2_DAC12MODE;
		}
		child->thread.dbcr2 &= ~(DBCR2_DVC1M | DBCR2_DVC1BE);
#endif
#if CONFIG_PPC_ADV_DEBUG_DVCS > 0
		child->thread.dvc1 = 0;
#endif
	} else if (slot == 2) {
		if ((dbcr_dac(child) & (DBCR_DAC2R | DBCR_DAC2W)) == 0)
			return -ENOENT;

#ifdef CONFIG_PPC_ADV_DEBUG_DAC_RANGE
		if (child->thread.dbcr2 & DBCR2_DAC12MODE)
			/* Part of a range */
			return -EINVAL;
		child->thread.dbcr2 &= ~(DBCR2_DVC2M | DBCR2_DVC2BE);
#endif
#if CONFIG_PPC_ADV_DEBUG_DVCS > 0
		child->thread.dvc2 = 0;
#endif
		child->thread.dac2 = 0;
		dbcr_dac(child) &= ~(DBCR_DAC2R | DBCR_DAC2W);
	} else
		return -EINVAL;

	return 0;
}
#endif /* CONFIG_PPC_ADV_DEBUG_REGS */

#ifdef CONFIG_PPC_ADV_DEBUG_DAC_RANGE
static int set_dac_range(struct task_struct *child,
			 struct ppc_hw_breakpoint *bp_info)
{
	int mode = bp_info->addr_mode & PPC_BREAKPOINT_MODE_MASK;

	/* We don't allow range watchpoints to be used with DVC */
	if (bp_info->condition_mode)
		return -EINVAL;

	/*
	 * Best effort to verify the address range.  The user/supervisor bits
	 * prevent trapping in kernel space, but let's fail on an obvious bad
	 * range.  The simple test on the mask is not fool-proof, and any
	 * exclusive range will spill over into kernel space.
	 */
	if (bp_info->addr >= TASK_SIZE)
		return -EIO;
	if (mode == PPC_BREAKPOINT_MODE_MASK) {
		/*
		 * dac2 is a bitmask.  Don't allow a mask that makes a
		 * kernel space address from a valid dac1 value
		 */
		if (~((unsigned long)bp_info->addr2) >= TASK_SIZE)
			return -EIO;
	} else {
		/*
		 * For range breakpoints, addr2 must also be a valid address
		 */
		if (bp_info->addr2 >= TASK_SIZE)
			return -EIO;
	}

	if (child->thread.dbcr0 &
	    (DBCR0_DAC1R | DBCR0_DAC1W | DBCR0_DAC2R | DBCR0_DAC2W))
		return -ENOSPC;

	if (bp_info->trigger_type & PPC_BREAKPOINT_TRIGGER_READ)
		child->thread.dbcr0 |= (DBCR0_DAC1R | DBCR0_IDM);
	if (bp_info->trigger_type & PPC_BREAKPOINT_TRIGGER_WRITE)
		child->thread.dbcr0 |= (DBCR0_DAC1W | DBCR0_IDM);
	child->thread.dac1 = bp_info->addr;
	child->thread.dac2 = bp_info->addr2;
	if (mode == PPC_BREAKPOINT_MODE_RANGE_INCLUSIVE)
		child->thread.dbcr2  |= DBCR2_DAC12M;
	else if (mode == PPC_BREAKPOINT_MODE_RANGE_EXCLUSIVE)
		child->thread.dbcr2  |= DBCR2_DAC12MX;
	else	/* PPC_BREAKPOINT_MODE_MASK */
		child->thread.dbcr2  |= DBCR2_DAC12MM;
	child->thread.regs->msr |= MSR_DE;

	return 5;
}
#endif /* CONFIG_PPC_ADV_DEBUG_DAC_RANGE */

static long ppc_set_hwdebug(struct task_struct *child,
		     struct ppc_hw_breakpoint *bp_info)
{
#ifdef CONFIG_HAVE_HW_BREAKPOINT
	int len = 0;
	struct thread_struct *thread = &(child->thread);
	struct perf_event *bp;
	struct perf_event_attr attr;
#endif /* CONFIG_HAVE_HW_BREAKPOINT */
#ifndef CONFIG_PPC_ADV_DEBUG_REGS
	struct arch_hw_breakpoint brk;
#endif

	if (bp_info->version != 1)
		return -ENOTSUPP;
#ifdef CONFIG_PPC_ADV_DEBUG_REGS
	/*
	 * Check for invalid flags and combinations
	 */
	if ((bp_info->trigger_type == 0) ||
	    (bp_info->trigger_type & ~(PPC_BREAKPOINT_TRIGGER_EXECUTE |
				       PPC_BREAKPOINT_TRIGGER_RW)) ||
	    (bp_info->addr_mode & ~PPC_BREAKPOINT_MODE_MASK) ||
	    (bp_info->condition_mode &
	     ~(PPC_BREAKPOINT_CONDITION_MODE |
	       PPC_BREAKPOINT_CONDITION_BE_ALL)))
		return -EINVAL;
#if CONFIG_PPC_ADV_DEBUG_DVCS == 0
	if (bp_info->condition_mode != PPC_BREAKPOINT_CONDITION_NONE)
		return -EINVAL;
#endif

	if (bp_info->trigger_type & PPC_BREAKPOINT_TRIGGER_EXECUTE) {
		if ((bp_info->trigger_type != PPC_BREAKPOINT_TRIGGER_EXECUTE) ||
		    (bp_info->condition_mode != PPC_BREAKPOINT_CONDITION_NONE))
			return -EINVAL;
		return set_instruction_bp(child, bp_info);
	}
	if (bp_info->addr_mode == PPC_BREAKPOINT_MODE_EXACT)
		return set_dac(child, bp_info);

#ifdef CONFIG_PPC_ADV_DEBUG_DAC_RANGE
	return set_dac_range(child, bp_info);
#else
	return -EINVAL;
#endif
#else /* !CONFIG_PPC_ADV_DEBUG_DVCS */
	/*
	 * We only support one data breakpoint
	 */
	if ((bp_info->trigger_type & PPC_BREAKPOINT_TRIGGER_RW) == 0 ||
	    (bp_info->trigger_type & ~PPC_BREAKPOINT_TRIGGER_RW) != 0 ||
	    bp_info->condition_mode != PPC_BREAKPOINT_CONDITION_NONE)
		return -EINVAL;

	if ((unsigned long)bp_info->addr >= TASK_SIZE)
		return -EIO;

	brk.address = bp_info->addr & ~7UL;
	brk.type = HW_BRK_TYPE_TRANSLATE;
	brk.len = 8;
	if (bp_info->trigger_type & PPC_BREAKPOINT_TRIGGER_READ)
		brk.type |= HW_BRK_TYPE_READ;
	if (bp_info->trigger_type & PPC_BREAKPOINT_TRIGGER_WRITE)
		brk.type |= HW_BRK_TYPE_WRITE;
#ifdef CONFIG_HAVE_HW_BREAKPOINT
	/*
	 * Check if the request is for 'range' breakpoints. We can
	 * support it if range < 8 bytes.
	 */
	if (bp_info->addr_mode == PPC_BREAKPOINT_MODE_RANGE_INCLUSIVE)
		len = bp_info->addr2 - bp_info->addr;
<<<<<<< HEAD
	} else if (bp_info->addr_mode == PPC_BREAKPOINT_MODE_EXACT)
		len = 1;
	else {
		ptrace_put_breakpoints(child);
=======
	else if (bp_info->addr_mode == PPC_BREAKPOINT_MODE_EXACT)
		len = 1;
	else
>>>>>>> 69a2d10c
		return -EINVAL;
	bp = thread->ptrace_bps[0];
	if (bp)
		return -ENOSPC;

	/* Create a new breakpoint request if one doesn't exist already */
	hw_breakpoint_init(&attr);
	attr.bp_addr = (unsigned long)bp_info->addr & ~HW_BREAKPOINT_ALIGN;
	attr.bp_len = len;
	arch_bp_generic_fields(brk.type, &attr.bp_type);

	thread->ptrace_bps[0] = bp = register_user_hw_breakpoint(&attr,
					       ptrace_triggered, NULL, child);
	if (IS_ERR(bp)) {
		thread->ptrace_bps[0] = NULL;
		return PTR_ERR(bp);
	}

	return 1;
#endif /* CONFIG_HAVE_HW_BREAKPOINT */

	if (bp_info->addr_mode != PPC_BREAKPOINT_MODE_EXACT)
		return -EINVAL;

	if (child->thread.hw_brk.address)
		return -ENOSPC;

	child->thread.hw_brk = brk;

	return 1;
#endif /* !CONFIG_PPC_ADV_DEBUG_DVCS */
}

static long ppc_del_hwdebug(struct task_struct *child, long data)
{
#ifdef CONFIG_HAVE_HW_BREAKPOINT
	int ret = 0;
	struct thread_struct *thread = &(child->thread);
	struct perf_event *bp;
#endif /* CONFIG_HAVE_HW_BREAKPOINT */
#ifdef CONFIG_PPC_ADV_DEBUG_REGS
	int rc;

	if (data <= 4)
		rc = del_instruction_bp(child, (int)data);
	else
		rc = del_dac(child, (int)data - 4);

	if (!rc) {
		if (!DBCR_ACTIVE_EVENTS(child->thread.dbcr0,
					child->thread.dbcr1)) {
			child->thread.dbcr0 &= ~DBCR0_IDM;
			child->thread.regs->msr &= ~MSR_DE;
		}
	}
	return rc;
#else
	if (data != 1)
		return -EINVAL;

#ifdef CONFIG_HAVE_HW_BREAKPOINT
	bp = thread->ptrace_bps[0];
	if (bp) {
		unregister_hw_breakpoint(bp);
		thread->ptrace_bps[0] = NULL;
	} else
		ret = -ENOENT;
	return ret;
#else /* CONFIG_HAVE_HW_BREAKPOINT */
	if (child->thread.hw_brk.address == 0)
		return -ENOENT;

	child->thread.hw_brk.address = 0;
	child->thread.hw_brk.type = 0;
#endif /* CONFIG_HAVE_HW_BREAKPOINT */

	return 0;
#endif
}

long arch_ptrace(struct task_struct *child, long request,
		 unsigned long addr, unsigned long data)
{
	int ret = -EPERM;
	void __user *datavp = (void __user *) data;
	unsigned long __user *datalp = datavp;

	switch (request) {
	/* read the word at location addr in the USER area. */
	case PTRACE_PEEKUSR: {
		unsigned long index, tmp;

		ret = -EIO;
		/* convert to index and check */
#ifdef CONFIG_PPC32
		index = addr >> 2;
		if ((addr & 3) || (index > PT_FPSCR)
		    || (child->thread.regs == NULL))
#else
		index = addr >> 3;
		if ((addr & 7) || (index > PT_FPSCR))
#endif
			break;

		CHECK_FULL_REGS(child->thread.regs);
		if (index < PT_FPR0) {
			ret = ptrace_get_reg(child, (int) index, &tmp);
			if (ret)
				break;
		} else {
			unsigned int fpidx = index - PT_FPR0;

			flush_fp_to_thread(child);
			if (fpidx < (PT_FPSCR - PT_FPR0))
				tmp = ((unsigned long *)child->thread.fpr)
					[fpidx * TS_FPRWIDTH];
			else
				tmp = child->thread.fpscr.val;
		}
		ret = put_user(tmp, datalp);
		break;
	}

	/* write the word at location addr in the USER area */
	case PTRACE_POKEUSR: {
		unsigned long index;

		ret = -EIO;
		/* convert to index and check */
#ifdef CONFIG_PPC32
		index = addr >> 2;
		if ((addr & 3) || (index > PT_FPSCR)
		    || (child->thread.regs == NULL))
#else
		index = addr >> 3;
		if ((addr & 7) || (index > PT_FPSCR))
#endif
			break;

		CHECK_FULL_REGS(child->thread.regs);
		if (index < PT_FPR0) {
			ret = ptrace_put_reg(child, index, data);
		} else {
			unsigned int fpidx = index - PT_FPR0;

			flush_fp_to_thread(child);
			if (fpidx < (PT_FPSCR - PT_FPR0))
				((unsigned long *)child->thread.fpr)
					[fpidx * TS_FPRWIDTH] = data;
			else
				child->thread.fpscr.val = data;
			ret = 0;
		}
		break;
	}

	case PPC_PTRACE_GETHWDBGINFO: {
		struct ppc_debug_info dbginfo;

		dbginfo.version = 1;
#ifdef CONFIG_PPC_ADV_DEBUG_REGS
		dbginfo.num_instruction_bps = CONFIG_PPC_ADV_DEBUG_IACS;
		dbginfo.num_data_bps = CONFIG_PPC_ADV_DEBUG_DACS;
		dbginfo.num_condition_regs = CONFIG_PPC_ADV_DEBUG_DVCS;
		dbginfo.data_bp_alignment = 4;
		dbginfo.sizeof_condition = 4;
		dbginfo.features = PPC_DEBUG_FEATURE_INSN_BP_RANGE |
				   PPC_DEBUG_FEATURE_INSN_BP_MASK;
#ifdef CONFIG_PPC_ADV_DEBUG_DAC_RANGE
		dbginfo.features |=
				   PPC_DEBUG_FEATURE_DATA_BP_RANGE |
				   PPC_DEBUG_FEATURE_DATA_BP_MASK;
#endif
#else /* !CONFIG_PPC_ADV_DEBUG_REGS */
		dbginfo.num_instruction_bps = 0;
		dbginfo.num_data_bps = 1;
		dbginfo.num_condition_regs = 0;
#ifdef CONFIG_PPC64
		dbginfo.data_bp_alignment = 8;
#else
		dbginfo.data_bp_alignment = 4;
#endif
		dbginfo.sizeof_condition = 0;
#ifdef CONFIG_HAVE_HW_BREAKPOINT
		dbginfo.features = PPC_DEBUG_FEATURE_DATA_BP_RANGE;
		if (cpu_has_feature(CPU_FTR_DAWR))
			dbginfo.features |= PPC_DEBUG_FEATURE_DATA_BP_DAWR;
#else
		dbginfo.features = 0;
#endif /* CONFIG_HAVE_HW_BREAKPOINT */
#endif /* CONFIG_PPC_ADV_DEBUG_REGS */

		if (!access_ok(VERIFY_WRITE, datavp,
			       sizeof(struct ppc_debug_info)))
			return -EFAULT;
		ret = __copy_to_user(datavp, &dbginfo,
				     sizeof(struct ppc_debug_info)) ?
		      -EFAULT : 0;
		break;
	}

	case PPC_PTRACE_SETHWDEBUG: {
		struct ppc_hw_breakpoint bp_info;

		if (!access_ok(VERIFY_READ, datavp,
			       sizeof(struct ppc_hw_breakpoint)))
			return -EFAULT;
		ret = __copy_from_user(&bp_info, datavp,
				       sizeof(struct ppc_hw_breakpoint)) ?
		      -EFAULT : 0;
		if (!ret)
			ret = ppc_set_hwdebug(child, &bp_info);
		break;
	}

	case PPC_PTRACE_DELHWDEBUG: {
		ret = ppc_del_hwdebug(child, data);
		break;
	}

	case PTRACE_GET_DEBUGREG: {
#ifndef CONFIG_PPC_ADV_DEBUG_REGS
		unsigned long dabr_fake;
#endif
		ret = -EINVAL;
		/* We only support one DABR and no IABRS at the moment */
		if (addr > 0)
			break;
#ifdef CONFIG_PPC_ADV_DEBUG_REGS
		ret = put_user(child->thread.dac1, datalp);
#else
		dabr_fake = ((child->thread.hw_brk.address & (~HW_BRK_TYPE_DABR)) |
			     (child->thread.hw_brk.type & HW_BRK_TYPE_DABR));
		ret = put_user(dabr_fake, datalp);
#endif
		break;
	}

	case PTRACE_SET_DEBUGREG:
		ret = ptrace_set_debugreg(child, addr, data);
		break;

#ifdef CONFIG_PPC64
	case PTRACE_GETREGS64:
#endif
	case PTRACE_GETREGS:	/* Get all pt_regs from the child. */
		return copy_regset_to_user(child, &user_ppc_native_view,
					   REGSET_GPR,
					   0, sizeof(struct pt_regs),
					   datavp);

#ifdef CONFIG_PPC64
	case PTRACE_SETREGS64:
#endif
	case PTRACE_SETREGS:	/* Set all gp regs in the child. */
		return copy_regset_from_user(child, &user_ppc_native_view,
					     REGSET_GPR,
					     0, sizeof(struct pt_regs),
					     datavp);

	case PTRACE_GETFPREGS: /* Get the child FPU state (FPR0...31 + FPSCR) */
		return copy_regset_to_user(child, &user_ppc_native_view,
					   REGSET_FPR,
					   0, sizeof(elf_fpregset_t),
					   datavp);

	case PTRACE_SETFPREGS: /* Set the child FPU state (FPR0...31 + FPSCR) */
		return copy_regset_from_user(child, &user_ppc_native_view,
					     REGSET_FPR,
					     0, sizeof(elf_fpregset_t),
					     datavp);

#ifdef CONFIG_ALTIVEC
	case PTRACE_GETVRREGS:
		return copy_regset_to_user(child, &user_ppc_native_view,
					   REGSET_VMX,
					   0, (33 * sizeof(vector128) +
					       sizeof(u32)),
					   datavp);

	case PTRACE_SETVRREGS:
		return copy_regset_from_user(child, &user_ppc_native_view,
					     REGSET_VMX,
					     0, (33 * sizeof(vector128) +
						 sizeof(u32)),
					     datavp);
#endif
#ifdef CONFIG_VSX
	case PTRACE_GETVSRREGS:
		return copy_regset_to_user(child, &user_ppc_native_view,
					   REGSET_VSX,
					   0, 32 * sizeof(double),
					   datavp);

	case PTRACE_SETVSRREGS:
		return copy_regset_from_user(child, &user_ppc_native_view,
					     REGSET_VSX,
					     0, 32 * sizeof(double),
					     datavp);
#endif
#ifdef CONFIG_SPE
	case PTRACE_GETEVRREGS:
		/* Get the child spe register state. */
		return copy_regset_to_user(child, &user_ppc_native_view,
					   REGSET_SPE, 0, 35 * sizeof(u32),
					   datavp);

	case PTRACE_SETEVRREGS:
		/* Set the child spe register state. */
		return copy_regset_from_user(child, &user_ppc_native_view,
					     REGSET_SPE, 0, 35 * sizeof(u32),
					     datavp);
#endif

	default:
		ret = ptrace_request(child, request, addr, data);
		break;
	}
	return ret;
}

/*
 * We must return the syscall number to actually look up in the table.
 * This can be -1L to skip running any syscall at all.
 */
long do_syscall_trace_enter(struct pt_regs *regs)
{
	long ret = 0;

	user_exit();

	secure_computing_strict(regs->gpr[0]);

	if (test_thread_flag(TIF_SYSCALL_TRACE) &&
	    tracehook_report_syscall_entry(regs))
		/*
		 * Tracing decided this syscall should not happen.
		 * We'll return a bogus call number to get an ENOSYS
		 * error, but leave the original number in regs->gpr[0].
		 */
		ret = -1L;

	if (unlikely(test_thread_flag(TIF_SYSCALL_TRACEPOINT)))
		trace_sys_enter(regs, regs->gpr[0]);

#ifdef CONFIG_PPC64
	if (!is_32bit_task())
		audit_syscall_entry(AUDIT_ARCH_PPC64,
				    regs->gpr[0],
				    regs->gpr[3], regs->gpr[4],
				    regs->gpr[5], regs->gpr[6]);
	else
#endif
		audit_syscall_entry(AUDIT_ARCH_PPC,
				    regs->gpr[0],
				    regs->gpr[3] & 0xffffffff,
				    regs->gpr[4] & 0xffffffff,
				    regs->gpr[5] & 0xffffffff,
				    regs->gpr[6] & 0xffffffff);

	return ret ?: regs->gpr[0];
}

void do_syscall_trace_leave(struct pt_regs *regs)
{
	int step;

	audit_syscall_exit(regs);

	if (unlikely(test_thread_flag(TIF_SYSCALL_TRACEPOINT)))
		trace_sys_exit(regs, regs->result);

	step = test_thread_flag(TIF_SINGLESTEP);
	if (step || test_thread_flag(TIF_SYSCALL_TRACE))
		tracehook_report_syscall_exit(regs, step);

	user_enter();
}<|MERGE_RESOLUTION|>--- conflicted
+++ resolved
@@ -1437,16 +1437,9 @@
 	 */
 	if (bp_info->addr_mode == PPC_BREAKPOINT_MODE_RANGE_INCLUSIVE)
 		len = bp_info->addr2 - bp_info->addr;
-<<<<<<< HEAD
-	} else if (bp_info->addr_mode == PPC_BREAKPOINT_MODE_EXACT)
-		len = 1;
-	else {
-		ptrace_put_breakpoints(child);
-=======
 	else if (bp_info->addr_mode == PPC_BREAKPOINT_MODE_EXACT)
 		len = 1;
 	else
->>>>>>> 69a2d10c
 		return -EINVAL;
 	bp = thread->ptrace_bps[0];
 	if (bp)
