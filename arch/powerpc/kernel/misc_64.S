/* SPDX-License-Identifier: GPL-2.0-or-later */
/*
 * This file contains miscellaneous low-level functions.
 *    Copyright (C) 1995-1996 Gary Thomas (gdt@linuxppc.org)
 *
 * Largely rewritten by Cort Dougan (cort@cs.nmt.edu)
 * and Paul Mackerras.
 * Adapted for iSeries by Mike Corrigan (mikejc@us.ibm.com)
 * PPC64 updates by Dave Engebretsen (engebret@us.ibm.com)
 */

#include <linux/sys.h>
#include <asm/unistd.h>
#include <asm/errno.h>
#include <asm/processor.h>
#include <asm/page.h>
#include <asm/cache.h>
#include <asm/ppc_asm.h>
#include <asm/asm-offsets.h>
#include <asm/cputable.h>
#include <asm/thread_info.h>
#include <asm/kexec.h>
#include <asm/ptrace.h>
#include <asm/mmu.h>
#include <asm/export.h>
#include <asm/feature-fixups.h>

	.text

_GLOBAL(call_do_softirq)
	mflr	r0
	std	r0,16(r1)
	stdu	r1,THREAD_SIZE-STACK_FRAME_OVERHEAD(r3)
	mr	r1,r3
	bl	__do_softirq
	ld	r1,0(r1)
	ld	r0,16(r1)
	mtlr	r0
	blr

_GLOBAL(call_do_irq)
	mflr	r0
	std	r0,16(r1)
	stdu	r1,THREAD_SIZE-STACK_FRAME_OVERHEAD(r4)
	mr	r1,r4
	bl	__do_irq
	ld	r1,0(r1)
	ld	r0,16(r1)
	mtlr	r0
	blr

<<<<<<< HEAD
	.section	".toc","aw"
PPC64_CACHES:
	.tc		ppc64_caches[TC],ppc64_caches
	.section	".text"

/*
 * Write any modified data cache blocks out to memory
 * and invalidate the corresponding instruction cache blocks.
 *
 * flush_icache_range(unsigned long start, unsigned long stop)
 *
 *   flush all bytes from start through stop-1 inclusive
 */

_GLOBAL_TOC(flush_icache_range)
BEGIN_FTR_SECTION
	PURGE_PREFETCHED_INS
	blr
END_FTR_SECTION_IFSET(CPU_FTR_COHERENT_ICACHE)
/*
 * Flush the data cache to memory 
 * 
 * Different systems have different cache line sizes
 * and in some cases i-cache and d-cache line sizes differ from
 * each other.
 */
 	ld	r10,PPC64_CACHES@toc(r2)
	lwz	r7,DCACHEL1BLOCKSIZE(r10)/* Get cache block size */
	addi	r5,r7,-1
	andc	r6,r3,r5		/* round low to line bdy */
	subf	r8,r6,r4		/* compute length */
	add	r8,r8,r5		/* ensure we get enough */
	lwz	r9,DCACHEL1LOGBLOCKSIZE(r10)	/* Get log-2 of cache block size */
	srd.	r8,r8,r9		/* compute line count */
	beqlr				/* nothing to do? */
	mtctr	r8
1:	dcbst	0,r6
	add	r6,r6,r7
	bdnz	1b
	sync

/* Now invalidate the instruction cache */
	
	lwz	r7,ICACHEL1BLOCKSIZE(r10)	/* Get Icache block size */
	addi	r5,r7,-1
	andc	r6,r3,r5		/* round low to line bdy */
	subf	r8,r6,r4		/* compute length */
	add	r8,r8,r5
	lwz	r9,ICACHEL1LOGBLOCKSIZE(r10)	/* Get log-2 of Icache block size */
	srd.	r8,r8,r9		/* compute line count */
	beqlr				/* nothing to do? */
	mtctr	r8
2:	icbi	0,r6
	add	r6,r6,r7
	bdnz	2b
	isync
	blr
_ASM_NOKPROBE_SYMBOL(flush_icache_range)
EXPORT_SYMBOL(flush_icache_range)

/*
 * Flush a particular page from the data cache to RAM.
 * Note: this is necessary because the instruction cache does *not*
 * snoop from the data cache.
 *
 *	void __flush_dcache_icache(void *page)
 */
_GLOBAL(__flush_dcache_icache)
/*
 * Flush the data cache to memory 
 * 
 * Different systems have different cache line sizes
 */

BEGIN_FTR_SECTION
	PURGE_PREFETCHED_INS
	blr
END_FTR_SECTION_IFSET(CPU_FTR_COHERENT_ICACHE)

/* Flush the dcache */
 	ld	r7,PPC64_CACHES@toc(r2)
	clrrdi	r3,r3,PAGE_SHIFT           	    /* Page align */
	lwz	r4,DCACHEL1BLOCKSPERPAGE(r7)	/* Get # dcache blocks per page */
	lwz	r5,DCACHEL1BLOCKSIZE(r7)	/* Get dcache block size */
	mr	r6,r3
	mtctr	r4
0:	dcbst	0,r6
	add	r6,r6,r5
	bdnz	0b
	sync

/* Now invalidate the icache */	

	lwz	r4,ICACHEL1BLOCKSPERPAGE(r7)	/* Get # icache blocks per page */
	lwz	r5,ICACHEL1BLOCKSIZE(r7)	/* Get icache block size */
	mtctr	r4
1:	icbi	0,r3
	add	r3,r3,r5
	bdnz	1b
	isync
	blr

=======
>>>>>>> 0d3821eb
_GLOBAL(__bswapdi2)
EXPORT_SYMBOL(__bswapdi2)
	srdi	r8,r3,32
	rlwinm	r7,r3,8,0xffffffff
	rlwimi	r7,r3,24,0,7
	rlwinm	r9,r8,8,0xffffffff
	rlwimi	r7,r3,24,16,23
	rlwimi	r9,r8,24,0,7
	rlwimi	r9,r8,24,16,23
	sldi	r7,r7,32
	or	r3,r7,r9
	blr


#ifdef CONFIG_PPC_EARLY_DEBUG_BOOTX
_GLOBAL(rmci_on)
	sync
	isync
	li	r3,0x100
	rldicl	r3,r3,32,0
	mfspr	r5,SPRN_HID4
	or	r5,r5,r3
	sync
	mtspr	SPRN_HID4,r5
	isync
	slbia
	isync
	sync
	blr

_GLOBAL(rmci_off)
	sync
	isync
	li	r3,0x100
	rldicl	r3,r3,32,0
	mfspr	r5,SPRN_HID4
	andc	r5,r5,r3
	sync
	mtspr	SPRN_HID4,r5
	isync
	slbia
	isync
	sync
	blr
#endif /* CONFIG_PPC_EARLY_DEBUG_BOOTX */

#if defined(CONFIG_PPC_PMAC) || defined(CONFIG_PPC_MAPLE)

/*
 * Do an IO access in real mode
 */
_GLOBAL(real_readb)
	mfmsr	r7
	ori	r0,r7,MSR_DR
	xori	r0,r0,MSR_DR
	sync
	mtmsrd	r0
	sync
	isync
	mfspr	r6,SPRN_HID4
	rldicl	r5,r6,32,0
	ori	r5,r5,0x100
	rldicl	r5,r5,32,0
	sync
	mtspr	SPRN_HID4,r5
	isync
	slbia
	isync
	lbz	r3,0(r3)
	sync
	mtspr	SPRN_HID4,r6
	isync
	slbia
	isync
	mtmsrd	r7
	sync
	isync
	blr

	/*
 * Do an IO access in real mode
 */
_GLOBAL(real_writeb)
	mfmsr	r7
	ori	r0,r7,MSR_DR
	xori	r0,r0,MSR_DR
	sync
	mtmsrd	r0
	sync
	isync
	mfspr	r6,SPRN_HID4
	rldicl	r5,r6,32,0
	ori	r5,r5,0x100
	rldicl	r5,r5,32,0
	sync
	mtspr	SPRN_HID4,r5
	isync
	slbia
	isync
	stb	r3,0(r4)
	sync
	mtspr	SPRN_HID4,r6
	isync
	slbia
	isync
	mtmsrd	r7
	sync
	isync
	blr
#endif /* defined(CONFIG_PPC_PMAC) || defined(CONFIG_PPC_MAPLE) */

#ifdef CONFIG_PPC_PASEMI

_GLOBAL(real_205_readb)
	mfmsr	r7
	ori	r0,r7,MSR_DR
	xori	r0,r0,MSR_DR
	sync
	mtmsrd	r0
	sync
	isync
	LBZCIX(R3,R0,R3)
	isync
	mtmsrd	r7
	sync
	isync
	blr

_GLOBAL(real_205_writeb)
	mfmsr	r7
	ori	r0,r7,MSR_DR
	xori	r0,r0,MSR_DR
	sync
	mtmsrd	r0
	sync
	isync
	STBCIX(R3,R0,R4)
	isync
	mtmsrd	r7
	sync
	isync
	blr

#endif /* CONFIG_PPC_PASEMI */


#if defined(CONFIG_CPU_FREQ_PMAC64) || defined(CONFIG_CPU_FREQ_MAPLE)
/*
 * SCOM access functions for 970 (FX only for now)
 *
 * unsigned long scom970_read(unsigned int address);
 * void scom970_write(unsigned int address, unsigned long value);
 *
 * The address passed in is the 24 bits register address. This code
 * is 970 specific and will not check the status bits, so you should
 * know what you are doing.
 */
_GLOBAL(scom970_read)
	/* interrupts off */
	mfmsr	r4
	ori	r0,r4,MSR_EE
	xori	r0,r0,MSR_EE
	mtmsrd	r0,1

	/* rotate 24 bits SCOM address 8 bits left and mask out it's low 8 bits
	 * (including parity). On current CPUs they must be 0'd,
	 * and finally or in RW bit
	 */
	rlwinm	r3,r3,8,0,15
	ori	r3,r3,0x8000

	/* do the actual scom read */
	sync
	mtspr	SPRN_SCOMC,r3
	isync
	mfspr	r3,SPRN_SCOMD
	isync
	mfspr	r0,SPRN_SCOMC
	isync

	/* XXX:	fixup result on some buggy 970's (ouch ! we lost a bit, bah
	 * that's the best we can do). Not implemented yet as we don't use
	 * the scom on any of the bogus CPUs yet, but may have to be done
	 * ultimately
	 */

	/* restore interrupts */
	mtmsrd	r4,1
	blr


_GLOBAL(scom970_write)
	/* interrupts off */
	mfmsr	r5
	ori	r0,r5,MSR_EE
	xori	r0,r0,MSR_EE
	mtmsrd	r0,1

	/* rotate 24 bits SCOM address 8 bits left and mask out it's low 8 bits
	 * (including parity). On current CPUs they must be 0'd.
	 */

	rlwinm	r3,r3,8,0,15

	sync
	mtspr	SPRN_SCOMD,r4      /* write data */
	isync
	mtspr	SPRN_SCOMC,r3      /* write command */
	isync
	mfspr	3,SPRN_SCOMC
	isync

	/* restore interrupts */
	mtmsrd	r5,1
	blr
#endif /* CONFIG_CPU_FREQ_PMAC64 || CONFIG_CPU_FREQ_MAPLE */

/* kexec_wait(phys_cpu)
 *
 * wait for the flag to change, indicating this kernel is going away but
 * the slave code for the next one is at addresses 0 to 100.
 *
 * This is used by all slaves, even those that did not find a matching
 * paca in the secondary startup code.
 *
 * Physical (hardware) cpu id should be in r3.
 */
_GLOBAL(kexec_wait)
	bl	1f
1:	mflr	r5
	addi	r5,r5,kexec_flag-1b

99:	HMT_LOW
#ifdef CONFIG_KEXEC_CORE	/* use no memory without kexec */
	lwz	r4,0(r5)
	cmpwi	0,r4,0
	beq	99b
#ifdef CONFIG_PPC_BOOK3S_64
	li	r10,0x60
	mfmsr	r11
	clrrdi	r11,r11,1	/* Clear MSR_LE */
	mtsrr0	r10
	mtsrr1	r11
	rfid
#else
	/* Create TLB entry in book3e_secondary_core_init */
	li	r4,0
	ba	0x60
#endif
#endif

/* this can be in text because we won't change it until we are
 * running in real anyways
 */
kexec_flag:
	.long	0


#ifdef CONFIG_KEXEC_CORE
#ifdef CONFIG_PPC_BOOK3E
/*
 * BOOK3E has no real MMU mode, so we have to setup the initial TLB
 * for a core to identity map v:0 to p:0.  This current implementation
 * assumes that 1G is enough for kexec.
 */
kexec_create_tlb:
	/*
	 * Invalidate all non-IPROT TLB entries to avoid any TLB conflict.
	 * IPROT TLB entries should be >= PAGE_OFFSET and thus not conflict.
	 */
	PPC_TLBILX_ALL(0,R0)
	sync
	isync

	mfspr	r10,SPRN_TLB1CFG
	andi.	r10,r10,TLBnCFG_N_ENTRY	/* Extract # entries */
	subi	r10,r10,1	/* Last entry: no conflict with kernel text */
	lis	r9,MAS0_TLBSEL(1)@h
	rlwimi	r9,r10,16,4,15		/* Setup MAS0 = TLBSEL | ESEL(r9) */

/* Set up a temp identity mapping v:0 to p:0 and return to it. */
	mtspr	SPRN_MAS0,r9

	lis	r9,(MAS1_VALID|MAS1_IPROT)@h
	ori	r9,r9,(MAS1_TSIZE(BOOK3E_PAGESZ_1GB))@l
	mtspr	SPRN_MAS1,r9

	LOAD_REG_IMMEDIATE(r9, 0x0 | MAS2_M_IF_NEEDED)
	mtspr	SPRN_MAS2,r9

	LOAD_REG_IMMEDIATE(r9, 0x0 | MAS3_SR | MAS3_SW | MAS3_SX)
	mtspr	SPRN_MAS3,r9
	li	r9,0
	mtspr	SPRN_MAS7,r9

	tlbwe
	isync
	blr
#endif

/* kexec_smp_wait(void)
 *
 * call with interrupts off
 * note: this is a terminal routine, it does not save lr
 *
 * get phys id from paca
 * switch to real mode
 * mark the paca as no longer used
 * join other cpus in kexec_wait(phys_id)
 */
_GLOBAL(kexec_smp_wait)
	lhz	r3,PACAHWCPUID(r13)
	bl	real_mode

	li	r4,KEXEC_STATE_REAL_MODE
	stb	r4,PACAKEXECSTATE(r13)
	SYNC

	b	kexec_wait

/*
 * switch to real mode (turn mmu off)
 * we use the early kernel trick that the hardware ignores bits
 * 0 and 1 (big endian) of the effective address in real mode
 *
 * don't overwrite r3 here, it is live for kexec_wait above.
 */
real_mode:	/* assume normal blr return */
#ifdef CONFIG_PPC_BOOK3E
	/* Create an identity mapping. */
	b	kexec_create_tlb
#else
1:	li	r9,MSR_RI
	li	r10,MSR_DR|MSR_IR
	mflr	r11		/* return address to SRR0 */
	mfmsr	r12
	andc	r9,r12,r9
	andc	r10,r12,r10

	mtmsrd	r9,1
	mtspr	SPRN_SRR1,r10
	mtspr	SPRN_SRR0,r11
	rfid
#endif

/*
 * kexec_sequence(newstack, start, image, control, clear_all(),
	          copy_with_mmu_off)
 *
 * does the grungy work with stack switching and real mode switches
 * also does simple calls to other code
 */

_GLOBAL(kexec_sequence)
	mflr	r0
	std	r0,16(r1)

	/* switch stacks to newstack -- &kexec_stack.stack */
	stdu	r1,THREAD_SIZE-STACK_FRAME_OVERHEAD(r3)
	mr	r1,r3

	li	r0,0
	std	r0,16(r1)

BEGIN_FTR_SECTION
	/*
	 * This is the best time to turn AMR/IAMR off.
	 * key 0 is used in radix for supervisor<->user
	 * protection, but on hash key 0 is reserved
	 * ideally we want to enter with a clean state.
	 * NOTE, we rely on r0 being 0 from above.
	 */
	mtspr	SPRN_IAMR,r0
BEGIN_FTR_SECTION_NESTED(42)
	mtspr	SPRN_AMOR,r0
END_FTR_SECTION_NESTED_IFSET(CPU_FTR_HVMODE, 42)
END_FTR_SECTION_IFSET(CPU_FTR_ARCH_300)

	/* save regs for local vars on new stack.
	 * yes, we won't go back, but ...
	 */
	std	r31,-8(r1)
	std	r30,-16(r1)
	std	r29,-24(r1)
	std	r28,-32(r1)
	std	r27,-40(r1)
	std	r26,-48(r1)
	std	r25,-56(r1)

	stdu	r1,-STACK_FRAME_OVERHEAD-64(r1)

	/* save args into preserved regs */
	mr	r31,r3			/* newstack (both) */
	mr	r30,r4			/* start (real) */
	mr	r29,r5			/* image (virt) */
	mr	r28,r6			/* control, unused */
	mr	r27,r7			/* clear_all() fn desc */
	mr	r26,r8			/* copy_with_mmu_off */
	lhz	r25,PACAHWCPUID(r13)	/* get our phys cpu from paca */

	/* disable interrupts, we are overwriting kernel data next */
#ifdef CONFIG_PPC_BOOK3E
	wrteei	0
#else
	mfmsr	r3
	rlwinm	r3,r3,0,17,15
	mtmsrd	r3,1
#endif

	/* We need to turn the MMU off unless we are in hash mode
	 * under a hypervisor
	 */
	cmpdi	r26,0
	beq	1f
	bl	real_mode
1:
	/* copy dest pages, flush whole dest image */
	mr	r3,r29
	bl	kexec_copy_flush	/* (image) */

	/* turn off mmu now if not done earlier */
	cmpdi	r26,0
	bne	1f
	bl	real_mode

	/* copy  0x100 bytes starting at start to 0 */
1:	li	r3,0
	mr	r4,r30		/* start, aka phys mem offset */
	li	r5,0x100
	li	r6,0
	bl	copy_and_flush	/* (dest, src, copy limit, start offset) */
1:	/* assume normal blr return */

	/* release other cpus to the new kernel secondary start at 0x60 */
	mflr	r5
	li	r6,1
	stw	r6,kexec_flag-1b(5)

	cmpdi	r27,0
	beq	1f

	/* clear out hardware hash page table and tlb */
#ifdef PPC64_ELF_ABI_v1
	ld	r12,0(r27)		/* deref function descriptor */
#else
	mr	r12,r27
#endif
	mtctr	r12
	bctrl				/* mmu_hash_ops.hpte_clear_all(void); */

/*
 *   kexec image calling is:
 *      the first 0x100 bytes of the entry point are copied to 0
 *
 *      all slaves branch to slave = 0x60 (absolute)
 *              slave(phys_cpu_id);
 *
 *      master goes to start = entry point
 *              start(phys_cpu_id, start, 0);
 *
 *
 *   a wrapper is needed to call existing kernels, here is an approximate
 *   description of one method:
 *
 * v2: (2.6.10)
 *   start will be near the boot_block (maybe 0x100 bytes before it?)
 *   it will have a 0x60, which will b to boot_block, where it will wait
 *   and 0 will store phys into struct boot-block and load r3 from there,
 *   copy kernel 0-0x100 and tell slaves to back down to 0x60 again
 *
 * v1: (2.6.9)
 *    boot block will have all cpus scanning device tree to see if they
 *    are the boot cpu ?????
 *    other device tree differences (prop sizes, va vs pa, etc)...
 */
1:	mr	r3,r25	# my phys cpu
	mr	r4,r30	# start, aka phys mem offset
	mtlr	4
	li	r5,0
	blr	/* image->start(physid, image->start, 0); */
#endif /* CONFIG_KEXEC_CORE */<|MERGE_RESOLUTION|>--- conflicted
+++ resolved
@@ -49,111 +49,6 @@
 	mtlr	r0
 	blr
 
-<<<<<<< HEAD
-	.section	".toc","aw"
-PPC64_CACHES:
-	.tc		ppc64_caches[TC],ppc64_caches
-	.section	".text"
-
-/*
- * Write any modified data cache blocks out to memory
- * and invalidate the corresponding instruction cache blocks.
- *
- * flush_icache_range(unsigned long start, unsigned long stop)
- *
- *   flush all bytes from start through stop-1 inclusive
- */
-
-_GLOBAL_TOC(flush_icache_range)
-BEGIN_FTR_SECTION
-	PURGE_PREFETCHED_INS
-	blr
-END_FTR_SECTION_IFSET(CPU_FTR_COHERENT_ICACHE)
-/*
- * Flush the data cache to memory 
- * 
- * Different systems have different cache line sizes
- * and in some cases i-cache and d-cache line sizes differ from
- * each other.
- */
- 	ld	r10,PPC64_CACHES@toc(r2)
-	lwz	r7,DCACHEL1BLOCKSIZE(r10)/* Get cache block size */
-	addi	r5,r7,-1
-	andc	r6,r3,r5		/* round low to line bdy */
-	subf	r8,r6,r4		/* compute length */
-	add	r8,r8,r5		/* ensure we get enough */
-	lwz	r9,DCACHEL1LOGBLOCKSIZE(r10)	/* Get log-2 of cache block size */
-	srd.	r8,r8,r9		/* compute line count */
-	beqlr				/* nothing to do? */
-	mtctr	r8
-1:	dcbst	0,r6
-	add	r6,r6,r7
-	bdnz	1b
-	sync
-
-/* Now invalidate the instruction cache */
-	
-	lwz	r7,ICACHEL1BLOCKSIZE(r10)	/* Get Icache block size */
-	addi	r5,r7,-1
-	andc	r6,r3,r5		/* round low to line bdy */
-	subf	r8,r6,r4		/* compute length */
-	add	r8,r8,r5
-	lwz	r9,ICACHEL1LOGBLOCKSIZE(r10)	/* Get log-2 of Icache block size */
-	srd.	r8,r8,r9		/* compute line count */
-	beqlr				/* nothing to do? */
-	mtctr	r8
-2:	icbi	0,r6
-	add	r6,r6,r7
-	bdnz	2b
-	isync
-	blr
-_ASM_NOKPROBE_SYMBOL(flush_icache_range)
-EXPORT_SYMBOL(flush_icache_range)
-
-/*
- * Flush a particular page from the data cache to RAM.
- * Note: this is necessary because the instruction cache does *not*
- * snoop from the data cache.
- *
- *	void __flush_dcache_icache(void *page)
- */
-_GLOBAL(__flush_dcache_icache)
-/*
- * Flush the data cache to memory 
- * 
- * Different systems have different cache line sizes
- */
-
-BEGIN_FTR_SECTION
-	PURGE_PREFETCHED_INS
-	blr
-END_FTR_SECTION_IFSET(CPU_FTR_COHERENT_ICACHE)
-
-/* Flush the dcache */
- 	ld	r7,PPC64_CACHES@toc(r2)
-	clrrdi	r3,r3,PAGE_SHIFT           	    /* Page align */
-	lwz	r4,DCACHEL1BLOCKSPERPAGE(r7)	/* Get # dcache blocks per page */
-	lwz	r5,DCACHEL1BLOCKSIZE(r7)	/* Get dcache block size */
-	mr	r6,r3
-	mtctr	r4
-0:	dcbst	0,r6
-	add	r6,r6,r5
-	bdnz	0b
-	sync
-
-/* Now invalidate the icache */	
-
-	lwz	r4,ICACHEL1BLOCKSPERPAGE(r7)	/* Get # icache blocks per page */
-	lwz	r5,ICACHEL1BLOCKSIZE(r7)	/* Get icache block size */
-	mtctr	r4
-1:	icbi	0,r3
-	add	r3,r3,r5
-	bdnz	1b
-	isync
-	blr
-
-=======
->>>>>>> 0d3821eb
 _GLOBAL(__bswapdi2)
 EXPORT_SYMBOL(__bswapdi2)
 	srdi	r8,r3,32
