/*
 * PCI Error Recovery Driver for RPA-compliant PPC64 platform.
 * Copyright IBM Corp. 2004 2005
 * Copyright Linas Vepstas <linas@linas.org> 2004, 2005
 *
 * All rights reserved.
 *
 * This program is free software; you can redistribute it and/or modify
 * it under the terms of the GNU General Public License as published by
 * the Free Software Foundation; either version 2 of the License, or (at
 * your option) any later version.
 *
 * This program is distributed in the hope that it will be useful, but
 * WITHOUT ANY WARRANTY; without even the implied warranty of
 * MERCHANTABILITY OR FITNESS FOR A PARTICULAR PURPOSE, GOOD TITLE or
 * NON INFRINGEMENT.  See the GNU General Public License for more
 * details.
 *
 * You should have received a copy of the GNU General Public License
 * along with this program; if not, write to the Free Software
 * Foundation, Inc., 675 Mass Ave, Cambridge, MA 02139, USA.
 *
 * Send comments and feedback to Linas Vepstas <linas@austin.ibm.com>
 */
#include <linux/delay.h>
#include <linux/interrupt.h>
#include <linux/irq.h>
#include <linux/module.h>
#include <linux/pci.h>
#include <asm/eeh.h>
#include <asm/eeh_event.h>
#include <asm/ppc-pci.h>
#include <asm/pci-bridge.h>
#include <asm/prom.h>
#include <asm/rtas.h>

struct eeh_rmv_data {
	struct list_head edev_list;
	int removed;
};

/**
 * eeh_pcid_name - Retrieve name of PCI device driver
 * @pdev: PCI device
 *
 * This routine is used to retrieve the name of PCI device driver
 * if that's valid.
 */
static inline const char *eeh_pcid_name(struct pci_dev *pdev)
{
	if (pdev && pdev->dev.driver)
		return pdev->dev.driver->name;
	return "";
}

/**
 * eeh_pcid_get - Get the PCI device driver
 * @pdev: PCI device
 *
 * The function is used to retrieve the PCI device driver for
 * the indicated PCI device. Besides, we will increase the reference
 * of the PCI device driver to prevent that being unloaded on
 * the fly. Otherwise, kernel crash would be seen.
 */
static inline struct pci_driver *eeh_pcid_get(struct pci_dev *pdev)
{
	if (!pdev || !pdev->driver)
		return NULL;

	if (!try_module_get(pdev->driver->driver.owner))
		return NULL;

	return pdev->driver;
}

/**
 * eeh_pcid_put - Dereference on the PCI device driver
 * @pdev: PCI device
 *
 * The function is called to do dereference on the PCI device
 * driver of the indicated PCI device.
 */
static inline void eeh_pcid_put(struct pci_dev *pdev)
{
	if (!pdev || !pdev->driver)
		return;

	module_put(pdev->driver->driver.owner);
}

/**
 * eeh_disable_irq - Disable interrupt for the recovering device
 * @dev: PCI device
 *
 * This routine must be called when reporting temporary or permanent
 * error to the particular PCI device to disable interrupt of that
 * device. If the device has enabled MSI or MSI-X interrupt, we needn't
 * do real work because EEH should freeze DMA transfers for those PCI
 * devices encountering EEH errors, which includes MSI or MSI-X.
 */
static void eeh_disable_irq(struct pci_dev *dev)
{
	struct eeh_dev *edev = pci_dev_to_eeh_dev(dev);

	/* Don't disable MSI and MSI-X interrupts. They are
	 * effectively disabled by the DMA Stopped state
	 * when an EEH error occurs.
	 */
	if (dev->msi_enabled || dev->msix_enabled)
		return;

	if (!irq_has_action(dev->irq))
		return;

	edev->mode |= EEH_DEV_IRQ_DISABLED;
	disable_irq_nosync(dev->irq);
}

/**
 * eeh_enable_irq - Enable interrupt for the recovering device
 * @dev: PCI device
 *
 * This routine must be called to enable interrupt while failed
 * device could be resumed.
 */
static void eeh_enable_irq(struct pci_dev *dev)
{
	struct eeh_dev *edev = pci_dev_to_eeh_dev(dev);

	if ((edev->mode) & EEH_DEV_IRQ_DISABLED) {
		edev->mode &= ~EEH_DEV_IRQ_DISABLED;
		/*
		 * FIXME !!!!!
		 *
		 * This is just ass backwards. This maze has
		 * unbalanced irq_enable/disable calls. So instead of
		 * finding the root cause it works around the warning
		 * in the irq_enable code by conditionally calling
		 * into it.
		 *
		 * That's just wrong.The warning in the core code is
		 * there to tell people to fix their asymmetries in
		 * their own code, not by abusing the core information
		 * to avoid it.
		 *
		 * I so wish that the assymetry would be the other way
		 * round and a few more irq_disable calls render that
		 * shit unusable forever.
		 *
		 *	tglx
		 */
		if (irqd_irq_disabled(irq_get_irq_data(dev->irq)))
			enable_irq(dev->irq);
	}
}

static bool eeh_dev_removed(struct eeh_dev *edev)
{
	/* EEH device removed ? */
	if (!edev || (edev->mode & EEH_DEV_REMOVED))
		return true;

	return false;
}

static void *eeh_dev_save_state(void *data, void *userdata)
{
	struct eeh_dev *edev = data;
	struct pci_dev *pdev;

	if (!edev)
		return NULL;

	/*
	 * We cannot access the config space on some adapters.
	 * Otherwise, it will cause fenced PHB. We don't save
	 * the content in their config space and will restore
	 * from the initial config space saved when the EEH
	 * device is created.
	 */
	if (edev->pe && (edev->pe->state & EEH_PE_CFG_RESTRICTED))
		return NULL;

	pdev = eeh_dev_to_pci_dev(edev);
	if (!pdev)
		return NULL;

	pci_save_state(pdev);
	return NULL;
}

/**
 * eeh_report_error - Report pci error to each device driver
 * @data: eeh device
 * @userdata: return value
 *
 * Report an EEH error to each device driver, collect up and
 * merge the device driver responses. Cumulative response
 * passed back in "userdata".
 */
static void *eeh_report_error(void *data, void *userdata)
{
	struct eeh_dev *edev = (struct eeh_dev *)data;
	struct pci_dev *dev = eeh_dev_to_pci_dev(edev);
	enum pci_ers_result rc, *res = userdata;
	struct pci_driver *driver;

	if (!dev || eeh_dev_removed(edev) || eeh_pe_passed(edev->pe))
		return NULL;
	dev->error_state = pci_channel_io_frozen;

	driver = eeh_pcid_get(dev);
	if (!driver) return NULL;

	eeh_disable_irq(dev);

	if (!driver->err_handler ||
	    !driver->err_handler->error_detected) {
		eeh_pcid_put(dev);
		return NULL;
	}

	rc = driver->err_handler->error_detected(dev, pci_channel_io_frozen);

	/* A driver that needs a reset trumps all others */
	if (rc == PCI_ERS_RESULT_NEED_RESET) *res = rc;
	if (*res == PCI_ERS_RESULT_NONE) *res = rc;

	edev->in_error = true;
	eeh_pcid_put(dev);
	return NULL;
}

/**
 * eeh_report_mmio_enabled - Tell drivers that MMIO has been enabled
 * @data: eeh device
 * @userdata: return value
 *
 * Tells each device driver that IO ports, MMIO and config space I/O
 * are now enabled. Collects up and merges the device driver responses.
 * Cumulative response passed back in "userdata".
 */
static void *eeh_report_mmio_enabled(void *data, void *userdata)
{
	struct eeh_dev *edev = (struct eeh_dev *)data;
	struct pci_dev *dev = eeh_dev_to_pci_dev(edev);
	enum pci_ers_result rc, *res = userdata;
	struct pci_driver *driver;

	if (!dev || eeh_dev_removed(edev) || eeh_pe_passed(edev->pe))
		return NULL;

	driver = eeh_pcid_get(dev);
	if (!driver) return NULL;

	if (!driver->err_handler ||
	    !driver->err_handler->mmio_enabled ||
	    (edev->mode & EEH_DEV_NO_HANDLER)) {
		eeh_pcid_put(dev);
		return NULL;
	}

	rc = driver->err_handler->mmio_enabled(dev);

	/* A driver that needs a reset trumps all others */
	if (rc == PCI_ERS_RESULT_NEED_RESET) *res = rc;
	if (*res == PCI_ERS_RESULT_NONE) *res = rc;

	eeh_pcid_put(dev);
	return NULL;
}

/**
 * eeh_report_reset - Tell device that slot has been reset
 * @data: eeh device
 * @userdata: return value
 *
 * This routine must be called while EEH tries to reset particular
 * PCI device so that the associated PCI device driver could take
 * some actions, usually to save data the driver needs so that the
 * driver can work again while the device is recovered.
 */
static void *eeh_report_reset(void *data, void *userdata)
{
	struct eeh_dev *edev = (struct eeh_dev *)data;
	struct pci_dev *dev = eeh_dev_to_pci_dev(edev);
	enum pci_ers_result rc, *res = userdata;
	struct pci_driver *driver;

	if (!dev || eeh_dev_removed(edev) || eeh_pe_passed(edev->pe))
		return NULL;
	dev->error_state = pci_channel_io_normal;

	driver = eeh_pcid_get(dev);
	if (!driver) return NULL;

	eeh_enable_irq(dev);

	if (!driver->err_handler ||
	    !driver->err_handler->slot_reset ||
	    (edev->mode & EEH_DEV_NO_HANDLER) ||
	    (!edev->in_error)) {
		eeh_pcid_put(dev);
		return NULL;
	}

	rc = driver->err_handler->slot_reset(dev);
	if ((*res == PCI_ERS_RESULT_NONE) ||
	    (*res == PCI_ERS_RESULT_RECOVERED)) *res = rc;
	if (*res == PCI_ERS_RESULT_DISCONNECT &&
	     rc == PCI_ERS_RESULT_NEED_RESET) *res = rc;

	eeh_pcid_put(dev);
	return NULL;
}

static void *eeh_dev_restore_state(void *data, void *userdata)
{
	struct eeh_dev *edev = data;
	struct pci_dev *pdev;

	if (!edev)
		return NULL;

	/*
	 * The content in the config space isn't saved because
	 * the blocked config space on some adapters. We have
	 * to restore the initial saved config space when the
	 * EEH device is created.
	 */
	if (edev->pe && (edev->pe->state & EEH_PE_CFG_RESTRICTED)) {
		if (list_is_last(&edev->list, &edev->pe->edevs))
			eeh_pe_restore_bars(edev->pe);

		return NULL;
	}

	pdev = eeh_dev_to_pci_dev(edev);
	if (!pdev)
		return NULL;

	pci_restore_state(pdev);
	return NULL;
}

/**
 * eeh_report_resume - Tell device to resume normal operations
 * @data: eeh device
 * @userdata: return value
 *
 * This routine must be called to notify the device driver that it
 * could resume so that the device driver can do some initialization
 * to make the recovered device work again.
 */
static void *eeh_report_resume(void *data, void *userdata)
{
	struct eeh_dev *edev = (struct eeh_dev *)data;
	struct pci_dev *dev = eeh_dev_to_pci_dev(edev);
	bool was_in_error;
	struct pci_driver *driver;

	if (!dev || eeh_dev_removed(edev) || eeh_pe_passed(edev->pe))
		return NULL;
	dev->error_state = pci_channel_io_normal;

	driver = eeh_pcid_get(dev);
	if (!driver) return NULL;

	was_in_error = edev->in_error;
	edev->in_error = false;
	eeh_enable_irq(dev);

	if (!driver->err_handler ||
	    !driver->err_handler->resume ||
	    (edev->mode & EEH_DEV_NO_HANDLER) || !was_in_error) {
		edev->mode &= ~EEH_DEV_NO_HANDLER;
		eeh_pcid_put(dev);
		return NULL;
	}

	driver->err_handler->resume(dev);

	eeh_pcid_put(dev);
	return NULL;
}

/**
 * eeh_report_failure - Tell device driver that device is dead.
 * @data: eeh device
 * @userdata: return value
 *
 * This informs the device driver that the device is permanently
 * dead, and that no further recovery attempts will be made on it.
 */
static void *eeh_report_failure(void *data, void *userdata)
{
	struct eeh_dev *edev = (struct eeh_dev *)data;
	struct pci_dev *dev = eeh_dev_to_pci_dev(edev);
	struct pci_driver *driver;

	if (!dev || eeh_dev_removed(edev) || eeh_pe_passed(edev->pe))
		return NULL;
	dev->error_state = pci_channel_io_perm_failure;

	driver = eeh_pcid_get(dev);
	if (!driver) return NULL;

	eeh_disable_irq(dev);

	if (!driver->err_handler ||
	    !driver->err_handler->error_detected) {
		eeh_pcid_put(dev);
		return NULL;
	}

	driver->err_handler->error_detected(dev, pci_channel_io_perm_failure);

	eeh_pcid_put(dev);
	return NULL;
}

static void *eeh_add_virt_device(void *data, void *userdata)
{
	struct pci_driver *driver;
	struct eeh_dev *edev = (struct eeh_dev *)data;
	struct pci_dev *dev = eeh_dev_to_pci_dev(edev);
	struct pci_dn *pdn = eeh_dev_to_pdn(edev);

	if (!(edev->physfn)) {
		pr_warn("%s: EEH dev %04x:%02x:%02x.%01x not for VF\n",
			__func__, edev->phb->global_number, pdn->busno,
			PCI_SLOT(pdn->devfn), PCI_FUNC(pdn->devfn));
		return NULL;
	}

	driver = eeh_pcid_get(dev);
	if (driver) {
		eeh_pcid_put(dev);
		if (driver->err_handler)
			return NULL;
	}

#ifdef CONFIG_PPC_POWERNV
	pci_iov_add_virtfn(edev->physfn, pdn->vf_index, 0);
#endif
	return NULL;
}

static void *eeh_rmv_device(void *data, void *userdata)
{
	struct pci_driver *driver;
	struct eeh_dev *edev = (struct eeh_dev *)data;
	struct pci_dev *dev = eeh_dev_to_pci_dev(edev);
	struct eeh_rmv_data *rmv_data = (struct eeh_rmv_data *)userdata;
	int *removed = rmv_data ? &rmv_data->removed : NULL;

	/*
	 * Actually, we should remove the PCI bridges as well.
	 * However, that's lots of complexity to do that,
	 * particularly some of devices under the bridge might
	 * support EEH. So we just care about PCI devices for
	 * simplicity here.
	 */
	if (!dev || (dev->hdr_type == PCI_HEADER_TYPE_BRIDGE))
		return NULL;

	/*
	 * We rely on count-based pcibios_release_device() to
	 * detach permanently offlined PEs. Unfortunately, that's
	 * not reliable enough. We might have the permanently
	 * offlined PEs attached, but we needn't take care of
	 * them and their child devices.
	 */
	if (eeh_dev_removed(edev))
		return NULL;

	driver = eeh_pcid_get(dev);
	if (driver) {
		eeh_pcid_put(dev);
		if (removed &&
		    eeh_pe_passed(edev->pe))
			return NULL;
		if (removed &&
		    driver->err_handler &&
		    driver->err_handler->error_detected &&
		    driver->err_handler->slot_reset)
			return NULL;
	}

	/* Remove it from PCI subsystem */
	pr_debug("EEH: Removing %s without EEH sensitive driver\n",
		 pci_name(dev));
	edev->bus = dev->bus;
	edev->mode |= EEH_DEV_DISCONNECTED;
	if (removed)
		(*removed)++;

	if (edev->physfn) {
#ifdef CONFIG_PPC_POWERNV
		struct pci_dn *pdn = eeh_dev_to_pdn(edev);

		pci_iov_remove_virtfn(edev->physfn, pdn->vf_index, 0);
		edev->pdev = NULL;

		/*
		 * We have to set the VF PE number to invalid one, which is
		 * required to plug the VF successfully.
		 */
		pdn->pe_number = IODA_INVALID_PE;
#endif
		if (rmv_data)
			list_add(&edev->rmv_list, &rmv_data->edev_list);
	} else {
		pci_lock_rescan_remove();
		pci_stop_and_remove_bus_device(dev);
		pci_unlock_rescan_remove();
	}

	return NULL;
}

static void *eeh_pe_detach_dev(void *data, void *userdata)
{
	struct eeh_pe *pe = (struct eeh_pe *)data;
	struct eeh_dev *edev, *tmp;

	eeh_pe_for_each_dev(pe, edev, tmp) {
		if (!(edev->mode & EEH_DEV_DISCONNECTED))
			continue;

		edev->mode &= ~(EEH_DEV_DISCONNECTED | EEH_DEV_IRQ_DISABLED);
		eeh_rmv_from_parent_pe(edev);
	}

	return NULL;
}

/*
 * Explicitly clear PE's frozen state for PowerNV where
 * we have frozen PE until BAR restore is completed. It's
 * harmless to clear it for pSeries. To be consistent with
 * PE reset (for 3 times), we try to clear the frozen state
 * for 3 times as well.
 */
static void *__eeh_clear_pe_frozen_state(void *data, void *flag)
{
	struct eeh_pe *pe = (struct eeh_pe *)data;
	bool clear_sw_state = *(bool *)flag;
	int i, rc = 1;

	for (i = 0; rc && i < 3; i++)
		rc = eeh_unfreeze_pe(pe, clear_sw_state);

	/* Stop immediately on any errors */
	if (rc) {
		pr_warn("%s: Failure %d unfreezing PHB#%x-PE#%x\n",
			__func__, rc, pe->phb->global_number, pe->addr);
		return (void *)pe;
	}

	return NULL;
}

static int eeh_clear_pe_frozen_state(struct eeh_pe *pe,
				     bool clear_sw_state)
{
	void *rc;

	rc = eeh_pe_traverse(pe, __eeh_clear_pe_frozen_state, &clear_sw_state);
	if (!rc)
		eeh_pe_state_clear(pe, EEH_PE_ISOLATED);

	return rc ? -EIO : 0;
}

int eeh_pe_reset_and_recover(struct eeh_pe *pe)
{
	int ret;

	/* Bail if the PE is being recovered */
	if (pe->state & EEH_PE_RECOVERING)
		return 0;

	/* Put the PE into recovery mode */
	eeh_pe_state_mark(pe, EEH_PE_RECOVERING);

	/* Save states */
	eeh_pe_dev_traverse(pe, eeh_dev_save_state, NULL);

	/* Issue reset */
	ret = eeh_pe_reset_full(pe);
	if (ret) {
		eeh_pe_state_clear(pe, EEH_PE_RECOVERING);
		return ret;
	}

	/* Unfreeze the PE */
	ret = eeh_clear_pe_frozen_state(pe, true);
	if (ret) {
		eeh_pe_state_clear(pe, EEH_PE_RECOVERING);
		return ret;
	}

	/* Restore device state */
	eeh_pe_dev_traverse(pe, eeh_dev_restore_state, NULL);

	/* Clear recovery mode */
	eeh_pe_state_clear(pe, EEH_PE_RECOVERING);

	return 0;
}

/**
 * eeh_reset_device - Perform actual reset of a pci slot
 * @pe: EEH PE
 * @bus: PCI bus corresponding to the isolcated slot
 *
 * This routine must be called to do reset on the indicated PE.
 * During the reset, udev might be invoked because those affected
 * PCI devices will be removed and then added.
 */
static int eeh_reset_device(struct eeh_pe *pe, struct pci_bus *bus,
				struct eeh_rmv_data *rmv_data)
{
	struct pci_bus *frozen_bus = eeh_pe_bus_get(pe);
	struct timeval tstamp;
	int cnt, rc;
	struct eeh_dev *edev;

	/* pcibios will clear the counter; save the value */
	cnt = pe->freeze_count;
	tstamp = pe->tstamp;

	/*
	 * We don't remove the corresponding PE instances because
	 * we need the information afterwords. The attached EEH
	 * devices are expected to be attached soon when calling
	 * into pci_hp_add_devices().
	 */
	eeh_pe_state_mark(pe, EEH_PE_KEEP);
	if (bus) {
		if (pe->type & EEH_PE_VF) {
			eeh_pe_dev_traverse(pe, eeh_rmv_device, NULL);
		} else {
			pci_lock_rescan_remove();
			pci_hp_remove_devices(bus);
			pci_unlock_rescan_remove();
		}
	} else if (frozen_bus) {
		eeh_pe_dev_traverse(pe, eeh_rmv_device, rmv_data);
	}

	/*
	 * Reset the pci controller. (Asserts RST#; resets config space).
	 * Reconfigure bridges and devices. Don't try to bring the system
	 * up if the reset failed for some reason.
	 *
	 * During the reset, it's very dangerous to have uncontrolled PCI
	 * config accesses. So we prefer to block them. However, controlled
	 * PCI config accesses initiated from EEH itself are allowed.
	 */
	rc = eeh_pe_reset_full(pe);
	if (rc)
		return rc;

	pci_lock_rescan_remove();

	/* Restore PE */
	eeh_ops->configure_bridge(pe);
	eeh_pe_restore_bars(pe);

	/* Clear frozen state */
	rc = eeh_clear_pe_frozen_state(pe, false);
	if (rc) {
		pci_unlock_rescan_remove();
		return rc;
	}

	/* Give the system 5 seconds to finish running the user-space
	 * hotplug shutdown scripts, e.g. ifdown for ethernet.  Yes,
	 * this is a hack, but if we don't do this, and try to bring
	 * the device up before the scripts have taken it down,
	 * potentially weird things happen.
	 */
	if (bus) {
		pr_info("EEH: Sleep 5s ahead of complete hotplug\n");
		ssleep(5);

		/*
		 * The EEH device is still connected with its parent
		 * PE. We should disconnect it so the binding can be
		 * rebuilt when adding PCI devices.
		 */
		edev = list_first_entry(&pe->edevs, struct eeh_dev, list);
		eeh_pe_traverse(pe, eeh_pe_detach_dev, NULL);
		if (pe->type & EEH_PE_VF) {
			eeh_add_virt_device(edev, NULL);
		} else {
			eeh_pe_state_clear(pe, EEH_PE_PRI_BUS);
			pci_hp_add_devices(bus);
		}
	} else if (frozen_bus && rmv_data->removed) {
		pr_info("EEH: Sleep 5s ahead of partial hotplug\n");
		ssleep(5);

		edev = list_first_entry(&pe->edevs, struct eeh_dev, list);
		eeh_pe_traverse(pe, eeh_pe_detach_dev, NULL);
		if (pe->type & EEH_PE_VF)
			eeh_add_virt_device(edev, NULL);
		else
			pci_hp_add_devices(frozen_bus);
	}
	eeh_pe_state_clear(pe, EEH_PE_KEEP);

	pe->tstamp = tstamp;
	pe->freeze_count = cnt;

	pci_unlock_rescan_remove();
	return 0;
}

/* The longest amount of time to wait for a pci device
 * to come back on line, in seconds.
 */
#define MAX_WAIT_FOR_RECOVERY 300

<<<<<<< HEAD
=======
/**
 * eeh_handle_normal_event - Handle EEH events on a specific PE
 * @pe: EEH PE
 *
 * Attempts to recover the given PE.  If recovery fails or the PE has failed
 * too many times, remove the PE.
 *
 * Returns true if @pe should no longer be used, else false.
 */
>>>>>>> a122c576
static bool eeh_handle_normal_event(struct eeh_pe *pe)
{
	struct pci_bus *frozen_bus;
	struct eeh_dev *edev, *tmp;
	int rc = 0;
	enum pci_ers_result result = PCI_ERS_RESULT_NONE;
	struct eeh_rmv_data rmv_data = {LIST_HEAD_INIT(rmv_data.edev_list), 0};

	frozen_bus = eeh_pe_bus_get(pe);
	if (!frozen_bus) {
		pr_err("%s: Cannot find PCI bus for PHB#%x-PE#%x\n",
			__func__, pe->phb->global_number, pe->addr);
		return false;
	}

	eeh_pe_update_time_stamp(pe);
	pe->freeze_count++;
	if (pe->freeze_count > eeh_max_freezes) {
		pr_err("EEH: PHB#%x-PE#%x has failed %d times in the\n"
		       "last hour and has been permanently disabled.\n",
		       pe->phb->global_number, pe->addr,
		       pe->freeze_count);
		goto hard_fail;
	}
	pr_warn("EEH: This PCI device has failed %d times in the last hour\n",
		pe->freeze_count);

	/* Walk the various device drivers attached to this slot through
	 * a reset sequence, giving each an opportunity to do what it needs
	 * to accomplish the reset.  Each child gets a report of the
	 * status ... if any child can't handle the reset, then the entire
	 * slot is dlpar removed and added.
	 *
	 * When the PHB is fenced, we have to issue a reset to recover from
	 * the error. Override the result if necessary to have partially
	 * hotplug for this case.
	 */
	pr_info("EEH: Notify device drivers to shutdown\n");
	eeh_pe_dev_traverse(pe, eeh_report_error, &result);
	if ((pe->type & EEH_PE_PHB) &&
	    result != PCI_ERS_RESULT_NONE &&
	    result != PCI_ERS_RESULT_NEED_RESET)
		result = PCI_ERS_RESULT_NEED_RESET;

	/* Get the current PCI slot state. This can take a long time,
	 * sometimes over 300 seconds for certain systems.
	 */
	rc = eeh_ops->wait_state(pe, MAX_WAIT_FOR_RECOVERY*1000);
	if (rc < 0 || rc == EEH_STATE_NOT_SUPPORT) {
		pr_warn("EEH: Permanent failure\n");
		goto hard_fail;
	}

	/* Since rtas may enable MMIO when posting the error log,
	 * don't post the error log until after all dev drivers
	 * have been informed.
	 */
	pr_info("EEH: Collect temporary log\n");
	eeh_slot_error_detail(pe, EEH_LOG_TEMP);

	/* If all device drivers were EEH-unaware, then shut
	 * down all of the device drivers, and hope they
	 * go down willingly, without panicing the system.
	 */
	if (result == PCI_ERS_RESULT_NONE) {
		pr_info("EEH: Reset with hotplug activity\n");
		rc = eeh_reset_device(pe, frozen_bus, NULL);
		if (rc) {
			pr_warn("%s: Unable to reset, err=%d\n",
				__func__, rc);
			goto hard_fail;
		}
	}

	/* If all devices reported they can proceed, then re-enable MMIO */
	if (result == PCI_ERS_RESULT_CAN_RECOVER) {
		pr_info("EEH: Enable I/O for affected devices\n");
		rc = eeh_pci_enable(pe, EEH_OPT_THAW_MMIO);

		if (rc < 0)
			goto hard_fail;
		if (rc) {
			result = PCI_ERS_RESULT_NEED_RESET;
		} else {
			pr_info("EEH: Notify device drivers to resume I/O\n");
			eeh_pe_dev_traverse(pe, eeh_report_mmio_enabled, &result);
		}
	}

	/* If all devices reported they can proceed, then re-enable DMA */
	if (result == PCI_ERS_RESULT_CAN_RECOVER) {
		pr_info("EEH: Enabled DMA for affected devices\n");
		rc = eeh_pci_enable(pe, EEH_OPT_THAW_DMA);

		if (rc < 0)
			goto hard_fail;
		if (rc) {
			result = PCI_ERS_RESULT_NEED_RESET;
		} else {
			/*
			 * We didn't do PE reset for the case. The PE
			 * is still in frozen state. Clear it before
			 * resuming the PE.
			 */
			eeh_pe_state_clear(pe, EEH_PE_ISOLATED);
			result = PCI_ERS_RESULT_RECOVERED;
		}
	}

	/* If any device has a hard failure, then shut off everything. */
	if (result == PCI_ERS_RESULT_DISCONNECT) {
		pr_warn("EEH: Device driver gave up\n");
		goto hard_fail;
	}

	/* If any device called out for a reset, then reset the slot */
	if (result == PCI_ERS_RESULT_NEED_RESET) {
		pr_info("EEH: Reset without hotplug activity\n");
		rc = eeh_reset_device(pe, NULL, &rmv_data);
		if (rc) {
			pr_warn("%s: Cannot reset, err=%d\n",
				__func__, rc);
			goto hard_fail;
		}

		pr_info("EEH: Notify device drivers "
			"the completion of reset\n");
		result = PCI_ERS_RESULT_NONE;
		eeh_pe_dev_traverse(pe, eeh_report_reset, &result);
	}

	/* All devices should claim they have recovered by now. */
	if ((result != PCI_ERS_RESULT_RECOVERED) &&
	    (result != PCI_ERS_RESULT_NONE)) {
		pr_warn("EEH: Not recovered\n");
		goto hard_fail;
	}

	/*
	 * For those hot removed VFs, we should add back them after PF get
	 * recovered properly.
	 */
	list_for_each_entry_safe(edev, tmp, &rmv_data.edev_list, rmv_list) {
		eeh_add_virt_device(edev, NULL);
		list_del(&edev->rmv_list);
	}

	/* Tell all device drivers that they can resume operations */
	pr_info("EEH: Notify device driver to resume\n");
	eeh_pe_dev_traverse(pe, eeh_report_resume, NULL);

	return false;

hard_fail:
	/*
	 * About 90% of all real-life EEH failures in the field
	 * are due to poorly seated PCI cards. Only 10% or so are
	 * due to actual, failed cards.
	 */
	pr_err("EEH: Unable to recover from failure from PHB#%x-PE#%x.\n"
	       "Please try reseating or replacing it\n",
		pe->phb->global_number, pe->addr);

	eeh_slot_error_detail(pe, EEH_LOG_PERM);

	/* Notify all devices that they're about to go down. */
	eeh_pe_dev_traverse(pe, eeh_report_failure, NULL);

	/* Mark the PE to be removed permanently */
	eeh_pe_state_mark(pe, EEH_PE_REMOVED);

	/*
	 * Shut down the device drivers for good. We mark
	 * all removed devices correctly to avoid access
	 * the their PCI config any more.
	 */
	if (frozen_bus) {
		if (pe->type & EEH_PE_VF) {
			eeh_pe_dev_traverse(pe, eeh_rmv_device, NULL);
			eeh_pe_dev_mode_mark(pe, EEH_DEV_REMOVED);
		} else {
			eeh_pe_state_clear(pe, EEH_PE_PRI_BUS);
			eeh_pe_dev_mode_mark(pe, EEH_DEV_REMOVED);

			pci_lock_rescan_remove();
			pci_hp_remove_devices(frozen_bus);
			pci_unlock_rescan_remove();

			/* The passed PE should no longer be used */
			return true;
		}
	}
	return false;
}

/**
 * eeh_handle_special_event - Handle EEH events without a specific failing PE
 *
 * Called when an EEH event is detected but can't be narrowed down to a
 * specific PE.  Iterates through possible failures and handles them as
 * necessary.
 */
static void eeh_handle_special_event(void)
{
	struct eeh_pe *pe, *phb_pe;
	struct pci_bus *bus;
	struct pci_controller *hose;
	unsigned long flags;
	int rc;


	do {
		rc = eeh_ops->next_error(&pe);

		switch (rc) {
		case EEH_NEXT_ERR_DEAD_IOC:
			/* Mark all PHBs in dead state */
			eeh_serialize_lock(&flags);

			/* Purge all events */
			eeh_remove_event(NULL, true);

			list_for_each_entry(hose, &hose_list, list_node) {
				phb_pe = eeh_phb_pe_get(hose);
				if (!phb_pe) continue;

				eeh_pe_state_mark(phb_pe, EEH_PE_ISOLATED);
			}

			eeh_serialize_unlock(flags);

			break;
		case EEH_NEXT_ERR_FROZEN_PE:
		case EEH_NEXT_ERR_FENCED_PHB:
		case EEH_NEXT_ERR_DEAD_PHB:
			/* Mark the PE in fenced state */
			eeh_serialize_lock(&flags);

			/* Purge all events of the PHB */
			eeh_remove_event(pe, true);

			if (rc == EEH_NEXT_ERR_DEAD_PHB)
				eeh_pe_state_mark(pe, EEH_PE_ISOLATED);
			else
				eeh_pe_state_mark(pe,
					EEH_PE_ISOLATED | EEH_PE_RECOVERING);

			eeh_serialize_unlock(flags);

			break;
		case EEH_NEXT_ERR_NONE:
			return;
		default:
			pr_warn("%s: Invalid value %d from next_error()\n",
				__func__, rc);
			return;
		}

		/*
		 * For fenced PHB and frozen PE, it's handled as normal
		 * event. We have to remove the affected PHBs for dead
		 * PHB and IOC
		 */
		if (rc == EEH_NEXT_ERR_FROZEN_PE ||
		    rc == EEH_NEXT_ERR_FENCED_PHB) {
			/*
			 * eeh_handle_normal_event() can make the PE stale if it
			 * determines that the PE cannot possibly be recovered.
			 * Don't modify the PE state if that's the case.
			 */
			if (eeh_handle_normal_event(pe))
				continue;

			eeh_pe_state_clear(pe, EEH_PE_RECOVERING);
		} else {
			pci_lock_rescan_remove();
			list_for_each_entry(hose, &hose_list, list_node) {
				phb_pe = eeh_phb_pe_get(hose);
				if (!phb_pe ||
				    !(phb_pe->state & EEH_PE_ISOLATED) ||
				    (phb_pe->state & EEH_PE_RECOVERING))
					continue;

				/* Notify all devices to be down */
				eeh_pe_state_clear(pe, EEH_PE_PRI_BUS);
				eeh_pe_dev_traverse(pe,
					eeh_report_failure, NULL);
				bus = eeh_pe_bus_get(phb_pe);
				if (!bus) {
					pr_err("%s: Cannot find PCI bus for "
					       "PHB#%x-PE#%x\n",
					       __func__,
					       pe->phb->global_number,
					       pe->addr);
					break;
				}
				pci_hp_remove_devices(bus);
			}
			pci_unlock_rescan_remove();
		}

		/*
		 * If we have detected dead IOC, we needn't proceed
		 * any more since all PHBs would have been removed
		 */
		if (rc == EEH_NEXT_ERR_DEAD_IOC)
			break;
	} while (rc != EEH_NEXT_ERR_NONE);
}

/**
 * eeh_handle_event - Reset a PCI device after hard lockup.
 * @pe: EEH PE
 *
 * While PHB detects address or data parity errors on particular PCI
 * slot, the associated PE will be frozen. Besides, DMA's occurring
 * to wild addresses (which usually happen due to bugs in device
 * drivers or in PCI adapter firmware) can cause EEH error. #SERR,
 * #PERR or other misc PCI-related errors also can trigger EEH errors.
 *
 * Recovery process consists of unplugging the device driver (which
 * generated hotplug events to userspace), then issuing a PCI #RST to
 * the device, then reconfiguring the PCI config space for all bridges
 * & devices under this slot, and then finally restarting the device
 * drivers (which cause a second set of hotplug events to go out to
 * userspace).
 */
void eeh_handle_event(struct eeh_pe *pe)
{
	if (pe)
		eeh_handle_normal_event(pe);
	else
		eeh_handle_special_event();
}<|MERGE_RESOLUTION|>--- conflicted
+++ resolved
@@ -724,8 +724,6 @@
  */
 #define MAX_WAIT_FOR_RECOVERY 300
 
-<<<<<<< HEAD
-=======
 /**
  * eeh_handle_normal_event - Handle EEH events on a specific PE
  * @pe: EEH PE
@@ -735,7 +733,6 @@
  *
  * Returns true if @pe should no longer be used, else false.
  */
->>>>>>> a122c576
 static bool eeh_handle_normal_event(struct eeh_pe *pe)
 {
 	struct pci_bus *frozen_bus;
