--- conflicted
+++ resolved
@@ -394,11 +394,7 @@
 	site = &patch__call_kvm_flush_link_stack;
 	// This controls the branch from guest_exit_cont to kvm_flush_link_stack
 	if (link_stack_flush_type == BRANCH_CACHE_FLUSH_NONE) {
-<<<<<<< HEAD
 		patch_instruction_site(site, ppc_inst(PPC_INST_NOP));
-=======
-		patch_instruction_site(site, PPC_INST_NOP);
->>>>>>> f79686b8
 	} else {
 		// Could use HW flush, but that could also flush count cache
 		patch_branch_site(site, (u64)&kvm_flush_link_stack, BRANCH_SET_LINK);
@@ -407,19 +403,11 @@
 
 	// Patch out the bcctr first, then nop the rest
 	site = &patch__call_flush_branch_caches3;
-<<<<<<< HEAD
 	patch_instruction_site(site, ppc_inst(PPC_INST_NOP));
 	site = &patch__call_flush_branch_caches2;
 	patch_instruction_site(site, ppc_inst(PPC_INST_NOP));
 	site = &patch__call_flush_branch_caches1;
 	patch_instruction_site(site, ppc_inst(PPC_INST_NOP));
-=======
-	patch_instruction_site(site, PPC_INST_NOP);
-	site = &patch__call_flush_branch_caches2;
-	patch_instruction_site(site, PPC_INST_NOP);
-	site = &patch__call_flush_branch_caches1;
-	patch_instruction_site(site, PPC_INST_NOP);
->>>>>>> f79686b8
 
 	// This controls the branch from _switch to flush_branch_caches
 	if (count_cache_flush_type == BRANCH_CACHE_FLUSH_NONE &&
@@ -430,7 +418,6 @@
 		   link_stack_flush_type == BRANCH_CACHE_FLUSH_HW) {
 		// Patch in the bcctr last
 		site = &patch__call_flush_branch_caches1;
-<<<<<<< HEAD
 		patch_instruction_site(site, ppc_inst(0x39207fff)); // li r9,0x7fff
 		site = &patch__call_flush_branch_caches2;
 		patch_instruction_site(site, ppc_inst(0x7d2903a6)); // mtctr r9
@@ -449,47 +436,10 @@
 		} else if (count_cache_flush_type == BRANCH_CACHE_FLUSH_HW) {
 			patch_instruction_site(&patch__flush_count_cache_return,
 					       ppc_inst(PPC_INST_BLR));
-=======
-		patch_instruction_site(site, 0x39207fff); // li r9,0x7fff
-		site = &patch__call_flush_branch_caches2;
-		patch_instruction_site(site, 0x7d2903a6); // mtctr r9
-		site = &patch__call_flush_branch_caches3;
-		patch_instruction_site(site, PPC_INST_BCCTR_FLUSH);
-
-	} else {
-		patch_branch_site(site, (u64)&flush_branch_caches, BRANCH_SET_LINK);
-
-		// If we just need to flush the link stack, early return
-		if (count_cache_flush_type == BRANCH_CACHE_FLUSH_NONE) {
-			patch_instruction_site(&patch__flush_link_stack_return, PPC_INST_BLR);
-
-		// If we have flush instruction, early return
-		} else if (count_cache_flush_type == BRANCH_CACHE_FLUSH_HW) {
-			patch_instruction_site(&patch__flush_count_cache_return, PPC_INST_BLR);
 		}
 	}
 }
 
-static void toggle_branch_cache_flush(bool enable)
-{
-	if (!enable || !security_ftr_enabled(SEC_FTR_FLUSH_COUNT_CACHE)) {
-		if (count_cache_flush_type != BRANCH_CACHE_FLUSH_NONE)
-			count_cache_flush_type = BRANCH_CACHE_FLUSH_NONE;
-
-		pr_info("count-cache-flush: flush disabled.\n");
-	} else {
-		if (security_ftr_enabled(SEC_FTR_BCCTR_FLUSH_ASSIST)) {
-			count_cache_flush_type = BRANCH_CACHE_FLUSH_HW;
-			pr_info("count-cache-flush: hardware flush enabled.\n");
-		} else {
-			count_cache_flush_type = BRANCH_CACHE_FLUSH_SW;
-			pr_info("count-cache-flush: software flush enabled.\n");
->>>>>>> f79686b8
-		}
-	}
-}
-
-<<<<<<< HEAD
 static void toggle_branch_cache_flush(bool enable)
 {
 	if (!enable || !security_ftr_enabled(SEC_FTR_FLUSH_COUNT_CACHE)) {
@@ -522,23 +472,6 @@
 		}
 	}
 
-=======
-	if (!enable || !security_ftr_enabled(SEC_FTR_FLUSH_LINK_STACK)) {
-		if (link_stack_flush_type != BRANCH_CACHE_FLUSH_NONE)
-			link_stack_flush_type = BRANCH_CACHE_FLUSH_NONE;
-
-		pr_info("link-stack-flush: flush disabled.\n");
-	} else {
-		if (security_ftr_enabled(SEC_FTR_BCCTR_LINK_FLUSH_ASSIST)) {
-			link_stack_flush_type = BRANCH_CACHE_FLUSH_HW;
-			pr_info("link-stack-flush: hardware flush enabled.\n");
-		} else {
-			link_stack_flush_type = BRANCH_CACHE_FLUSH_SW;
-			pr_info("link-stack-flush: software flush enabled.\n");
-		}
-	}
-
->>>>>>> f79686b8
 	update_branch_cache_flush();
 }
 
