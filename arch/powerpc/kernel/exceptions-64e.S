/* SPDX-License-Identifier: GPL-2.0-or-later */
/*
 *  Boot code and exception vectors for Book3E processors
 *
 *  Copyright (C) 2007 Ben. Herrenschmidt (benh@kernel.crashing.org), IBM Corp.
 */

#include <linux/threads.h>
#include <asm/reg.h>
#include <asm/page.h>
#include <asm/ppc_asm.h>
#include <asm/asm-offsets.h>
#include <asm/cputable.h>
#include <asm/setup.h>
#include <asm/thread_info.h>
#include <asm/reg_a2.h>
#include <asm/exception-64e.h>
#include <asm/bug.h>
#include <asm/irqflags.h>
#include <asm/ptrace.h>
#include <asm/ppc-opcode.h>
#include <asm/mmu.h>
#include <asm/hw_irq.h>
#include <asm/kvm_asm.h>
#include <asm/kvm_booke_hv_asm.h>
#include <asm/feature-fixups.h>
#include <asm/context_tracking.h>
<<<<<<< HEAD
=======

/* 64e interrupt returns always use SRR registers */
#define fast_interrupt_return fast_interrupt_return_srr
#define interrupt_return interrupt_return_srr
>>>>>>> 7d2a07b7

/* XXX This will ultimately add space for a special exception save
 *     structure used to save things like SRR0/SRR1, SPRGs, MAS, etc...
 *     when taking special interrupts. For now we don't support that,
 *     special interrupts from within a non-standard level will probably
 *     blow you up
 */
#define SPECIAL_EXC_SRR0	0
#define SPECIAL_EXC_SRR1	1
#define SPECIAL_EXC_SPRG_GEN	2
#define SPECIAL_EXC_SPRG_TLB	3
#define SPECIAL_EXC_MAS0	4
#define SPECIAL_EXC_MAS1	5
#define SPECIAL_EXC_MAS2	6
#define SPECIAL_EXC_MAS3	7
#define SPECIAL_EXC_MAS6	8
#define SPECIAL_EXC_MAS7	9
#define SPECIAL_EXC_MAS5	10	/* E.HV only */
#define SPECIAL_EXC_MAS8	11	/* E.HV only */
#define SPECIAL_EXC_IRQHAPPENED	12
#define SPECIAL_EXC_DEAR	13
#define SPECIAL_EXC_ESR		14
#define SPECIAL_EXC_SOFTE	15
#define SPECIAL_EXC_CSRR0	16
#define SPECIAL_EXC_CSRR1	17
/* must be even to keep 16-byte stack alignment */
#define SPECIAL_EXC_END		18

#define SPECIAL_EXC_FRAME_SIZE	(INT_FRAME_SIZE + SPECIAL_EXC_END * 8)
#define SPECIAL_EXC_FRAME_OFFS  (INT_FRAME_SIZE - 288)

#define SPECIAL_EXC_STORE(reg, name) \
	std	reg, (SPECIAL_EXC_##name * 8 + SPECIAL_EXC_FRAME_OFFS)(r1)

#define SPECIAL_EXC_LOAD(reg, name) \
	ld	reg, (SPECIAL_EXC_##name * 8 + SPECIAL_EXC_FRAME_OFFS)(r1)

special_reg_save:
	/*
	 * We only need (or have stack space) to save this stuff if
	 * we interrupted the kernel.
	 */
	ld	r3,_MSR(r1)
	andi.	r3,r3,MSR_PR
	bnelr

	/*
	 * Advance to the next TLB exception frame for handler
	 * types that don't do it automatically.
	 */
	LOAD_REG_ADDR(r11,extlb_level_exc)
	lwz	r12,0(r11)
	mfspr	r10,SPRN_SPRG_TLB_EXFRAME
	add	r10,r10,r12
	mtspr	SPRN_SPRG_TLB_EXFRAME,r10

	/*
	 * Save registers needed to allow nesting of certain exceptions
	 * (such as TLB misses) inside special exception levels
	 */
	mfspr	r10,SPRN_SRR0
	SPECIAL_EXC_STORE(r10,SRR0)
	mfspr	r10,SPRN_SRR1
	SPECIAL_EXC_STORE(r10,SRR1)
	mfspr	r10,SPRN_SPRG_GEN_SCRATCH
	SPECIAL_EXC_STORE(r10,SPRG_GEN)
	mfspr	r10,SPRN_SPRG_TLB_SCRATCH
	SPECIAL_EXC_STORE(r10,SPRG_TLB)
	mfspr	r10,SPRN_MAS0
	SPECIAL_EXC_STORE(r10,MAS0)
	mfspr	r10,SPRN_MAS1
	SPECIAL_EXC_STORE(r10,MAS1)
	mfspr	r10,SPRN_MAS2
	SPECIAL_EXC_STORE(r10,MAS2)
	mfspr	r10,SPRN_MAS3
	SPECIAL_EXC_STORE(r10,MAS3)
	mfspr	r10,SPRN_MAS6
	SPECIAL_EXC_STORE(r10,MAS6)
	mfspr	r10,SPRN_MAS7
	SPECIAL_EXC_STORE(r10,MAS7)
BEGIN_FTR_SECTION
	mfspr	r10,SPRN_MAS5
	SPECIAL_EXC_STORE(r10,MAS5)
	mfspr	r10,SPRN_MAS8
	SPECIAL_EXC_STORE(r10,MAS8)

	/* MAS5/8 could have inappropriate values if we interrupted KVM code */
	li	r10,0
	mtspr	SPRN_MAS5,r10
	mtspr	SPRN_MAS8,r10
END_FTR_SECTION_IFSET(CPU_FTR_EMB_HV)
	mfspr	r10,SPRN_DEAR
	SPECIAL_EXC_STORE(r10,DEAR)
	mfspr	r10,SPRN_ESR
	SPECIAL_EXC_STORE(r10,ESR)

	ld	r10,_NIP(r1)
	SPECIAL_EXC_STORE(r10,CSRR0)
	ld	r10,_MSR(r1)
	SPECIAL_EXC_STORE(r10,CSRR1)

	blr

ret_from_level_except:
	ld	r3,_MSR(r1)
	andi.	r3,r3,MSR_PR
	beq	1f
	REST_NVGPRS(r1)
	b	interrupt_return
1:

	LOAD_REG_ADDR(r11,extlb_level_exc)
	lwz	r12,0(r11)
	mfspr	r10,SPRN_SPRG_TLB_EXFRAME
	sub	r10,r10,r12
	mtspr	SPRN_SPRG_TLB_EXFRAME,r10

	/*
	 * It's possible that the special level exception interrupted a
	 * TLB miss handler, and inserted the same entry that the
	 * interrupted handler was about to insert.  On CPUs without TLB
	 * write conditional, this can result in a duplicate TLB entry.
	 * Wipe all non-bolted entries to be safe.
	 *
	 * Note that this doesn't protect against any TLB misses
	 * we may take accessing the stack from here to the end of
	 * the special level exception.  It's not clear how we can
	 * reasonably protect against that, but only CPUs with
	 * neither TLB write conditional nor bolted kernel memory
	 * are affected.  Do any such CPUs even exist?
	 */
	PPC_TLBILX_ALL(0,R0)

	REST_NVGPRS(r1)

	SPECIAL_EXC_LOAD(r10,SRR0)
	mtspr	SPRN_SRR0,r10
	SPECIAL_EXC_LOAD(r10,SRR1)
	mtspr	SPRN_SRR1,r10
	SPECIAL_EXC_LOAD(r10,SPRG_GEN)
	mtspr	SPRN_SPRG_GEN_SCRATCH,r10
	SPECIAL_EXC_LOAD(r10,SPRG_TLB)
	mtspr	SPRN_SPRG_TLB_SCRATCH,r10
	SPECIAL_EXC_LOAD(r10,MAS0)
	mtspr	SPRN_MAS0,r10
	SPECIAL_EXC_LOAD(r10,MAS1)
	mtspr	SPRN_MAS1,r10
	SPECIAL_EXC_LOAD(r10,MAS2)
	mtspr	SPRN_MAS2,r10
	SPECIAL_EXC_LOAD(r10,MAS3)
	mtspr	SPRN_MAS3,r10
	SPECIAL_EXC_LOAD(r10,MAS6)
	mtspr	SPRN_MAS6,r10
	SPECIAL_EXC_LOAD(r10,MAS7)
	mtspr	SPRN_MAS7,r10
BEGIN_FTR_SECTION
	SPECIAL_EXC_LOAD(r10,MAS5)
	mtspr	SPRN_MAS5,r10
	SPECIAL_EXC_LOAD(r10,MAS8)
	mtspr	SPRN_MAS8,r10
END_FTR_SECTION_IFSET(CPU_FTR_EMB_HV)

	SPECIAL_EXC_LOAD(r10,DEAR)
	mtspr	SPRN_DEAR,r10
	SPECIAL_EXC_LOAD(r10,ESR)
	mtspr	SPRN_ESR,r10

	stdcx.	r0,0,r1		/* to clear the reservation */

	REST_4GPRS(2, r1)
	REST_4GPRS(6, r1)

	ld	r10,_CTR(r1)
	ld	r11,_XER(r1)
	mtctr	r10
	mtxer	r11

	blr

.macro ret_from_level srr0 srr1 paca_ex scratch
	bl	ret_from_level_except

	ld	r10,_LINK(r1)
	ld	r11,_CCR(r1)
	ld	r0,GPR13(r1)
	mtlr	r10
	mtcr	r11

	ld	r10,GPR10(r1)
	ld	r11,GPR11(r1)
	ld	r12,GPR12(r1)
	mtspr	\scratch,r0

	std	r10,\paca_ex+EX_R10(r13);
	std	r11,\paca_ex+EX_R11(r13);
	ld	r10,_NIP(r1)
	ld	r11,_MSR(r1)
	ld	r0,GPR0(r1)
	ld	r1,GPR1(r1)
	mtspr	\srr0,r10
	mtspr	\srr1,r11
	ld	r10,\paca_ex+EX_R10(r13)
	ld	r11,\paca_ex+EX_R11(r13)
	mfspr	r13,\scratch
.endm

ret_from_crit_except:
	ret_from_level SPRN_CSRR0 SPRN_CSRR1 PACA_EXCRIT SPRN_SPRG_CRIT_SCRATCH
	rfci

ret_from_mc_except:
	ret_from_level SPRN_MCSRR0 SPRN_MCSRR1 PACA_EXMC SPRN_SPRG_MC_SCRATCH
	rfmci

/* Exception prolog code for all exceptions */
#define EXCEPTION_PROLOG(n, intnum, type, addition)	    		    \
	mtspr	SPRN_SPRG_##type##_SCRATCH,r13;	/* get spare registers */   \
	mfspr	r13,SPRN_SPRG_PACA;	/* get PACA */			    \
	std	r10,PACA_EX##type+EX_R10(r13);				    \
	std	r11,PACA_EX##type+EX_R11(r13);				    \
	mfcr	r10;			/* save CR */			    \
	mfspr	r11,SPRN_##type##_SRR1;/* what are we coming from */	    \
	DO_KVM	intnum,SPRN_##type##_SRR1;    /* KVM hook */		    \
	stw	r10,PACA_EX##type+EX_CR(r13); /* save old CR in the PACA */ \
	addition;			/* additional code for that exc. */ \
	std	r1,PACA_EX##type+EX_R1(r13); /* save old r1 in the PACA */  \
	type##_SET_KSTACK;		/* get special stack if necessary */\
	andi.	r10,r11,MSR_PR;		/* save stack pointer */	    \
	beq	1f;			/* branch around if supervisor */   \
	ld	r1,PACAKSAVE(r13);	/* get kernel stack coming from usr */\
1:	type##_BTB_FLUSH		\
	cmpdi	cr1,r1,0;		/* check if SP makes sense */	    \
	bge-	cr1,exc_##n##_bad_stack;/* bad stack (TODO: out of line) */ \
	mfspr	r10,SPRN_##type##_SRR0;	/* read SRR0 before touching stack */

/* Exception type-specific macros */
#define	GEN_SET_KSTACK							    \
	subi	r1,r1,INT_FRAME_SIZE;	/* alloc frame on kernel stack */
#define SPRN_GEN_SRR0	SPRN_SRR0
#define SPRN_GEN_SRR1	SPRN_SRR1

#define	GDBELL_SET_KSTACK	GEN_SET_KSTACK
#define SPRN_GDBELL_SRR0	SPRN_GSRR0
#define SPRN_GDBELL_SRR1	SPRN_GSRR1

#define CRIT_SET_KSTACK						            \
	ld	r1,PACA_CRIT_STACK(r13);				    \
	subi	r1,r1,SPECIAL_EXC_FRAME_SIZE
#define SPRN_CRIT_SRR0	SPRN_CSRR0
#define SPRN_CRIT_SRR1	SPRN_CSRR1

#define DBG_SET_KSTACK						            \
	ld	r1,PACA_DBG_STACK(r13);					    \
	subi	r1,r1,SPECIAL_EXC_FRAME_SIZE
#define SPRN_DBG_SRR0	SPRN_DSRR0
#define SPRN_DBG_SRR1	SPRN_DSRR1

#define MC_SET_KSTACK						            \
	ld	r1,PACA_MC_STACK(r13);					    \
	subi	r1,r1,SPECIAL_EXC_FRAME_SIZE
#define SPRN_MC_SRR0	SPRN_MCSRR0
#define SPRN_MC_SRR1	SPRN_MCSRR1

#ifdef CONFIG_PPC_FSL_BOOK3E
#define GEN_BTB_FLUSH			\
	START_BTB_FLUSH_SECTION		\
		beq 1f;			\
		BTB_FLUSH(r10)			\
		1:		\
	END_BTB_FLUSH_SECTION

#define CRIT_BTB_FLUSH			\
	START_BTB_FLUSH_SECTION		\
		BTB_FLUSH(r10)		\
	END_BTB_FLUSH_SECTION

#define DBG_BTB_FLUSH CRIT_BTB_FLUSH
#define MC_BTB_FLUSH CRIT_BTB_FLUSH
#define GDBELL_BTB_FLUSH GEN_BTB_FLUSH
#else
#define GEN_BTB_FLUSH
#define CRIT_BTB_FLUSH
#define DBG_BTB_FLUSH
#define MC_BTB_FLUSH
#define GDBELL_BTB_FLUSH
#endif

#define NORMAL_EXCEPTION_PROLOG(n, intnum, addition)			    \
	EXCEPTION_PROLOG(n, intnum, GEN, addition##_GEN(n))

#define CRIT_EXCEPTION_PROLOG(n, intnum, addition)			    \
	EXCEPTION_PROLOG(n, intnum, CRIT, addition##_CRIT(n))

#define DBG_EXCEPTION_PROLOG(n, intnum, addition)			    \
	EXCEPTION_PROLOG(n, intnum, DBG, addition##_DBG(n))

#define MC_EXCEPTION_PROLOG(n, intnum, addition)			    \
	EXCEPTION_PROLOG(n, intnum, MC, addition##_MC(n))

#define GDBELL_EXCEPTION_PROLOG(n, intnum, addition)			    \
	EXCEPTION_PROLOG(n, intnum, GDBELL, addition##_GDBELL(n))

/* Variants of the "addition" argument for the prolog
 */
#define PROLOG_ADDITION_NONE_GEN(n)
#define PROLOG_ADDITION_NONE_GDBELL(n)
#define PROLOG_ADDITION_NONE_CRIT(n)
#define PROLOG_ADDITION_NONE_DBG(n)
#define PROLOG_ADDITION_NONE_MC(n)

#define PROLOG_ADDITION_MASKABLE_GEN(n)					    \
	lbz	r10,PACAIRQSOFTMASK(r13);	/* are irqs soft-masked? */ \
	andi.	r10,r10,IRQS_DISABLED;	/* yes -> go out of line */ \
	bne	masked_interrupt_book3e_##n

/*
 * Additional regs must be re-loaded from paca before EXCEPTION_COMMON* is
 * called, because that does SAVE_NVGPRS which must see the original register
 * values, otherwise the scratch values might be restored when exiting the
 * interrupt.
 */
#define PROLOG_ADDITION_2REGS_GEN(n)					    \
	std	r14,PACA_EXGEN+EX_R14(r13);				    \
	std	r15,PACA_EXGEN+EX_R15(r13)

#define PROLOG_ADDITION_1REG_GEN(n)					    \
	std	r14,PACA_EXGEN+EX_R14(r13);

#define PROLOG_ADDITION_2REGS_CRIT(n)					    \
	std	r14,PACA_EXCRIT+EX_R14(r13);				    \
	std	r15,PACA_EXCRIT+EX_R15(r13)

#define PROLOG_ADDITION_2REGS_DBG(n)					    \
	std	r14,PACA_EXDBG+EX_R14(r13);				    \
	std	r15,PACA_EXDBG+EX_R15(r13)

#define PROLOG_ADDITION_2REGS_MC(n)					    \
	std	r14,PACA_EXMC+EX_R14(r13);				    \
	std	r15,PACA_EXMC+EX_R15(r13)


/* Core exception code for all exceptions except TLB misses. */
#define EXCEPTION_COMMON_LVL(n, scratch, excf)				    \
exc_##n##_common:							    \
	std	r0,GPR0(r1);		/* save r0 in stackframe */	    \
	std	r2,GPR2(r1);		/* save r2 in stackframe */	    \
	SAVE_4GPRS(3, r1);		/* save r3 - r6 in stackframe */    \
	SAVE_2GPRS(7, r1);		/* save r7, r8 in stackframe */	    \
	std	r9,GPR9(r1);		/* save r9 in stackframe */	    \
	std	r10,_NIP(r1);		/* save SRR0 to stackframe */	    \
	std	r11,_MSR(r1);		/* save SRR1 to stackframe */	    \
	beq	2f;			/* if from kernel mode */	    \
2:	ld	r3,excf+EX_R10(r13);	/* get back r10 */		    \
	ld	r4,excf+EX_R11(r13);	/* get back r11 */		    \
	mfspr	r5,scratch;		/* get back r13 */		    \
	std	r12,GPR12(r1);		/* save r12 in stackframe */	    \
	ld	r2,PACATOC(r13);	/* get kernel TOC into r2 */	    \
	mflr	r6;			/* save LR in stackframe */	    \
	mfctr	r7;			/* save CTR in stackframe */	    \
	mfspr	r8,SPRN_XER;		/* save XER in stackframe */	    \
	ld	r9,excf+EX_R1(r13);	/* load orig r1 back from PACA */   \
	lwz	r10,excf+EX_CR(r13);	/* load orig CR back from PACA	*/  \
	lbz	r11,PACAIRQSOFTMASK(r13); /* get current IRQ softe */	    \
	ld	r12,exception_marker@toc(r2);				    \
	li	r0,0;							    \
	std	r3,GPR10(r1);		/* save r10 to stackframe */	    \
	std	r4,GPR11(r1);		/* save r11 to stackframe */	    \
	std	r5,GPR13(r1);		/* save it to stackframe */	    \
	std	r6,_LINK(r1);						    \
	std	r7,_CTR(r1);						    \
	std	r8,_XER(r1);						    \
	li	r3,(n);			/* regs.trap vector */		    \
	std	r9,0(r1);		/* store stack frame back link */   \
	std	r10,_CCR(r1);		/* store orig CR in stackframe */   \
	std	r9,GPR1(r1);		/* store stack frame back link */   \
	std	r11,SOFTE(r1);		/* and save it to stackframe */     \
	std	r12,STACK_FRAME_OVERHEAD-16(r1); /* mark the frame */	    \
	std	r3,_TRAP(r1);		/* set trap number		*/  \
	std	r0,RESULT(r1);		/* clear regs->result */	    \
	SAVE_NVGPRS(r1);

#define EXCEPTION_COMMON(n) \
	EXCEPTION_COMMON_LVL(n, SPRN_SPRG_GEN_SCRATCH, PACA_EXGEN)
#define EXCEPTION_COMMON_CRIT(n) \
	EXCEPTION_COMMON_LVL(n, SPRN_SPRG_CRIT_SCRATCH, PACA_EXCRIT)
#define EXCEPTION_COMMON_MC(n) \
	EXCEPTION_COMMON_LVL(n, SPRN_SPRG_MC_SCRATCH, PACA_EXMC)
#define EXCEPTION_COMMON_DBG(n) \
	EXCEPTION_COMMON_LVL(n, SPRN_SPRG_DBG_SCRATCH, PACA_EXDBG)

/* XXX FIXME: Restore r14/r15 when necessary */
#define BAD_STACK_TRAMPOLINE(n)						    \
exc_##n##_bad_stack:							    \
	li	r1,(n);			/* get exception number */	    \
	sth	r1,PACA_TRAP_SAVE(r13);	/* store trap */		    \
	b	bad_stack_book3e;	/* bad stack error */

/* WARNING: If you change the layout of this stub, make sure you check
	*   the debug exception handler which handles single stepping
	*   into exceptions from userspace, and the MM code in
	*   arch/powerpc/mm/tlb_nohash.c which patches the branch here
	*   and would need to be updated if that branch is moved
	*/
#define	EXCEPTION_STUB(loc, label)					\
	. = interrupt_base_book3e + loc;				\
	nop;	/* To make debug interrupts happy */			\
	b	exc_##label##_book3e;

#define ACK_NONE(r)
#define ACK_DEC(r)							\
	lis	r,TSR_DIS@h;						\
	mtspr	SPRN_TSR,r
#define ACK_FIT(r)							\
	lis	r,TSR_FIS@h;						\
	mtspr	SPRN_TSR,r

/* Used by asynchronous interrupt that may happen in the idle loop.
 *
 * This check if the thread was in the idle loop, and if yes, returns
 * to the caller rather than the PC. This is to avoid a race if
 * interrupts happen before the wait instruction.
 */
#define CHECK_NAPPING()							\
	ld	r11, PACA_THREAD_INFO(r13);				\
	ld	r10,TI_LOCAL_FLAGS(r11);				\
	andi.	r9,r10,_TLF_NAPPING;					\
	beq+	1f;							\
	ld	r8,_LINK(r1);						\
	rlwinm	r7,r10,0,~_TLF_NAPPING;					\
	std	r8,_NIP(r1);						\
	std	r7,TI_LOCAL_FLAGS(r11);					\
1:


#define MASKABLE_EXCEPTION(trapnum, intnum, label, hdlr, ack)		\
	START_EXCEPTION(label);						\
	NORMAL_EXCEPTION_PROLOG(trapnum, intnum, PROLOG_ADDITION_MASKABLE)\
	EXCEPTION_COMMON(trapnum)					\
	ack(r8);							\
	CHECK_NAPPING();						\
	addi	r3,r1,STACK_FRAME_OVERHEAD;				\
	bl	hdlr;							\
	b	interrupt_return

/* This value is used to mark exception frames on the stack. */
	.section	".toc","aw"
exception_marker:
	.tc	ID_EXC_MARKER[TC],STACK_FRAME_REGS_MARKER


/*
 * And here we have the exception vectors !
 */

	.text
	.balign	0x1000
	.globl interrupt_base_book3e
interrupt_base_book3e:					/* fake trap */
	EXCEPTION_STUB(0x000, machine_check)
	EXCEPTION_STUB(0x020, critical_input)		/* 0x0100 */
	EXCEPTION_STUB(0x040, debug_crit)		/* 0x0d00 */
	EXCEPTION_STUB(0x060, data_storage)		/* 0x0300 */
	EXCEPTION_STUB(0x080, instruction_storage)	/* 0x0400 */
	EXCEPTION_STUB(0x0a0, external_input)		/* 0x0500 */
	EXCEPTION_STUB(0x0c0, alignment)		/* 0x0600 */
	EXCEPTION_STUB(0x0e0, program)			/* 0x0700 */
	EXCEPTION_STUB(0x100, fp_unavailable)		/* 0x0800 */
	EXCEPTION_STUB(0x120, system_call)		/* 0x0c00 */
	EXCEPTION_STUB(0x140, ap_unavailable)		/* 0x0f20 */
	EXCEPTION_STUB(0x160, decrementer)		/* 0x0900 */
	EXCEPTION_STUB(0x180, fixed_interval)		/* 0x0980 */
	EXCEPTION_STUB(0x1a0, watchdog)			/* 0x09f0 */
	EXCEPTION_STUB(0x1c0, data_tlb_miss)
	EXCEPTION_STUB(0x1e0, instruction_tlb_miss)
	EXCEPTION_STUB(0x200, altivec_unavailable)
	EXCEPTION_STUB(0x220, altivec_assist)
	EXCEPTION_STUB(0x260, perfmon)
	EXCEPTION_STUB(0x280, doorbell)
	EXCEPTION_STUB(0x2a0, doorbell_crit)
	EXCEPTION_STUB(0x2c0, guest_doorbell)
	EXCEPTION_STUB(0x2e0, guest_doorbell_crit)
	EXCEPTION_STUB(0x300, hypercall)
	EXCEPTION_STUB(0x320, ehpriv)
	EXCEPTION_STUB(0x340, lrat_error)

	.globl __end_interrupts
__end_interrupts:

/* Critical Input Interrupt */
	START_EXCEPTION(critical_input);
	CRIT_EXCEPTION_PROLOG(0x100, BOOKE_INTERRUPT_CRITICAL,
			      PROLOG_ADDITION_NONE)
	EXCEPTION_COMMON_CRIT(0x100)
	bl	special_reg_save
	CHECK_NAPPING();
	addi	r3,r1,STACK_FRAME_OVERHEAD
	bl	unknown_nmi_exception
	b	ret_from_crit_except

/* Machine Check Interrupt */
	START_EXCEPTION(machine_check);
	MC_EXCEPTION_PROLOG(0x000, BOOKE_INTERRUPT_MACHINE_CHECK,
			    PROLOG_ADDITION_NONE)
	EXCEPTION_COMMON_MC(0x000)
	bl	special_reg_save
	CHECK_NAPPING();
	addi	r3,r1,STACK_FRAME_OVERHEAD
	bl	machine_check_exception
	b	ret_from_mc_except

/* Data Storage Interrupt */
	START_EXCEPTION(data_storage)
	NORMAL_EXCEPTION_PROLOG(0x300, BOOKE_INTERRUPT_DATA_STORAGE,
				PROLOG_ADDITION_2REGS)
	mfspr	r14,SPRN_DEAR
	mfspr	r15,SPRN_ESR
	std	r14,_DAR(r1)
	std	r15,_DSISR(r1)
	ld	r14,PACA_EXGEN+EX_R14(r13)
	ld	r15,PACA_EXGEN+EX_R15(r13)
	EXCEPTION_COMMON(0x300)
	b	storage_fault_common

/* Instruction Storage Interrupt */
	START_EXCEPTION(instruction_storage);
	NORMAL_EXCEPTION_PROLOG(0x400, BOOKE_INTERRUPT_INST_STORAGE,
				PROLOG_ADDITION_2REGS)
	li	r15,0
	mr	r14,r10
	std	r14,_DAR(r1)
	std	r15,_DSISR(r1)
	ld	r14,PACA_EXGEN+EX_R14(r13)
	ld	r15,PACA_EXGEN+EX_R15(r13)
	EXCEPTION_COMMON(0x400)
	b	storage_fault_common

/* External Input Interrupt */
	MASKABLE_EXCEPTION(0x500, BOOKE_INTERRUPT_EXTERNAL,
			   external_input, do_IRQ, ACK_NONE)

/* Alignment */
	START_EXCEPTION(alignment);
	NORMAL_EXCEPTION_PROLOG(0x600, BOOKE_INTERRUPT_ALIGNMENT,
				PROLOG_ADDITION_2REGS)
	mfspr	r14,SPRN_DEAR
	mfspr	r15,SPRN_ESR
	std	r14,_DAR(r1)
	std	r15,_DSISR(r1)
	ld	r14,PACA_EXGEN+EX_R14(r13)
	ld	r15,PACA_EXGEN+EX_R15(r13)
	EXCEPTION_COMMON(0x600)
	b	alignment_more	/* no room, go out of line */

/* Program Interrupt */
	START_EXCEPTION(program);
	NORMAL_EXCEPTION_PROLOG(0x700, BOOKE_INTERRUPT_PROGRAM,
				PROLOG_ADDITION_1REG)
	mfspr	r14,SPRN_ESR
	std	r14,_DSISR(r1)
	ld	r14,PACA_EXGEN+EX_R14(r13)
	EXCEPTION_COMMON(0x700)
	addi	r3,r1,STACK_FRAME_OVERHEAD
	bl	program_check_exception
	REST_NVGPRS(r1)
	b	interrupt_return

/* Floating Point Unavailable Interrupt */
	START_EXCEPTION(fp_unavailable);
	NORMAL_EXCEPTION_PROLOG(0x800, BOOKE_INTERRUPT_FP_UNAVAIL,
				PROLOG_ADDITION_NONE)
	/* we can probably do a shorter exception entry for that one... */
	EXCEPTION_COMMON(0x800)
	ld	r12,_MSR(r1)
	andi.	r0,r12,MSR_PR;
	beq-	1f
	bl	load_up_fpu
	b	fast_interrupt_return
1:	addi	r3,r1,STACK_FRAME_OVERHEAD
	bl	kernel_fp_unavailable_exception
	b	interrupt_return

/* Altivec Unavailable Interrupt */
	START_EXCEPTION(altivec_unavailable);
	NORMAL_EXCEPTION_PROLOG(0x200, BOOKE_INTERRUPT_ALTIVEC_UNAVAIL,
				PROLOG_ADDITION_NONE)
	/* we can probably do a shorter exception entry for that one... */
	EXCEPTION_COMMON(0x200)
#ifdef CONFIG_ALTIVEC
BEGIN_FTR_SECTION
	ld	r12,_MSR(r1)
	andi.	r0,r12,MSR_PR;
	beq-	1f
	bl	load_up_altivec
	b	fast_interrupt_return
1:
END_FTR_SECTION_IFSET(CPU_FTR_ALTIVEC)
#endif
	addi	r3,r1,STACK_FRAME_OVERHEAD
	bl	altivec_unavailable_exception
	b	interrupt_return

/* AltiVec Assist */
	START_EXCEPTION(altivec_assist);
	NORMAL_EXCEPTION_PROLOG(0x220,
				BOOKE_INTERRUPT_ALTIVEC_ASSIST,
				PROLOG_ADDITION_NONE)
	EXCEPTION_COMMON(0x220)
	addi	r3,r1,STACK_FRAME_OVERHEAD
#ifdef CONFIG_ALTIVEC
BEGIN_FTR_SECTION
	bl	altivec_assist_exception
END_FTR_SECTION_IFSET(CPU_FTR_ALTIVEC)
	REST_NVGPRS(r1)
#else
	bl	unknown_exception
#endif
	b	interrupt_return


/* Decrementer Interrupt */
	MASKABLE_EXCEPTION(0x900, BOOKE_INTERRUPT_DECREMENTER,
			   decrementer, timer_interrupt, ACK_DEC)

/* Fixed Interval Timer Interrupt */
	MASKABLE_EXCEPTION(0x980, BOOKE_INTERRUPT_FIT,
			   fixed_interval, unknown_exception, ACK_FIT)

/* Watchdog Timer Interrupt */
	START_EXCEPTION(watchdog);
	CRIT_EXCEPTION_PROLOG(0x9f0, BOOKE_INTERRUPT_WATCHDOG,
			      PROLOG_ADDITION_NONE)
	EXCEPTION_COMMON_CRIT(0x9f0)
	bl	special_reg_save
	CHECK_NAPPING();
	addi	r3,r1,STACK_FRAME_OVERHEAD
#ifdef CONFIG_BOOKE_WDT
	bl	WatchdogException
#else
	bl	unknown_nmi_exception
#endif
	b	ret_from_crit_except

/* System Call Interrupt */
	START_EXCEPTION(system_call)
	mr	r9,r13			/* keep a copy of userland r13 */
	mfspr	r11,SPRN_SRR0		/* get return address */
	mfspr	r12,SPRN_SRR1		/* get previous MSR */
	mfspr	r13,SPRN_SPRG_PACA	/* get our PACA */
	b	system_call_common

/* Auxiliary Processor Unavailable Interrupt */
	START_EXCEPTION(ap_unavailable);
	NORMAL_EXCEPTION_PROLOG(0xf20, BOOKE_INTERRUPT_AP_UNAVAIL,
				PROLOG_ADDITION_NONE)
	EXCEPTION_COMMON(0xf20)
	addi	r3,r1,STACK_FRAME_OVERHEAD
	bl	unknown_exception
	b	interrupt_return

/* Debug exception as a critical interrupt*/
	START_EXCEPTION(debug_crit);
	CRIT_EXCEPTION_PROLOG(0xd00, BOOKE_INTERRUPT_DEBUG,
			      PROLOG_ADDITION_2REGS)

	/*
	 * If there is a single step or branch-taken exception in an
	 * exception entry sequence, it was probably meant to apply to
	 * the code where the exception occurred (since exception entry
	 * doesn't turn off DE automatically).  We simulate the effect
	 * of turning off DE on entry to an exception handler by turning
	 * off DE in the CSRR1 value and clearing the debug status.
	 */

	mfspr	r14,SPRN_DBSR		/* check single-step/branch taken */
	andis.	r15,r14,(DBSR_IC|DBSR_BT)@h
	beq+	1f

#ifdef CONFIG_RELOCATABLE
	ld	r15,PACATOC(r13)
	ld	r14,interrupt_base_book3e@got(r15)
	ld	r15,__end_interrupts@got(r15)
	cmpld	cr0,r10,r14
	cmpld	cr1,r10,r15
#else
	LOAD_REG_IMMEDIATE_SYM(r14, r15, interrupt_base_book3e)
	cmpld	cr0, r10, r14
	LOAD_REG_IMMEDIATE_SYM(r14, r15, __end_interrupts)
	cmpld	cr1, r10, r14
#endif
	blt+	cr0,1f
	bge+	cr1,1f

	/* here it looks like we got an inappropriate debug exception. */
	lis	r14,(DBSR_IC|DBSR_BT)@h		/* clear the event */
	rlwinm	r11,r11,0,~MSR_DE	/* clear DE in the CSRR1 value */
	mtspr	SPRN_DBSR,r14
	mtspr	SPRN_CSRR1,r11
	lwz	r10,PACA_EXCRIT+EX_CR(r13)	/* restore registers */
	ld	r1,PACA_EXCRIT+EX_R1(r13)
	ld	r14,PACA_EXCRIT+EX_R14(r13)
	ld	r15,PACA_EXCRIT+EX_R15(r13)
	mtcr	r10
	ld	r10,PACA_EXCRIT+EX_R10(r13)	/* restore registers */
	ld	r11,PACA_EXCRIT+EX_R11(r13)
	mfspr	r13,SPRN_SPRG_CRIT_SCRATCH
	rfci

	/* Normal debug exception */
	/* XXX We only handle coming from userspace for now since we can't
	 *     quite save properly an interrupted kernel state yet
	 */
1:	andi.	r14,r11,MSR_PR;		/* check for userspace again */
	beq	kernel_dbg_exc;		/* if from kernel mode */

	/* Now we mash up things to make it look like we are coming on a
	 * normal exception
	 */
	mfspr	r14,SPRN_DBSR
	std	r14,_DSISR(r1)
	ld	r14,PACA_EXCRIT+EX_R14(r13)
	ld	r15,PACA_EXCRIT+EX_R15(r13)
	EXCEPTION_COMMON_CRIT(0xd00)
	addi	r3,r1,STACK_FRAME_OVERHEAD
	bl	DebugException
	REST_NVGPRS(r1)
	b	interrupt_return

kernel_dbg_exc:
	b	.	/* NYI */

/* Debug exception as a debug interrupt*/
	START_EXCEPTION(debug_debug);
	DBG_EXCEPTION_PROLOG(0xd00, BOOKE_INTERRUPT_DEBUG,
						 PROLOG_ADDITION_2REGS)

	/*
	 * If there is a single step or branch-taken exception in an
	 * exception entry sequence, it was probably meant to apply to
	 * the code where the exception occurred (since exception entry
	 * doesn't turn off DE automatically).  We simulate the effect
	 * of turning off DE on entry to an exception handler by turning
	 * off DE in the DSRR1 value and clearing the debug status.
	 */

	mfspr	r14,SPRN_DBSR		/* check single-step/branch taken */
	andis.	r15,r14,(DBSR_IC|DBSR_BT)@h
	beq+	1f

#ifdef CONFIG_RELOCATABLE
	ld	r15,PACATOC(r13)
	ld	r14,interrupt_base_book3e@got(r15)
	ld	r15,__end_interrupts@got(r15)
	cmpld	cr0,r10,r14
	cmpld	cr1,r10,r15
#else
	LOAD_REG_IMMEDIATE_SYM(r14, r15, interrupt_base_book3e)
	cmpld	cr0, r10, r14
	LOAD_REG_IMMEDIATE_SYM(r14, r15,__end_interrupts)
	cmpld	cr1, r10, r14
#endif
	blt+	cr0,1f
	bge+	cr1,1f

	/* here it looks like we got an inappropriate debug exception. */
	lis	r14,(DBSR_IC|DBSR_BT)@h		/* clear the event */
	rlwinm	r11,r11,0,~MSR_DE	/* clear DE in the DSRR1 value */
	mtspr	SPRN_DBSR,r14
	mtspr	SPRN_DSRR1,r11
	lwz	r10,PACA_EXDBG+EX_CR(r13)	/* restore registers */
	ld	r1,PACA_EXDBG+EX_R1(r13)
	ld	r14,PACA_EXDBG+EX_R14(r13)
	ld	r15,PACA_EXDBG+EX_R15(r13)
	mtcr	r10
	ld	r10,PACA_EXDBG+EX_R10(r13)	/* restore registers */
	ld	r11,PACA_EXDBG+EX_R11(r13)
	mfspr	r13,SPRN_SPRG_DBG_SCRATCH
	rfdi

	/* Normal debug exception */
	/* XXX We only handle coming from userspace for now since we can't
	 *     quite save properly an interrupted kernel state yet
	 */
1:	andi.	r14,r11,MSR_PR;		/* check for userspace again */
	beq	kernel_dbg_exc;		/* if from kernel mode */

	/* Now we mash up things to make it look like we are coming on a
	 * normal exception
	 */
	mfspr	r14,SPRN_DBSR
	std	r14,_DSISR(r1)
	ld	r14,PACA_EXDBG+EX_R14(r13)
	ld	r15,PACA_EXDBG+EX_R15(r13)
	EXCEPTION_COMMON_DBG(0xd08)
	addi	r3,r1,STACK_FRAME_OVERHEAD
	bl	DebugException
	REST_NVGPRS(r1)
	b	interrupt_return

	START_EXCEPTION(perfmon);
	NORMAL_EXCEPTION_PROLOG(0x260, BOOKE_INTERRUPT_PERFORMANCE_MONITOR,
				PROLOG_ADDITION_NONE)
	EXCEPTION_COMMON(0x260)
	CHECK_NAPPING()
	addi	r3,r1,STACK_FRAME_OVERHEAD
	bl	performance_monitor_exception
	b	interrupt_return

/* Doorbell interrupt */
	MASKABLE_EXCEPTION(0x280, BOOKE_INTERRUPT_DOORBELL,
			   doorbell, doorbell_exception, ACK_NONE)

/* Doorbell critical Interrupt */
	START_EXCEPTION(doorbell_crit);
	CRIT_EXCEPTION_PROLOG(0x2a0, BOOKE_INTERRUPT_DOORBELL_CRITICAL,
			      PROLOG_ADDITION_NONE)
	EXCEPTION_COMMON_CRIT(0x2a0)
	bl	special_reg_save
	CHECK_NAPPING();
	addi	r3,r1,STACK_FRAME_OVERHEAD
	bl	unknown_nmi_exception
	b	ret_from_crit_except

/*
 *	Guest doorbell interrupt
 *	This general exception use GSRRx save/restore registers
 */
	START_EXCEPTION(guest_doorbell);
	GDBELL_EXCEPTION_PROLOG(0x2c0, BOOKE_INTERRUPT_GUEST_DBELL,
			        PROLOG_ADDITION_NONE)
	EXCEPTION_COMMON(0x2c0)
	addi	r3,r1,STACK_FRAME_OVERHEAD
	bl	unknown_exception
	b	interrupt_return

/* Guest Doorbell critical Interrupt */
	START_EXCEPTION(guest_doorbell_crit);
	CRIT_EXCEPTION_PROLOG(0x2e0, BOOKE_INTERRUPT_GUEST_DBELL_CRIT,
			      PROLOG_ADDITION_NONE)
	EXCEPTION_COMMON_CRIT(0x2e0)
	bl	special_reg_save
	CHECK_NAPPING();
	addi	r3,r1,STACK_FRAME_OVERHEAD
	bl	unknown_nmi_exception
	b	ret_from_crit_except

/* Hypervisor call */
	START_EXCEPTION(hypercall);
	NORMAL_EXCEPTION_PROLOG(0x310, BOOKE_INTERRUPT_HV_SYSCALL,
			        PROLOG_ADDITION_NONE)
	EXCEPTION_COMMON(0x310)
	addi	r3,r1,STACK_FRAME_OVERHEAD
	bl	unknown_exception
	b	interrupt_return

/* Embedded Hypervisor priviledged  */
	START_EXCEPTION(ehpriv);
	NORMAL_EXCEPTION_PROLOG(0x320, BOOKE_INTERRUPT_HV_PRIV,
			        PROLOG_ADDITION_NONE)
	EXCEPTION_COMMON(0x320)
	addi	r3,r1,STACK_FRAME_OVERHEAD
	bl	unknown_exception
	b	interrupt_return

/* LRAT Error interrupt */
	START_EXCEPTION(lrat_error);
	NORMAL_EXCEPTION_PROLOG(0x340, BOOKE_INTERRUPT_LRAT_ERROR,
			        PROLOG_ADDITION_NONE)
	EXCEPTION_COMMON(0x340)
	addi	r3,r1,STACK_FRAME_OVERHEAD
	bl	unknown_exception
	b	interrupt_return

.macro SEARCH_RESTART_TABLE
#ifdef CONFIG_RELOCATABLE
	ld	r11,PACATOC(r13)
	ld	r14,__start___restart_table@got(r11)
	ld	r15,__stop___restart_table@got(r11)
#else
	LOAD_REG_IMMEDIATE_SYM(r14, r11, __start___restart_table)
	LOAD_REG_IMMEDIATE_SYM(r15, r11, __stop___restart_table)
#endif
300:
	cmpd	r14,r15
	beq	302f
	ld	r11,0(r14)
	cmpld	r10,r11
	blt	301f
	ld	r11,8(r14)
	cmpld	r10,r11
	bge	301f
	ld	r11,16(r14)
	b	303f
301:
	addi	r14,r14,24
	b	300b
302:
	li	r11,0
303:
.endm

/*
 * An interrupt came in while soft-disabled; We mark paca->irq_happened
 * accordingly and if the interrupt is level sensitive, we hard disable
 * hard disable (full_mask) corresponds to PACA_IRQ_MUST_HARD_MASK, so
 * keep these in synch.
 */

.macro masked_interrupt_book3e paca_irq full_mask
	std	r14,PACA_EXGEN+EX_R14(r13)
	std	r15,PACA_EXGEN+EX_R15(r13)

	lbz	r10,PACAIRQHAPPENED(r13)
	.if \full_mask == 1
	ori	r10,r10,\paca_irq | PACA_IRQ_HARD_DIS
	.else
	ori	r10,r10,\paca_irq
	.endif
	stb	r10,PACAIRQHAPPENED(r13)

	.if \full_mask == 1
	xori	r11,r11,MSR_EE		/* clear MSR_EE */
	mtspr	SPRN_SRR1,r11
	.endif

	mfspr	r10,SPRN_SRR0
	SEARCH_RESTART_TABLE
	cmpdi	r11,0
	beq	1f
	mtspr	SPRN_SRR0,r11		/* return to restart address */
1:

	lwz	r11,PACA_EXGEN+EX_CR(r13)
	mtcr	r11
	ld	r10,PACA_EXGEN+EX_R10(r13)
	ld	r11,PACA_EXGEN+EX_R11(r13)
	ld	r14,PACA_EXGEN+EX_R14(r13)
	ld	r15,PACA_EXGEN+EX_R15(r13)
	mfspr	r13,SPRN_SPRG_GEN_SCRATCH
	rfi
	b	.
.endm

masked_interrupt_book3e_0x500:
	masked_interrupt_book3e PACA_IRQ_EE 1

masked_interrupt_book3e_0x900:
	ACK_DEC(r10);
	masked_interrupt_book3e PACA_IRQ_DEC 0

masked_interrupt_book3e_0x980:
	ACK_FIT(r10);
	masked_interrupt_book3e PACA_IRQ_DEC 0

masked_interrupt_book3e_0x280:
masked_interrupt_book3e_0x2c0:
	masked_interrupt_book3e PACA_IRQ_DBELL 0

/*
 * This is called from 0x300 and 0x400 handlers after the prologs with
 * r14 and r15 containing the fault address and error code, with the
 * original values stashed away in the PACA
 */
storage_fault_common:
	addi	r3,r1,STACK_FRAME_OVERHEAD
	bl	do_page_fault
	b	interrupt_return

/*
 * Alignment exception doesn't fit entirely in the 0x100 bytes so it
 * continues here.
 */
alignment_more:
	addi	r3,r1,STACK_FRAME_OVERHEAD
	bl	alignment_exception
<<<<<<< HEAD
	b	ret_from_except

	.align	7
_GLOBAL(ret_from_except)
	ld	r11,_TRAP(r1)
	andi.	r0,r11,1
	bne	ret_from_except_lite
	REST_NVGPRS(r1)

_GLOBAL(ret_from_except_lite)
	/*
	 * Disable interrupts so that current_thread_info()->flags
	 * can't change between when we test it and when we return
	 * from the interrupt.
	 */
	wrteei	0

	ld	r9, PACA_THREAD_INFO(r13)
	ld	r3,_MSR(r1)
	ld	r10,PACACURRENT(r13)
	ld	r4,TI_FLAGS(r9)
	andi.	r3,r3,MSR_PR
	beq	resume_kernel
	lwz	r3,(THREAD+THREAD_DBCR0)(r10)

	/* Check current_thread_info()->flags */
	andi.	r0,r4,_TIF_USER_WORK_MASK
	bne	1f
	/*
	 * Check to see if the dbcr0 register is set up to debug.
	 * Use the internal debug mode bit to do this.
	 */
	andis.	r0,r3,DBCR0_IDM@h
	beq	restore
	mfmsr	r0
	rlwinm	r0,r0,0,~MSR_DE	/* Clear MSR.DE */
	mtmsr	r0
	mtspr	SPRN_DBCR0,r3
	li	r10, -1
	mtspr	SPRN_DBSR,r10
	b	restore
1:	andi.	r0,r4,_TIF_NEED_RESCHED
	beq	2f
	bl	restore_interrupts
	SCHEDULE_USER
	b	ret_from_except_lite
2:
	bl	save_nvgprs
	/*
	 * Use a non volatile GPR to save and restore our thread_info flags
	 * across the call to restore_interrupts.
	 */
	mr	r30,r4
	bl	restore_interrupts
	mr	r4,r30
	addi	r3,r1,STACK_FRAME_OVERHEAD
	bl	do_notify_resume
	b	ret_from_except

resume_kernel:
	/* check current_thread_info, _TIF_EMULATE_STACK_STORE */
	andis.	r8,r4,_TIF_EMULATE_STACK_STORE@h
	beq+	1f

	addi	r8,r1,INT_FRAME_SIZE	/* Get the kprobed function entry */

	ld	r3,GPR1(r1)
	subi	r3,r3,INT_FRAME_SIZE	/* dst: Allocate a trampoline exception frame */
	mr	r4,r1			/* src:  current exception frame */
	mr	r1,r3			/* Reroute the trampoline frame to r1 */

	/* Copy from the original to the trampoline. */
	li	r5,INT_FRAME_SIZE/8	/* size: INT_FRAME_SIZE */
	li	r6,0			/* start offset: 0 */
	mtctr	r5
2:	ldx	r0,r6,r4
	stdx	r0,r6,r3
	addi	r6,r6,8
	bdnz	2b

	/* Do real store operation to complete stdu */
	ld	r5,GPR1(r1)
	std	r8,0(r5)

	/* Clear _TIF_EMULATE_STACK_STORE flag */
	lis	r11,_TIF_EMULATE_STACK_STORE@h
	addi	r5,r9,TI_FLAGS
0:	ldarx	r4,0,r5
	andc	r4,r4,r11
	stdcx.	r4,0,r5
	bne-	0b
1:

#ifdef CONFIG_PREEMPT
	/* Check if we need to preempt */
	andi.	r0,r4,_TIF_NEED_RESCHED
	beq+	restore
	/* Check that preempt_count() == 0 and interrupts are enabled */
	lwz	r8,TI_PREEMPT(r9)
	cmpwi	cr0,r8,0
	bne	restore
	ld	r0,SOFTE(r1)
	andi.	r0,r0,IRQS_DISABLED
	bne	restore

	/*
	 * Here we are preempting the current task. We want to make
	 * sure we are soft-disabled first and reconcile irq state.
	 */
	RECONCILE_IRQ_STATE(r3,r4)
	bl	preempt_schedule_irq

	/*
	 * arch_local_irq_restore() from preempt_schedule_irq above may
	 * enable hard interrupt but we really should disable interrupts
	 * when we return from the interrupt, and so that we don't get
	 * interrupted after loading SRR0/1.
	 */
	wrteei	0
#endif /* CONFIG_PREEMPT */

restore:
	/*
	 * This is the main kernel exit path. First we check if we
	 * are about to re-enable interrupts
	 */
	ld	r5,SOFTE(r1)
	lbz	r6,PACAIRQSOFTMASK(r13)
	andi.	r5,r5,IRQS_DISABLED
	bne	.Lrestore_irq_off

	/* We are enabling, were we already enabled ? Yes, just return */
	andi.	r6,r6,IRQS_DISABLED
	beq	cr0,fast_exception_return

	/*
	 * We are about to soft-enable interrupts (we are hard disabled
	 * at this point). We check if there's anything that needs to
	 * be replayed first.
	 */
	lbz	r0,PACAIRQHAPPENED(r13)
	cmpwi	cr0,r0,0
	bne-	.Lrestore_check_irq_replay

	/*
	 * Get here when nothing happened while soft-disabled, just
	 * soft-enable and move-on. We will hard-enable as a side
	 * effect of rfi
	 */
.Lrestore_no_replay:
	TRACE_ENABLE_INTS
	li	r0,IRQS_ENABLED
	stb	r0,PACAIRQSOFTMASK(r13);

/* This is the return from load_up_fpu fast path which could do with
 * less GPR restores in fact, but for now we have a single return path
 */
fast_exception_return:
	wrteei	0
1:	mr	r0,r13
	ld	r10,_MSR(r1)
	REST_4GPRS(2, r1)
	andi.	r6,r10,MSR_PR
	REST_2GPRS(6, r1)
	beq	1f
	ACCOUNT_CPU_USER_EXIT(r13, r10, r11)
	ld	r0,GPR13(r1)

1:	stdcx.	r0,0,r1		/* to clear the reservation */

	ld	r8,_CCR(r1)
	ld	r9,_LINK(r1)
	ld	r10,_CTR(r1)
	ld	r11,_XER(r1)
	mtcr	r8
	mtlr	r9
	mtctr	r10
	mtxer	r11
	REST_2GPRS(8, r1)
	ld	r10,GPR10(r1)
	ld	r11,GPR11(r1)
	ld	r12,GPR12(r1)
	mtspr	SPRN_SPRG_GEN_SCRATCH,r0

	std	r10,PACA_EXGEN+EX_R10(r13);
	std	r11,PACA_EXGEN+EX_R11(r13);
	ld	r10,_NIP(r1)
	ld	r11,_MSR(r1)
	ld	r0,GPR0(r1)
	ld	r1,GPR1(r1)
	mtspr	SPRN_SRR0,r10
	mtspr	SPRN_SRR1,r11
	ld	r10,PACA_EXGEN+EX_R10(r13)
	ld	r11,PACA_EXGEN+EX_R11(r13)
	mfspr	r13,SPRN_SPRG_GEN_SCRATCH
	rfi
=======
	REST_NVGPRS(r1)
	b	interrupt_return
>>>>>>> 7d2a07b7

	/*
	 * We are returning to a context with interrupts soft disabled.
	 *
	 * However, we may also about to hard enable, so we need to
	 * make sure that in this case, we also clear PACA_IRQ_HARD_DIS
	 * or that bit can get out of sync and bad things will happen
	 */
.Lrestore_irq_off:
	ld	r3,_MSR(r1)
	lbz	r7,PACAIRQHAPPENED(r13)
	andi.	r0,r3,MSR_EE
	beq	1f
	rlwinm	r7,r7,0,~PACA_IRQ_HARD_DIS
	stb	r7,PACAIRQHAPPENED(r13)
1:
#if defined(CONFIG_PPC_IRQ_SOFT_MASK_DEBUG) && defined(CONFIG_BUG)
	/* The interrupt should not have soft enabled. */
	lbz	r7,PACAIRQSOFTMASK(r13)
1:	tdeqi	r7,IRQS_ENABLED
	EMIT_BUG_ENTRY 1b,__FILE__,__LINE__,BUGFLAG_WARNING
#endif
	b	fast_exception_return

	/*
	 * Something did happen, check if a re-emit is needed
	 * (this also clears paca->irq_happened)
	 */
.Lrestore_check_irq_replay:
	/* XXX: We could implement a fast path here where we check
	 * for irq_happened being just 0x01, in which case we can
	 * clear it and return. That means that we would potentially
	 * miss a decrementer having wrapped all the way around.
	 *
	 * Still, this might be useful for things like hash_page
	 */
	bl	__check_irq_replay
	cmpwi	cr0,r3,0
	beq	.Lrestore_no_replay

	/*
	 * We need to re-emit an interrupt. We do so by re-using our
	 * existing exception frame. We first change the trap value,
	 * but we need to ensure we preserve the low nibble of it
	 */
	ld	r4,_TRAP(r1)
	clrldi	r4,r4,60
	or	r4,r4,r3
	std	r4,_TRAP(r1)

	/*
	 * PACA_IRQ_HARD_DIS won't always be set here, so set it now
	 * to reconcile the IRQ state. Tracing is already accounted for.
	 */
	lbz	r4,PACAIRQHAPPENED(r13)
	ori	r4,r4,PACA_IRQ_HARD_DIS
	stb	r4,PACAIRQHAPPENED(r13)

	/*
	 * Then find the right handler and call it. Interrupts are
	 * still soft-disabled and we keep them that way.
	*/
	cmpwi	cr0,r3,0x500
	bne	1f
	addi	r3,r1,STACK_FRAME_OVERHEAD;
	bl	do_IRQ
	b	ret_from_except
1:	cmpwi	cr0,r3,0xf00
	bne	1f
	addi	r3,r1,STACK_FRAME_OVERHEAD;
	bl	performance_monitor_exception
	b	ret_from_except
1:	cmpwi	cr0,r3,0xe60
	bne	1f
	addi	r3,r1,STACK_FRAME_OVERHEAD;
	bl	handle_hmi_exception
	b	ret_from_except
1:	cmpwi	cr0,r3,0x900
	bne	1f
	addi	r3,r1,STACK_FRAME_OVERHEAD;
	bl	timer_interrupt
	b	ret_from_except
#ifdef CONFIG_PPC_DOORBELL
1:
	cmpwi	cr0,r3,0x280
	bne	1f
	addi	r3,r1,STACK_FRAME_OVERHEAD;
	bl	doorbell_exception
#endif /* CONFIG_PPC_DOORBELL */
1:	b	ret_from_except /* What else to do here ? */

_ASM_NOKPROBE_SYMBOL(ret_from_except);
_ASM_NOKPROBE_SYMBOL(ret_from_except_lite);
_ASM_NOKPROBE_SYMBOL(resume_kernel);
_ASM_NOKPROBE_SYMBOL(restore);
_ASM_NOKPROBE_SYMBOL(fast_exception_return);

/*
 * Trampolines used when spotting a bad kernel stack pointer in
 * the exception entry code.
 *
 * TODO: move some bits like SRR0 read to trampoline, pass PACA
 * index around, etc... to handle crit & mcheck
 */
BAD_STACK_TRAMPOLINE(0x000)
BAD_STACK_TRAMPOLINE(0x100)
BAD_STACK_TRAMPOLINE(0x200)
BAD_STACK_TRAMPOLINE(0x220)
BAD_STACK_TRAMPOLINE(0x260)
BAD_STACK_TRAMPOLINE(0x280)
BAD_STACK_TRAMPOLINE(0x2a0)
BAD_STACK_TRAMPOLINE(0x2c0)
BAD_STACK_TRAMPOLINE(0x2e0)
BAD_STACK_TRAMPOLINE(0x300)
BAD_STACK_TRAMPOLINE(0x310)
BAD_STACK_TRAMPOLINE(0x320)
BAD_STACK_TRAMPOLINE(0x340)
BAD_STACK_TRAMPOLINE(0x400)
BAD_STACK_TRAMPOLINE(0x500)
BAD_STACK_TRAMPOLINE(0x600)
BAD_STACK_TRAMPOLINE(0x700)
BAD_STACK_TRAMPOLINE(0x800)
BAD_STACK_TRAMPOLINE(0x900)
BAD_STACK_TRAMPOLINE(0x980)
BAD_STACK_TRAMPOLINE(0x9f0)
BAD_STACK_TRAMPOLINE(0xa00)
BAD_STACK_TRAMPOLINE(0xb00)
BAD_STACK_TRAMPOLINE(0xc00)
BAD_STACK_TRAMPOLINE(0xd00)
BAD_STACK_TRAMPOLINE(0xd08)
BAD_STACK_TRAMPOLINE(0xe00)
BAD_STACK_TRAMPOLINE(0xf00)
BAD_STACK_TRAMPOLINE(0xf20)

	.globl	bad_stack_book3e
bad_stack_book3e:
	/* XXX: Needs to make SPRN_SPRG_GEN depend on exception type */
	mfspr	r10,SPRN_SRR0;		  /* read SRR0 before touching stack */
	ld	r1,PACAEMERGSP(r13)
	subi	r1,r1,64+INT_FRAME_SIZE
	std	r10,_NIP(r1)
	std	r11,_MSR(r1)
	ld	r10,PACA_EXGEN+EX_R1(r13) /* FIXME for crit & mcheck */
	lwz	r11,PACA_EXGEN+EX_CR(r13) /* FIXME for crit & mcheck */
	std	r10,GPR1(r1)
	std	r11,_CCR(r1)
	mfspr	r10,SPRN_DEAR
	mfspr	r11,SPRN_ESR
	std	r10,_DAR(r1)
	std	r11,_DSISR(r1)
	std	r0,GPR0(r1);		/* save r0 in stackframe */	    \
	std	r2,GPR2(r1);		/* save r2 in stackframe */	    \
	SAVE_4GPRS(3, r1);		/* save r3 - r6 in stackframe */    \
	SAVE_2GPRS(7, r1);		/* save r7, r8 in stackframe */	    \
	std	r9,GPR9(r1);		/* save r9 in stackframe */	    \
	ld	r3,PACA_EXGEN+EX_R10(r13);/* get back r10 */		    \
	ld	r4,PACA_EXGEN+EX_R11(r13);/* get back r11 */		    \
	mfspr	r5,SPRN_SPRG_GEN_SCRATCH;/* get back r13 XXX can be wrong */ \
	std	r3,GPR10(r1);		/* save r10 to stackframe */	    \
	std	r4,GPR11(r1);		/* save r11 to stackframe */	    \
	std	r12,GPR12(r1);		/* save r12 in stackframe */	    \
	std	r5,GPR13(r1);		/* save it to stackframe */	    \
	mflr	r10
	mfctr	r11
	mfxer	r12
	std	r10,_LINK(r1)
	std	r11,_CTR(r1)
	std	r12,_XER(r1)
	SAVE_10GPRS(14,r1)
	SAVE_8GPRS(24,r1)
	lhz	r12,PACA_TRAP_SAVE(r13)
	std	r12,_TRAP(r1)
	addi	r11,r1,INT_FRAME_SIZE
	std	r11,0(r1)
	li	r12,0
	std	r12,0(r11)
	ld	r2,PACATOC(r13)
1:	addi	r3,r1,STACK_FRAME_OVERHEAD
	bl	kernel_bad_stack
	b	1b

/*
 * Setup the initial TLB for a core. This current implementation
 * assume that whatever we are running off will not conflict with
 * the new mapping at PAGE_OFFSET.
 */
_GLOBAL(initial_tlb_book3e)

	/* Look for the first TLB with IPROT set */
	mfspr	r4,SPRN_TLB0CFG
	andi.	r3,r4,TLBnCFG_IPROT
	lis	r3,MAS0_TLBSEL(0)@h
	bne	found_iprot

	mfspr	r4,SPRN_TLB1CFG
	andi.	r3,r4,TLBnCFG_IPROT
	lis	r3,MAS0_TLBSEL(1)@h
	bne	found_iprot

	mfspr	r4,SPRN_TLB2CFG
	andi.	r3,r4,TLBnCFG_IPROT
	lis	r3,MAS0_TLBSEL(2)@h
	bne	found_iprot

	lis	r3,MAS0_TLBSEL(3)@h
	mfspr	r4,SPRN_TLB3CFG
	/* fall through */

found_iprot:
	andi.	r5,r4,TLBnCFG_HES
	bne	have_hes

	mflr	r8				/* save LR */
/* 1. Find the index of the entry we're executing in
 *
 * r3 = MAS0_TLBSEL (for the iprot array)
 * r4 = SPRN_TLBnCFG
 */
	bl	invstr				/* Find our address */
invstr:	mflr	r6				/* Make it accessible */
	mfmsr	r7
	rlwinm	r5,r7,27,31,31			/* extract MSR[IS] */
	mfspr	r7,SPRN_PID
	slwi	r7,r7,16
	or	r7,r7,r5
	mtspr	SPRN_MAS6,r7
	tlbsx	0,r6				/* search MSR[IS], SPID=PID */

	mfspr	r3,SPRN_MAS0
	rlwinm	r5,r3,16,20,31			/* Extract MAS0(Entry) */

	mfspr	r7,SPRN_MAS1			/* Insure IPROT set */
	oris	r7,r7,MAS1_IPROT@h
	mtspr	SPRN_MAS1,r7
	tlbwe

/* 2. Invalidate all entries except the entry we're executing in
 *
 * r3 = MAS0 w/TLBSEL & ESEL for the entry we are running in
 * r4 = SPRN_TLBnCFG
 * r5 = ESEL of entry we are running in
 */
	andi.	r4,r4,TLBnCFG_N_ENTRY		/* Extract # entries */
	li	r6,0				/* Set Entry counter to 0 */
1:	mr	r7,r3				/* Set MAS0(TLBSEL) */
	rlwimi	r7,r6,16,4,15			/* Setup MAS0 = TLBSEL | ESEL(r6) */
	mtspr	SPRN_MAS0,r7
	tlbre
	mfspr	r7,SPRN_MAS1
	rlwinm	r7,r7,0,2,31			/* Clear MAS1 Valid and IPROT */
	cmpw	r5,r6
	beq	skpinv				/* Dont update the current execution TLB */
	mtspr	SPRN_MAS1,r7
	tlbwe
	isync
skpinv:	addi	r6,r6,1				/* Increment */
	cmpw	r6,r4				/* Are we done? */
	bne	1b				/* If not, repeat */

	/* Invalidate all TLBs */
	PPC_TLBILX_ALL(0,R0)
	sync
	isync

/* 3. Setup a temp mapping and jump to it
 *
 * r3 = MAS0 w/TLBSEL & ESEL for the entry we are running in
 * r5 = ESEL of entry we are running in
 */
	andi.	r7,r5,0x1	/* Find an entry not used and is non-zero */
	addi	r7,r7,0x1
	mr	r4,r3		/* Set MAS0(TLBSEL) = 1 */
	mtspr	SPRN_MAS0,r4
	tlbre

	rlwimi	r4,r7,16,4,15	/* Setup MAS0 = TLBSEL | ESEL(r7) */
	mtspr	SPRN_MAS0,r4

	mfspr	r7,SPRN_MAS1
	xori	r6,r7,MAS1_TS		/* Setup TMP mapping in the other Address space */
	mtspr	SPRN_MAS1,r6

	tlbwe

	mfmsr	r6
	xori	r6,r6,MSR_IS
	mtspr	SPRN_SRR1,r6
	bl	1f		/* Find our address */
1:	mflr	r6
	addi	r6,r6,(2f - 1b)
	mtspr	SPRN_SRR0,r6
	rfi
2:

/* 4. Clear out PIDs & Search info
 *
 * r3 = MAS0 w/TLBSEL & ESEL for the entry we started in
 * r4 = MAS0 w/TLBSEL & ESEL for the temp mapping
 * r5 = MAS3
 */
	li	r6,0
	mtspr   SPRN_MAS6,r6
	mtspr	SPRN_PID,r6

/* 5. Invalidate mapping we started in
 *
 * r3 = MAS0 w/TLBSEL & ESEL for the entry we started in
 * r4 = MAS0 w/TLBSEL & ESEL for the temp mapping
 * r5 = MAS3
 */
	mtspr	SPRN_MAS0,r3
	tlbre
	mfspr	r6,SPRN_MAS1
	rlwinm	r6,r6,0,2,31	/* clear IPROT and VALID */
	mtspr	SPRN_MAS1,r6
	tlbwe
	sync
	isync

/* 6. Setup KERNELBASE mapping in TLB[0]
 *
 * r3 = MAS0 w/TLBSEL & ESEL for the entry we started in
 * r4 = MAS0 w/TLBSEL & ESEL for the temp mapping
 * r5 = MAS3
 */
	rlwinm	r3,r3,0,16,3	/* clear ESEL */
	mtspr	SPRN_MAS0,r3
	lis	r6,(MAS1_VALID|MAS1_IPROT)@h
	ori	r6,r6,(MAS1_TSIZE(BOOK3E_PAGESZ_1GB))@l
	mtspr	SPRN_MAS1,r6

	LOAD_REG_IMMEDIATE(r6, PAGE_OFFSET | MAS2_M_IF_NEEDED)
	mtspr	SPRN_MAS2,r6

	rlwinm	r5,r5,0,0,25
	ori	r5,r5,MAS3_SR | MAS3_SW | MAS3_SX
	mtspr	SPRN_MAS3,r5
	li	r5,-1
	rlwinm	r5,r5,0,0,25

	tlbwe

/* 7. Jump to KERNELBASE mapping
 *
 * r4 = MAS0 w/TLBSEL & ESEL for the temp mapping
 */
	/* Now we branch the new virtual address mapped by this entry */
	bl	1f		/* Find our address */
1:	mflr	r6
	addi	r6,r6,(2f - 1b)
	tovirt(r6,r6)
	lis	r7,MSR_KERNEL@h
	ori	r7,r7,MSR_KERNEL@l
	mtspr	SPRN_SRR0,r6
	mtspr	SPRN_SRR1,r7
	rfi				/* start execution out of TLB1[0] entry */
2:

/* 8. Clear out the temp mapping
 *
 * r4 = MAS0 w/TLBSEL & ESEL for the entry we are running in
 */
	mtspr	SPRN_MAS0,r4
	tlbre
	mfspr	r5,SPRN_MAS1
	rlwinm	r5,r5,0,2,31	/* clear IPROT and VALID */
	mtspr	SPRN_MAS1,r5
	tlbwe
	sync
	isync

	/* We translate LR and return */
	tovirt(r8,r8)
	mtlr	r8
	blr

have_hes:
	/* Setup MAS 0,1,2,3 and 7 for tlbwe of a 1G entry that maps the
	 * kernel linear mapping. We also set MAS8 once for all here though
	 * that will have to be made dependent on whether we are running under
	 * a hypervisor I suppose.
	 */

	/* BEWARE, MAGIC
	 * This code is called as an ordinary function on the boot CPU. But to
	 * avoid duplication, this code is also used in SCOM bringup of
	 * secondary CPUs. We read the code between the initial_tlb_code_start
	 * and initial_tlb_code_end labels one instruction at a time and RAM it
	 * into the new core via SCOM. That doesn't process branches, so there
	 * must be none between those two labels. It also means if this code
	 * ever takes any parameters, the SCOM code must also be updated to
	 * provide them.
	 */
	.globl a2_tlbinit_code_start
a2_tlbinit_code_start:

	ori	r11,r3,MAS0_WQ_ALLWAYS
	oris	r11,r11,MAS0_ESEL(3)@h /* Use way 3: workaround A2 erratum 376 */
	mtspr	SPRN_MAS0,r11
	lis	r3,(MAS1_VALID | MAS1_IPROT)@h
	ori	r3,r3,BOOK3E_PAGESZ_1GB << MAS1_TSIZE_SHIFT
	mtspr	SPRN_MAS1,r3
	LOAD_REG_IMMEDIATE(r3, PAGE_OFFSET | MAS2_M)
	mtspr	SPRN_MAS2,r3
	li	r3,MAS3_SR | MAS3_SW | MAS3_SX
	mtspr	SPRN_MAS7_MAS3,r3
	li	r3,0
	mtspr	SPRN_MAS8,r3

	/* Write the TLB entry */
	tlbwe

	.globl a2_tlbinit_after_linear_map
a2_tlbinit_after_linear_map:

	/* Now we branch the new virtual address mapped by this entry */
<<<<<<< HEAD
	LOAD_REG_IMMEDIATE_SYM(r3, r5, 1f)
=======
#ifdef CONFIG_RELOCATABLE
	ld	r5,PACATOC(r13)
	ld	r3,1f@got(r5)
#else
	LOAD_REG_IMMEDIATE_SYM(r3, r5, 1f)
#endif
>>>>>>> 7d2a07b7
	mtctr	r3
	bctr

1:	/* We are now running at PAGE_OFFSET, clean the TLB of everything
	 * else (including IPROTed things left by firmware)
	 * r4 = TLBnCFG
	 * r3 = current address (more or less)
	 */

	li	r5,0
	mtspr	SPRN_MAS6,r5
	tlbsx	0,r3

	rlwinm	r9,r4,0,TLBnCFG_N_ENTRY
	rlwinm	r10,r4,8,0xff
	addi	r10,r10,-1	/* Get inner loop mask */

	li	r3,1

	mfspr	r5,SPRN_MAS1
	rlwinm	r5,r5,0,(~(MAS1_VALID|MAS1_IPROT))

	mfspr	r6,SPRN_MAS2
	rldicr	r6,r6,0,51		/* Extract EPN */

	mfspr	r7,SPRN_MAS0
	rlwinm	r7,r7,0,0xffff0fff	/* Clear HES and WQ */

	rlwinm	r8,r7,16,0xfff		/* Extract ESEL */

2:	add	r4,r3,r8
	and	r4,r4,r10

	rlwimi	r7,r4,16,MAS0_ESEL_MASK

	mtspr	SPRN_MAS0,r7
	mtspr	SPRN_MAS1,r5
	mtspr	SPRN_MAS2,r6
	tlbwe

	addi	r3,r3,1
	and.	r4,r3,r10

	bne	3f
	addis	r6,r6,(1<<30)@h
3:
	cmpw	r3,r9
	blt	2b

	.globl  a2_tlbinit_after_iprot_flush
a2_tlbinit_after_iprot_flush:

	PPC_TLBILX(0,0,R0)
	sync
	isync

	.globl a2_tlbinit_code_end
a2_tlbinit_code_end:

	/* We translate LR and return */
	mflr	r3
	tovirt(r3,r3)
	mtlr	r3
	blr

/*
 * Main entry (boot CPU, thread 0)
 *
 * We enter here from head_64.S, possibly after the prom_init trampoline
 * with r3 and r4 already saved to r31 and 30 respectively and in 64 bits
 * mode. Anything else is as it was left by the bootloader
 *
 * Initial requirements of this port:
 *
 * - Kernel loaded at 0 physical
 * - A good lump of memory mapped 0:0 by UTLB entry 0
 * - MSR:IS & MSR:DS set to 0
 *
 * Note that some of the above requirements will be relaxed in the future
 * as the kernel becomes smarter at dealing with different initial conditions
 * but for now you have to be careful
 */
_GLOBAL(start_initialization_book3e)
	mflr	r28

	/* First, we need to setup some initial TLBs to map the kernel
	 * text, data and bss at PAGE_OFFSET. We don't have a real mode
	 * and always use AS 0, so we just set it up to match our link
	 * address and never use 0 based addresses.
	 */
	bl	initial_tlb_book3e

	/* Init global core bits */
	bl	init_core_book3e

	/* Init per-thread bits */
	bl	init_thread_book3e

	/* Return to common init code */
	tovirt(r28,r28)
	mtlr	r28
	blr


/*
 * Secondary core/processor entry
 *
 * This is entered for thread 0 of a secondary core, all other threads
 * are expected to be stopped. It's similar to start_initialization_book3e
 * except that it's generally entered from the holding loop in head_64.S
 * after CPUs have been gathered by Open Firmware.
 *
 * We assume we are in 32 bits mode running with whatever TLB entry was
 * set for us by the firmware or POR engine.
 */
_GLOBAL(book3e_secondary_core_init_tlb_set)
	li	r4,1
	b	generic_secondary_smp_init

_GLOBAL(book3e_secondary_core_init)
	mflr	r28

	/* Do we need to setup initial TLB entry ? */
	cmplwi	r4,0
	bne	2f

	/* Setup TLB for this core */
	bl	initial_tlb_book3e

	/* We can return from the above running at a different
	 * address, so recalculate r2 (TOC)
	 */
	bl	relative_toc

	/* Init global core bits */
2:	bl	init_core_book3e

	/* Init per-thread bits */
3:	bl	init_thread_book3e

	/* Return to common init code at proper virtual address.
	 *
	 * Due to various previous assumptions, we know we entered this
	 * function at either the final PAGE_OFFSET mapping or using a
	 * 1:1 mapping at 0, so we don't bother doing a complicated check
	 * here, we just ensure the return address has the right top bits.
	 *
	 * Note that if we ever want to be smarter about where we can be
	 * started from, we have to be careful that by the time we reach
	 * the code below we may already be running at a different location
	 * than the one we were called from since initial_tlb_book3e can
	 * have moved us already.
	 */
	cmpdi	cr0,r28,0
	blt	1f
	lis	r3,PAGE_OFFSET@highest
	sldi	r3,r3,32
	or	r28,r28,r3
1:	mtlr	r28
	blr

_GLOBAL(book3e_secondary_thread_init)
	mflr	r28
	b	3b

	.globl init_core_book3e
init_core_book3e:
	/* Establish the interrupt vector base */
	tovirt(r2,r2)
	LOAD_REG_ADDR(r3, interrupt_base_book3e)
	mtspr	SPRN_IVPR,r3
	sync
	blr

init_thread_book3e:
	lis	r3,(SPRN_EPCR_ICM | SPRN_EPCR_GICM)@h
	mtspr	SPRN_EPCR,r3

	/* Make sure interrupts are off */
	wrteei	0

	/* disable all timers and clear out status */
	li	r3,0
	mtspr	SPRN_TCR,r3
	mfspr	r3,SPRN_TSR
	mtspr	SPRN_TSR,r3

	blr

_GLOBAL(__setup_base_ivors)
	SET_IVOR(0, 0x020) /* Critical Input */
	SET_IVOR(1, 0x000) /* Machine Check */
	SET_IVOR(2, 0x060) /* Data Storage */ 
	SET_IVOR(3, 0x080) /* Instruction Storage */
	SET_IVOR(4, 0x0a0) /* External Input */ 
	SET_IVOR(5, 0x0c0) /* Alignment */ 
	SET_IVOR(6, 0x0e0) /* Program */ 
	SET_IVOR(7, 0x100) /* FP Unavailable */ 
	SET_IVOR(8, 0x120) /* System Call */ 
	SET_IVOR(9, 0x140) /* Auxiliary Processor Unavailable */ 
	SET_IVOR(10, 0x160) /* Decrementer */ 
	SET_IVOR(11, 0x180) /* Fixed Interval Timer */ 
	SET_IVOR(12, 0x1a0) /* Watchdog Timer */ 
	SET_IVOR(13, 0x1c0) /* Data TLB Error */ 
	SET_IVOR(14, 0x1e0) /* Instruction TLB Error */
	SET_IVOR(15, 0x040) /* Debug */

	sync

	blr

_GLOBAL(setup_altivec_ivors)
	SET_IVOR(32, 0x200) /* AltiVec Unavailable */
	SET_IVOR(33, 0x220) /* AltiVec Assist */
	blr

_GLOBAL(setup_perfmon_ivor)
	SET_IVOR(35, 0x260) /* Performance Monitor */
	blr

_GLOBAL(setup_doorbell_ivors)
	SET_IVOR(36, 0x280) /* Processor Doorbell */
	SET_IVOR(37, 0x2a0) /* Processor Doorbell Crit */
	blr

_GLOBAL(setup_ehv_ivors)
	SET_IVOR(40, 0x300) /* Embedded Hypervisor System Call */
	SET_IVOR(41, 0x320) /* Embedded Hypervisor Privilege */
	SET_IVOR(38, 0x2c0) /* Guest Processor Doorbell */
	SET_IVOR(39, 0x2e0) /* Guest Processor Doorbell Crit/MC */
	blr

_GLOBAL(setup_lrat_ivor)
	SET_IVOR(42, 0x340) /* LRAT Error */
	blr<|MERGE_RESOLUTION|>--- conflicted
+++ resolved
@@ -25,13 +25,10 @@
 #include <asm/kvm_booke_hv_asm.h>
 #include <asm/feature-fixups.h>
 #include <asm/context_tracking.h>
-<<<<<<< HEAD
-=======
 
 /* 64e interrupt returns always use SRR registers */
 #define fast_interrupt_return fast_interrupt_return_srr
 #define interrupt_return interrupt_return_srr
->>>>>>> 7d2a07b7
 
 /* XXX This will ultimately add space for a special exception save
  *     structure used to save things like SRR0/SRR1, SPRGs, MAS, etc...
@@ -1006,303 +1003,8 @@
 alignment_more:
 	addi	r3,r1,STACK_FRAME_OVERHEAD
 	bl	alignment_exception
-<<<<<<< HEAD
-	b	ret_from_except
-
-	.align	7
-_GLOBAL(ret_from_except)
-	ld	r11,_TRAP(r1)
-	andi.	r0,r11,1
-	bne	ret_from_except_lite
-	REST_NVGPRS(r1)
-
-_GLOBAL(ret_from_except_lite)
-	/*
-	 * Disable interrupts so that current_thread_info()->flags
-	 * can't change between when we test it and when we return
-	 * from the interrupt.
-	 */
-	wrteei	0
-
-	ld	r9, PACA_THREAD_INFO(r13)
-	ld	r3,_MSR(r1)
-	ld	r10,PACACURRENT(r13)
-	ld	r4,TI_FLAGS(r9)
-	andi.	r3,r3,MSR_PR
-	beq	resume_kernel
-	lwz	r3,(THREAD+THREAD_DBCR0)(r10)
-
-	/* Check current_thread_info()->flags */
-	andi.	r0,r4,_TIF_USER_WORK_MASK
-	bne	1f
-	/*
-	 * Check to see if the dbcr0 register is set up to debug.
-	 * Use the internal debug mode bit to do this.
-	 */
-	andis.	r0,r3,DBCR0_IDM@h
-	beq	restore
-	mfmsr	r0
-	rlwinm	r0,r0,0,~MSR_DE	/* Clear MSR.DE */
-	mtmsr	r0
-	mtspr	SPRN_DBCR0,r3
-	li	r10, -1
-	mtspr	SPRN_DBSR,r10
-	b	restore
-1:	andi.	r0,r4,_TIF_NEED_RESCHED
-	beq	2f
-	bl	restore_interrupts
-	SCHEDULE_USER
-	b	ret_from_except_lite
-2:
-	bl	save_nvgprs
-	/*
-	 * Use a non volatile GPR to save and restore our thread_info flags
-	 * across the call to restore_interrupts.
-	 */
-	mr	r30,r4
-	bl	restore_interrupts
-	mr	r4,r30
-	addi	r3,r1,STACK_FRAME_OVERHEAD
-	bl	do_notify_resume
-	b	ret_from_except
-
-resume_kernel:
-	/* check current_thread_info, _TIF_EMULATE_STACK_STORE */
-	andis.	r8,r4,_TIF_EMULATE_STACK_STORE@h
-	beq+	1f
-
-	addi	r8,r1,INT_FRAME_SIZE	/* Get the kprobed function entry */
-
-	ld	r3,GPR1(r1)
-	subi	r3,r3,INT_FRAME_SIZE	/* dst: Allocate a trampoline exception frame */
-	mr	r4,r1			/* src:  current exception frame */
-	mr	r1,r3			/* Reroute the trampoline frame to r1 */
-
-	/* Copy from the original to the trampoline. */
-	li	r5,INT_FRAME_SIZE/8	/* size: INT_FRAME_SIZE */
-	li	r6,0			/* start offset: 0 */
-	mtctr	r5
-2:	ldx	r0,r6,r4
-	stdx	r0,r6,r3
-	addi	r6,r6,8
-	bdnz	2b
-
-	/* Do real store operation to complete stdu */
-	ld	r5,GPR1(r1)
-	std	r8,0(r5)
-
-	/* Clear _TIF_EMULATE_STACK_STORE flag */
-	lis	r11,_TIF_EMULATE_STACK_STORE@h
-	addi	r5,r9,TI_FLAGS
-0:	ldarx	r4,0,r5
-	andc	r4,r4,r11
-	stdcx.	r4,0,r5
-	bne-	0b
-1:
-
-#ifdef CONFIG_PREEMPT
-	/* Check if we need to preempt */
-	andi.	r0,r4,_TIF_NEED_RESCHED
-	beq+	restore
-	/* Check that preempt_count() == 0 and interrupts are enabled */
-	lwz	r8,TI_PREEMPT(r9)
-	cmpwi	cr0,r8,0
-	bne	restore
-	ld	r0,SOFTE(r1)
-	andi.	r0,r0,IRQS_DISABLED
-	bne	restore
-
-	/*
-	 * Here we are preempting the current task. We want to make
-	 * sure we are soft-disabled first and reconcile irq state.
-	 */
-	RECONCILE_IRQ_STATE(r3,r4)
-	bl	preempt_schedule_irq
-
-	/*
-	 * arch_local_irq_restore() from preempt_schedule_irq above may
-	 * enable hard interrupt but we really should disable interrupts
-	 * when we return from the interrupt, and so that we don't get
-	 * interrupted after loading SRR0/1.
-	 */
-	wrteei	0
-#endif /* CONFIG_PREEMPT */
-
-restore:
-	/*
-	 * This is the main kernel exit path. First we check if we
-	 * are about to re-enable interrupts
-	 */
-	ld	r5,SOFTE(r1)
-	lbz	r6,PACAIRQSOFTMASK(r13)
-	andi.	r5,r5,IRQS_DISABLED
-	bne	.Lrestore_irq_off
-
-	/* We are enabling, were we already enabled ? Yes, just return */
-	andi.	r6,r6,IRQS_DISABLED
-	beq	cr0,fast_exception_return
-
-	/*
-	 * We are about to soft-enable interrupts (we are hard disabled
-	 * at this point). We check if there's anything that needs to
-	 * be replayed first.
-	 */
-	lbz	r0,PACAIRQHAPPENED(r13)
-	cmpwi	cr0,r0,0
-	bne-	.Lrestore_check_irq_replay
-
-	/*
-	 * Get here when nothing happened while soft-disabled, just
-	 * soft-enable and move-on. We will hard-enable as a side
-	 * effect of rfi
-	 */
-.Lrestore_no_replay:
-	TRACE_ENABLE_INTS
-	li	r0,IRQS_ENABLED
-	stb	r0,PACAIRQSOFTMASK(r13);
-
-/* This is the return from load_up_fpu fast path which could do with
- * less GPR restores in fact, but for now we have a single return path
- */
-fast_exception_return:
-	wrteei	0
-1:	mr	r0,r13
-	ld	r10,_MSR(r1)
-	REST_4GPRS(2, r1)
-	andi.	r6,r10,MSR_PR
-	REST_2GPRS(6, r1)
-	beq	1f
-	ACCOUNT_CPU_USER_EXIT(r13, r10, r11)
-	ld	r0,GPR13(r1)
-
-1:	stdcx.	r0,0,r1		/* to clear the reservation */
-
-	ld	r8,_CCR(r1)
-	ld	r9,_LINK(r1)
-	ld	r10,_CTR(r1)
-	ld	r11,_XER(r1)
-	mtcr	r8
-	mtlr	r9
-	mtctr	r10
-	mtxer	r11
-	REST_2GPRS(8, r1)
-	ld	r10,GPR10(r1)
-	ld	r11,GPR11(r1)
-	ld	r12,GPR12(r1)
-	mtspr	SPRN_SPRG_GEN_SCRATCH,r0
-
-	std	r10,PACA_EXGEN+EX_R10(r13);
-	std	r11,PACA_EXGEN+EX_R11(r13);
-	ld	r10,_NIP(r1)
-	ld	r11,_MSR(r1)
-	ld	r0,GPR0(r1)
-	ld	r1,GPR1(r1)
-	mtspr	SPRN_SRR0,r10
-	mtspr	SPRN_SRR1,r11
-	ld	r10,PACA_EXGEN+EX_R10(r13)
-	ld	r11,PACA_EXGEN+EX_R11(r13)
-	mfspr	r13,SPRN_SPRG_GEN_SCRATCH
-	rfi
-=======
 	REST_NVGPRS(r1)
 	b	interrupt_return
->>>>>>> 7d2a07b7
-
-	/*
-	 * We are returning to a context with interrupts soft disabled.
-	 *
-	 * However, we may also about to hard enable, so we need to
-	 * make sure that in this case, we also clear PACA_IRQ_HARD_DIS
-	 * or that bit can get out of sync and bad things will happen
-	 */
-.Lrestore_irq_off:
-	ld	r3,_MSR(r1)
-	lbz	r7,PACAIRQHAPPENED(r13)
-	andi.	r0,r3,MSR_EE
-	beq	1f
-	rlwinm	r7,r7,0,~PACA_IRQ_HARD_DIS
-	stb	r7,PACAIRQHAPPENED(r13)
-1:
-#if defined(CONFIG_PPC_IRQ_SOFT_MASK_DEBUG) && defined(CONFIG_BUG)
-	/* The interrupt should not have soft enabled. */
-	lbz	r7,PACAIRQSOFTMASK(r13)
-1:	tdeqi	r7,IRQS_ENABLED
-	EMIT_BUG_ENTRY 1b,__FILE__,__LINE__,BUGFLAG_WARNING
-#endif
-	b	fast_exception_return
-
-	/*
-	 * Something did happen, check if a re-emit is needed
-	 * (this also clears paca->irq_happened)
-	 */
-.Lrestore_check_irq_replay:
-	/* XXX: We could implement a fast path here where we check
-	 * for irq_happened being just 0x01, in which case we can
-	 * clear it and return. That means that we would potentially
-	 * miss a decrementer having wrapped all the way around.
-	 *
-	 * Still, this might be useful for things like hash_page
-	 */
-	bl	__check_irq_replay
-	cmpwi	cr0,r3,0
-	beq	.Lrestore_no_replay
-
-	/*
-	 * We need to re-emit an interrupt. We do so by re-using our
-	 * existing exception frame. We first change the trap value,
-	 * but we need to ensure we preserve the low nibble of it
-	 */
-	ld	r4,_TRAP(r1)
-	clrldi	r4,r4,60
-	or	r4,r4,r3
-	std	r4,_TRAP(r1)
-
-	/*
-	 * PACA_IRQ_HARD_DIS won't always be set here, so set it now
-	 * to reconcile the IRQ state. Tracing is already accounted for.
-	 */
-	lbz	r4,PACAIRQHAPPENED(r13)
-	ori	r4,r4,PACA_IRQ_HARD_DIS
-	stb	r4,PACAIRQHAPPENED(r13)
-
-	/*
-	 * Then find the right handler and call it. Interrupts are
-	 * still soft-disabled and we keep them that way.
-	*/
-	cmpwi	cr0,r3,0x500
-	bne	1f
-	addi	r3,r1,STACK_FRAME_OVERHEAD;
-	bl	do_IRQ
-	b	ret_from_except
-1:	cmpwi	cr0,r3,0xf00
-	bne	1f
-	addi	r3,r1,STACK_FRAME_OVERHEAD;
-	bl	performance_monitor_exception
-	b	ret_from_except
-1:	cmpwi	cr0,r3,0xe60
-	bne	1f
-	addi	r3,r1,STACK_FRAME_OVERHEAD;
-	bl	handle_hmi_exception
-	b	ret_from_except
-1:	cmpwi	cr0,r3,0x900
-	bne	1f
-	addi	r3,r1,STACK_FRAME_OVERHEAD;
-	bl	timer_interrupt
-	b	ret_from_except
-#ifdef CONFIG_PPC_DOORBELL
-1:
-	cmpwi	cr0,r3,0x280
-	bne	1f
-	addi	r3,r1,STACK_FRAME_OVERHEAD;
-	bl	doorbell_exception
-#endif /* CONFIG_PPC_DOORBELL */
-1:	b	ret_from_except /* What else to do here ? */
-
-_ASM_NOKPROBE_SYMBOL(ret_from_except);
-_ASM_NOKPROBE_SYMBOL(ret_from_except_lite);
-_ASM_NOKPROBE_SYMBOL(resume_kernel);
-_ASM_NOKPROBE_SYMBOL(restore);
-_ASM_NOKPROBE_SYMBOL(fast_exception_return);
 
 /*
  * Trampolines used when spotting a bad kernel stack pointer in
@@ -1623,16 +1325,12 @@
 a2_tlbinit_after_linear_map:
 
 	/* Now we branch the new virtual address mapped by this entry */
-<<<<<<< HEAD
-	LOAD_REG_IMMEDIATE_SYM(r3, r5, 1f)
-=======
 #ifdef CONFIG_RELOCATABLE
 	ld	r5,PACATOC(r13)
 	ld	r3,1f@got(r5)
 #else
 	LOAD_REG_IMMEDIATE_SYM(r3, r5, 1f)
 #endif
->>>>>>> 7d2a07b7
 	mtctr	r3
 	bctr
 
