/*
 * Copyright 2006 Jake Moilanen <moilanen@austin.ibm.com>, IBM Corp.
 * Copyright 2006-2007 Michael Ellerman, IBM Corp.
 *
 * This program is free software; you can redistribute it and/or
 * modify it under the terms of the GNU General Public License
 * as published by the Free Software Foundation; version 2 of the
 * License.
 *
 */

#include <linux/device.h>
#include <linux/irq.h>
#include <linux/msi.h>

#include <asm/rtas.h>
#include <asm/hw_irq.h>
#include <asm/ppc-pci.h>

static int query_token, change_token;

#define RTAS_QUERY_FN		0
#define RTAS_CHANGE_FN		1
#define RTAS_RESET_FN		2
#define RTAS_CHANGE_MSI_FN	3
#define RTAS_CHANGE_MSIX_FN	4
#define RTAS_CHANGE_32MSI_FN	5
<<<<<<< HEAD

static struct pci_dn *get_pdn(struct pci_dev *pdev)
{
	struct device_node *dn;
	struct pci_dn *pdn;

	dn = pci_device_to_OF_node(pdev);
	if (!dn) {
		dev_dbg(&pdev->dev, "rtas_msi: No OF device node\n");
		return NULL;
	}

	pdn = PCI_DN(dn);
	if (!pdn) {
		dev_dbg(&pdev->dev, "rtas_msi: No PCI DN\n");
		return NULL;
	}

	return pdn;
}
=======
>>>>>>> 30b4eb63

/* RTAS Helpers */

static int rtas_change_msi(struct pci_dn *pdn, u32 func, u32 num_irqs)
{
	u32 addr, seq_num, rtas_ret[3];
	unsigned long buid;
	int rc;

	addr = rtas_config_addr(pdn->busno, pdn->devfn, 0);
	buid = pdn->phb->buid;

	seq_num = 1;
	do {
		if (func == RTAS_CHANGE_MSI_FN || func == RTAS_CHANGE_MSIX_FN ||
		    func == RTAS_CHANGE_32MSI_FN)
			rc = rtas_call(change_token, 6, 4, rtas_ret, addr,
					BUID_HI(buid), BUID_LO(buid),
					func, num_irqs, seq_num);
		else
			rc = rtas_call(change_token, 6, 3, rtas_ret, addr,
					BUID_HI(buid), BUID_LO(buid),
					func, num_irqs, seq_num);

		seq_num = rtas_ret[1];
	} while (rtas_busy_delay(rc));

	/*
	 * If the RTAS call succeeded, return the number of irqs allocated.
	 * If not, make sure we return a negative error code.
	 */
	if (rc == 0)
		rc = rtas_ret[0];
	else if (rc > 0)
		rc = -rc;

	pr_debug("rtas_msi: ibm,change_msi(func=%d,num=%d), got %d rc = %d\n",
		 func, num_irqs, rtas_ret[0], rc);

	return rc;
}

static void rtas_disable_msi(struct pci_dev *pdev)
{
	struct pci_dn *pdn;

	pdn = pci_get_pdn(pdev);
	if (!pdn)
		return;

	/*
	 * disabling MSI with the explicit interface also disables MSI-X
	 */
	if (rtas_change_msi(pdn, RTAS_CHANGE_MSI_FN, 0) != 0) {
		/* 
		 * may have failed because explicit interface is not
		 * present
		 */
		if (rtas_change_msi(pdn, RTAS_CHANGE_FN, 0) != 0) {
			pr_debug("rtas_msi: Setting MSIs to 0 failed!\n");
		}
	}
}

static int rtas_query_irq_number(struct pci_dn *pdn, int offset)
{
	u32 addr, rtas_ret[2];
	unsigned long buid;
	int rc;

	addr = rtas_config_addr(pdn->busno, pdn->devfn, 0);
	buid = pdn->phb->buid;

	do {
		rc = rtas_call(query_token, 4, 3, rtas_ret, addr,
			       BUID_HI(buid), BUID_LO(buid), offset);
	} while (rtas_busy_delay(rc));

	if (rc) {
		pr_debug("rtas_msi: error (%d) querying source number\n", rc);
		return rc;
	}

	return rtas_ret[0];
}

static void rtas_teardown_msi_irqs(struct pci_dev *pdev)
{
	struct msi_desc *entry;

	list_for_each_entry(entry, &pdev->msi_list, list) {
		if (entry->irq == NO_IRQ)
			continue;

		irq_set_msi_desc(entry->irq, NULL);
		irq_dispose_mapping(entry->irq);
	}

	rtas_disable_msi(pdev);
}

static int check_req(struct pci_dev *pdev, int nvec, char *prop_name)
{
	struct device_node *dn;
	struct pci_dn *pdn;
	const u32 *req_msi;

	pdn = pci_get_pdn(pdev);
	if (!pdn)
		return -ENODEV;

	dn = pdn->node;

	req_msi = of_get_property(dn, prop_name, NULL);
	if (!req_msi) {
		pr_debug("rtas_msi: No %s on %s\n", prop_name, dn->full_name);
		return -ENOENT;
	}

	if (*req_msi < nvec) {
		pr_debug("rtas_msi: %s requests < %d MSIs\n", prop_name, nvec);

		if (*req_msi == 0) /* Be paranoid */
			return -ENOSPC;

		return *req_msi;
	}

	return 0;
}

static int check_req_msi(struct pci_dev *pdev, int nvec)
{
	return check_req(pdev, nvec, "ibm,req#msi");
}

static int check_req_msix(struct pci_dev *pdev, int nvec)
{
	return check_req(pdev, nvec, "ibm,req#msi-x");
}

/* Quota calculation */

static struct device_node *find_pe_total_msi(struct pci_dev *dev, int *total)
{
	struct device_node *dn;
	const u32 *p;

	dn = of_node_get(pci_device_to_OF_node(dev));
	while (dn) {
		p = of_get_property(dn, "ibm,pe-total-#msi", NULL);
		if (p) {
			pr_debug("rtas_msi: found prop on dn %s\n",
				dn->full_name);
			*total = *p;
			return dn;
		}

		dn = of_get_next_parent(dn);
	}

	return NULL;
}

static struct device_node *find_pe_dn(struct pci_dev *dev, int *total)
{
	struct device_node *dn;
	struct eeh_dev *edev;

	/* Found our PE and assume 8 at that point. */

	dn = pci_device_to_OF_node(dev);
	if (!dn)
		return NULL;

	/* Get the top level device in the PE */
	edev = of_node_to_eeh_dev(dn);
	if (edev->pe)
		edev = list_first_entry(&edev->pe->edevs, struct eeh_dev, list);
	dn = eeh_dev_to_of_node(edev);
	if (!dn)
		return NULL;

	/* We actually want the parent */
	dn = of_get_parent(dn);
	if (!dn)
		return NULL;

	/* Hardcode of 8 for old firmwares */
	*total = 8;
	pr_debug("rtas_msi: using PE dn %s\n", dn->full_name);

	return dn;
}

struct msi_counts {
	struct device_node *requestor;
	int num_devices;
	int request;
	int quota;
	int spare;
	int over_quota;
};

static void *count_non_bridge_devices(struct device_node *dn, void *data)
{
	struct msi_counts *counts = data;
	const u32 *p;
	u32 class;

	pr_debug("rtas_msi: counting %s\n", dn->full_name);

	p = of_get_property(dn, "class-code", NULL);
	class = p ? *p : 0;

	if ((class >> 8) != PCI_CLASS_BRIDGE_PCI)
		counts->num_devices++;

	return NULL;
}

static void *count_spare_msis(struct device_node *dn, void *data)
{
	struct msi_counts *counts = data;
	const u32 *p;
	int req;

	if (dn == counts->requestor)
		req = counts->request;
	else {
		/* We don't know if a driver will try to use MSI or MSI-X,
		 * so we just have to punt and use the larger of the two. */
		req = 0;
		p = of_get_property(dn, "ibm,req#msi", NULL);
		if (p)
			req = *p;

		p = of_get_property(dn, "ibm,req#msi-x", NULL);
		if (p)
			req = max(req, (int)*p);
	}

	if (req < counts->quota)
		counts->spare += counts->quota - req;
	else if (req > counts->quota)
		counts->over_quota++;

	return NULL;
}

static int msi_quota_for_device(struct pci_dev *dev, int request)
{
	struct device_node *pe_dn;
	struct msi_counts counts;
	int total;

	pr_debug("rtas_msi: calc quota for %s, request %d\n", pci_name(dev),
		  request);

	pe_dn = find_pe_total_msi(dev, &total);
	if (!pe_dn)
		pe_dn = find_pe_dn(dev, &total);

	if (!pe_dn) {
		pr_err("rtas_msi: couldn't find PE for %s\n", pci_name(dev));
		goto out;
	}

	pr_debug("rtas_msi: found PE %s\n", pe_dn->full_name);

	memset(&counts, 0, sizeof(struct msi_counts));

	/* Work out how many devices we have below this PE */
	traverse_pci_devices(pe_dn, count_non_bridge_devices, &counts);

	if (counts.num_devices == 0) {
		pr_err("rtas_msi: found 0 devices under PE for %s\n",
			pci_name(dev));
		goto out;
	}

	counts.quota = total / counts.num_devices;
	if (request <= counts.quota)
		goto out;

	/* else, we have some more calculating to do */
	counts.requestor = pci_device_to_OF_node(dev);
	counts.request = request;
	traverse_pci_devices(pe_dn, count_spare_msis, &counts);

	/* If the quota isn't an integer multiple of the total, we can
	 * use the remainder as spare MSIs for anyone that wants them. */
	counts.spare += total % counts.num_devices;

	/* Divide any spare by the number of over-quota requestors */
	if (counts.over_quota)
		counts.quota += counts.spare / counts.over_quota;

	/* And finally clamp the request to the possibly adjusted quota */
	request = min(counts.quota, request);

	pr_debug("rtas_msi: request clamped to quota %d\n", request);
out:
	of_node_put(pe_dn);

	return request;
}

static int rtas_msi_check_device(struct pci_dev *pdev, int nvec, int type)
{
	int quota, rc;

	if (type == PCI_CAP_ID_MSIX)
		rc = check_req_msix(pdev, nvec);
	else
		rc = check_req_msi(pdev, nvec);

	if (rc)
		return rc;

	quota = msi_quota_for_device(pdev, nvec);

	if (quota && quota < nvec)
		return quota;

	return 0;
}

static int check_msix_entries(struct pci_dev *pdev)
{
	struct msi_desc *entry;
	int expected;

	/* There's no way for us to express to firmware that we want
	 * a discontiguous, or non-zero based, range of MSI-X entries.
	 * So we must reject such requests. */

	expected = 0;
	list_for_each_entry(entry, &pdev->msi_list, list) {
		if (entry->msi_attrib.entry_nr != expected) {
			pr_debug("rtas_msi: bad MSI-X entries.\n");
			return -EINVAL;
		}
		expected++;
	}

	return 0;
}

static void rtas_hack_32bit_msi_gen2(struct pci_dev *pdev)
{
	u32 addr_hi, addr_lo;
<<<<<<< HEAD
	int pos;
=======
>>>>>>> 30b4eb63

	/*
	 * We should only get in here for IODA1 configs. This is based on the
	 * fact that we using RTAS for MSIs, we don't have the 32 bit MSI RTAS
	 * support, and we are in a PCIe Gen2 slot.
	 */
	dev_info(&pdev->dev,
		 "rtas_msi: No 32 bit MSI firmware support, forcing 32 bit MSI\n");
<<<<<<< HEAD
	pos = pci_find_capability(pdev, PCI_CAP_ID_MSI);
	pci_read_config_dword(pdev, pos + PCI_MSI_ADDRESS_HI, &addr_hi);
	addr_lo = 0xffff0000 | ((addr_hi >> (48 - 32)) << 4);
	pci_write_config_dword(pdev, pos + PCI_MSI_ADDRESS_LO, addr_lo);
	pci_write_config_dword(pdev, pos + PCI_MSI_ADDRESS_HI, 0);
=======
	pci_read_config_dword(pdev, pdev->msi_cap + PCI_MSI_ADDRESS_HI, &addr_hi);
	addr_lo = 0xffff0000 | ((addr_hi >> (48 - 32)) << 4);
	pci_write_config_dword(pdev, pdev->msi_cap + PCI_MSI_ADDRESS_LO, addr_lo);
	pci_write_config_dword(pdev, pdev->msi_cap + PCI_MSI_ADDRESS_HI, 0);
>>>>>>> 30b4eb63
}

static int rtas_setup_msi_irqs(struct pci_dev *pdev, int nvec_in, int type)
{
	struct pci_dn *pdn;
	int hwirq, virq, i, rc;
	struct msi_desc *entry;
	struct msi_msg msg;
	int nvec = nvec_in;
	int use_32bit_msi_hack = 0;

	pdn = pci_get_pdn(pdev);
	if (!pdn)
		return -ENODEV;

	if (type == PCI_CAP_ID_MSIX && check_msix_entries(pdev))
		return -EINVAL;

	/*
	 * Firmware currently refuse any non power of two allocation
	 * so we round up if the quota will allow it.
	 */
	if (type == PCI_CAP_ID_MSIX) {
		int m = roundup_pow_of_two(nvec);
		int quota = msi_quota_for_device(pdev, m);

		if (quota >= m)
			nvec = m;
	}

	/*
	 * Try the new more explicit firmware interface, if that fails fall
	 * back to the old interface. The old interface is known to never
	 * return MSI-Xs.
	 */
again:
	if (type == PCI_CAP_ID_MSI) {
		if (pdn->force_32bit_msi) {
			rc = rtas_change_msi(pdn, RTAS_CHANGE_32MSI_FN, nvec);
			if (rc < 0) {
				/*
				 * We only want to run the 32 bit MSI hack below if
				 * the max bus speed is Gen2 speed
				 */
				if (pdev->bus->max_bus_speed != PCIE_SPEED_5_0GT)
					return rc;

				use_32bit_msi_hack = 1;
			}
		} else
			rc = -1;

		if (rc < 0)
			rc = rtas_change_msi(pdn, RTAS_CHANGE_MSI_FN, nvec);

		if (rc < 0) {
			pr_debug("rtas_msi: trying the old firmware call.\n");
			rc = rtas_change_msi(pdn, RTAS_CHANGE_FN, nvec);
		}

		if (use_32bit_msi_hack && rc > 0)
			rtas_hack_32bit_msi_gen2(pdev);
	} else
		rc = rtas_change_msi(pdn, RTAS_CHANGE_MSIX_FN, nvec);

	if (rc != nvec) {
		if (nvec != nvec_in) {
			nvec = nvec_in;
			goto again;
		}
		pr_debug("rtas_msi: rtas_change_msi() failed\n");
		return rc;
	}

	i = 0;
	list_for_each_entry(entry, &pdev->msi_list, list) {
		hwirq = rtas_query_irq_number(pdn, i++);
		if (hwirq < 0) {
			pr_debug("rtas_msi: error (%d) getting hwirq\n", rc);
			return hwirq;
		}

		virq = irq_create_mapping(NULL, hwirq);

		if (virq == NO_IRQ) {
			pr_debug("rtas_msi: Failed mapping hwirq %d\n", hwirq);
			return -ENOSPC;
		}

		dev_dbg(&pdev->dev, "rtas_msi: allocated virq %d\n", virq);
		irq_set_msi_desc(virq, entry);

		/* Read config space back so we can restore after reset */
		read_msi_msg(virq, &msg);
		entry->msg = msg;
	}

	return 0;
}

static void rtas_msi_pci_irq_fixup(struct pci_dev *pdev)
{
	/* No LSI -> leave MSIs (if any) configured */
	if (pdev->irq == NO_IRQ) {
		dev_dbg(&pdev->dev, "rtas_msi: no LSI, nothing to do.\n");
		return;
	}

	/* No MSI -> MSIs can't have been assigned by fw, leave LSI */
	if (check_req_msi(pdev, 1) && check_req_msix(pdev, 1)) {
		dev_dbg(&pdev->dev, "rtas_msi: no req#msi/x, nothing to do.\n");
		return;
	}

	dev_dbg(&pdev->dev, "rtas_msi: disabling existing MSI.\n");
	rtas_disable_msi(pdev);
}

static int rtas_msi_init(void)
{
	query_token  = rtas_token("ibm,query-interrupt-source-number");
	change_token = rtas_token("ibm,change-msi");

	if ((query_token == RTAS_UNKNOWN_SERVICE) ||
			(change_token == RTAS_UNKNOWN_SERVICE)) {
		pr_debug("rtas_msi: no RTAS tokens, no MSI support.\n");
		return -1;
	}

	pr_debug("rtas_msi: Registering RTAS MSI callbacks.\n");

	WARN_ON(ppc_md.setup_msi_irqs);
	ppc_md.setup_msi_irqs = rtas_setup_msi_irqs;
	ppc_md.teardown_msi_irqs = rtas_teardown_msi_irqs;
	ppc_md.msi_check_device = rtas_msi_check_device;

	WARN_ON(ppc_md.pci_irq_fixup);
	ppc_md.pci_irq_fixup = rtas_msi_pci_irq_fixup;

	return 0;
}
arch_initcall(rtas_msi_init);
<<<<<<< HEAD

static void quirk_radeon(struct pci_dev *dev)
{
	struct pci_dn *pdn = get_pdn(dev);

	if (pdn)
		pdn->force_32bit_msi = 1;
}
DECLARE_PCI_FIXUP_FINAL(PCI_VENDOR_ID_ATI, 0x68f2, quirk_radeon);
DECLARE_PCI_FIXUP_FINAL(PCI_VENDOR_ID_ATI, 0xaa68, quirk_radeon);
=======
>>>>>>> 30b4eb63
<|MERGE_RESOLUTION|>--- conflicted
+++ resolved
@@ -25,29 +25,6 @@
 #define RTAS_CHANGE_MSI_FN	3
 #define RTAS_CHANGE_MSIX_FN	4
 #define RTAS_CHANGE_32MSI_FN	5
-<<<<<<< HEAD
-
-static struct pci_dn *get_pdn(struct pci_dev *pdev)
-{
-	struct device_node *dn;
-	struct pci_dn *pdn;
-
-	dn = pci_device_to_OF_node(pdev);
-	if (!dn) {
-		dev_dbg(&pdev->dev, "rtas_msi: No OF device node\n");
-		return NULL;
-	}
-
-	pdn = PCI_DN(dn);
-	if (!pdn) {
-		dev_dbg(&pdev->dev, "rtas_msi: No PCI DN\n");
-		return NULL;
-	}
-
-	return pdn;
-}
-=======
->>>>>>> 30b4eb63
 
 /* RTAS Helpers */
 
@@ -400,10 +377,6 @@
 static void rtas_hack_32bit_msi_gen2(struct pci_dev *pdev)
 {
 	u32 addr_hi, addr_lo;
-<<<<<<< HEAD
-	int pos;
-=======
->>>>>>> 30b4eb63
 
 	/*
 	 * We should only get in here for IODA1 configs. This is based on the
@@ -412,18 +385,10 @@
 	 */
 	dev_info(&pdev->dev,
 		 "rtas_msi: No 32 bit MSI firmware support, forcing 32 bit MSI\n");
-<<<<<<< HEAD
-	pos = pci_find_capability(pdev, PCI_CAP_ID_MSI);
-	pci_read_config_dword(pdev, pos + PCI_MSI_ADDRESS_HI, &addr_hi);
-	addr_lo = 0xffff0000 | ((addr_hi >> (48 - 32)) << 4);
-	pci_write_config_dword(pdev, pos + PCI_MSI_ADDRESS_LO, addr_lo);
-	pci_write_config_dword(pdev, pos + PCI_MSI_ADDRESS_HI, 0);
-=======
 	pci_read_config_dword(pdev, pdev->msi_cap + PCI_MSI_ADDRESS_HI, &addr_hi);
 	addr_lo = 0xffff0000 | ((addr_hi >> (48 - 32)) << 4);
 	pci_write_config_dword(pdev, pdev->msi_cap + PCI_MSI_ADDRESS_LO, addr_lo);
 	pci_write_config_dword(pdev, pdev->msi_cap + PCI_MSI_ADDRESS_HI, 0);
->>>>>>> 30b4eb63
 }
 
 static int rtas_setup_msi_irqs(struct pci_dev *pdev, int nvec_in, int type)
@@ -566,16 +531,3 @@
 	return 0;
 }
 arch_initcall(rtas_msi_init);
-<<<<<<< HEAD
-
-static void quirk_radeon(struct pci_dev *dev)
-{
-	struct pci_dn *pdn = get_pdn(dev);
-
-	if (pdn)
-		pdn->force_32bit_msi = 1;
-}
-DECLARE_PCI_FIXUP_FINAL(PCI_VENDOR_ID_ATI, 0x68f2, quirk_radeon);
-DECLARE_PCI_FIXUP_FINAL(PCI_VENDOR_ID_ATI, 0xaa68, quirk_radeon);
-=======
->>>>>>> 30b4eb63
