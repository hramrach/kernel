# SPDX-License-Identifier: GPL-2.0
ccflags-$(CONFIG_PPC64)			:= $(NO_MINIMAL_TOC)
ccflags-$(CONFIG_PPC_PSERIES_DEBUG)	+= -DDEBUG

obj-y			:= lpar.o hvCall.o nvram.o reconfig.o \
			   of_helpers.o \
			   setup.o iommu.o event_sources.o ras.o \
			   firmware.o power.o dlpar.o mobility.o rng.o \
			   pci.o pci_dlpar.o eeh_pseries.o msi.o
obj-$(CONFIG_SMP)	+= smp.o
obj-$(CONFIG_SCANLOG)	+= scanlog.o
obj-$(CONFIG_KEXEC_CORE)	+= kexec.o
obj-$(CONFIG_PSERIES_ENERGY)	+= pseries_energy.o

obj-$(CONFIG_HOTPLUG_CPU)	+= hotplug-cpu.o
obj-$(CONFIG_MEMORY_HOTPLUG)	+= hotplug-memory.o pmem.o

obj-$(CONFIG_HVC_CONSOLE)	+= hvconsole.o
obj-$(CONFIG_HVCS)		+= hvcserver.o
obj-$(CONFIG_HCALL_STATS)	+= hvCall_inst.o
obj-$(CONFIG_CMM)		+= cmm.o
obj-$(CONFIG_DTL)		+= dtl.o
obj-$(CONFIG_IO_EVENT_IRQ)	+= io_event_irq.o
obj-$(CONFIG_LPARCFG)		+= lparcfg.o
obj-$(CONFIG_IBMVIO)		+= vio.o
obj-$(CONFIG_IBMEBUS)		+= ibmebus.o
obj-$(CONFIG_PAPR_SCM)		+= papr_scm.o
obj-$(CONFIG_PPC_SPLPAR)	+= vphn.o
<<<<<<< HEAD
=======
obj-$(CONFIG_PPC_SVM)		+= svm.o
>>>>>>> 7d2a07b7
obj-$(CONFIG_FA_DUMP)		+= rtas-fadump.o

obj-$(CONFIG_SUSPEND)		+= suspend.o
obj-$(CONFIG_PPC_VAS)		+= vas.o<|MERGE_RESOLUTION|>--- conflicted
+++ resolved
@@ -26,10 +26,7 @@
 obj-$(CONFIG_IBMEBUS)		+= ibmebus.o
 obj-$(CONFIG_PAPR_SCM)		+= papr_scm.o
 obj-$(CONFIG_PPC_SPLPAR)	+= vphn.o
-<<<<<<< HEAD
-=======
 obj-$(CONFIG_PPC_SVM)		+= svm.o
->>>>>>> 7d2a07b7
 obj-$(CONFIG_FA_DUMP)		+= rtas-fadump.o
 
 obj-$(CONFIG_SUSPEND)		+= suspend.o
