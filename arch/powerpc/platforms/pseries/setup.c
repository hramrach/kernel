/*
 *  64-bit pSeries and RS/6000 setup code.
 *
 *  Copyright (C) 1995  Linus Torvalds
 *  Adapted from 'alpha' version by Gary Thomas
 *  Modified by Cort Dougan (cort@cs.nmt.edu)
 *  Modified by PPC64 Team, IBM Corp
 *
 * This program is free software; you can redistribute it and/or
 * modify it under the terms of the GNU General Public License
 * as published by the Free Software Foundation; either version
 * 2 of the License, or (at your option) any later version.
 */

/*
 * bootup setup stuff..
 */

#include <linux/cpu.h>
#include <linux/errno.h>
#include <linux/sched.h>
#include <linux/kernel.h>
#include <linux/mm.h>
#include <linux/stddef.h>
#include <linux/unistd.h>
#include <linux/user.h>
#include <linux/tty.h>
#include <linux/major.h>
#include <linux/interrupt.h>
#include <linux/reboot.h>
#include <linux/init.h>
#include <linux/ioport.h>
#include <linux/console.h>
#include <linux/pci.h>
#include <linux/utsname.h>
#include <linux/adb.h>
#include <linux/export.h>
#include <linux/delay.h>
#include <linux/irq.h>
#include <linux/seq_file.h>
#include <linux/root_dev.h>
#include <linux/of.h>
#include <linux/kexec.h>

#include <asm/mmu.h>
#include <asm/processor.h>
#include <asm/io.h>
#include <asm/pgtable.h>
#include <asm/prom.h>
#include <asm/rtas.h>
#include <asm/pci-bridge.h>
#include <asm/iommu.h>
#include <asm/dma.h>
#include <asm/machdep.h>
#include <asm/irq.h>
#include <asm/time.h>
#include <asm/nvram.h>
#include <asm/pmc.h>
#include <asm/mpic.h>
#include <asm/xics.h>
#include <asm/ppc-pci.h>
#include <asm/i8259.h>
#include <asm/udbg.h>
#include <asm/smp.h>
#include <asm/firmware.h>
#include <asm/eeh.h>
#include <asm/reg.h>
#include <asm/plpar_wrappers.h>
#include <asm/cacheflush.h>
#include <asm/cputable.h>
#include <asm/code-patching.h>

#include "pseries.h"

int CMO_PrPSP = -1;
int CMO_SecPSP = -1;
unsigned long CMO_PageSize = (ASM_CONST(1) << IOMMU_PAGE_SHIFT_4K);
EXPORT_SYMBOL(CMO_PageSize);

int fwnmi_active;  /* TRUE if an FWNMI handler is present */

static struct device_node *pSeries_mpic_node;

static void pSeries_show_cpuinfo(struct seq_file *m)
{
	struct device_node *root;
	const char *model = "";

	root = of_find_node_by_path("/");
	if (root)
		model = of_get_property(root, "model", NULL);
	seq_printf(m, "machine\t\t: CHRP %s\n", model);
	of_node_put(root);
}

/* Initialize firmware assisted non-maskable interrupts if
 * the firmware supports this feature.
 */
static void __init fwnmi_init(void)
{
	unsigned long system_reset_addr, machine_check_addr;

	int ibm_nmi_register = rtas_token("ibm,nmi-register");
	if (ibm_nmi_register == RTAS_UNKNOWN_SERVICE)
		return;

	/* If the kernel's not linked at zero we point the firmware at low
	 * addresses anyway, and use a trampoline to get to the real code. */
	system_reset_addr  = __pa(system_reset_fwnmi) - PHYSICAL_START;
	machine_check_addr = __pa(machine_check_fwnmi) - PHYSICAL_START;

	if (0 == rtas_call(ibm_nmi_register, 2, 1, NULL, system_reset_addr,
				machine_check_addr))
		fwnmi_active = 1;
}

static void pseries_8259_cascade(unsigned int irq, struct irq_desc *desc)
{
	struct irq_chip *chip = irq_desc_get_chip(desc);
	unsigned int cascade_irq = i8259_irq();

	if (cascade_irq != NO_IRQ)
		generic_handle_irq(cascade_irq);

	chip->irq_eoi(&desc->irq_data);
}

static void __init pseries_setup_i8259_cascade(void)
{
	struct device_node *np, *old, *found = NULL;
	unsigned int cascade;
	const u32 *addrp;
	unsigned long intack = 0;
	int naddr;

	for_each_node_by_type(np, "interrupt-controller") {
		if (of_device_is_compatible(np, "chrp,iic")) {
			found = np;
			break;
		}
	}

	if (found == NULL) {
		printk(KERN_DEBUG "pic: no ISA interrupt controller\n");
		return;
	}

	cascade = irq_of_parse_and_map(found, 0);
	if (cascade == NO_IRQ) {
		printk(KERN_ERR "pic: failed to map cascade interrupt");
		return;
	}
	pr_debug("pic: cascade mapped to irq %d\n", cascade);

	for (old = of_node_get(found); old != NULL ; old = np) {
		np = of_get_parent(old);
		of_node_put(old);
		if (np == NULL)
			break;
		if (strcmp(np->name, "pci") != 0)
			continue;
		addrp = of_get_property(np, "8259-interrupt-acknowledge", NULL);
		if (addrp == NULL)
			continue;
		naddr = of_n_addr_cells(np);
		intack = addrp[naddr-1];
		if (naddr > 1)
			intack |= ((unsigned long)addrp[naddr-2]) << 32;
	}
	if (intack)
		printk(KERN_DEBUG "pic: PCI 8259 intack at 0x%016lx\n", intack);
	i8259_init(found, intack);
	of_node_put(found);
	irq_set_chained_handler(cascade, pseries_8259_cascade);
}

static void __init pseries_mpic_init_IRQ(void)
{
	struct device_node *np;
	const unsigned int *opprop;
	unsigned long openpic_addr = 0;
	int naddr, n, i, opplen;
	struct mpic *mpic;

	np = of_find_node_by_path("/");
	naddr = of_n_addr_cells(np);
	opprop = of_get_property(np, "platform-open-pic", &opplen);
	if (opprop != NULL) {
		openpic_addr = of_read_number(opprop, naddr);
		printk(KERN_DEBUG "OpenPIC addr: %lx\n", openpic_addr);
	}
	of_node_put(np);

	BUG_ON(openpic_addr == 0);

	/* Setup the openpic driver */
	mpic = mpic_alloc(pSeries_mpic_node, openpic_addr,
			MPIC_NO_RESET, 16, 0, " MPIC     ");
	BUG_ON(mpic == NULL);

	/* Add ISUs */
	opplen /= sizeof(u32);
	for (n = 0, i = naddr; i < opplen; i += naddr, n++) {
		unsigned long isuaddr = of_read_number(opprop + i, naddr);
		mpic_assign_isu(mpic, n, isuaddr);
	}

	/* Setup top-level get_irq */
	ppc_md.get_irq = mpic_get_irq;

	/* All ISUs are setup, complete initialization */
	mpic_init(mpic);

	/* Look for cascade */
	pseries_setup_i8259_cascade();
}

static void __init pseries_xics_init_IRQ(void)
{
	xics_init();
	pseries_setup_i8259_cascade();
}

static void pseries_lpar_enable_pmcs(void)
{
	unsigned long set, reset;

	set = 1UL << 63;
	reset = 0;
	plpar_hcall_norets(H_PERFMON, set, reset);
}

static void __init pseries_discover_pic(void)
{
	struct device_node *np;
	const char *typep;

	for (np = NULL; (np = of_find_node_by_name(np,
						   "interrupt-controller"));) {
		typep = of_get_property(np, "compatible", NULL);
		if (strstr(typep, "open-pic")) {
			pSeries_mpic_node = of_node_get(np);
			ppc_md.init_IRQ       = pseries_mpic_init_IRQ;
			setup_kexec_cpu_down_mpic();
			smp_init_pseries_mpic();
			return;
		} else if (strstr(typep, "ppc-xicp")) {
			ppc_md.init_IRQ       = pseries_xics_init_IRQ;
			setup_kexec_cpu_down_xics();
			smp_init_pseries_xics();
			return;
		}
	}
	printk(KERN_ERR "pSeries_discover_pic: failed to recognize"
	       " interrupt-controller\n");
}

static int pci_dn_reconfig_notifier(struct notifier_block *nb, unsigned long action, void *node)
{
	struct device_node *np = node;
	struct pci_dn *pci = NULL;
	int err = NOTIFY_OK;

	switch (action) {
	case OF_RECONFIG_ATTACH_NODE:
		pci = np->parent->data;
		if (pci) {
			update_dn_pci_info(np, pci->phb);

			/* Create EEH device for the OF node */
			eeh_dev_init(np, pci->phb);
		}
		break;
	default:
		err = NOTIFY_DONE;
		break;
	}
	return err;
}

static struct notifier_block pci_dn_reconfig_nb = {
	.notifier_call = pci_dn_reconfig_notifier,
};

struct kmem_cache *dtl_cache;

#ifdef CONFIG_VIRT_CPU_ACCOUNTING_NATIVE
/*
 * Allocate space for the dispatch trace log for all possible cpus
 * and register the buffers with the hypervisor.  This is used for
 * computing time stolen by the hypervisor.
 */
static int alloc_dispatch_logs(void)
{
	int cpu, ret;
	struct paca_struct *pp;
	struct dtl_entry *dtl;

	if (!firmware_has_feature(FW_FEATURE_SPLPAR))
		return 0;

	if (!dtl_cache)
		return 0;

	for_each_possible_cpu(cpu) {
		pp = &paca[cpu];
		dtl = kmem_cache_alloc(dtl_cache, GFP_KERNEL);
		if (!dtl) {
			pr_warn("Failed to allocate dispatch trace log for cpu %d\n",
				cpu);
			pr_warn("Stolen time statistics will be unreliable\n");
			break;
		}

		pp->dtl_ridx = 0;
		pp->dispatch_log = dtl;
		pp->dispatch_log_end = dtl + N_DISPATCH_LOG;
		pp->dtl_curr = dtl;
	}

	/* Register the DTL for the current (boot) cpu */
	dtl = get_paca()->dispatch_log;
	get_paca()->dtl_ridx = 0;
	get_paca()->dtl_curr = dtl;
	get_paca()->lppaca_ptr->dtl_idx = 0;

	/* hypervisor reads buffer length from this field */
	dtl->enqueue_to_dispatch_time = cpu_to_be32(DISPATCH_LOG_BYTES);
	ret = register_dtl(hard_smp_processor_id(), __pa(dtl));
	if (ret)
		pr_err("WARNING: DTL registration of cpu %d (hw %d) failed "
		       "with %d\n", smp_processor_id(),
		       hard_smp_processor_id(), ret);
	get_paca()->lppaca_ptr->dtl_enable_mask = 2;

	return 0;
}
#else /* !CONFIG_VIRT_CPU_ACCOUNTING_NATIVE */
static inline int alloc_dispatch_logs(void)
{
	return 0;
}
#endif /* CONFIG_VIRT_CPU_ACCOUNTING_NATIVE */

static int alloc_dispatch_log_kmem_cache(void)
{
	dtl_cache = kmem_cache_create("dtl", DISPATCH_LOG_BYTES,
						DISPATCH_LOG_BYTES, 0, NULL);
	if (!dtl_cache) {
		pr_warn("Failed to create dispatch trace log buffer cache\n");
		pr_warn("Stolen time statistics will be unreliable\n");
		return 0;
	}

	return alloc_dispatch_logs();
}
early_initcall(alloc_dispatch_log_kmem_cache);

static void pseries_lpar_idle(void)
{
	/*
	 * Default handler to go into low thread priority and possibly
	 * low power mode by cedeing processor to hypervisor
	 */

	/* Indicate to hypervisor that we are idle. */
	get_lppaca()->idle = 1;

	/*
	 * Yield the processor to the hypervisor.  We return if
	 * an external interrupt occurs (which are driven prior
	 * to returning here) or if a prod occurs from another
	 * processor. When returning here, external interrupts
	 * are enabled.
	 */
	cede_processor();

	get_lppaca()->idle = 0;
}

/*
 * Enable relocation on during exceptions. This has partition wide scope and
 * may take a while to complete, if it takes longer than one second we will
 * just give up rather than wasting any more time on this - if that turns out
 * to ever be a problem in practice we can move this into a kernel thread to
 * finish off the process later in boot.
 */
long pSeries_enable_reloc_on_exc(void)
{
	long rc;
	unsigned int delay, total_delay = 0;

	while (1) {
		rc = enable_reloc_on_exceptions();
		if (!H_IS_LONG_BUSY(rc))
			return rc;

		delay = get_longbusy_msecs(rc);
		total_delay += delay;
		if (total_delay > 1000) {
			pr_warn("Warning: Giving up waiting to enable "
				"relocation on exceptions (%u msec)!\n",
				total_delay);
			return rc;
		}

		mdelay(delay);
	}
}
EXPORT_SYMBOL(pSeries_enable_reloc_on_exc);

long pSeries_disable_reloc_on_exc(void)
{
	long rc;

	while (1) {
		rc = disable_reloc_on_exceptions();
		if (!H_IS_LONG_BUSY(rc))
			return rc;
		mdelay(get_longbusy_msecs(rc));
	}
}
EXPORT_SYMBOL(pSeries_disable_reloc_on_exc);

#ifdef CONFIG_KEXEC
static void pSeries_machine_kexec(struct kimage *image)
{
	long rc;

	if (firmware_has_feature(FW_FEATURE_SET_MODE)) {
		rc = pSeries_disable_reloc_on_exc();
		if (rc != H_SUCCESS)
			pr_warning("Warning: Failed to disable relocation on "
				   "exceptions: %ld\n", rc);
	}

	default_machine_kexec(image);
}
#endif

#ifdef __LITTLE_ENDIAN__
static bool ile_enabled;

long pseries_big_endian_exceptions(void)
{
	long rc;

	if (!ile_enabled)
		return H_SUCCESS;

	while (1) {
		rc = enable_big_endian_exceptions();
		if (!H_IS_LONG_BUSY(rc))
			return rc;
		mdelay(get_longbusy_msecs(rc));
	}
}

static void swizzle_endian(u32 *start, u32 *end)
{
	for (; (long)start < (long)end; start++)
		patch_instruction(start, swab32(*start));
}

static void fixup_missing_little_endian_exceptions(void)
{
	extern u32 *__start___fake_ile, *__stop___fake_ile;
	extern u32 *__start___be_patch, *__stop___be_patch;
	u32 **be_table = &__start___be_patch;
	u32 **fake_table = &__start___fake_ile;

	/* Make our big endian code look like big endian code */
	for (; (long)be_table < (long)&__stop___be_patch; be_table += 2)
		swizzle_endian(be_table[0], be_table[1]);

	/* Now patch the interrupt handlers to branch to our BE code */
	for (; (long)fake_table < (long)&__stop___fake_ile; fake_table += 3) {
		u32 *le_handler = fake_table[0];
		u32 *patched_insn = fake_table[1];
		u32 *be_handler = fake_table[2];
		u32 le_be_diff = (long)be_handler - (long)le_handler;
		patch_instruction(patched_insn, *le_handler);
		/* This patches the interrupt handler's first instruction into
		   a branch that jumps to our BE handler that enables MSR_LE */
		patch_instruction(le_handler, swab32(0x48000000 | le_be_diff));
		/* Make sure that feature fixups use the new address for its
		   code patching */
		relocate_fixup_entry(&__start___ftr_fixup, &__stop___ftr_fixup,
				     le_handler, patched_insn);
	}
}

static long pseries_little_endian_exceptions(void)
{
	long rc;

	while (1) {
		rc = enable_little_endian_exceptions();

		if (!H_IS_LONG_BUSY(rc)) {
			ile_enabled = true;
			return rc;
		}

		mdelay(get_longbusy_msecs(rc));
	}
}
#endif

static void __init pSeries_setup_arch(void)
{
	set_arch_panic_timeout(10, ARCH_PANIC_TIMEOUT);

	/* Discover PIC type and setup ppc_md accordingly */
	pseries_discover_pic();

	/* openpic global configuration register (64-bit format). */
	/* openpic Interrupt Source Unit pointer (64-bit format). */
	/* python0 facility area (mmio) (64-bit format) REAL address. */

	/* init to some ~sane value until calibrate_delay() runs */
	loops_per_jiffy = 50000000;

	fwnmi_init();

	/* By default, only probe PCI (can be overriden by rtas_pci) */
	pci_add_flags(PCI_PROBE_ONLY);

	/* Find and initialize PCI host bridges */
	init_pci_config_tokens();
	find_and_init_phbs();
	of_reconfig_notifier_register(&pci_dn_reconfig_nb);

	pSeries_nvram_init();

	if (firmware_has_feature(FW_FEATURE_LPAR)) {
		vpa_init(boot_cpuid);
		ppc_md.power_save = pseries_lpar_idle;
		ppc_md.enable_pmcs = pseries_lpar_enable_pmcs;
	} else {
		/* No special idle routine */
		ppc_md.enable_pmcs = power4_enable_pmcs;
	}

	ppc_md.pcibios_root_bridge_prepare = pseries_root_bridge_prepare;

	if (firmware_has_feature(FW_FEATURE_SET_MODE)) {
		long rc;
		if ((rc = pSeries_enable_reloc_on_exc()) != H_SUCCESS) {
			pr_warn("Unable to enable relocation on exceptions: "
				"%ld\n", rc);
		}
	}
}

static int __init pSeries_init_panel(void)
{
	/* Manually leave the kernel version on the panel. */
<<<<<<< HEAD
	ppc_md.progress("SUSE Linux\n", 0);
=======
#ifdef __BIG_ENDIAN__
	ppc_md.progress("Linux ppc64\n", 0);
#else
	ppc_md.progress("Linux ppc64le\n", 0);
#endif
>>>>>>> 4c834452
	ppc_md.progress(init_utsname()->version, 0);

	return 0;
}
machine_arch_initcall(pseries, pSeries_init_panel);

static int pseries_set_dabr(unsigned long dabr, unsigned long dabrx)
{
	return plpar_hcall_norets(H_SET_DABR, dabr);
}

static int pseries_set_xdabr(unsigned long dabr, unsigned long dabrx)
{
	/* Have to set at least one bit in the DABRX according to PAPR */
	if (dabrx == 0 && dabr == 0)
		dabrx = DABRX_USER;
	/* PAPR says we can only set kernel and user bits */
	dabrx &= DABRX_KERNEL | DABRX_USER;

	return plpar_hcall_norets(H_SET_XDABR, dabr, dabrx);
}

static int pseries_set_dawr(unsigned long dawr, unsigned long dawrx)
{
	/* PAPR says we can't set HYP */
	dawrx &= ~DAWRX_HYP;

	return  plapr_set_watchpoint0(dawr, dawrx);
}

#define CMO_CHARACTERISTICS_TOKEN 44
#define CMO_MAXLENGTH 1026

void pSeries_coalesce_init(void)
{
	struct hvcall_mpp_x_data mpp_x_data;

	if (firmware_has_feature(FW_FEATURE_CMO) && !h_get_mpp_x(&mpp_x_data))
		powerpc_firmware_features |= FW_FEATURE_XCMO;
	else
		powerpc_firmware_features &= ~FW_FEATURE_XCMO;
}

/**
 * fw_cmo_feature_init - FW_FEATURE_CMO is not stored in ibm,hypertas-functions,
 * handle that here. (Stolen from parse_system_parameter_string)
 */
void pSeries_cmo_feature_init(void)
{
	char *ptr, *key, *value, *end;
	int call_status;
	int page_order = IOMMU_PAGE_SHIFT_4K;

	pr_debug(" -> fw_cmo_feature_init()\n");
	spin_lock(&rtas_data_buf_lock);
	memset(rtas_data_buf, 0, RTAS_DATA_BUF_SIZE);
	call_status = rtas_call(rtas_token("ibm,get-system-parameter"), 3, 1,
				NULL,
				CMO_CHARACTERISTICS_TOKEN,
				__pa(rtas_data_buf),
				RTAS_DATA_BUF_SIZE);

	if (call_status != 0) {
		spin_unlock(&rtas_data_buf_lock);
		pr_debug("CMO not available\n");
		pr_debug(" <- fw_cmo_feature_init()\n");
		return;
	}

	end = rtas_data_buf + CMO_MAXLENGTH - 2;
	ptr = rtas_data_buf + 2;	/* step over strlen value */
	key = value = ptr;

	while (*ptr && (ptr <= end)) {
		/* Separate the key and value by replacing '=' with '\0' and
		 * point the value at the string after the '='
		 */
		if (ptr[0] == '=') {
			ptr[0] = '\0';
			value = ptr + 1;
		} else if (ptr[0] == '\0' || ptr[0] == ',') {
			/* Terminate the string containing the key/value pair */
			ptr[0] = '\0';

			if (key == value) {
				pr_debug("Malformed key/value pair\n");
				/* Never found a '=', end processing */
				break;
			}

			if (0 == strcmp(key, "CMOPageSize"))
				page_order = simple_strtol(value, NULL, 10);
			else if (0 == strcmp(key, "PrPSP"))
				CMO_PrPSP = simple_strtol(value, NULL, 10);
			else if (0 == strcmp(key, "SecPSP"))
				CMO_SecPSP = simple_strtol(value, NULL, 10);
			value = key = ptr + 1;
		}
		ptr++;
	}

	/* Page size is returned as the power of 2 of the page size,
	 * convert to the page size in bytes before returning
	 */
	CMO_PageSize = 1 << page_order;
	pr_debug("CMO_PageSize = %lu\n", CMO_PageSize);

	if (CMO_PrPSP != -1 || CMO_SecPSP != -1) {
		pr_info("CMO enabled\n");
		pr_debug("CMO enabled, PrPSP=%d, SecPSP=%d\n", CMO_PrPSP,
		         CMO_SecPSP);
		powerpc_firmware_features |= FW_FEATURE_CMO;
		pSeries_coalesce_init();
	} else
		pr_debug("CMO not enabled, PrPSP=%d, SecPSP=%d\n", CMO_PrPSP,
		         CMO_SecPSP);
	spin_unlock(&rtas_data_buf_lock);
	pr_debug(" <- fw_cmo_feature_init()\n");
}

/*
 * Early initialization.  Relocation is on but do not reference unbolted pages
 */
static void __init pSeries_init_early(void)
{
	pr_debug(" -> pSeries_init_early()\n");

#ifdef CONFIG_HVC_CONSOLE
	if (firmware_has_feature(FW_FEATURE_LPAR))
		hvc_vio_init_early();
#endif
	if (firmware_has_feature(FW_FEATURE_XDABR))
		ppc_md.set_dabr = pseries_set_xdabr;
	else if (firmware_has_feature(FW_FEATURE_DABR))
		ppc_md.set_dabr = pseries_set_dabr;

	if (firmware_has_feature(FW_FEATURE_SET_MODE))
		ppc_md.set_dawr = pseries_set_dawr;

	pSeries_cmo_feature_init();
	iommu_init_early_pSeries();

	pr_debug(" <- pSeries_init_early()\n");
}

/*
 * Called very early, MMU is off, device-tree isn't unflattened
 */

static int __init pseries_probe_fw_features(unsigned long node,
					    const char *uname, int depth,
					    void *data)
{
	const char *prop;
	int len;
	static int hypertas_found;
	static int vec5_found;

	if (depth != 1)
		return 0;

	if (!strcmp(uname, "rtas") || !strcmp(uname, "rtas@0")) {
		prop = of_get_flat_dt_prop(node, "ibm,hypertas-functions",
					   &len);
		if (prop) {
			powerpc_firmware_features |= FW_FEATURE_LPAR;
			fw_hypertas_feature_init(prop, len);
		}

		hypertas_found = 1;
	}

	if (!strcmp(uname, "chosen")) {
		prop = of_get_flat_dt_prop(node, "ibm,architecture-vec-5",
					   &len);
		if (prop)
			fw_vec5_feature_init(prop, len);

		vec5_found = 1;
	}

	return hypertas_found && vec5_found;
}

static int __init pSeries_probe(void)
{
	unsigned long root = of_get_flat_dt_root();
	const char *dtype = of_get_flat_dt_prop(root, "device_type", NULL);

 	if (dtype == NULL)
 		return 0;
 	if (strcmp(dtype, "chrp"))
		return 0;

	/* Cell blades firmware claims to be chrp while it's not. Until this
	 * is fixed, we need to avoid those here.
	 */
	if (of_flat_dt_is_compatible(root, "IBM,CPBW-1.0") ||
	    of_flat_dt_is_compatible(root, "IBM,CBEA"))
		return 0;

	pr_debug("pSeries detected, looking for LPAR capability...\n");

	/* Now try to figure out if we are running on LPAR */
	of_scan_flat_dt(pseries_probe_fw_features, NULL);

#ifdef __LITTLE_ENDIAN__
	if (firmware_has_feature(FW_FEATURE_SET_MODE)) {
		long rc;
		/*
		 * Tell the hypervisor that we want our exceptions to
		 * be taken in little endian mode. If this fails we don't
		 * want to use BUG() because it will trigger an exception.
		 */
		rc = pseries_little_endian_exceptions();
		if (rc) {
			ppc_md.progress("H_SET_MODE LE exception fail", 0);
			panic("Could not enable little endian exceptions");
		}
	} else {
		/*
		 * The hypervisor we're running on does not know how to
		 * configure us to run interrupts in little endian mode,
		 * so we have to cheat a bit.
		 *
		 * This call reprograms all interrupt handlers' first
		 * instruction into a branch to a big endian fixup section
		 * which only transitions us into little endian mode, then
		 * returns back to the normal little endian interrupt
		 * handler.
		 */
		fixup_missing_little_endian_exceptions();
	}
#endif

	if (firmware_has_feature(FW_FEATURE_LPAR))
		hpte_init_lpar();
	else
		hpte_init_native();

	pr_debug("Machine is%s LPAR !\n",
	         (powerpc_firmware_features & FW_FEATURE_LPAR) ? "" : " not");

	return 1;
}

static int pSeries_pci_probe_mode(struct pci_bus *bus)
{
	if (firmware_has_feature(FW_FEATURE_LPAR))
		return PCI_PROBE_DEVTREE;
	return PCI_PROBE_NORMAL;
}

/**
 * pSeries_power_off - tell firmware about how to power off the system.
 *
 * This function calls either the power-off rtas token in normal cases
 * or the ibm,power-off-ups token (if present & requested) in case of
 * a power failure. If power-off token is used, power on will only be
 * possible with power button press. If ibm,power-off-ups token is used
 * it will allow auto poweron after power is restored.
 */
static void pSeries_power_off(void)
{
	int rc;
	int rtas_poweroff_ups_token = rtas_token("ibm,power-off-ups");

	if (rtas_flash_term_hook)
		rtas_flash_term_hook(SYS_POWER_OFF);

	if (rtas_poweron_auto == 0 ||
		rtas_poweroff_ups_token == RTAS_UNKNOWN_SERVICE) {
		rc = rtas_call(rtas_token("power-off"), 2, 1, NULL, -1, -1);
		printk(KERN_INFO "RTAS power-off returned %d\n", rc);
	} else {
		rc = rtas_call(rtas_poweroff_ups_token, 0, 1, NULL);
		printk(KERN_INFO "RTAS ibm,power-off-ups returned %d\n", rc);
	}
	for (;;);
}

#ifndef CONFIG_PCI
void pSeries_final_fixup(void) { }
#endif

define_machine(pseries) {
	.name			= "pSeries",
	.probe			= pSeries_probe,
	.setup_arch		= pSeries_setup_arch,
	.init_early		= pSeries_init_early,
	.show_cpuinfo		= pSeries_show_cpuinfo,
	.log_error		= pSeries_log_error,
	.pcibios_fixup		= pSeries_final_fixup,
	.pci_probe_mode		= pSeries_pci_probe_mode,
	.restart		= rtas_restart,
	.power_off		= pSeries_power_off,
	.halt			= rtas_halt,
	.panic			= rtas_os_term,
	.get_boot_time		= rtas_get_boot_time,
	.get_rtc_time		= rtas_get_rtc_time,
	.set_rtc_time		= rtas_set_rtc_time,
	.calibrate_decr		= generic_calibrate_decr,
	.progress		= rtas_progress,
	.system_reset_exception = pSeries_system_reset_exception,
	.machine_check_exception = pSeries_machine_check_exception,
#ifdef CONFIG_KEXEC
	.machine_kexec          = pSeries_machine_kexec,
#endif
#ifdef CONFIG_MEMORY_HOTPLUG_SPARSE
	.memory_block_size	= pseries_memory_block_size,
#endif
};<|MERGE_RESOLUTION|>--- conflicted
+++ resolved
@@ -556,15 +556,7 @@
 static int __init pSeries_init_panel(void)
 {
 	/* Manually leave the kernel version on the panel. */
-<<<<<<< HEAD
 	ppc_md.progress("SUSE Linux\n", 0);
-=======
-#ifdef __BIG_ENDIAN__
-	ppc_md.progress("Linux ppc64\n", 0);
-#else
-	ppc_md.progress("Linux ppc64le\n", 0);
-#endif
->>>>>>> 4c834452
 	ppc_md.progress(init_utsname()->version, 0);
 
 	return 0;
