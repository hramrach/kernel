/*
 * MPC52xx gpio driver
 *
 * Copyright (c) 2008 Sascha Hauer <s.hauer@pengutronix.de>, Pengutronix
 *
 * This program is free software; you can redistribute it and/or modify
 * it under the terms of the GNU General Public License version 2
 * as published by the Free Software Foundation.
 *
 * This program is distributed in the hope that it will be useful,
 * but WITHOUT ANY WARRANTY; without even the implied warranty of
 * MERCHANTABILITY or FITNESS FOR A PARTICULAR PURPOSE.  See the
 * GNU General Public License for more details.
 *
 * You should have received a copy of the GNU General Public License
 * along with this program; if not, write to the Free Software
 * Foundation, Inc., 59 Temple Place, Suite 330, Boston, MA  02111-1307  USA
 */

#include <linux/of.h>
#include <linux/kernel.h>
#include <linux/slab.h>
#include <linux/of_gpio.h>
#include <linux/io.h>
#include <linux/of_platform.h>

#include <asm/gpio.h>
#include <asm/mpc52xx.h>
#include <sysdev/fsl_soc.h>

static DEFINE_SPINLOCK(gpio_lock);

struct mpc52xx_gpiochip {
	struct of_mm_gpio_chip mmchip;
	unsigned int shadow_dvo;
	unsigned int shadow_gpioe;
	unsigned int shadow_ddr;
};

/*
 * GPIO LIB API implementation for wakeup GPIOs.
 *
 * There's a maximum of 8 wakeup GPIOs. Which of these are available
 * for use depends on your board setup.
 *
 * 0 -> GPIO_WKUP_7
 * 1 -> GPIO_WKUP_6
 * 2 -> PSC6_1
 * 3 -> PSC6_0
 * 4 -> ETH_17
 * 5 -> PSC3_9
 * 6 -> PSC2_4
 * 7 -> PSC1_4
 *
 */
static int mpc52xx_wkup_gpio_get(struct gpio_chip *gc, unsigned int gpio)
{
	struct of_mm_gpio_chip *mm_gc = to_of_mm_gpio_chip(gc);
	struct mpc52xx_gpio_wkup __iomem *regs = mm_gc->regs;
	unsigned int ret;

	ret = (in_8(&regs->wkup_ival) >> (7 - gpio)) & 1;

	pr_debug("%s: gpio: %d ret: %d\n", __func__, gpio, ret);

	return ret;
}

static inline void
__mpc52xx_wkup_gpio_set(struct gpio_chip *gc, unsigned int gpio, int val)
{
	struct of_mm_gpio_chip *mm_gc = to_of_mm_gpio_chip(gc);
	struct mpc52xx_gpiochip *chip = container_of(mm_gc,
			struct mpc52xx_gpiochip, mmchip);
	struct mpc52xx_gpio_wkup __iomem *regs = mm_gc->regs;

	if (val)
		chip->shadow_dvo |= 1 << (7 - gpio);
	else
		chip->shadow_dvo &= ~(1 << (7 - gpio));

	out_8(&regs->wkup_dvo, chip->shadow_dvo);
}

static void
mpc52xx_wkup_gpio_set(struct gpio_chip *gc, unsigned int gpio, int val)
{
	unsigned long flags;

	spin_lock_irqsave(&gpio_lock, flags);

	__mpc52xx_wkup_gpio_set(gc, gpio, val);

	spin_unlock_irqrestore(&gpio_lock, flags);

	pr_debug("%s: gpio: %d val: %d\n", __func__, gpio, val);
}

static int mpc52xx_wkup_gpio_dir_in(struct gpio_chip *gc, unsigned int gpio)
{
	struct of_mm_gpio_chip *mm_gc = to_of_mm_gpio_chip(gc);
	struct mpc52xx_gpiochip *chip = container_of(mm_gc,
			struct mpc52xx_gpiochip, mmchip);
	struct mpc52xx_gpio_wkup __iomem *regs = mm_gc->regs;
	unsigned long flags;

	spin_lock_irqsave(&gpio_lock, flags);

	/* set the direction */
	chip->shadow_ddr &= ~(1 << (7 - gpio));
	out_8(&regs->wkup_ddr, chip->shadow_ddr);

	/* and enable the pin */
	chip->shadow_gpioe |= 1 << (7 - gpio);
	out_8(&regs->wkup_gpioe, chip->shadow_gpioe);

	spin_unlock_irqrestore(&gpio_lock, flags);

	return 0;
}

static int
mpc52xx_wkup_gpio_dir_out(struct gpio_chip *gc, unsigned int gpio, int val)
{
	struct of_mm_gpio_chip *mm_gc = to_of_mm_gpio_chip(gc);
	struct mpc52xx_gpio_wkup __iomem *regs = mm_gc->regs;
	struct mpc52xx_gpiochip *chip = container_of(mm_gc,
			struct mpc52xx_gpiochip, mmchip);
	unsigned long flags;

	spin_lock_irqsave(&gpio_lock, flags);

	__mpc52xx_wkup_gpio_set(gc, gpio, val);

	/* Then set direction */
	chip->shadow_ddr |= 1 << (7 - gpio);
	out_8(&regs->wkup_ddr, chip->shadow_ddr);

	/* Finally enable the pin */
	chip->shadow_gpioe |= 1 << (7 - gpio);
	out_8(&regs->wkup_gpioe, chip->shadow_gpioe);

	spin_unlock_irqrestore(&gpio_lock, flags);

	pr_debug("%s: gpio: %d val: %d\n", __func__, gpio, val);

	return 0;
}

static int __devinit mpc52xx_wkup_gpiochip_probe(struct of_device *ofdev,
					const struct of_device_id *match)
{
	struct mpc52xx_gpiochip *chip;
	struct mpc52xx_gpio_wkup __iomem *regs;
	struct of_gpio_chip *ofchip;
	int ret;

	chip = kzalloc(sizeof(*chip), GFP_KERNEL);
	if (!chip)
		return -ENOMEM;

	ofchip = &chip->mmchip.of_gc;

	ofchip->gpio_cells          = 2;
	ofchip->gc.ngpio            = 8;
	ofchip->gc.direction_input  = mpc52xx_wkup_gpio_dir_in;
	ofchip->gc.direction_output = mpc52xx_wkup_gpio_dir_out;
	ofchip->gc.get              = mpc52xx_wkup_gpio_get;
	ofchip->gc.set              = mpc52xx_wkup_gpio_set;

	ret = of_mm_gpiochip_add(ofdev->dev.of_node, &chip->mmchip);
	if (ret)
		return ret;

	regs = chip->mmchip.regs;
	chip->shadow_gpioe = in_8(&regs->wkup_gpioe);
	chip->shadow_ddr = in_8(&regs->wkup_ddr);
	chip->shadow_dvo = in_8(&regs->wkup_dvo);

	return 0;
}

static int mpc52xx_gpiochip_remove(struct of_device *ofdev)
{
	return -EBUSY;
}

static const struct of_device_id mpc52xx_wkup_gpiochip_match[] = {
	{
		.compatible = "fsl,mpc5200-gpio-wkup",
	},
	{}
};

static struct of_platform_driver mpc52xx_wkup_gpiochip_driver = {
<<<<<<< HEAD
	.owner = THIS_MODULE,
	.name = "gpio_wkup",
	.match_table = mpc52xx_wkup_gpiochip_match,
=======
	.driver = {
		.name = "gpio_wkup",
		.owner = THIS_MODULE,
		.of_match_table = mpc52xx_wkup_gpiochip_match,
	},
>>>>>>> e44a21b7
	.probe = mpc52xx_wkup_gpiochip_probe,
	.remove = mpc52xx_gpiochip_remove,
};

/*
 * GPIO LIB API implementation for simple GPIOs
 *
 * There's a maximum of 32 simple GPIOs. Which of these are available
 * for use depends on your board setup.
 * The numbering reflects the bit numbering in the port registers:
 *
 *  0..1  > reserved
 *  2..3  > IRDA
 *  4..7  > ETHR
 *  8..11 > reserved
 * 12..15 > USB
 * 16..17 > reserved
 * 18..23 > PSC3
 * 24..27 > PSC2
 * 28..31 > PSC1
 */
static int mpc52xx_simple_gpio_get(struct gpio_chip *gc, unsigned int gpio)
{
	struct of_mm_gpio_chip *mm_gc = to_of_mm_gpio_chip(gc);
	struct mpc52xx_gpio __iomem *regs = mm_gc->regs;
	unsigned int ret;

	ret = (in_be32(&regs->simple_ival) >> (31 - gpio)) & 1;

	return ret;
}

static inline void
__mpc52xx_simple_gpio_set(struct gpio_chip *gc, unsigned int gpio, int val)
{
	struct of_mm_gpio_chip *mm_gc = to_of_mm_gpio_chip(gc);
	struct mpc52xx_gpiochip *chip = container_of(mm_gc,
			struct mpc52xx_gpiochip, mmchip);
	struct mpc52xx_gpio __iomem *regs = mm_gc->regs;

	if (val)
		chip->shadow_dvo |= 1 << (31 - gpio);
	else
		chip->shadow_dvo &= ~(1 << (31 - gpio));
	out_be32(&regs->simple_dvo, chip->shadow_dvo);
}

static void
mpc52xx_simple_gpio_set(struct gpio_chip *gc, unsigned int gpio, int val)
{
	unsigned long flags;

	spin_lock_irqsave(&gpio_lock, flags);

	__mpc52xx_simple_gpio_set(gc, gpio, val);

	spin_unlock_irqrestore(&gpio_lock, flags);

	pr_debug("%s: gpio: %d val: %d\n", __func__, gpio, val);
}

static int mpc52xx_simple_gpio_dir_in(struct gpio_chip *gc, unsigned int gpio)
{
	struct of_mm_gpio_chip *mm_gc = to_of_mm_gpio_chip(gc);
	struct mpc52xx_gpiochip *chip = container_of(mm_gc,
			struct mpc52xx_gpiochip, mmchip);
	struct mpc52xx_gpio __iomem *regs = mm_gc->regs;
	unsigned long flags;

	spin_lock_irqsave(&gpio_lock, flags);

	/* set the direction */
	chip->shadow_ddr &= ~(1 << (31 - gpio));
	out_be32(&regs->simple_ddr, chip->shadow_ddr);

	/* and enable the pin */
	chip->shadow_gpioe |= 1 << (31 - gpio);
	out_be32(&regs->simple_gpioe, chip->shadow_gpioe);

	spin_unlock_irqrestore(&gpio_lock, flags);

	return 0;
}

static int
mpc52xx_simple_gpio_dir_out(struct gpio_chip *gc, unsigned int gpio, int val)
{
	struct of_mm_gpio_chip *mm_gc = to_of_mm_gpio_chip(gc);
	struct mpc52xx_gpiochip *chip = container_of(mm_gc,
			struct mpc52xx_gpiochip, mmchip);
	struct mpc52xx_gpio __iomem *regs = mm_gc->regs;
	unsigned long flags;

	spin_lock_irqsave(&gpio_lock, flags);

	/* First set initial value */
	__mpc52xx_simple_gpio_set(gc, gpio, val);

	/* Then set direction */
	chip->shadow_ddr |= 1 << (31 - gpio);
	out_be32(&regs->simple_ddr, chip->shadow_ddr);

	/* Finally enable the pin */
	chip->shadow_gpioe |= 1 << (31 - gpio);
	out_be32(&regs->simple_gpioe, chip->shadow_gpioe);

	spin_unlock_irqrestore(&gpio_lock, flags);

	pr_debug("%s: gpio: %d val: %d\n", __func__, gpio, val);

	return 0;
}

static int __devinit mpc52xx_simple_gpiochip_probe(struct of_device *ofdev,
					const struct of_device_id *match)
{
	struct mpc52xx_gpiochip *chip;
	struct of_gpio_chip *ofchip;
	struct mpc52xx_gpio __iomem *regs;
	int ret;

	chip = kzalloc(sizeof(*chip), GFP_KERNEL);
	if (!chip)
		return -ENOMEM;

	ofchip = &chip->mmchip.of_gc;

	ofchip->gpio_cells          = 2;
	ofchip->gc.ngpio            = 32;
	ofchip->gc.direction_input  = mpc52xx_simple_gpio_dir_in;
	ofchip->gc.direction_output = mpc52xx_simple_gpio_dir_out;
	ofchip->gc.get              = mpc52xx_simple_gpio_get;
	ofchip->gc.set              = mpc52xx_simple_gpio_set;

	ret = of_mm_gpiochip_add(ofdev->dev.of_node, &chip->mmchip);
	if (ret)
		return ret;

	regs = chip->mmchip.regs;
	chip->shadow_gpioe = in_be32(&regs->simple_gpioe);
	chip->shadow_ddr = in_be32(&regs->simple_ddr);
	chip->shadow_dvo = in_be32(&regs->simple_dvo);

	return 0;
}

static const struct of_device_id mpc52xx_simple_gpiochip_match[] = {
	{
		.compatible = "fsl,mpc5200-gpio",
	},
	{}
};

static struct of_platform_driver mpc52xx_simple_gpiochip_driver = {
<<<<<<< HEAD
	.owner = THIS_MODULE,
	.name = "gpio",
	.match_table = mpc52xx_simple_gpiochip_match,
=======
	.driver = {
		.name = "gpio",
		.owner = THIS_MODULE,
		.of_match_table = mpc52xx_simple_gpiochip_match,
	},
>>>>>>> e44a21b7
	.probe = mpc52xx_simple_gpiochip_probe,
	.remove = mpc52xx_gpiochip_remove,
};

static int __init mpc52xx_gpio_init(void)
{
	if (of_register_platform_driver(&mpc52xx_wkup_gpiochip_driver))
		printk(KERN_ERR "Unable to register wakeup GPIO driver\n");

	if (of_register_platform_driver(&mpc52xx_simple_gpiochip_driver))
		printk(KERN_ERR "Unable to register simple GPIO driver\n");

	return 0;
}


/* Make sure we get initialised before anyone else tries to use us */
subsys_initcall(mpc52xx_gpio_init);

/* No exit call at the moment as we cannot unregister of gpio chips */

MODULE_DESCRIPTION("Freescale MPC52xx gpio driver");
MODULE_AUTHOR("Sascha Hauer <s.hauer@pengutronix.de");
MODULE_LICENSE("GPL v2");
<|MERGE_RESOLUTION|>--- conflicted
+++ resolved
@@ -193,17 +193,11 @@
 };
 
 static struct of_platform_driver mpc52xx_wkup_gpiochip_driver = {
-<<<<<<< HEAD
-	.owner = THIS_MODULE,
-	.name = "gpio_wkup",
-	.match_table = mpc52xx_wkup_gpiochip_match,
-=======
 	.driver = {
 		.name = "gpio_wkup",
 		.owner = THIS_MODULE,
 		.of_match_table = mpc52xx_wkup_gpiochip_match,
 	},
->>>>>>> e44a21b7
 	.probe = mpc52xx_wkup_gpiochip_probe,
 	.remove = mpc52xx_gpiochip_remove,
 };
@@ -358,17 +352,11 @@
 };
 
 static struct of_platform_driver mpc52xx_simple_gpiochip_driver = {
-<<<<<<< HEAD
-	.owner = THIS_MODULE,
-	.name = "gpio",
-	.match_table = mpc52xx_simple_gpiochip_match,
-=======
 	.driver = {
 		.name = "gpio",
 		.owner = THIS_MODULE,
 		.of_match_table = mpc52xx_simple_gpiochip_match,
 	},
->>>>>>> e44a21b7
 	.probe = mpc52xx_simple_gpiochip_probe,
 	.remove = mpc52xx_gpiochip_remove,
 };
