--- conflicted
+++ resolved
@@ -81,14 +81,8 @@
 	int b;
 	int n = mmu_has_feature(MMU_FTR_USE_HIGH_BATS) ? 8 : 4;
 
-<<<<<<< HEAD
-	if (IS_ENABLED(CONFIG_PPC_BOOK3S_601)) {
-		for (b = 0; b < 4; b++) {
-			struct ppc_bat *bat = BATS[b];
-=======
 	for (b = 0; b < n; b++) {
 		struct ppc_bat *bat = BATS[b];
->>>>>>> 7d2a07b7
 
 		if (!(bat[1].batu & 3))
 			return b;
@@ -108,11 +102,7 @@
  */
 static unsigned int block_size(unsigned long base, unsigned long top)
 {
-<<<<<<< HEAD
-	unsigned int max_size = IS_ENABLED(CONFIG_PPC_BOOK3S_601) ? SZ_8M : SZ_256M;
-=======
 	unsigned int max_size = SZ_256M;
->>>>>>> 7d2a07b7
 	unsigned int base_shift = (ffs(base) - 1) & 31;
 	unsigned int block_shift = (fls(top - base) - 1) & 31;
 
@@ -210,12 +200,6 @@
 	unsigned long border = (unsigned long)__init_begin - PAGE_OFFSET;
 	unsigned long size;
 
-<<<<<<< HEAD
-	if (IS_ENABLED(CONFIG_PPC_BOOK3S_601))
-		return;
-
-=======
->>>>>>> 7d2a07b7
 	for (i = 0; i < nb - 1 && base < top && top - base > (128 << 10);) {
 		size = block_size(base, top);
 		setibat(i++, PAGE_OFFSET + base, base, size, PAGE_KERNEL_TEXT);
@@ -252,12 +236,6 @@
 	int nb = mmu_has_feature(MMU_FTR_USE_HIGH_BATS) ? 8 : 4;
 	int i;
 
-<<<<<<< HEAD
-	if (IS_ENABLED(CONFIG_PPC_BOOK3S_601))
-		return;
-
-=======
->>>>>>> 7d2a07b7
 	for (i = 0; i < nb; i++) {
 		struct ppc_bat *bat = BATS[i];
 
@@ -296,36 +274,6 @@
 		flags &= ~_PAGE_COHERENT;
 
 	bl = (size >> 17) - 1;
-<<<<<<< HEAD
-	if (!IS_ENABLED(CONFIG_PPC_BOOK3S_601)) {
-		/* 603, 604, etc. */
-		/* Do DBAT first */
-		wimgxpp = flags & (_PAGE_WRITETHRU | _PAGE_NO_CACHE
-				   | _PAGE_COHERENT | _PAGE_GUARDED);
-		wimgxpp |= (flags & _PAGE_RW)? BPP_RW: BPP_RX;
-		bat[1].batu = virt | (bl << 2) | 2; /* Vs=1, Vp=0 */
-		bat[1].batl = BAT_PHYS_ADDR(phys) | wimgxpp;
-		if (flags & _PAGE_USER)
-			bat[1].batu |= 1; 	/* Vp = 1 */
-		if (flags & _PAGE_GUARDED) {
-			/* G bit must be zero in IBATs */
-			flags &= ~_PAGE_EXEC;
-		}
-		if (flags & _PAGE_EXEC)
-			bat[0] = bat[1];
-		else
-			bat[0].batu = bat[0].batl = 0;
-	} else {
-		/* 601 cpu */
-		if (bl > BL_8M)
-			bl = BL_8M;
-		wimgxpp = flags & (_PAGE_WRITETHRU | _PAGE_NO_CACHE
-				   | _PAGE_COHERENT);
-		wimgxpp |= (flags & _PAGE_RW)?
-			((flags & _PAGE_USER)? PP_RWRW: PP_RWXX): PP_RXRX;
-		bat->batu = virt | wimgxpp | 4;	/* Ks=0, Ku=1 */
-		bat->batl = phys | bl | 0x40;	/* V=1 */
-=======
 	/* Do DBAT first */
 	wimgxpp = flags & (_PAGE_WRITETHRU | _PAGE_NO_CACHE
 			   | _PAGE_COHERENT | _PAGE_GUARDED);
@@ -337,7 +285,6 @@
 	if (flags & _PAGE_GUARDED) {
 		/* G bit must be zero in IBATs */
 		flags &= ~_PAGE_EXEC;
->>>>>>> 7d2a07b7
 	}
 	if (flags & _PAGE_EXEC)
 		bat[0] = bat[1];
@@ -445,15 +392,6 @@
 	hash_mb2 = hash_mb = 32 - LG_HPTEG_SIZE - lg_n_hpteg;
 	if (lg_n_hpteg > 16)
 		hash_mb2 = 16 - LG_HPTEG_SIZE;
-
-	/*
-	 * When KASAN is selected, there is already an early temporary hash
-	 * table and the switch to the final hash table is done later.
-	 */
-	if (IS_ENABLED(CONFIG_KASAN))
-		return;
-
-	MMU_init_hw_patch();
 }
 
 void __init MMU_init_hw_patch(void)
@@ -497,15 +435,7 @@
 	 */
 	BUG_ON(first_memblock_base != 0);
 
-<<<<<<< HEAD
-	/* 601 can only access 16MB at the moment */
-	if (IS_ENABLED(CONFIG_PPC_BOOK3S_601))
-		memblock_set_current_limit(min_t(u64, first_memblock_size, 0x01000000));
-	else /* Anything else has 256M mapped */
-		memblock_set_current_limit(min_t(u64, first_memblock_size, 0x10000000));
-=======
 	memblock_set_current_limit(min_t(u64, first_memblock_size, SZ_256M));
->>>>>>> 7d2a07b7
 }
 
 void __init print_system_hash_info(void)
@@ -517,23 +447,4 @@
 
 void __init early_init_mmu(void)
 {
-<<<<<<< HEAD
-	pr_info("Activating Kernel Userspace Execution Prevention\n");
-
-	if (disabled)
-		pr_warn("KUEP cannot be disabled yet on 6xx when compiled in\n");
-}
-#endif
-
-#ifdef CONFIG_PPC_KUAP
-void __init setup_kuap(bool disabled)
-{
-	pr_info("Activating Kernel Userspace Access Protection\n");
-
-	if (disabled)
-		pr_warn("KUAP cannot be disabled yet on 6xx when compiled in\n");
-}
-#endif
-=======
-}
->>>>>>> 7d2a07b7
+}