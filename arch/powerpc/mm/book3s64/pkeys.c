--- conflicted
+++ resolved
@@ -14,10 +14,7 @@
 #include <linux/pkeys.h>
 #include <linux/of_fdt.h>
 
-<<<<<<< HEAD
-=======
-
->>>>>>> 7d2a07b7
+
 int  num_pkey;		/* Max number of pkeys supported */
 /*
  *  Keys marked in the reservation list cannot be allocated by  userspace
@@ -31,16 +28,10 @@
  * Even if we allocate keys with sys_pkey_alloc(), we need to make sure
  * other thread still find the access denied using the same keys.
  */
-<<<<<<< HEAD
-static u64 default_amr = ~0x0UL;
-static u64 default_iamr = 0x5555555555555555UL;
-u64 default_uamor __ro_after_init;
-=======
 u64 default_amr __ro_after_init  = ~0x0UL;
 u64 default_iamr __ro_after_init = 0x5555555555555555UL;
 u64 default_uamor __ro_after_init;
 EXPORT_SYMBOL(default_amr);
->>>>>>> 7d2a07b7
 /*
  * Key used to implement PROT_EXEC mmap. Denies READ/WRITE
  * We pick key 2 because 0 is special key and 1 is reserved as per ISA.
@@ -102,20 +93,14 @@
 		}
 	}
 
-<<<<<<< HEAD
-=======
 #ifdef CONFIG_PPC_MEM_KEYS
->>>>>>> 7d2a07b7
 	/*
 	 * Adjust the upper limit, based on the number of bits supported by
 	 * arch-neutral code.
 	 */
 	pkeys_total = min_t(int, pkeys_total,
 			    ((ARCH_VM_PKEY_FLAGS >> VM_PKEY_SHIFT) + 1));
-<<<<<<< HEAD
-=======
 #endif
->>>>>>> 7d2a07b7
 	return pkeys_total;
 }
 
@@ -139,11 +124,7 @@
 	BUILD_BUG_ON(__builtin_clzl(ARCH_VM_PKEY_FLAGS >> VM_PKEY_SHIFT) +
 		     __builtin_popcountl(ARCH_VM_PKEY_FLAGS >> VM_PKEY_SHIFT)
 				!= (sizeof(u64) * BITS_PER_BYTE));
-<<<<<<< HEAD
-
-=======
 #endif
->>>>>>> 7d2a07b7
 	/*
 	 * Only P7 and above supports SPRN_AMR update with MSR[PR] = 1
 	 */
@@ -178,33 +159,6 @@
 #else
 	num_pkey = pkeys_total;
 #endif
-<<<<<<< HEAD
-
-	if (unlikely(num_pkey <= execute_only_key) || !pkey_execute_disable_supported) {
-		/*
-		 * Insufficient number of keys to support
-		 * execute only key. Mark it unavailable.
-		 */
-		execute_only_key = -1;
-	} else {
-		/*
-		 * Mark the execute_only_pkey as not available for
-		 * user allocation via pkey_alloc.
-		 */
-		reserved_allocation_mask |= (0x1 << execute_only_key);
-
-		/*
-		 * Deny READ/WRITE for execute_only_key.
-		 * Allow execute in IAMR.
-		 */
-		default_amr  |= (0x3ul << pkeyshift(execute_only_key));
-		default_iamr &= ~(0x1ul << pkeyshift(execute_only_key));
-
-		/*
-		 * Clear the uamor bits for this key.
-		 */
-		default_uamor &= ~(0x3ul << pkeyshift(execute_only_key));
-=======
 
 	if (unlikely(num_pkey <= execute_only_key) || !pkey_execute_disable_supported) {
 		/*
@@ -251,7 +205,6 @@
 		default_amr   &= ~(0x3ul << pkeyshift(3));
 		default_iamr  &= ~(0x1ul << pkeyshift(3));
 		default_uamor &= ~(0x3ul << pkeyshift(3));
->>>>>>> 7d2a07b7
 	}
 
 	/*
@@ -266,7 +219,6 @@
 	 * w.r.t key 0. But one can pkey_free(key0)
 	 */
 	initial_allocation_mask |= (0x1 << 0);
-<<<<<<< HEAD
 
 	/*
 	 * key 1 is recommended not to be used. PowerISA(3.0) page 1015,
@@ -299,47 +251,6 @@
 	return;
 }
 
-void pkey_mm_init(struct mm_struct *mm)
-{
-	if (!mmu_has_feature(MMU_FTR_PKEY))
-		return;
-	mm_pkey_allocation_map(mm) = initial_allocation_mask;
-	mm->context.execute_only_pkey = execute_only_key;
-}
-=======
->>>>>>> 7d2a07b7
-
-	/*
-	 * key 1 is recommended not to be used. PowerISA(3.0) page 1015,
-	 * programming note.
-	 */
-	reserved_allocation_mask |= (0x1 << 1);
-	default_uamor &= ~(0x3ul << pkeyshift(1));
-
-	/*
-	 * Prevent the usage of OS reserved keys. Update UAMOR
-	 * for those keys. Also mark the rest of the bits in the
-	 * 32 bit mask as reserved.
-	 */
-	for (i = num_pkey; i < 32 ; i++) {
-		reserved_allocation_mask |= (0x1 << i);
-		default_uamor &= ~(0x3ul << pkeyshift(i));
-	}
-	/*
-	 * Prevent the allocation of reserved keys too.
-	 */
-	initial_allocation_mask |= reserved_allocation_mask;
-
-	pr_info("Enabling pkeys with max key count %d\n", num_pkey);
-out:
-	/*
-	 * Setup uamor on boot cpu
-	 */
-	mtspr(SPRN_UAMOR, default_uamor);
-
-	return;
-}
-
 #ifdef CONFIG_PPC_KUEP
 void setup_kuep(bool disabled)
 {
@@ -356,8 +267,6 @@
 		cur_cpu_spec->mmu_features |= MMU_FTR_BOOK3S_KUEP;
 	}
 
-<<<<<<< HEAD
-=======
 	/*
 	 * Radix always uses key0 of the IAMR to determine if an access is
 	 * allowed. We set bit 0 (IBM bit 1) of key0, to prevent instruction
@@ -401,7 +310,6 @@
 	mm->context.execute_only_pkey = execute_only_key;
 }
 
->>>>>>> 7d2a07b7
 static inline void init_amr(int pkey, u8 init_bits)
 {
 	u64 new_amr_bits = (((u64)init_bits & 0x3UL) << pkeyshift(pkey));
@@ -461,45 +369,6 @@
 	return 0;
 }
 
-<<<<<<< HEAD
-void thread_pkey_regs_save(struct thread_struct *thread)
-{
-	if (!mmu_has_feature(MMU_FTR_PKEY))
-		return;
-
-	/*
-	 * TODO: Skip saving registers if @thread hasn't used any keys yet.
-	 */
-	thread->amr = read_amr();
-	thread->iamr = read_iamr();
-}
-
-void thread_pkey_regs_restore(struct thread_struct *new_thread,
-			      struct thread_struct *old_thread)
-{
-	if (!mmu_has_feature(MMU_FTR_PKEY))
-		return;
-
-	if (old_thread->amr != new_thread->amr)
-		write_amr(new_thread->amr);
-	if (old_thread->iamr != new_thread->iamr)
-		write_iamr(new_thread->iamr);
-}
-
-void thread_pkey_regs_init(struct thread_struct *thread)
-{
-	if (!mmu_has_feature(MMU_FTR_PKEY))
-		return;
-
-	thread->amr   = default_amr;
-	thread->iamr  = default_iamr;
-
-	write_amr(default_amr);
-	write_iamr(default_iamr);
-}
-
-=======
->>>>>>> 7d2a07b7
 int execute_only_pkey(struct mm_struct *mm)
 {
 	return mm->context.execute_only_pkey;
@@ -548,21 +417,12 @@
 
 	pkey_shift = pkeyshift(pkey);
 	if (execute)
-<<<<<<< HEAD
-		return !(read_iamr() & (IAMR_EX_BIT << pkey_shift));
-
-	amr = read_amr();
-	if (write)
-		return !(amr & (AMR_WR_BIT << pkey_shift));
-
-=======
 		return !(current_thread_iamr() & (IAMR_EX_BIT << pkey_shift));
 
 	amr = current_thread_amr();
 	if (write)
 		return !(amr & (AMR_WR_BIT << pkey_shift));
 
->>>>>>> 7d2a07b7
 	return !(amr & (AMR_RD_BIT << pkey_shift));
 }
 
