--- conflicted
+++ resolved
@@ -113,11 +113,7 @@
 	return -ENODEV;
 }
 
-<<<<<<< HEAD
-int arch_add_memory(int nid, u64 start, u64 size, struct vmem_altmap *altmap,
-=======
 int __meminit arch_add_memory(int nid, u64 start, u64 size, struct vmem_altmap *altmap,
->>>>>>> a682ed89
 		bool want_memblock)
 {
 	unsigned long start_pfn = start >> PAGE_SHIFT;
@@ -139,11 +135,7 @@
 }
 
 #ifdef CONFIG_MEMORY_HOTREMOVE
-<<<<<<< HEAD
-int arch_remove_memory(u64 start, u64 size, struct vmem_altmap *altmap)
-=======
 int __meminit arch_remove_memory(u64 start, u64 size, struct vmem_altmap *altmap)
->>>>>>> a682ed89
 {
 	unsigned long start_pfn = start >> PAGE_SHIFT;
 	unsigned long nr_pages = size >> PAGE_SHIFT;
