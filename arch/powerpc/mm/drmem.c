// SPDX-License-Identifier: GPL-2.0-or-later
/*
 * Dynamic reconfiguration memory support
 *
 * Copyright 2017 IBM Corporation
 */

#define pr_fmt(fmt) "drmem: " fmt

#include <linux/kernel.h>
#include <linux/of.h>
#include <linux/of_fdt.h>
#include <linux/memblock.h>
#include <asm/prom.h>
#include <asm/drmem.h>

static int n_root_addr_cells, n_root_size_cells;

static struct drmem_lmb_info __drmem_info;
struct drmem_lmb_info *drmem_info = &__drmem_info;
static bool in_drmem_update;

u64 drmem_lmb_memory_max(void)
{
	struct drmem_lmb *last_lmb;

	last_lmb = &drmem_info->lmbs[drmem_info->n_lmbs - 1];
	return last_lmb->base_addr + drmem_lmb_size();
}

static u32 drmem_lmb_flags(struct drmem_lmb *lmb)
{
	/*
	 * Return the value of the lmb flags field minus the reserved
	 * bit used internally for hotplug processing.
	 */
	return lmb->flags & ~DRMEM_LMB_RESERVED;
}

static struct property *clone_property(struct property *prop, u32 prop_sz)
{
	struct property *new_prop;

	new_prop = kzalloc(sizeof(*new_prop), GFP_KERNEL);
	if (!new_prop)
		return NULL;

	new_prop->name = kstrdup(prop->name, GFP_KERNEL);
	new_prop->value = kzalloc(prop_sz, GFP_KERNEL);
	if (!new_prop->name || !new_prop->value) {
		kfree(new_prop->name);
		kfree(new_prop->value);
		kfree(new_prop);
		return NULL;
	}

	new_prop->length = prop_sz;
#if defined(CONFIG_OF_DYNAMIC)
	of_property_set_flag(new_prop, OF_DYNAMIC);
#endif
	return new_prop;
}

static int drmem_update_dt_v1(struct device_node *memory,
			      struct property *prop)
{
	struct property *new_prop;
	struct of_drconf_cell_v1 *dr_cell;
	struct drmem_lmb *lmb;
	u32 *p;

	new_prop = clone_property(prop, prop->length);
	if (!new_prop)
		return -1;

	p = new_prop->value;
	*p++ = cpu_to_be32(drmem_info->n_lmbs);

	dr_cell = (struct of_drconf_cell_v1 *)p;

	for_each_drmem_lmb(lmb) {
		dr_cell->base_addr = cpu_to_be64(lmb->base_addr);
		dr_cell->drc_index = cpu_to_be32(lmb->drc_index);
		dr_cell->aa_index = cpu_to_be32(lmb->aa_index);
		dr_cell->flags = cpu_to_be32(drmem_lmb_flags(lmb));

		dr_cell++;
	}

	of_update_property(memory, new_prop);
	return 0;
}

static void init_drconf_v2_cell(struct of_drconf_cell_v2 *dr_cell,
				struct drmem_lmb *lmb)
{
	dr_cell->base_addr = cpu_to_be64(lmb->base_addr);
	dr_cell->drc_index = cpu_to_be32(lmb->drc_index);
	dr_cell->aa_index = cpu_to_be32(lmb->aa_index);
	dr_cell->flags = cpu_to_be32(drmem_lmb_flags(lmb));
}

static int drmem_update_dt_v2(struct device_node *memory,
			      struct property *prop)
{
	struct property *new_prop;
	struct of_drconf_cell_v2 *dr_cell;
	struct drmem_lmb *lmb, *prev_lmb;
	u32 lmb_sets, prop_sz, seq_lmbs;
	u32 *p;

	/* First pass, determine how many LMB sets are needed. */
	lmb_sets = 0;
	prev_lmb = NULL;
	for_each_drmem_lmb(lmb) {
		if (!prev_lmb) {
			prev_lmb = lmb;
			lmb_sets++;
			continue;
		}

		if (prev_lmb->aa_index != lmb->aa_index ||
		    drmem_lmb_flags(prev_lmb) != drmem_lmb_flags(lmb))
			lmb_sets++;

		prev_lmb = lmb;
	}

	prop_sz = lmb_sets * sizeof(*dr_cell) + sizeof(__be32);
	new_prop = clone_property(prop, prop_sz);
	if (!new_prop)
		return -1;

	p = new_prop->value;
	*p++ = cpu_to_be32(lmb_sets);

	dr_cell = (struct of_drconf_cell_v2 *)p;

	/* Second pass, populate the LMB set data */
	prev_lmb = NULL;
	seq_lmbs = 0;
	for_each_drmem_lmb(lmb) {
		if (prev_lmb == NULL) {
			/* Start of first LMB set */
			prev_lmb = lmb;
			init_drconf_v2_cell(dr_cell, lmb);
			seq_lmbs++;
			continue;
		}

		if (prev_lmb->aa_index != lmb->aa_index ||
		    drmem_lmb_flags(prev_lmb) != drmem_lmb_flags(lmb)) {
			/* end of one set, start of another */
			dr_cell->seq_lmbs = cpu_to_be32(seq_lmbs);
			dr_cell++;

			init_drconf_v2_cell(dr_cell, lmb);
			seq_lmbs = 1;
		} else {
			seq_lmbs++;
		}

		prev_lmb = lmb;
	}

	/* close out last LMB set */
	dr_cell->seq_lmbs = cpu_to_be32(seq_lmbs);
	of_update_property(memory, new_prop);
	return 0;
}

int drmem_update_dt(void)
{
	struct device_node *memory;
	struct property *prop;
	int rc = -1;

	memory = of_find_node_by_path("/ibm,dynamic-reconfiguration-memory");
	if (!memory)
		return -1;

	/*
	 * Set in_drmem_update to prevent the notifier callback to process the
	 * DT property back since the change is coming from the LMB tree.
	 */
	in_drmem_update = true;
	prop = of_find_property(memory, "ibm,dynamic-memory", NULL);
	if (prop) {
		rc = drmem_update_dt_v1(memory, prop);
	} else {
		prop = of_find_property(memory, "ibm,dynamic-memory-v2", NULL);
		if (prop)
			rc = drmem_update_dt_v2(memory, prop);
	}
	in_drmem_update = false;

	of_node_put(memory);
	return rc;
}

static void read_drconf_v1_cell(struct drmem_lmb *lmb,
				       const __be32 **prop)
{
	const __be32 *p = *prop;

	lmb->base_addr = of_read_number(p, n_root_addr_cells);
	p += n_root_addr_cells;
	lmb->drc_index = of_read_number(p++, 1);

	p++; /* skip reserved field */

	lmb->aa_index = of_read_number(p++, 1);
	lmb->flags = of_read_number(p++, 1);

	*prop = p;
}

static int
__walk_drmem_v1_lmbs(const __be32 *prop, const __be32 *usm, void *data,
		     int (*func)(struct drmem_lmb *, const __be32 **, void *))
{
	struct drmem_lmb lmb;
	u32 i, n_lmbs;
	int ret = 0;

	n_lmbs = of_read_number(prop++, 1);
	for (i = 0; i < n_lmbs; i++) {
		read_drconf_v1_cell(&lmb, &prop);
		ret = func(&lmb, &usm, data);
		if (ret)
			break;
	}

	return ret;
}

static void read_drconf_v2_cell(struct of_drconf_cell_v2 *dr_cell,
				       const __be32 **prop)
{
	const __be32 *p = *prop;

	dr_cell->seq_lmbs = of_read_number(p++, 1);
	dr_cell->base_addr = of_read_number(p, n_root_addr_cells);
	p += n_root_addr_cells;
	dr_cell->drc_index = of_read_number(p++, 1);
	dr_cell->aa_index = of_read_number(p++, 1);
	dr_cell->flags = of_read_number(p++, 1);

	*prop = p;
}

static int
__walk_drmem_v2_lmbs(const __be32 *prop, const __be32 *usm, void *data,
		     int (*func)(struct drmem_lmb *, const __be32 **, void *))
{
	struct of_drconf_cell_v2 dr_cell;
	struct drmem_lmb lmb;
	u32 i, j, lmb_sets;
	int ret = 0;

	lmb_sets = of_read_number(prop++, 1);
	for (i = 0; i < lmb_sets; i++) {
		read_drconf_v2_cell(&dr_cell, &prop);

		for (j = 0; j < dr_cell.seq_lmbs; j++) {
			lmb.base_addr = dr_cell.base_addr;
			dr_cell.base_addr += drmem_lmb_size();

			lmb.drc_index = dr_cell.drc_index;
			dr_cell.drc_index++;

			lmb.aa_index = dr_cell.aa_index;
			lmb.flags = dr_cell.flags;

			ret = func(&lmb, &usm, data);
			if (ret)
				break;
		}
	}

	return ret;
}

#ifdef CONFIG_PPC_PSERIES
int __init walk_drmem_lmbs_early(unsigned long node, void *data,
		int (*func)(struct drmem_lmb *, const __be32 **, void *))
{
	const __be32 *prop, *usm;
	int len, ret = -ENODEV;

	prop = of_get_flat_dt_prop(node, "ibm,lmb-size", &len);
	if (!prop || len < dt_root_size_cells * sizeof(__be32))
		return ret;

	/* Get the address & size cells */
	n_root_addr_cells = dt_root_addr_cells;
	n_root_size_cells = dt_root_size_cells;

	drmem_info->lmb_size = dt_mem_next_cell(dt_root_size_cells, &prop);

	usm = of_get_flat_dt_prop(node, "linux,drconf-usable-memory", &len);

	prop = of_get_flat_dt_prop(node, "ibm,dynamic-memory", &len);
	if (prop) {
		ret = __walk_drmem_v1_lmbs(prop, usm, data, func);
	} else {
		prop = of_get_flat_dt_prop(node, "ibm,dynamic-memory-v2",
					   &len);
		if (prop)
			ret = __walk_drmem_v2_lmbs(prop, usm, data, func);
	}

	memblock_dump_all();
	return ret;
<<<<<<< HEAD
=======
}

/*
 * Update the LMB associativity index.
 */
static int update_lmb(struct drmem_lmb *updated_lmb,
		      __maybe_unused const __be32 **usm,
		      __maybe_unused void *data)
{
	struct drmem_lmb *lmb;

	for_each_drmem_lmb(lmb) {
		if (lmb->drc_index != updated_lmb->drc_index)
			continue;

		lmb->aa_index = updated_lmb->aa_index;
		break;
	}
	return 0;
>>>>>>> 79b6dd40
}

/*
 * Update the LMB associativity index.
 *
 * This needs to be called when the hypervisor is updating the
 * dynamic-reconfiguration-memory node property.
 */
void drmem_update_lmbs(struct property *prop)
{
	/*
	 * Don't update the LMBs if triggered by the update done in
	 * drmem_update_dt(), the LMB values have been used to the update the DT
	 * property in that case.
	 */
	if (in_drmem_update)
		return;
	if (!strcmp(prop->name, "ibm,dynamic-memory"))
		__walk_drmem_v1_lmbs(prop->value, NULL, NULL, update_lmb);
	else if (!strcmp(prop->name, "ibm,dynamic-memory-v2"))
		__walk_drmem_v2_lmbs(prop->value, NULL, NULL, update_lmb);
}
#endif

static int init_drmem_lmb_size(struct device_node *dn)
{
	const __be32 *prop;
	int len;

	if (drmem_info->lmb_size)
		return 0;

	prop = of_get_property(dn, "ibm,lmb-size", &len);
	if (!prop || len < n_root_size_cells * sizeof(__be32)) {
		pr_info("Could not determine LMB size\n");
		return -1;
	}

	drmem_info->lmb_size = of_read_number(prop, n_root_size_cells);
	return 0;
}

/*
 * Returns the property linux,drconf-usable-memory if
 * it exists (the property exists only in kexec/kdump kernels,
 * added by kexec-tools)
 */
static const __be32 *of_get_usable_memory(struct device_node *dn)
{
	const __be32 *prop;
	u32 len;

	prop = of_get_property(dn, "linux,drconf-usable-memory", &len);
	if (!prop || len < sizeof(unsigned int))
		return NULL;

	return prop;
}

int walk_drmem_lmbs(struct device_node *dn, void *data,
		    int (*func)(struct drmem_lmb *, const __be32 **, void *))
{
	const __be32 *prop, *usm;
	int ret = -ENODEV;

	if (!of_root)
		return ret;

	/* Get the address & size cells */
	of_node_get(of_root);
	n_root_addr_cells = of_n_addr_cells(of_root);
	n_root_size_cells = of_n_size_cells(of_root);
	of_node_put(of_root);

	if (init_drmem_lmb_size(dn))
		return ret;

	usm = of_get_usable_memory(dn);

	prop = of_get_property(dn, "ibm,dynamic-memory", NULL);
	if (prop) {
		ret = __walk_drmem_v1_lmbs(prop, usm, data, func);
	} else {
		prop = of_get_property(dn, "ibm,dynamic-memory-v2", NULL);
		if (prop)
			ret = __walk_drmem_v2_lmbs(prop, usm, data, func);
	}

	return ret;
}

static void __init init_drmem_v1_lmbs(const __be32 *prop)
{
	struct drmem_lmb *lmb;

	drmem_info->n_lmbs = of_read_number(prop++, 1);
	if (drmem_info->n_lmbs == 0)
		return;

	drmem_info->lmbs = kcalloc(drmem_info->n_lmbs, sizeof(*lmb),
				   GFP_KERNEL);
	if (!drmem_info->lmbs)
		return;

	for_each_drmem_lmb(lmb)
		read_drconf_v1_cell(lmb, &prop);
}

static void __init init_drmem_v2_lmbs(const __be32 *prop)
{
	struct drmem_lmb *lmb;
	struct of_drconf_cell_v2 dr_cell;
	const __be32 *p;
	u32 i, j, lmb_sets;
	int lmb_index;

	lmb_sets = of_read_number(prop++, 1);
	if (lmb_sets == 0)
		return;

	/* first pass, calculate the number of LMBs */
	p = prop;
	for (i = 0; i < lmb_sets; i++) {
		read_drconf_v2_cell(&dr_cell, &p);
		drmem_info->n_lmbs += dr_cell.seq_lmbs;
	}

	drmem_info->lmbs = kcalloc(drmem_info->n_lmbs, sizeof(*lmb),
				   GFP_KERNEL);
	if (!drmem_info->lmbs)
		return;

	/* second pass, read in the LMB information */
	lmb_index = 0;
	p = prop;

	for (i = 0; i < lmb_sets; i++) {
		read_drconf_v2_cell(&dr_cell, &p);

		for (j = 0; j < dr_cell.seq_lmbs; j++) {
			lmb = &drmem_info->lmbs[lmb_index++];

			lmb->base_addr = dr_cell.base_addr;
			dr_cell.base_addr += drmem_info->lmb_size;

			lmb->drc_index = dr_cell.drc_index;
			dr_cell.drc_index++;

			lmb->aa_index = dr_cell.aa_index;
			lmb->flags = dr_cell.flags;
		}
	}
}

static int __init drmem_init(void)
{
	struct device_node *dn;
	const __be32 *prop;

	dn = of_find_node_by_path("/ibm,dynamic-reconfiguration-memory");
	if (!dn) {
		pr_info("No dynamic reconfiguration memory found\n");
		return 0;
	}

	if (init_drmem_lmb_size(dn)) {
		of_node_put(dn);
		return 0;
	}

	prop = of_get_property(dn, "ibm,dynamic-memory", NULL);
	if (prop) {
		init_drmem_v1_lmbs(prop);
	} else {
		prop = of_get_property(dn, "ibm,dynamic-memory-v2", NULL);
		if (prop)
			init_drmem_v2_lmbs(prop);
	}

	of_node_put(dn);
	return 0;
}
late_initcall(drmem_init);<|MERGE_RESOLUTION|>--- conflicted
+++ resolved
@@ -312,8 +312,6 @@
 
 	memblock_dump_all();
 	return ret;
-<<<<<<< HEAD
-=======
 }
 
 /*
@@ -333,7 +331,6 @@
 		break;
 	}
 	return 0;
->>>>>>> 79b6dd40
 }
 
 /*
