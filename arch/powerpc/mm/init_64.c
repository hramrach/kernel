--- conflicted
+++ resolved
@@ -197,21 +197,6 @@
 	return false;
 }
 
-static bool altmap_cross_boundary(struct vmem_altmap *altmap, unsigned long start,
-				unsigned long page_size)
-{
-	unsigned long nr_pfn = page_size / sizeof(struct page);
-	unsigned long start_pfn = page_to_pfn((struct page *)start);
-
-	if ((start_pfn + nr_pfn) > altmap->end_pfn)
-		return true;
-
-	if (start_pfn < altmap->base_pfn)
-		return true;
-
-	return false;
-}
-
 int __meminit vmemmap_populate(unsigned long start, unsigned long end, int node,
 		struct vmem_altmap *altmap)
 {
@@ -242,11 +227,7 @@
 		 * fall back to system memory if the altmap allocation fail.
 		 */
 		if (altmap && !altmap_cross_boundary(altmap, start, page_size)) {
-<<<<<<< HEAD
-			p = altmap_alloc_block_buf(page_size, altmap);
-=======
 			p = vmemmap_alloc_block_buf(page_size, node, altmap);
->>>>>>> 7d2a07b7
 			if (!p)
 				pr_debug("altmap block allocation failed, falling back to system memory");
 			else
