--- conflicted
+++ resolved
@@ -27,7 +27,6 @@
 #include <linux/mm.h>
 #include <linux/swap.h>
 #include <linux/stddef.h>
-#include <linux/mmzone.h>
 #include <linux/vmalloc.h>
 #include <linux/slab.h>
 #include <linux/hugetlb.h>
@@ -98,226 +97,6 @@
 EXPORT_SYMBOL(__pte_frag_size_shift);
 #endif
 
-<<<<<<< HEAD
-int __weak ioremap_range(unsigned long ea, phys_addr_t pa, unsigned long size, pgprot_t prot, int nid)
-{
-	unsigned long i;
-
-	for (i = 0; i < size; i += PAGE_SIZE) {
-		int err = map_kernel_page(ea + i, pa + i, prot);
-		if (err) {
-			if (slab_is_available())
-				unmap_kernel_range(ea, size);
-			else
-				WARN_ON_ONCE(1); /* Should clean up */
-			return err;
-		}
-	}
-
-	return 0;
-}
-
-/**
- * __ioremap_at - Low level function to establish the page tables
- *                for an IO mapping
- */
-void __iomem *__ioremap_at(phys_addr_t pa, void *ea, unsigned long size, pgprot_t prot)
-{
-	/* We don't support the 4K PFN hack with ioremap */
-	if (pgprot_val(prot) & H_PAGE_4K_PFN)
-		return NULL;
-
-	if ((ea + size) >= (void *)IOREMAP_END) {
-		pr_warn("Outside the supported range\n");
-		return NULL;
-	}
-
-	WARN_ON(pa & ~PAGE_MASK);
-	WARN_ON(((unsigned long)ea) & ~PAGE_MASK);
-	WARN_ON(size & ~PAGE_MASK);
-
-	if (ioremap_range((unsigned long)ea, pa, size, prot, NUMA_NO_NODE))
-		return NULL;
-
-	return (void __iomem *)ea;
-}
-
-/**
- * __iounmap_from - Low level function to tear down the page tables
- *                  for an IO mapping. This is used for mappings that
- *                  are manipulated manually, like partial unmapping of
- *                  PCI IOs or ISA space.
- */
-void __iounmap_at(void *ea, unsigned long size)
-{
-	WARN_ON(((unsigned long)ea) & ~PAGE_MASK);
-	WARN_ON(size & ~PAGE_MASK);
-
-	unmap_kernel_range((unsigned long)ea, size);
-}
-
-void __iomem * __ioremap_caller(phys_addr_t addr, unsigned long size,
-				pgprot_t prot, void *caller)
-{
-	phys_addr_t paligned;
-	void __iomem *ret;
-
-	/*
-	 * Choose an address to map it to.
-	 * Once the imalloc system is running, we use it.
-	 * Before that, we map using addresses going
-	 * up from ioremap_bot.  imalloc will use
-	 * the addresses from ioremap_bot through
-	 * IMALLOC_END
-	 * 
-	 */
-	paligned = addr & PAGE_MASK;
-	size = PAGE_ALIGN(addr + size) - paligned;
-
-	if ((size == 0) || (paligned == 0))
-		return NULL;
-
-	if (slab_is_available()) {
-		struct vm_struct *area;
-
-		area = __get_vm_area_caller(size, VM_IOREMAP,
-					    ioremap_bot, IOREMAP_END,
-					    caller);
-		if (area == NULL)
-			return NULL;
-
-		area->phys_addr = paligned;
-		ret = __ioremap_at(paligned, area->addr, size, prot);
-	} else {
-		ret = __ioremap_at(paligned, (void *)ioremap_bot, size, prot);
-		if (ret)
-			ioremap_bot += size;
-	}
-
-	if (ret)
-		ret += addr & ~PAGE_MASK;
-	return ret;
-}
-
-void __iomem * __ioremap(phys_addr_t addr, unsigned long size,
-			 unsigned long flags)
-{
-	return __ioremap_caller(addr, size, __pgprot(flags), __builtin_return_address(0));
-}
-
-void __iomem * ioremap(phys_addr_t addr, unsigned long size)
-{
-	pgprot_t prot = pgprot_noncached(PAGE_KERNEL);
-	void *caller = __builtin_return_address(0);
-
-	if (ppc_md.ioremap)
-		return ppc_md.ioremap(addr, size, prot, caller);
-	return __ioremap_caller(addr, size, prot, caller);
-}
-
-void __iomem * ioremap_wc(phys_addr_t addr, unsigned long size)
-{
-	pgprot_t prot = pgprot_noncached_wc(PAGE_KERNEL);
-	void *caller = __builtin_return_address(0);
-
-	if (ppc_md.ioremap)
-		return ppc_md.ioremap(addr, size, prot, caller);
-	return __ioremap_caller(addr, size, prot, caller);
-}
-
-void __iomem *ioremap_coherent(phys_addr_t addr, unsigned long size)
-{
-	pgprot_t prot = pgprot_cached(PAGE_KERNEL);
-	void *caller = __builtin_return_address(0);
-
-	if (ppc_md.ioremap)
-		return ppc_md.ioremap(addr, size, prot, caller);
-	return __ioremap_caller(addr, size, prot, caller);
-}
-
-void __iomem * ioremap_prot(phys_addr_t addr, unsigned long size,
-			     unsigned long flags)
-{
-	pte_t pte = __pte(flags);
-	void *caller = __builtin_return_address(0);
-
-	/* writeable implies dirty for kernel addresses */
-	if (pte_write(pte))
-		pte = pte_mkdirty(pte);
-
-	/* we don't want to let _PAGE_EXEC leak out */
-	pte = pte_exprotect(pte);
-	/*
-	 * Force kernel mapping.
-	 */
-	pte = pte_mkprivileged(pte);
-
-	if (ppc_md.ioremap)
-		return ppc_md.ioremap(addr, size, pte_pgprot(pte), caller);
-	return __ioremap_caller(addr, size, pte_pgprot(pte), caller);
-}
-
-
-/*  
- * Unmap an IO region and remove it from imalloc'd list.
- * Access to IO memory should be serialized by driver.
- */
-void __iounmap(volatile void __iomem *token)
-{
-	void *addr;
-
-	if (!slab_is_available())
-		return;
-	
-	addr = (void *) ((unsigned long __force)
-			 PCI_FIX_ADDR(token) & PAGE_MASK);
-	if ((unsigned long)addr < ioremap_bot) {
-		printk(KERN_WARNING "Attempt to iounmap early bolted mapping"
-		       " at 0x%p\n", addr);
-		return;
-	}
-	vunmap(addr);
-}
-
-void iounmap(volatile void __iomem *token)
-{
-	if (ppc_md.iounmap)
-		ppc_md.iounmap(token);
-	else
-		__iounmap(token);
-}
-
-EXPORT_SYMBOL(ioremap);
-EXPORT_SYMBOL(ioremap_wc);
-EXPORT_SYMBOL(ioremap_prot);
-EXPORT_SYMBOL(__ioremap);
-EXPORT_SYMBOL(__ioremap_at);
-EXPORT_SYMBOL(iounmap);
-EXPORT_SYMBOL(__iounmap);
-EXPORT_SYMBOL(__iounmap_at);
-
-#ifdef CONFIG_ZONE_DEVICE
-/*
- * Override the generic version in mm/memremap.c.
- *
- * With hash translation, the direct-map range is mapped with just one
- * page size selected by htab_init_page_sizes(). Consult
- * mmu_psize_defs[] to determine the minimum page size alignment.
-*/
-unsigned long memremap_compat_align(void)
-{
-	unsigned int shift = mmu_psize_defs[mmu_linear_psize].shift;
-
-	if (radix_enabled())
-		return SUBSECTION_SIZE;
-	return max(SUBSECTION_SIZE, 1UL << shift);
-
-}
-EXPORT_SYMBOL_GPL(memremap_compat_align);
-#endif
-
-=======
->>>>>>> 7d2a07b7
 #ifndef __PAGETABLE_PUD_FOLDED
 /* 4 level page table */
 struct page *p4d_page(p4d_t p4d)
