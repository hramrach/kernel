/*
 * address space "slices" (meta-segments) support
 *
 * Copyright (C) 2007 Benjamin Herrenschmidt, IBM Corporation.
 *
 * Based on hugetlb implementation
 *
 * Copyright (C) 2003 David Gibson, IBM Corporation.
 *
 * This program is free software; you can redistribute it and/or modify
 * it under the terms of the GNU General Public License as published by
 * the Free Software Foundation; either version 2 of the License, or
 * (at your option) any later version.
 *
 * This program is distributed in the hope that it will be useful,
 * but WITHOUT ANY WARRANTY; without even the implied warranty of
 * MERCHANTABILITY or FITNESS FOR A PARTICULAR PURPOSE.  See the
 * GNU General Public License for more details.
 *
 * You should have received a copy of the GNU General Public License
 * along with this program; if not, write to the Free Software
 * Foundation, Inc., 59 Temple Place, Suite 330, Boston, MA  02111-1307  USA
 */

#undef DEBUG

#include <linux/kernel.h>
#include <linux/mm.h>
#include <linux/pagemap.h>
#include <linux/err.h>
#include <linux/spinlock.h>
#include <linux/export.h>
#include <linux/hugetlb.h>
#include <asm/mman.h>
#include <asm/mmu.h>
#include <asm/copro.h>
#include <asm/hugetlb.h>
#include <asm/mmu_context.h>

static DEFINE_SPINLOCK(slice_convert_lock);

#ifdef DEBUG
int _slice_debug = 1;

static void slice_print_mask(const char *label, const struct slice_mask *mask)
{
	if (!_slice_debug)
		return;
	pr_devel("%s low_slice: %*pbl\n", label,
			(int)SLICE_NUM_LOW, &mask->low_slices);
	pr_devel("%s high_slice: %*pbl\n", label,
			(int)SLICE_NUM_HIGH, mask->high_slices);
}

#define slice_dbg(fmt...) do { if (_slice_debug) pr_devel(fmt); } while (0)

#else

static void slice_print_mask(const char *label, const struct slice_mask *mask) {}
#define slice_dbg(fmt...)

#endif

static void slice_range_to_mask(unsigned long start, unsigned long len,
				struct slice_mask *ret)
{
	unsigned long end = start + len - 1;

	ret->low_slices = 0;
	if (SLICE_NUM_HIGH)
		bitmap_zero(ret->high_slices, SLICE_NUM_HIGH);

	if (start < SLICE_LOW_TOP) {
		unsigned long mend = min(end,
					 (unsigned long)(SLICE_LOW_TOP - 1));

		ret->low_slices = (1u << (GET_LOW_SLICE_INDEX(mend) + 1))
			- (1u << GET_LOW_SLICE_INDEX(start));
	}

	if ((start + len) > SLICE_LOW_TOP) {
		unsigned long start_index = GET_HIGH_SLICE_INDEX(start);
		unsigned long align_end = ALIGN(end, (1UL << SLICE_HIGH_SHIFT));
		unsigned long count = GET_HIGH_SLICE_INDEX(align_end) - start_index;

		bitmap_set(ret->high_slices, start_index, count);
	}
}

static int slice_area_is_free(struct mm_struct *mm, unsigned long addr,
			      unsigned long len)
{
	struct vm_area_struct *vma;

	if ((mm->context.slb_addr_limit - len) < addr)
		return 0;
	vma = find_vma(mm, addr);
	return (!vma || (addr + len) <= vm_start_gap(vma));
}

static int slice_low_has_vma(struct mm_struct *mm, unsigned long slice)
{
	return !slice_area_is_free(mm, slice << SLICE_LOW_SHIFT,
				   1ul << SLICE_LOW_SHIFT);
}

static int slice_high_has_vma(struct mm_struct *mm, unsigned long slice)
{
	unsigned long start = slice << SLICE_HIGH_SHIFT;
	unsigned long end = start + (1ul << SLICE_HIGH_SHIFT);

#ifdef CONFIG_PPC64
	/* Hack, so that each addresses is controlled by exactly one
	 * of the high or low area bitmaps, the first high area starts
	 * at 4GB, not 0 */
	if (start == 0)
		start = SLICE_LOW_TOP;
#endif

	return !slice_area_is_free(mm, start, end - start);
}

static void slice_mask_for_free(struct mm_struct *mm, struct slice_mask *ret,
				unsigned long high_limit)
{
	unsigned long i;

	ret->low_slices = 0;
	if (SLICE_NUM_HIGH)
		bitmap_zero(ret->high_slices, SLICE_NUM_HIGH);

	for (i = 0; i < SLICE_NUM_LOW; i++)
		if (!slice_low_has_vma(mm, i))
			ret->low_slices |= 1u << i;

	if (high_limit <= SLICE_LOW_TOP)
		return;

	for (i = 0; i < GET_HIGH_SLICE_INDEX(high_limit); i++)
		if (!slice_high_has_vma(mm, i))
			__set_bit(i, ret->high_slices);
}

#ifdef CONFIG_PPC_BOOK3S_64
static struct slice_mask *slice_mask_for_size(struct mm_struct *mm, int psize)
{
<<<<<<< HEAD
	unsigned char *hpsizes;
	int index, mask_index;
	unsigned long i;
	u64 lpsizes;

	ret->low_slices = 0;
	if (SLICE_NUM_HIGH)
		bitmap_zero(ret->high_slices, SLICE_NUM_HIGH);
=======
#ifdef CONFIG_PPC_64K_PAGES
	if (psize == MMU_PAGE_64K)
		return &mm->context.mask_64k;
#endif
	if (psize == MMU_PAGE_4K)
		return &mm->context.mask_4k;
#ifdef CONFIG_HUGETLB_PAGE
	if (psize == MMU_PAGE_16M)
		return &mm->context.mask_16m;
	if (psize == MMU_PAGE_16G)
		return &mm->context.mask_16g;
#endif
	BUG();
}
#elif defined(CONFIG_PPC_8xx)
static struct slice_mask *slice_mask_for_size(struct mm_struct *mm, int psize)
{
	if (psize == mmu_virtual_psize)
		return &mm->context.mask_base_psize;
#ifdef CONFIG_HUGETLB_PAGE
	if (psize == MMU_PAGE_512K)
		return &mm->context.mask_512k;
	if (psize == MMU_PAGE_8M)
		return &mm->context.mask_8m;
#endif
	BUG();
}
#else
#error "Must define the slice masks for page sizes supported by the platform"
#endif
>>>>>>> 144482d4

static bool slice_check_range_fits(struct mm_struct *mm,
			   const struct slice_mask *available,
			   unsigned long start, unsigned long len)
{
	unsigned long end = start + len - 1;
	u64 low_slices = 0;

	if (start < SLICE_LOW_TOP) {
		unsigned long mend = min(end,
					 (unsigned long)(SLICE_LOW_TOP - 1));

		low_slices = (1u << (GET_LOW_SLICE_INDEX(mend) + 1))
				- (1u << GET_LOW_SLICE_INDEX(start));
	}
	if ((low_slices & available->low_slices) != low_slices)
		return false;

	if (SLICE_NUM_HIGH && ((start + len) > SLICE_LOW_TOP)) {
		unsigned long start_index = GET_HIGH_SLICE_INDEX(start);
		unsigned long align_end = ALIGN(end, (1UL << SLICE_HIGH_SHIFT));
		unsigned long count = GET_HIGH_SLICE_INDEX(align_end) - start_index;
		unsigned long i;

<<<<<<< HEAD
	if (!SLICE_NUM_HIGH)
		return (mask.low_slices & available.low_slices) ==
		       mask.low_slices;

	bitmap_and(result, mask.high_slices,
		   available.high_slices, slice_count);
=======
		for (i = start_index; i < start_index + count; i++) {
			if (!test_bit(i, available->high_slices))
				return false;
		}
	}
>>>>>>> 144482d4

	return true;
}

static void slice_flush_segments(void *parm)
{
#ifdef CONFIG_PPC64
	struct mm_struct *mm = parm;
	unsigned long flags;

	if (mm != current->active_mm)
		return;

	copy_mm_to_paca(current->active_mm);

	local_irq_save(flags);
	slb_flush_and_rebolt();
	local_irq_restore(flags);
#endif
}

static void slice_convert(struct mm_struct *mm,
				const struct slice_mask *mask, int psize)
{
	int index, mask_index;
	/* Write the new slice psize bits */
	unsigned char *hpsizes, *lpsizes;
	struct slice_mask *psize_mask, *old_mask;
	unsigned long i, flags;
	int old_psize;

	slice_dbg("slice_convert(mm=%p, psize=%d)\n", mm, psize);
	slice_print_mask(" mask", mask);

	psize_mask = slice_mask_for_size(mm, psize);

	/* We need to use a spinlock here to protect against
	 * concurrent 64k -> 4k demotion ...
	 */
	spin_lock_irqsave(&slice_convert_lock, flags);

	lpsizes = mm->context.low_slices_psize;
	for (i = 0; i < SLICE_NUM_LOW; i++) {
		if (!(mask->low_slices & (1u << i)))
			continue;

		mask_index = i & 0x1;
		index = i >> 1;

		/* Update the slice_mask */
		old_psize = (lpsizes[index] >> (mask_index * 4)) & 0xf;
		old_mask = slice_mask_for_size(mm, old_psize);
		old_mask->low_slices &= ~(1u << i);
		psize_mask->low_slices |= 1u << i;

		/* Update the sizes array */
		lpsizes[index] = (lpsizes[index] & ~(0xf << (mask_index * 4))) |
				(((unsigned long)psize) << (mask_index * 4));
	}

	hpsizes = mm->context.high_slices_psize;
	for (i = 0; i < GET_HIGH_SLICE_INDEX(mm->context.slb_addr_limit); i++) {
		if (!test_bit(i, mask->high_slices))
			continue;

		mask_index = i & 0x1;
		index = i >> 1;

		/* Update the slice_mask */
		old_psize = (hpsizes[index] >> (mask_index * 4)) & 0xf;
		old_mask = slice_mask_for_size(mm, old_psize);
		__clear_bit(i, old_mask->high_slices);
		__set_bit(i, psize_mask->high_slices);

		/* Update the sizes array */
		hpsizes[index] = (hpsizes[index] & ~(0xf << (mask_index * 4))) |
				(((unsigned long)psize) << (mask_index * 4));
	}

	slice_dbg(" lsps=%lx, hsps=%lx\n",
		  (unsigned long)mm->context.low_slices_psize,
		  (unsigned long)mm->context.high_slices_psize);

	spin_unlock_irqrestore(&slice_convert_lock, flags);

	copro_flush_all_slbs(mm);
}

/*
 * Compute which slice addr is part of;
 * set *boundary_addr to the start or end boundary of that slice
 * (depending on 'end' parameter);
 * return boolean indicating if the slice is marked as available in the
 * 'available' slice_mark.
 */
static bool slice_scan_available(unsigned long addr,
				 const struct slice_mask *available,
				 int end, unsigned long *boundary_addr)
{
	unsigned long slice;
	if (addr < SLICE_LOW_TOP) {
		slice = GET_LOW_SLICE_INDEX(addr);
		*boundary_addr = (slice + end) << SLICE_LOW_SHIFT;
		return !!(available->low_slices & (1u << slice));
	} else {
		slice = GET_HIGH_SLICE_INDEX(addr);
		*boundary_addr = (slice + end) ?
			((slice + end) << SLICE_HIGH_SHIFT) : SLICE_LOW_TOP;
		return !!test_bit(slice, available->high_slices);
	}
}

static unsigned long slice_find_area_bottomup(struct mm_struct *mm,
					      unsigned long len,
					      const struct slice_mask *available,
					      int psize, unsigned long high_limit)
{
	int pshift = max_t(int, mmu_psize_defs[psize].shift, PAGE_SHIFT);
	unsigned long addr, found, next_end;
	struct vm_unmapped_area_info info;

	info.flags = 0;
	info.length = len;
	info.align_mask = PAGE_MASK & ((1ul << pshift) - 1);
	info.align_offset = 0;

	addr = TASK_UNMAPPED_BASE;
	/*
	 * Check till the allow max value for this mmap request
	 */
	while (addr < high_limit) {
		info.low_limit = addr;
		if (!slice_scan_available(addr, available, 1, &addr))
			continue;

 next_slice:
		/*
		 * At this point [info.low_limit; addr) covers
		 * available slices only and ends at a slice boundary.
		 * Check if we need to reduce the range, or if we can
		 * extend it to cover the next available slice.
		 */
		if (addr >= high_limit)
			addr = high_limit;
		else if (slice_scan_available(addr, available, 1, &next_end)) {
			addr = next_end;
			goto next_slice;
		}
		info.high_limit = addr;

		found = vm_unmapped_area(&info);
		if (!(found & ~PAGE_MASK))
			return found;
	}

	return -ENOMEM;
}

static unsigned long slice_find_area_topdown(struct mm_struct *mm,
					     unsigned long len,
					     const struct slice_mask *available,
					     int psize, unsigned long high_limit)
{
	int pshift = max_t(int, mmu_psize_defs[psize].shift, PAGE_SHIFT);
	unsigned long addr, found, prev;
	struct vm_unmapped_area_info info;

	info.flags = VM_UNMAPPED_AREA_TOPDOWN;
	info.length = len;
	info.align_mask = PAGE_MASK & ((1ul << pshift) - 1);
	info.align_offset = 0;

	addr = mm->mmap_base;
	/*
	 * If we are trying to allocate above DEFAULT_MAP_WINDOW
	 * Add the different to the mmap_base.
	 * Only for that request for which high_limit is above
	 * DEFAULT_MAP_WINDOW we should apply this.
	 */
	if (high_limit > DEFAULT_MAP_WINDOW)
		addr += mm->context.slb_addr_limit - DEFAULT_MAP_WINDOW;

	while (addr > PAGE_SIZE) {
		info.high_limit = addr;
		if (!slice_scan_available(addr - 1, available, 0, &addr))
			continue;

 prev_slice:
		/*
		 * At this point [addr; info.high_limit) covers
		 * available slices only and starts at a slice boundary.
		 * Check if we need to reduce the range, or if we can
		 * extend it to cover the previous available slice.
		 */
		if (addr < PAGE_SIZE)
			addr = PAGE_SIZE;
		else if (slice_scan_available(addr - 1, available, 0, &prev)) {
			addr = prev;
			goto prev_slice;
		}
		info.low_limit = addr;

		found = vm_unmapped_area(&info);
		if (!(found & ~PAGE_MASK))
			return found;
	}

	/*
	 * A failed mmap() very likely causes application failure,
	 * so fall back to the bottom-up function here. This scenario
	 * can happen with large stack limits and large mmap()
	 * allocations.
	 */
	return slice_find_area_bottomup(mm, len, available, psize, high_limit);
}


static unsigned long slice_find_area(struct mm_struct *mm, unsigned long len,
				     const struct slice_mask *mask, int psize,
				     int topdown, unsigned long high_limit)
{
	if (topdown)
		return slice_find_area_topdown(mm, len, mask, psize, high_limit);
	else
		return slice_find_area_bottomup(mm, len, mask, psize, high_limit);
}

static inline void slice_copy_mask(struct slice_mask *dst,
					const struct slice_mask *src)
{
<<<<<<< HEAD
	dst->low_slices |= src->low_slices;
	if (!SLICE_NUM_HIGH)
		return;
	bitmap_or(dst->high_slices, dst->high_slices, src->high_slices,
		  SLICE_NUM_HIGH);
=======
	dst->low_slices = src->low_slices;
	if (!SLICE_NUM_HIGH)
		return;
	bitmap_copy(dst->high_slices, src->high_slices, SLICE_NUM_HIGH);
>>>>>>> 144482d4
}

static inline void slice_or_mask(struct slice_mask *dst,
					const struct slice_mask *src1,
					const struct slice_mask *src2)
{
<<<<<<< HEAD
	dst->low_slices &= ~src->low_slices;

	if (!SLICE_NUM_HIGH)
		return;
	bitmap_andnot(dst->high_slices, dst->high_slices, src->high_slices,
		      SLICE_NUM_HIGH);
=======
	dst->low_slices = src1->low_slices | src2->low_slices;
	if (!SLICE_NUM_HIGH)
		return;
	bitmap_or(dst->high_slices, src1->high_slices, src2->high_slices, SLICE_NUM_HIGH);
}

static inline void slice_andnot_mask(struct slice_mask *dst,
					const struct slice_mask *src1,
					const struct slice_mask *src2)
{
	dst->low_slices = src1->low_slices & ~src2->low_slices;
	if (!SLICE_NUM_HIGH)
		return;
	bitmap_andnot(dst->high_slices, src1->high_slices, src2->high_slices, SLICE_NUM_HIGH);
>>>>>>> 144482d4
}

#ifdef CONFIG_PPC_64K_PAGES
#define MMU_PAGE_BASE	MMU_PAGE_64K
#else
#define MMU_PAGE_BASE	MMU_PAGE_4K
#endif

unsigned long slice_get_unmapped_area(unsigned long addr, unsigned long len,
				      unsigned long flags, unsigned int psize,
				      int topdown)
{
	struct slice_mask good_mask;
	struct slice_mask potential_mask;
	const struct slice_mask *maskp;
	const struct slice_mask *compat_maskp = NULL;
	int fixed = (flags & MAP_FIXED);
	int pshift = max_t(int, mmu_psize_defs[psize].shift, PAGE_SHIFT);
	unsigned long page_size = 1UL << pshift;
	struct mm_struct *mm = current->mm;
	unsigned long newaddr;
	unsigned long high_limit;

	high_limit = DEFAULT_MAP_WINDOW;
	if (addr >= high_limit || (fixed && (addr + len > high_limit)))
		high_limit = TASK_SIZE;

	if (len > high_limit)
		return -ENOMEM;
	if (len & (page_size - 1))
		return -EINVAL;
	if (fixed) {
		if (addr & (page_size - 1))
			return -EINVAL;
		if (addr > high_limit - len)
			return -ENOMEM;
	}

	if (high_limit > mm->context.slb_addr_limit) {
		/*
		 * Increasing the slb_addr_limit does not require
		 * slice mask cache to be recalculated because it should
		 * be already initialised beyond the old address limit.
		 */
		mm->context.slb_addr_limit = high_limit;

		on_each_cpu(slice_flush_segments, mm, 1);
	}

<<<<<<< HEAD
	/*
	 * init different masks
	 */
	mask.low_slices = 0;

	/* silence stupid warning */;
	potential_mask.low_slices = 0;

	compat_mask.low_slices = 0;

	if (SLICE_NUM_HIGH) {
		bitmap_zero(mask.high_slices, SLICE_NUM_HIGH);
		bitmap_zero(potential_mask.high_slices, SLICE_NUM_HIGH);
		bitmap_zero(compat_mask.high_slices, SLICE_NUM_HIGH);
	}

=======
>>>>>>> 144482d4
	/* Sanity checks */
	BUG_ON(mm->task_size == 0);
	BUG_ON(mm->context.slb_addr_limit == 0);
	VM_BUG_ON(radix_enabled());

	slice_dbg("slice_get_unmapped_area(mm=%p, psize=%d...\n", mm, psize);
	slice_dbg(" addr=%lx, len=%lx, flags=%lx, topdown=%d\n",
		  addr, len, flags, topdown);

	/* If hint, make sure it matches our alignment restrictions */
	if (!fixed && addr) {
		addr = _ALIGN_UP(addr, page_size);
		slice_dbg(" aligned addr=%lx\n", addr);
		/* Ignore hint if it's too large or overlaps a VMA */
		if (addr > high_limit - len ||
		    !slice_area_is_free(mm, addr, len))
			addr = 0;
	}

	/* First make up a "good" mask of slices that have the right size
	 * already
	 */
	maskp = slice_mask_for_size(mm, psize);

	/*
	 * Here "good" means slices that are already the right page size,
	 * "compat" means slices that have a compatible page size (i.e.
	 * 4k in a 64k pagesize kernel), and "free" means slices without
	 * any VMAs.
	 *
	 * If MAP_FIXED:
	 *	check if fits in good | compat => OK
	 *	check if fits in good | compat | free => convert free
	 *	else bad
	 * If have hint:
	 *	check if hint fits in good => OK
	 *	check if hint fits in good | free => convert free
	 * Otherwise:
	 *	search in good, found => OK
	 *	search in good | free, found => convert free
	 *	search in good | compat | free, found => convert free.
	 */

	/*
	 * If we support combo pages, we can allow 64k pages in 4k slices
	 * The mask copies could be avoided in most cases here if we had
	 * a pointer to good mask for the next code to use.
	 */
	if (IS_ENABLED(CONFIG_PPC_64K_PAGES) && psize == MMU_PAGE_64K) {
		compat_maskp = slice_mask_for_size(mm, MMU_PAGE_4K);
		if (fixed)
			slice_or_mask(&good_mask, maskp, compat_maskp);
		else
			slice_copy_mask(&good_mask, maskp);
	} else {
		slice_copy_mask(&good_mask, maskp);
	}

	slice_print_mask(" good_mask", &good_mask);
	if (compat_maskp)
		slice_print_mask(" compat_mask", compat_maskp);

	/* First check hint if it's valid or if we have MAP_FIXED */
	if (addr != 0 || fixed) {
		/* Check if we fit in the good mask. If we do, we just return,
		 * nothing else to do
		 */
		if (slice_check_range_fits(mm, &good_mask, addr, len)) {
			slice_dbg(" fits good !\n");
			newaddr = addr;
			goto return_addr;
		}
	} else {
		/* Now let's see if we can find something in the existing
		 * slices for that size
		 */
		newaddr = slice_find_area(mm, len, &good_mask,
					  psize, topdown, high_limit);
		if (newaddr != -ENOMEM) {
			/* Found within the good mask, we don't have to setup,
			 * we thus return directly
			 */
			slice_dbg(" found area at 0x%lx\n", newaddr);
			goto return_addr;
		}
	}
	/*
	 * We don't fit in the good mask, check what other slices are
	 * empty and thus can be converted
	 */
	slice_mask_for_free(mm, &potential_mask, high_limit);
	slice_or_mask(&potential_mask, &potential_mask, &good_mask);
	slice_print_mask(" potential", &potential_mask);

	if (addr != 0 || fixed) {
		if (slice_check_range_fits(mm, &potential_mask, addr, len)) {
			slice_dbg(" fits potential !\n");
			newaddr = addr;
			goto convert;
		}
	}

	/* If we have MAP_FIXED and failed the above steps, then error out */
	if (fixed)
		return -EBUSY;

	slice_dbg(" search...\n");

	/* If we had a hint that didn't work out, see if we can fit
	 * anywhere in the good area.
	 */
	if (addr) {
		newaddr = slice_find_area(mm, len, &good_mask,
					  psize, topdown, high_limit);
		if (newaddr != -ENOMEM) {
			slice_dbg(" found area at 0x%lx\n", newaddr);
			goto return_addr;
		}
	}

	/* Now let's see if we can find something in the existing slices
	 * for that size plus free slices
	 */
	newaddr = slice_find_area(mm, len, &potential_mask,
				  psize, topdown, high_limit);

#ifdef CONFIG_PPC_64K_PAGES
	if (newaddr == -ENOMEM && psize == MMU_PAGE_64K) {
		/* retry the search with 4k-page slices included */
		slice_or_mask(&potential_mask, &potential_mask, compat_maskp);
		newaddr = slice_find_area(mm, len, &potential_mask,
					  psize, topdown, high_limit);
	}
#endif

	if (newaddr == -ENOMEM)
		return -ENOMEM;

	slice_range_to_mask(newaddr, len, &potential_mask);
	slice_dbg(" found potential area at 0x%lx\n", newaddr);
	slice_print_mask(" mask", &potential_mask);

 convert:
<<<<<<< HEAD
	slice_andnot_mask(&mask, &good_mask);
	slice_andnot_mask(&mask, &compat_mask);
	if (mask.low_slices ||
	    (SLICE_NUM_HIGH &&
	     !bitmap_empty(mask.high_slices, SLICE_NUM_HIGH))) {
		slice_convert(mm, mask, psize);
=======
	/*
	 * Try to allocate the context before we do slice convert
	 * so that we handle the context allocation failure gracefully.
	 */
	if (need_extra_context(mm, newaddr)) {
		if (alloc_extended_context(mm, newaddr) < 0)
			return -ENOMEM;
	}

	slice_andnot_mask(&potential_mask, &potential_mask, &good_mask);
	if (compat_maskp && !fixed)
		slice_andnot_mask(&potential_mask, &potential_mask, compat_maskp);
	if (potential_mask.low_slices ||
		(SLICE_NUM_HIGH &&
		 !bitmap_empty(potential_mask.high_slices, SLICE_NUM_HIGH))) {
		slice_convert(mm, &potential_mask, psize);
>>>>>>> 144482d4
		if (psize > MMU_PAGE_BASE)
			on_each_cpu(slice_flush_segments, mm, 1);
	}
	return newaddr;

return_addr:
	if (need_extra_context(mm, newaddr)) {
		if (alloc_extended_context(mm, newaddr) < 0)
			return -ENOMEM;
	}
	return newaddr;
}
EXPORT_SYMBOL_GPL(slice_get_unmapped_area);

unsigned long arch_get_unmapped_area(struct file *filp,
				     unsigned long addr,
				     unsigned long len,
				     unsigned long pgoff,
				     unsigned long flags)
{
	return slice_get_unmapped_area(addr, len, flags,
				       current->mm->context.user_psize, 0);
}

unsigned long arch_get_unmapped_area_topdown(struct file *filp,
					     const unsigned long addr0,
					     const unsigned long len,
					     const unsigned long pgoff,
					     const unsigned long flags)
{
	return slice_get_unmapped_area(addr0, len, flags,
				       current->mm->context.user_psize, 1);
}

unsigned int get_slice_psize(struct mm_struct *mm, unsigned long addr)
{
	unsigned char *psizes;
	int index, mask_index;

	VM_BUG_ON(radix_enabled());

	if (addr < SLICE_LOW_TOP) {
		psizes = mm->context.low_slices_psize;
		index = GET_LOW_SLICE_INDEX(addr);
	} else {
		psizes = mm->context.high_slices_psize;
		index = GET_HIGH_SLICE_INDEX(addr);
	}
	mask_index = index & 0x1;
	return (psizes[index >> 1] >> (mask_index * 4)) & 0xf;
}
EXPORT_SYMBOL_GPL(get_slice_psize);

void slice_init_new_context_exec(struct mm_struct *mm)
{
	unsigned char *hpsizes, *lpsizes;
	struct slice_mask *mask;
	unsigned int psize = mmu_virtual_psize;

	slice_dbg("slice_init_new_context_exec(mm=%p)\n", mm);

	/*
	 * In the case of exec, use the default limit. In the
	 * case of fork it is just inherited from the mm being
	 * duplicated.
	 */
#ifdef CONFIG_PPC64
	mm->context.slb_addr_limit = DEFAULT_MAP_WINDOW_USER64;
#else
	mm->context.slb_addr_limit = DEFAULT_MAP_WINDOW;
#endif

	mm->context.user_psize = psize;

	/*
	 * Set all slice psizes to the default.
	 */
	lpsizes = mm->context.low_slices_psize;
	memset(lpsizes, (psize << 4) | psize, SLICE_NUM_LOW >> 1);

	hpsizes = mm->context.high_slices_psize;
	memset(hpsizes, (psize << 4) | psize, SLICE_NUM_HIGH >> 1);

	/*
	 * Slice mask cache starts zeroed, fill the default size cache.
	 */
	mask = slice_mask_for_size(mm, psize);
	mask->low_slices = ~0UL;
	if (SLICE_NUM_HIGH)
		bitmap_fill(mask->high_slices, SLICE_NUM_HIGH);
}

void slice_set_range_psize(struct mm_struct *mm, unsigned long start,
			   unsigned long len, unsigned int psize)
{
	struct slice_mask mask;

	VM_BUG_ON(radix_enabled());

	slice_range_to_mask(start, len, &mask);
	slice_convert(mm, &mask, psize);
}

#ifdef CONFIG_HUGETLB_PAGE
/*
 * is_hugepage_only_range() is used by generic code to verify whether
 * a normal mmap mapping (non hugetlbfs) is valid on a given area.
 *
 * until the generic code provides a more generic hook and/or starts
 * calling arch get_unmapped_area for MAP_FIXED (which our implementation
 * here knows how to deal with), we hijack it to keep standard mappings
 * away from us.
 *
 * because of that generic code limitation, MAP_FIXED mapping cannot
 * "convert" back a slice with no VMAs to the standard page size, only
 * get_unmapped_area() can. It would be possible to fix it here but I
 * prefer working on fixing the generic code instead.
 *
 * WARNING: This will not work if hugetlbfs isn't enabled since the
 * generic code will redefine that function as 0 in that. This is ok
 * for now as we only use slices with hugetlbfs enabled. This should
 * be fixed as the generic code gets fixed.
 */
int slice_is_hugepage_only_range(struct mm_struct *mm, unsigned long addr,
			   unsigned long len)
{
	const struct slice_mask *maskp;
	unsigned int psize = mm->context.user_psize;

	VM_BUG_ON(radix_enabled());

	maskp = slice_mask_for_size(mm, psize);
#ifdef CONFIG_PPC_64K_PAGES
	/* We need to account for 4k slices too */
	if (psize == MMU_PAGE_64K) {
		const struct slice_mask *compat_maskp;
		struct slice_mask available;

		compat_maskp = slice_mask_for_size(mm, MMU_PAGE_4K);
		slice_or_mask(&available, maskp, compat_maskp);
		return !slice_check_range_fits(mm, &available, addr, len);
	}
#endif

	return !slice_check_range_fits(mm, maskp, addr, len);
}
#endif<|MERGE_RESOLUTION|>--- conflicted
+++ resolved
@@ -144,16 +144,6 @@
 #ifdef CONFIG_PPC_BOOK3S_64
 static struct slice_mask *slice_mask_for_size(struct mm_struct *mm, int psize)
 {
-<<<<<<< HEAD
-	unsigned char *hpsizes;
-	int index, mask_index;
-	unsigned long i;
-	u64 lpsizes;
-
-	ret->low_slices = 0;
-	if (SLICE_NUM_HIGH)
-		bitmap_zero(ret->high_slices, SLICE_NUM_HIGH);
-=======
 #ifdef CONFIG_PPC_64K_PAGES
 	if (psize == MMU_PAGE_64K)
 		return &mm->context.mask_64k;
@@ -184,7 +174,6 @@
 #else
 #error "Must define the slice masks for page sizes supported by the platform"
 #endif
->>>>>>> 144482d4
 
 static bool slice_check_range_fits(struct mm_struct *mm,
 			   const struct slice_mask *available,
@@ -209,20 +198,11 @@
 		unsigned long count = GET_HIGH_SLICE_INDEX(align_end) - start_index;
 		unsigned long i;
 
-<<<<<<< HEAD
-	if (!SLICE_NUM_HIGH)
-		return (mask.low_slices & available.low_slices) ==
-		       mask.low_slices;
-
-	bitmap_and(result, mask.high_slices,
-		   available.high_slices, slice_count);
-=======
 		for (i = start_index; i < start_index + count; i++) {
 			if (!test_bit(i, available->high_slices))
 				return false;
 		}
 	}
->>>>>>> 144482d4
 
 	return true;
 }
@@ -453,32 +433,16 @@
 static inline void slice_copy_mask(struct slice_mask *dst,
 					const struct slice_mask *src)
 {
-<<<<<<< HEAD
-	dst->low_slices |= src->low_slices;
-	if (!SLICE_NUM_HIGH)
-		return;
-	bitmap_or(dst->high_slices, dst->high_slices, src->high_slices,
-		  SLICE_NUM_HIGH);
-=======
 	dst->low_slices = src->low_slices;
 	if (!SLICE_NUM_HIGH)
 		return;
 	bitmap_copy(dst->high_slices, src->high_slices, SLICE_NUM_HIGH);
->>>>>>> 144482d4
 }
 
 static inline void slice_or_mask(struct slice_mask *dst,
 					const struct slice_mask *src1,
 					const struct slice_mask *src2)
 {
-<<<<<<< HEAD
-	dst->low_slices &= ~src->low_slices;
-
-	if (!SLICE_NUM_HIGH)
-		return;
-	bitmap_andnot(dst->high_slices, dst->high_slices, src->high_slices,
-		      SLICE_NUM_HIGH);
-=======
 	dst->low_slices = src1->low_slices | src2->low_slices;
 	if (!SLICE_NUM_HIGH)
 		return;
@@ -493,7 +457,6 @@
 	if (!SLICE_NUM_HIGH)
 		return;
 	bitmap_andnot(dst->high_slices, src1->high_slices, src2->high_slices, SLICE_NUM_HIGH);
->>>>>>> 144482d4
 }
 
 #ifdef CONFIG_PPC_64K_PAGES
@@ -543,25 +506,6 @@
 		on_each_cpu(slice_flush_segments, mm, 1);
 	}
 
-<<<<<<< HEAD
-	/*
-	 * init different masks
-	 */
-	mask.low_slices = 0;
-
-	/* silence stupid warning */;
-	potential_mask.low_slices = 0;
-
-	compat_mask.low_slices = 0;
-
-	if (SLICE_NUM_HIGH) {
-		bitmap_zero(mask.high_slices, SLICE_NUM_HIGH);
-		bitmap_zero(potential_mask.high_slices, SLICE_NUM_HIGH);
-		bitmap_zero(compat_mask.high_slices, SLICE_NUM_HIGH);
-	}
-
-=======
->>>>>>> 144482d4
 	/* Sanity checks */
 	BUG_ON(mm->task_size == 0);
 	BUG_ON(mm->context.slb_addr_limit == 0);
@@ -705,14 +649,6 @@
 	slice_print_mask(" mask", &potential_mask);
 
  convert:
-<<<<<<< HEAD
-	slice_andnot_mask(&mask, &good_mask);
-	slice_andnot_mask(&mask, &compat_mask);
-	if (mask.low_slices ||
-	    (SLICE_NUM_HIGH &&
-	     !bitmap_empty(mask.high_slices, SLICE_NUM_HIGH))) {
-		slice_convert(mm, mask, psize);
-=======
 	/*
 	 * Try to allocate the context before we do slice convert
 	 * so that we handle the context allocation failure gracefully.
@@ -729,7 +665,6 @@
 		(SLICE_NUM_HIGH &&
 		 !bitmap_empty(potential_mask.high_slices, SLICE_NUM_HIGH))) {
 		slice_convert(mm, &potential_mask, psize);
->>>>>>> 144482d4
 		if (psize > MMU_PAGE_BASE)
 			on_each_cpu(slice_flush_segments, mm, 1);
 	}
