--- conflicted
+++ resolved
@@ -96,13 +96,8 @@
 	 * In the case of exec, use the default limit,
 	 * otherwise inherit it from the mm we are duplicating.
 	 */
-<<<<<<< HEAD
-	if (!mm->context.addr_limit)
-		mm->context.addr_limit = DEFAULT_MAP_WINDOW_USER64;
-=======
 	if (!mm->context.slb_addr_limit)
 		mm->context.slb_addr_limit = DEFAULT_MAP_WINDOW_USER64;
->>>>>>> 0186f2dc
 
 	/*
 	 * The old code would re-promote on fork, we don't do that when using
