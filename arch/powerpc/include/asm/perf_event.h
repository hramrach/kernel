/* SPDX-License-Identifier: GPL-2.0-or-later */
/*
 * Performance event support - hardware-specific disambiguation
 *
 * For now this is a compile-time decision, but eventually it should be
 * runtime.  This would allow multiplatform perf event support for e300 (fsl
 * embedded perf counters) plus server/classic, and would accommodate
 * devices other than the core which provide their own performance counters.
 *
 * Copyright 2010 Freescale Semiconductor, Inc.
 */

#ifdef CONFIG_PPC_PERF_CTRS
#include <asm/perf_event_server.h>
#else
static inline bool is_sier_available(void) { return false; }
<<<<<<< HEAD
=======
static inline unsigned long get_pmcs_ext_regs(int idx) { return 0; }
>>>>>>> 7d2a07b7
#endif

#ifdef CONFIG_FSL_EMB_PERF_EVENT
#include <asm/perf_event_fsl_emb.h>
#endif

#ifdef CONFIG_PERF_EVENTS
#include <asm/ptrace.h>
#include <asm/reg.h>

#define perf_arch_bpf_user_pt_regs(regs) &regs->user_regs

/*
 * Overload regs->result to specify whether we should use the MSR (result
 * is zero) or the SIAR (result is non zero).
 */
#define perf_arch_fetch_caller_regs(regs, __ip)			\
	do {							\
		(regs)->result = 0;				\
		(regs)->nip = __ip;				\
		(regs)->gpr[1] = current_stack_frame();		\
		asm volatile("mfmsr %0" : "=r" ((regs)->msr));	\
	} while (0)

/* To support perf_regs sier update */
extern bool is_sier_available(void);
<<<<<<< HEAD
=======
extern unsigned long get_pmcs_ext_regs(int idx);
>>>>>>> 7d2a07b7
/* To define perf extended regs mask value */
extern u64 PERF_REG_EXTENDED_MASK;
#define PERF_REG_EXTENDED_MASK	PERF_REG_EXTENDED_MASK
#endif<|MERGE_RESOLUTION|>--- conflicted
+++ resolved
@@ -14,10 +14,7 @@
 #include <asm/perf_event_server.h>
 #else
 static inline bool is_sier_available(void) { return false; }
-<<<<<<< HEAD
-=======
 static inline unsigned long get_pmcs_ext_regs(int idx) { return 0; }
->>>>>>> 7d2a07b7
 #endif
 
 #ifdef CONFIG_FSL_EMB_PERF_EVENT
@@ -44,10 +41,7 @@
 
 /* To support perf_regs sier update */
 extern bool is_sier_available(void);
-<<<<<<< HEAD
-=======
 extern unsigned long get_pmcs_ext_regs(int idx);
->>>>>>> 7d2a07b7
 /* To define perf extended regs mask value */
 extern u64 PERF_REG_EXTENDED_MASK;
 #define PERF_REG_EXTENDED_MASK	PERF_REG_EXTENDED_MASK
