--- conflicted
+++ resolved
@@ -92,9 +92,5 @@
 
 extern const unsigned long reloc_start[];
 #endif
-<<<<<<< HEAD
-
-=======
->>>>>>> 3df76730
 #endif /* __KERNEL__ */
 #endif	/* _ASM_POWERPC_MODULE_H */