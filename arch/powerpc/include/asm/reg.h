/*
 * Contains the definition of registers common to all PowerPC variants.
 * If a register definition has been changed in a different PowerPC
 * variant, we will case it in #ifndef XXX ... #endif, and have the
 * number used in the Programming Environments Manual For 32-Bit
 * Implementations of the PowerPC Architecture (a.k.a. Green Book) here.
 */

#ifndef _ASM_POWERPC_REG_H
#define _ASM_POWERPC_REG_H
#ifdef __KERNEL__

#include <linux/stringify.h>
#include <asm/cputable.h>

/* Pickup Book E specific registers. */
#if defined(CONFIG_BOOKE) || defined(CONFIG_40x)
#include <asm/reg_booke.h>
#endif /* CONFIG_BOOKE || CONFIG_40x */

#ifdef CONFIG_FSL_EMB_PERFMON
#include <asm/reg_fsl_emb.h>
#endif

#ifdef CONFIG_8xx
#include <asm/reg_8xx.h>
#endif /* CONFIG_8xx */

#define MSR_SF_LG	63              /* Enable 64 bit mode */
#define MSR_ISF_LG	61              /* Interrupt 64b mode valid on 630 */
#define MSR_HV_LG 	60              /* Hypervisor state */
#define MSR_TS_T_LG	34		/* Trans Mem state: Transactional */
#define MSR_TS_S_LG	33		/* Trans Mem state: Suspended */
#define MSR_TS_LG	33		/* Trans Mem state (2 bits) */
#define MSR_TM_LG	32		/* Trans Mem Available */
#define MSR_VEC_LG	25	        /* Enable AltiVec */
#define MSR_VSX_LG	23		/* Enable VSX */
#define MSR_POW_LG	18		/* Enable Power Management */
#define MSR_WE_LG	18		/* Wait State Enable */
#define MSR_TGPR_LG	17		/* TLB Update registers in use */
#define MSR_CE_LG	17		/* Critical Interrupt Enable */
#define MSR_ILE_LG	16		/* Interrupt Little Endian */
#define MSR_EE_LG	15		/* External Interrupt Enable */
#define MSR_PR_LG	14		/* Problem State / Privilege Level */
#define MSR_FP_LG	13		/* Floating Point enable */
#define MSR_ME_LG	12		/* Machine Check Enable */
#define MSR_FE0_LG	11		/* Floating Exception mode 0 */
#define MSR_SE_LG	10		/* Single Step */
#define MSR_BE_LG	9		/* Branch Trace */
#define MSR_DE_LG	9 		/* Debug Exception Enable */
#define MSR_FE1_LG	8		/* Floating Exception mode 1 */
#define MSR_IP_LG	6		/* Exception prefix 0x000/0xFFF */
#define MSR_IR_LG	5 		/* Instruction Relocate */
#define MSR_DR_LG	4 		/* Data Relocate */
#define MSR_PE_LG	3		/* Protection Enable */
#define MSR_PX_LG	2		/* Protection Exclusive Mode */
#define MSR_PMM_LG	2		/* Performance monitor */
#define MSR_RI_LG	1		/* Recoverable Exception */
#define MSR_LE_LG	0 		/* Little Endian */

#ifdef __ASSEMBLY__
#define __MASK(X)	(1<<(X))
#else
#define __MASK(X)	(1UL<<(X))
#endif

#ifdef CONFIG_PPC64
#define MSR_SF		__MASK(MSR_SF_LG)	/* Enable 64 bit mode */
#define MSR_ISF		__MASK(MSR_ISF_LG)	/* Interrupt 64b mode valid on 630 */
#define MSR_HV 		__MASK(MSR_HV_LG)	/* Hypervisor state */
#else
/* so tests for these bits fail on 32-bit */
#define MSR_SF		0
#define MSR_ISF		0
#define MSR_HV		0
#endif

/*
 * To be used in shared book E/book S, this avoids needing to worry about
 * book S/book E in shared code
 */
#ifndef MSR_SPE
#define MSR_SPE 	0
#endif

#define MSR_VEC		__MASK(MSR_VEC_LG)	/* Enable AltiVec */
#define MSR_VSX		__MASK(MSR_VSX_LG)	/* Enable VSX */
#define MSR_POW		__MASK(MSR_POW_LG)	/* Enable Power Management */
#define MSR_WE		__MASK(MSR_WE_LG)	/* Wait State Enable */
#define MSR_TGPR	__MASK(MSR_TGPR_LG)	/* TLB Update registers in use */
#define MSR_CE		__MASK(MSR_CE_LG)	/* Critical Interrupt Enable */
#define MSR_ILE		__MASK(MSR_ILE_LG)	/* Interrupt Little Endian */
#define MSR_EE		__MASK(MSR_EE_LG)	/* External Interrupt Enable */
#define MSR_PR		__MASK(MSR_PR_LG)	/* Problem State / Privilege Level */
#define MSR_FP		__MASK(MSR_FP_LG)	/* Floating Point enable */
#define MSR_ME		__MASK(MSR_ME_LG)	/* Machine Check Enable */
#define MSR_FE0		__MASK(MSR_FE0_LG)	/* Floating Exception mode 0 */
#define MSR_SE		__MASK(MSR_SE_LG)	/* Single Step */
#define MSR_BE		__MASK(MSR_BE_LG)	/* Branch Trace */
#define MSR_DE		__MASK(MSR_DE_LG)	/* Debug Exception Enable */
#define MSR_FE1		__MASK(MSR_FE1_LG)	/* Floating Exception mode 1 */
#define MSR_IP		__MASK(MSR_IP_LG)	/* Exception prefix 0x000/0xFFF */
#define MSR_IR		__MASK(MSR_IR_LG)	/* Instruction Relocate */
#define MSR_DR		__MASK(MSR_DR_LG)	/* Data Relocate */
#define MSR_PE		__MASK(MSR_PE_LG)	/* Protection Enable */
#define MSR_PX		__MASK(MSR_PX_LG)	/* Protection Exclusive Mode */
#ifndef MSR_PMM
#define MSR_PMM		__MASK(MSR_PMM_LG)	/* Performance monitor */
#endif
#define MSR_RI		__MASK(MSR_RI_LG)	/* Recoverable Exception */
#define MSR_LE		__MASK(MSR_LE_LG)	/* Little Endian */

#define MSR_TM		__MASK(MSR_TM_LG)	/* Transactional Mem Available */
#define MSR_TS_N	0			/*  Non-transactional */
#define MSR_TS_S	__MASK(MSR_TS_S_LG)	/*  Transaction Suspended */
#define MSR_TS_T	__MASK(MSR_TS_T_LG)	/*  Transaction Transactional */
#define MSR_TS_MASK	(MSR_TS_T | MSR_TS_S)   /* Transaction State bits */
#define MSR_TM_ACTIVE(x) (((x) & MSR_TS_MASK) != 0) /* Transaction active? */
#define MSR_TM_RESV(x) (((x) & MSR_TS_MASK) == MSR_TS_MASK) /* Reserved */
#define MSR_TM_TRANSACTIONAL(x)	(((x) & MSR_TS_MASK) == MSR_TS_T)
#define MSR_TM_SUSPENDED(x)	(((x) & MSR_TS_MASK) == MSR_TS_S)

#if defined(CONFIG_PPC_BOOK3S_64)
#define MSR_64BIT	MSR_SF

/* Server variant */
#define __MSR		(MSR_ME | MSR_RI | MSR_IR | MSR_DR | MSR_ISF |MSR_HV)
#ifdef __BIG_ENDIAN__
#define MSR_		__MSR
#define MSR_IDLE	(MSR_ME | MSR_SF | MSR_HV)
#else
#define MSR_		(__MSR | MSR_LE)
#define MSR_IDLE	(MSR_ME | MSR_SF | MSR_HV | MSR_LE)
#endif
#define MSR_KERNEL	(MSR_ | MSR_64BIT)
#define MSR_USER32	(MSR_ | MSR_PR | MSR_EE)
#define MSR_USER64	(MSR_USER32 | MSR_64BIT)
#elif defined(CONFIG_PPC_BOOK3S_32) || defined(CONFIG_8xx)
/* Default MSR for kernel mode. */
#define MSR_KERNEL	(MSR_ME|MSR_RI|MSR_IR|MSR_DR)
#define MSR_USER	(MSR_KERNEL|MSR_PR|MSR_EE)
#endif

#ifndef MSR_64BIT
#define MSR_64BIT	0
#endif

/* Power Management - Processor Stop Status and Control Register Fields */
#define PSSCR_RL_MASK		0x0000000F /* Requested Level */
#define PSSCR_MTL_MASK		0x000000F0 /* Maximum Transition Level */
#define PSSCR_TR_MASK		0x00000300 /* Transition State */
#define PSSCR_PSLL_MASK		0x000F0000 /* Power-Saving Level Limit */
#define PSSCR_EC		0x00100000 /* Exit Criterion */
#define PSSCR_ESL		0x00200000 /* Enable State Loss */
#define PSSCR_SD		0x00400000 /* Status Disable */
#define PSSCR_PLS	0xf000000000000000 /* Power-saving Level Status */
#define PSSCR_GUEST_VIS	0xf0000000000003ff /* Guest-visible PSSCR fields */

/* Floating Point Status and Control Register (FPSCR) Fields */
#define FPSCR_FX	0x80000000	/* FPU exception summary */
#define FPSCR_FEX	0x40000000	/* FPU enabled exception summary */
#define FPSCR_VX	0x20000000	/* Invalid operation summary */
#define FPSCR_OX	0x10000000	/* Overflow exception summary */
#define FPSCR_UX	0x08000000	/* Underflow exception summary */
#define FPSCR_ZX	0x04000000	/* Zero-divide exception summary */
#define FPSCR_XX	0x02000000	/* Inexact exception summary */
#define FPSCR_VXSNAN	0x01000000	/* Invalid op for SNaN */
#define FPSCR_VXISI	0x00800000	/* Invalid op for Inv - Inv */
#define FPSCR_VXIDI	0x00400000	/* Invalid op for Inv / Inv */
#define FPSCR_VXZDZ	0x00200000	/* Invalid op for Zero / Zero */
#define FPSCR_VXIMZ	0x00100000	/* Invalid op for Inv * Zero */
#define FPSCR_VXVC	0x00080000	/* Invalid op for Compare */
#define FPSCR_FR	0x00040000	/* Fraction rounded */
#define FPSCR_FI	0x00020000	/* Fraction inexact */
#define FPSCR_FPRF	0x0001f000	/* FPU Result Flags */
#define FPSCR_FPCC	0x0000f000	/* FPU Condition Codes */
#define FPSCR_VXSOFT	0x00000400	/* Invalid op for software request */
#define FPSCR_VXSQRT	0x00000200	/* Invalid op for square root */
#define FPSCR_VXCVI	0x00000100	/* Invalid op for integer convert */
#define FPSCR_VE	0x00000080	/* Invalid op exception enable */
#define FPSCR_OE	0x00000040	/* IEEE overflow exception enable */
#define FPSCR_UE	0x00000020	/* IEEE underflow exception enable */
#define FPSCR_ZE	0x00000010	/* IEEE zero divide exception enable */
#define FPSCR_XE	0x00000008	/* FP inexact exception enable */
#define FPSCR_NI	0x00000004	/* FPU non IEEE-Mode */
#define FPSCR_RN	0x00000003	/* FPU rounding control */

/* Bit definitions for SPEFSCR. */
#define SPEFSCR_SOVH	0x80000000	/* Summary integer overflow high */
#define SPEFSCR_OVH	0x40000000	/* Integer overflow high */
#define SPEFSCR_FGH	0x20000000	/* Embedded FP guard bit high */
#define SPEFSCR_FXH	0x10000000	/* Embedded FP sticky bit high */
#define SPEFSCR_FINVH	0x08000000	/* Embedded FP invalid operation high */
#define SPEFSCR_FDBZH	0x04000000	/* Embedded FP div by zero high */
#define SPEFSCR_FUNFH	0x02000000	/* Embedded FP underflow high */
#define SPEFSCR_FOVFH	0x01000000	/* Embedded FP overflow high */
#define SPEFSCR_FINXS	0x00200000	/* Embedded FP inexact sticky */
#define SPEFSCR_FINVS	0x00100000	/* Embedded FP invalid op. sticky */
#define SPEFSCR_FDBZS	0x00080000	/* Embedded FP div by zero sticky */
#define SPEFSCR_FUNFS	0x00040000	/* Embedded FP underflow sticky */
#define SPEFSCR_FOVFS	0x00020000	/* Embedded FP overflow sticky */
#define SPEFSCR_MODE	0x00010000	/* Embedded FP mode */
#define SPEFSCR_SOV	0x00008000	/* Integer summary overflow */
#define SPEFSCR_OV	0x00004000	/* Integer overflow */
#define SPEFSCR_FG	0x00002000	/* Embedded FP guard bit */
#define SPEFSCR_FX	0x00001000	/* Embedded FP sticky bit */
#define SPEFSCR_FINV	0x00000800	/* Embedded FP invalid operation */
#define SPEFSCR_FDBZ	0x00000400	/* Embedded FP div by zero */
#define SPEFSCR_FUNF	0x00000200	/* Embedded FP underflow */
#define SPEFSCR_FOVF	0x00000100	/* Embedded FP overflow */
#define SPEFSCR_FINXE	0x00000040	/* Embedded FP inexact enable */
#define SPEFSCR_FINVE	0x00000020	/* Embedded FP invalid op. enable */
#define SPEFSCR_FDBZE	0x00000010	/* Embedded FP div by zero enable */
#define SPEFSCR_FUNFE	0x00000008	/* Embedded FP underflow enable */
#define SPEFSCR_FOVFE	0x00000004	/* Embedded FP overflow enable */
#define SPEFSCR_FRMC 	0x00000003	/* Embedded FP rounding mode control */

/* Special Purpose Registers (SPRNs)*/

#ifdef CONFIG_40x
#define SPRN_PID	0x3B1	/* Process ID */
#else
#define SPRN_PID	0x030	/* Process ID */
#ifdef CONFIG_BOOKE
#define SPRN_PID0	SPRN_PID/* Process ID Register 0 */
#endif
#endif

#define SPRN_CTR	0x009	/* Count Register */
#define SPRN_DSCR	0x11
#define SPRN_CFAR	0x1c	/* Come From Address Register */
#define SPRN_AMR	0x1d	/* Authority Mask Register */
#define SPRN_UAMOR	0x9d	/* User Authority Mask Override Register */
#define SPRN_AMOR	0x15d	/* Authority Mask Override Register */
#define SPRN_ACOP	0x1F	/* Available Coprocessor Register */
#define SPRN_TFIAR	0x81	/* Transaction Failure Inst Addr   */
#define SPRN_TEXASR	0x82	/* Transaction EXception & Summary */
#define SPRN_TEXASRU	0x83	/* ''	   ''	   ''	 Upper 32  */
#define   TEXASR_FS	__MASK(63-36) /* TEXASR Failure Summary */
#define SPRN_TFHAR	0x80	/* Transaction Failure Handler Addr */
#define SPRN_TIDR	144	/* Thread ID register */
#define SPRN_CTRLF	0x088
#define SPRN_CTRLT	0x098
#define   CTRL_CT	0xc0000000	/* current thread */
#define   CTRL_CT0	0x80000000	/* thread 0 */
#define   CTRL_CT1	0x40000000	/* thread 1 */
#define   CTRL_TE	0x00c00000	/* thread enable */
#define   CTRL_RUNLATCH	0x1
#define SPRN_DAWR	0xB4
#define SPRN_RPR	0xBA	/* Relative Priority Register */
#define SPRN_CIABR	0xBB
#define   CIABR_PRIV		0x3
#define   CIABR_PRIV_USER	1
#define   CIABR_PRIV_SUPER	2
#define   CIABR_PRIV_HYPER	3
#define SPRN_DAWRX	0xBC
#define   DAWRX_USER	__MASK(0)
#define   DAWRX_KERNEL	__MASK(1)
#define   DAWRX_HYP	__MASK(2)
#define   DAWRX_WTI	__MASK(3)
#define   DAWRX_WT	__MASK(4)
#define   DAWRX_DR	__MASK(5)
#define   DAWRX_DW	__MASK(6)
#define SPRN_DABR	0x3F5	/* Data Address Breakpoint Register */
#define SPRN_DABR2	0x13D	/* e300 */
#define SPRN_DABRX	0x3F7	/* Data Address Breakpoint Register Extension */
#define   DABRX_USER	__MASK(0)
#define   DABRX_KERNEL	__MASK(1)
#define   DABRX_HYP	__MASK(2)
#define   DABRX_BTI	__MASK(3)
#define   DABRX_ALL     (DABRX_BTI | DABRX_HYP | DABRX_KERNEL | DABRX_USER)
#define SPRN_DAR	0x013	/* Data Address Register */
#define SPRN_DBCR	0x136	/* e300 Data Breakpoint Control Reg */
#define SPRN_DSISR	0x012	/* Data Storage Interrupt Status Register */
#define   DSISR_BAD_DIRECT_ST	0x80000000 /* Obsolete: Direct store error */
#define   DSISR_NOHPTE		0x40000000 /* no translation found */
#define   DSISR_ATTR_CONFLICT	0x20000000 /* P9: Process vs. Partition attr */
#define   DSISR_NOEXEC_OR_G	0x10000000 /* Alias of SRR1 bit, see below */
#define   DSISR_PROTFAULT	0x08000000 /* protection fault */
#define   DSISR_BADACCESS	0x04000000 /* bad access to CI or G */
#define   DSISR_ISSTORE		0x02000000 /* access was a store */
#define   DSISR_DABRMATCH	0x00400000 /* hit data breakpoint */
#define   DSISR_NOSEGMENT	0x00200000 /* STAB miss (unsupported) */
#define   DSISR_KEYFAULT	0x00200000 /* Storage Key fault */
#define   DSISR_BAD_EXT_CTRL	0x00100000 /* Obsolete: External ctrl error */
#define   DSISR_UNSUPP_MMU	0x00080000 /* P9: Unsupported MMU config */
#define   DSISR_SET_RC		0x00040000 /* P9: Failed setting of R/C bits */
#define   DSISR_PRTABLE_FAULT   0x00020000 /* P9: Fault on process table */
#define   DSISR_ICSWX_NO_CT     0x00004000 /* P7: icswx unavailable cp type */
#define   DSISR_BAD_COPYPASTE   0x00000008 /* P9: Copy/Paste on wrong memtype */
#define   DSISR_BAD_AMO		0x00000004 /* P9: Incorrect AMO opcode */
#define   DSISR_BAD_CI_LDST	0x00000002 /* P8: Bad HV CI load/store */

/*
 * DSISR_NOEXEC_OR_G doesn't actually exist. This bit is always
 * 0 on DSIs. However, on ISIs, the corresponding bit in SRR1
 * indicates an attempt at executing from a no-execute PTE
 * or segment or from a guarded page.
 *
 * We add a definition here for completeness as we alias
 * DSISR and SRR1 in do_page_fault.
 */

/*
 * DSISR bits that are treated as a fault. Any bit set
 * here will skip hash_page, and cause do_page_fault to
 * trigger a SIGBUS or SIGSEGV:
 */
#define   DSISR_BAD_FAULT_32S	(DSISR_BAD_DIRECT_ST	| \
				 DSISR_BADACCESS	| \
				 DSISR_BAD_EXT_CTRL)
#define	  DSISR_BAD_FAULT_64S	(DSISR_BAD_FAULT_32S	| \
				 DSISR_ATTR_CONFLICT	| \
<<<<<<< HEAD
				 DSISR_KEYFAULT		| \
=======
>>>>>>> 9ef59080
				 DSISR_UNSUPP_MMU	| \
				 DSISR_PRTABLE_FAULT	| \
				 DSISR_ICSWX_NO_CT	| \
				 DSISR_BAD_COPYPASTE	| \
				 DSISR_BAD_AMO		| \
				 DSISR_BAD_CI_LDST)
/*
 * These bits are equivalent in SRR1 and DSISR for 0x400
 * instruction access interrupts on Book3S
 */
#define   DSISR_SRR1_MATCH_32S	(DSISR_NOHPTE		| \
				 DSISR_NOEXEC_OR_G	| \
				 DSISR_PROTFAULT)
#define   DSISR_SRR1_MATCH_64S	(DSISR_SRR1_MATCH_32S	| \
				 DSISR_KEYFAULT		| \
				 DSISR_UNSUPP_MMU	| \
				 DSISR_SET_RC		| \
				 DSISR_PRTABLE_FAULT)

#define SPRN_TBRL	0x10C	/* Time Base Read Lower Register (user, R/O) */
#define SPRN_TBRU	0x10D	/* Time Base Read Upper Register (user, R/O) */
#define SPRN_CIR	0x11B	/* Chip Information Register (hyper, R/0) */
#define SPRN_TBWL	0x11C	/* Time Base Lower Register (super, R/W) */
#define SPRN_TBWU	0x11D	/* Time Base Upper Register (super, R/W) */
#define SPRN_TBU40	0x11E	/* Timebase upper 40 bits (hyper, R/W) */
#define SPRN_SPURR	0x134	/* Scaled PURR */
#define SPRN_HSPRG0	0x130	/* Hypervisor Scratch 0 */
#define SPRN_HSPRG1	0x131	/* Hypervisor Scratch 1 */
#define SPRN_HDSISR     0x132
#define SPRN_HDAR       0x133
#define SPRN_HDEC	0x136	/* Hypervisor Decrementer */
#define SPRN_HIOR	0x137	/* 970 Hypervisor interrupt offset */
#define SPRN_RMOR	0x138	/* Real mode offset register */
#define SPRN_HRMOR	0x139	/* Real mode offset register */
#define SPRN_HSRR0	0x13A	/* Hypervisor Save/Restore 0 */
#define SPRN_HSRR1	0x13B	/* Hypervisor Save/Restore 1 */
#define SPRN_ASDR	0x330	/* Access segment descriptor register */
#define SPRN_IC		0x350	/* Virtual Instruction Count */
#define SPRN_VTB	0x351	/* Virtual Time Base */
#define SPRN_LDBAR	0x352	/* LD Base Address Register */
#define SPRN_PMICR	0x354   /* Power Management Idle Control Reg */
#define SPRN_PMSR	0x355   /* Power Management Status Reg */
#define SPRN_PMMAR	0x356	/* Power Management Memory Activity Register */
#define SPRN_PSSCR	0x357	/* Processor Stop Status and Control Register (ISA 3.0) */
#define SPRN_PMCR	0x374	/* Power Management Control Register */

/* HFSCR and FSCR bit numbers are the same */
#define FSCR_SCV_LG	12	/* Enable System Call Vectored */
#define FSCR_MSGP_LG	10	/* Enable MSGP */
#define FSCR_TAR_LG	8	/* Enable Target Address Register */
#define FSCR_EBB_LG	7	/* Enable Event Based Branching */
#define FSCR_TM_LG	5	/* Enable Transactional Memory */
#define FSCR_BHRB_LG	4	/* Enable Branch History Rolling Buffer*/
#define FSCR_PM_LG	3	/* Enable prob/priv access to PMU SPRs */
#define FSCR_DSCR_LG	2	/* Enable Data Stream Control Register */
#define FSCR_VECVSX_LG	1	/* Enable VMX/VSX  */
#define FSCR_FP_LG	0	/* Enable Floating Point */
#define SPRN_FSCR	0x099	/* Facility Status & Control Register */
#define   FSCR_SCV	__MASK(FSCR_SCV_LG)
#define   FSCR_TAR	__MASK(FSCR_TAR_LG)
#define   FSCR_EBB	__MASK(FSCR_EBB_LG)
#define   FSCR_DSCR	__MASK(FSCR_DSCR_LG)
#define SPRN_HFSCR	0xbe	/* HV=1 Facility Status & Control Register */
#define   HFSCR_MSGP	__MASK(FSCR_MSGP_LG)
#define   HFSCR_TAR	__MASK(FSCR_TAR_LG)
#define   HFSCR_EBB	__MASK(FSCR_EBB_LG)
#define   HFSCR_TM	__MASK(FSCR_TM_LG)
#define   HFSCR_PM	__MASK(FSCR_PM_LG)
#define   HFSCR_BHRB	__MASK(FSCR_BHRB_LG)
#define   HFSCR_DSCR	__MASK(FSCR_DSCR_LG)
#define   HFSCR_VECVSX	__MASK(FSCR_VECVSX_LG)
#define   HFSCR_FP	__MASK(FSCR_FP_LG)
#define SPRN_TAR	0x32f	/* Target Address Register */
#define SPRN_LPCR	0x13E	/* LPAR Control Register */
#define   LPCR_VPM0		ASM_CONST(0x8000000000000000)
#define   LPCR_VPM1		ASM_CONST(0x4000000000000000)
#define   LPCR_ISL		ASM_CONST(0x2000000000000000)
#define   LPCR_VC_SH		61
#define   LPCR_DPFD_SH		52
#define   LPCR_DPFD		(ASM_CONST(7) << LPCR_DPFD_SH)
#define   LPCR_VRMASD_SH	47
#define   LPCR_VRMASD		(ASM_CONST(0x1f) << LPCR_VRMASD_SH)
#define   LPCR_VRMA_L		ASM_CONST(0x0008000000000000)
#define   LPCR_VRMA_LP0		ASM_CONST(0x0001000000000000)
#define   LPCR_VRMA_LP1		ASM_CONST(0x0000800000000000)
#define   LPCR_RMLS		0x1C000000	/* Implementation dependent RMO limit sel */
#define   LPCR_RMLS_SH		26
#define   LPCR_ILE		ASM_CONST(0x0000000002000000)   /* !HV irqs set MSR:LE */
#define   LPCR_AIL		ASM_CONST(0x0000000001800000)	/* Alternate interrupt location */
#define   LPCR_AIL_0		ASM_CONST(0x0000000000000000)	/* MMU off exception offset 0x0 */
#define   LPCR_AIL_3		ASM_CONST(0x0000000001800000)   /* MMU on exception offset 0xc00...4xxx */
#define   LPCR_ONL		ASM_CONST(0x0000000000040000)	/* online - PURR/SPURR count */
#define   LPCR_LD		ASM_CONST(0x0000000000020000)	/* large decremeter */
#define   LPCR_PECE		ASM_CONST(0x000000000001f000)	/* powersave exit cause enable */
#define     LPCR_PECEDP	ASM_CONST(0x0000000000010000)	/* directed priv dbells cause exit */
#define     LPCR_PECEDH	ASM_CONST(0x0000000000008000)	/* directed hyp dbells cause exit */
#define     LPCR_PECE0		ASM_CONST(0x0000000000004000)	/* ext. exceptions can cause exit */
#define     LPCR_PECE1		ASM_CONST(0x0000000000002000)	/* decrementer can cause exit */
#define     LPCR_PECE2		ASM_CONST(0x0000000000001000)	/* machine check etc can cause exit */
#define     LPCR_PECE_HVEE	ASM_CONST(0x0000400000000000)	/* P9 Wakeup on HV interrupts */
#define   LPCR_MER		ASM_CONST(0x0000000000000800)	/* Mediated External Exception */
#define   LPCR_MER_SH		11
#define	  LPCR_GTSE		ASM_CONST(0x0000000000000400)  	/* Guest Translation Shootdown Enable */
#define   LPCR_TC		ASM_CONST(0x0000000000000200)	/* Translation control */
#define   LPCR_HEIC		ASM_CONST(0x0000000000000010)   /* Hypervisor External Interrupt Control */
#define   LPCR_LPES		0x0000000c
#define   LPCR_LPES0		ASM_CONST(0x0000000000000008)      /* LPAR Env selector 0 */
#define   LPCR_LPES1		ASM_CONST(0x0000000000000004)      /* LPAR Env selector 1 */
#define   LPCR_LPES_SH		2
#define   LPCR_RMI		ASM_CONST(0x0000000000000002)      /* real mode is cache inhibit */
#define   LPCR_HVICE		ASM_CONST(0x0000000000000002)      /* P9: HV interrupt enable */
#define   LPCR_HDICE		ASM_CONST(0x0000000000000001)      /* Hyp Decr enable (HV,PR,EE) */
#define   LPCR_UPRT		ASM_CONST(0x0000000000400000)      /* Use Process Table (ISA 3) */
#define   LPCR_HR		ASM_CONST(0x0000000000100000)
#ifndef SPRN_LPID
#define SPRN_LPID	0x13F	/* Logical Partition Identifier */
#endif
#define   LPID_RSVD	0x3ff		/* Reserved LPID for partn switching */
#define	SPRN_HMER	0x150	/* Hardware m? error recovery */
#define	SPRN_HMEER	0x151	/* Hardware m? enable error recovery */
#define SPRN_PCR	0x152	/* Processor compatibility register */
#define   PCR_VEC_DIS	(1ul << (63-0))	/* Vec. disable (bit NA since POWER8) */
#define   PCR_VSX_DIS	(1ul << (63-1))	/* VSX disable (bit NA since POWER8) */
#define   PCR_TM_DIS	(1ul << (63-2))	/* Trans. memory disable (POWER8) */
/*
 * These bits are used in the function kvmppc_set_arch_compat() to specify and
 * determine both the compatibility level which we want to emulate and the
 * compatibility level which the host is capable of emulating.
 */
#define   PCR_ARCH_207	0x8		/* Architecture 2.07 */
#define   PCR_ARCH_206	0x4		/* Architecture 2.06 */
#define   PCR_ARCH_205	0x2		/* Architecture 2.05 */
#define	SPRN_HEIR	0x153	/* Hypervisor Emulated Instruction Register */
#define SPRN_TLBINDEXR	0x154	/* P7 TLB control register */
#define SPRN_TLBVPNR	0x155	/* P7 TLB control register */
#define SPRN_TLBRPNR	0x156	/* P7 TLB control register */
#define SPRN_TLBLPIDR	0x157	/* P7 TLB control register */
#define SPRN_DBAT0L	0x219	/* Data BAT 0 Lower Register */
#define SPRN_DBAT0U	0x218	/* Data BAT 0 Upper Register */
#define SPRN_DBAT1L	0x21B	/* Data BAT 1 Lower Register */
#define SPRN_DBAT1U	0x21A	/* Data BAT 1 Upper Register */
#define SPRN_DBAT2L	0x21D	/* Data BAT 2 Lower Register */
#define SPRN_DBAT2U	0x21C	/* Data BAT 2 Upper Register */
#define SPRN_DBAT3L	0x21F	/* Data BAT 3 Lower Register */
#define SPRN_DBAT3U	0x21E	/* Data BAT 3 Upper Register */
#define SPRN_DBAT4L	0x239	/* Data BAT 4 Lower Register */
#define SPRN_DBAT4U	0x238	/* Data BAT 4 Upper Register */
#define SPRN_DBAT5L	0x23B	/* Data BAT 5 Lower Register */
#define SPRN_DBAT5U	0x23A	/* Data BAT 5 Upper Register */
#define SPRN_DBAT6L	0x23D	/* Data BAT 6 Lower Register */
#define SPRN_DBAT6U	0x23C	/* Data BAT 6 Upper Register */
#define SPRN_DBAT7L	0x23F	/* Data BAT 7 Lower Register */
#define SPRN_DBAT7U	0x23E	/* Data BAT 7 Upper Register */
#define SPRN_PPR	0x380	/* SMT Thread status Register */
#define SPRN_TSCR	0x399	/* Thread Switch Control Register */

#define SPRN_DEC	0x016		/* Decrement Register */
#define SPRN_DER	0x095		/* Debug Enable Register */
#define DER_RSTE	0x40000000	/* Reset Interrupt */
#define DER_CHSTPE	0x20000000	/* Check Stop */
#define DER_MCIE	0x10000000	/* Machine Check Interrupt */
#define DER_EXTIE	0x02000000	/* External Interrupt */
#define DER_ALIE	0x01000000	/* Alignment Interrupt */
#define DER_PRIE	0x00800000	/* Program Interrupt */
#define DER_FPUVIE	0x00400000	/* FP Unavailable Interrupt */
#define DER_DECIE	0x00200000	/* Decrementer Interrupt */
#define DER_SYSIE	0x00040000	/* System Call Interrupt */
#define DER_TRE		0x00020000	/* Trace Interrupt */
#define DER_SEIE	0x00004000	/* FP SW Emulation Interrupt */
#define DER_ITLBMSE	0x00002000	/* Imp. Spec. Instruction TLB Miss */
#define DER_ITLBERE	0x00001000	/* Imp. Spec. Instruction TLB Error */
#define DER_DTLBMSE	0x00000800	/* Imp. Spec. Data TLB Miss */
#define DER_DTLBERE	0x00000400	/* Imp. Spec. Data TLB Error */
#define DER_LBRKE	0x00000008	/* Load/Store Breakpoint Interrupt */
#define DER_IBRKE	0x00000004	/* Instruction Breakpoint Interrupt */
#define DER_EBRKE	0x00000002	/* External Breakpoint Interrupt */
#define DER_DPIE	0x00000001	/* Dev. Port Nonmaskable Request */
#define SPRN_DMISS	0x3D0		/* Data TLB Miss Register */
#define SPRN_DHDES	0x0B1		/* Directed Hyp. Doorbell Exc. State */
#define SPRN_DPDES	0x0B0		/* Directed Priv. Doorbell Exc. State */
#define SPRN_EAR	0x11A		/* External Address Register */
#define SPRN_HASH1	0x3D2		/* Primary Hash Address Register */
#define SPRN_HASH2	0x3D3		/* Secondary Hash Address Register */
#define SPRN_HID0	0x3F0		/* Hardware Implementation Register 0 */
#define HID0_HDICE_SH	(63 - 23)	/* 970 HDEC interrupt enable */
#define HID0_EMCP	(1<<31)		/* Enable Machine Check pin */
#define HID0_EBA	(1<<29)		/* Enable Bus Address Parity */
#define HID0_EBD	(1<<28)		/* Enable Bus Data Parity */
#define HID0_SBCLK	(1<<27)
#define HID0_EICE	(1<<26)
#define HID0_TBEN	(1<<26)		/* Timebase enable - 745x */
#define HID0_ECLK	(1<<25)
#define HID0_PAR	(1<<24)
#define HID0_STEN	(1<<24)		/* Software table search enable - 745x */
#define HID0_HIGH_BAT	(1<<23)		/* Enable high BATs - 7455 */
#define HID0_DOZE	(1<<23)
#define HID0_NAP	(1<<22)
#define HID0_SLEEP	(1<<21)
#define HID0_DPM	(1<<20)
#define HID0_BHTCLR	(1<<18)		/* Clear branch history table - 7450 */
#define HID0_XAEN	(1<<17)		/* Extended addressing enable - 7450 */
#define HID0_NHR	(1<<16)		/* Not hard reset (software bit-7450)*/
#define HID0_ICE	(1<<15)		/* Instruction Cache Enable */
#define HID0_DCE	(1<<14)		/* Data Cache Enable */
#define HID0_ILOCK	(1<<13)		/* Instruction Cache Lock */
#define HID0_DLOCK	(1<<12)		/* Data Cache Lock */
#define HID0_ICFI	(1<<11)		/* Instr. Cache Flash Invalidate */
#define HID0_DCI	(1<<10)		/* Data Cache Invalidate */
#define HID0_SPD	(1<<9)		/* Speculative disable */
#define HID0_DAPUEN	(1<<8)		/* Debug APU enable */
#define HID0_SGE	(1<<7)		/* Store Gathering Enable */
#define HID0_SIED	(1<<7)		/* Serial Instr. Execution [Disable] */
#define HID0_DCFA	(1<<6)		/* Data Cache Flush Assist */
#define HID0_LRSTK	(1<<4)		/* Link register stack - 745x */
#define HID0_BTIC	(1<<5)		/* Branch Target Instr Cache Enable */
#define HID0_ABE	(1<<3)		/* Address Broadcast Enable */
#define HID0_FOLD	(1<<3)		/* Branch Folding enable - 745x */
#define HID0_BHTE	(1<<2)		/* Branch History Table Enable */
#define HID0_BTCD	(1<<1)		/* Branch target cache disable */
#define HID0_NOPDST	(1<<1)		/* No-op dst, dstt, etc. instr. */
#define HID0_NOPTI	(1<<0)		/* No-op dcbt and dcbst instr. */
/* POWER8 HID0 bits */
#define HID0_POWER8_4LPARMODE	__MASK(61)
#define HID0_POWER8_2LPARMODE	__MASK(57)
#define HID0_POWER8_1TO2LPAR	__MASK(52)
#define HID0_POWER8_1TO4LPAR	__MASK(51)
#define HID0_POWER8_DYNLPARDIS	__MASK(48)

/* POWER9 HID0 bits */
#define HID0_POWER9_RADIX	__MASK(63 - 8)

#define SPRN_HID1	0x3F1		/* Hardware Implementation Register 1 */
#ifdef CONFIG_6xx
#define HID1_EMCP	(1<<31)		/* 7450 Machine Check Pin Enable */
#define HID1_DFS	(1<<22)		/* 7447A Dynamic Frequency Scaling */
#define HID1_PC0	(1<<16)		/* 7450 PLL_CFG[0] */
#define HID1_PC1	(1<<15)		/* 7450 PLL_CFG[1] */
#define HID1_PC2	(1<<14)		/* 7450 PLL_CFG[2] */
#define HID1_PC3	(1<<13)		/* 7450 PLL_CFG[3] */
#define HID1_SYNCBE	(1<<11)		/* 7450 ABE for sync, eieio */
#define HID1_ABE	(1<<10)		/* 7450 Address Broadcast Enable */
#define HID1_PS		(1<<16)		/* 750FX PLL selection */
#endif
#define SPRN_HID2	0x3F8		/* Hardware Implementation Register 2 */
#define SPRN_HID2_GEKKO	0x398		/* Gekko HID2 Register */
#define SPRN_IABR	0x3F2	/* Instruction Address Breakpoint Register */
#define SPRN_IABR2	0x3FA		/* 83xx */
#define SPRN_IBCR	0x135		/* 83xx Insn Breakpoint Control Reg */
#define SPRN_IAMR	0x03D		/* Instr. Authority Mask Reg */
#define SPRN_HID4	0x3F4		/* 970 HID4 */
#define  HID4_LPES0	 (1ul << (63-0)) /* LPAR env. sel. bit 0 */
#define	 HID4_RMLS2_SH	 (63 - 2)	/* Real mode limit bottom 2 bits */
#define	 HID4_LPID5_SH	 (63 - 6)	/* partition ID bottom 4 bits */
#define	 HID4_RMOR_SH	 (63 - 22)	/* real mode offset (16 bits) */
#define  HID4_RMOR	 (0xFFFFul << HID4_RMOR_SH)
#define  HID4_LPES1	 (1 << (63-57))	/* LPAR env. sel. bit 1 */
#define  HID4_RMLS0_SH	 (63 - 58)	/* Real mode limit top bit */
#define	 HID4_LPID1_SH	 0		/* partition ID top 2 bits */
#define SPRN_HID4_GEKKO	0x3F3		/* Gekko HID4 */
#define SPRN_HID5	0x3F6		/* 970 HID5 */
#define SPRN_HID6	0x3F9	/* BE HID 6 */
#define   HID6_LB	(0x0F<<12) /* Concurrent Large Page Modes */
#define   HID6_DLP	(1<<20)	/* Disable all large page modes (4K only) */
#define SPRN_TSC_CELL	0x399	/* Thread switch control on Cell */
#define   TSC_CELL_DEC_ENABLE_0	0x400000 /* Decrementer Interrupt */
#define   TSC_CELL_DEC_ENABLE_1	0x200000 /* Decrementer Interrupt */
#define   TSC_CELL_EE_ENABLE	0x100000 /* External Interrupt */
#define   TSC_CELL_EE_BOOST	0x080000 /* External Interrupt Boost */
#define SPRN_TSC 	0x3FD	/* Thread switch control on others */
#define SPRN_TST 	0x3FC	/* Thread switch timeout on others */
#if !defined(SPRN_IAC1) && !defined(SPRN_IAC2)
#define SPRN_IAC1	0x3F4		/* Instruction Address Compare 1 */
#define SPRN_IAC2	0x3F5		/* Instruction Address Compare 2 */
#endif
#define SPRN_IBAT0L	0x211		/* Instruction BAT 0 Lower Register */
#define SPRN_IBAT0U	0x210		/* Instruction BAT 0 Upper Register */
#define SPRN_IBAT1L	0x213		/* Instruction BAT 1 Lower Register */
#define SPRN_IBAT1U	0x212		/* Instruction BAT 1 Upper Register */
#define SPRN_IBAT2L	0x215		/* Instruction BAT 2 Lower Register */
#define SPRN_IBAT2U	0x214		/* Instruction BAT 2 Upper Register */
#define SPRN_IBAT3L	0x217		/* Instruction BAT 3 Lower Register */
#define SPRN_IBAT3U	0x216		/* Instruction BAT 3 Upper Register */
#define SPRN_IBAT4L	0x231		/* Instruction BAT 4 Lower Register */
#define SPRN_IBAT4U	0x230		/* Instruction BAT 4 Upper Register */
#define SPRN_IBAT5L	0x233		/* Instruction BAT 5 Lower Register */
#define SPRN_IBAT5U	0x232		/* Instruction BAT 5 Upper Register */
#define SPRN_IBAT6L	0x235		/* Instruction BAT 6 Lower Register */
#define SPRN_IBAT6U	0x234		/* Instruction BAT 6 Upper Register */
#define SPRN_IBAT7L	0x237		/* Instruction BAT 7 Lower Register */
#define SPRN_IBAT7U	0x236		/* Instruction BAT 7 Upper Register */
#define SPRN_ICMP	0x3D5		/* Instruction TLB Compare Register */
#define SPRN_ICTC	0x3FB	/* Instruction Cache Throttling Control Reg */
#ifndef SPRN_ICTRL
#define SPRN_ICTRL	0x3F3	/* 1011 7450 icache and interrupt ctrl */
#endif
#define ICTRL_EICE	0x08000000	/* enable icache parity errs */
#define ICTRL_EDC	0x04000000	/* enable dcache parity errs */
#define ICTRL_EICP	0x00000100	/* enable icache par. check */
#define SPRN_IMISS	0x3D4		/* Instruction TLB Miss Register */
#define SPRN_IMMR	0x27E		/* Internal Memory Map Register */
#define SPRN_L2CR	0x3F9		/* Level 2 Cache Control Register */
#define SPRN_L2CR2	0x3f8
#define L2CR_L2E		0x80000000	/* L2 enable */
#define L2CR_L2PE		0x40000000	/* L2 parity enable */
#define L2CR_L2SIZ_MASK		0x30000000	/* L2 size mask */
#define L2CR_L2SIZ_256KB	0x10000000	/* L2 size 256KB */
#define L2CR_L2SIZ_512KB	0x20000000	/* L2 size 512KB */
#define L2CR_L2SIZ_1MB		0x30000000	/* L2 size 1MB */
#define L2CR_L2CLK_MASK		0x0e000000	/* L2 clock mask */
#define L2CR_L2CLK_DISABLED	0x00000000	/* L2 clock disabled */
#define L2CR_L2CLK_DIV1		0x02000000	/* L2 clock / 1 */
#define L2CR_L2CLK_DIV1_5	0x04000000	/* L2 clock / 1.5 */
#define L2CR_L2CLK_DIV2		0x08000000	/* L2 clock / 2 */
#define L2CR_L2CLK_DIV2_5	0x0a000000	/* L2 clock / 2.5 */
#define L2CR_L2CLK_DIV3		0x0c000000	/* L2 clock / 3 */
#define L2CR_L2RAM_MASK		0x01800000	/* L2 RAM type mask */
#define L2CR_L2RAM_FLOW		0x00000000	/* L2 RAM flow through */
#define L2CR_L2RAM_PIPE		0x01000000	/* L2 RAM pipelined */
#define L2CR_L2RAM_PIPE_LW	0x01800000	/* L2 RAM pipelined latewr */
#define L2CR_L2DO		0x00400000	/* L2 data only */
#define L2CR_L2I		0x00200000	/* L2 global invalidate */
#define L2CR_L2CTL		0x00100000	/* L2 RAM control */
#define L2CR_L2WT		0x00080000	/* L2 write-through */
#define L2CR_L2TS		0x00040000	/* L2 test support */
#define L2CR_L2OH_MASK		0x00030000	/* L2 output hold mask */
#define L2CR_L2OH_0_5		0x00000000	/* L2 output hold 0.5 ns */
#define L2CR_L2OH_1_0		0x00010000	/* L2 output hold 1.0 ns */
#define L2CR_L2SL		0x00008000	/* L2 DLL slow */
#define L2CR_L2DF		0x00004000	/* L2 differential clock */
#define L2CR_L2BYP		0x00002000	/* L2 DLL bypass */
#define L2CR_L2IP		0x00000001	/* L2 GI in progress */
#define L2CR_L2IO_745x		0x00100000	/* L2 instr. only (745x) */
#define L2CR_L2DO_745x		0x00010000	/* L2 data only (745x) */
#define L2CR_L2REP_745x		0x00001000	/* L2 repl. algorithm (745x) */
#define L2CR_L2HWF_745x		0x00000800	/* L2 hardware flush (745x) */
#define SPRN_L3CR		0x3FA	/* Level 3 Cache Control Register */
#define L3CR_L3E		0x80000000	/* L3 enable */
#define L3CR_L3PE		0x40000000	/* L3 data parity enable */
#define L3CR_L3APE		0x20000000	/* L3 addr parity enable */
#define L3CR_L3SIZ		0x10000000	/* L3 size */
#define L3CR_L3CLKEN		0x08000000	/* L3 clock enable */
#define L3CR_L3RES		0x04000000	/* L3 special reserved bit */
#define L3CR_L3CLKDIV		0x03800000	/* L3 clock divisor */
#define L3CR_L3IO		0x00400000	/* L3 instruction only */
#define L3CR_L3SPO		0x00040000	/* L3 sample point override */
#define L3CR_L3CKSP		0x00030000	/* L3 clock sample point */
#define L3CR_L3PSP		0x0000e000	/* L3 P-clock sample point */
#define L3CR_L3REP		0x00001000	/* L3 replacement algorithm */
#define L3CR_L3HWF		0x00000800	/* L3 hardware flush */
#define L3CR_L3I		0x00000400	/* L3 global invalidate */
#define L3CR_L3RT		0x00000300	/* L3 SRAM type */
#define L3CR_L3NIRCA		0x00000080	/* L3 non-integer ratio clock adj. */
#define L3CR_L3DO		0x00000040	/* L3 data only mode */
#define L3CR_PMEN		0x00000004	/* L3 private memory enable */
#define L3CR_PMSIZ		0x00000001	/* L3 private memory size */

#define SPRN_MSSCR0	0x3f6	/* Memory Subsystem Control Register 0 */
#define SPRN_MSSSR0	0x3f7	/* Memory Subsystem Status Register 1 */
#define SPRN_LDSTCR	0x3f8	/* Load/Store control register */
#define SPRN_LDSTDB	0x3f4	/* */
#define SPRN_LR		0x008	/* Link Register */
#ifndef SPRN_PIR
#define SPRN_PIR	0x3FF	/* Processor Identification Register */
#endif
#define SPRN_TIR	0x1BE	/* Thread Identification Register */
#define SPRN_PTCR	0x1D0	/* Partition table control Register */
#define SPRN_PSPB	0x09F	/* Problem State Priority Boost reg */
#define SPRN_PTEHI	0x3D5	/* 981 7450 PTE HI word (S/W TLB load) */
#define SPRN_PTELO	0x3D6	/* 982 7450 PTE LO word (S/W TLB load) */
#define SPRN_PURR	0x135	/* Processor Utilization of Resources Reg */
#define SPRN_PVR	0x11F	/* Processor Version Register */
#define SPRN_RPA	0x3D6	/* Required Physical Address Register */
#define SPRN_SDA	0x3BF	/* Sampled Data Address Register */
#define SPRN_SDR1	0x019	/* MMU Hash Base Register */
#define SPRN_ASR	0x118   /* Address Space Register */
#define SPRN_SIA	0x3BB	/* Sampled Instruction Address Register */
#define SPRN_SPRG0	0x110	/* Special Purpose Register General 0 */
#define SPRN_SPRG1	0x111	/* Special Purpose Register General 1 */
#define SPRN_SPRG2	0x112	/* Special Purpose Register General 2 */
#define SPRN_SPRG3	0x113	/* Special Purpose Register General 3 */
#define SPRN_USPRG3	0x103	/* SPRG3 userspace read */
#define SPRN_SPRG4	0x114	/* Special Purpose Register General 4 */
#define SPRN_USPRG4	0x104	/* SPRG4 userspace read */
#define SPRN_SPRG5	0x115	/* Special Purpose Register General 5 */
#define SPRN_USPRG5	0x105	/* SPRG5 userspace read */
#define SPRN_SPRG6	0x116	/* Special Purpose Register General 6 */
#define SPRN_USPRG6	0x106	/* SPRG6 userspace read */
#define SPRN_SPRG7	0x117	/* Special Purpose Register General 7 */
#define SPRN_USPRG7	0x107	/* SPRG7 userspace read */
#define SPRN_SRR0	0x01A	/* Save/Restore Register 0 */
#define SPRN_SRR1	0x01B	/* Save/Restore Register 1 */
#define   SRR1_ISI_NOPT		0x40000000 /* ISI: Not found in hash */
#define   SRR1_ISI_N_OR_G	0x10000000 /* ISI: Access is no-exec or G */
#define   SRR1_ISI_PROT		0x08000000 /* ISI: Other protection fault */
#define   SRR1_WAKEMASK		0x00380000 /* reason for wakeup */
#define   SRR1_WAKEMASK_P8	0x003c0000 /* reason for wakeup on POWER8 and 9 */
#define   SRR1_WAKEMCE_RESVD	0x003c0000 /* Unused/reserved value used by MCE wakeup to indicate cause to idle wakeup handler */
#define   SRR1_WAKESYSERR	0x00300000 /* System error */
#define   SRR1_WAKEEE		0x00200000 /* External interrupt */
#define   SRR1_WAKEHVI		0x00240000 /* Hypervisor Virtualization Interrupt (P9) */
#define   SRR1_WAKEMT		0x00280000 /* mtctrl */
#define	  SRR1_WAKEHMI		0x00280000 /* Hypervisor maintenance */
#define   SRR1_WAKEDEC		0x00180000 /* Decrementer interrupt */
#define   SRR1_WAKEDBELL	0x00140000 /* Privileged doorbell on P8 */
#define   SRR1_WAKETHERM	0x00100000 /* Thermal management interrupt */
#define	  SRR1_WAKERESET	0x00100000 /* System reset */
#define   SRR1_WAKEHDBELL	0x000c0000 /* Hypervisor doorbell on P8 */
#define	  SRR1_WAKESTATE	0x00030000 /* Powersave exit mask [46:47] */
#define	  SRR1_WS_DEEPEST	0x00030000 /* Some resources not maintained,
					  * may not be recoverable */
#define	  SRR1_WS_DEEPER	0x00020000 /* Some resources not maintained */
#define	  SRR1_WS_DEEP		0x00010000 /* All resources maintained */
#define   SRR1_PROGFPE		0x00100000 /* Floating Point Enabled */
#define   SRR1_PROGILL		0x00080000 /* Illegal instruction */
#define   SRR1_PROGPRIV		0x00040000 /* Privileged instruction */
#define   SRR1_PROGTRAP		0x00020000 /* Trap */
#define   SRR1_PROGADDR		0x00010000 /* SRR0 contains subsequent addr */

#define SPRN_HSRR0	0x13A	/* Save/Restore Register 0 */
#define SPRN_HSRR1	0x13B	/* Save/Restore Register 1 */
#define   HSRR1_DENORM		0x00100000 /* Denorm exception */

#define SPRN_TBCTL	0x35f	/* PA6T Timebase control register */
#define   TBCTL_FREEZE		0x0000000000000000ull /* Freeze all tbs */
#define   TBCTL_RESTART		0x0000000100000000ull /* Restart all tbs */
#define   TBCTL_UPDATE_UPPER	0x0000000200000000ull /* Set upper 32 bits */
#define   TBCTL_UPDATE_LOWER	0x0000000300000000ull /* Set lower 32 bits */

#ifndef SPRN_SVR
#define SPRN_SVR	0x11E	/* System Version Register */
#endif
#define SPRN_THRM1	0x3FC		/* Thermal Management Register 1 */
/* these bits were defined in inverted endian sense originally, ugh, confusing */
#define THRM1_TIN	(1 << 31)
#define THRM1_TIV	(1 << 30)
#define THRM1_THRES(x)	((x&0x7f)<<23)
#define THRM3_SITV(x)	((x&0x3fff)<<1)
#define THRM1_TID	(1<<2)
#define THRM1_TIE	(1<<1)
#define THRM1_V		(1<<0)
#define SPRN_THRM2	0x3FD		/* Thermal Management Register 2 */
#define SPRN_THRM3	0x3FE		/* Thermal Management Register 3 */
#define THRM3_E		(1<<0)
#define SPRN_TLBMISS	0x3D4		/* 980 7450 TLB Miss Register */
#define SPRN_UMMCR0	0x3A8	/* User Monitor Mode Control Register 0 */
#define SPRN_UMMCR1	0x3AC	/* User Monitor Mode Control Register 0 */
#define SPRN_UPMC1	0x3A9	/* User Performance Counter Register 1 */
#define SPRN_UPMC2	0x3AA	/* User Performance Counter Register 2 */
#define SPRN_UPMC3	0x3AD	/* User Performance Counter Register 3 */
#define SPRN_UPMC4	0x3AE	/* User Performance Counter Register 4 */
#define SPRN_USIA	0x3AB	/* User Sampled Instruction Address Register */
#define SPRN_VRSAVE	0x100	/* Vector Register Save Register */
#define SPRN_XER	0x001	/* Fixed Point Exception Register */

#define SPRN_MMCR0_GEKKO 0x3B8 /* Gekko Monitor Mode Control Register 0 */
#define SPRN_MMCR1_GEKKO 0x3BC /* Gekko Monitor Mode Control Register 1 */
#define SPRN_PMC1_GEKKO  0x3B9 /* Gekko Performance Monitor Control 1 */
#define SPRN_PMC2_GEKKO  0x3BA /* Gekko Performance Monitor Control 2 */
#define SPRN_PMC3_GEKKO  0x3BD /* Gekko Performance Monitor Control 3 */
#define SPRN_PMC4_GEKKO  0x3BE /* Gekko Performance Monitor Control 4 */
#define SPRN_WPAR_GEKKO  0x399 /* Gekko Write Pipe Address Register */

#define SPRN_SCOMC	0x114	/* SCOM Access Control */
#define SPRN_SCOMD	0x115	/* SCOM Access DATA */

/* Performance monitor SPRs */
#ifdef CONFIG_PPC64
#define SPRN_MMCR0	795
#define   MMCR0_FC	0x80000000UL /* freeze counters */
#define   MMCR0_FCS	0x40000000UL /* freeze in supervisor state */
#define   MMCR0_KERNEL_DISABLE MMCR0_FCS
#define   MMCR0_FCP	0x20000000UL /* freeze in problem state */
#define   MMCR0_PROBLEM_DISABLE MMCR0_FCP
#define   MMCR0_FCM1	0x10000000UL /* freeze counters while MSR mark = 1 */
#define   MMCR0_FCM0	0x08000000UL /* freeze counters while MSR mark = 0 */
#define   MMCR0_PMXE	ASM_CONST(0x04000000) /* perf mon exception enable */
#define   MMCR0_FCECE	ASM_CONST(0x02000000) /* freeze ctrs on enabled cond or event */
#define   MMCR0_TBEE	0x00400000UL /* time base exception enable */
#define   MMCR0_BHRBA	0x00200000UL /* BHRB Access allowed in userspace */
#define   MMCR0_EBE	0x00100000UL /* Event based branch enable */
#define   MMCR0_PMCC	0x000c0000UL /* PMC control */
#define   MMCR0_PMCC_U6	0x00080000UL /* PMC1-6 are R/W by user (PR) */
#define   MMCR0_PMC1CE	0x00008000UL /* PMC1 count enable*/
#define   MMCR0_PMCjCE	ASM_CONST(0x00004000) /* PMCj count enable*/
#define   MMCR0_TRIGGER	0x00002000UL /* TRIGGER enable */
#define   MMCR0_PMAO_SYNC ASM_CONST(0x00000800) /* PMU intr is synchronous */
#define   MMCR0_C56RUN	ASM_CONST(0x00000100) /* PMC5/6 count when RUN=0 */
/* performance monitor alert has occurred, set to 0 after handling exception */
#define   MMCR0_PMAO	ASM_CONST(0x00000080)
#define   MMCR0_SHRFC	0x00000040UL /* SHRre freeze conditions between threads */
#define   MMCR0_FC56	0x00000010UL /* freeze counters 5 and 6 */
#define   MMCR0_FCTI	0x00000008UL /* freeze counters in tags inactive mode */
#define   MMCR0_FCTA	0x00000004UL /* freeze counters in tags active mode */
#define   MMCR0_FCWAIT	0x00000002UL /* freeze counter in WAIT state */
#define   MMCR0_FCHV	0x00000001UL /* freeze conditions in hypervisor mode */
#define SPRN_MMCR1	798
#define SPRN_MMCR2	785
#define SPRN_UMMCR2	769
#define SPRN_MMCRA	0x312
#define   MMCRA_SDSYNC	0x80000000UL /* SDAR synced with SIAR */
#define   MMCRA_SDAR_DCACHE_MISS 0x40000000UL
#define   MMCRA_SDAR_ERAT_MISS   0x20000000UL
#define   MMCRA_SIHV	0x10000000UL /* state of MSR HV when SIAR set */
#define   MMCRA_SIPR	0x08000000UL /* state of MSR PR when SIAR set */
#define   MMCRA_SLOT	0x07000000UL /* SLOT bits (37-39) */
#define   MMCRA_SLOT_SHIFT	24
#define   MMCRA_SAMPLE_ENABLE 0x00000001UL /* enable sampling */
#define   POWER6_MMCRA_SDSYNC 0x0000080000000000ULL	/* SDAR/SIAR synced */
#define   POWER6_MMCRA_SIHV   0x0000040000000000ULL
#define   POWER6_MMCRA_SIPR   0x0000020000000000ULL
#define   POWER6_MMCRA_THRM	0x00000020UL
#define   POWER6_MMCRA_OTHER	0x0000000EUL

#define   POWER7P_MMCRA_SIAR_VALID 0x10000000	/* P7+ SIAR contents valid */
#define   POWER7P_MMCRA_SDAR_VALID 0x08000000	/* P7+ SDAR contents valid */

#define SPRN_MMCRH	316	/* Hypervisor monitor mode control register */
#define SPRN_MMCRS	894	/* Supervisor monitor mode control register */
#define SPRN_MMCRC	851	/* Core monitor mode control register */
#define SPRN_EBBHR	804	/* Event based branch handler register */
#define SPRN_EBBRR	805	/* Event based branch return register */
#define SPRN_BESCR	806	/* Branch event status and control register */
#define   BESCR_GE	0x8000000000000000ULL /* Global Enable */
#define SPRN_WORT	895	/* Workload optimization register - thread */
#define SPRN_WORC	863	/* Workload optimization register - core */

#define SPRN_PMC1	787
#define SPRN_PMC2	788
#define SPRN_PMC3	789
#define SPRN_PMC4	790
#define SPRN_PMC5	791
#define SPRN_PMC6	792
#define SPRN_PMC7	793
#define SPRN_PMC8	794
#define SPRN_SIER	784
#define   SIER_SIPR		0x2000000	/* Sampled MSR_PR */
#define   SIER_SIHV		0x1000000	/* Sampled MSR_HV */
#define   SIER_SIAR_VALID	0x0400000	/* SIAR contents valid */
#define   SIER_SDAR_VALID	0x0200000	/* SDAR contents valid */
#define SPRN_SIAR	796
#define SPRN_SDAR	797
#define SPRN_TACR	888
#define SPRN_TCSCR	889
#define SPRN_CSIGR	890
#define SPRN_SPMC1	892
#define SPRN_SPMC2	893

/* When EBB is enabled, some of MMCR0/MMCR2/SIER are user accessible */
#define MMCR0_USER_MASK	(MMCR0_FC | MMCR0_PMXE | MMCR0_PMAO)
#define MMCR2_USER_MASK	0x4020100804020000UL /* (FC1P|FC2P|FC3P|FC4P|FC5P|FC6P) */
#define SIER_USER_MASK	0x7fffffUL

#define SPRN_PA6T_MMCR0 795
#define   PA6T_MMCR0_EN0	0x0000000000000001UL
#define   PA6T_MMCR0_EN1	0x0000000000000002UL
#define   PA6T_MMCR0_EN2	0x0000000000000004UL
#define   PA6T_MMCR0_EN3	0x0000000000000008UL
#define   PA6T_MMCR0_EN4	0x0000000000000010UL
#define   PA6T_MMCR0_EN5	0x0000000000000020UL
#define   PA6T_MMCR0_SUPEN	0x0000000000000040UL
#define   PA6T_MMCR0_PREN	0x0000000000000080UL
#define   PA6T_MMCR0_HYPEN	0x0000000000000100UL
#define   PA6T_MMCR0_FCM0	0x0000000000000200UL
#define   PA6T_MMCR0_FCM1	0x0000000000000400UL
#define   PA6T_MMCR0_INTGEN	0x0000000000000800UL
#define   PA6T_MMCR0_INTEN0	0x0000000000001000UL
#define   PA6T_MMCR0_INTEN1	0x0000000000002000UL
#define   PA6T_MMCR0_INTEN2	0x0000000000004000UL
#define   PA6T_MMCR0_INTEN3	0x0000000000008000UL
#define   PA6T_MMCR0_INTEN4	0x0000000000010000UL
#define   PA6T_MMCR0_INTEN5	0x0000000000020000UL
#define   PA6T_MMCR0_DISCNT	0x0000000000040000UL
#define   PA6T_MMCR0_UOP	0x0000000000080000UL
#define   PA6T_MMCR0_TRG	0x0000000000100000UL
#define   PA6T_MMCR0_TRGEN	0x0000000000200000UL
#define   PA6T_MMCR0_TRGREG	0x0000000001600000UL
#define   PA6T_MMCR0_SIARLOG	0x0000000002000000UL
#define   PA6T_MMCR0_SDARLOG	0x0000000004000000UL
#define   PA6T_MMCR0_PROEN	0x0000000008000000UL
#define   PA6T_MMCR0_PROLOG	0x0000000010000000UL
#define   PA6T_MMCR0_DAMEN2	0x0000000020000000UL
#define   PA6T_MMCR0_DAMEN3	0x0000000040000000UL
#define   PA6T_MMCR0_DAMEN4	0x0000000080000000UL
#define   PA6T_MMCR0_DAMEN5	0x0000000100000000UL
#define   PA6T_MMCR0_DAMSEL2	0x0000000200000000UL
#define   PA6T_MMCR0_DAMSEL3	0x0000000400000000UL
#define   PA6T_MMCR0_DAMSEL4	0x0000000800000000UL
#define   PA6T_MMCR0_DAMSEL5	0x0000001000000000UL
#define   PA6T_MMCR0_HANDDIS	0x0000002000000000UL
#define   PA6T_MMCR0_PCTEN	0x0000004000000000UL
#define   PA6T_MMCR0_SOCEN	0x0000008000000000UL
#define   PA6T_MMCR0_SOCMOD	0x0000010000000000UL

#define SPRN_PA6T_MMCR1 798
#define   PA6T_MMCR1_ES2	0x00000000000000ffUL
#define   PA6T_MMCR1_ES3	0x000000000000ff00UL
#define   PA6T_MMCR1_ES4	0x0000000000ff0000UL
#define   PA6T_MMCR1_ES5	0x00000000ff000000UL

#define SPRN_PA6T_UPMC0 771	/* User PerfMon Counter 0 */
#define SPRN_PA6T_UPMC1 772	/* ... */
#define SPRN_PA6T_UPMC2 773
#define SPRN_PA6T_UPMC3 774
#define SPRN_PA6T_UPMC4 775
#define SPRN_PA6T_UPMC5 776
#define SPRN_PA6T_UMMCR0 779	/* User Monitor Mode Control Register 0 */
#define SPRN_PA6T_SIAR	780	/* Sampled Instruction Address */
#define SPRN_PA6T_UMMCR1 782	/* User Monitor Mode Control Register 1 */
#define SPRN_PA6T_SIER	785	/* Sampled Instruction Event Register */
#define SPRN_PA6T_PMC0	787
#define SPRN_PA6T_PMC1	788
#define SPRN_PA6T_PMC2	789
#define SPRN_PA6T_PMC3	790
#define SPRN_PA6T_PMC4	791
#define SPRN_PA6T_PMC5	792
#define SPRN_PA6T_TSR0	793	/* Timestamp Register 0 */
#define SPRN_PA6T_TSR1	794	/* Timestamp Register 1 */
#define SPRN_PA6T_TSR2	799	/* Timestamp Register 2 */
#define SPRN_PA6T_TSR3	784	/* Timestamp Register 3 */

#define SPRN_PA6T_IER	981	/* Icache Error Register */
#define SPRN_PA6T_DER	982	/* Dcache Error Register */
#define SPRN_PA6T_BER	862	/* BIU Error Address Register */
#define SPRN_PA6T_MER	849	/* MMU Error Register */

#define SPRN_PA6T_IMA0	880	/* Instruction Match Array 0 */
#define SPRN_PA6T_IMA1	881	/* ... */
#define SPRN_PA6T_IMA2	882
#define SPRN_PA6T_IMA3	883
#define SPRN_PA6T_IMA4	884
#define SPRN_PA6T_IMA5	885
#define SPRN_PA6T_IMA6	886
#define SPRN_PA6T_IMA7	887
#define SPRN_PA6T_IMA8	888
#define SPRN_PA6T_IMA9	889
#define SPRN_PA6T_BTCR	978	/* Breakpoint and Tagging Control Register */
#define SPRN_PA6T_IMAAT	979	/* Instruction Match Array Action Table */
#define SPRN_PA6T_PCCR	1019	/* Power Counter Control Register */
#define SPRN_BKMK	1020	/* Cell Bookmark Register */
#define SPRN_PA6T_RPCCR	1021	/* Retire PC Trace Control Register */


#else /* 32-bit */
#define SPRN_MMCR0	952	/* Monitor Mode Control Register 0 */
#define   MMCR0_FC	0x80000000UL /* freeze counters */
#define   MMCR0_FCS	0x40000000UL /* freeze in supervisor state */
#define   MMCR0_FCP	0x20000000UL /* freeze in problem state */
#define   MMCR0_FCM1	0x10000000UL /* freeze counters while MSR mark = 1 */
#define   MMCR0_FCM0	0x08000000UL /* freeze counters while MSR mark = 0 */
#define   MMCR0_PMXE	0x04000000UL /* performance monitor exception enable */
#define   MMCR0_FCECE	0x02000000UL /* freeze ctrs on enabled cond or event */
#define   MMCR0_TBEE	0x00400000UL /* time base exception enable */
#define   MMCR0_PMC1CE	0x00008000UL /* PMC1 count enable*/
#define   MMCR0_PMCnCE	0x00004000UL /* count enable for all but PMC 1*/
#define   MMCR0_TRIGGER	0x00002000UL /* TRIGGER enable */
#define   MMCR0_PMC1SEL	0x00001fc0UL /* PMC 1 Event */
#define   MMCR0_PMC2SEL	0x0000003fUL /* PMC 2 Event */

#define SPRN_MMCR1	956
#define   MMCR1_PMC3SEL	0xf8000000UL /* PMC 3 Event */
#define   MMCR1_PMC4SEL	0x07c00000UL /* PMC 4 Event */
#define   MMCR1_PMC5SEL	0x003e0000UL /* PMC 5 Event */
#define   MMCR1_PMC6SEL 0x0001f800UL /* PMC 6 Event */
#define SPRN_MMCR2	944
#define SPRN_PMC1	953	/* Performance Counter Register 1 */
#define SPRN_PMC2	954	/* Performance Counter Register 2 */
#define SPRN_PMC3	957	/* Performance Counter Register 3 */
#define SPRN_PMC4	958	/* Performance Counter Register 4 */
#define SPRN_PMC5	945	/* Performance Counter Register 5 */
#define SPRN_PMC6	946	/* Performance Counter Register 6 */

#define SPRN_SIAR	955	/* Sampled Instruction Address Register */

/* Bit definitions for MMCR0 and PMC1 / PMC2. */
#define MMCR0_PMC1_CYCLES	(1 << 7)
#define MMCR0_PMC1_ICACHEMISS	(5 << 7)
#define MMCR0_PMC1_DTLB		(6 << 7)
#define MMCR0_PMC2_DCACHEMISS	0x6
#define MMCR0_PMC2_CYCLES	0x1
#define MMCR0_PMC2_ITLB		0x7
#define MMCR0_PMC2_LOADMISSTIME	0x5
#endif

/*
 * SPRG usage:
 *
 * All 64-bit:
 *	- SPRG1 stores PACA pointer except 64-bit server in
 *        HV mode in which case it is HSPRG0
 *
 * 64-bit server:
 *	- SPRG0 scratch for TM recheckpoint/reclaim (reserved for HV on Power4)
 *	- SPRG2 scratch for exception vectors
 *	- SPRG3 CPU and NUMA node for VDSO getcpu (user visible)
 *      - HSPRG0 stores PACA in HV mode
 *      - HSPRG1 scratch for "HV" exceptions
 *
 * 64-bit embedded
 *	- SPRG0 generic exception scratch
 *	- SPRG2 TLB exception stack
 *	- SPRG3 critical exception scratch (user visible, sorry!)
 *	- SPRG4 unused (user visible)
 *	- SPRG6 TLB miss scratch (user visible, sorry !)
 *	- SPRG7 CPU and NUMA node for VDSO getcpu (user visible)
 *	- SPRG8 machine check exception scratch
 *	- SPRG9 debug exception scratch
 *
 * All 32-bit:
 *	- SPRG3 current thread_info pointer
 *        (virtual on BookE, physical on others)
 *
 * 32-bit classic:
 *	- SPRG0 scratch for exception vectors
 *	- SPRG1 scratch for exception vectors
 *	- SPRG2 indicator that we are in RTAS
 *	- SPRG4 (603 only) pseudo TLB LRU data
 *
 * 32-bit 40x:
 *	- SPRG0 scratch for exception vectors
 *	- SPRG1 scratch for exception vectors
 *	- SPRG2 scratch for exception vectors
 *	- SPRG4 scratch for exception vectors (not 403)
 *	- SPRG5 scratch for exception vectors (not 403)
 *	- SPRG6 scratch for exception vectors (not 403)
 *	- SPRG7 scratch for exception vectors (not 403)
 *
 * 32-bit 440 and FSL BookE:
 *	- SPRG0 scratch for exception vectors
 *	- SPRG1 scratch for exception vectors (*)
 *	- SPRG2 scratch for crit interrupts handler
 *	- SPRG4 scratch for exception vectors
 *	- SPRG5 scratch for exception vectors
 *	- SPRG6 scratch for machine check handler
 *	- SPRG7 scratch for exception vectors
 *	- SPRG9 scratch for debug vectors (e500 only)
 *
 *      Additionally, BookE separates "read" and "write"
 *      of those registers. That allows to use the userspace
 *      readable variant for reads, which can avoid a fault
 *      with KVM type virtualization.
 *
 * 32-bit 8xx:
 *	- SPRG0 scratch for exception vectors
 *	- SPRG1 scratch for exception vectors
 *	- SPRG2 scratch for exception vectors
 *
 */
#ifdef CONFIG_PPC64
#define SPRN_SPRG_PACA 		SPRN_SPRG1
#else
#define SPRN_SPRG_THREAD 	SPRN_SPRG3
#endif

#ifdef CONFIG_PPC_BOOK3S_64
#define SPRN_SPRG_SCRATCH0	SPRN_SPRG2
#define SPRN_SPRG_HPACA		SPRN_HSPRG0
#define SPRN_SPRG_HSCRATCH0	SPRN_HSPRG1
#define SPRN_SPRG_VDSO_READ	SPRN_USPRG3
#define SPRN_SPRG_VDSO_WRITE	SPRN_SPRG3

#define GET_PACA(rX)					\
	BEGIN_FTR_SECTION_NESTED(66);			\
	mfspr	rX,SPRN_SPRG_PACA;			\
	FTR_SECTION_ELSE_NESTED(66);			\
	mfspr	rX,SPRN_SPRG_HPACA;			\
	ALT_FTR_SECTION_END_NESTED_IFCLR(CPU_FTR_HVMODE, 66)

#define SET_PACA(rX)					\
	BEGIN_FTR_SECTION_NESTED(66);			\
	mtspr	SPRN_SPRG_PACA,rX;			\
	FTR_SECTION_ELSE_NESTED(66);			\
	mtspr	SPRN_SPRG_HPACA,rX;			\
	ALT_FTR_SECTION_END_NESTED_IFCLR(CPU_FTR_HVMODE, 66)

#define GET_SCRATCH0(rX)				\
	BEGIN_FTR_SECTION_NESTED(66);			\
	mfspr	rX,SPRN_SPRG_SCRATCH0;			\
	FTR_SECTION_ELSE_NESTED(66);			\
	mfspr	rX,SPRN_SPRG_HSCRATCH0;			\
	ALT_FTR_SECTION_END_NESTED_IFCLR(CPU_FTR_HVMODE, 66)

#define SET_SCRATCH0(rX)				\
	BEGIN_FTR_SECTION_NESTED(66);			\
	mtspr	SPRN_SPRG_SCRATCH0,rX;			\
	FTR_SECTION_ELSE_NESTED(66);			\
	mtspr	SPRN_SPRG_HSCRATCH0,rX;			\
	ALT_FTR_SECTION_END_NESTED_IFCLR(CPU_FTR_HVMODE, 66)

#else /* CONFIG_PPC_BOOK3S_64 */
#define GET_SCRATCH0(rX)	mfspr	rX,SPRN_SPRG_SCRATCH0
#define SET_SCRATCH0(rX)	mtspr	SPRN_SPRG_SCRATCH0,rX

#endif

#ifdef CONFIG_PPC_BOOK3E_64
#define SPRN_SPRG_MC_SCRATCH	SPRN_SPRG8
#define SPRN_SPRG_CRIT_SCRATCH	SPRN_SPRG3
#define SPRN_SPRG_DBG_SCRATCH	SPRN_SPRG9
#define SPRN_SPRG_TLB_EXFRAME	SPRN_SPRG2
#define SPRN_SPRG_TLB_SCRATCH	SPRN_SPRG6
#define SPRN_SPRG_GEN_SCRATCH	SPRN_SPRG0
#define SPRN_SPRG_GDBELL_SCRATCH SPRN_SPRG_GEN_SCRATCH
#define SPRN_SPRG_VDSO_READ	SPRN_USPRG7
#define SPRN_SPRG_VDSO_WRITE	SPRN_SPRG7

#define SET_PACA(rX)	mtspr	SPRN_SPRG_PACA,rX
#define GET_PACA(rX)	mfspr	rX,SPRN_SPRG_PACA

#endif

#ifdef CONFIG_PPC_BOOK3S_32
#define SPRN_SPRG_SCRATCH0	SPRN_SPRG0
#define SPRN_SPRG_SCRATCH1	SPRN_SPRG1
#define SPRN_SPRG_RTAS		SPRN_SPRG2
#define SPRN_SPRG_603_LRU	SPRN_SPRG4
#endif

#ifdef CONFIG_40x
#define SPRN_SPRG_SCRATCH0	SPRN_SPRG0
#define SPRN_SPRG_SCRATCH1	SPRN_SPRG1
#define SPRN_SPRG_SCRATCH2	SPRN_SPRG2
#define SPRN_SPRG_SCRATCH3	SPRN_SPRG4
#define SPRN_SPRG_SCRATCH4	SPRN_SPRG5
#define SPRN_SPRG_SCRATCH5	SPRN_SPRG6
#define SPRN_SPRG_SCRATCH6	SPRN_SPRG7
#endif

#ifdef CONFIG_BOOKE
#define SPRN_SPRG_RSCRATCH0	SPRN_SPRG0
#define SPRN_SPRG_WSCRATCH0	SPRN_SPRG0
#define SPRN_SPRG_RSCRATCH1	SPRN_SPRG1
#define SPRN_SPRG_WSCRATCH1	SPRN_SPRG1
#define SPRN_SPRG_RSCRATCH_CRIT	SPRN_SPRG2
#define SPRN_SPRG_WSCRATCH_CRIT	SPRN_SPRG2
#define SPRN_SPRG_RSCRATCH2	SPRN_SPRG4R
#define SPRN_SPRG_WSCRATCH2	SPRN_SPRG4W
#define SPRN_SPRG_RSCRATCH3	SPRN_SPRG5R
#define SPRN_SPRG_WSCRATCH3	SPRN_SPRG5W
#define SPRN_SPRG_RSCRATCH_MC	SPRN_SPRG1
#define SPRN_SPRG_WSCRATCH_MC	SPRN_SPRG1
#define SPRN_SPRG_RSCRATCH4	SPRN_SPRG7R
#define SPRN_SPRG_WSCRATCH4	SPRN_SPRG7W
#ifdef CONFIG_E200
#define SPRN_SPRG_RSCRATCH_DBG	SPRN_SPRG6R
#define SPRN_SPRG_WSCRATCH_DBG	SPRN_SPRG6W
#else
#define SPRN_SPRG_RSCRATCH_DBG	SPRN_SPRG9
#define SPRN_SPRG_WSCRATCH_DBG	SPRN_SPRG9
#endif
#endif

#ifdef CONFIG_8xx
#define SPRN_SPRG_SCRATCH0	SPRN_SPRG0
#define SPRN_SPRG_SCRATCH1	SPRN_SPRG1
#define SPRN_SPRG_SCRATCH2	SPRN_SPRG2
#endif



/*
 * An mtfsf instruction with the L bit set. On CPUs that support this a
 * full 64bits of FPSCR is restored and on other CPUs the L bit is ignored.
 *
 * Until binutils gets the new form of mtfsf, hardwire the instruction.
 */
#ifdef CONFIG_PPC64
#define MTFSF_L(REG) \
	.long (0xfc00058e | ((0xff) << 17) | ((REG) << 11) | (1 << 25))
#else
#define MTFSF_L(REG)	mtfsf	0xff, (REG)
#endif

/* Processor Version Register (PVR) field extraction */

#define PVR_VER(pvr)	(((pvr) >>  16) & 0xFFFF)	/* Version field */
#define PVR_REV(pvr)	(((pvr) >>   0) & 0xFFFF)	/* Revison field */

#define pvr_version_is(pvr)	(PVR_VER(mfspr(SPRN_PVR)) == (pvr))

/*
 * IBM has further subdivided the standard PowerPC 16-bit version and
 * revision subfields of the PVR for the PowerPC 403s into the following:
 */

#define PVR_FAM(pvr)	(((pvr) >> 20) & 0xFFF)	/* Family field */
#define PVR_MEM(pvr)	(((pvr) >> 16) & 0xF)	/* Member field */
#define PVR_CORE(pvr)	(((pvr) >> 12) & 0xF)	/* Core field */
#define PVR_CFG(pvr)	(((pvr) >>  8) & 0xF)	/* Configuration field */
#define PVR_MAJ(pvr)	(((pvr) >>  4) & 0xF)	/* Major revision field */
#define PVR_MIN(pvr)	(((pvr) >>  0) & 0xF)	/* Minor revision field */

/* Processor Version Numbers */

#define PVR_403GA	0x00200000
#define PVR_403GB	0x00200100
#define PVR_403GC	0x00200200
#define PVR_403GCX	0x00201400
#define PVR_405GP	0x40110000
#define PVR_476		0x11a52000
#define PVR_476FPE	0x7ff50000
#define PVR_STB03XXX	0x40310000
#define PVR_NP405H	0x41410000
#define PVR_NP405L	0x41610000
#define PVR_601		0x00010000
#define PVR_602		0x00050000
#define PVR_603		0x00030000
#define PVR_603e	0x00060000
#define PVR_603ev	0x00070000
#define PVR_603r	0x00071000
#define PVR_604		0x00040000
#define PVR_604e	0x00090000
#define PVR_604r	0x000A0000
#define PVR_620		0x00140000
#define PVR_740		0x00080000
#define PVR_750		PVR_740
#define PVR_740P	0x10080000
#define PVR_750P	PVR_740P
#define PVR_7400	0x000C0000
#define PVR_7410	0x800C0000
#define PVR_7450	0x80000000
#define PVR_8540	0x80200000
#define PVR_8560	0x80200000
#define PVR_VER_E500V1	0x8020
#define PVR_VER_E500V2	0x8021
#define PVR_VER_E500MC	0x8023
#define PVR_VER_E5500	0x8024
#define PVR_VER_E6500	0x8040

/*
 * For the 8xx processors, all of them report the same PVR family for
 * the PowerPC core. The various versions of these processors must be
 * differentiated by the version number in the Communication Processor
 * Module (CPM).
 */
#define PVR_821		0x00500000
#define PVR_823		PVR_821
#define PVR_850		PVR_821
#define PVR_860		PVR_821
#define PVR_8240	0x00810100
#define PVR_8245	0x80811014
#define PVR_8260	PVR_8240

/* 476 Simulator seems to currently have the PVR of the 602... */
#define PVR_476_ISS	0x00052000

/* 64-bit processors */
#define PVR_NORTHSTAR	0x0033
#define PVR_PULSAR	0x0034
#define PVR_POWER4	0x0035
#define PVR_ICESTAR	0x0036
#define PVR_SSTAR	0x0037
#define PVR_POWER4p	0x0038
#define PVR_970		0x0039
#define PVR_POWER5	0x003A
#define PVR_POWER5p	0x003B
#define PVR_970FX	0x003C
#define PVR_POWER6	0x003E
#define PVR_POWER7	0x003F
#define PVR_630		0x0040
#define PVR_630p	0x0041
#define PVR_970MP	0x0044
#define PVR_970GX	0x0045
#define PVR_POWER7p	0x004A
#define PVR_POWER8E	0x004B
#define PVR_POWER8NVL	0x004C
#define PVR_POWER8	0x004D
#define PVR_POWER9	0x004E
#define PVR_BE		0x0070
#define PVR_PA6T	0x0090

/* "Logical" PVR values defined in PAPR, representing architecture levels */
#define PVR_ARCH_204	0x0f000001
#define PVR_ARCH_205	0x0f000002
#define PVR_ARCH_206	0x0f000003
#define PVR_ARCH_206p	0x0f100003
#define PVR_ARCH_207	0x0f000004
#define PVR_ARCH_300	0x0f000005

/* Macros for setting and retrieving special purpose registers */
#ifndef __ASSEMBLY__
#define mfmsr()		({unsigned long rval; \
			asm volatile("mfmsr %0" : "=r" (rval) : \
						: "memory"); rval;})
#ifdef CONFIG_PPC_BOOK3S_64
#define __mtmsrd(v, l)	asm volatile("mtmsrd %0," __stringify(l) \
				     : : "r" (v) : "memory")
#define mtmsr(v)	__mtmsrd((v), 0)
#define __MTMSR		"mtmsrd"
#else
#define mtmsr(v)	asm volatile("mtmsr %0" : \
				     : "r" ((unsigned long)(v)) \
				     : "memory")
#define __MTMSR		"mtmsr"
#endif

static inline void mtmsr_isync(unsigned long val)
{
	asm volatile(__MTMSR " %0; " ASM_FTR_IFCLR("isync", "nop", %1) : :
			"r" (val), "i" (CPU_FTR_ARCH_206) : "memory");
}

#define mfspr(rn)	({unsigned long rval; \
			asm volatile("mfspr %0," __stringify(rn) \
				: "=r" (rval)); rval;})
#ifndef mtspr
#define mtspr(rn, v)	asm volatile("mtspr " __stringify(rn) ",%0" : \
				     : "r" ((unsigned long)(v)) \
				     : "memory")
#endif
#define wrtspr(rn)	asm volatile("mtspr " __stringify(rn) ",0" : \
				     : : "memory")

extern unsigned long msr_check_and_set(unsigned long bits);
extern bool strict_msr_control;
extern void __msr_check_and_clear(unsigned long bits);
static inline void msr_check_and_clear(unsigned long bits)
{
	if (strict_msr_control)
		__msr_check_and_clear(bits);
}

#ifdef __powerpc64__
#if defined(CONFIG_PPC_CELL) || defined(CONFIG_PPC_FSL_BOOK3E)
#define mftb()		({unsigned long rval;				\
			asm volatile(					\
				"90:	mfspr %0, %2;\n"		\
				"97:	cmpwi %0,0;\n"			\
				"	beq- 90b;\n"			\
				"99:\n"					\
				".section __ftr_fixup,\"a\"\n"		\
				".align 3\n"				\
				"98:\n"					\
				"	.llong %1\n"			\
				"	.llong %1\n"			\
				"	.llong 97b-98b\n"		\
				"	.llong 99b-98b\n"		\
				"	.llong 0\n"			\
				"	.llong 0\n"			\
				".previous"				\
			: "=r" (rval) \
			: "i" (CPU_FTR_CELL_TB_BUG), "i" (SPRN_TBRL) : "cr0"); \
			rval;})
#else
#define mftb()		({unsigned long rval;	\
			asm volatile("mfspr %0, %1" : \
				     "=r" (rval) : "i" (SPRN_TBRL)); rval;})
#endif /* !CONFIG_PPC_CELL */

#else /* __powerpc64__ */

#if defined(CONFIG_8xx)
#define mftbl()		({unsigned long rval;	\
			asm volatile("mftbl %0" : "=r" (rval)); rval;})
#define mftbu()		({unsigned long rval;	\
			asm volatile("mftbu %0" : "=r" (rval)); rval;})
#else
#define mftbl()		({unsigned long rval;	\
			asm volatile("mfspr %0, %1" : "=r" (rval) : \
				"i" (SPRN_TBRL)); rval;})
#define mftbu()		({unsigned long rval;	\
			asm volatile("mfspr %0, %1" : "=r" (rval) : \
				"i" (SPRN_TBRU)); rval;})
#endif
#define mftb()		mftbl()
#endif /* !__powerpc64__ */

#define mttbl(v)	asm volatile("mttbl %0":: "r"(v))
#define mttbu(v)	asm volatile("mttbu %0":: "r"(v))

#ifdef CONFIG_PPC32
#define mfsrin(v)	({unsigned int rval; \
			asm volatile("mfsrin %0,%1" : "=r" (rval) : "r" (v)); \
					rval;})
#endif

#define proc_trap()	asm volatile("trap")

extern unsigned long current_stack_pointer(void);

extern unsigned long scom970_read(unsigned int address);
extern void scom970_write(unsigned int address, unsigned long value);

struct pt_regs;

extern void ppc_save_regs(struct pt_regs *regs);

static inline void update_power8_hid0(unsigned long hid0)
{
	/*
	 *  The HID0 update on Power8 should at the very least be
	 *  preceded by a a SYNC instruction followed by an ISYNC
	 *  instruction
	 */
	asm volatile("sync; mtspr %0,%1; isync":: "i"(SPRN_HID0), "r"(hid0));
}
#endif /* __ASSEMBLY__ */
#endif /* __KERNEL__ */
#endif /* _ASM_POWERPC_REG_H */<|MERGE_RESOLUTION|>--- conflicted
+++ resolved
@@ -311,10 +311,6 @@
 				 DSISR_BAD_EXT_CTRL)
 #define	  DSISR_BAD_FAULT_64S	(DSISR_BAD_FAULT_32S	| \
 				 DSISR_ATTR_CONFLICT	| \
-<<<<<<< HEAD
-				 DSISR_KEYFAULT		| \
-=======
->>>>>>> 9ef59080
 				 DSISR_UNSUPP_MMU	| \
 				 DSISR_PRTABLE_FAULT	| \
 				 DSISR_ICSWX_NO_CT	| \
