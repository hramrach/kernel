/* SPDX-License-Identifier: GPL-2.0 */
#ifndef _ARCH_POWERPC_UACCESS_H
#define _ARCH_POWERPC_UACCESS_H

#include <asm/ppc_asm.h>
#include <asm/processor.h>
#include <asm/page.h>
#include <asm/extable.h>

/*
 * The fs value determines whether argument validity checking should be
 * performed or not.  If get_fs() == USER_DS, checking is performed, with
 * get_fs() == KERNEL_DS, checking is bypassed.
 *
 * For historical reasons, these macros are grossly misnamed.
 *
 * The fs/ds values are now the highest legal address in the "segment".
 * This simplifies the checking in the routines below.
 */

#define MAKE_MM_SEG(s)  ((mm_segment_t) { (s) })

#define KERNEL_DS	MAKE_MM_SEG(~0UL)
#ifdef __powerpc64__
/* We use TASK_SIZE_USER64 as TASK_SIZE is not constant */
#define USER_DS		MAKE_MM_SEG(TASK_SIZE_USER64 - 1)
#else
#define USER_DS		MAKE_MM_SEG(TASK_SIZE - 1)
#endif

#define get_ds()	(KERNEL_DS)
#define get_fs()	(current->thread.addr_limit)

static inline void set_fs(mm_segment_t fs)
{
	current->thread.addr_limit = fs;
	/* On user-mode return check addr_limit (fs) is correct */
	set_thread_flag(TIF_FSCHECK);
}

#define segment_eq(a, b)	((a).seg == (b).seg)

#define user_addr_max()	(get_fs().seg)

#ifdef __powerpc64__
/*
 * This check is sufficient because there is a large enough
 * gap between user addresses and the kernel addresses
 */
#define __access_ok(addr, size, segment)	\
	(((addr) <= (segment).seg) && ((size) <= (segment).seg))

#else

static inline int __access_ok(unsigned long addr, unsigned long size,
			mm_segment_t seg)
{
	if (addr > seg.seg)
		return 0;
	return (size == 0 || size - 1 <= seg.seg - addr);
}

#endif

<<<<<<< HEAD
#define access_ok(type, addr, size)		\
	(__chk_user_ptr(addr), (void)(type),		\
=======
#define access_ok(addr, size)		\
	(__chk_user_ptr(addr),		\
>>>>>>> 8ccc0d69
	 __access_ok((__force unsigned long)(addr), (size), get_fs()))

/*
 * These are the main single-value transfer routines.  They automatically
 * use the right size if we just have the right pointer type.
 *
 * This gets kind of ugly. We want to return _two_ values in "get_user()"
 * and yet we don't want to do any pointers, because that is too much
 * of a performance impact. Thus we have a few rather ugly macros here,
 * and hide all the ugliness from the user.
 *
 * The "__xxx" versions of the user access functions are versions that
 * do not verify the address space, that must have been done previously
 * with a separate "access_ok()" call (this is used when we do multiple
 * accesses to the same area of user memory).
 *
 * As we use the same address space for kernel and user data on the
 * PowerPC, we can just do these as direct assignments.  (Of course, the
 * exception handling means that it's no longer "just"...)
 *
 */
#define get_user(x, ptr) \
	__get_user_check((x), (ptr), sizeof(*(ptr)))
#define put_user(x, ptr) \
	__put_user_check((__typeof__(*(ptr)))(x), (ptr), sizeof(*(ptr)))

#define __get_user(x, ptr) \
	__get_user_nocheck((x), (ptr), sizeof(*(ptr)))
#define __put_user(x, ptr) \
	__put_user_nocheck((__typeof__(*(ptr)))(x), (ptr), sizeof(*(ptr)))

#define __get_user_inatomic(x, ptr) \
	__get_user_nosleep((x), (ptr), sizeof(*(ptr)))
#define __put_user_inatomic(x, ptr) \
	__put_user_nosleep((__typeof__(*(ptr)))(x), (ptr), sizeof(*(ptr)))

extern long __put_user_bad(void);

/*
 * We don't tell gcc that we are accessing memory, but this is OK
 * because we do not write to any memory gcc knows about, so there
 * are no aliasing issues.
 */
#define __put_user_asm(x, addr, err, op)			\
	__asm__ __volatile__(					\
		"1:	" op " %1,0(%2)	# put_user\n"		\
		"2:\n"						\
		".section .fixup,\"ax\"\n"			\
		"3:	li %0,%3\n"				\
		"	b 2b\n"					\
		".previous\n"					\
		EX_TABLE(1b, 3b)				\
		: "=r" (err)					\
		: "r" (x), "b" (addr), "i" (-EFAULT), "0" (err))

#ifdef __powerpc64__
#define __put_user_asm2(x, ptr, retval)				\
	  __put_user_asm(x, ptr, retval, "std")
#else /* __powerpc64__ */
#define __put_user_asm2(x, addr, err)				\
	__asm__ __volatile__(					\
		"1:	stw %1,0(%2)\n"				\
		"2:	stw %1+1,4(%2)\n"			\
		"3:\n"						\
		".section .fixup,\"ax\"\n"			\
		"4:	li %0,%3\n"				\
		"	b 3b\n"					\
		".previous\n"					\
		EX_TABLE(1b, 4b)				\
		EX_TABLE(2b, 4b)				\
		: "=r" (err)					\
		: "r" (x), "b" (addr), "i" (-EFAULT), "0" (err))
#endif /* __powerpc64__ */

#define __put_user_size(x, ptr, size, retval)			\
do {								\
	retval = 0;						\
	switch (size) {						\
	  case 1: __put_user_asm(x, ptr, retval, "stb"); break;	\
	  case 2: __put_user_asm(x, ptr, retval, "sth"); break;	\
	  case 4: __put_user_asm(x, ptr, retval, "stw"); break;	\
	  case 8: __put_user_asm2(x, ptr, retval); break;	\
	  default: __put_user_bad();				\
	}							\
} while (0)

#define __put_user_nocheck(x, ptr, size)			\
({								\
	long __pu_err;						\
	__typeof__(*(ptr)) __user *__pu_addr = (ptr);		\
	if (!is_kernel_addr((unsigned long)__pu_addr))		\
		might_fault();					\
	__chk_user_ptr(ptr);					\
	__put_user_size((x), __pu_addr, (size), __pu_err);	\
	__pu_err;						\
})

#define __put_user_check(x, ptr, size)					\
({									\
	long __pu_err = -EFAULT;					\
	__typeof__(*(ptr)) __user *__pu_addr = (ptr);			\
	might_fault();							\
	if (access_ok(__pu_addr, size))			\
		__put_user_size((x), __pu_addr, (size), __pu_err);	\
	__pu_err;							\
})

#define __put_user_nosleep(x, ptr, size)			\
({								\
	long __pu_err;						\
	__typeof__(*(ptr)) __user *__pu_addr = (ptr);		\
	__chk_user_ptr(ptr);					\
	__put_user_size((x), __pu_addr, (size), __pu_err);	\
	__pu_err;						\
})


extern long __get_user_bad(void);

/*
 * This does an atomic 128 byte aligned load from userspace.
 * Upto caller to do enable_kernel_vmx() before calling!
 */
#define __get_user_atomic_128_aligned(kaddr, uaddr, err)		\
	__asm__ __volatile__(				\
		"1:	lvx  0,0,%1	# get user\n"	\
		" 	stvx 0,0,%2	# put kernel\n"	\
		"2:\n"					\
		".section .fixup,\"ax\"\n"		\
		"3:	li %0,%3\n"			\
		"	b 2b\n"				\
		".previous\n"				\
		EX_TABLE(1b, 3b)			\
		: "=r" (err)			\
		: "b" (uaddr), "b" (kaddr), "i" (-EFAULT), "0" (err))

#define __get_user_asm(x, addr, err, op)		\
	__asm__ __volatile__(				\
		"1:	"op" %1,0(%2)	# get_user\n"	\
		"2:\n"					\
		".section .fixup,\"ax\"\n"		\
		"3:	li %0,%3\n"			\
		"	li %1,0\n"			\
		"	b 2b\n"				\
		".previous\n"				\
		EX_TABLE(1b, 3b)			\
		: "=r" (err), "=r" (x)			\
		: "b" (addr), "i" (-EFAULT), "0" (err))

#ifdef __powerpc64__
#define __get_user_asm2(x, addr, err)			\
	__get_user_asm(x, addr, err, "ld")
#else /* __powerpc64__ */
#define __get_user_asm2(x, addr, err)			\
	__asm__ __volatile__(				\
		"1:	lwz %1,0(%2)\n"			\
		"2:	lwz %1+1,4(%2)\n"		\
		"3:\n"					\
		".section .fixup,\"ax\"\n"		\
		"4:	li %0,%3\n"			\
		"	li %1,0\n"			\
		"	li %1+1,0\n"			\
		"	b 3b\n"				\
		".previous\n"				\
		EX_TABLE(1b, 4b)			\
		EX_TABLE(2b, 4b)			\
		: "=r" (err), "=&r" (x)			\
		: "b" (addr), "i" (-EFAULT), "0" (err))
#endif /* __powerpc64__ */

#define __get_user_size(x, ptr, size, retval)			\
do {								\
	retval = 0;						\
	__chk_user_ptr(ptr);					\
	if (size > sizeof(x))					\
		(x) = __get_user_bad();				\
	switch (size) {						\
	case 1: __get_user_asm(x, ptr, retval, "lbz"); break;	\
	case 2: __get_user_asm(x, ptr, retval, "lhz"); break;	\
	case 4: __get_user_asm(x, ptr, retval, "lwz"); break;	\
	case 8: __get_user_asm2(x, ptr, retval);  break;	\
	default: (x) = __get_user_bad();			\
	}							\
} while (0)

/*
 * This is a type: either unsigned long, if the argument fits into
 * that type, or otherwise unsigned long long.
 */
#define __long_type(x) \
	__typeof__(__builtin_choose_expr(sizeof(x) > sizeof(0UL), 0ULL, 0UL))

#define __get_user_nocheck(x, ptr, size)			\
({								\
	long __gu_err;						\
	__long_type(*(ptr)) __gu_val;				\
	__typeof__(*(ptr)) __user *__gu_addr = (ptr);	\
	__chk_user_ptr(ptr);					\
	if (!is_kernel_addr((unsigned long)__gu_addr))		\
		might_fault();					\
	barrier_nospec();					\
	__get_user_size(__gu_val, __gu_addr, (size), __gu_err);	\
	(x) = (__typeof__(*(ptr)))__gu_val;			\
	__gu_err;						\
})

#define __get_user_check(x, ptr, size)					\
({									\
	long __gu_err = -EFAULT;					\
	__long_type(*(ptr)) __gu_val = 0;				\
	__typeof__(*(ptr)) __user *__gu_addr = (ptr);		\
	might_fault();							\
	if (access_ok(__gu_addr, (size))) {		\
		barrier_nospec();					\
		__get_user_size(__gu_val, __gu_addr, (size), __gu_err);	\
	}								\
	(x) = (__force __typeof__(*(ptr)))__gu_val;				\
	__gu_err;							\
})

#define __get_user_nosleep(x, ptr, size)			\
({								\
	long __gu_err;						\
	__long_type(*(ptr)) __gu_val;				\
	__typeof__(*(ptr)) __user *__gu_addr = (ptr);	\
	__chk_user_ptr(ptr);					\
	barrier_nospec();					\
	__get_user_size(__gu_val, __gu_addr, (size), __gu_err);	\
	(x) = (__force __typeof__(*(ptr)))__gu_val;			\
	__gu_err;						\
})


/* more complex routines */

extern unsigned long __copy_tofrom_user(void __user *to,
		const void __user *from, unsigned long size);

#ifdef __powerpc64__
static inline unsigned long
raw_copy_in_user(void __user *to, const void __user *from, unsigned long n)
{
	return __copy_tofrom_user(to, from, n);
}
#endif /* __powerpc64__ */

static inline unsigned long raw_copy_from_user(void *to,
		const void __user *from, unsigned long n)
{
	if (__builtin_constant_p(n) && (n <= 8)) {
		unsigned long ret = 1;

		switch (n) {
		case 1:
			barrier_nospec();
			__get_user_size(*(u8 *)to, from, 1, ret);
			break;
		case 2:
			barrier_nospec();
			__get_user_size(*(u16 *)to, from, 2, ret);
			break;
		case 4:
			barrier_nospec();
			__get_user_size(*(u32 *)to, from, 4, ret);
			break;
		case 8:
			barrier_nospec();
			__get_user_size(*(u64 *)to, from, 8, ret);
			break;
		}
		if (ret == 0)
			return 0;
	}

	barrier_nospec();
	return __copy_tofrom_user((__force void __user *)to, from, n);
}

static inline unsigned long raw_copy_to_user(void __user *to,
		const void *from, unsigned long n)
{
	if (__builtin_constant_p(n) && (n <= 8)) {
		unsigned long ret = 1;

		switch (n) {
		case 1:
			__put_user_size(*(u8 *)from, (u8 __user *)to, 1, ret);
			break;
		case 2:
			__put_user_size(*(u16 *)from, (u16 __user *)to, 2, ret);
			break;
		case 4:
			__put_user_size(*(u32 *)from, (u32 __user *)to, 4, ret);
			break;
		case 8:
			__put_user_size(*(u64 *)from, (u64 __user *)to, 8, ret);
			break;
		}
		if (ret == 0)
			return 0;
	}

	return __copy_tofrom_user(to, (__force const void __user *)from, n);
}

extern unsigned long __clear_user(void __user *addr, unsigned long size);

static inline unsigned long clear_user(void __user *addr, unsigned long size)
{
	might_fault();
	if (likely(access_ok(addr, size)))
		return __clear_user(addr, size);
	return size;
}

extern long strncpy_from_user(char *dst, const char __user *src, long count);
extern __must_check long strnlen_user(const char __user *str, long n);

extern long __copy_from_user_flushcache(void *dst, const void __user *src,
		unsigned size);
extern void memcpy_page_flushcache(char *to, struct page *page, size_t offset,
			   size_t len);

#endif	/* _ARCH_POWERPC_UACCESS_H */<|MERGE_RESOLUTION|>--- conflicted
+++ resolved
@@ -62,13 +62,8 @@
 
 #endif
 
-<<<<<<< HEAD
-#define access_ok(type, addr, size)		\
-	(__chk_user_ptr(addr), (void)(type),		\
-=======
 #define access_ok(addr, size)		\
 	(__chk_user_ptr(addr),		\
->>>>>>> 8ccc0d69
 	 __access_ok((__force unsigned long)(addr), (size), get_fs()))
 
 /*
