--- conflicted
+++ resolved
@@ -5,15 +5,12 @@
 #define KUAP_READ	1
 #define KUAP_WRITE	2
 #define KUAP_READ_WRITE	(KUAP_READ | KUAP_WRITE)
-<<<<<<< HEAD
-=======
 /*
  * For prevent_user_access() only.
  * Use the current saved situation instead of the to/from/size params.
  * Used on book3s/32
  */
 #define KUAP_CURRENT	4
->>>>>>> 7117be3f
 
 #ifdef CONFIG_PPC64
 #include <asm/book3s/64/kup-radix.h>
@@ -58,11 +55,8 @@
 				     unsigned long size, unsigned long dir) { }
 static inline void prevent_user_access(void __user *to, const void __user *from,
 				       unsigned long size, unsigned long dir) { }
-<<<<<<< HEAD
-=======
 static inline unsigned long prevent_user_access_return(void) { return 0UL; }
 static inline void restore_user_access(unsigned long flags) { }
->>>>>>> 7117be3f
 static inline bool
 bad_kuap_fault(struct pt_regs *regs, unsigned long address, bool is_write)
 {
@@ -100,14 +94,11 @@
 					   unsigned long size)
 {
 	prevent_user_access(to, from, size, KUAP_READ_WRITE);
-<<<<<<< HEAD
-=======
 }
 
 static inline void prevent_current_access_user(void)
 {
 	prevent_user_access(NULL, NULL, ~0UL, KUAP_CURRENT);
->>>>>>> 7117be3f
 }
 
 #endif /* !__ASSEMBLY__ */
