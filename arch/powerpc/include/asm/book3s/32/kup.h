--- conflicted
+++ resolved
@@ -67,21 +67,6 @@
 
 static inline void kuap_lock_one(unsigned long addr)
 {
-<<<<<<< HEAD
-	addr &= 0xf0000000;	/* align addr to start of segment */
-	barrier();	/* make sure thread.kuap is updated before playing with SRs */
-	while (addr < end) {
-		mtsrin(sr, addr);
-		sr += 0x111;		/* next VSID */
-		sr &= 0xf0ffffff;	/* clear VSID overflow */
-		addr += 0x10000000;	/* address of next segment */
-	}
-	isync();	/* Context sync required after mtsrin() */
-}
-
-static __always_inline void allow_user_access(void __user *to, const void __user *from,
-					      u32 size, unsigned long dir)
-=======
 	mtsr(mfsr(addr) | SR_KS, addr);
 	isync();	/* Context sync required after mtsr() */
 }
@@ -118,7 +103,6 @@
 }
 
 static inline void kuap_unlock(unsigned long addr, bool ool)
->>>>>>> 7d2a07b7
 {
 	if (likely(addr != KUAP_ALL))
 		kuap_unlock_one(addr);
@@ -135,15 +119,8 @@
 	if (kuap_is_disabled())
 		return;
 
-<<<<<<< HEAD
-	BUILD_BUG_ON(!__builtin_constant_p(dir));
-	BUILD_BUG_ON(dir & ~KUAP_READ_WRITE);
-
-	if (!(dir & KUAP_WRITE))
-=======
 	regs->kuap = kuap;
 	if (unlikely(kuap == KUAP_NONE))
->>>>>>> 7d2a07b7
 		return;
 
 	current->thread.kuap = KUAP_NONE;
@@ -154,39 +131,6 @@
 {
 }
 
-<<<<<<< HEAD
-	if (unlikely(addr >= TASK_SIZE || !size))
-		return;
-
-	end = min(addr + size, TASK_SIZE);
-
-	current->thread.kuap = (addr & 0xf0000000) | ((((end - 1) >> 28) + 1) & 0xf);
-	kuap_update_sr(mfsrin(addr) & ~SR_KS, addr, end);	/* Clear Ks */
-}
-
-static __always_inline void prevent_user_access(void __user *to, const void __user *from,
-						u32 size, unsigned long dir)
-{
-	u32 addr, end;
-
-	BUILD_BUG_ON(!__builtin_constant_p(dir));
-
-	if (dir & KUAP_CURRENT_WRITE) {
-		u32 kuap = current->thread.kuap;
-
-		if (unlikely(!kuap))
-			return;
-
-		addr = kuap & 0xf0000000;
-		end = kuap << 28;
-	} else if (dir & KUAP_WRITE) {
-		addr = (__force u32)to;
-		end = min(addr + size, TASK_SIZE);
-
-		if (unlikely(addr >= TASK_SIZE || !size))
-			return;
-	} else {
-=======
 static inline void kuap_kernel_restore(struct pt_regs *regs, unsigned long kuap)
 {
 	if (kuap_is_disabled())
@@ -223,37 +167,12 @@
 	BUILD_BUG_ON(!__builtin_constant_p(dir));
 
 	if (!(dir & KUAP_WRITE))
->>>>>>> 7d2a07b7
-		return;
-	}
+		return;
 
 	current->thread.kuap = (__force u32)to;
 	kuap_unlock_one((__force u32)to);
 }
 
-<<<<<<< HEAD
-static inline unsigned long prevent_user_access_return(void)
-{
-	unsigned long flags = current->thread.kuap;
-	unsigned long addr = flags & 0xf0000000;
-	unsigned long end = flags << 28;
-	void __user *to = (__force void __user *)addr;
-
-	if (flags)
-		prevent_user_access(to, to, end - addr, KUAP_READ_WRITE);
-
-	return flags;
-}
-
-static inline void restore_user_access(unsigned long flags)
-{
-	unsigned long addr = flags & 0xf0000000;
-	unsigned long end = flags << 28;
-	void __user *to = (__force void __user *)addr;
-
-	if (flags)
-		allow_user_access(to, to, end - addr, KUAP_READ_WRITE);
-=======
 static __always_inline void prevent_user_access(unsigned long dir)
 {
 	u32 kuap = current->thread.kuap;
@@ -294,25 +213,17 @@
 		current->thread.kuap = flags;
 		kuap_unlock(flags, true);
 	}
->>>>>>> 7d2a07b7
 }
 
 static inline bool
 bad_kuap_fault(struct pt_regs *regs, unsigned long address, bool is_write)
 {
-<<<<<<< HEAD
-	unsigned long begin = regs->kuap & 0xf0000000;
-	unsigned long end = regs->kuap << 28;
-
-	if (!is_write)
-=======
 	unsigned long kuap = regs->kuap;
 
 	if (kuap_is_disabled())
 		return false;
 
 	if (!is_write || kuap == KUAP_ALL)
->>>>>>> 7d2a07b7
 		return false;
 	if (kuap == KUAP_NONE)
 		return true;
@@ -321,12 +232,7 @@
 	if ((kuap ^ address) & 0xf0000000)
 		regs->kuap = KUAP_ALL;
 
-<<<<<<< HEAD
-	return WARN(address < begin || address >= end,
-		    "Bug: write fault blocked by segment registers !");
-=======
 	return false;
->>>>>>> 7d2a07b7
 }
 
 #endif /* CONFIG_PPC_KUAP */
