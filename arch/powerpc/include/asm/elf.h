/* SPDX-License-Identifier: GPL-2.0-or-later */
/*
 * ELF register definitions..
 */
#ifndef _ASM_POWERPC_ELF_H
#define _ASM_POWERPC_ELF_H

#include <linux/sched.h>	/* for task_struct */
#include <asm/page.h>
#include <asm/string.h>
#include <uapi/asm/elf.h>

/*
 * This is used to ensure we don't load something for the wrong architecture.
 */
#define elf_check_arch(x) ((x)->e_machine == ELF_ARCH)
#define compat_elf_check_arch(x)	((x)->e_machine == EM_PPC)

#define CORE_DUMP_USE_REGSET
#define ELF_EXEC_PAGESIZE	PAGE_SIZE

/*
 * This is the base location for PIE (ET_DYN with INTERP) loads. On
 * 64-bit, this is raised to 4GB to leave the entire 32-bit address
 * space open for things that want to use the area for 32-bit pointers.
 */
#define ELF_ET_DYN_BASE		(is_32bit_task() ? 0x000400000UL : \
						   0x100000000UL)

#define ELF_CORE_EFLAGS (is_elf2_task() ? 2 : 0)

/*
 * Our registers are always unsigned longs, whether we're a 32 bit
 * process or 64 bit, on either a 64 bit or 32 bit kernel.
 *
 * This macro relies on elf_regs[i] having the right type to truncate to,
 * either u32 or u64.  It defines the body of the elf_core_copy_regs
 * function, either the native one with elf_gregset_t elf_regs or
 * the 32-bit one with elf_gregset_t32 elf_regs.
 */
#define PPC_ELF_CORE_COPY_REGS(elf_regs, regs) \
	int i, nregs = min(sizeof(*regs) / sizeof(unsigned long), \
			   (size_t)ELF_NGREG);			  \
	for (i = 0; i < nregs; i++) \
		elf_regs[i] = ((unsigned long *) regs)[i]; \
	memset(&elf_regs[i], 0, (ELF_NGREG - i) * sizeof(elf_regs[0]))

/* Common routine for both 32-bit and 64-bit native processes */
static inline void ppc_elf_core_copy_regs(elf_gregset_t elf_regs,
					  struct pt_regs *regs)
{
	PPC_ELF_CORE_COPY_REGS(elf_regs, regs);
}
#define ELF_CORE_COPY_REGS(gregs, regs) ppc_elf_core_copy_regs(gregs, regs);

/* ELF_HWCAP yields a mask that user programs can use to figure out what
   instruction set this cpu supports.  This could be done in userspace,
   but it's not easy, and we've already done it here.  */
# define ELF_HWCAP	(cur_cpu_spec->cpu_user_features)
# define ELF_HWCAP2	(cur_cpu_spec->cpu_user_features2)

/* This yields a string that ld.so will use to load implementation
   specific libraries for optimization.  This is more specific in
   intent than poking at uname or /proc/cpuinfo.  */

#define ELF_PLATFORM	(cur_cpu_spec->platform)

/* While ELF_PLATFORM indicates the ISA supported by the platform, it
 * may not accurately reflect the underlying behavior of the hardware
 * (as in the case of running in Power5+ compatibility mode on a
 * Power6 machine).  ELF_BASE_PLATFORM allows ld.so to load libraries
 * that are tuned for the real hardware.
 */
#define ELF_BASE_PLATFORM (powerpc_base_platform)

#ifdef __powerpc64__
# define ELF_PLAT_INIT(_r, load_addr)	do {	\
	_r->gpr[2] = load_addr; 		\
} while (0)
#endif /* __powerpc64__ */

#ifdef __powerpc64__
# define SET_PERSONALITY(ex)					\
do {								\
	if (((ex).e_flags & 0x3) == 2)				\
		set_thread_flag(TIF_ELF2ABI);			\
	else							\
		clear_thread_flag(TIF_ELF2ABI);			\
	if ((ex).e_ident[EI_CLASS] == ELFCLASS32)		\
		set_thread_flag(TIF_32BIT);			\
	else							\
		clear_thread_flag(TIF_32BIT);			\
	if (personality(current->personality) != PER_LINUX32)	\
		set_personality(PER_LINUX |			\
			(current->personality & (~PER_MASK)));	\
} while (0)
/*
 * An executable for which elf_read_implies_exec() returns TRUE will
 * have the READ_IMPLIES_EXEC personality flag set automatically. This
 * is only required to work around bugs in old 32bit toolchains. Since
 * the 64bit ABI has never had these issues dont enable the workaround
 * even if we have an executable stack.
 */
# define elf_read_implies_exec(ex, exec_stk) (is_32bit_task() ? \
		(exec_stk == EXSTACK_DEFAULT) : 0)
#else 
# define elf_read_implies_exec(ex, exec_stk) (exec_stk == EXSTACK_DEFAULT)
#endif /* __powerpc64__ */

extern int dcache_bsize;
extern int icache_bsize;
extern int ucache_bsize;

/* vDSO has arch_setup_additional_pages */
#define ARCH_HAS_SETUP_ADDITIONAL_PAGES
struct linux_binprm;
extern int arch_setup_additional_pages(struct linux_binprm *bprm,
				       int uses_interp);
#define VDSO_AUX_ENT(a,b) NEW_AUX_ENT(a,b)

/* 1GB for 64bit, 8MB for 32bit */
#define STACK_RND_MASK (is_32bit_task() ? \
	(0x7ff >> (PAGE_SHIFT - 12)) : \
	(0x3ffff >> (PAGE_SHIFT - 12)))

#ifdef CONFIG_SPU_BASE
/* Notes used in ET_CORE. Note name is "SPU/<fd>/<filename>". */
#define NT_SPU		1

#define ARCH_HAVE_EXTRA_ELF_NOTES

#endif /* CONFIG_SPU_BASE */

#ifdef CONFIG_PPC64

#define get_cache_geometry(level) \
	(ppc64_caches.level.assoc << 16 | ppc64_caches.level.line_size)

#define ARCH_DLINFO_CACHE_GEOMETRY					\
	NEW_AUX_ENT(AT_L1I_CACHESIZE, ppc64_caches.l1i.size);		\
	NEW_AUX_ENT(AT_L1I_CACHEGEOMETRY, get_cache_geometry(l1i));	\
	NEW_AUX_ENT(AT_L1D_CACHESIZE, ppc64_caches.l1d.size);		\
	NEW_AUX_ENT(AT_L1D_CACHEGEOMETRY, get_cache_geometry(l1d));	\
	NEW_AUX_ENT(AT_L2_CACHESIZE, ppc64_caches.l2.size);		\
	NEW_AUX_ENT(AT_L2_CACHEGEOMETRY, get_cache_geometry(l2));	\
	NEW_AUX_ENT(AT_L3_CACHESIZE, ppc64_caches.l3.size);		\
	NEW_AUX_ENT(AT_L3_CACHEGEOMETRY, get_cache_geometry(l3))

#else
#define ARCH_DLINFO_CACHE_GEOMETRY
#endif

/*
 * The requirements here are:
 * - keep the final alignment of sp (sp & 0xf)
 * - make sure the 32-bit value at the first 16 byte aligned position of
 *   AUXV is greater than 16 for glibc compatibility.
 *   AT_IGNOREPPC is used for that.
 * - for compatibility with glibc ARCH_DLINFO must always be defined on PPC,
 *   even if DLINFO_ARCH_ITEMS goes to zero or is undefined.
 * update AT_VECTOR_SIZE_ARCH if the number of NEW_AUX_ENT entries changes
 */
#define ARCH_DLINFO							\
do {									\
	/* Handle glibc compatibility. */				\
	NEW_AUX_ENT(AT_IGNOREPPC, AT_IGNOREPPC);			\
	NEW_AUX_ENT(AT_IGNOREPPC, AT_IGNOREPPC);			\
	/* Cache size items */						\
	NEW_AUX_ENT(AT_DCACHEBSIZE, dcache_bsize);			\
	NEW_AUX_ENT(AT_ICACHEBSIZE, icache_bsize);			\
<<<<<<< HEAD
	NEW_AUX_ENT(AT_UCACHEBSIZE, ucache_bsize);			\
=======
	NEW_AUX_ENT(AT_UCACHEBSIZE, 0);					\
>>>>>>> 7d2a07b7
	VDSO_AUX_ENT(AT_SYSINFO_EHDR, (unsigned long)current->mm->context.vdso);\
	ARCH_DLINFO_CACHE_GEOMETRY;					\
} while (0)

/* Relocate the kernel image to @final_address */
void relocate(unsigned long final_address);

#endif /* _ASM_POWERPC_ELF_H */<|MERGE_RESOLUTION|>--- conflicted
+++ resolved
@@ -168,11 +168,7 @@
 	/* Cache size items */						\
 	NEW_AUX_ENT(AT_DCACHEBSIZE, dcache_bsize);			\
 	NEW_AUX_ENT(AT_ICACHEBSIZE, icache_bsize);			\
-<<<<<<< HEAD
-	NEW_AUX_ENT(AT_UCACHEBSIZE, ucache_bsize);			\
-=======
 	NEW_AUX_ENT(AT_UCACHEBSIZE, 0);					\
->>>>>>> 7d2a07b7
 	VDSO_AUX_ENT(AT_SYSINFO_EHDR, (unsigned long)current->mm->context.vdso);\
 	ARCH_DLINFO_CACHE_GEOMETRY;					\
 } while (0)
