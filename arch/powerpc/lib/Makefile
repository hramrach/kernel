# SPDX-License-Identifier: GPL-2.0
#
# Makefile for ppc-specific library files..
#

ccflags-$(CONFIG_PPC64)	:= $(NO_MINIMAL_TOC)

CFLAGS_code-patching.o += -fno-stack-protector
CFLAGS_feature-fixups.o += -fno-stack-protector

CFLAGS_REMOVE_code-patching.o = $(CC_FLAGS_FTRACE)
CFLAGS_REMOVE_feature-fixups.o = $(CC_FLAGS_FTRACE)

KASAN_SANITIZE_code-patching.o := n
KASAN_SANITIZE_feature-fixups.o := n

ifdef CONFIG_KASAN
CFLAGS_code-patching.o += -DDISABLE_BRANCH_PROFILING
CFLAGS_feature-fixups.o += -DDISABLE_BRANCH_PROFILING
endif

<<<<<<< HEAD
obj-y += alloc.o code-patching.o feature-fixups.o inst.o test_code-patching.o
=======
obj-y += alloc.o code-patching.o feature-fixups.o pmem.o test_code-patching.o
>>>>>>> 7d2a07b7

ifndef CONFIG_KASAN
obj-y	+=	string.o memcmp_$(BITS).o
obj-$(CONFIG_PPC32)	+= strlen_32.o
endif

obj-$(CONFIG_PPC32)	+= div64.o copy_32.o crtsavres.o

obj-$(CONFIG_FUNCTION_ERROR_INJECTION)	+= error-inject.o

# See corresponding test in arch/powerpc/Makefile
# 64-bit linker creates .sfpr on demand for final link (vmlinux),
# so it is only needed for modules, and only for older linkers which
# do not support --save-restore-funcs
ifeq ($(call ld-ifversion, -lt, 22500, y),y)
extra-$(CONFIG_PPC64)	+= crtsavres.o
endif

obj-$(CONFIG_PPC_BOOK3S_64) += copyuser_power7.o copypage_power7.o \
			       memcpy_power7.o restart_table.o

obj64-y	+= copypage_64.o copyuser_64.o mem_64.o hweight_64.o \
<<<<<<< HEAD
	   memcpy_64.o copy_mc_64.o pmem.o
=======
	   memcpy_64.o copy_mc_64.o
>>>>>>> 7d2a07b7

ifndef CONFIG_PPC_QUEUED_SPINLOCKS
obj64-$(CONFIG_SMP)	+= locks.o
endif

obj64-$(CONFIG_ALTIVEC)	+= vmx-helper.o
obj64-$(CONFIG_KPROBES_SANITY_TEST)	+= test_emulate_step.o \
					   test_emulate_step_exec_instr.o

obj-y			+= checksum_$(BITS).o checksum_wrappers.o \
			   string_$(BITS).o

obj-y			+= sstep.o
obj-$(CONFIG_PPC_FPU)	+= ldstfp.o
obj64-y			+= quad.o

obj-$(CONFIG_PPC_LIB_RHEAP) += rheap.o

obj-$(CONFIG_FTR_FIXUP_SELFTEST) += feature-fixups-test.o

obj-$(CONFIG_ALTIVEC)	+= xor_vmx.o xor_vmx_glue.o
CFLAGS_xor_vmx.o += -maltivec $(call cc-option,-mabi=altivec)

obj-$(CONFIG_PPC64) += $(obj64-y)<|MERGE_RESOLUTION|>--- conflicted
+++ resolved
@@ -19,11 +19,7 @@
 CFLAGS_feature-fixups.o += -DDISABLE_BRANCH_PROFILING
 endif
 
-<<<<<<< HEAD
-obj-y += alloc.o code-patching.o feature-fixups.o inst.o test_code-patching.o
-=======
 obj-y += alloc.o code-patching.o feature-fixups.o pmem.o test_code-patching.o
->>>>>>> 7d2a07b7
 
 ifndef CONFIG_KASAN
 obj-y	+=	string.o memcmp_$(BITS).o
@@ -46,11 +42,7 @@
 			       memcpy_power7.o restart_table.o
 
 obj64-y	+= copypage_64.o copyuser_64.o mem_64.o hweight_64.o \
-<<<<<<< HEAD
-	   memcpy_64.o copy_mc_64.o pmem.o
-=======
 	   memcpy_64.o copy_mc_64.o
->>>>>>> 7d2a07b7
 
 ifndef CONFIG_PPC_QUEUED_SPINLOCKS
 obj64-$(CONFIG_SMP)	+= locks.o
