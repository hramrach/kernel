--- conflicted
+++ resolved
@@ -27,54 +27,11 @@
 static int bpf_jit_fixup_subprog_calls(struct bpf_prog *fp, u32 *image,
 				       struct codegen_context *ctx, u32 *addrs)
 {
-<<<<<<< HEAD
-	int i;
-	const struct sock_filter *filter = fp->insns;
-
-	if (ctx->seen & (SEEN_MEM | SEEN_DATAREF)) {
-		/* Make stackframe */
-		if (ctx->seen & SEEN_DATAREF) {
-			/* If we call any helpers (for loads), save LR */
-			EMIT(PPC_INST_MFLR | __PPC_RT(R0));
-			PPC_BPF_STL(0, 1, PPC_LR_STKOFF);
-
-			/* Back up non-volatile regs. */
-			PPC_BPF_STL(r_D, 1, -(REG_SZ*(32-r_D)));
-			PPC_BPF_STL(r_HL, 1, -(REG_SZ*(32-r_HL)));
-		}
-		if (ctx->seen & SEEN_MEM) {
-			/*
-			 * Conditionally save regs r15-r31 as some will be used
-			 * for M[] data.
-			 */
-			for (i = r_M; i < (r_M+16); i++) {
-				if (ctx->seen & (1 << (i-r_M)))
-					PPC_BPF_STL(i, 1, -(REG_SZ*(32-i)));
-			}
-		}
-		PPC_BPF_STLU(1, 1, -BPF_PPC_STACKFRAME);
-	}
-
-	if (ctx->seen & SEEN_DATAREF) {
-		/*
-		 * If this filter needs to access skb data,
-		 * prepare r_D and r_HL:
-		 *  r_HL = skb->len - skb->data_len
-		 *  r_D	 = skb->data
-		 */
-		PPC_LWZ_OFFS(r_scratch1, r_skb, offsetof(struct sk_buff,
-							 data_len));
-		PPC_LWZ_OFFS(r_HL, r_skb, offsetof(struct sk_buff, len));
-		EMIT(PPC_RAW_SUB(r_HL, r_HL, r_scratch1));
-		PPC_LL_OFFS(r_D, r_skb, offsetof(struct sk_buff, data));
-	}
-=======
 	const struct bpf_insn *insn = fp->insnsi;
 	bool func_addr_fixed;
 	u64 func_addr;
 	u32 tmp_idx;
 	int i, ret;
->>>>>>> 7d2a07b7
 
 	for (i = 0; i < fp->len; i++) {
 		/*
@@ -86,355 +43,6 @@
 		 * ensure that the JITed instruction sequence for these calls
 		 * are of fixed length by padding them with NOPs.
 		 */
-<<<<<<< HEAD
-		EMIT(PPC_RAW_LI(r_X, 0));
-	}
-
-	/* make sure we dont leak kernel information to user */
-	if (bpf_needs_clear_a(&filter[0]))
-		EMIT(PPC_RAW_LI(r_A, 0));
-}
-
-static void bpf_jit_build_epilogue(u32 *image, struct codegen_context *ctx)
-{
-	int i;
-
-	if (ctx->seen & (SEEN_MEM | SEEN_DATAREF)) {
-		EMIT(PPC_RAW_ADDI(1, 1, BPF_PPC_STACKFRAME));
-		if (ctx->seen & SEEN_DATAREF) {
-			PPC_BPF_LL(0, 1, PPC_LR_STKOFF);
-			EMIT(PPC_RAW_MTLR(0));
-			PPC_BPF_LL(r_D, 1, -(REG_SZ*(32-r_D)));
-			PPC_BPF_LL(r_HL, 1, -(REG_SZ*(32-r_HL)));
-		}
-		if (ctx->seen & SEEN_MEM) {
-			/* Restore any saved non-vol registers */
-			for (i = r_M; i < (r_M+16); i++) {
-				if (ctx->seen & (1 << (i-r_M)))
-					PPC_BPF_LL(i, 1, -(REG_SZ*(32-i)));
-			}
-		}
-	}
-	/* The RETs have left a return value in R3. */
-
-	EMIT(PPC_RAW_BLR());
-}
-
-#define CHOOSE_LOAD_FUNC(K, func) \
-	((int)K < 0 ? ((int)K >= SKF_LL_OFF ? func##_negative_offset : func) : func##_positive_offset)
-
-/* Assemble the body code between the prologue & epilogue. */
-static int bpf_jit_build_body(struct bpf_prog *fp, u32 *image,
-			      struct codegen_context *ctx,
-			      unsigned int *addrs)
-{
-	const struct sock_filter *filter = fp->insns;
-	int flen = fp->len;
-	u8 *func;
-	unsigned int true_cond;
-	int i;
-
-	/* Start of epilogue code */
-	unsigned int exit_addr = addrs[flen];
-
-	for (i = 0; i < flen; i++) {
-		unsigned int K = filter[i].k;
-		u16 code = bpf_anc_helper(&filter[i]);
-
-		/*
-		 * addrs[] maps a BPF bytecode address into a real offset from
-		 * the start of the body code.
-		 */
-		addrs[i] = ctx->idx * 4;
-
-		switch (code) {
-			/*** ALU ops ***/
-		case BPF_ALU | BPF_ADD | BPF_X: /* A += X; */
-			ctx->seen |= SEEN_XREG;
-			EMIT(PPC_RAW_ADD(r_A, r_A, r_X));
-			break;
-		case BPF_ALU | BPF_ADD | BPF_K: /* A += K; */
-			if (!K)
-				break;
-			EMIT(PPC_RAW_ADDI(r_A, r_A, IMM_L(K)));
-			if (K >= 32768)
-				EMIT(PPC_RAW_ADDIS(r_A, r_A, IMM_HA(K)));
-			break;
-		case BPF_ALU | BPF_SUB | BPF_X: /* A -= X; */
-			ctx->seen |= SEEN_XREG;
-			EMIT(PPC_RAW_SUB(r_A, r_A, r_X));
-			break;
-		case BPF_ALU | BPF_SUB | BPF_K: /* A -= K */
-			if (!K)
-				break;
-			EMIT(PPC_RAW_ADDI(r_A, r_A, IMM_L(-K)));
-			if (K >= 32768)
-				EMIT(PPC_RAW_ADDIS(r_A, r_A, IMM_HA(-K)));
-			break;
-		case BPF_ALU | BPF_MUL | BPF_X: /* A *= X; */
-			ctx->seen |= SEEN_XREG;
-			EMIT(PPC_RAW_MULW(r_A, r_A, r_X));
-			break;
-		case BPF_ALU | BPF_MUL | BPF_K: /* A *= K */
-			if (K < 32768)
-				EMIT(PPC_RAW_MULI(r_A, r_A, K));
-			else {
-				PPC_LI32(r_scratch1, K);
-				EMIT(PPC_RAW_MULW(r_A, r_A, r_scratch1));
-			}
-			break;
-		case BPF_ALU | BPF_MOD | BPF_X: /* A %= X; */
-		case BPF_ALU | BPF_DIV | BPF_X: /* A /= X; */
-			ctx->seen |= SEEN_XREG;
-			EMIT(PPC_RAW_CMPWI(r_X, 0));
-			if (ctx->pc_ret0 != -1) {
-				PPC_BCC(COND_EQ, addrs[ctx->pc_ret0]);
-			} else {
-				PPC_BCC_SHORT(COND_NE, (ctx->idx*4)+12);
-				EMIT(PPC_RAW_LI(r_ret, 0));
-				PPC_JMP(exit_addr);
-			}
-			if (code == (BPF_ALU | BPF_MOD | BPF_X)) {
-				EMIT(PPC_RAW_DIVWU(r_scratch1, r_A, r_X));
-				EMIT(PPC_RAW_MULW(r_scratch1, r_X, r_scratch1));
-				EMIT(PPC_RAW_SUB(r_A, r_A, r_scratch1));
-			} else {
-				EMIT(PPC_RAW_DIVWU(r_A, r_A, r_X));
-			}
-			break;
-		case BPF_ALU | BPF_MOD | BPF_K: /* A %= K; */
-			PPC_LI32(r_scratch2, K);
-			EMIT(PPC_RAW_DIVWU(r_scratch1, r_A, r_scratch2));
-			EMIT(PPC_RAW_MULW(r_scratch1, r_scratch2, r_scratch1));
-			EMIT(PPC_RAW_SUB(r_A, r_A, r_scratch1));
-			break;
-		case BPF_ALU | BPF_DIV | BPF_K: /* A /= K */
-			if (K == 1)
-				break;
-			PPC_LI32(r_scratch1, K);
-			EMIT(PPC_RAW_DIVWU(r_A, r_A, r_scratch1));
-			break;
-		case BPF_ALU | BPF_AND | BPF_X:
-			ctx->seen |= SEEN_XREG;
-			EMIT(PPC_RAW_AND(r_A, r_A, r_X));
-			break;
-		case BPF_ALU | BPF_AND | BPF_K:
-			if (!IMM_H(K))
-				EMIT(PPC_RAW_ANDI(r_A, r_A, K));
-			else {
-				PPC_LI32(r_scratch1, K);
-				EMIT(PPC_RAW_AND(r_A, r_A, r_scratch1));
-			}
-			break;
-		case BPF_ALU | BPF_OR | BPF_X:
-			ctx->seen |= SEEN_XREG;
-			EMIT(PPC_RAW_OR(r_A, r_A, r_X));
-			break;
-		case BPF_ALU | BPF_OR | BPF_K:
-			if (IMM_L(K))
-				EMIT(PPC_RAW_ORI(r_A, r_A, IMM_L(K)));
-			if (K >= 65536)
-				EMIT(PPC_RAW_ORIS(r_A, r_A, IMM_H(K)));
-			break;
-		case BPF_ANC | SKF_AD_ALU_XOR_X:
-		case BPF_ALU | BPF_XOR | BPF_X: /* A ^= X */
-			ctx->seen |= SEEN_XREG;
-			EMIT(PPC_RAW_XOR(r_A, r_A, r_X));
-			break;
-		case BPF_ALU | BPF_XOR | BPF_K: /* A ^= K */
-			if (IMM_L(K))
-				EMIT(PPC_RAW_XORI(r_A, r_A, IMM_L(K)));
-			if (K >= 65536)
-				EMIT(PPC_RAW_XORIS(r_A, r_A, IMM_H(K)));
-			break;
-		case BPF_ALU | BPF_LSH | BPF_X: /* A <<= X; */
-			ctx->seen |= SEEN_XREG;
-			EMIT(PPC_RAW_SLW(r_A, r_A, r_X));
-			break;
-		case BPF_ALU | BPF_LSH | BPF_K:
-			if (K == 0)
-				break;
-			else
-				EMIT(PPC_RAW_SLWI(r_A, r_A, K));
-			break;
-		case BPF_ALU | BPF_RSH | BPF_X: /* A >>= X; */
-			ctx->seen |= SEEN_XREG;
-			EMIT(PPC_RAW_SRW(r_A, r_A, r_X));
-			break;
-		case BPF_ALU | BPF_RSH | BPF_K: /* A >>= K; */
-			if (K == 0)
-				break;
-			else
-				EMIT(PPC_RAW_SRWI(r_A, r_A, K));
-			break;
-		case BPF_ALU | BPF_NEG:
-			EMIT(PPC_RAW_NEG(r_A, r_A));
-			break;
-		case BPF_RET | BPF_K:
-			PPC_LI32(r_ret, K);
-			if (!K) {
-				if (ctx->pc_ret0 == -1)
-					ctx->pc_ret0 = i;
-			}
-			/*
-			 * If this isn't the very last instruction, branch to
-			 * the epilogue if we've stuff to clean up.  Otherwise,
-			 * if there's nothing to tidy, just return.  If we /are/
-			 * the last instruction, we're about to fall through to
-			 * the epilogue to return.
-			 */
-			if (i != flen - 1) {
-				/*
-				 * Note: 'seen' is properly valid only on pass
-				 * #2.	Both parts of this conditional are the
-				 * same instruction size though, meaning the
-				 * first pass will still correctly determine the
-				 * code size/addresses.
-				 */
-				if (ctx->seen)
-					PPC_JMP(exit_addr);
-				else
-					EMIT(PPC_RAW_BLR());
-			}
-			break;
-		case BPF_RET | BPF_A:
-			EMIT(PPC_RAW_MR(r_ret, r_A));
-			if (i != flen - 1) {
-				if (ctx->seen)
-					PPC_JMP(exit_addr);
-				else
-					EMIT(PPC_RAW_BLR());
-			}
-			break;
-		case BPF_MISC | BPF_TAX: /* X = A */
-			EMIT(PPC_RAW_MR(r_X, r_A));
-			break;
-		case BPF_MISC | BPF_TXA: /* A = X */
-			ctx->seen |= SEEN_XREG;
-			EMIT(PPC_RAW_MR(r_A, r_X));
-			break;
-
-			/*** Constant loads/M[] access ***/
-		case BPF_LD | BPF_IMM: /* A = K */
-			PPC_LI32(r_A, K);
-			break;
-		case BPF_LDX | BPF_IMM: /* X = K */
-			PPC_LI32(r_X, K);
-			break;
-		case BPF_LD | BPF_MEM: /* A = mem[K] */
-			EMIT(PPC_RAW_MR(r_A, r_M + (K & 0xf)));
-			ctx->seen |= SEEN_MEM | (1<<(K & 0xf));
-			break;
-		case BPF_LDX | BPF_MEM: /* X = mem[K] */
-			EMIT(PPC_RAW_MR(r_X, r_M + (K & 0xf)));
-			ctx->seen |= SEEN_MEM | (1<<(K & 0xf));
-			break;
-		case BPF_ST: /* mem[K] = A */
-			EMIT(PPC_RAW_MR(r_M + (K & 0xf), r_A));
-			ctx->seen |= SEEN_MEM | (1<<(K & 0xf));
-			break;
-		case BPF_STX: /* mem[K] = X */
-			EMIT(PPC_RAW_MR(r_M + (K & 0xf), r_X));
-			ctx->seen |= SEEN_XREG | SEEN_MEM | (1<<(K & 0xf));
-			break;
-		case BPF_LD | BPF_W | BPF_LEN: /*	A = skb->len; */
-			BUILD_BUG_ON(FIELD_SIZEOF(struct sk_buff, len) != 4);
-			PPC_LWZ_OFFS(r_A, r_skb, offsetof(struct sk_buff, len));
-			break;
-		case BPF_LDX | BPF_W | BPF_ABS: /* A = *((u32 *)(seccomp_data + K)); */
-			PPC_LWZ_OFFS(r_A, r_skb, K);
-			break;
-		case BPF_LDX | BPF_W | BPF_LEN: /* X = skb->len; */
-			PPC_LWZ_OFFS(r_X, r_skb, offsetof(struct sk_buff, len));
-			break;
-
-			/*** Ancillary info loads ***/
-		case BPF_ANC | SKF_AD_PROTOCOL: /* A = ntohs(skb->protocol); */
-			BUILD_BUG_ON(FIELD_SIZEOF(struct sk_buff,
-						  protocol) != 2);
-			PPC_NTOHS_OFFS(r_A, r_skb, offsetof(struct sk_buff,
-							    protocol));
-			break;
-		case BPF_ANC | SKF_AD_IFINDEX:
-		case BPF_ANC | SKF_AD_HATYPE:
-			BUILD_BUG_ON(FIELD_SIZEOF(struct net_device,
-						ifindex) != 4);
-			BUILD_BUG_ON(FIELD_SIZEOF(struct net_device,
-						type) != 2);
-			PPC_LL_OFFS(r_scratch1, r_skb, offsetof(struct sk_buff,
-								dev));
-			EMIT(PPC_RAW_CMPDI(r_scratch1, 0));
-			if (ctx->pc_ret0 != -1) {
-				PPC_BCC(COND_EQ, addrs[ctx->pc_ret0]);
-			} else {
-				/* Exit, returning 0; first pass hits here. */
-				PPC_BCC_SHORT(COND_NE, ctx->idx * 4 + 12);
-				EMIT(PPC_RAW_LI(r_ret, 0));
-				PPC_JMP(exit_addr);
-			}
-			if (code == (BPF_ANC | SKF_AD_IFINDEX)) {
-				PPC_LWZ_OFFS(r_A, r_scratch1,
-				     offsetof(struct net_device, ifindex));
-			} else {
-				PPC_LHZ_OFFS(r_A, r_scratch1,
-				     offsetof(struct net_device, type));
-			}
-
-			break;
-		case BPF_ANC | SKF_AD_MARK:
-			BUILD_BUG_ON(FIELD_SIZEOF(struct sk_buff, mark) != 4);
-			PPC_LWZ_OFFS(r_A, r_skb, offsetof(struct sk_buff,
-							  mark));
-			break;
-		case BPF_ANC | SKF_AD_RXHASH:
-			BUILD_BUG_ON(FIELD_SIZEOF(struct sk_buff, hash) != 4);
-			PPC_LWZ_OFFS(r_A, r_skb, offsetof(struct sk_buff,
-							  hash));
-			break;
-		case BPF_ANC | SKF_AD_VLAN_TAG:
-			BUILD_BUG_ON(FIELD_SIZEOF(struct sk_buff, vlan_tci) != 2);
-
-			PPC_LHZ_OFFS(r_A, r_skb, offsetof(struct sk_buff,
-							  vlan_tci));
-			break;
-		case BPF_ANC | SKF_AD_VLAN_TAG_PRESENT:
-			PPC_LBZ_OFFS(r_A, r_skb, PKT_VLAN_PRESENT_OFFSET());
-			if (PKT_VLAN_PRESENT_BIT)
-				EMIT(PPC_RAW_SRWI(r_A, r_A, PKT_VLAN_PRESENT_BIT));
-			if (PKT_VLAN_PRESENT_BIT < 7)
-				EMIT(PPC_RAW_ANDI(r_A, r_A, 1));
-			break;
-		case BPF_ANC | SKF_AD_QUEUE:
-			BUILD_BUG_ON(FIELD_SIZEOF(struct sk_buff,
-						  queue_mapping) != 2);
-			PPC_LHZ_OFFS(r_A, r_skb, offsetof(struct sk_buff,
-							  queue_mapping));
-			break;
-		case BPF_ANC | SKF_AD_PKTTYPE:
-			PPC_LBZ_OFFS(r_A, r_skb, PKT_TYPE_OFFSET());
-			EMIT(PPC_RAW_ANDI(r_A, r_A, PKT_TYPE_MAX));
-			EMIT(PPC_RAW_SRWI(r_A, r_A, 5));
-			break;
-		case BPF_ANC | SKF_AD_CPU:
-			PPC_BPF_LOAD_CPU(r_A);
-			break;
-			/*** Absolute loads from packet header/data ***/
-		case BPF_LD | BPF_W | BPF_ABS:
-			func = CHOOSE_LOAD_FUNC(K, sk_load_word);
-			goto common_load;
-		case BPF_LD | BPF_H | BPF_ABS:
-			func = CHOOSE_LOAD_FUNC(K, sk_load_half);
-			goto common_load;
-		case BPF_LD | BPF_B | BPF_ABS:
-			func = CHOOSE_LOAD_FUNC(K, sk_load_byte);
-		common_load:
-			/* Load from [K]. */
-			ctx->seen |= SEEN_DATAREF;
-			PPC_FUNC_ADDR(r_scratch1, func);
-			EMIT(PPC_RAW_MTLR(r_scratch1));
-			PPC_LI32(r_addr, K);
-			EMIT(PPC_RAW_BLRL());
-=======
 		if (insn[i].code == (BPF_JMP | BPF_CALL) &&
 		    insn[i].src_reg == BPF_PSEUDO_CALL) {
 			ret = bpf_jit_get_func_addr(fp, &insn[i], true,
@@ -443,7 +51,6 @@
 			if (ret < 0)
 				return ret;
 
->>>>>>> 7d2a07b7
 			/*
 			 * Save ctx->idx as this would currently point to the
 			 * end of the JITed image and set it to the offset of
@@ -458,111 +65,7 @@
 			 * Restore ctx->idx here. This is safe as the length
 			 * of the JITed sequence remains unchanged.
 			 */
-<<<<<<< HEAD
-			ctx->seen |= SEEN_DATAREF | SEEN_XREG;
-			PPC_FUNC_ADDR(r_scratch1, func);
-			EMIT(PPC_RAW_MTLR(r_scratch1));
-			EMIT(PPC_RAW_ADDI(r_addr, r_X, IMM_L(K)));
-			if (K >= 32768)
-				EMIT(PPC_RAW_ADDIS(r_addr, r_addr, IMM_HA(K)));
-			EMIT(PPC_RAW_BLRL());
-			/* If error, cr0.LT set */
-			PPC_BCC(COND_LT, exit_addr);
-			break;
-
-		case BPF_LDX | BPF_B | BPF_MSH:
-			func = CHOOSE_LOAD_FUNC(K, sk_load_byte_msh);
-			goto common_load;
-			break;
-
-			/*** Jump and branches ***/
-		case BPF_JMP | BPF_JA:
-			if (K != 0)
-				PPC_JMP(addrs[i + 1 + K]);
-			break;
-
-		case BPF_JMP | BPF_JGT | BPF_K:
-		case BPF_JMP | BPF_JGT | BPF_X:
-			true_cond = COND_GT;
-			goto cond_branch;
-		case BPF_JMP | BPF_JGE | BPF_K:
-		case BPF_JMP | BPF_JGE | BPF_X:
-			true_cond = COND_GE;
-			goto cond_branch;
-		case BPF_JMP | BPF_JEQ | BPF_K:
-		case BPF_JMP | BPF_JEQ | BPF_X:
-			true_cond = COND_EQ;
-			goto cond_branch;
-		case BPF_JMP | BPF_JSET | BPF_K:
-		case BPF_JMP | BPF_JSET | BPF_X:
-			true_cond = COND_NE;
-			/* Fall through */
-		cond_branch:
-			/* same targets, can avoid doing the test :) */
-			if (filter[i].jt == filter[i].jf) {
-				if (filter[i].jt > 0)
-					PPC_JMP(addrs[i + 1 + filter[i].jt]);
-				break;
-			}
-
-			switch (code) {
-			case BPF_JMP | BPF_JGT | BPF_X:
-			case BPF_JMP | BPF_JGE | BPF_X:
-			case BPF_JMP | BPF_JEQ | BPF_X:
-				ctx->seen |= SEEN_XREG;
-				EMIT(PPC_RAW_CMPLW(r_A, r_X));
-				break;
-			case BPF_JMP | BPF_JSET | BPF_X:
-				ctx->seen |= SEEN_XREG;
-				EMIT(PPC_RAW_AND_DOT(r_scratch1, r_A, r_X));
-				break;
-			case BPF_JMP | BPF_JEQ | BPF_K:
-			case BPF_JMP | BPF_JGT | BPF_K:
-			case BPF_JMP | BPF_JGE | BPF_K:
-				if (K < 32768)
-					EMIT(PPC_RAW_CMPLWI(r_A, K));
-				else {
-					PPC_LI32(r_scratch1, K);
-					EMIT(PPC_RAW_CMPLW(r_A, r_scratch1));
-				}
-				break;
-			case BPF_JMP | BPF_JSET | BPF_K:
-				if (K < 32768)
-					/* PPC_ANDI is /only/ dot-form */
-					EMIT(PPC_RAW_ANDI(r_scratch1, r_A, K));
-				else {
-					PPC_LI32(r_scratch1, K);
-					EMIT(PPC_RAW_AND_DOT(r_scratch1, r_A,
-						    r_scratch1));
-				}
-				break;
-			}
-			/* Sometimes branches are constructed "backward", with
-			 * the false path being the branch and true path being
-			 * a fallthrough to the next instruction.
-			 */
-			if (filter[i].jt == 0)
-				/* Swap the sense of the branch */
-				PPC_BCC(true_cond ^ COND_CMP_TRUE,
-					addrs[i + 1 + filter[i].jf]);
-			else {
-				PPC_BCC(true_cond, addrs[i + 1 + filter[i].jt]);
-				if (filter[i].jf != 0)
-					PPC_JMP(addrs[i + 1 + filter[i].jf]);
-			}
-			break;
-		default:
-			/* The filter contains something cruel & unusual.
-			 * We don't handle it, but also there shouldn't be
-			 * anything missing from our list.
-			 */
-			if (printk_ratelimit())
-				pr_err("BPF filter opcode %04x (@%d) unsupported\n",
-				       filter[i].code, i);
-			return -ENOTSUPP;
-=======
 			ctx->idx = tmp_idx;
->>>>>>> 7d2a07b7
 		}
 	}
 
