--- conflicted
+++ resolved
@@ -15,11 +15,7 @@
 	select HAVE_FUTEX_CMPXCHG if FUTEX
 	select HAVE_DEBUG_KMEMLEAK
 	select HAVE_DEBUG_BUGVERBOSE
-<<<<<<< HEAD
-	select NO_DMA
-=======
 	select NO_DMA if !UML_DMA_EMULATION
->>>>>>> 7d2a07b7
 	select GENERIC_IRQ_SHOW
 	select GENERIC_CPU_DEVICES
 	select HAVE_GCC_PLUGINS
