--- conflicted
+++ resolved
@@ -28,11 +28,7 @@
 	int err;
 
 	err = um_request_irq(SIGIO_WRITE_IRQ, fd, IRQ_READ, sigio_interrupt,
-<<<<<<< HEAD
-			  SA_INTERRUPT | SA_SAMPLE_RANDOM, "write sigio", 
-=======
 			     SA_INTERRUPT | SA_SAMPLE_RANDOM, "write sigio",
->>>>>>> 9d53e4dd
 			     NULL);
 	if(err){
 		printk("write_sigio_irq : um_request_irq failed, err = %d\n",
