/*
 * Copyright (C) 2002 - 2003 Jeff Dike (jdike@addtoit.com)
 * Licensed under the GPL
 */

#include "linux/stddef.h"
#include "linux/kernel.h"
#include "linux/string.h"
#include "linux/fs.h"
#include "linux/highmem.h"
#include "asm/page.h"
#include "asm/pgtable.h"
#include "asm/uaccess.h"
#include "kern_util.h"
#include "user_util.h"

extern void *um_virt_to_phys(struct task_struct *task, unsigned long addr,
			     pte_t *pte_out);

static unsigned long maybe_map(unsigned long virt, int is_write)
{
	pte_t pte;
	int err;

	void *phys = um_virt_to_phys(current, virt, &pte);
	int dummy_code;

	if(IS_ERR(phys) || (is_write && !pte_write(pte))){
		err = handle_page_fault(virt, 0, is_write, 1, &dummy_code);
		if(err)
			return(0);
		phys = um_virt_to_phys(current, virt, NULL);
	}
	return((unsigned long) phys);
}

static int do_op(unsigned long addr, int len, int is_write,
		 int (*op)(unsigned long addr, int len, void *arg), void *arg)
{
	struct page *page;
	int n;

	addr = maybe_map(addr, is_write);
	if(addr == -1)
		return(-1);

	page = phys_to_page(addr);
	addr = (unsigned long) kmap(page) + (addr & ~PAGE_MASK);
	n = (*op)(addr, len, arg);
	kunmap(page);

	return(n);
}

static void do_buffer_op(void *jmpbuf, void *arg_ptr)
{
	va_list args = *((va_list *) arg_ptr);
	unsigned long addr = va_arg(args, unsigned long);
	int len = va_arg(args, int);
	int is_write = va_arg(args, int);
	int (*op)(unsigned long, int, void *) = va_arg(args, void *);
	void *arg = va_arg(args, void *);
	int *res = va_arg(args, int *);
	int size = min(PAGE_ALIGN(addr) - addr, (unsigned long) len);
	int remain = len, n;

	current->thread.fault_catcher = jmpbuf;
	n = do_op(addr, size, is_write, op, arg);
	if(n != 0){
		*res = (n < 0 ? remain : 0);
		goto out;
	}

	addr += size;
	remain -= size;
	if(remain == 0){
		*res = 0;
		goto out;
	}

	while(addr < ((addr + remain) & PAGE_MASK)){
		n = do_op(addr, PAGE_SIZE, is_write, op, arg);
		if(n != 0){
			*res = (n < 0 ? remain : 0);
			goto out;
		}

		addr += PAGE_SIZE;
		remain -= PAGE_SIZE;
	}
	if(remain == 0){
		*res = 0;
		goto out;
	}

	n = do_op(addr, remain, is_write, op, arg);
	if(n != 0)
		*res = (n < 0 ? remain : 0);
	else *res = 0;
 out:
	current->thread.fault_catcher = NULL;
}

static int buffer_op(unsigned long addr, int len, int is_write,
		     int (*op)(unsigned long addr, int len, void *arg),
		     void *arg)
{
	int faulted, res;

<<<<<<< HEAD
	faulted = setjmp_wrapper(do_buffer_op, addr, len, is_write, op, arg, 
=======
	faulted = setjmp_wrapper(do_buffer_op, addr, len, is_write, op, arg,
>>>>>>> 9d53e4dd
				 &res);
	if(!faulted)
		return(res);

	return(addr + len - (unsigned long) current->thread.fault_addr);
}

static int copy_chunk_from_user(unsigned long from, int len, void *arg)
{
	unsigned long *to_ptr = arg, to = *to_ptr;

	memcpy((void *) to, (void *) from, len);
	*to_ptr += len;
	return(0);
}

int copy_from_user_skas(void *to, const void *from, int n)
{
	if(segment_eq(get_fs(), KERNEL_DS)){
		memcpy(to, from, n);
		return(0);
	}

	return(access_ok_skas(VERIFY_READ, from, n) ?
	       buffer_op((unsigned long) from, n, 0, copy_chunk_from_user, &to):
	       n);
}

static int copy_chunk_to_user(unsigned long to, int len, void *arg)
{
	unsigned long *from_ptr = arg, from = *from_ptr;

	memcpy((void *) to, (void *) from, len);
	*from_ptr += len;
	return(0);
}

int copy_to_user_skas(void *to, const void *from, int n)
{
	if(segment_eq(get_fs(), KERNEL_DS)){
		memcpy(to, from, n);
		return(0);
	}

	return(access_ok_skas(VERIFY_WRITE, to, n) ?
	       buffer_op((unsigned long) to, n, 1, copy_chunk_to_user, &from) :
	       n);
}

static int strncpy_chunk_from_user(unsigned long from, int len, void *arg)
{
	char **to_ptr = arg, *to = *to_ptr;
	int n;

	strncpy(to, (void *) from, len);
	n = strnlen(to, len);
	*to_ptr += n;

	if(n < len)
	        return(1);
	return(0);
}

int strncpy_from_user_skas(char *dst, const char *src, int count)
{
	int n;
	char *ptr = dst;

	if(segment_eq(get_fs(), KERNEL_DS)){
		strncpy(dst, src, count);
		return(strnlen(dst, count));
	}

	if(!access_ok_skas(VERIFY_READ, src, 1))
		return(-EFAULT);

	n = buffer_op((unsigned long) src, count, 0, strncpy_chunk_from_user,
		      &ptr);
	if(n != 0)
		return(-EFAULT);
	return(strnlen(dst, count));
}

static int clear_chunk(unsigned long addr, int len, void *unused)
{
	memset((void *) addr, 0, len);
	return(0);
}

int __clear_user_skas(void *mem, int len)
{
	return(buffer_op((unsigned long) mem, len, 1, clear_chunk, NULL));
}

int clear_user_skas(void *mem, int len)
{
	if(segment_eq(get_fs(), KERNEL_DS)){
		memset(mem, 0, len);
		return(0);
	}

	return(access_ok_skas(VERIFY_WRITE, mem, len) ?
	       buffer_op((unsigned long) mem, len, 1, clear_chunk, NULL) : len);
}

static int strnlen_chunk(unsigned long str, int len, void *arg)
{
	int *len_ptr = arg, n;

	n = strnlen((void *) str, len);
	*len_ptr += n;

	if(n < len)
		return(1);
	return(0);
}

int strnlen_user_skas(const void *str, int len)
{
	int count = 0, n;

	if(segment_eq(get_fs(), KERNEL_DS))
		return(strnlen(str, len) + 1);

	n = buffer_op((unsigned long) str, len, 0, strnlen_chunk, &count);
	if(n == 0)
		return(count + 1);
	return(-EFAULT);
}

/*
 * Overrides for Emacs so that we follow Linus's tabbing style.
 * Emacs will notice this stuff at the end of the file and automatically
 * adjust the settings for this buffer only.  This must remain at the end
 * of the file.
 * ---------------------------------------------------------------------------
 * Local variables:
 * c-file-style: "linux"
 * End:
 */<|MERGE_RESOLUTION|>--- conflicted
+++ resolved
@@ -107,11 +107,7 @@
 {
 	int faulted, res;
 
-<<<<<<< HEAD
-	faulted = setjmp_wrapper(do_buffer_op, addr, len, is_write, op, arg, 
-=======
 	faulted = setjmp_wrapper(do_buffer_op, addr, len, is_write, op, arg,
->>>>>>> 9d53e4dd
 				 &res);
 	if(!faulted)
 		return(res);
