/* 
 * Copyright (C) 2000 Jeff Dike (jdike@karaya.com)
 * Licensed under the GPL
 */

#include "linux/kernel.h"
#include "linux/module.h"
#include "linux/unistd.h"
#include "linux/stddef.h"
#include "linux/spinlock.h"
#include "linux/time.h"
#include "linux/sched.h"
#include "linux/interrupt.h"
#include "linux/init.h"
#include "linux/delay.h"
#include "asm/irq.h"
#include "asm/param.h"
#include "asm/current.h"
#include "kern_util.h"
#include "user_util.h"
#include "time_user.h"
#include "mode.h"
#include "os.h"

u64 jiffies_64;

EXPORT_SYMBOL(jiffies_64);

int hz(void)
{
	return(HZ);
}

/*
 * Scheduler clock - returns current time in nanosec units.
 */
unsigned long long sched_clock(void)
{
	return (unsigned long long)jiffies_64 * (1000000000 / HZ);
}

/* Changed at early boot */
int timer_irq_inited = 0;

static int first_tick;
static unsigned long long prev_usecs;
<<<<<<< HEAD
=======
#ifdef CONFIG_UML_REAL_TIME_CLOCK
>>>>>>> 9d53e4dd
static long long delta;   		/* Deviation per interval */

#define MILLION 1000000

void timer_irq(union uml_pt_regs *regs)
{
	unsigned long long ticks = 0;

	if(!timer_irq_inited){
		/* This is to ensure that ticks don't pile up when
		 * the timer handler is suspended */
		first_tick = 0;
		return;
	}

	if(first_tick){
<<<<<<< HEAD
#if defined(CONFIG_UML_REAL_TIME_CLOCK)
		/* We've had 1 tick */
		unsigned long long usecs = os_usecs();

		delta += usecs - prev_usecs;
		prev_usecs = usecs;

		/* Protect against the host clock being set backwards */
		if(delta < 0)
			delta = 0;

=======
#ifdef CONFIG_UML_REAL_TIME_CLOCK
		/* We've had 1 tick */
		unsigned long long usecs = os_usecs();

		delta += usecs - prev_usecs;
		prev_usecs = usecs;

		/* Protect against the host clock being set backwards */
		if(delta < 0)
			delta = 0;

>>>>>>> 9d53e4dd
		ticks += (delta * HZ) / MILLION;
		delta -= (ticks * MILLION) / HZ;
#else
		ticks = 1;
#endif
	}
	else {
		prev_usecs = os_usecs();
		first_tick = 1;
	}

	while(ticks > 0){
		do_IRQ(TIMER_IRQ, regs);
		ticks--;
	}
}

void boot_timer_handler(int sig)
{
	struct pt_regs regs;

	CHOOSE_MODE((void) 
		    (UPT_SC(&regs.regs) = (struct sigcontext *) (&sig + 1)),
		    (void) (regs.regs.skas.is_user = 0));
	do_timer(&regs);
}

irqreturn_t um_timer(int irq, void *dev, struct pt_regs *regs)
{
	unsigned long flags;

	do_timer(regs);
	write_seqlock_irqsave(&xtime_lock, flags);
	timer();
	write_sequnlock_irqrestore(&xtime_lock, flags);
	return(IRQ_HANDLED);
}

long um_time(int * tloc)
{
	struct timeval now;

	do_gettimeofday(&now);
	if (tloc) {
 		if (put_user(now.tv_sec,tloc))
			now.tv_sec = -EFAULT;
	}
	return now.tv_sec;
}

long um_stime(int * tptr)
{
	int value;
	struct timespec new;

	if (get_user(value, tptr))
                return -EFAULT;
	new.tv_sec = value;
	new.tv_nsec = 0;
	do_settimeofday(&new);
	return 0;
}

/* XXX Needs to be moved under sys-i386 */
void __delay(um_udelay_t time)
{
	/* Stolen from the i386 __loop_delay */
	int d0;
	__asm__ __volatile__(
		"\tjmp 1f\n"
		".align 16\n"
		"1:\tjmp 2f\n"
		".align 16\n"
		"2:\tdecl %0\n\tjns 2b"
		:"=&a" (d0)
		:"0" (time));
}

void __udelay(um_udelay_t usecs)
{
	int i, n;

	n = (loops_per_jiffy * HZ * usecs) / MILLION;
	for(i=0;i<n;i++) ;
}

void __const_udelay(um_udelay_t usecs)
{
	int i, n;

	n = (loops_per_jiffy * HZ * usecs) / MILLION;
	for(i=0;i<n;i++) ;
}

void timer_handler(int sig, union uml_pt_regs *regs)
{
	local_irq_disable();
	update_process_times(user_context(UPT_SP(regs)));
	local_irq_enable();
	if(current_thread->cpu == 0)
		timer_irq(regs);
}

static spinlock_t timer_spinlock = SPIN_LOCK_UNLOCKED;

unsigned long time_lock(void)
{
	unsigned long flags;

	spin_lock_irqsave(&timer_spinlock, flags);
	return(flags);
}

void time_unlock(unsigned long flags)
{
	spin_unlock_irqrestore(&timer_spinlock, flags);
}

int __init timer_init(void)
{
	int err;

	CHOOSE_MODE(user_time_init_tt(), user_time_init_skas());
	err = request_irq(TIMER_IRQ, um_timer, SA_INTERRUPT, "timer", NULL);
	if(err != 0)
		printk(KERN_ERR "timer_init : request_irq failed - "
		       "errno = %d\n", -err);
	timer_irq_inited = 1;
	return(0);
}

__initcall(timer_init);

/*
 * Overrides for Emacs so that we follow Linus's tabbing style.
 * Emacs will notice this stuff at the end of the file and automatically
 * adjust the settings for this buffer only.  This must remain at the end
 * of the file.
 * ---------------------------------------------------------------------------
 * Local variables:
 * c-file-style: "linux"
 * End:
 */<|MERGE_RESOLUTION|>--- conflicted
+++ resolved
@@ -44,11 +44,9 @@
 
 static int first_tick;
 static unsigned long long prev_usecs;
-<<<<<<< HEAD
-=======
 #ifdef CONFIG_UML_REAL_TIME_CLOCK
->>>>>>> 9d53e4dd
 static long long delta;   		/* Deviation per interval */
+#endif
 
 #define MILLION 1000000
 
@@ -64,8 +62,7 @@
 	}
 
 	if(first_tick){
-<<<<<<< HEAD
-#if defined(CONFIG_UML_REAL_TIME_CLOCK)
+#ifdef CONFIG_UML_REAL_TIME_CLOCK
 		/* We've had 1 tick */
 		unsigned long long usecs = os_usecs();
 
@@ -76,19 +73,6 @@
 		if(delta < 0)
 			delta = 0;
 
-=======
-#ifdef CONFIG_UML_REAL_TIME_CLOCK
-		/* We've had 1 tick */
-		unsigned long long usecs = os_usecs();
-
-		delta += usecs - prev_usecs;
-		prev_usecs = usecs;
-
-		/* Protect against the host clock being set backwards */
-		if(delta < 0)
-			delta = 0;
-
->>>>>>> 9d53e4dd
 		ticks += (delta * HZ) / MILLION;
 		delta -= (ticks * MILLION) / HZ;
 #else
