--- conflicted
+++ resolved
@@ -79,11 +79,7 @@
 	if (err < 0)
 		goto err_out_cleanup_hw;
 
-<<<<<<< HEAD
-	sigio_broken(random_fd, 1);
-=======
 	sigio_broken(random_fd);
->>>>>>> e6b46c3a
 	hwrng.name = RNG_MODULE_NAME;
 	hwrng.read = rng_dev_read;
 	hwrng.quality = 1024;
