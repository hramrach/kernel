/*
 * Copyright (C) 2001 Lennert Buytenhek (buytenh@gnu.org) and 
 * James Leu (jleu@mindspring.net).
 * Copyright (C) 2001 by various other people who didn't put their name here.
 * Licensed under the GPL.
 */

#include "linux/config.h"
#include "linux/kernel.h"
#include "linux/netdevice.h"
#include "linux/rtnetlink.h"
#include "linux/skbuff.h"
#include "linux/socket.h"
#include "linux/spinlock.h"
#include "linux/module.h"
#include "linux/init.h"
#include "linux/etherdevice.h"
#include "linux/list.h"
#include "linux/inetdevice.h"
#include "linux/ctype.h"
#include "linux/bootmem.h"
#include "user_util.h"
#include "kern_util.h"
#include "net_kern.h"
#include "net_user.h"
#include "mconsole_kern.h"
#include "init.h"
#include "irq_user.h"

LIST_HEAD(opened);

static int uml_net_rx(struct net_device *dev)
{
	struct uml_net_private *lp = dev->priv;
	int pkt_len;
	struct sk_buff *skb;

	/* If we can't allocate memory, try again next round. */
	if ((skb = dev_alloc_skb(dev->mtu)) == NULL) {
		lp->stats.rx_dropped++;
		reactivate_fd(lp->fd, UM_ETH_IRQ);
		return 0;
	}

	skb->dev = dev;
	skb_put(skb, dev->mtu);
	skb->mac.raw = skb->data;
	pkt_len = (*lp->read)(lp->fd, &skb, lp);

	reactivate_fd(lp->fd, UM_ETH_IRQ);
	if (pkt_len > 0) {
		skb_trim(skb, pkt_len);
		skb->protocol = (*lp->protocol)(skb);
		netif_rx(skb);

		lp->stats.rx_bytes += skb->len;
		lp->stats.rx_packets++;
		return pkt_len;
	}

	kfree_skb(skb);
	return pkt_len;
}

void uml_net_interrupt(int irq, void *dev_id, struct pt_regs *regs)
{
	struct net_device *dev = dev_id;
	struct uml_net_private *lp = dev->priv;
	int err;

	if (netif_running(dev)) {
		spin_lock(&lp->lock);
		while((err = uml_net_rx(dev)) > 0) ;
		if(err < 0) {
			printk(KERN_ERR 
			       "Device '%s' read returned %d, shutting it "
			       "down\n", dev->name, err);
			dev->flags &= ~IFF_UP;
			dev_close(dev);
		}
		spin_unlock(&lp->lock);
	}
}

static int uml_net_open(struct net_device *dev)
{
	struct uml_net_private *lp = dev->priv;
	char addr[sizeof("255.255.255.255\0")];
	int err;

	spin_lock(&lp->lock);

	if(lp->fd >= 0){
		err = -ENXIO;
		goto out;
	}

	if(!lp->have_mac){
 		dev_ip_addr(dev, addr, &lp->mac[2]);
 		set_ether_mac(dev, lp->mac);
	}

	lp->fd = (*lp->open)(&lp->user);
	if(lp->fd < 0){
		err = lp->fd;
		goto out;
	}

	err = um_request_irq(dev->irq, lp->fd, IRQ_READ, uml_net_interrupt,
			     SA_INTERRUPT | SA_SHIRQ, dev->name, dev);
	if(err != 0){
		printk(KERN_ERR "uml_net_open: failed to get irq(%d)\n", err);
		if(lp->close != NULL) (*lp->close)(lp->fd, &lp->user);
		lp->fd = -1;
		err = -ENETUNREACH;
	}

	lp->tl.data = (unsigned long) &lp->user;
	netif_start_queue(dev);

	list_add(&lp->list, &opened);
	MOD_INC_USE_COUNT;
 out:
	spin_unlock(&lp->lock);
	return(err);
}

static int uml_net_close(struct net_device *dev)
{
	struct uml_net_private *lp = dev->priv;
	
	netif_stop_queue(dev);
	spin_lock(&lp->lock);

	free_irq(dev->irq, dev);
	if(lp->close != NULL) (*lp->close)(lp->fd, &lp->user);
	lp->fd = -1;
	list_del(&lp->list);
	
	MOD_DEC_USE_COUNT;
	spin_unlock(&lp->lock);
	return 0;
}

static int uml_net_start_xmit(struct sk_buff *skb, struct net_device *dev)
{
	struct uml_net_private *lp = dev->priv;
	unsigned long flags;
	int len;

	netif_stop_queue(dev);

	spin_lock_irqsave(&lp->lock, flags);

	len = (*lp->write)(lp->fd, &skb, lp);

	if(len == skb->len) {
		lp->stats.tx_packets++;
		lp->stats.tx_bytes += skb->len;
		dev->trans_start = jiffies;
		netif_start_queue(dev);

		/* this is normally done in the interrupt when tx finishes */
		netif_wake_queue(dev);
	} 
	else if(len == 0){
		netif_start_queue(dev);
		lp->stats.tx_dropped++;
	}
	else {
		netif_start_queue(dev);
		printk(KERN_ERR "uml_net_start_xmit: failed(%d)\n", len);
	}

	spin_unlock_irqrestore(&lp->lock, flags);

	dev_kfree_skb(skb);

	return 0;
}

static struct net_device_stats *uml_net_get_stats(struct net_device *dev)
{
	struct uml_net_private *lp = dev->priv;
	return &lp->stats;
}

static void uml_net_set_multicast_list(struct net_device *dev)
{
	if (dev->flags & IFF_PROMISC) return;
	else if (dev->mc_count)	dev->flags |= IFF_ALLMULTI;
	else dev->flags &= ~IFF_ALLMULTI;
}

static void uml_net_tx_timeout(struct net_device *dev)
{
	dev->trans_start = jiffies;
	netif_wake_queue(dev);
}

static int uml_net_set_mac(struct net_device *dev, void *addr)
{
	struct uml_net_private *lp = dev->priv;
	struct sockaddr *hwaddr = addr;

	spin_lock(&lp->lock);
	memcpy(dev->dev_addr, hwaddr->sa_data, ETH_ALEN);
	spin_unlock(&lp->lock);

	return(0);
}

static int uml_net_change_mtu(struct net_device *dev, int new_mtu)
{
	struct uml_net_private *lp = dev->priv;
	int err = 0;

	spin_lock(&lp->lock);

	new_mtu = (*lp->set_mtu)(new_mtu, &lp->user);
	if(new_mtu < 0){
		err = new_mtu;
		goto out;
	}

	dev->mtu = new_mtu;

 out:
	spin_unlock(&lp->lock);
	return err;
}

static int uml_net_ioctl(struct net_device *dev, struct ifreq *ifr, int cmd)
{
	return(-EINVAL);
}

void uml_net_user_timer_expire(unsigned long _conn)
{
#ifdef undef
	struct connection *conn = (struct connection *)_conn;

	dprintk(KERN_INFO "uml_net_user_timer_expire [%p]\n", conn);
	do_connect(conn);
#endif
}

static struct list_head devices = LIST_HEAD_INIT(devices);

static int eth_configure(int n, void *init, char *mac,
			 struct transport *transport)
{
	struct uml_net *device;
	struct net_device *dev;
	struct uml_net_private *lp;
	int save, err, size;

	device = kmalloc(sizeof(*device), GFP_KERNEL);
	if(device == NULL){
		printk(KERN_ERR "eth_configure failed to allocate uml_net\n");
		return(1);
	}

	list_add(&device->list, &devices);
	device->index = n;

	size = transport->private_size + sizeof(struct uml_net_private) + 
		sizeof(((struct uml_net_private *) 0)->user);

	if(setup_etheraddr(mac, device->mac))
		device->have_mac = 1;

	printk(KERN_INFO "Netdevice %d ", n);
	if(device->have_mac) printk("(%02x:%02x:%02x:%02x:%02x:%02x) ",
				    device->mac[0], device->mac[1], 
				    device->mac[2], device->mac[3], 
				    device->mac[4], device->mac[5]);
	printk(": ");
	dev = kmalloc(sizeof(*dev) + size, GFP_KERNEL);
	if(dev == NULL){
		printk(KERN_ERR "eth_configure: failed to allocate device\n");
		return(1);
	}
	snprintf(dev->name, sizeof(dev->name), "eth%d", n);
	dev->priv = (void *) &dev[1];
	device->dev = dev;

<<<<<<< HEAD
	(*device->kern->init)(dev, device->transport_index);
=======
	(*transport->kern->init)(dev, init);
	rtnl_lock();
	err = register_netdevice(dev);
	rtnl_unlock();
	if(err)
		return(1);
>>>>>>> fa5c2b02

	dev->mtu = transport->user->max_packet;
	dev->open = uml_net_open;
	dev->hard_start_xmit = uml_net_start_xmit;
	dev->stop = uml_net_close;
	dev->get_stats = uml_net_get_stats;
	dev->set_multicast_list = uml_net_set_multicast_list;
	dev->tx_timeout = uml_net_tx_timeout;
	dev->set_mac_address = uml_net_set_mac;
	dev->change_mtu = uml_net_change_mtu;
	dev->do_ioctl = uml_net_ioctl;
	dev->watchdog_timeo = (HZ >> 1);
	dev->irq = UM_ETH_IRQ;
	dev->init = NULL;
	dev->master = NULL;
	dev->neigh_setup = NULL;
	dev->owner = NULL;
	dev->state = 0;
	dev->next_sched = 0;
	dev->get_wireless_stats = 0;
	dev->wireless_handlers = 0;
	dev->gflags = 0;
	dev->mc_list = NULL;
	dev->mc_count = 0;
	dev->promiscuity = 0;
	dev->atalk_ptr = NULL;
	dev->ip_ptr = NULL;
	dev->dn_ptr = NULL;
	dev->ip6_ptr = NULL;
	dev->ec_ptr = NULL;
	atomic_set(&dev->refcnt, 0);
	dev->features = 0;
	dev->uninit = NULL;
	dev->destructor = NULL;
	dev->set_config = NULL;
	dev->accept_fastpath = 0;
	dev->br_port = 0;

	rtnl_lock();
	err = register_netdevice(dev);
	rtnl_unlock();
	if(err)
		return(1);
	lp = dev->priv;

	/* lp.user is the first four bytes of the transport data, which
	 * has already been initialized.  This structure assignment will
	 * overwrite that, so we make sure that .user gets overwritten with
	 * what it already has.
	 */
	save = lp->user[0];
	*lp = ((struct uml_net_private) 
		{ list : 		LIST_HEAD_INIT(lp->list),
		  lock :		SPIN_LOCK_UNLOCKED,
		  dev :			dev,
		  fd :			-1,
		  mac :			{ 0xfe, 0xfd, 0x0, 0x0, 0x0, 0x0},
		  have_mac :		device->have_mac,
		  protocol :		transport->kern->protocol,
		  open :		transport->user->open,
		  close :		transport->user->close,
		  remove :		transport->user->remove,
		  read :		transport->kern->read,
		  write :		transport->kern->write,
		  add_address :		transport->user->add_address,
		  delete_address : 	transport->user->delete_address,
		  set_mtu :		transport->user->set_mtu,
		  user : 		{ save } });
	init_timer(&lp->tl);
	lp->tl.function = uml_net_user_timer_expire;
	memset(&lp->stats, 0, sizeof(lp->stats));
	if(lp->have_mac) memcpy(lp->mac, device->mac, sizeof(lp->mac));

	if(transport->user->init) 
		(*transport->user->init)(&lp->user, dev);
	if(device->have_mac)
		set_ether_mac(dev, device->mac);
	return(0);
}

static struct uml_net *find_device(int n)
{
	struct uml_net *device;
	struct list_head *ele;

	list_for_each(ele, &devices){
		device = list_entry(ele, struct uml_net, list);
		if(device->index == n)
			return(device);
	}
	return(NULL);
}

static int eth_parse(char *str, int *index_out, char **str_out)
{
	char *end;
	int n;

	n = simple_strtoul(str, &end, 0);
	if(end == str){
		printk(KERN_ERR "eth_setup: Failed to parse '%s'\n", str);
		return(1);
	}
	if(n < 0){
		printk(KERN_ERR "eth_setup: device %d is negative\n", n);
		return(1);
	}
	str = end;
	if(*str != '='){
		printk(KERN_ERR 
		       "eth_setup: expected '=' after device number\n");
		return(1);
	}
	str++;
	if(find_device(n)){
		printk(KERN_ERR "eth_setup: Device %d already configured\n",
		       n);
		return(1);
	}
	if(index_out) *index_out = n;
	*str_out = str;
	return(0);
}

struct eth_init {
	struct list_head list;
	char *init;
	int index;
};

struct list_head transports = LIST_HEAD_INIT(transports);

struct list_head eth_cmd_line = LIST_HEAD_INIT(eth_cmd_line);

static int check_transport(struct transport *transport, char *eth, int n,
			   void **init_out, char **mac_out)
{
	int len;

	len = strlen(transport->name);
	if(strncmp(eth, transport->name, len))
		return(0);

	eth += len;
	if(*eth == ',')
		eth++;
	else if(*eth != '\0')
		return(0);

	*init_out = kmalloc(transport->setup_size, GFP_KERNEL);
	if(*init_out == NULL)
		return(1);

	if(!transport->setup(eth, mac_out, *init_out)){
		kfree(*init_out);
		*init_out = NULL;
	}
	return(1);
}

void register_transport(struct transport *new)
{
	struct list_head *ele, *next;
	struct eth_init *eth;
	void *init;
	char *mac = NULL;
	int match;

	list_add(&new->list, &transports);

	list_for_each_safe(ele, next, &eth_cmd_line){
		eth = list_entry(ele, struct eth_init, list);
		match = check_transport(new, eth->init, eth->index, &init,
					&mac);
		if(!match)
			continue;
		else if(init != NULL){
			eth_configure(eth->index, init, mac, new);
			kfree(init);
		}
		list_del(&eth->list);
		return;
	}
}

static int eth_setup_common(char *str, int index)
{
	struct list_head *ele;
	struct transport *transport;
	void *init;
	char *mac = NULL;

	list_for_each(ele, &transports){
		transport = list_entry(ele, struct transport, list);
	        if(!check_transport(transport, str, index, &init, &mac))
			continue;
		if(init != NULL){
			eth_configure(index, init, mac, transport);
			kfree(init);
		}
		return(1);
	}
	return(0);
}

static int eth_setup(char *str)
{
	struct eth_init *new;
	int n, err;

	err = eth_parse(str, &n, &str);
	if(err) return(1);

	new = alloc_bootmem(sizeof(new));
	if(new == NULL){
		printk("eth_init : alloc_bootmem failed\n");
		return(1);
	}
	*new = ((struct eth_init) { list : 	LIST_HEAD_INIT(new->list),
				    index : 	n,
				    init :	str });
	list_add_tail(&new->list, &eth_cmd_line);
	return(1);
}

__setup("eth", eth_setup);
__uml_help(eth_setup,
"eth[0-9]+=<transport>,<options>\n"
"    Configure a network device.\n\n"
);

int ndev = 0;

static int eth_init(void)
{
	struct list_head *ele, *next;
	struct eth_init *eth;

	list_for_each_safe(ele, next, &eth_cmd_line){
		eth = list_entry(ele, struct eth_init, list);

		if(eth_setup_common(eth->init, eth->index))
			list_del(&eth->list);
	}
	
	return(1);
}

__initcall(eth_init);

static int net_config(char *str)
{
	int n, err;

	err = eth_parse(str, &n, &str);
	if(err) return(err);

	str = uml_strdup(str);
	if(str == NULL){
		printk(KERN_ERR "net_config failed to strdup string\n");
		return(-1);
	}
	err = !eth_setup_common(str, n);
	if(err) 
		kfree(str);
	return(err);
}

static int net_remove(char *str)
{
	struct uml_net *device;
	struct net_device *dev;
	struct uml_net_private *lp;
	char *end;
	int n;

	n = simple_strtoul(str, &end, 0);
	if(*end != '\0')
		return(-1);

	device = find_device(n);
	if(device == NULL)
		return(0);

	dev = device->dev;
	lp = dev->priv;
	if(lp->fd > 0) return(-1);
	if(lp->remove != NULL) (*lp->remove)(&lp->user);
	unregister_netdev(dev);

	list_del(&device->list);
	kfree(device);
	return(0);
}

static struct mc_device net_mc = {
	name:		"eth",
	config:		net_config,
	remove:		net_remove,
};

static int uml_inetaddr_event(struct notifier_block *this, unsigned long event,
			      void *ptr)
{
	struct in_ifaddr *ifa = ptr;
	u32 addr = ifa->ifa_address;
	u32 netmask = ifa->ifa_mask;
	struct net_device *dev = ifa->ifa_dev->dev;
	struct uml_net_private *lp;
	void (*proc)(unsigned char *, unsigned char *, void *);
	unsigned char addr_buf[4], netmask_buf[4];

	if(dev->open != uml_net_open) return(NOTIFY_DONE);

	lp = dev->priv;

	proc = NULL;
	switch (event){
	case NETDEV_UP:
		proc = lp->add_address;
		break;
	case NETDEV_DOWN:
		proc = lp->delete_address;
		break;
	}
	if(proc != NULL){
		addr_buf[0] = addr & 0xff;
		addr_buf[1] = (addr >> 8) & 0xff;
		addr_buf[2] = (addr >> 16) & 0xff;
		addr_buf[3] = addr >> 24;
		netmask_buf[0] = netmask & 0xff;
		netmask_buf[1] = (netmask >> 8) & 0xff;
		netmask_buf[2] = (netmask >> 16) & 0xff;
		netmask_buf[3] = netmask >> 24;
		(*proc)(addr_buf, netmask_buf, &lp->user);
	}
	return(NOTIFY_DONE);
}

struct notifier_block uml_inetaddr_notifier = {
	notifier_call:		uml_inetaddr_event,
};

static int uml_net_init(void)
{
	struct list_head *ele;
	struct uml_net_private *lp;	
	struct in_device *ip;
	struct in_ifaddr *in;

	mconsole_register_dev(&net_mc);
	register_inetaddr_notifier(&uml_inetaddr_notifier);

	/* Devices may have been opened already, so the uml_inetaddr_notifier
	 * didn't get a chance to run for them.  This fakes it so that
	 * addresses which have already been set up get handled properly.
	 */
	list_for_each(ele, &opened){
		lp = list_entry(ele, struct uml_net_private, list);
		ip = lp->dev->ip_ptr;
		if(ip == NULL) continue;
		in = ip->ifa_list;
		while(in != NULL){
			uml_inetaddr_event(NULL, NETDEV_UP, in);
			in = in->ifa_next;
		}
	}	

	return(0);
}

__initcall(uml_net_init);

static void close_devices(void)
{
	struct list_head *ele;
	struct uml_net_private *lp;	

	list_for_each(ele, &opened){
		lp = list_entry(ele, struct uml_net_private, list);
		if(lp->close != NULL) (*lp->close)(lp->fd, &lp->user);
		if(lp->remove != NULL) (*lp->remove)(&lp->user);
	}
}

__uml_exitcall(close_devices);

int setup_etheraddr(char *str, unsigned char *addr)
{
	char *end;
	int i;

	if(str == NULL)
		return(0);
	for(i=0;i<6;i++){
		addr[i] = simple_strtoul(str, &end, 16);
		if((end == str) ||
		   ((*end != ':') && (*end != ',') && (*end != '\0'))){
			printk(KERN_ERR 
			       "setup_etheraddr: failed to parse '%s' "
			       "as an ethernet address\n", str);
			return(0);
		}
		str = end + 1;
	}
	if(addr[0] & 1){
		printk(KERN_ERR 
		       "Attempt to assign a broadcast ethernet address to a "
		       "device disallowed\n");
		return(0);
	}
	return(1);
}

void dev_ip_addr(void *d, char *buf, char *bin_buf)
{
	struct net_device *dev = d;
	struct in_device *ip = dev->ip_ptr;
	struct in_ifaddr *in;
	u32 addr;

	if((ip == NULL) || ((in = ip->ifa_list) == NULL)){
		printk(KERN_WARNING "dev_ip_addr - device not assigned an "
		       "IP address\n");
		return;
	}
	addr = in->ifa_address;
	sprintf(buf, "%d.%d.%d.%d", addr & 0xff, (addr >> 8) & 0xff, 
		(addr >> 16) & 0xff, addr >> 24);
	if(bin_buf){
		bin_buf[0] = addr & 0xff;
		bin_buf[1] = (addr >> 8) & 0xff;
		bin_buf[2] = (addr >> 16) & 0xff;
		bin_buf[3] = addr >> 24;
	}
}

void set_ether_mac(void *d, unsigned char *addr)
{
	struct net_device *dev = d;

	memcpy(dev->dev_addr, addr, ETH_ALEN);	
}

struct sk_buff *ether_adjust_skb(struct sk_buff *skb, int extra)
{
	if((skb != NULL) && (skb_tailroom(skb) < extra)){
	  	struct sk_buff *skb2;

		skb2 = skb_copy_expand(skb, 0, extra, GFP_ATOMIC);
		dev_kfree_skb(skb);
		skb = skb2;
	}
	if(skb != NULL) skb_put(skb, extra);
	return(skb);
}

void iter_addresses(void *d, void (*cb)(unsigned char *, unsigned char *, 
					void *), 
		    void *arg)
{
	struct net_device *dev = d;
	struct in_device *ip = dev->ip_ptr;
	struct in_ifaddr *in;
	unsigned char address[4], netmask[4];

	if(ip == NULL) return;
	in = ip->ifa_list;
	while(in != NULL){
		address[0] = in->ifa_address & 0xff;
		address[1] = (in->ifa_address >> 8) & 0xff;
		address[2] = (in->ifa_address >> 16) & 0xff;
		address[3] = in->ifa_address >> 24;
		netmask[0] = in->ifa_mask & 0xff;
		netmask[1] = (in->ifa_mask >> 8) & 0xff;
		netmask[2] = (in->ifa_mask >> 16) & 0xff;
		netmask[3] = in->ifa_mask >> 24;
		(*cb)(address, netmask, arg);
		in = in->ifa_next;
	}
}

int dev_netmask(void *d, void *m)
{
	struct net_device *dev = d;
	struct in_device *ip = dev->ip_ptr;
	struct in_ifaddr *in;
	__u32 *mask_out = m;

	if(ip == NULL) 
		return(1);

	in = ip->ifa_list;
	if(in == NULL) 
		return(1);

	*mask_out = in->ifa_mask;
	return(0);
}

void *get_output_buffer(int *len_out)
{
	void *ret;

	ret = (void *) __get_free_pages(GFP_KERNEL, 0);
	if(ret) *len_out = PAGE_SIZE;
	else *len_out = 0;
	return(ret);
}

void free_output_buffer(void *buffer)
{
	free_pages((unsigned long) buffer, 0);
}

int tap_setup_common(char *str, char *type, char **dev_name, char **mac_out, 
		     char **gate_addr)
{
	char *remain;

	remain = split_if_spec(str, dev_name, mac_out, gate_addr, NULL);
	if(remain != NULL){
		printk("tap_setup_common - Extra garbage on specification : "
		       "'%s'\n", remain);
		return(1);
	}

	return(0);
}

unsigned short eth_protocol(struct sk_buff *skb)
{
	return(eth_type_trans(skb, skb->dev));
}

/*
 * Overrides for Emacs so that we follow Linus's tabbing style.
 * Emacs will notice this stuff at the end of the file and automatically
 * adjust the settings for this buffer only.  This must remain at the end
 * of the file.
 * ---------------------------------------------------------------------------
 * Local variables:
 * c-file-style: "linux"
 * End:
 */<|MERGE_RESOLUTION|>--- conflicted
+++ resolved
@@ -285,16 +285,7 @@
 	dev->priv = (void *) &dev[1];
 	device->dev = dev;
 
-<<<<<<< HEAD
-	(*device->kern->init)(dev, device->transport_index);
-=======
 	(*transport->kern->init)(dev, init);
-	rtnl_lock();
-	err = register_netdevice(dev);
-	rtnl_unlock();
-	if(err)
-		return(1);
->>>>>>> fa5c2b02
 
 	dev->mtu = transport->user->max_packet;
 	dev->open = uml_net_open;
