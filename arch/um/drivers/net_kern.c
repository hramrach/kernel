/*
 * Copyright (C) 2001 Lennert Buytenhek (buytenh@gnu.org) and 
 * James Leu (jleu@mindspring.net).
 * Copyright (C) 2001 by various other people who didn't put their name here.
 * Licensed under the GPL.
 */

#include "linux/config.h"
#include "linux/kernel.h"
#include "linux/netdevice.h"
#include "linux/rtnetlink.h"
#include "linux/skbuff.h"
#include "linux/socket.h"
#include "linux/spinlock.h"
#include "linux/module.h"
#include "linux/init.h"
#include "linux/etherdevice.h"
#include "linux/ethtool.h"
#include "linux/list.h"
#include "linux/inetdevice.h"
#include "linux/ctype.h"
#include "linux/bootmem.h"
#include "user_util.h"
#include "kern_util.h"
#include "net_kern.h"
#include "net_user.h"
#include "mconsole_kern.h"
#include "init.h"
#include "irq_user.h"
#include "irq_kern.h"

static spinlock_t opened_lock = SPIN_LOCK_UNLOCKED;
LIST_HEAD(opened);

static int uml_net_rx(struct net_device *dev)
{
	struct uml_net_private *lp = dev->priv;
	int pkt_len;
	struct sk_buff *skb;

	/* If we can't allocate memory, try again next round. */
	skb = dev_alloc_skb(dev->mtu);
	if (skb == NULL) {
		lp->stats.rx_dropped++;
		return 0;
	}

	skb->dev = dev;
	skb_put(skb, dev->mtu);
	skb->mac.raw = skb->data;
	pkt_len = (*lp->read)(lp->fd, &skb, lp);

	if (pkt_len > 0) {
		skb_trim(skb, pkt_len);
		skb->protocol = (*lp->protocol)(skb);
		netif_rx(skb);

		lp->stats.rx_bytes += skb->len;
		lp->stats.rx_packets++;
		return pkt_len;
	}

	kfree_skb(skb);
	return pkt_len;
}

irqreturn_t uml_net_interrupt(int irq, void *dev_id, struct pt_regs *regs)
{
	struct net_device *dev = dev_id;
	struct uml_net_private *lp = dev->priv;
	int err;

	if(!netif_running(dev))
		return(IRQ_NONE);

	spin_lock(&lp->lock);
	while((err = uml_net_rx(dev)) > 0) ;
	if(err < 0) {
		printk(KERN_ERR 
		       "Device '%s' read returned %d, shutting it down\n", 
		       dev->name, err);
		dev_close(dev);
		goto out;
	}
	reactivate_fd(lp->fd, UM_ETH_IRQ);

 out:
	spin_unlock(&lp->lock);
	return(IRQ_HANDLED);
}

static int uml_net_open(struct net_device *dev)
{
	struct uml_net_private *lp = dev->priv;
	char addr[sizeof("255.255.255.255\0")];
	int err;

	spin_lock(&lp->lock);

	if(lp->fd >= 0){
		err = -ENXIO;
		goto out;
	}

	if(!lp->have_mac){
 		dev_ip_addr(dev, addr, &lp->mac[2]);
 		set_ether_mac(dev, lp->mac);
	}

	lp->fd = (*lp->open)(&lp->user);
	if(lp->fd < 0){
		err = lp->fd;
		goto out;
	}

	err = um_request_irq(dev->irq, lp->fd, IRQ_READ, uml_net_interrupt,
			     SA_INTERRUPT | SA_SHIRQ, dev->name, dev);
	if(err != 0){
		printk(KERN_ERR "uml_net_open: failed to get irq(%d)\n", err);
		if(lp->close != NULL) (*lp->close)(lp->fd, &lp->user);
		lp->fd = -1;
		err = -ENETUNREACH;
	}

	lp->tl.data = (unsigned long) &lp->user;
	netif_start_queue(dev);

	spin_lock(&opened_lock);
	list_add(&lp->list, &opened);
	spin_unlock(&opened_lock);
<<<<<<< HEAD
	MOD_INC_USE_COUNT;
	while((err = uml_net_rx(dev)) > 0) ; /* clear buffer */
=======
>>>>>>> 30e74fea
 out:
	spin_unlock(&lp->lock);
	return(err);
}

static int uml_net_close(struct net_device *dev)
{
	struct uml_net_private *lp = dev->priv;
	
	netif_stop_queue(dev);
	spin_lock(&lp->lock);

	free_irq(dev->irq, dev);
	if(lp->close != NULL) (*lp->close)(lp->fd, &lp->user);
	lp->fd = -1;
	spin_lock(&opened_lock);
	list_del(&lp->list);
	spin_unlock(&opened_lock);

	spin_unlock(&lp->lock);
	return 0;
}

static int uml_net_start_xmit(struct sk_buff *skb, struct net_device *dev)
{
	struct uml_net_private *lp = dev->priv;
	unsigned long flags;
	int len;

	netif_stop_queue(dev);

	spin_lock_irqsave(&lp->lock, flags);

	len = (*lp->write)(lp->fd, &skb, lp);

	if(len == skb->len) {
		lp->stats.tx_packets++;
		lp->stats.tx_bytes += skb->len;
		dev->trans_start = jiffies;
		netif_start_queue(dev);

		/* this is normally done in the interrupt when tx finishes */
		netif_wake_queue(dev);
	} 
	else if(len == 0){
		netif_start_queue(dev);
		lp->stats.tx_dropped++;
	}
	else {
		netif_start_queue(dev);
		printk(KERN_ERR "uml_net_start_xmit: failed(%d)\n", len);
	}

	spin_unlock_irqrestore(&lp->lock, flags);

	dev_kfree_skb(skb);

	return 0;
}

static struct net_device_stats *uml_net_get_stats(struct net_device *dev)
{
	struct uml_net_private *lp = dev->priv;
	return &lp->stats;
}

static void uml_net_set_multicast_list(struct net_device *dev)
{
	if (dev->flags & IFF_PROMISC) return;
	else if (dev->mc_count)	dev->flags |= IFF_ALLMULTI;
	else dev->flags &= ~IFF_ALLMULTI;
}

static void uml_net_tx_timeout(struct net_device *dev)
{
	dev->trans_start = jiffies;
	netif_wake_queue(dev);
}

static int uml_net_set_mac(struct net_device *dev, void *addr)
{
	struct uml_net_private *lp = dev->priv;
	struct sockaddr *hwaddr = addr;

	spin_lock(&lp->lock);
	memcpy(dev->dev_addr, hwaddr->sa_data, ETH_ALEN);
	spin_unlock(&lp->lock);

	return(0);
}

static int uml_net_change_mtu(struct net_device *dev, int new_mtu)
{
	struct uml_net_private *lp = dev->priv;
	int err = 0;

	spin_lock(&lp->lock);

	new_mtu = (*lp->set_mtu)(new_mtu, &lp->user);
	if(new_mtu < 0){
		err = new_mtu;
		goto out;
	}

	dev->mtu = new_mtu;

 out:
	spin_unlock(&lp->lock);
	return err;
}

static int uml_net_ioctl(struct net_device *dev, struct ifreq *ifr, int cmd)
{
	static const struct ethtool_drvinfo info = {
		.cmd     = ETHTOOL_GDRVINFO,
		.driver  = "uml virtual ethernet",
		.version = "42",
	};
	void *useraddr;
	u32 ethcmd;

	switch (cmd) {
        case SIOCETHTOOL:
		useraddr = ifr->ifr_data;
		if (copy_from_user(&ethcmd, useraddr, sizeof(ethcmd)))
			return -EFAULT;
		switch (ethcmd) {
		case ETHTOOL_GDRVINFO:
			if (copy_to_user(useraddr, &info, sizeof(info)))
				return -EFAULT;
			return 0;
		default:
			return -EOPNOTSUPP;
		}
	default:
		return -EINVAL;
	}
}

void uml_net_user_timer_expire(unsigned long _conn)
{
#ifdef undef
	struct connection *conn = (struct connection *)_conn;

	dprintk(KERN_INFO "uml_net_user_timer_expire [%p]\n", conn);
	do_connect(conn);
#endif
}

static spinlock_t devices_lock = SPIN_LOCK_UNLOCKED;
static struct list_head devices = LIST_HEAD_INIT(devices);

static int eth_configure(int n, void *init, char *mac,
			 struct transport *transport)
{
	struct uml_net *device;
	struct net_device *dev;
	struct uml_net_private *lp;
	int save, err, size;

	size = transport->private_size + sizeof(struct uml_net_private) + 
		sizeof(((struct uml_net_private *) 0)->user);

	device = kmalloc(sizeof(*device), GFP_KERNEL);
	if (device == NULL) {
		printk(KERN_ERR "eth_configure failed to allocate uml_net\n");
		return(1);
	}

	memset(device, 0, sizeof(*device));
	INIT_LIST_HEAD(&device->list);
	device->index = n;

	spin_lock(&devices_lock);
	list_add(&device->list, &devices);
	spin_unlock(&devices_lock);

	if (setup_etheraddr(mac, device->mac))
		device->have_mac = 1;

	printk(KERN_INFO "Netdevice %d ", n);
	if (device->have_mac)
		printk("(%02x:%02x:%02x:%02x:%02x:%02x) ",
		       device->mac[0], device->mac[1],
		       device->mac[2], device->mac[3],
		       device->mac[4], device->mac[5]);
	printk(": ");
	dev = alloc_etherdev(size);
	if (dev == NULL) {
		printk(KERN_ERR "eth_configure: failed to allocate device\n");
		return 1;
	}

	/* If this name ends up conflicting with an existing registered
	 * netdevice, that is OK, register_netdev{,ice}() will notice this
	 * and fail.
	 */
	snprintf(dev->name, sizeof(dev->name), "eth%d", n);
	device->dev = dev;

	(*transport->kern->init)(dev, init);

	dev->mtu = transport->user->max_packet;
	dev->open = uml_net_open;
	dev->hard_start_xmit = uml_net_start_xmit;
	dev->stop = uml_net_close;
	dev->get_stats = uml_net_get_stats;
	dev->set_multicast_list = uml_net_set_multicast_list;
	dev->tx_timeout = uml_net_tx_timeout;
	dev->set_mac_address = uml_net_set_mac;
	dev->change_mtu = uml_net_change_mtu;
	dev->do_ioctl = uml_net_ioctl;
	dev->watchdog_timeo = (HZ >> 1);
	dev->irq = UM_ETH_IRQ;

	rtnl_lock();
	err = register_netdevice(dev);
	rtnl_unlock();
	if (err) {
		device->dev = NULL;
		/* XXX: should we call ->remove() here? */
		free_netdev(dev);
		return 1;
	}
	lp = dev->priv;

	/* lp.user is the first four bytes of the transport data, which
	 * has already been initialized.  This structure assignment will
	 * overwrite that, so we make sure that .user gets overwritten with
	 * what it already has.
	 */
	save = lp->user[0];
	*lp = ((struct uml_net_private) 
		{ .list  		= LIST_HEAD_INIT(lp->list),
		  .lock 		= SPIN_LOCK_UNLOCKED,
		  .dev 			= dev,
		  .fd 			= -1,
		  .mac 			= { 0xfe, 0xfd, 0x0, 0x0, 0x0, 0x0},
		  .have_mac 		= device->have_mac,
		  .protocol 		= transport->kern->protocol,
		  .open 		= transport->user->open,
		  .close 		= transport->user->close,
		  .remove 		= transport->user->remove,
		  .read 		= transport->kern->read,
		  .write 		= transport->kern->write,
		  .add_address 		= transport->user->add_address,
		  .delete_address  	= transport->user->delete_address,
		  .set_mtu 		= transport->user->set_mtu,
		  .user  		= { save } });

	init_timer(&lp->tl);
	lp->tl.function = uml_net_user_timer_expire;
	if (lp->have_mac)
		memcpy(lp->mac, device->mac, sizeof(lp->mac));

	if (transport->user->init) 
		(*transport->user->init)(&lp->user, dev);

	if (device->have_mac)
		set_ether_mac(dev, device->mac);
	return(0);
}

static struct uml_net *find_device(int n)
{
	struct uml_net *device;
	struct list_head *ele;

	spin_lock(&devices_lock);
	list_for_each(ele, &devices){
		device = list_entry(ele, struct uml_net, list);
		if(device->index == n)
			goto out;
	}
	device = NULL;
 out:
	spin_unlock(&devices_lock);
	return(device);
}

static int eth_parse(char *str, int *index_out, char **str_out)
{
	char *end;
	int n;

	n = simple_strtoul(str, &end, 0);
	if(end == str){
		printk(KERN_ERR "eth_setup: Failed to parse '%s'\n", str);
		return(1);
	}
	if(n < 0){
		printk(KERN_ERR "eth_setup: device %d is negative\n", n);
		return(1);
	}
	str = end;
	if(*str != '='){
		printk(KERN_ERR 
		       "eth_setup: expected '=' after device number\n");
		return(1);
	}
	str++;
	if(find_device(n)){
		printk(KERN_ERR "eth_setup: Device %d already configured\n",
		       n);
		return(1);
	}
	if(index_out) *index_out = n;
	*str_out = str;
	return(0);
}

struct eth_init {
	struct list_head list;
	char *init;
	int index;
};

/* Filled in at boot time.  Will need locking if the transports become
 * modular.
 */
struct list_head transports = LIST_HEAD_INIT(transports);

/* Filled in during early boot */
struct list_head eth_cmd_line = LIST_HEAD_INIT(eth_cmd_line);

static int check_transport(struct transport *transport, char *eth, int n,
			   void **init_out, char **mac_out)
{
	int len;

	len = strlen(transport->name);
	if(strncmp(eth, transport->name, len))
		return(0);

	eth += len;
	if(*eth == ',')
		eth++;
	else if(*eth != '\0')
		return(0);

	*init_out = kmalloc(transport->setup_size, GFP_KERNEL);
	if(*init_out == NULL)
		return(1);

	if(!transport->setup(eth, mac_out, *init_out)){
		kfree(*init_out);
		*init_out = NULL;
	}
	return(1);
}

void register_transport(struct transport *new)
{
	struct list_head *ele, *next;
	struct eth_init *eth;
	void *init;
	char *mac = NULL;
	int match;

	list_add(&new->list, &transports);

	list_for_each_safe(ele, next, &eth_cmd_line){
		eth = list_entry(ele, struct eth_init, list);
		match = check_transport(new, eth->init, eth->index, &init,
					&mac);
		if(!match)
			continue;
		else if(init != NULL){
			eth_configure(eth->index, init, mac, new);
			kfree(init);
		}
		list_del(&eth->list);
	}
}

static int eth_setup_common(char *str, int index)
{
	struct list_head *ele;
	struct transport *transport;
	void *init;
	char *mac = NULL;

	list_for_each(ele, &transports){
		transport = list_entry(ele, struct transport, list);
	        if(!check_transport(transport, str, index, &init, &mac))
			continue;
		if(init != NULL){
			eth_configure(index, init, mac, transport);
			kfree(init);
		}
		return(1);
	}
	return(0);
}

static int eth_setup(char *str)
{
	struct eth_init *new;
	int n, err;

	err = eth_parse(str, &n, &str);
	if(err) return(1);

	new = alloc_bootmem(sizeof(new));
	if (new == NULL){
		printk("eth_init : alloc_bootmem failed\n");
		return(1);
	}

	INIT_LIST_HEAD(&new->list);
	new->index = n;
	new->init = str;

	list_add_tail(&new->list, &eth_cmd_line);
	return(1);
}

__setup("eth", eth_setup);
__uml_help(eth_setup,
"eth[0-9]+=<transport>,<options>\n"
"    Configure a network device.\n\n"
);

static int eth_init(void)
{
	struct list_head *ele, *next;
	struct eth_init *eth;

	list_for_each_safe(ele, next, &eth_cmd_line){
		eth = list_entry(ele, struct eth_init, list);

		if(eth_setup_common(eth->init, eth->index))
			list_del(&eth->list);
	}
	
	return(1);
}

__initcall(eth_init);

static int net_config(char *str)
{
	int n, err;

	err = eth_parse(str, &n, &str);
	if(err) return(err);

	str = uml_strdup(str);
	if(str == NULL){
		printk(KERN_ERR "net_config failed to strdup string\n");
		return(-1);
	}
	err = !eth_setup_common(str, n);
	if(err) 
		kfree(str);
	return(err);
}

static int net_remove(char *str)
{
	struct uml_net *device;
	struct net_device *dev;
	struct uml_net_private *lp;
	char *end;
	int n;

	n = simple_strtoul(str, &end, 0);
	if((*end != '\0') || (end == str))
		return(-1);

	device = find_device(n);
	if(device == NULL)
		return(0);

	dev = device->dev;
	lp = dev->priv;
	if(lp->fd > 0) return(-1);
	if(lp->remove != NULL) (*lp->remove)(&lp->user);
	unregister_netdev(dev);

	list_del(&device->list);
	kfree(device);
	free_netdev(dev);
	return(0);
}

static struct mc_device net_mc = {
	.name		= "eth",
	.config		= net_config,
	.get_config	= NULL,
	.remove		= net_remove,
};

static int uml_inetaddr_event(struct notifier_block *this, unsigned long event,
			      void *ptr)
{
	struct in_ifaddr *ifa = ptr;
	u32 addr = ifa->ifa_address;
	u32 netmask = ifa->ifa_mask;
	struct net_device *dev = ifa->ifa_dev->dev;
	struct uml_net_private *lp;
	void (*proc)(unsigned char *, unsigned char *, void *);
	unsigned char addr_buf[4], netmask_buf[4];

	if(dev->open != uml_net_open) return(NOTIFY_DONE);

	lp = dev->priv;

	proc = NULL;
	switch (event){
	case NETDEV_UP:
		proc = lp->add_address;
		break;
	case NETDEV_DOWN:
		proc = lp->delete_address;
		break;
	}
	if(proc != NULL){
		addr_buf[0] = addr & 0xff;
		addr_buf[1] = (addr >> 8) & 0xff;
		addr_buf[2] = (addr >> 16) & 0xff;
		addr_buf[3] = addr >> 24;
		netmask_buf[0] = netmask & 0xff;
		netmask_buf[1] = (netmask >> 8) & 0xff;
		netmask_buf[2] = (netmask >> 16) & 0xff;
		netmask_buf[3] = netmask >> 24;
		(*proc)(addr_buf, netmask_buf, &lp->user);
	}
	return(NOTIFY_DONE);
}

struct notifier_block uml_inetaddr_notifier = {
	.notifier_call		= uml_inetaddr_event,
};

static int uml_net_init(void)
{
	struct list_head *ele;
	struct uml_net_private *lp;	
	struct in_device *ip;
	struct in_ifaddr *in;

	mconsole_register_dev(&net_mc);
	register_inetaddr_notifier(&uml_inetaddr_notifier);

	/* Devices may have been opened already, so the uml_inetaddr_notifier
	 * didn't get a chance to run for them.  This fakes it so that
	 * addresses which have already been set up get handled properly.
	 */
	list_for_each(ele, &opened){
		lp = list_entry(ele, struct uml_net_private, list);
		ip = lp->dev->ip_ptr;
		if(ip == NULL) continue;
		in = ip->ifa_list;
		while(in != NULL){
			uml_inetaddr_event(NULL, NETDEV_UP, in);
			in = in->ifa_next;
		}
	}	

	return(0);
}

__initcall(uml_net_init);

static void close_devices(void)
{
	struct list_head *ele;
	struct uml_net_private *lp;	

	list_for_each(ele, &opened){
		lp = list_entry(ele, struct uml_net_private, list);
		if(lp->close != NULL) (*lp->close)(lp->fd, &lp->user);
		if(lp->remove != NULL) (*lp->remove)(&lp->user);
	}
}

__uml_exitcall(close_devices);

int setup_etheraddr(char *str, unsigned char *addr)
{
	char *end;
	int i;

	if(str == NULL)
		return(0);
	for(i=0;i<6;i++){
		addr[i] = simple_strtoul(str, &end, 16);
		if((end == str) ||
		   ((*end != ':') && (*end != ',') && (*end != '\0'))){
			printk(KERN_ERR 
			       "setup_etheraddr: failed to parse '%s' "
			       "as an ethernet address\n", str);
			return(0);
		}
		str = end + 1;
	}
	if(addr[0] & 1){
		printk(KERN_ERR 
		       "Attempt to assign a broadcast ethernet address to a "
		       "device disallowed\n");
		return(0);
	}
	return(1);
}

void dev_ip_addr(void *d, char *buf, char *bin_buf)
{
	struct net_device *dev = d;
	struct in_device *ip = dev->ip_ptr;
	struct in_ifaddr *in;
	u32 addr;

	if((ip == NULL) || ((in = ip->ifa_list) == NULL)){
		printk(KERN_WARNING "dev_ip_addr - device not assigned an "
		       "IP address\n");
		return;
	}
	addr = in->ifa_address;
	sprintf(buf, "%d.%d.%d.%d", addr & 0xff, (addr >> 8) & 0xff, 
		(addr >> 16) & 0xff, addr >> 24);
	if(bin_buf){
		bin_buf[0] = addr & 0xff;
		bin_buf[1] = (addr >> 8) & 0xff;
		bin_buf[2] = (addr >> 16) & 0xff;
		bin_buf[3] = addr >> 24;
	}
}

void set_ether_mac(void *d, unsigned char *addr)
{
	struct net_device *dev = d;

	memcpy(dev->dev_addr, addr, ETH_ALEN);	
}

struct sk_buff *ether_adjust_skb(struct sk_buff *skb, int extra)
{
	if((skb != NULL) && (skb_tailroom(skb) < extra)){
	  	struct sk_buff *skb2;

		skb2 = skb_copy_expand(skb, 0, extra, GFP_ATOMIC);
		dev_kfree_skb(skb);
		skb = skb2;
	}
	if(skb != NULL) skb_put(skb, extra);
	return(skb);
}

void iter_addresses(void *d, void (*cb)(unsigned char *, unsigned char *, 
					void *), 
		    void *arg)
{
	struct net_device *dev = d;
	struct in_device *ip = dev->ip_ptr;
	struct in_ifaddr *in;
	unsigned char address[4], netmask[4];

	if(ip == NULL) return;
	in = ip->ifa_list;
	while(in != NULL){
		address[0] = in->ifa_address & 0xff;
		address[1] = (in->ifa_address >> 8) & 0xff;
		address[2] = (in->ifa_address >> 16) & 0xff;
		address[3] = in->ifa_address >> 24;
		netmask[0] = in->ifa_mask & 0xff;
		netmask[1] = (in->ifa_mask >> 8) & 0xff;
		netmask[2] = (in->ifa_mask >> 16) & 0xff;
		netmask[3] = in->ifa_mask >> 24;
		(*cb)(address, netmask, arg);
		in = in->ifa_next;
	}
}

int dev_netmask(void *d, void *m)
{
	struct net_device *dev = d;
	struct in_device *ip = dev->ip_ptr;
	struct in_ifaddr *in;
	__u32 *mask_out = m;

	if(ip == NULL) 
		return(1);

	in = ip->ifa_list;
	if(in == NULL) 
		return(1);

	*mask_out = in->ifa_mask;
	return(0);
}

void *get_output_buffer(int *len_out)
{
	void *ret;

	ret = (void *) __get_free_pages(GFP_KERNEL, 0);
	if(ret) *len_out = PAGE_SIZE;
	else *len_out = 0;
	return(ret);
}

void free_output_buffer(void *buffer)
{
	free_pages((unsigned long) buffer, 0);
}

int tap_setup_common(char *str, char *type, char **dev_name, char **mac_out, 
		     char **gate_addr)
{
	char *remain;

	remain = split_if_spec(str, dev_name, mac_out, gate_addr, NULL);
	if(remain != NULL){
		printk("tap_setup_common - Extra garbage on specification : "
		       "'%s'\n", remain);
		return(1);
	}

	return(0);
}

unsigned short eth_protocol(struct sk_buff *skb)
{
	return(eth_type_trans(skb, skb->dev));
}

/*
 * Overrides for Emacs so that we follow Linus's tabbing style.
 * Emacs will notice this stuff at the end of the file and automatically
 * adjust the settings for this buffer only.  This must remain at the end
 * of the file.
 * ---------------------------------------------------------------------------
 * Local variables:
 * c-file-style: "linux"
 * End:
 */<|MERGE_RESOLUTION|>--- conflicted
+++ resolved
@@ -15,7 +15,6 @@
 #include "linux/module.h"
 #include "linux/init.h"
 #include "linux/etherdevice.h"
-#include "linux/ethtool.h"
 #include "linux/list.h"
 #include "linux/inetdevice.h"
 #include "linux/ctype.h"
@@ -27,7 +26,6 @@
 #include "mconsole_kern.h"
 #include "init.h"
 #include "irq_user.h"
-#include "irq_kern.h"
 
 static spinlock_t opened_lock = SPIN_LOCK_UNLOCKED;
 LIST_HEAD(opened);
@@ -39,8 +37,7 @@
 	struct sk_buff *skb;
 
 	/* If we can't allocate memory, try again next round. */
-	skb = dev_alloc_skb(dev->mtu);
-	if (skb == NULL) {
+	if ((skb = dev_alloc_skb(dev->mtu)) == NULL) {
 		lp->stats.rx_dropped++;
 		return 0;
 	}
@@ -64,14 +61,14 @@
 	return pkt_len;
 }
 
-irqreturn_t uml_net_interrupt(int irq, void *dev_id, struct pt_regs *regs)
+void uml_net_interrupt(int irq, void *dev_id, struct pt_regs *regs)
 {
 	struct net_device *dev = dev_id;
 	struct uml_net_private *lp = dev->priv;
 	int err;
 
 	if(!netif_running(dev))
-		return(IRQ_NONE);
+		return;
 
 	spin_lock(&lp->lock);
 	while((err = uml_net_rx(dev)) > 0) ;
@@ -86,7 +83,6 @@
 
  out:
 	spin_unlock(&lp->lock);
-	return(IRQ_HANDLED);
 }
 
 static int uml_net_open(struct net_device *dev)
@@ -128,11 +124,6 @@
 	spin_lock(&opened_lock);
 	list_add(&lp->list, &opened);
 	spin_unlock(&opened_lock);
-<<<<<<< HEAD
-	MOD_INC_USE_COUNT;
-	while((err = uml_net_rx(dev)) > 0) ; /* clear buffer */
-=======
->>>>>>> 30e74fea
  out:
 	spin_unlock(&lp->lock);
 	return(err);
@@ -246,30 +237,7 @@
 
 static int uml_net_ioctl(struct net_device *dev, struct ifreq *ifr, int cmd)
 {
-	static const struct ethtool_drvinfo info = {
-		.cmd     = ETHTOOL_GDRVINFO,
-		.driver  = "uml virtual ethernet",
-		.version = "42",
-	};
-	void *useraddr;
-	u32 ethcmd;
-
-	switch (cmd) {
-        case SIOCETHTOOL:
-		useraddr = ifr->ifr_data;
-		if (copy_from_user(&ethcmd, useraddr, sizeof(ethcmd)))
-			return -EFAULT;
-		switch (ethcmd) {
-		case ETHTOOL_GDRVINFO:
-			if (copy_to_user(useraddr, &info, sizeof(info)))
-				return -EFAULT;
-			return 0;
-		default:
-			return -EOPNOTSUPP;
-		}
-	default:
-		return -EINVAL;
-	}
+	return(-EINVAL);
 }
 
 void uml_net_user_timer_expire(unsigned long _conn)
@@ -282,6 +250,37 @@
 #endif
 }
 
+/*
+ * default do nothing hard header packet routines for struct net_device init.
+ * real ethernet transports will overwrite with real routines.
+ */
+static int uml_net_hard_header(struct sk_buff *skb, struct net_device *dev,
+                 unsigned short type, void *daddr, void *saddr, unsigned len)
+{
+	return(0); /* no change */
+}
+
+static int uml_net_rebuild_header(struct sk_buff *skb)
+{
+	return(0); /* ignore */ 
+}
+
+static int uml_net_header_cache(struct neighbour *neigh, struct hh_cache *hh)
+{
+	return(-1); /* fail */
+}
+
+static void uml_net_header_cache_update(struct hh_cache *hh,
+                 struct net_device *dev, unsigned char * haddr)
+{
+	/* ignore */
+}
+
+static int uml_net_header_parse(struct sk_buff *skb, unsigned char *haddr)
+{
+	return(0); /* nothing */
+}
+
 static spinlock_t devices_lock = SPIN_LOCK_UNLOCKED;
 static struct list_head devices = LIST_HEAD_INIT(devices);
 
@@ -291,7 +290,7 @@
 	struct uml_net *device;
 	struct net_device *dev;
 	struct uml_net_private *lp;
-	int save, err, size;
+	int err, size;
 
 	size = transport->private_size + sizeof(struct uml_net_private) + 
 		sizeof(((struct uml_net_private *) 0)->user);
@@ -332,6 +331,12 @@
 	 */
 	snprintf(dev->name, sizeof(dev->name), "eth%d", n);
 	device->dev = dev;
+
+        dev->hard_header = uml_net_hard_header;
+        dev->rebuild_header = uml_net_rebuild_header;
+        dev->hard_header_cache = uml_net_header_cache;
+        dev->header_cache_update= uml_net_header_cache_update;
+        dev->hard_header_parse = uml_net_header_parse;
 
 	(*transport->kern->init)(dev, init);
 
@@ -359,29 +364,21 @@
 	}
 	lp = dev->priv;
 
-	/* lp.user is the first four bytes of the transport data, which
-	 * has already been initialized.  This structure assignment will
-	 * overwrite that, so we make sure that .user gets overwritten with
-	 * what it already has.
-	 */
-	save = lp->user[0];
-	*lp = ((struct uml_net_private) 
-		{ .list  		= LIST_HEAD_INIT(lp->list),
-		  .lock 		= SPIN_LOCK_UNLOCKED,
-		  .dev 			= dev,
-		  .fd 			= -1,
-		  .mac 			= { 0xfe, 0xfd, 0x0, 0x0, 0x0, 0x0},
-		  .have_mac 		= device->have_mac,
-		  .protocol 		= transport->kern->protocol,
-		  .open 		= transport->user->open,
-		  .close 		= transport->user->close,
-		  .remove 		= transport->user->remove,
-		  .read 		= transport->kern->read,
-		  .write 		= transport->kern->write,
-		  .add_address 		= transport->user->add_address,
-		  .delete_address  	= transport->user->delete_address,
-		  .set_mtu 		= transport->user->set_mtu,
-		  .user  		= { save } });
+	INIT_LIST_HEAD(&lp->list);
+	spin_lock_init(&lp->lock);
+	lp->dev = dev;
+	lp->fd = -1;
+	lp->mac = { 0xfe, 0xfd, 0x0, 0x0, 0x0, 0x0 };
+	lp->have_mac = device->have_mac;
+	lp->protocol = transport->kern->protocol;
+	lp->open = transport->user->open;
+	lp->close = transport->user->close;
+	lp->remove = transport->user->remove;
+	lp->read = transport->kern->read;
+	lp->write = transport->kern->write;
+	lp->add_address = transport->user->add_address;
+	lp->delete_address = transport->user->delete_address;
+	lp->set_mtu = transport->user->set_mtu;
 
 	init_timer(&lp->tl);
 	lp->tl.function = uml_net_user_timer_expire;
@@ -614,8 +611,7 @@
 	unregister_netdev(dev);
 
 	list_del(&device->list);
-	kfree(device);
-	free_netdev(dev);
+	free_netdev(device);
 	return(0);
 }
 
