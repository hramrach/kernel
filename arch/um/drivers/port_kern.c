/* 
 * Copyright (C) 2001, 2002 Jeff Dike (jdike@karaya.com)
 * Licensed under the GPL
 */

#include "linux/list.h"
#include "linux/sched.h"
#include "linux/slab.h"
#include "linux/irq.h"
#include "linux/spinlock.h"
#include "linux/errno.h"
#include "asm/semaphore.h"
#include "asm/errno.h"
#include "kern_util.h"
#include "kern.h"
#include "irq_user.h"
#include "port.h"
#include "init.h"
#include "os.h"

struct port_list {
	struct list_head list;
	int has_connection;
	struct semaphore sem;
	int port;
	int fd;
	spinlock_t lock;
	struct list_head pending;
	struct list_head connections;
};

struct port_dev {
	struct port_list *port;
<<<<<<< HEAD
	int fd;
 	int helper_pid;
 	int telnetd_pid;
=======
	int helper_pid;
	int telnetd_pid;
>>>>>>> 366fdb90
};

struct connection {
	struct list_head list;
	int fd;
 	int helper_pid;
	int socket[2];
	int telnetd_pid;
	struct port_list *port;
};

static void pipe_interrupt(int irq, void *data, struct pt_regs *regs)
{
	struct connection *conn = data;
	int fd;

 	fd = os_rcv_fd(conn->socket[0], &conn->helper_pid);
	if(fd < 0){
		if(fd == -EAGAIN)
			return;

		printk(KERN_ERR "pipe_interrupt : os_rcv_fd returned %d\n", 
		       -fd);
		os_close_file(conn->fd);
	}

	list_del(&conn->list);

	conn->fd = fd;
	list_add(&conn->list, &conn->port->connections);

	up(&conn->port->sem);
}

static int port_accept(struct port_list *port)
{
	struct connection *conn;
	int fd, socket[2], pid, ret = 0;

	fd = port_connection(port->fd, socket, &pid);
	if(fd < 0){
		if(fd != -EAGAIN)
			printk(KERN_ERR "port_accept : port_connection "
			       "returned %d\n", -fd);
		goto out;
	}

	conn = kmalloc(sizeof(*conn), GFP_ATOMIC);
	if(conn == NULL){
		printk(KERN_ERR "port_accept : failed to allocate "
		       "connection\n");
		goto out_close;
	}
	*conn = ((struct connection) 
<<<<<<< HEAD
		{ .list		= LIST_HEAD_INIT(conn->list),
		  .fd		= fd,
		  .socket	= { socket[0], socket[1] },
		  .telnetd_pid	= pid,
		  .port		= port });
=======
		{ .list 	= LIST_HEAD_INIT(conn->list),
		  .fd 		= fd,
		  .socket  	= { socket[0], socket[1] },
		  .telnetd_pid 	= pid,
		  .port 	= port });
>>>>>>> 366fdb90

	if(um_request_irq(TELNETD_IRQ, socket[0], IRQ_READ, pipe_interrupt, 
			  SA_INTERRUPT | SA_SHIRQ | SA_SAMPLE_RANDOM, 
			  "telnetd", conn)){
		printk(KERN_ERR "port_accept : failed to get IRQ for "
		       "telnetd\n");
		goto out_free;
	}

	list_add(&conn->list, &port->pending);
	ret = 1;
	goto out;

 out_free:
	kfree(conn);
 out_close:
	os_close_file(fd);
	if(pid != -1) 
		os_kill_process(pid, 1);
 out:
	return(ret);
} 

DECLARE_MUTEX(ports_sem);
struct list_head ports = LIST_HEAD_INIT(ports);

void port_work_proc(void *unused)
{
	struct port_list *port;
	struct list_head *ele;
	unsigned long flags;

	local_irq_save(flags);
	list_for_each(ele, &ports){
		port = list_entry(ele, struct port_list, list);
		if(!port->has_connection)
			continue;
		reactivate_fd(port->fd, ACCEPT_IRQ);
		while(port_accept(port)) ;
		port->has_connection = 0;
	}
	local_irq_restore(flags);
}

DECLARE_WORK(port_work, port_work_proc, NULL);

static void port_interrupt(int irq, void *data, struct pt_regs *regs)
{
	struct port_list *port = data;

	port->has_connection = 1;
	schedule_work(&port_work);
} 

void *port_data(int port_num)
{
	struct list_head *ele;
	struct port_list *port;
	struct port_dev *dev = NULL;
	int fd;

	down(&ports_sem);
	list_for_each(ele, &ports){
		port = list_entry(ele, struct port_list, list);
		if(port->port == port_num) goto found;
	}
	port = kmalloc(sizeof(struct port_list), GFP_KERNEL);
	if(port == NULL){
		printk(KERN_ERR "Allocation of port list failed\n");
		goto out;
	}

	fd = port_listen_fd(port_num);
	if(fd < 0){
		printk(KERN_ERR "binding to port %d failed, errno = %d\n",
		       port_num, -fd);
		goto out_free;
	}
	if(um_request_irq(ACCEPT_IRQ, fd, IRQ_READ, port_interrupt, 
			  SA_INTERRUPT | SA_SHIRQ | SA_SAMPLE_RANDOM, "port",
			  port)){
		printk(KERN_ERR "Failed to get IRQ for port %d\n", port_num);
		goto out_close;
	}

	*port = ((struct port_list) 
		{ .list 	 	= LIST_HEAD_INIT(port->list),
		  .has_connection 	= 0,
		  .sem 			= __SEMAPHORE_INITIALIZER(port->sem, 
								  0),
		  .lock 		= SPIN_LOCK_UNLOCKED,
		  .port 	 	= port_num,
		  .fd  			= fd,
		  .pending 		= LIST_HEAD_INIT(port->pending),
		  .connections 		= LIST_HEAD_INIT(port->connections) });
	list_add(&port->list, &ports);

 found:
	dev = kmalloc(sizeof(struct port_dev), GFP_KERNEL);
	if(dev == NULL){
		printk(KERN_ERR "Allocation of port device entry failed\n");
		goto out;
	}

	*dev = ((struct port_dev) { .port  		= port,
				    .helper_pid  	= -1,
				    .telnetd_pid  	= -1 });
	goto out;

 out_free:
	kfree(port);
 out_close:
	os_close_file(fd);
 out:
	up(&ports_sem);
	return(dev);
}

int port_wait(void *data)
{
	struct port_dev *dev = data;
	struct connection *conn;
	struct port_list *port = dev->port;
	int fd;

	while(1){
		if(down_interruptible(&port->sem))
			return(-ERESTARTSYS);

		spin_lock(&port->lock);

		conn = list_entry(port->connections.next, struct connection, 
				  list);
		list_del(&conn->list);
		spin_unlock(&port->lock);

		os_shutdown_socket(conn->socket[0], 1, 1);
		os_close_file(conn->socket[0]);
		os_shutdown_socket(conn->socket[1], 1, 1);
		os_close_file(conn->socket[1]);	

		/* This is done here because freeing an IRQ can't be done
		 * within the IRQ handler.  So, pipe_interrupt always ups
		 * the semaphore regardless of whether it got a successful
		 * connection.  Then we loop here throwing out failed 
		 * connections until a good one is found.
		 */
		free_irq(TELNETD_IRQ, conn);

		if(conn->fd >= 0) break;
		os_close_file(conn->fd);
		kfree(conn);
	}

	fd = conn->fd;
	dev->helper_pid = conn->helper_pid;
	dev->telnetd_pid = conn->telnetd_pid;
	kfree(conn);

	return(fd);
}

void port_remove_dev(void *d)
{
	struct port_dev *dev = d;

	if(dev->helper_pid != -1)
		os_kill_process(dev->helper_pid, 0);
	if(dev->telnetd_pid != -1)
		os_kill_process(dev->telnetd_pid, 1);
	dev->helper_pid = -1;
	dev->telnetd_pid = -1;
}

void port_kern_free(void *d)
{
	struct port_dev *dev = d;

<<<<<<< HEAD
=======
	port_remove_dev(dev);
>>>>>>> 366fdb90
	kfree(dev);
}

static void free_port(void)
{
	struct list_head *ele;
	struct port_list *port;

	list_for_each(ele, &ports){
		port = list_entry(ele, struct port_list, list);
		free_irq_by_fd(port->fd);
		os_close_file(port->fd);
	}
}

__uml_exitcall(free_port);

/*
 * Overrides for Emacs so that we follow Linus's tabbing style.
 * Emacs will notice this stuff at the end of the file and automatically
 * adjust the settings for this buffer only.  This must remain at the end
 * of the file.
 * ---------------------------------------------------------------------------
 * Local variables:
 * c-file-style: "linux"
 * End:
 */<|MERGE_RESOLUTION|>--- conflicted
+++ resolved
@@ -31,14 +31,8 @@
 
 struct port_dev {
 	struct port_list *port;
-<<<<<<< HEAD
-	int fd;
- 	int helper_pid;
- 	int telnetd_pid;
-=======
 	int helper_pid;
 	int telnetd_pid;
->>>>>>> 366fdb90
 };
 
 struct connection {
@@ -93,19 +87,11 @@
 		goto out_close;
 	}
 	*conn = ((struct connection) 
-<<<<<<< HEAD
-		{ .list		= LIST_HEAD_INIT(conn->list),
-		  .fd		= fd,
-		  .socket	= { socket[0], socket[1] },
-		  .telnetd_pid	= pid,
-		  .port		= port });
-=======
 		{ .list 	= LIST_HEAD_INIT(conn->list),
 		  .fd 		= fd,
 		  .socket  	= { socket[0], socket[1] },
 		  .telnetd_pid 	= pid,
 		  .port 	= port });
->>>>>>> 366fdb90
 
 	if(um_request_irq(TELNETD_IRQ, socket[0], IRQ_READ, pipe_interrupt, 
 			  SA_INTERRUPT | SA_SHIRQ | SA_SAMPLE_RANDOM, 
@@ -284,10 +270,7 @@
 {
 	struct port_dev *dev = d;
 
-<<<<<<< HEAD
-=======
 	port_remove_dev(dev);
->>>>>>> 366fdb90
 	kfree(dev);
 }
 
