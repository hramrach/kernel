--- conflicted
+++ resolved
@@ -44,10 +44,7 @@
 #include <asm/sections.h>
 #include <asm/cpudata.h>
 #include <asm/uaccess.h>
-<<<<<<< HEAD
-=======
 #include <asm/prom.h>
->>>>>>> 120bda20
 
 DEFINE_SPINLOCK(mostek_lock);
 DEFINE_SPINLOCK(rtc_lock);
@@ -680,7 +677,6 @@
 
 /* davem suggests we keep this within the 4M locked kernel image */
 static u32 starfire_get_time(void)
-<<<<<<< HEAD
 {
 	static char obp_gettod[32];
 	static u32 unix_tod;
@@ -756,113 +752,6 @@
 	return -EOPNOTSUPP;
 }
 
-void __init clock_probe(void)
-=======
->>>>>>> 120bda20
-{
-	static char obp_gettod[32];
-	static u32 unix_tod;
-
-	sprintf(obp_gettod, "h# %08x unix-gettod",
-		(unsigned int) (long) &unix_tod);
-	prom_feval(obp_gettod);
-
-	return unix_tod;
-}
-
-<<<<<<< HEAD
-	if (this_is_starfire) {
-		xtime.tv_sec = starfire_get_time();
-		xtime.tv_nsec = (INITIAL_JIFFIES % HZ) * (NSEC_PER_SEC / HZ);
-		set_normalized_timespec(&wall_to_monotonic,
-		                        -xtime.tv_sec, -xtime.tv_nsec);
-		return;
-	}
-	if (tlb_type == hypervisor) {
-		xtime.tv_sec = hypervisor_get_time();
-		xtime.tv_nsec = (INITIAL_JIFFIES % HZ) * (NSEC_PER_SEC / HZ);
-		set_normalized_timespec(&wall_to_monotonic,
-		                        -xtime.tv_sec, -xtime.tv_nsec);
-		return;
-	}
-
-	local_irq_save(flags);
-
-	cbus = central_bus;
-	if (cbus != NULL)
-		busnd = central_bus->child->prom_node;
-
-	/* Check FHC Central then EBUSs then ISA bridges then SBUSs.
-	 * That way we handle the presence of multiple properly.
-	 *
-	 * As a special case, machines with Central must provide the
-	 * timer chip there.
-=======
-static int starfire_set_time(u32 val)
-{
-	/* Do nothing, time is set using the service processor
-	 * console on this platform.
->>>>>>> 120bda20
-	 */
-	return 0;
-}
-
-static u32 hypervisor_get_time(void)
-{
-	register unsigned long func asm("%o5");
-	register unsigned long arg0 asm("%o0");
-	register unsigned long arg1 asm("%o1");
-	int retries = 10000;
-
-retry:
-	func = HV_FAST_TOD_GET;
-	arg0 = 0;
-	arg1 = 0;
-	__asm__ __volatile__("ta	%6"
-			     : "=&r" (func), "=&r" (arg0), "=&r" (arg1)
-			     : "0" (func), "1" (arg0), "2" (arg1),
-			       "i" (HV_FAST_TRAP));
-	if (arg0 == HV_EOK)
-		return arg1;
-	if (arg0 == HV_EWOULDBLOCK) {
-		if (--retries > 0) {
-			udelay(100);
-			goto retry;
-		}
-		printk(KERN_WARNING "SUN4V: tod_get() timed out.\n");
-		return 0;
-	}
-	printk(KERN_WARNING "SUN4V: tod_get() not supported.\n");
-	return 0;
-}
-
-static int hypervisor_set_time(u32 secs)
-{
-	register unsigned long func asm("%o5");
-	register unsigned long arg0 asm("%o0");
-	int retries = 10000;
-
-retry:
-	func = HV_FAST_TOD_SET;
-	arg0 = secs;
-	__asm__ __volatile__("ta	%4"
-			     : "=&r" (func), "=&r" (arg0)
-			     : "0" (func), "1" (arg0),
-			       "i" (HV_FAST_TRAP));
-	if (arg0 == HV_EOK)
-		return 0;
-	if (arg0 == HV_EWOULDBLOCK) {
-		if (--retries > 0) {
-			udelay(100);
-			goto retry;
-		}
-		printk(KERN_WARNING "SUN4V: tod_set() timed out.\n");
-		return -EAGAIN;
-	}
-	printk(KERN_WARNING "SUN4V: tod_set() not supported.\n");
-	return -EOPNOTSUPP;
-}
-
 static int __init clock_model_matches(char *model)
 {
 	if (strcmp(model, "mk48t02") &&
