/* $Id: entry.S,v 1.144 2002/02/09 19:49:30 davem Exp $
 * arch/sparc64/kernel/entry.S:  Sparc64 trap low-level entry points.
 *
 * Copyright (C) 1995,1997 David S. Miller (davem@caip.rutgers.edu)
 * Copyright (C) 1996 Eddie C. Dost        (ecd@skynet.be)
 * Copyright (C) 1996 Miguel de Icaza      (miguel@nuclecu.unam.mx)
 * Copyright (C) 1996,98,99 Jakub Jelinek  (jj@sunsite.mff.cuni.cz)
 */

#include <linux/errno.h>

#include <asm/head.h>
#include <asm/asi.h>
#include <asm/smp.h>
#include <asm/ptrace.h>
#include <asm/page.h>
#include <asm/signal.h>
#include <asm/pgtable.h>
#include <asm/processor.h>
#include <asm/visasm.h>
#include <asm/estate.h>
#include <asm/auxio.h>
#include <asm/sfafsr.h>
#include <asm/pil.h>

#define curptr      g6

#define NR_SYSCALLS 300      /* Each OS is different... */

	.text
	.align		32

	/* This is trivial with the new code... */
	.globl		do_fpdis
do_fpdis:
	sethi		%hi(TSTATE_PEF), %g4
	rdpr		%tstate, %g5
	andcc		%g5, %g4, %g0
	be,pt		%xcc, 1f
	 nop
	rd		%fprs, %g5
	andcc		%g5, FPRS_FEF, %g0
	be,pt		%xcc, 1f
	 nop

	/* Legal state when DCR_IFPOE is set in Cheetah %dcr. */
	sethi		%hi(109f), %g7
	ba,pt		%xcc, etrap
109:	 or		%g7, %lo(109b), %g7
	add		%g0, %g0, %g0
	ba,a,pt		%xcc, rtrap_clr_l6

1:	TRAP_LOAD_THREAD_REG(%g6, %g1)
	ldub		[%g6 + TI_FPSAVED], %g5
	wr		%g0, FPRS_FEF, %fprs
	andcc		%g5, FPRS_FEF, %g0
	be,a,pt		%icc, 1f
	 clr		%g7
	ldx		[%g6 + TI_GSR], %g7
1:	andcc		%g5, FPRS_DL, %g0
	bne,pn		%icc, 2f
	 fzero		%f0
	andcc		%g5, FPRS_DU, %g0
	bne,pn		%icc, 1f
	 fzero		%f2
	faddd		%f0, %f2, %f4
	fmuld		%f0, %f2, %f6
	faddd		%f0, %f2, %f8
	fmuld		%f0, %f2, %f10
	faddd		%f0, %f2, %f12
	fmuld		%f0, %f2, %f14
	faddd		%f0, %f2, %f16
	fmuld		%f0, %f2, %f18
	faddd		%f0, %f2, %f20
	fmuld		%f0, %f2, %f22
	faddd		%f0, %f2, %f24
	fmuld		%f0, %f2, %f26
	faddd		%f0, %f2, %f28
	fmuld		%f0, %f2, %f30
	faddd		%f0, %f2, %f32
	fmuld		%f0, %f2, %f34
	faddd		%f0, %f2, %f36
	fmuld		%f0, %f2, %f38
	faddd		%f0, %f2, %f40
	fmuld		%f0, %f2, %f42
	faddd		%f0, %f2, %f44
	fmuld		%f0, %f2, %f46
	faddd		%f0, %f2, %f48
	fmuld		%f0, %f2, %f50
	faddd		%f0, %f2, %f52
	fmuld		%f0, %f2, %f54
	faddd		%f0, %f2, %f56
	fmuld		%f0, %f2, %f58
	b,pt		%xcc, fpdis_exit2
	 faddd		%f0, %f2, %f60
1:	mov		SECONDARY_CONTEXT, %g3
	add		%g6, TI_FPREGS + 0x80, %g1
	faddd		%f0, %f2, %f4
	fmuld		%f0, %f2, %f6

661:	ldxa		[%g3] ASI_DMMU, %g5
	.section	.sun4v_1insn_patch, "ax"
	.word		661b
	ldxa		[%g3] ASI_MMU, %g5
	.previous

	sethi		%hi(sparc64_kern_sec_context), %g2
	ldx		[%g2 + %lo(sparc64_kern_sec_context)], %g2

661:	stxa		%g2, [%g3] ASI_DMMU
	.section	.sun4v_1insn_patch, "ax"
	.word		661b
	stxa		%g2, [%g3] ASI_MMU
	.previous

	membar		#Sync
	add		%g6, TI_FPREGS + 0xc0, %g2
	faddd		%f0, %f2, %f8
	fmuld		%f0, %f2, %f10
	membar		#Sync
	ldda		[%g1] ASI_BLK_S, %f32
	ldda		[%g2] ASI_BLK_S, %f48
	membar		#Sync
	faddd		%f0, %f2, %f12
	fmuld		%f0, %f2, %f14
	faddd		%f0, %f2, %f16
	fmuld		%f0, %f2, %f18
	faddd		%f0, %f2, %f20
	fmuld		%f0, %f2, %f22
	faddd		%f0, %f2, %f24
	fmuld		%f0, %f2, %f26
	faddd		%f0, %f2, %f28
	fmuld		%f0, %f2, %f30
	b,pt		%xcc, fpdis_exit
	 nop
2:	andcc		%g5, FPRS_DU, %g0
	bne,pt		%icc, 3f
	 fzero		%f32
	mov		SECONDARY_CONTEXT, %g3
	fzero		%f34

661:	ldxa		[%g3] ASI_DMMU, %g5
	.section	.sun4v_1insn_patch, "ax"
	.word		661b
	ldxa		[%g3] ASI_MMU, %g5
	.previous

	add		%g6, TI_FPREGS, %g1
	sethi		%hi(sparc64_kern_sec_context), %g2
	ldx		[%g2 + %lo(sparc64_kern_sec_context)], %g2

661:	stxa		%g2, [%g3] ASI_DMMU
	.section	.sun4v_1insn_patch, "ax"
	.word		661b
	stxa		%g2, [%g3] ASI_MMU
	.previous

	membar		#Sync
	add		%g6, TI_FPREGS + 0x40, %g2
	faddd		%f32, %f34, %f36
	fmuld		%f32, %f34, %f38
	membar		#Sync
	ldda		[%g1] ASI_BLK_S, %f0
	ldda		[%g2] ASI_BLK_S, %f16
	membar		#Sync
	faddd		%f32, %f34, %f40
	fmuld		%f32, %f34, %f42
	faddd		%f32, %f34, %f44
	fmuld		%f32, %f34, %f46
	faddd		%f32, %f34, %f48
	fmuld		%f32, %f34, %f50
	faddd		%f32, %f34, %f52
	fmuld		%f32, %f34, %f54
	faddd		%f32, %f34, %f56
	fmuld		%f32, %f34, %f58
	faddd		%f32, %f34, %f60
	fmuld		%f32, %f34, %f62
	ba,pt		%xcc, fpdis_exit
	 nop
3:	mov		SECONDARY_CONTEXT, %g3
	add		%g6, TI_FPREGS, %g1

661:	ldxa		[%g3] ASI_DMMU, %g5
	.section	.sun4v_1insn_patch, "ax"
	.word		661b
	ldxa		[%g3] ASI_MMU, %g5
	.previous

	sethi		%hi(sparc64_kern_sec_context), %g2
	ldx		[%g2 + %lo(sparc64_kern_sec_context)], %g2

661:	stxa		%g2, [%g3] ASI_DMMU
	.section	.sun4v_1insn_patch, "ax"
	.word		661b
	stxa		%g2, [%g3] ASI_MMU
	.previous

	membar		#Sync
	mov		0x40, %g2
	membar		#Sync
	ldda		[%g1] ASI_BLK_S, %f0
	ldda		[%g1 + %g2] ASI_BLK_S, %f16
	add		%g1, 0x80, %g1
	ldda		[%g1] ASI_BLK_S, %f32
	ldda		[%g1 + %g2] ASI_BLK_S, %f48
	membar		#Sync
fpdis_exit:

661:	stxa		%g5, [%g3] ASI_DMMU
	.section	.sun4v_1insn_patch, "ax"
	.word		661b
	stxa		%g5, [%g3] ASI_MMU
	.previous

	membar		#Sync
fpdis_exit2:
	wr		%g7, 0, %gsr
	ldx		[%g6 + TI_XFSR], %fsr
	rdpr		%tstate, %g3
	or		%g3, %g4, %g3		! anal...
	wrpr		%g3, %tstate
	wr		%g0, FPRS_FEF, %fprs	! clean DU/DL bits
	retry

	.align		32
fp_other_bounce:
	call		do_fpother
	 add		%sp, PTREGS_OFF, %o0
	ba,pt		%xcc, rtrap
	 clr		%l6

	.globl		do_fpother_check_fitos
	.align		32
do_fpother_check_fitos:
	TRAP_LOAD_THREAD_REG(%g6, %g1)
	sethi		%hi(fp_other_bounce - 4), %g7
	or		%g7, %lo(fp_other_bounce - 4), %g7

	/* NOTE: Need to preserve %g7 until we fully commit
	 *       to the fitos fixup.
	 */
	stx		%fsr, [%g6 + TI_XFSR]
	rdpr		%tstate, %g3
	andcc		%g3, TSTATE_PRIV, %g0
	bne,pn		%xcc, do_fptrap_after_fsr
	 nop
	ldx		[%g6 + TI_XFSR], %g3
	srlx		%g3, 14, %g1
	and		%g1, 7, %g1
	cmp		%g1, 2			! Unfinished FP-OP
	bne,pn		%xcc, do_fptrap_after_fsr
	 sethi		%hi(1 << 23), %g1	! Inexact
	andcc		%g3, %g1, %g0
	bne,pn		%xcc, do_fptrap_after_fsr
	 rdpr		%tpc, %g1
	lduwa		[%g1] ASI_AIUP, %g3	! This cannot ever fail
#define FITOS_MASK	0xc1f83fe0
#define FITOS_COMPARE	0x81a01880
	sethi		%hi(FITOS_MASK), %g1
	or		%g1, %lo(FITOS_MASK), %g1
	and		%g3, %g1, %g1
	sethi		%hi(FITOS_COMPARE), %g2
	or		%g2, %lo(FITOS_COMPARE), %g2
	cmp		%g1, %g2
	bne,pn		%xcc, do_fptrap_after_fsr
	 nop
	std		%f62, [%g6 + TI_FPREGS + (62 * 4)]
	sethi		%hi(fitos_table_1), %g1
	and		%g3, 0x1f, %g2
	or		%g1, %lo(fitos_table_1),  %g1
	sllx		%g2, 2, %g2
	jmpl		%g1 + %g2, %g0
	 ba,pt		%xcc, fitos_emul_continue

fitos_table_1:
	fitod		%f0, %f62
	fitod		%f1, %f62
	fitod		%f2, %f62
	fitod		%f3, %f62
	fitod		%f4, %f62
	fitod		%f5, %f62
	fitod		%f6, %f62
	fitod		%f7, %f62
	fitod		%f8, %f62
	fitod		%f9, %f62
	fitod		%f10, %f62
	fitod		%f11, %f62
	fitod		%f12, %f62
	fitod		%f13, %f62
	fitod		%f14, %f62
	fitod		%f15, %f62
	fitod		%f16, %f62
	fitod		%f17, %f62
	fitod		%f18, %f62
	fitod		%f19, %f62
	fitod		%f20, %f62
	fitod		%f21, %f62
	fitod		%f22, %f62
	fitod		%f23, %f62
	fitod		%f24, %f62
	fitod		%f25, %f62
	fitod		%f26, %f62
	fitod		%f27, %f62
	fitod		%f28, %f62
	fitod		%f29, %f62
	fitod		%f30, %f62
	fitod		%f31, %f62

fitos_emul_continue:
	sethi		%hi(fitos_table_2), %g1
	srl		%g3, 25, %g2
	or		%g1, %lo(fitos_table_2), %g1
	and		%g2, 0x1f, %g2
	sllx		%g2, 2, %g2
	jmpl		%g1 + %g2, %g0
	 ba,pt		%xcc, fitos_emul_fini

fitos_table_2:
	fdtos		%f62, %f0
	fdtos		%f62, %f1
	fdtos		%f62, %f2
	fdtos		%f62, %f3
	fdtos		%f62, %f4
	fdtos		%f62, %f5
	fdtos		%f62, %f6
	fdtos		%f62, %f7
	fdtos		%f62, %f8
	fdtos		%f62, %f9
	fdtos		%f62, %f10
	fdtos		%f62, %f11
	fdtos		%f62, %f12
	fdtos		%f62, %f13
	fdtos		%f62, %f14
	fdtos		%f62, %f15
	fdtos		%f62, %f16
	fdtos		%f62, %f17
	fdtos		%f62, %f18
	fdtos		%f62, %f19
	fdtos		%f62, %f20
	fdtos		%f62, %f21
	fdtos		%f62, %f22
	fdtos		%f62, %f23
	fdtos		%f62, %f24
	fdtos		%f62, %f25
	fdtos		%f62, %f26
	fdtos		%f62, %f27
	fdtos		%f62, %f28
	fdtos		%f62, %f29
	fdtos		%f62, %f30
	fdtos		%f62, %f31

fitos_emul_fini:
	ldd		[%g6 + TI_FPREGS + (62 * 4)], %f62
	done

	.globl		do_fptrap
	.align		32
do_fptrap:
	TRAP_LOAD_THREAD_REG(%g6, %g1)
	stx		%fsr, [%g6 + TI_XFSR]
do_fptrap_after_fsr:
	ldub		[%g6 + TI_FPSAVED], %g3
	rd		%fprs, %g1
	or		%g3, %g1, %g3
	stb		%g3, [%g6 + TI_FPSAVED]
	rd		%gsr, %g3
	stx		%g3, [%g6 + TI_GSR]
	mov		SECONDARY_CONTEXT, %g3

661:	ldxa		[%g3] ASI_DMMU, %g5
	.section	.sun4v_1insn_patch, "ax"
	.word		661b
	ldxa		[%g3] ASI_MMU, %g5
	.previous

	sethi		%hi(sparc64_kern_sec_context), %g2
	ldx		[%g2 + %lo(sparc64_kern_sec_context)], %g2

661:	stxa		%g2, [%g3] ASI_DMMU
	.section	.sun4v_1insn_patch, "ax"
	.word		661b
	stxa		%g2, [%g3] ASI_MMU
	.previous

	membar		#Sync
	add		%g6, TI_FPREGS, %g2
	andcc		%g1, FPRS_DL, %g0
	be,pn		%icc, 4f
	 mov		0x40, %g3
	stda		%f0, [%g2] ASI_BLK_S
	stda		%f16, [%g2 + %g3] ASI_BLK_S
	andcc		%g1, FPRS_DU, %g0
	be,pn		%icc, 5f
4:       add		%g2, 128, %g2
	stda		%f32, [%g2] ASI_BLK_S
	stda		%f48, [%g2 + %g3] ASI_BLK_S
5:	mov		SECONDARY_CONTEXT, %g1
	membar		#Sync

661:	stxa		%g5, [%g1] ASI_DMMU
	.section	.sun4v_1insn_patch, "ax"
	.word		661b
	stxa		%g5, [%g1] ASI_MMU
	.previous

	membar		#Sync
	ba,pt		%xcc, etrap
	 wr		%g0, 0, %fprs

	/* The registers for cross calls will be:
	 *
	 * DATA 0: [low 32-bits]  Address of function to call, jmp to this
	 *         [high 32-bits] MMU Context Argument 0, place in %g5
	 * DATA 1: Address Argument 1, place in %g1
	 * DATA 2: Address Argument 2, place in %g7
	 *
	 * With this method we can do most of the cross-call tlb/cache
	 * flushing very quickly.
	 */
	.text
	.align		32
	.globl		do_ivec
do_ivec:
	mov		0x40, %g3
	ldxa		[%g3 + %g0] ASI_INTR_R, %g3
	sethi		%hi(KERNBASE), %g4
	cmp		%g3, %g4
	bgeu,pn		%xcc, do_ivec_xcall
	 srlx		%g3, 32, %g5
	stxa		%g0, [%g0] ASI_INTR_RECEIVE
	membar		#Sync

	sethi		%hi(ivector_table), %g2
	sllx		%g3, 3, %g3
	or		%g2, %lo(ivector_table), %g2
	add		%g2, %g3, %g3

	TRAP_LOAD_IRQ_WORK(%g6, %g1)

<<<<<<< HEAD
	lduw		[%g6 + %g4], %g5	/* g5 = irq_work(cpu, pil) */
=======
	lduw		[%g6], %g5		/* g5 = irq_work(cpu) */
>>>>>>> 120bda20
	stw		%g5, [%g3 + 0x00]	/* bucket->irq_chain = g5 */
	stw		%g3, [%g6]		/* irq_work(cpu) = bucket */
	wr		%g0, 1 << PIL_DEVICE_IRQ, %set_softint
	retry
do_ivec_xcall:
	mov		0x50, %g1
	ldxa		[%g1 + %g0] ASI_INTR_R, %g1
	srl		%g3, 0, %g3

	mov		0x60, %g7
	ldxa		[%g7 + %g0] ASI_INTR_R, %g7
	stxa		%g0, [%g0] ASI_INTR_RECEIVE
	membar		#Sync
	ba,pt		%xcc, 1f
	 nop

	.align		32
1:	jmpl		%g3, %g0
	 nop

	.globl		getcc, setcc
getcc:
	ldx		[%o0 + PT_V9_TSTATE], %o1
	srlx		%o1, 32, %o1
	and		%o1, 0xf, %o1
	retl
	 stx		%o1, [%o0 + PT_V9_G1]
setcc:
	ldx		[%o0 + PT_V9_TSTATE], %o1
	ldx		[%o0 + PT_V9_G1], %o2
	or		%g0, %ulo(TSTATE_ICC), %o3
	sllx		%o3, 32, %o3
	andn		%o1, %o3, %o1
	sllx		%o2, 32, %o2
	and		%o2, %o3, %o2
	or		%o1, %o2, %o1
	retl
	 stx		%o1, [%o0 + PT_V9_TSTATE]

	.globl		utrap_trap
utrap_trap:		/* %g3=handler,%g4=level */
	TRAP_LOAD_THREAD_REG(%g6, %g1)
	ldx		[%g6 + TI_UTRAPS], %g1
	brnz,pt		%g1, invoke_utrap
	 nop

	ba,pt		%xcc, etrap
	 rd		%pc, %g7
	mov		%l4, %o1
        call		bad_trap
	 add		%sp, PTREGS_OFF, %o0
	ba,pt		%xcc, rtrap
	 clr		%l6

invoke_utrap:
	sllx		%g3, 3, %g3
	ldx		[%g1 + %g3], %g1
	save		%sp, -128, %sp
	rdpr		%tstate, %l6
	rdpr		%cwp, %l7
	andn		%l6, TSTATE_CWP, %l6
	wrpr		%l6, %l7, %tstate
	rdpr		%tpc, %l6
	rdpr		%tnpc, %l7
	wrpr		%g1, 0, %tnpc
	done

	/* We need to carefully read the error status, ACK
	 * the errors, prevent recursive traps, and pass the
	 * information on to C code for logging.
	 *
	 * We pass the AFAR in as-is, and we encode the status
	 * information as described in asm-sparc64/sfafsr.h
	 */
	.globl		__spitfire_access_error
__spitfire_access_error:
	/* Disable ESTATE error reporting so that we do not
	 * take recursive traps and RED state the processor.
	 */
	stxa		%g0, [%g0] ASI_ESTATE_ERROR_EN
	membar		#Sync

	mov		UDBE_UE, %g1
	ldxa		[%g0] ASI_AFSR, %g4	! Get AFSR

	/* __spitfire_cee_trap branches here with AFSR in %g4 and
	 * UDBE_CE in %g1.  It only clears ESTATE_ERR_CE in the
	 * ESTATE Error Enable register.
	 */
__spitfire_cee_trap_continue:
	ldxa		[%g0] ASI_AFAR, %g5	! Get AFAR

	rdpr		%tt, %g3
	and		%g3, 0x1ff, %g3		! Paranoia
	sllx		%g3, SFSTAT_TRAP_TYPE_SHIFT, %g3
	or		%g4, %g3, %g4
	rdpr		%tl, %g3
	cmp		%g3, 1
	mov		1, %g3
	bleu		%xcc, 1f
	 sllx		%g3, SFSTAT_TL_GT_ONE_SHIFT, %g3

	or		%g4, %g3, %g4

	/* Read in the UDB error register state, clearing the
	 * sticky error bits as-needed.  We only clear them if
	 * the UE bit is set.  Likewise, __spitfire_cee_trap
	 * below will only do so if the CE bit is set.
	 *
	 * NOTE: UltraSparc-I/II have high and low UDB error
	 *       registers, corresponding to the two UDB units
	 *       present on those chips.  UltraSparc-IIi only
	 *       has a single UDB, called "SDB" in the manual.
	 *       For IIi the upper UDB register always reads
	 *       as zero so for our purposes things will just
	 *       work with the checks below.
	 */
1:	ldxa		[%g0] ASI_UDBH_ERROR_R, %g3
	and		%g3, 0x3ff, %g7		! Paranoia
	sllx		%g7, SFSTAT_UDBH_SHIFT, %g7
	or		%g4, %g7, %g4
	andcc		%g3, %g1, %g3		! UDBE_UE or UDBE_CE
	be,pn		%xcc, 1f
	 nop
	stxa		%g3, [%g0] ASI_UDB_ERROR_W
	membar		#Sync

1:	mov		0x18, %g3
	ldxa		[%g3] ASI_UDBL_ERROR_R, %g3
	and		%g3, 0x3ff, %g7		! Paranoia
	sllx		%g7, SFSTAT_UDBL_SHIFT, %g7
	or		%g4, %g7, %g4
	andcc		%g3, %g1, %g3		! UDBE_UE or UDBE_CE
	be,pn		%xcc, 1f
	 nop
	mov		0x18, %g7
	stxa		%g3, [%g7] ASI_UDB_ERROR_W
	membar		#Sync

1:	/* Ok, now that we've latched the error state,
	 * clear the sticky bits in the AFSR.
	 */
	stxa		%g4, [%g0] ASI_AFSR
	membar		#Sync

	rdpr		%tl, %g2
	cmp		%g2, 1
	rdpr		%pil, %g2
	bleu,pt		%xcc, 1f
	 wrpr		%g0, 15, %pil

	ba,pt		%xcc, etraptl1
	 rd		%pc, %g7

	ba,pt		%xcc, 2f
	 nop

1:	ba,pt		%xcc, etrap_irq
	 rd		%pc, %g7

2:	mov		%l4, %o1
	mov		%l5, %o2
	call		spitfire_access_error
	 add		%sp, PTREGS_OFF, %o0
	ba,pt		%xcc, rtrap
	 clr		%l6

	/* This is the trap handler entry point for ECC correctable
	 * errors.  They are corrected, but we listen for the trap
	 * so that the event can be logged.
	 *
	 * Disrupting errors are either:
	 * 1) single-bit ECC errors during UDB reads to system
	 *    memory
	 * 2) data parity errors during write-back events
	 *
	 * As far as I can make out from the manual, the CEE trap
	 * is only for correctable errors during memory read
	 * accesses by the front-end of the processor.
	 *
	 * The code below is only for trap level 1 CEE events,
	 * as it is the only situation where we can safely record
	 * and log.  For trap level >1 we just clear the CE bit
	 * in the AFSR and return.
	 *
	 * This is just like __spiftire_access_error above, but it
	 * specifically handles correctable errors.  If an
	 * uncorrectable error is indicated in the AFSR we
	 * will branch directly above to __spitfire_access_error
	 * to handle it instead.  Uncorrectable therefore takes
	 * priority over correctable, and the error logging
	 * C code will notice this case by inspecting the
	 * trap type.
	 */
	.globl		__spitfire_cee_trap
__spitfire_cee_trap:
	ldxa		[%g0] ASI_AFSR, %g4	! Get AFSR
	mov		1, %g3
	sllx		%g3, SFAFSR_UE_SHIFT, %g3
	andcc		%g4, %g3, %g0		! Check for UE
	bne,pn		%xcc, __spitfire_access_error
	 nop

	/* Ok, in this case we only have a correctable error.
	 * Indicate we only wish to capture that state in register
	 * %g1, and we only disable CE error reporting unlike UE
	 * handling which disables all errors.
	 */
	ldxa		[%g0] ASI_ESTATE_ERROR_EN, %g3
	andn		%g3, ESTATE_ERR_CE, %g3
	stxa		%g3, [%g0] ASI_ESTATE_ERROR_EN
	membar		#Sync

	/* Preserve AFSR in %g4, indicate UDB state to capture in %g1 */
	ba,pt		%xcc, __spitfire_cee_trap_continue
	 mov		UDBE_CE, %g1

	.globl		__spitfire_data_access_exception
	.globl		__spitfire_data_access_exception_tl1
__spitfire_data_access_exception_tl1:
	rdpr		%pstate, %g4
	wrpr		%g4, PSTATE_MG|PSTATE_AG, %pstate
	mov		TLB_SFSR, %g3
	mov		DMMU_SFAR, %g5
	ldxa		[%g3] ASI_DMMU, %g4	! Get SFSR
	ldxa		[%g5] ASI_DMMU, %g5	! Get SFAR
	stxa		%g0, [%g3] ASI_DMMU	! Clear SFSR.FaultValid bit
	membar		#Sync
	rdpr		%tt, %g3
	cmp		%g3, 0x80		! first win spill/fill trap
	blu,pn		%xcc, 1f
	 cmp		%g3, 0xff		! last win spill/fill trap
	bgu,pn		%xcc, 1f
	 nop
	ba,pt		%xcc, winfix_dax
	 rdpr		%tpc, %g3
1:	sethi		%hi(109f), %g7
	ba,pt		%xcc, etraptl1
109:	 or		%g7, %lo(109b), %g7
	mov		%l4, %o1
	mov		%l5, %o2
	call		spitfire_data_access_exception_tl1
	 add		%sp, PTREGS_OFF, %o0
	ba,pt		%xcc, rtrap
	 clr		%l6

__spitfire_data_access_exception:
	rdpr		%pstate, %g4
	wrpr		%g4, PSTATE_MG|PSTATE_AG, %pstate
	mov		TLB_SFSR, %g3
	mov		DMMU_SFAR, %g5
	ldxa		[%g3] ASI_DMMU, %g4	! Get SFSR
	ldxa		[%g5] ASI_DMMU, %g5	! Get SFAR
	stxa		%g0, [%g3] ASI_DMMU	! Clear SFSR.FaultValid bit
	membar		#Sync
	sethi		%hi(109f), %g7
	ba,pt		%xcc, etrap
109:	 or		%g7, %lo(109b), %g7
	mov		%l4, %o1
	mov		%l5, %o2
	call		spitfire_data_access_exception
	 add		%sp, PTREGS_OFF, %o0
	ba,pt		%xcc, rtrap
	 clr		%l6

	.globl		__spitfire_insn_access_exception
	.globl		__spitfire_insn_access_exception_tl1
__spitfire_insn_access_exception_tl1:
	rdpr		%pstate, %g4
	wrpr		%g4, PSTATE_MG|PSTATE_AG, %pstate
	mov		TLB_SFSR, %g3
	ldxa		[%g3] ASI_IMMU, %g4	! Get SFSR
	rdpr		%tpc, %g5		! IMMU has no SFAR, use TPC
	stxa		%g0, [%g3] ASI_IMMU	! Clear FaultValid bit
	membar		#Sync
	sethi		%hi(109f), %g7
	ba,pt		%xcc, etraptl1
109:	 or		%g7, %lo(109b), %g7
	mov		%l4, %o1
	mov		%l5, %o2
	call		spitfire_insn_access_exception_tl1
	 add		%sp, PTREGS_OFF, %o0
	ba,pt		%xcc, rtrap
	 clr		%l6

__spitfire_insn_access_exception:
	rdpr		%pstate, %g4
	wrpr		%g4, PSTATE_MG|PSTATE_AG, %pstate
	mov		TLB_SFSR, %g3
	ldxa		[%g3] ASI_IMMU, %g4	! Get SFSR
	rdpr		%tpc, %g5		! IMMU has no SFAR, use TPC
	stxa		%g0, [%g3] ASI_IMMU	! Clear FaultValid bit
	membar		#Sync
	sethi		%hi(109f), %g7
	ba,pt		%xcc, etrap
109:	 or		%g7, %lo(109b), %g7
	mov		%l4, %o1
	mov		%l5, %o2
	call		spitfire_insn_access_exception
	 add		%sp, PTREGS_OFF, %o0
	ba,pt		%xcc, rtrap
	 clr		%l6

	/* These get patched into the trap table at boot time
	 * once we know we have a cheetah processor.
	 */
	.globl		cheetah_fecc_trap_vector, cheetah_fecc_trap_vector_tl1
cheetah_fecc_trap_vector:
	membar		#Sync
	ldxa		[%g0] ASI_DCU_CONTROL_REG, %g1
	andn		%g1, DCU_DC | DCU_IC, %g1
	stxa		%g1, [%g0] ASI_DCU_CONTROL_REG
	membar		#Sync
	sethi		%hi(cheetah_fast_ecc), %g2
	jmpl		%g2 + %lo(cheetah_fast_ecc), %g0
	 mov		0, %g1
cheetah_fecc_trap_vector_tl1:
	membar		#Sync
	ldxa		[%g0] ASI_DCU_CONTROL_REG, %g1
	andn		%g1, DCU_DC | DCU_IC, %g1
	stxa		%g1, [%g0] ASI_DCU_CONTROL_REG
	membar		#Sync
	sethi		%hi(cheetah_fast_ecc), %g2
	jmpl		%g2 + %lo(cheetah_fast_ecc), %g0
	 mov		1, %g1
	.globl	cheetah_cee_trap_vector, cheetah_cee_trap_vector_tl1
cheetah_cee_trap_vector:
	membar		#Sync
	ldxa		[%g0] ASI_DCU_CONTROL_REG, %g1
	andn		%g1, DCU_IC, %g1
	stxa		%g1, [%g0] ASI_DCU_CONTROL_REG
	membar		#Sync
	sethi		%hi(cheetah_cee), %g2
	jmpl		%g2 + %lo(cheetah_cee), %g0
	 mov		0, %g1
cheetah_cee_trap_vector_tl1:
	membar		#Sync
	ldxa		[%g0] ASI_DCU_CONTROL_REG, %g1
	andn		%g1, DCU_IC, %g1
	stxa		%g1, [%g0] ASI_DCU_CONTROL_REG
	membar		#Sync
	sethi		%hi(cheetah_cee), %g2
	jmpl		%g2 + %lo(cheetah_cee), %g0
	 mov		1, %g1
	.globl	cheetah_deferred_trap_vector, cheetah_deferred_trap_vector_tl1
cheetah_deferred_trap_vector:
	membar		#Sync
	ldxa		[%g0] ASI_DCU_CONTROL_REG, %g1;
	andn		%g1, DCU_DC | DCU_IC, %g1;
	stxa		%g1, [%g0] ASI_DCU_CONTROL_REG;
	membar		#Sync;
	sethi		%hi(cheetah_deferred_trap), %g2
	jmpl		%g2 + %lo(cheetah_deferred_trap), %g0
	 mov		0, %g1
cheetah_deferred_trap_vector_tl1:
	membar		#Sync;
	ldxa		[%g0] ASI_DCU_CONTROL_REG, %g1;
	andn		%g1, DCU_DC | DCU_IC, %g1;
	stxa		%g1, [%g0] ASI_DCU_CONTROL_REG;
	membar		#Sync;
	sethi		%hi(cheetah_deferred_trap), %g2
	jmpl		%g2 + %lo(cheetah_deferred_trap), %g0
	 mov		1, %g1

	/* Cheetah+ specific traps. These are for the new I/D cache parity
	 * error traps.  The first argument to cheetah_plus_parity_handler
	 * is encoded as follows:
	 *
	 * Bit0:	0=dcache,1=icache
	 * Bit1:	0=recoverable,1=unrecoverable
	 */
	.globl		cheetah_plus_dcpe_trap_vector, cheetah_plus_dcpe_trap_vector_tl1
cheetah_plus_dcpe_trap_vector:
	membar		#Sync
	sethi		%hi(do_cheetah_plus_data_parity), %g7
	jmpl		%g7 + %lo(do_cheetah_plus_data_parity), %g0
	 nop
	nop
	nop
	nop
	nop

do_cheetah_plus_data_parity:
	rdpr		%pil, %g2
	wrpr		%g0, 15, %pil
	ba,pt		%xcc, etrap_irq
	 rd		%pc, %g7
	mov		0x0, %o0
	call		cheetah_plus_parity_error
	 add		%sp, PTREGS_OFF, %o1
	ba,a,pt		%xcc, rtrap_irq

cheetah_plus_dcpe_trap_vector_tl1:
	membar		#Sync
	wrpr		PSTATE_IG | PSTATE_PEF | PSTATE_PRIV, %pstate
	sethi		%hi(do_dcpe_tl1), %g3
	jmpl		%g3 + %lo(do_dcpe_tl1), %g0
	 nop
	nop
	nop
	nop

	.globl		cheetah_plus_icpe_trap_vector, cheetah_plus_icpe_trap_vector_tl1
cheetah_plus_icpe_trap_vector:
	membar		#Sync
	sethi		%hi(do_cheetah_plus_insn_parity), %g7
	jmpl		%g7 + %lo(do_cheetah_plus_insn_parity), %g0
	 nop
	nop
	nop
	nop
	nop

do_cheetah_plus_insn_parity:
	rdpr		%pil, %g2
	wrpr		%g0, 15, %pil
	ba,pt		%xcc, etrap_irq
	 rd		%pc, %g7
	mov		0x1, %o0
	call		cheetah_plus_parity_error
	 add		%sp, PTREGS_OFF, %o1
	ba,a,pt		%xcc, rtrap_irq

cheetah_plus_icpe_trap_vector_tl1:
	membar		#Sync
	wrpr		PSTATE_IG | PSTATE_PEF | PSTATE_PRIV, %pstate
	sethi		%hi(do_icpe_tl1), %g3
	jmpl		%g3 + %lo(do_icpe_tl1), %g0
	 nop
	nop
	nop
	nop

	/* If we take one of these traps when tl >= 1, then we
	 * jump to interrupt globals.  If some trap level above us
	 * was also using interrupt globals, we cannot recover.
	 * We may use all interrupt global registers except %g6.
	 */
	.globl		do_dcpe_tl1, do_icpe_tl1
do_dcpe_tl1:
	rdpr		%tl, %g1		! Save original trap level
	mov		1, %g2			! Setup TSTATE checking loop
	sethi		%hi(TSTATE_IG), %g3	! TSTATE mask bit
1:	wrpr		%g2, %tl		! Set trap level to check
	rdpr		%tstate, %g4		! Read TSTATE for this level
	andcc		%g4, %g3, %g0		! Interrupt globals in use?
	bne,a,pn	%xcc, do_dcpe_tl1_fatal	! Yep, irrecoverable
	 wrpr		%g1, %tl		! Restore original trap level
	add		%g2, 1, %g2		! Next trap level
	cmp		%g2, %g1		! Hit them all yet?
	ble,pt		%icc, 1b		! Not yet
	 nop
	wrpr		%g1, %tl		! Restore original trap level
do_dcpe_tl1_nonfatal:	/* Ok we may use interrupt globals safely. */
	sethi		%hi(dcache_parity_tl1_occurred), %g2
	lduw		[%g2 + %lo(dcache_parity_tl1_occurred)], %g1
	add		%g1, 1, %g1
	stw		%g1, [%g2 + %lo(dcache_parity_tl1_occurred)]
	/* Reset D-cache parity */
	sethi		%hi(1 << 16), %g1	! D-cache size
	mov		(1 << 5), %g2		! D-cache line size
	sub		%g1, %g2, %g1		! Move down 1 cacheline
1:	srl		%g1, 14, %g3		! Compute UTAG
	membar		#Sync
	stxa		%g3, [%g1] ASI_DCACHE_UTAG
	membar		#Sync
	sub		%g2, 8, %g3		! 64-bit data word within line
2:	membar		#Sync
	stxa		%g0, [%g1 + %g3] ASI_DCACHE_DATA
	membar		#Sync
	subcc		%g3, 8, %g3		! Next 64-bit data word
	bge,pt		%icc, 2b
	 nop
	subcc		%g1, %g2, %g1		! Next cacheline
	bge,pt		%icc, 1b
	 nop
	ba,pt		%xcc, dcpe_icpe_tl1_common
	 nop

do_dcpe_tl1_fatal:
	sethi		%hi(1f), %g7
	ba,pt		%xcc, etraptl1
1:	or		%g7, %lo(1b), %g7
	mov		0x2, %o0
	call		cheetah_plus_parity_error
	 add		%sp, PTREGS_OFF, %o1
	ba,pt		%xcc, rtrap
	 clr		%l6

do_icpe_tl1:
	rdpr		%tl, %g1		! Save original trap level
	mov		1, %g2			! Setup TSTATE checking loop
	sethi		%hi(TSTATE_IG), %g3	! TSTATE mask bit
1:	wrpr		%g2, %tl		! Set trap level to check
	rdpr		%tstate, %g4		! Read TSTATE for this level
	andcc		%g4, %g3, %g0		! Interrupt globals in use?
	bne,a,pn	%xcc, do_icpe_tl1_fatal	! Yep, irrecoverable
	 wrpr		%g1, %tl		! Restore original trap level
	add		%g2, 1, %g2		! Next trap level
	cmp		%g2, %g1		! Hit them all yet?
	ble,pt		%icc, 1b		! Not yet
	 nop
	wrpr		%g1, %tl		! Restore original trap level
do_icpe_tl1_nonfatal:	/* Ok we may use interrupt globals safely. */
	sethi		%hi(icache_parity_tl1_occurred), %g2
	lduw		[%g2 + %lo(icache_parity_tl1_occurred)], %g1
	add		%g1, 1, %g1
	stw		%g1, [%g2 + %lo(icache_parity_tl1_occurred)]
	/* Flush I-cache */
	sethi		%hi(1 << 15), %g1	! I-cache size
	mov		(1 << 5), %g2		! I-cache line size
	sub		%g1, %g2, %g1
1:	or		%g1, (2 << 3), %g3
	stxa		%g0, [%g3] ASI_IC_TAG
	membar		#Sync
	subcc		%g1, %g2, %g1
	bge,pt		%icc, 1b
	 nop
	ba,pt		%xcc, dcpe_icpe_tl1_common
	 nop

do_icpe_tl1_fatal:
	sethi		%hi(1f), %g7
	ba,pt		%xcc, etraptl1
1:	or		%g7, %lo(1b), %g7
	mov		0x3, %o0
	call		cheetah_plus_parity_error
	 add		%sp, PTREGS_OFF, %o1
	ba,pt		%xcc, rtrap
	 clr		%l6
	
dcpe_icpe_tl1_common:
	/* Flush D-cache, re-enable D/I caches in DCU and finally
	 * retry the trapping instruction.
	 */
	sethi		%hi(1 << 16), %g1	! D-cache size
	mov		(1 << 5), %g2		! D-cache line size
	sub		%g1, %g2, %g1
1:	stxa		%g0, [%g1] ASI_DCACHE_TAG
	membar		#Sync
	subcc		%g1, %g2, %g1
	bge,pt		%icc, 1b
	 nop
	ldxa		[%g0] ASI_DCU_CONTROL_REG, %g1
	or		%g1, (DCU_DC | DCU_IC), %g1
	stxa		%g1, [%g0] ASI_DCU_CONTROL_REG
	membar		#Sync
	retry

	/* Capture I/D/E-cache state into per-cpu error scoreboard.
	 *
	 * %g1:		(TL>=0) ? 1 : 0
	 * %g2:		scratch
	 * %g3:		scratch
	 * %g4:		AFSR
	 * %g5:		AFAR
	 * %g6:		unused, will have current thread ptr after etrap
	 * %g7:		scratch
	 */
__cheetah_log_error:
	/* Put "TL1" software bit into AFSR. */
	and		%g1, 0x1, %g1
	sllx		%g1, 63, %g2
	or		%g4, %g2, %g4

	/* Get log entry pointer for this cpu at this trap level. */
	BRANCH_IF_JALAPENO(g2,g3,50f)
	ldxa		[%g0] ASI_SAFARI_CONFIG, %g2
	srlx		%g2, 17, %g2
	ba,pt		%xcc, 60f
	 and		%g2, 0x3ff, %g2

50:	ldxa		[%g0] ASI_JBUS_CONFIG, %g2
	srlx		%g2, 17, %g2
	and		%g2, 0x1f, %g2

60:	sllx		%g2, 9, %g2
	sethi		%hi(cheetah_error_log), %g3
	ldx		[%g3 + %lo(cheetah_error_log)], %g3
	brz,pn		%g3, 80f
	 nop

	add		%g3, %g2, %g3
	sllx		%g1, 8, %g1
	add		%g3, %g1, %g1

	/* %g1 holds pointer to the top of the logging scoreboard */
	ldx		[%g1 + 0x0], %g7
	cmp		%g7, -1
	bne,pn		%xcc, 80f
	 nop

	stx		%g4, [%g1 + 0x0]
	stx		%g5, [%g1 + 0x8]
	add		%g1, 0x10, %g1

	/* %g1 now points to D-cache logging area */
	set		0x3ff8, %g2	/* DC_addr mask		*/
	and		%g5, %g2, %g2	/* DC_addr bits of AFAR	*/
	srlx		%g5, 12, %g3
	or		%g3, 1, %g3	/* PHYS tag + valid	*/

10:	ldxa		[%g2] ASI_DCACHE_TAG, %g7
	cmp		%g3, %g7	/* TAG match?		*/
	bne,pt		%xcc, 13f
	 nop

	/* Yep, what we want, capture state. */
	stx		%g2, [%g1 + 0x20]
	stx		%g7, [%g1 + 0x28]

	/* A membar Sync is required before and after utag access. */
	membar		#Sync
	ldxa		[%g2] ASI_DCACHE_UTAG, %g7
	membar		#Sync
	stx		%g7, [%g1 + 0x30]
	ldxa		[%g2] ASI_DCACHE_SNOOP_TAG, %g7
	stx		%g7, [%g1 + 0x38]
	clr		%g3

12:	ldxa		[%g2 + %g3] ASI_DCACHE_DATA, %g7
	stx		%g7, [%g1]
	add		%g3, (1 << 5), %g3
	cmp		%g3, (4 << 5)
	bl,pt		%xcc, 12b
	 add		%g1, 0x8, %g1

	ba,pt		%xcc, 20f
	 add		%g1, 0x20, %g1

13:	sethi		%hi(1 << 14), %g7
	add		%g2, %g7, %g2
	srlx		%g2, 14, %g7
	cmp		%g7, 4
	bl,pt		%xcc, 10b
	 nop

	add		%g1, 0x40, %g1

	/* %g1 now points to I-cache logging area */
20:	set		0x1fe0, %g2	/* IC_addr mask		*/
	and		%g5, %g2, %g2	/* IC_addr bits of AFAR	*/
	sllx		%g2, 1, %g2	/* IC_addr[13:6]==VA[12:5] */
	srlx		%g5, (13 - 8), %g3 /* Make PTAG */
	andn		%g3, 0xff, %g3	/* Mask off undefined bits */

21:	ldxa		[%g2] ASI_IC_TAG, %g7
	andn		%g7, 0xff, %g7
	cmp		%g3, %g7
	bne,pt		%xcc, 23f
	 nop

	/* Yep, what we want, capture state. */
	stx		%g2, [%g1 + 0x40]
	stx		%g7, [%g1 + 0x48]
	add		%g2, (1 << 3), %g2
	ldxa		[%g2] ASI_IC_TAG, %g7
	add		%g2, (1 << 3), %g2
	stx		%g7, [%g1 + 0x50]
	ldxa		[%g2] ASI_IC_TAG, %g7
	add		%g2, (1 << 3), %g2
	stx		%g7, [%g1 + 0x60]
	ldxa		[%g2] ASI_IC_TAG, %g7
	stx		%g7, [%g1 + 0x68]
	sub		%g2, (3 << 3), %g2
	ldxa		[%g2] ASI_IC_STAG, %g7
	stx		%g7, [%g1 + 0x58]
	clr		%g3
	srlx		%g2, 2, %g2

22:	ldxa		[%g2 + %g3] ASI_IC_INSTR, %g7
	stx		%g7, [%g1]
	add		%g3, (1 << 3), %g3
	cmp		%g3, (8 << 3)
	bl,pt		%xcc, 22b
	 add		%g1, 0x8, %g1

	ba,pt		%xcc, 30f
	 add		%g1, 0x30, %g1

23:	sethi		%hi(1 << 14), %g7
	add		%g2, %g7, %g2
	srlx		%g2, 14, %g7
	cmp		%g7, 4
	bl,pt		%xcc, 21b
	 nop

	add		%g1, 0x70, %g1

	/* %g1 now points to E-cache logging area */
30:	andn		%g5, (32 - 1), %g2
	stx		%g2, [%g1 + 0x20]
	ldxa		[%g2] ASI_EC_TAG_DATA, %g7
	stx		%g7, [%g1 + 0x28]
	ldxa		[%g2] ASI_EC_R, %g0
	clr		%g3

31:	ldxa		[%g3] ASI_EC_DATA, %g7
	stx		%g7, [%g1 + %g3]
	add		%g3, 0x8, %g3
	cmp		%g3, 0x20

	bl,pt		%xcc, 31b
	 nop
80:
	rdpr		%tt, %g2
	cmp		%g2, 0x70
	be		c_fast_ecc
	 cmp		%g2, 0x63
	be		c_cee
	 nop
	ba,pt		%xcc, c_deferred

	/* Cheetah FECC trap handling, we get here from tl{0,1}_fecc
	 * in the trap table.  That code has done a memory barrier
	 * and has disabled both the I-cache and D-cache in the DCU
	 * control register.  The I-cache is disabled so that we may
	 * capture the corrupted cache line, and the D-cache is disabled
	 * because corrupt data may have been placed there and we don't
	 * want to reference it.
	 *
	 * %g1 is one if this trap occurred at %tl >= 1.
	 *
	 * Next, we turn off error reporting so that we don't recurse.
	 */
	.globl		cheetah_fast_ecc
cheetah_fast_ecc:
	ldxa		[%g0] ASI_ESTATE_ERROR_EN, %g2
	andn		%g2, ESTATE_ERROR_NCEEN | ESTATE_ERROR_CEEN, %g2
	stxa		%g2, [%g0] ASI_ESTATE_ERROR_EN
	membar		#Sync

	/* Fetch and clear AFSR/AFAR */
	ldxa		[%g0] ASI_AFSR, %g4
	ldxa		[%g0] ASI_AFAR, %g5
	stxa		%g4, [%g0] ASI_AFSR
	membar		#Sync

	ba,pt		%xcc, __cheetah_log_error
	 nop

c_fast_ecc:
	rdpr		%pil, %g2
	wrpr		%g0, 15, %pil
	ba,pt		%xcc, etrap_irq
	 rd		%pc, %g7
	mov		%l4, %o1
	mov		%l5, %o2
	call		cheetah_fecc_handler
	 add		%sp, PTREGS_OFF, %o0
	ba,a,pt		%xcc, rtrap_irq

	/* Our caller has disabled I-cache and performed membar Sync. */
	.globl		cheetah_cee
cheetah_cee:
	ldxa		[%g0] ASI_ESTATE_ERROR_EN, %g2
	andn		%g2, ESTATE_ERROR_CEEN, %g2
	stxa		%g2, [%g0] ASI_ESTATE_ERROR_EN
	membar		#Sync

	/* Fetch and clear AFSR/AFAR */
	ldxa		[%g0] ASI_AFSR, %g4
	ldxa		[%g0] ASI_AFAR, %g5
	stxa		%g4, [%g0] ASI_AFSR
	membar		#Sync

	ba,pt		%xcc, __cheetah_log_error
	 nop

c_cee:
	rdpr		%pil, %g2
	wrpr		%g0, 15, %pil
	ba,pt		%xcc, etrap_irq
	 rd		%pc, %g7
	mov		%l4, %o1
	mov		%l5, %o2
	call		cheetah_cee_handler
	 add		%sp, PTREGS_OFF, %o0
	ba,a,pt		%xcc, rtrap_irq

	/* Our caller has disabled I-cache+D-cache and performed membar Sync. */
	.globl		cheetah_deferred_trap
cheetah_deferred_trap:
	ldxa		[%g0] ASI_ESTATE_ERROR_EN, %g2
	andn		%g2, ESTATE_ERROR_NCEEN | ESTATE_ERROR_CEEN, %g2
	stxa		%g2, [%g0] ASI_ESTATE_ERROR_EN
	membar		#Sync

	/* Fetch and clear AFSR/AFAR */
	ldxa		[%g0] ASI_AFSR, %g4
	ldxa		[%g0] ASI_AFAR, %g5
	stxa		%g4, [%g0] ASI_AFSR
	membar		#Sync

	ba,pt		%xcc, __cheetah_log_error
	 nop

c_deferred:
	rdpr		%pil, %g2
	wrpr		%g0, 15, %pil
	ba,pt		%xcc, etrap_irq
	 rd		%pc, %g7
	mov		%l4, %o1
	mov		%l5, %o2
	call		cheetah_deferred_handler
	 add		%sp, PTREGS_OFF, %o0
	ba,a,pt		%xcc, rtrap_irq

	.globl		__do_privact
__do_privact:
	mov		TLB_SFSR, %g3
	stxa		%g0, [%g3] ASI_DMMU	! Clear FaultValid bit
	membar		#Sync
	sethi		%hi(109f), %g7
	ba,pt		%xcc, etrap
109:	or		%g7, %lo(109b), %g7
	call		do_privact
	 add		%sp, PTREGS_OFF, %o0
	ba,pt		%xcc, rtrap
	 clr		%l6

	.globl		do_mna
do_mna:
	rdpr		%tl, %g3
	cmp		%g3, 1

	/* Setup %g4/%g5 now as they are used in the
	 * winfixup code.
	 */
	mov		TLB_SFSR, %g3
	mov		DMMU_SFAR, %g4
	ldxa		[%g4] ASI_DMMU, %g4
	ldxa		[%g3] ASI_DMMU, %g5
	stxa		%g0, [%g3] ASI_DMMU	! Clear FaultValid bit
	membar		#Sync
	bgu,pn		%icc, winfix_mna
	 rdpr		%tpc, %g3

1:	sethi		%hi(109f), %g7
	ba,pt		%xcc, etrap
109:	 or		%g7, %lo(109b), %g7
	mov		%l4, %o1
	mov		%l5, %o2
	call		mem_address_unaligned
	 add		%sp, PTREGS_OFF, %o0
	ba,pt		%xcc, rtrap
	 clr		%l6

	.globl		do_lddfmna
do_lddfmna:
	sethi		%hi(109f), %g7
	mov		TLB_SFSR, %g4
	ldxa		[%g4] ASI_DMMU, %g5
	stxa		%g0, [%g4] ASI_DMMU	! Clear FaultValid bit
	membar		#Sync
	mov		DMMU_SFAR, %g4
	ldxa		[%g4] ASI_DMMU, %g4
	ba,pt		%xcc, etrap
109:	 or		%g7, %lo(109b), %g7
	mov		%l4, %o1
	mov		%l5, %o2
	call		handle_lddfmna
	 add		%sp, PTREGS_OFF, %o0
	ba,pt		%xcc, rtrap
	 clr		%l6

	.globl		do_stdfmna
do_stdfmna:
	sethi		%hi(109f), %g7
	mov		TLB_SFSR, %g4
	ldxa		[%g4] ASI_DMMU, %g5
	stxa		%g0, [%g4] ASI_DMMU	! Clear FaultValid bit
	membar		#Sync
	mov		DMMU_SFAR, %g4
	ldxa		[%g4] ASI_DMMU, %g4
	ba,pt		%xcc, etrap
109:	 or		%g7, %lo(109b), %g7
	mov		%l4, %o1
	mov		%l5, %o2
	call		handle_stdfmna
	 add		%sp, PTREGS_OFF, %o0
	ba,pt		%xcc, rtrap
	 clr		%l6

	.globl	breakpoint_trap
breakpoint_trap:
	call		sparc_breakpoint
	 add		%sp, PTREGS_OFF, %o0
	ba,pt		%xcc, rtrap
	 nop

#if defined(CONFIG_SUNOS_EMUL) || defined(CONFIG_SOLARIS_EMUL) || \
    defined(CONFIG_SOLARIS_EMUL_MODULE)
	/* SunOS uses syscall zero as the 'indirect syscall' it looks
	 * like indir_syscall(scall_num, arg0, arg1, arg2...);  etc.
	 * This is complete brain damage.
	 */
	.globl	sunos_indir
sunos_indir:
	srl		%o0, 0, %o0
	mov		%o7, %l4
	cmp		%o0, NR_SYSCALLS
	blu,a,pt	%icc, 1f
	 sll		%o0, 0x2, %o0
	sethi		%hi(sunos_nosys), %l6
	b,pt		%xcc, 2f
	 or		%l6, %lo(sunos_nosys), %l6
1:	sethi		%hi(sunos_sys_table), %l7
	or		%l7, %lo(sunos_sys_table), %l7
	lduw		[%l7 + %o0], %l6
2:	mov		%o1, %o0
	mov		%o2, %o1
	mov		%o3, %o2
	mov		%o4, %o3
	mov		%o5, %o4
	call		%l6
	 mov		%l4, %o7

	.globl	sunos_getpid
sunos_getpid:
	call	sys_getppid
	 nop
	call	sys_getpid
	 stx	%o0, [%sp + PTREGS_OFF + PT_V9_I1]
	b,pt	%xcc, ret_sys_call
	 stx	%o0, [%sp + PTREGS_OFF + PT_V9_I0]

	/* SunOS getuid() returns uid in %o0 and euid in %o1 */
	.globl	sunos_getuid
sunos_getuid:
	call	sys32_geteuid16
	 nop
	call	sys32_getuid16
	 stx	%o0, [%sp + PTREGS_OFF + PT_V9_I1]
	b,pt	%xcc, ret_sys_call
	 stx	%o0, [%sp + PTREGS_OFF + PT_V9_I0]

	/* SunOS getgid() returns gid in %o0 and egid in %o1 */
	.globl	sunos_getgid
sunos_getgid:
	call	sys32_getegid16
	 nop
	call	sys32_getgid16
	 stx	%o0, [%sp + PTREGS_OFF + PT_V9_I1]
	b,pt	%xcc, ret_sys_call
	 stx	%o0, [%sp + PTREGS_OFF + PT_V9_I0]
#endif

	/* SunOS's execv() call only specifies the argv argument, the
	 * environment settings are the same as the calling processes.
	 */
	.globl	sunos_execv
sys_execve:
	sethi		%hi(sparc_execve), %g1
	ba,pt		%xcc, execve_merge
	 or		%g1, %lo(sparc_execve), %g1
#ifdef CONFIG_COMPAT
	.globl	sys_execve
sunos_execv:
	stx		%g0, [%sp + PTREGS_OFF + PT_V9_I2]
	.globl	sys32_execve
sys32_execve:
	sethi		%hi(sparc32_execve), %g1
	or		%g1, %lo(sparc32_execve), %g1
#endif
execve_merge:
	flushw
	jmpl		%g1, %g0
	 add		%sp, PTREGS_OFF, %o0

	.globl	sys_pipe, sys_sigpause, sys_nis_syscall
	.globl	sys_rt_sigreturn
	.globl	sys_ptrace
	.globl	sys_sigaltstack
	.align	32
sys_pipe:	ba,pt		%xcc, sparc_pipe
		 add		%sp, PTREGS_OFF, %o0
sys_nis_syscall:ba,pt		%xcc, c_sys_nis_syscall
		 add		%sp, PTREGS_OFF, %o0
sys_memory_ordering:
		ba,pt		%xcc, sparc_memory_ordering
		 add		%sp, PTREGS_OFF, %o1
sys_sigaltstack:ba,pt		%xcc, do_sigaltstack
		 add		%i6, STACK_BIAS, %o2
#ifdef CONFIG_COMPAT
	.globl	sys32_sigstack
sys32_sigstack:	ba,pt		%xcc, do_sys32_sigstack
		 mov		%i6, %o2
	.globl	sys32_sigaltstack
sys32_sigaltstack:
		ba,pt		%xcc, do_sys32_sigaltstack
		 mov		%i6, %o2
#endif
		.align		32
#ifdef CONFIG_COMPAT
	.globl	sys32_sigreturn
sys32_sigreturn:
		add		%sp, PTREGS_OFF, %o0
		call		do_sigreturn32
		 add		%o7, 1f-.-4, %o7
		nop
#endif
sys_rt_sigreturn:
		add		%sp, PTREGS_OFF, %o0
		call		do_rt_sigreturn
		 add		%o7, 1f-.-4, %o7
		nop
#ifdef CONFIG_COMPAT
	.globl	sys32_rt_sigreturn
sys32_rt_sigreturn:
		add		%sp, PTREGS_OFF, %o0
		call		do_rt_sigreturn32
		 add		%o7, 1f-.-4, %o7
		nop
#endif
sys_ptrace:	add		%sp, PTREGS_OFF, %o0
		call		do_ptrace
		 add		%o7, 1f-.-4, %o7
		nop
		.align		32
1:		ldx		[%curptr + TI_FLAGS], %l5
		andcc		%l5, (_TIF_SYSCALL_TRACE|_TIF_SECCOMP|_TIF_SYSCALL_AUDIT), %g0
		be,pt		%icc, rtrap
		 clr		%l6
		add		%sp, PTREGS_OFF, %o0
		call		syscall_trace
		 mov		1, %o1

		ba,pt		%xcc, rtrap
		 clr		%l6

	/* This is how fork() was meant to be done, 8 instruction entry.
	 *
	 * I questioned the following code briefly, let me clear things
	 * up so you must not reason on it like I did.
	 *
	 * Know the fork_kpsr etc. we use in the sparc32 port?  We don't
	 * need it here because the only piece of window state we copy to
	 * the child is the CWP register.  Even if the parent sleeps,
	 * we are safe because we stuck it into pt_regs of the parent
	 * so it will not change.
	 *
	 * XXX This raises the question, whether we can do the same on
	 * XXX sparc32 to get rid of fork_kpsr _and_ fork_kwim.  The
	 * XXX answer is yes.  We stick fork_kpsr in UREG_G0 and
	 * XXX fork_kwim in UREG_G1 (global registers are considered
	 * XXX volatile across a system call in the sparc ABI I think
	 * XXX if it isn't we can use regs->y instead, anyone who depends
	 * XXX upon the Y register being preserved across a fork deserves
	 * XXX to lose).
	 *
	 * In fact we should take advantage of that fact for other things
	 * during system calls...
	 */
	.globl	sys_fork, sys_vfork, sys_clone, sparc_exit
	.globl	ret_from_syscall
	.align	32
sys_vfork:	/* Under Linux, vfork and fork are just special cases of clone. */
		sethi		%hi(0x4000 | 0x0100 | SIGCHLD), %o0
		or		%o0, %lo(0x4000 | 0x0100 | SIGCHLD), %o0
		ba,pt		%xcc, sys_clone
sys_fork:	 clr		%o1
		mov		SIGCHLD, %o0
sys_clone:	flushw
		movrz		%o1, %fp, %o1
		mov		0, %o3
		ba,pt		%xcc, sparc_do_fork
		 add		%sp, PTREGS_OFF, %o2
ret_from_syscall:
		/* Clear current_thread_info()->new_child, and
		 * check performance counter stuff too.
		 */
		stb		%g0, [%g6 + TI_NEW_CHILD]
		ldx		[%g6 + TI_FLAGS], %l0
		call		schedule_tail
		 mov		%g7, %o0
		andcc		%l0, _TIF_PERFCTR, %g0
		be,pt		%icc, 1f
		 nop
		ldx		[%g6 + TI_PCR], %o7
		wr		%g0, %o7, %pcr

		/* Blackbird errata workaround.  See commentary in
		 * smp.c:smp_percpu_timer_interrupt() for more
		 * information.
		 */
		ba,pt		%xcc, 99f
		 nop
		.align		64
99:		wr		%g0, %g0, %pic
		rd		%pic, %g0

1:		b,pt		%xcc, ret_sys_call
		 ldx		[%sp + PTREGS_OFF + PT_V9_I0], %o0
sparc_exit:	rdpr		%pstate, %g2
		wrpr		%g2, PSTATE_IE, %pstate
		rdpr		%otherwin, %g1
		rdpr		%cansave, %g3
		add		%g3, %g1, %g3
		wrpr		%g3, 0x0, %cansave
		wrpr		%g0, 0x0, %otherwin
		wrpr		%g2, 0x0, %pstate
		ba,pt		%xcc, sys_exit
		 stb		%g0, [%g6 + TI_WSAVED]

linux_sparc_ni_syscall:
	sethi		%hi(sys_ni_syscall), %l7
	b,pt		%xcc, 4f
	 or		%l7, %lo(sys_ni_syscall), %l7

linux_syscall_trace32:
	add		%sp, PTREGS_OFF, %o0
	call		syscall_trace
	 clr		%o1
	srl		%i0, 0, %o0
	srl		%i4, 0, %o4
	srl		%i1, 0, %o1
	srl		%i2, 0, %o2
	b,pt		%xcc, 2f
	 srl		%i3, 0, %o3

linux_syscall_trace:
	add		%sp, PTREGS_OFF, %o0
	call		syscall_trace
	 clr		%o1
	mov		%i0, %o0
	mov		%i1, %o1
	mov		%i2, %o2
	mov		%i3, %o3
	b,pt		%xcc, 2f
	 mov		%i4, %o4


	/* Linux 32-bit and SunOS system calls enter here... */
	.align	32
	.globl	linux_sparc_syscall32
linux_sparc_syscall32:
	/* Direct access to user regs, much faster. */
	cmp		%g1, NR_SYSCALLS			! IEU1	Group
	bgeu,pn		%xcc, linux_sparc_ni_syscall		! CTI
	 srl		%i0, 0, %o0				! IEU0
	sll		%g1, 2, %l4				! IEU0	Group
	srl		%i4, 0, %o4				! IEU1
	lduw		[%l7 + %l4], %l7			! Load
	srl		%i1, 0, %o1				! IEU0	Group
	ldx		[%curptr + TI_FLAGS], %l0		! Load

	srl		%i5, 0, %o5				! IEU1
	srl		%i2, 0, %o2				! IEU0	Group
	andcc		%l0, (_TIF_SYSCALL_TRACE|_TIF_SECCOMP|_TIF_SYSCALL_AUDIT), %g0
	bne,pn		%icc, linux_syscall_trace32		! CTI
	 mov		%i0, %l5				! IEU1
	call		%l7					! CTI	Group brk forced
	 srl		%i3, 0, %o3				! IEU0
	ba,a,pt		%xcc, 3f

	/* Linux native and SunOS system calls enter here... */
	.align	32
	.globl	linux_sparc_syscall, ret_sys_call
linux_sparc_syscall:
	/* Direct access to user regs, much faster. */
	cmp		%g1, NR_SYSCALLS			! IEU1	Group
	bgeu,pn		%xcc, linux_sparc_ni_syscall		! CTI
	 mov		%i0, %o0				! IEU0
	sll		%g1, 2, %l4				! IEU0	Group
	mov		%i1, %o1				! IEU1
	lduw		[%l7 + %l4], %l7			! Load
4:	mov		%i2, %o2				! IEU0	Group
	ldx		[%curptr + TI_FLAGS], %l0		! Load

	mov		%i3, %o3				! IEU1
	mov		%i4, %o4				! IEU0	Group
	andcc		%l0, (_TIF_SYSCALL_TRACE|_TIF_SECCOMP|_TIF_SYSCALL_AUDIT), %g0
	bne,pn		%icc, linux_syscall_trace		! CTI	Group
	 mov		%i0, %l5				! IEU0
2:	call		%l7					! CTI	Group brk forced
	 mov		%i5, %o5				! IEU0
	nop

3:	stx		%o0, [%sp + PTREGS_OFF + PT_V9_I0]
ret_sys_call:
	ldx		[%sp + PTREGS_OFF + PT_V9_TSTATE], %g3
	ldx		[%sp + PTREGS_OFF + PT_V9_TNPC], %l1 ! pc = npc
	sra		%o0, 0, %o0
	mov		%ulo(TSTATE_XCARRY | TSTATE_ICARRY), %g2
	sllx		%g2, 32, %g2

	/* Check if force_successful_syscall_return()
	 * was invoked.
	 */
	ldub            [%curptr + TI_SYS_NOERROR], %l2
	brnz,a,pn       %l2, 80f
	 stb		%g0, [%curptr + TI_SYS_NOERROR]

	cmp		%o0, -ERESTART_RESTARTBLOCK
	bgeu,pn		%xcc, 1f
	 andcc		%l0, (_TIF_SYSCALL_TRACE|_TIF_SECCOMP|_TIF_SYSCALL_AUDIT), %l6
80:
	/* System call success, clear Carry condition code. */
	andn		%g3, %g2, %g3
	stx		%g3, [%sp + PTREGS_OFF + PT_V9_TSTATE]	
	bne,pn		%icc, linux_syscall_trace2
	 add		%l1, 0x4, %l2			! npc = npc+4
	stx		%l1, [%sp + PTREGS_OFF + PT_V9_TPC]
	ba,pt		%xcc, rtrap_clr_l6
	 stx		%l2, [%sp + PTREGS_OFF + PT_V9_TNPC]

1:
	/* System call failure, set Carry condition code.
	 * Also, get abs(errno) to return to the process.
	 */
	andcc		%l0, (_TIF_SYSCALL_TRACE|_TIF_SECCOMP|_TIF_SYSCALL_AUDIT), %l6	
	sub		%g0, %o0, %o0
	or		%g3, %g2, %g3
	stx		%o0, [%sp + PTREGS_OFF + PT_V9_I0]
	mov		1, %l6
	stx		%g3, [%sp + PTREGS_OFF + PT_V9_TSTATE]
	bne,pn		%icc, linux_syscall_trace2
	 add		%l1, 0x4, %l2			! npc = npc+4
	stx		%l1, [%sp + PTREGS_OFF + PT_V9_TPC]

	b,pt		%xcc, rtrap
	 stx		%l2, [%sp + PTREGS_OFF + PT_V9_TNPC]
linux_syscall_trace2:
	add		%sp, PTREGS_OFF, %o0
	call		syscall_trace
	 mov		1, %o1
	stx		%l1, [%sp + PTREGS_OFF + PT_V9_TPC]
	ba,pt		%xcc, rtrap
	 stx		%l2, [%sp + PTREGS_OFF + PT_V9_TNPC]

	.align		32
	.globl		__flushw_user
__flushw_user:
	rdpr		%otherwin, %g1
	brz,pn		%g1, 2f
	 clr		%g2
1:	save		%sp, -128, %sp
	rdpr		%otherwin, %g1
	brnz,pt		%g1, 1b
	 add		%g2, 1, %g2
1:	sub		%g2, 1, %g2
	brnz,pt		%g2, 1b
	 restore	%g0, %g0, %g0
2:	retl
	 nop

#ifdef CONFIG_SMP
	.globl		hard_smp_processor_id
hard_smp_processor_id:
#endif
	.globl		real_hard_smp_processor_id
real_hard_smp_processor_id:
	__GET_CPUID(%o0)
	retl
	 nop

	/* %o0: devhandle
	 * %o1:	devino
	 *
	 * returns %o0: sysino
	 */
	.globl	sun4v_devino_to_sysino
sun4v_devino_to_sysino:
	mov	HV_FAST_INTR_DEVINO2SYSINO, %o5
	ta	HV_FAST_TRAP
	retl
	 mov	%o1, %o0

	/* %o0: sysino
	 *
	 * returns %o0: intr_enabled (HV_INTR_{DISABLED,ENABLED})
	 */
	.globl	sun4v_intr_getenabled
sun4v_intr_getenabled:
	mov	HV_FAST_INTR_GETENABLED, %o5
	ta	HV_FAST_TRAP
	retl
	 mov	%o1, %o0

	/* %o0: sysino
	 * %o1: intr_enabled (HV_INTR_{DISABLED,ENABLED})
	 */
	.globl	sun4v_intr_setenabled
sun4v_intr_setenabled:
	mov	HV_FAST_INTR_SETENABLED, %o5
	ta	HV_FAST_TRAP
	retl
	 nop

	/* %o0: sysino
	 *
	 * returns %o0: intr_state (HV_INTR_STATE_*)
	 */
	.globl	sun4v_intr_getstate
sun4v_intr_getstate:
	mov	HV_FAST_INTR_GETSTATE, %o5
	ta	HV_FAST_TRAP
	retl
	 mov	%o1, %o0

	/* %o0: sysino
	 * %o1: intr_state (HV_INTR_STATE_*)
	 */
	.globl	sun4v_intr_setstate
sun4v_intr_setstate:
	mov	HV_FAST_INTR_SETSTATE, %o5
	ta	HV_FAST_TRAP
	retl
	 nop

	/* %o0: sysino
	 *
	 * returns %o0: cpuid
	 */
	.globl	sun4v_intr_gettarget
sun4v_intr_gettarget:
	mov	HV_FAST_INTR_GETTARGET, %o5
	ta	HV_FAST_TRAP
	retl
	 mov	%o1, %o0

	/* %o0: sysino
	 * %o1: cpuid
	 */
	.globl	sun4v_intr_settarget
sun4v_intr_settarget:
	mov	HV_FAST_INTR_SETTARGET, %o5
	ta	HV_FAST_TRAP
	retl
	 nop

	/* %o0:	type
	 * %o1:	queue paddr
	 * %o2:	num queue entries
	 *
	 * returns %o0:	status
	 */
	.globl	sun4v_cpu_qconf
sun4v_cpu_qconf:
	mov	HV_FAST_CPU_QCONF, %o5
	ta	HV_FAST_TRAP
	retl
	 nop

	/* returns %o0:	status
	 */
	.globl	sun4v_cpu_yield
sun4v_cpu_yield:
	mov	HV_FAST_CPU_YIELD, %o5
	ta	HV_FAST_TRAP
	retl
	 nop

	/* %o0:	num cpus in cpu list
	 * %o1:	cpu list paddr
	 * %o2:	mondo block paddr
	 *
	 * returns %o0: status
	 */
	.globl	sun4v_cpu_mondo_send
sun4v_cpu_mondo_send:
	mov	HV_FAST_CPU_MONDO_SEND, %o5
	ta	HV_FAST_TRAP
	retl
	 nop

	/* %o0:	CPU ID
	 *
	 * returns %o0:	-status if status non-zero, else
	 *         %o0:	cpu state as HV_CPU_STATE_*
	 */
	.globl	sun4v_cpu_state
sun4v_cpu_state:
	mov	HV_FAST_CPU_STATE, %o5
	ta	HV_FAST_TRAP
	brnz,pn	%o0, 1f
	 sub	%g0, %o0, %o0
	mov	%o1, %o0
1:	retl
	 nop<|MERGE_RESOLUTION|>--- conflicted
+++ resolved
@@ -437,11 +437,7 @@
 
 	TRAP_LOAD_IRQ_WORK(%g6, %g1)
 
-<<<<<<< HEAD
-	lduw		[%g6 + %g4], %g5	/* g5 = irq_work(cpu, pil) */
-=======
 	lduw		[%g6], %g5		/* g5 = irq_work(cpu) */
->>>>>>> 120bda20
 	stw		%g5, [%g3 + 0x00]	/* bucket->irq_chain = g5 */
 	stw		%g3, [%g6]		/* irq_work(cpu) = bucket */
 	wr		%g0, 1 << PIL_DEVICE_IRQ, %set_softint
