--- conflicted
+++ resolved
@@ -40,8 +40,6 @@
 		      int *nregs)
 {
 	struct device_node *dp;
-
-	*nregs = 0;
 
 	*nregs = 0;
 
@@ -58,11 +56,7 @@
 	     pdev->device == PCI_DEVICE_ID_SUN_TOMATILLO ||
 	     pdev->device == PCI_DEVICE_ID_SUN_SABRE ||
 	     pdev->device == PCI_DEVICE_ID_SUN_HUMMINGBIRD))
-<<<<<<< HEAD
-		return bus_prom_node;
-=======
 		return bus_node;
->>>>>>> 120bda20
 
 	dp = bus_node->child;
 	while (dp) {
@@ -554,188 +548,6 @@
 		pci_assign_unassigned(pbm, bus);
 }
 
-<<<<<<< HEAD
-static inline unsigned int pci_slot_swivel(struct pci_pbm_info *pbm,
-					   struct pci_dev *toplevel_pdev,
-					   struct pci_dev *pdev,
-					   unsigned int interrupt)
-{
-	unsigned int ret;
-
-	if (unlikely(interrupt < 1 || interrupt > 4)) {
-		printk("%s: Device %s interrupt value of %u is strange.\n",
-		       pbm->name, pci_name(pdev), interrupt);
-		return interrupt;
-	}
-
-	ret = ((interrupt - 1 + (PCI_SLOT(pdev->devfn) & 3)) & 3) + 1;
-
-	printk("%s: %s IRQ Swivel %s [%x:%x] -> [%x]\n",
-	       pbm->name, pci_name(toplevel_pdev), pci_name(pdev),
-	       interrupt, PCI_SLOT(pdev->devfn), ret);
-
-	return ret;
-}
-
-static inline unsigned int pci_apply_intmap(struct pci_pbm_info *pbm,
-					    struct pci_dev *toplevel_pdev,
-					    struct pci_dev *pbus,
-					    struct pci_dev *pdev,
-					    unsigned int interrupt,
-					    unsigned int *cnode)
-{
-	struct linux_prom_pci_intmap imap[PROM_PCIIMAP_MAX];
-	struct linux_prom_pci_intmask imask;
-	struct pcidev_cookie *pbus_pcp = pbus->sysdata;
-	struct pcidev_cookie *pdev_pcp = pdev->sysdata;
-	struct linux_prom_pci_registers *pregs = pdev_pcp->prom_regs;
-	int plen, num_imap, i;
-	unsigned int hi, mid, lo, irq, orig_interrupt;
-
-	*cnode = pbus_pcp->prom_node;
-
-	plen = prom_getproperty(pbus_pcp->prom_node, "interrupt-map",
-				(char *) &imap[0], sizeof(imap));
-	if (plen <= 0 ||
-	    (plen % sizeof(struct linux_prom_pci_intmap)) != 0) {
-		printk("%s: Device %s interrupt-map has bad len %d\n",
-		       pbm->name, pci_name(pbus), plen);
-		goto no_intmap;
-	}
-	num_imap = plen / sizeof(struct linux_prom_pci_intmap);
-
-	plen = prom_getproperty(pbus_pcp->prom_node, "interrupt-map-mask",
-				(char *) &imask, sizeof(imask));
-	if (plen <= 0 ||
-	    (plen % sizeof(struct linux_prom_pci_intmask)) != 0) {
-		printk("%s: Device %s interrupt-map-mask has bad len %d\n",
-		       pbm->name, pci_name(pbus), plen);
-		goto no_intmap;
-	}
-
-	orig_interrupt = interrupt;
-
-	hi   = pregs->phys_hi & imask.phys_hi;
-	mid  = pregs->phys_mid & imask.phys_mid;
-	lo   = pregs->phys_lo & imask.phys_lo;
-	irq  = interrupt & imask.interrupt;
-
-	for (i = 0; i < num_imap; i++) {
-		if (imap[i].phys_hi  == hi   &&
-		    imap[i].phys_mid == mid  &&
-		    imap[i].phys_lo  == lo   &&
-		    imap[i].interrupt == irq) {
-			*cnode = imap[i].cnode;
-			interrupt = imap[i].cinterrupt;
-		}
-	}
-
-	printk("%s: %s MAP BUS %s DEV %s [%x] -> [%x]\n",
-	       pbm->name, pci_name(toplevel_pdev),
-	       pci_name(pbus), pci_name(pdev),
-	       orig_interrupt, interrupt);
-
-no_intmap:
-	return interrupt;
-}
-
-/* For each PCI bus on the way to the root:
- * 1) If it has an interrupt-map property, apply it.
- * 2) Else, swivel the interrupt number based upon the PCI device number.
- *
- * Return the "IRQ controller" node.  If this is the PBM's device node,
- * all interrupt translations are complete, else we should use that node's
- * "reg" property to apply the PBM's "interrupt-{map,mask}" to the interrupt.
- */
-static unsigned int __init pci_intmap_match_to_root(struct pci_pbm_info *pbm,
-						    struct pci_dev *pdev,
-						    unsigned int *interrupt)
-{
-	struct pci_dev *toplevel_pdev = pdev;
-	struct pcidev_cookie *toplevel_pcp = toplevel_pdev->sysdata;
-	unsigned int cnode = toplevel_pcp->prom_node;
-
-	while (pdev->bus->number != pbm->pci_first_busno) {
-		struct pci_dev *pbus = pdev->bus->self;
-		struct pcidev_cookie *pcp = pbus->sysdata;
-		int plen;
-
-		plen = prom_getproplen(pcp->prom_node, "interrupt-map");
-		if (plen <= 0) {
-			*interrupt = pci_slot_swivel(pbm, toplevel_pdev,
-						     pdev, *interrupt);
-			cnode = pcp->prom_node;
-		} else {
-			*interrupt = pci_apply_intmap(pbm, toplevel_pdev,
-						      pbus, pdev,
-						      *interrupt, &cnode);
-
-			while (pcp->prom_node != cnode &&
-			       pbus->bus->number != pbm->pci_first_busno) {
-				pbus = pbus->bus->self;
-				pcp = pbus->sysdata;
-			}
-		}
-		pdev = pbus;
-
-		if (cnode == pbm->prom_node)
-			break;
-	}
-
-	return cnode;
-}
-
-static int __init pci_intmap_match(struct pci_dev *pdev, unsigned int *interrupt)
-{
-	struct pcidev_cookie *dev_pcp = pdev->sysdata;
-	struct pci_pbm_info *pbm = dev_pcp->pbm;
-	struct linux_prom_pci_registers reg[PROMREG_MAX];
-	unsigned int hi, mid, lo, irq;
-	int i, cnode, plen;
-
-	cnode = pci_intmap_match_to_root(pbm, pdev, interrupt);
-	if (cnode == pbm->prom_node)
-		goto success;
-
-	plen = prom_getproperty(cnode, "reg", (char *) reg, sizeof(reg));
-	if (plen <= 0 ||
-	    (plen % sizeof(struct linux_prom_pci_registers)) != 0) {
-		printk("%s: OBP node %x reg property has bad len %d\n",
-		       pbm->name, cnode, plen);
-		goto fail;
-	}
-
-	hi   = reg[0].phys_hi & pbm->pbm_intmask.phys_hi;
-	mid  = reg[0].phys_mid & pbm->pbm_intmask.phys_mid;
-	lo   = reg[0].phys_lo & pbm->pbm_intmask.phys_lo;
-	irq  = *interrupt & pbm->pbm_intmask.interrupt;
-
-	for (i = 0; i < pbm->num_pbm_intmap; i++) {
-		struct linux_prom_pci_intmap *intmap;
-
-		intmap = &pbm->pbm_intmap[i];
-
-		if (intmap->phys_hi  == hi  &&
-		    intmap->phys_mid == mid &&
-		    intmap->phys_lo  == lo  &&
-		    intmap->interrupt == irq) {
-			*interrupt = intmap->cinterrupt;
-			goto success;
-		}
-	}
-
-fail:
-	return 0;
-
-success:
-	printk("PCI-IRQ: Routing bus[%2x] slot[%2x] to INO[%02x]\n",
-	       pdev->bus->number, PCI_SLOT(pdev->devfn),
-	       *interrupt);
-	return 1;
-}
-
-=======
->>>>>>> 120bda20
 static void __init pdev_fixup_irq(struct pci_dev *pdev)
 {
 	struct pcidev_cookie *pcp = pdev->sysdata;
@@ -746,79 +558,7 @@
 		return;
 	}
 
-<<<<<<< HEAD
-	if (tlb_type != hypervisor) {
-		/* Fully specified already? */
-		if (((prom_irq & PCI_IRQ_IGN) >> 6) == portid) {
-			pdev->irq = p->irq_build(pbm, pdev, prom_irq);
-			goto have_irq;
-		}
-
-		/* An onboard device? (bit 5 set) */
-		if ((prom_irq & PCI_IRQ_INO) & 0x20) {
-			pdev->irq = p->irq_build(pbm, pdev, (portid << 6 | prom_irq));
-			goto have_irq;
-		}
-	}
-
-	/* Can we find a matching entry in the interrupt-map? */
-	if (pci_intmap_match(pdev, &prom_irq)) {
-		pdev->irq = p->irq_build(pbm, pdev, (portid << 6) | prom_irq);
-		goto have_irq;
-	}
-
-	/* Ok, we have to do it the hard way. */
-	{
-		unsigned int bus, slot, line;
-
-		bus = (pbm == &pbm->parent->pbm_B) ? (1 << 4) : 0;
-
-		/* If we have a legal interrupt property, use it as
-		 * the IRQ line.
-		 */
-		if (prom_irq > 0 && prom_irq < 5) {
-			line = ((prom_irq - 1) & 3);
-		} else {
-			u8 pci_irq_line;
-
-			/* Else just directly consult PCI config space. */
-			pci_read_config_byte(pdev, PCI_INTERRUPT_PIN, &pci_irq_line);
-			line = ((pci_irq_line - 1) & 3);
-		}
-
-		/* Now figure out the slot.
-		 *
-		 * Basically, device number zero on the top-level bus is
-		 * always the PCI host controller.  Slot 0 is then device 1.
-		 * PBM A supports two external slots (0 and 1), and PBM B
-		 * supports 4 external slots (0, 1, 2, and 3).  On-board PCI
-		 * devices are wired to device numbers outside of these
-		 * ranges. -DaveM
- 		 */
-		if (pdev->bus->number == pbm->pci_first_busno) {
-			slot = PCI_SLOT(pdev->devfn) - pbm->pci_first_slot;
-		} else {
-			struct pci_dev *bus_dev;
-
-			/* Underneath a bridge, use slot number of parent
-			 * bridge which is closest to the PBM.
-			 */
-			bus_dev = pdev->bus->self;
-			while (bus_dev->bus &&
-			       bus_dev->bus->number != pbm->pci_first_busno)
-				bus_dev = bus_dev->bus->self;
-
-			slot = PCI_SLOT(bus_dev->devfn) - pbm->pci_first_slot;
-		}
-		slot = slot << 2;
-
-		pdev->irq = p->irq_build(pbm, pdev,
-					 ((portid << 6) & PCI_IRQ_IGN) |
-					 (bus | slot | line));
-	}
-=======
 	pdev->irq = op->irqs[0];
->>>>>>> 120bda20
 
 	pci_write_config_byte(pdev, PCI_INTERRUPT_LINE,
 			      pdev->irq & PCI_IRQ_INO);
