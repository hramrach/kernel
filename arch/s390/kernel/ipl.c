// SPDX-License-Identifier: GPL-2.0
/*
 *    ipl/reipl/dump support for Linux on s390.
 *
 *    Copyright IBM Corp. 2005, 2012
 *    Author(s): Michael Holzheu <holzheu@de.ibm.com>
 *		 Heiko Carstens <heiko.carstens@de.ibm.com>
 *		 Volker Sameske <sameske@de.ibm.com>
 */

#include <linux/types.h>
#include <linux/export.h>
#include <linux/init.h>
#include <linux/device.h>
#include <linux/delay.h>
#include <linux/panic_notifier.h>
#include <linux/reboot.h>
#include <linux/ctype.h>
#include <linux/fs.h>
#include <linux/gfp.h>
#include <linux/crash_dump.h>
#include <linux/debug_locks.h>
#include <asm/diag.h>
#include <asm/ipl.h>
#include <asm/smp.h>
#include <asm/setup.h>
#include <asm/cpcmd.h>
#include <asm/ebcdic.h>
#include <asm/sclp.h>
#include <asm/checksum.h>
#include <asm/debug.h>
#include <asm/os_info.h>
#include <asm/sections.h>
#include <asm/boot_data.h>
#include "entry.h"

#define IPL_PARM_BLOCK_VERSION 0

#define IPL_UNKNOWN_STR		"unknown"
#define IPL_CCW_STR		"ccw"
#define IPL_FCP_STR		"fcp"
#define IPL_FCP_DUMP_STR	"fcp_dump"
#define IPL_NVME_STR		"nvme"
<<<<<<< HEAD
=======
#define IPL_NVME_DUMP_STR	"nvme_dump"
>>>>>>> 7d2a07b7
#define IPL_NSS_STR		"nss"

#define DUMP_CCW_STR		"ccw"
#define DUMP_FCP_STR		"fcp"
#define DUMP_NVME_STR		"nvme"
#define DUMP_NONE_STR		"none"

/*
 * Four shutdown trigger types are supported:
 * - panic
 * - halt
 * - power off
 * - reipl
 * - restart
 */
#define ON_PANIC_STR		"on_panic"
#define ON_HALT_STR		"on_halt"
#define ON_POFF_STR		"on_poff"
#define ON_REIPL_STR		"on_reboot"
#define ON_RESTART_STR		"on_restart"

struct shutdown_action;
struct shutdown_trigger {
	char *name;
	struct shutdown_action *action;
};

/*
 * The following shutdown action types are supported:
 */
#define SHUTDOWN_ACTION_IPL_STR		"ipl"
#define SHUTDOWN_ACTION_REIPL_STR	"reipl"
#define SHUTDOWN_ACTION_DUMP_STR	"dump"
#define SHUTDOWN_ACTION_VMCMD_STR	"vmcmd"
#define SHUTDOWN_ACTION_STOP_STR	"stop"
#define SHUTDOWN_ACTION_DUMP_REIPL_STR	"dump_reipl"

struct shutdown_action {
	char *name;
	void (*fn) (struct shutdown_trigger *trigger);
	int (*init) (void);
	int init_rc;
};

static char *ipl_type_str(enum ipl_type type)
{
	switch (type) {
	case IPL_TYPE_CCW:
		return IPL_CCW_STR;
	case IPL_TYPE_FCP:
		return IPL_FCP_STR;
	case IPL_TYPE_FCP_DUMP:
		return IPL_FCP_DUMP_STR;
	case IPL_TYPE_NSS:
		return IPL_NSS_STR;
	case IPL_TYPE_NVME:
		return IPL_NVME_STR;
<<<<<<< HEAD
=======
	case IPL_TYPE_NVME_DUMP:
		return IPL_NVME_DUMP_STR;
>>>>>>> 7d2a07b7
	case IPL_TYPE_UNKNOWN:
	default:
		return IPL_UNKNOWN_STR;
	}
}

enum dump_type {
	DUMP_TYPE_NONE	= 1,
	DUMP_TYPE_CCW	= 2,
	DUMP_TYPE_FCP	= 4,
	DUMP_TYPE_NVME	= 8,
};

static char *dump_type_str(enum dump_type type)
{
	switch (type) {
	case DUMP_TYPE_NONE:
		return DUMP_NONE_STR;
	case DUMP_TYPE_CCW:
		return DUMP_CCW_STR;
	case DUMP_TYPE_FCP:
		return DUMP_FCP_STR;
	case DUMP_TYPE_NVME:
		return DUMP_NVME_STR;
	default:
		return NULL;
	}
}

int __bootdata_preserved(ipl_block_valid);
struct ipl_parameter_block __bootdata_preserved(ipl_block);
int __bootdata_preserved(ipl_secure_flag);

unsigned long __bootdata_preserved(ipl_cert_list_addr);
unsigned long __bootdata_preserved(ipl_cert_list_size);

unsigned long __bootdata(early_ipl_comp_list_addr);
unsigned long __bootdata(early_ipl_comp_list_size);

static int reipl_capabilities = IPL_TYPE_UNKNOWN;

static enum ipl_type reipl_type = IPL_TYPE_UNKNOWN;
static struct ipl_parameter_block *reipl_block_fcp;
static struct ipl_parameter_block *reipl_block_nvme;
static struct ipl_parameter_block *reipl_block_ccw;
static struct ipl_parameter_block *reipl_block_nss;
static struct ipl_parameter_block *reipl_block_actual;

static int dump_capabilities = DUMP_TYPE_NONE;
static enum dump_type dump_type = DUMP_TYPE_NONE;
static struct ipl_parameter_block *dump_block_fcp;
static struct ipl_parameter_block *dump_block_nvme;
static struct ipl_parameter_block *dump_block_ccw;

static struct sclp_ipl_info sclp_ipl_info;

static bool reipl_nvme_clear;
static bool reipl_fcp_clear;
static bool reipl_ccw_clear;

static inline int __diag308(unsigned long subcode, void *addr)
{
	union register_pair r1;

	r1.even = (unsigned long) addr;
	r1.odd	= 0;
	asm volatile(
		"	diag	%[r1],%[subcode],0x308\n"
		"0:	nopr	%%r7\n"
		EX_TABLE(0b,0b)
		: [r1] "+&d" (r1.pair)
		: [subcode] "d" (subcode)
		: "cc", "memory");
	return r1.odd;
}

int diag308(unsigned long subcode, void *addr)
{
	if (IS_ENABLED(CONFIG_KASAN))
		__arch_local_irq_stosm(0x04); /* enable DAT */
	diag_stat_inc(DIAG_STAT_X308);
	return __diag308(subcode, addr);
}
EXPORT_SYMBOL_GPL(diag308);

/* SYSFS */

#define IPL_ATTR_SHOW_FN(_prefix, _name, _format, args...)		\
static ssize_t sys_##_prefix##_##_name##_show(struct kobject *kobj,	\
		struct kobj_attribute *attr,				\
		char *page)						\
{									\
	return scnprintf(page, PAGE_SIZE, _format, ##args);		\
}

#define IPL_ATTR_CCW_STORE_FN(_prefix, _name, _ipl_blk)			\
static ssize_t sys_##_prefix##_##_name##_store(struct kobject *kobj,	\
		struct kobj_attribute *attr,				\
		const char *buf, size_t len)				\
{									\
	unsigned long long ssid, devno;					\
									\
	if (sscanf(buf, "0.%llx.%llx\n", &ssid, &devno) != 2)		\
		return -EINVAL;						\
									\
	if (ssid > __MAX_SSID || devno > __MAX_SUBCHANNEL)		\
		return -EINVAL;						\
									\
	_ipl_blk.ssid = ssid;						\
	_ipl_blk.devno = devno;						\
	return len;							\
}

#define DEFINE_IPL_CCW_ATTR_RW(_prefix, _name, _ipl_blk)		\
IPL_ATTR_SHOW_FN(_prefix, _name, "0.%x.%04x\n",				\
		 _ipl_blk.ssid, _ipl_blk.devno);			\
IPL_ATTR_CCW_STORE_FN(_prefix, _name, _ipl_blk);			\
static struct kobj_attribute sys_##_prefix##_##_name##_attr =		\
	__ATTR(_name, (S_IRUGO | S_IWUSR),				\
	       sys_##_prefix##_##_name##_show,				\
	       sys_##_prefix##_##_name##_store)				\

#define DEFINE_IPL_ATTR_RO(_prefix, _name, _format, _value)		\
IPL_ATTR_SHOW_FN(_prefix, _name, _format, _value)			\
static struct kobj_attribute sys_##_prefix##_##_name##_attr =		\
	__ATTR(_name, S_IRUGO, sys_##_prefix##_##_name##_show, NULL)

#define DEFINE_IPL_ATTR_RW(_prefix, _name, _fmt_out, _fmt_in, _value)	\
IPL_ATTR_SHOW_FN(_prefix, _name, _fmt_out, (unsigned long long) _value)	\
static ssize_t sys_##_prefix##_##_name##_store(struct kobject *kobj,	\
		struct kobj_attribute *attr,				\
		const char *buf, size_t len)				\
{									\
	unsigned long long value;					\
	if (sscanf(buf, _fmt_in, &value) != 1)				\
		return -EINVAL;						\
	_value = value;							\
	return len;							\
}									\
static struct kobj_attribute sys_##_prefix##_##_name##_attr =		\
	__ATTR(_name,(S_IRUGO | S_IWUSR),				\
			sys_##_prefix##_##_name##_show,			\
			sys_##_prefix##_##_name##_store)

#define DEFINE_IPL_ATTR_STR_RW(_prefix, _name, _fmt_out, _fmt_in, _value)\
IPL_ATTR_SHOW_FN(_prefix, _name, _fmt_out, _value)			\
static ssize_t sys_##_prefix##_##_name##_store(struct kobject *kobj,	\
		struct kobj_attribute *attr,				\
		const char *buf, size_t len)				\
{									\
	strncpy(_value, buf, sizeof(_value) - 1);			\
	strim(_value);							\
	return len;							\
}									\
static struct kobj_attribute sys_##_prefix##_##_name##_attr =		\
	__ATTR(_name,(S_IRUGO | S_IWUSR),				\
			sys_##_prefix##_##_name##_show,			\
			sys_##_prefix##_##_name##_store)

/*
 * ipl section
 */

static __init enum ipl_type get_ipl_type(void)
{
	if (!ipl_block_valid)
		return IPL_TYPE_UNKNOWN;

	switch (ipl_block.pb0_hdr.pbt) {
	case IPL_PBT_CCW:
		return IPL_TYPE_CCW;
	case IPL_PBT_FCP:
		if (ipl_block.fcp.opt == IPL_PB0_FCP_OPT_DUMP)
			return IPL_TYPE_FCP_DUMP;
		else
			return IPL_TYPE_FCP;
	case IPL_PBT_NVME:
<<<<<<< HEAD
		return IPL_TYPE_NVME;
=======
		if (ipl_block.nvme.opt == IPL_PB0_NVME_OPT_DUMP)
			return IPL_TYPE_NVME_DUMP;
		else
			return IPL_TYPE_NVME;
>>>>>>> 7d2a07b7
	}
	return IPL_TYPE_UNKNOWN;
}

struct ipl_info ipl_info;
EXPORT_SYMBOL_GPL(ipl_info);

static ssize_t ipl_type_show(struct kobject *kobj, struct kobj_attribute *attr,
			     char *page)
{
	return sprintf(page, "%s\n", ipl_type_str(ipl_info.type));
}

static struct kobj_attribute sys_ipl_type_attr = __ATTR_RO(ipl_type);

static ssize_t ipl_secure_show(struct kobject *kobj,
			       struct kobj_attribute *attr, char *page)
{
	return sprintf(page, "%i\n", !!ipl_secure_flag);
}

static struct kobj_attribute sys_ipl_secure_attr =
	__ATTR(secure, 0444, ipl_secure_show, NULL);

static ssize_t ipl_has_secure_show(struct kobject *kobj,
				   struct kobj_attribute *attr, char *page)
{
	return sprintf(page, "%i\n", !!sclp.has_sipl);
}

static struct kobj_attribute sys_ipl_has_secure_attr =
	__ATTR(has_secure, 0444, ipl_has_secure_show, NULL);

static ssize_t ipl_vm_parm_show(struct kobject *kobj,
				struct kobj_attribute *attr, char *page)
{
	char parm[DIAG308_VMPARM_SIZE + 1] = {};

	if (ipl_block_valid && (ipl_block.pb0_hdr.pbt == IPL_PBT_CCW))
		ipl_block_get_ascii_vmparm(parm, sizeof(parm), &ipl_block);
	return sprintf(page, "%s\n", parm);
}

static struct kobj_attribute sys_ipl_vm_parm_attr =
	__ATTR(parm, S_IRUGO, ipl_vm_parm_show, NULL);

static ssize_t sys_ipl_device_show(struct kobject *kobj,
				   struct kobj_attribute *attr, char *page)
{
	switch (ipl_info.type) {
	case IPL_TYPE_CCW:
		return sprintf(page, "0.%x.%04x\n", ipl_block.ccw.ssid,
			       ipl_block.ccw.devno);
	case IPL_TYPE_FCP:
	case IPL_TYPE_FCP_DUMP:
		return sprintf(page, "0.0.%04x\n", ipl_block.fcp.devno);
	case IPL_TYPE_NVME:
<<<<<<< HEAD
=======
	case IPL_TYPE_NVME_DUMP:
>>>>>>> 7d2a07b7
		return sprintf(page, "%08ux\n", ipl_block.nvme.fid);
	default:
		return 0;
	}
}

static struct kobj_attribute sys_ipl_device_attr =
	__ATTR(device, S_IRUGO, sys_ipl_device_show, NULL);

static ssize_t ipl_parameter_read(struct file *filp, struct kobject *kobj,
				  struct bin_attribute *attr, char *buf,
				  loff_t off, size_t count)
{
	return memory_read_from_buffer(buf, count, &off, &ipl_block,
				       ipl_block.hdr.len);
}
static struct bin_attribute ipl_parameter_attr =
	__BIN_ATTR(binary_parameter, S_IRUGO, ipl_parameter_read, NULL,
		   PAGE_SIZE);

static ssize_t ipl_scp_data_read(struct file *filp, struct kobject *kobj,
				 struct bin_attribute *attr, char *buf,
				 loff_t off, size_t count)
{
	unsigned int size = ipl_block.fcp.scp_data_len;
	void *scp_data = &ipl_block.fcp.scp_data;

	return memory_read_from_buffer(buf, count, &off, scp_data, size);
}

static ssize_t ipl_nvme_scp_data_read(struct file *filp, struct kobject *kobj,
				 struct bin_attribute *attr, char *buf,
				 loff_t off, size_t count)
{
	unsigned int size = ipl_block.nvme.scp_data_len;
	void *scp_data = &ipl_block.nvme.scp_data;

	return memory_read_from_buffer(buf, count, &off, scp_data, size);
}

static struct bin_attribute ipl_scp_data_attr =
	__BIN_ATTR(scp_data, S_IRUGO, ipl_scp_data_read, NULL, PAGE_SIZE);

static struct bin_attribute ipl_nvme_scp_data_attr =
	__BIN_ATTR(scp_data, S_IRUGO, ipl_nvme_scp_data_read, NULL, PAGE_SIZE);

static struct bin_attribute *ipl_fcp_bin_attrs[] = {
	&ipl_parameter_attr,
	&ipl_scp_data_attr,
	NULL,
};

static struct bin_attribute *ipl_nvme_bin_attrs[] = {
	&ipl_parameter_attr,
	&ipl_nvme_scp_data_attr,
	NULL,
};

/* FCP ipl device attributes */

DEFINE_IPL_ATTR_RO(ipl_fcp, wwpn, "0x%016llx\n",
		   (unsigned long long)ipl_block.fcp.wwpn);
DEFINE_IPL_ATTR_RO(ipl_fcp, lun, "0x%016llx\n",
		   (unsigned long long)ipl_block.fcp.lun);
DEFINE_IPL_ATTR_RO(ipl_fcp, bootprog, "%lld\n",
		   (unsigned long long)ipl_block.fcp.bootprog);
DEFINE_IPL_ATTR_RO(ipl_fcp, br_lba, "%lld\n",
		   (unsigned long long)ipl_block.fcp.br_lba);

/* NVMe ipl device attributes */
DEFINE_IPL_ATTR_RO(ipl_nvme, fid, "0x%08llx\n",
		   (unsigned long long)ipl_block.nvme.fid);
DEFINE_IPL_ATTR_RO(ipl_nvme, nsid, "0x%08llx\n",
		   (unsigned long long)ipl_block.nvme.nsid);
DEFINE_IPL_ATTR_RO(ipl_nvme, bootprog, "%lld\n",
		   (unsigned long long)ipl_block.nvme.bootprog);
DEFINE_IPL_ATTR_RO(ipl_nvme, br_lba, "%lld\n",
		   (unsigned long long)ipl_block.nvme.br_lba);

static ssize_t ipl_ccw_loadparm_show(struct kobject *kobj,
				     struct kobj_attribute *attr, char *page)
{
	char loadparm[LOADPARM_LEN + 1] = {};

	if (!sclp_ipl_info.is_valid)
		return sprintf(page, "#unknown#\n");
	memcpy(loadparm, &sclp_ipl_info.loadparm, LOADPARM_LEN);
	EBCASC(loadparm, LOADPARM_LEN);
	strim(loadparm);
	return sprintf(page, "%s\n", loadparm);
}

static struct kobj_attribute sys_ipl_ccw_loadparm_attr =
	__ATTR(loadparm, 0444, ipl_ccw_loadparm_show, NULL);

static struct attribute *ipl_fcp_attrs[] = {
	&sys_ipl_type_attr.attr,
	&sys_ipl_device_attr.attr,
	&sys_ipl_fcp_wwpn_attr.attr,
	&sys_ipl_fcp_lun_attr.attr,
	&sys_ipl_fcp_bootprog_attr.attr,
	&sys_ipl_fcp_br_lba_attr.attr,
	&sys_ipl_ccw_loadparm_attr.attr,
	&sys_ipl_secure_attr.attr,
	&sys_ipl_has_secure_attr.attr,
	NULL,
};

static struct attribute_group ipl_fcp_attr_group = {
	.attrs = ipl_fcp_attrs,
	.bin_attrs = ipl_fcp_bin_attrs,
};

static struct attribute *ipl_nvme_attrs[] = {
	&sys_ipl_type_attr.attr,
	&sys_ipl_nvme_fid_attr.attr,
	&sys_ipl_nvme_nsid_attr.attr,
	&sys_ipl_nvme_bootprog_attr.attr,
	&sys_ipl_nvme_br_lba_attr.attr,
	&sys_ipl_ccw_loadparm_attr.attr,
	&sys_ipl_secure_attr.attr,
	&sys_ipl_has_secure_attr.attr,
	NULL,
};

static struct attribute_group ipl_nvme_attr_group = {
	.attrs = ipl_nvme_attrs,
	.bin_attrs = ipl_nvme_bin_attrs,
};


/* CCW ipl device attributes */

static struct attribute *ipl_ccw_attrs_vm[] = {
	&sys_ipl_type_attr.attr,
	&sys_ipl_device_attr.attr,
	&sys_ipl_ccw_loadparm_attr.attr,
	&sys_ipl_vm_parm_attr.attr,
	&sys_ipl_secure_attr.attr,
	&sys_ipl_has_secure_attr.attr,
	NULL,
};

static struct attribute *ipl_ccw_attrs_lpar[] = {
	&sys_ipl_type_attr.attr,
	&sys_ipl_device_attr.attr,
	&sys_ipl_ccw_loadparm_attr.attr,
	&sys_ipl_secure_attr.attr,
	&sys_ipl_has_secure_attr.attr,
	NULL,
};

static struct attribute_group ipl_ccw_attr_group_vm = {
	.attrs = ipl_ccw_attrs_vm,
};

static struct attribute_group ipl_ccw_attr_group_lpar = {
	.attrs = ipl_ccw_attrs_lpar
};

/* UNKNOWN ipl device attributes */

static struct attribute *ipl_unknown_attrs[] = {
	&sys_ipl_type_attr.attr,
	NULL,
};

static struct attribute_group ipl_unknown_attr_group = {
	.attrs = ipl_unknown_attrs,
};

static struct kset *ipl_kset;

static void __ipl_run(void *unused)
{
	__bpon();
	diag308(DIAG308_LOAD_CLEAR, NULL);
}

static void ipl_run(struct shutdown_trigger *trigger)
{
	smp_call_ipl_cpu(__ipl_run, NULL);
}

static int __init ipl_init(void)
{
	int rc;

	ipl_kset = kset_create_and_add("ipl", NULL, firmware_kobj);
	if (!ipl_kset) {
		rc = -ENOMEM;
		goto out;
	}
	switch (ipl_info.type) {
	case IPL_TYPE_CCW:
		if (MACHINE_IS_VM)
			rc = sysfs_create_group(&ipl_kset->kobj,
						&ipl_ccw_attr_group_vm);
		else
			rc = sysfs_create_group(&ipl_kset->kobj,
						&ipl_ccw_attr_group_lpar);
		break;
	case IPL_TYPE_FCP:
	case IPL_TYPE_FCP_DUMP:
		rc = sysfs_create_group(&ipl_kset->kobj, &ipl_fcp_attr_group);
		break;
	case IPL_TYPE_NVME:
<<<<<<< HEAD
=======
	case IPL_TYPE_NVME_DUMP:
>>>>>>> 7d2a07b7
		rc = sysfs_create_group(&ipl_kset->kobj, &ipl_nvme_attr_group);
		break;
	default:
		rc = sysfs_create_group(&ipl_kset->kobj,
					&ipl_unknown_attr_group);
		break;
	}
out:
	if (rc)
		panic("ipl_init failed: rc = %i\n", rc);

	return 0;
}

static struct shutdown_action __refdata ipl_action = {
	.name	= SHUTDOWN_ACTION_IPL_STR,
	.fn	= ipl_run,
	.init	= ipl_init,
};

/*
 * reipl shutdown action: Reboot Linux on shutdown.
 */

/* VM IPL PARM attributes */
static ssize_t reipl_generic_vmparm_show(struct ipl_parameter_block *ipb,
					  char *page)
{
	char vmparm[DIAG308_VMPARM_SIZE + 1] = {};

	ipl_block_get_ascii_vmparm(vmparm, sizeof(vmparm), ipb);
	return sprintf(page, "%s\n", vmparm);
}

static ssize_t reipl_generic_vmparm_store(struct ipl_parameter_block *ipb,
					  size_t vmparm_max,
					  const char *buf, size_t len)
{
	int i, ip_len;

	/* ignore trailing newline */
	ip_len = len;
	if ((len > 0) && (buf[len - 1] == '\n'))
		ip_len--;

	if (ip_len > vmparm_max)
		return -EINVAL;

	/* parm is used to store kernel options, check for common chars */
	for (i = 0; i < ip_len; i++)
		if (!(isalnum(buf[i]) || isascii(buf[i]) || isprint(buf[i])))
			return -EINVAL;

	memset(ipb->ccw.vm_parm, 0, DIAG308_VMPARM_SIZE);
	ipb->ccw.vm_parm_len = ip_len;
	if (ip_len > 0) {
		ipb->ccw.vm_flags |= IPL_PB0_CCW_VM_FLAG_VP;
		memcpy(ipb->ccw.vm_parm, buf, ip_len);
		ASCEBC(ipb->ccw.vm_parm, ip_len);
	} else {
		ipb->ccw.vm_flags &= ~IPL_PB0_CCW_VM_FLAG_VP;
	}

	return len;
}

/* NSS wrapper */
static ssize_t reipl_nss_vmparm_show(struct kobject *kobj,
				     struct kobj_attribute *attr, char *page)
{
	return reipl_generic_vmparm_show(reipl_block_nss, page);
}

static ssize_t reipl_nss_vmparm_store(struct kobject *kobj,
				      struct kobj_attribute *attr,
				      const char *buf, size_t len)
{
	return reipl_generic_vmparm_store(reipl_block_nss, 56, buf, len);
}

/* CCW wrapper */
static ssize_t reipl_ccw_vmparm_show(struct kobject *kobj,
				     struct kobj_attribute *attr, char *page)
{
	return reipl_generic_vmparm_show(reipl_block_ccw, page);
}

static ssize_t reipl_ccw_vmparm_store(struct kobject *kobj,
				      struct kobj_attribute *attr,
				      const char *buf, size_t len)
{
	return reipl_generic_vmparm_store(reipl_block_ccw, 64, buf, len);
}

static struct kobj_attribute sys_reipl_nss_vmparm_attr =
	__ATTR(parm, S_IRUGO | S_IWUSR, reipl_nss_vmparm_show,
					reipl_nss_vmparm_store);
static struct kobj_attribute sys_reipl_ccw_vmparm_attr =
	__ATTR(parm, S_IRUGO | S_IWUSR, reipl_ccw_vmparm_show,
					reipl_ccw_vmparm_store);

/* FCP reipl device attributes */

static ssize_t reipl_fcp_scpdata_read(struct file *filp, struct kobject *kobj,
				      struct bin_attribute *attr,
				      char *buf, loff_t off, size_t count)
{
	size_t size = reipl_block_fcp->fcp.scp_data_len;
	void *scp_data = reipl_block_fcp->fcp.scp_data;

	return memory_read_from_buffer(buf, count, &off, scp_data, size);
}

static ssize_t reipl_fcp_scpdata_write(struct file *filp, struct kobject *kobj,
				       struct bin_attribute *attr,
				       char *buf, loff_t off, size_t count)
{
	size_t scpdata_len = count;
	size_t padding;


	if (off)
		return -EINVAL;

	memcpy(reipl_block_fcp->fcp.scp_data, buf, count);
	if (scpdata_len % 8) {
		padding = 8 - (scpdata_len % 8);
		memset(reipl_block_fcp->fcp.scp_data + scpdata_len,
		       0, padding);
		scpdata_len += padding;
	}

	reipl_block_fcp->hdr.len = IPL_BP_FCP_LEN + scpdata_len;
	reipl_block_fcp->fcp.len = IPL_BP0_FCP_LEN + scpdata_len;
	reipl_block_fcp->fcp.scp_data_len = scpdata_len;

	return count;
}
static struct bin_attribute sys_reipl_fcp_scp_data_attr =
	__BIN_ATTR(scp_data, (S_IRUGO | S_IWUSR), reipl_fcp_scpdata_read,
		   reipl_fcp_scpdata_write, DIAG308_SCPDATA_SIZE);

static struct bin_attribute *reipl_fcp_bin_attrs[] = {
	&sys_reipl_fcp_scp_data_attr,
	NULL,
};

DEFINE_IPL_ATTR_RW(reipl_fcp, wwpn, "0x%016llx\n", "%llx\n",
		   reipl_block_fcp->fcp.wwpn);
DEFINE_IPL_ATTR_RW(reipl_fcp, lun, "0x%016llx\n", "%llx\n",
		   reipl_block_fcp->fcp.lun);
DEFINE_IPL_ATTR_RW(reipl_fcp, bootprog, "%lld\n", "%lld\n",
		   reipl_block_fcp->fcp.bootprog);
DEFINE_IPL_ATTR_RW(reipl_fcp, br_lba, "%lld\n", "%lld\n",
		   reipl_block_fcp->fcp.br_lba);
DEFINE_IPL_ATTR_RW(reipl_fcp, device, "0.0.%04llx\n", "0.0.%llx\n",
		   reipl_block_fcp->fcp.devno);

static void reipl_get_ascii_loadparm(char *loadparm,
				     struct ipl_parameter_block *ibp)
{
	memcpy(loadparm, ibp->common.loadparm, LOADPARM_LEN);
	EBCASC(loadparm, LOADPARM_LEN);
	loadparm[LOADPARM_LEN] = 0;
	strim(loadparm);
}

static ssize_t reipl_generic_loadparm_show(struct ipl_parameter_block *ipb,
					   char *page)
{
	char buf[LOADPARM_LEN + 1];

	reipl_get_ascii_loadparm(buf, ipb);
	return sprintf(page, "%s\n", buf);
}

static ssize_t reipl_generic_loadparm_store(struct ipl_parameter_block *ipb,
					    const char *buf, size_t len)
{
	int i, lp_len;

	/* ignore trailing newline */
	lp_len = len;
	if ((len > 0) && (buf[len - 1] == '\n'))
		lp_len--;
	/* loadparm can have max 8 characters and must not start with a blank */
	if ((lp_len > LOADPARM_LEN) || ((lp_len > 0) && (buf[0] == ' ')))
		return -EINVAL;
	/* loadparm can only contain "a-z,A-Z,0-9,SP,." */
	for (i = 0; i < lp_len; i++) {
		if (isalpha(buf[i]) || isdigit(buf[i]) || (buf[i] == ' ') ||
		    (buf[i] == '.'))
			continue;
		return -EINVAL;
	}
	/* initialize loadparm with blanks */
	memset(ipb->common.loadparm, ' ', LOADPARM_LEN);
	/* copy and convert to ebcdic */
	memcpy(ipb->common.loadparm, buf, lp_len);
	ASCEBC(ipb->common.loadparm, LOADPARM_LEN);
	ipb->common.flags |= IPL_PB0_FLAG_LOADPARM;
	return len;
}

/* FCP wrapper */
static ssize_t reipl_fcp_loadparm_show(struct kobject *kobj,
				       struct kobj_attribute *attr, char *page)
{
	return reipl_generic_loadparm_show(reipl_block_fcp, page);
}

static ssize_t reipl_fcp_loadparm_store(struct kobject *kobj,
					struct kobj_attribute *attr,
					const char *buf, size_t len)
{
	return reipl_generic_loadparm_store(reipl_block_fcp, buf, len);
}

static struct kobj_attribute sys_reipl_fcp_loadparm_attr =
	__ATTR(loadparm, S_IRUGO | S_IWUSR, reipl_fcp_loadparm_show,
					    reipl_fcp_loadparm_store);

static ssize_t reipl_fcp_clear_show(struct kobject *kobj,
				    struct kobj_attribute *attr, char *page)
{
	return sprintf(page, "%u\n", reipl_fcp_clear);
}

static ssize_t reipl_fcp_clear_store(struct kobject *kobj,
				     struct kobj_attribute *attr,
				     const char *buf, size_t len)
{
	if (strtobool(buf, &reipl_fcp_clear) < 0)
		return -EINVAL;
	return len;
}

static struct attribute *reipl_fcp_attrs[] = {
	&sys_reipl_fcp_device_attr.attr,
	&sys_reipl_fcp_wwpn_attr.attr,
	&sys_reipl_fcp_lun_attr.attr,
	&sys_reipl_fcp_bootprog_attr.attr,
	&sys_reipl_fcp_br_lba_attr.attr,
	&sys_reipl_fcp_loadparm_attr.attr,
	NULL,
};

static struct attribute_group reipl_fcp_attr_group = {
	.attrs = reipl_fcp_attrs,
	.bin_attrs = reipl_fcp_bin_attrs,
};

static struct kobj_attribute sys_reipl_fcp_clear_attr =
	__ATTR(clear, 0644, reipl_fcp_clear_show, reipl_fcp_clear_store);

/* NVME reipl device attributes */

static ssize_t reipl_nvme_scpdata_read(struct file *filp, struct kobject *kobj,
				      struct bin_attribute *attr,
				      char *buf, loff_t off, size_t count)
{
	size_t size = reipl_block_nvme->nvme.scp_data_len;
	void *scp_data = reipl_block_nvme->nvme.scp_data;

	return memory_read_from_buffer(buf, count, &off, scp_data, size);
}

static ssize_t reipl_nvme_scpdata_write(struct file *filp, struct kobject *kobj,
				       struct bin_attribute *attr,
				       char *buf, loff_t off, size_t count)
{
	size_t scpdata_len = count;
	size_t padding;

	if (off)
		return -EINVAL;

	memcpy(reipl_block_nvme->nvme.scp_data, buf, count);
	if (scpdata_len % 8) {
		padding = 8 - (scpdata_len % 8);
		memset(reipl_block_nvme->nvme.scp_data + scpdata_len,
		       0, padding);
		scpdata_len += padding;
	}

	reipl_block_nvme->hdr.len = IPL_BP_FCP_LEN + scpdata_len;
	reipl_block_nvme->nvme.len = IPL_BP0_FCP_LEN + scpdata_len;
	reipl_block_nvme->nvme.scp_data_len = scpdata_len;

	return count;
}

static struct bin_attribute sys_reipl_nvme_scp_data_attr =
	__BIN_ATTR(scp_data, (S_IRUGO | S_IWUSR), reipl_nvme_scpdata_read,
		   reipl_nvme_scpdata_write, DIAG308_SCPDATA_SIZE);

static struct bin_attribute *reipl_nvme_bin_attrs[] = {
	&sys_reipl_nvme_scp_data_attr,
	NULL,
};

DEFINE_IPL_ATTR_RW(reipl_nvme, fid, "0x%08llx\n", "%llx\n",
		   reipl_block_nvme->nvme.fid);
DEFINE_IPL_ATTR_RW(reipl_nvme, nsid, "0x%08llx\n", "%llx\n",
		   reipl_block_nvme->nvme.nsid);
DEFINE_IPL_ATTR_RW(reipl_nvme, bootprog, "%lld\n", "%lld\n",
		   reipl_block_nvme->nvme.bootprog);
DEFINE_IPL_ATTR_RW(reipl_nvme, br_lba, "%lld\n", "%lld\n",
		   reipl_block_nvme->nvme.br_lba);

/* nvme wrapper */
static ssize_t reipl_nvme_loadparm_show(struct kobject *kobj,
				       struct kobj_attribute *attr, char *page)
{
	return reipl_generic_loadparm_show(reipl_block_nvme, page);
}

static ssize_t reipl_nvme_loadparm_store(struct kobject *kobj,
					struct kobj_attribute *attr,
					const char *buf, size_t len)
{
	return reipl_generic_loadparm_store(reipl_block_nvme, buf, len);
}

static struct kobj_attribute sys_reipl_nvme_loadparm_attr =
	__ATTR(loadparm, S_IRUGO | S_IWUSR, reipl_nvme_loadparm_show,
					    reipl_nvme_loadparm_store);

static struct attribute *reipl_nvme_attrs[] = {
	&sys_reipl_nvme_fid_attr.attr,
	&sys_reipl_nvme_nsid_attr.attr,
	&sys_reipl_nvme_bootprog_attr.attr,
	&sys_reipl_nvme_br_lba_attr.attr,
	&sys_reipl_nvme_loadparm_attr.attr,
	NULL,
};

static struct attribute_group reipl_nvme_attr_group = {
	.attrs = reipl_nvme_attrs,
	.bin_attrs = reipl_nvme_bin_attrs
};

static ssize_t reipl_nvme_clear_show(struct kobject *kobj,
				     struct kobj_attribute *attr, char *page)
{
	return sprintf(page, "%u\n", reipl_nvme_clear);
}

static ssize_t reipl_nvme_clear_store(struct kobject *kobj,
				      struct kobj_attribute *attr,
				      const char *buf, size_t len)
{
	if (strtobool(buf, &reipl_nvme_clear) < 0)
		return -EINVAL;
	return len;
}

static struct kobj_attribute sys_reipl_nvme_clear_attr =
	__ATTR(clear, 0644, reipl_nvme_clear_show, reipl_nvme_clear_store);

/* CCW reipl device attributes */
DEFINE_IPL_CCW_ATTR_RW(reipl_ccw, device, reipl_block_ccw->ccw);

/* NSS wrapper */
static ssize_t reipl_nss_loadparm_show(struct kobject *kobj,
				       struct kobj_attribute *attr, char *page)
{
	return reipl_generic_loadparm_show(reipl_block_nss, page);
}

static ssize_t reipl_nss_loadparm_store(struct kobject *kobj,
					struct kobj_attribute *attr,
					const char *buf, size_t len)
{
	return reipl_generic_loadparm_store(reipl_block_nss, buf, len);
}

/* CCW wrapper */
static ssize_t reipl_ccw_loadparm_show(struct kobject *kobj,
				       struct kobj_attribute *attr, char *page)
{
	return reipl_generic_loadparm_show(reipl_block_ccw, page);
}

static ssize_t reipl_ccw_loadparm_store(struct kobject *kobj,
					struct kobj_attribute *attr,
					const char *buf, size_t len)
{
	return reipl_generic_loadparm_store(reipl_block_ccw, buf, len);
}

static struct kobj_attribute sys_reipl_ccw_loadparm_attr =
	__ATTR(loadparm, S_IRUGO | S_IWUSR, reipl_ccw_loadparm_show,
					    reipl_ccw_loadparm_store);

static ssize_t reipl_ccw_clear_show(struct kobject *kobj,
				    struct kobj_attribute *attr, char *page)
{
	return sprintf(page, "%u\n", reipl_ccw_clear);
}

static ssize_t reipl_ccw_clear_store(struct kobject *kobj,
				     struct kobj_attribute *attr,
				     const char *buf, size_t len)
{
	if (strtobool(buf, &reipl_ccw_clear) < 0)
		return -EINVAL;
	return len;
}

static struct kobj_attribute sys_reipl_ccw_clear_attr =
	__ATTR(clear, 0644, reipl_ccw_clear_show, reipl_ccw_clear_store);

static struct attribute *reipl_ccw_attrs_vm[] = {
	&sys_reipl_ccw_device_attr.attr,
	&sys_reipl_ccw_loadparm_attr.attr,
	&sys_reipl_ccw_vmparm_attr.attr,
	&sys_reipl_ccw_clear_attr.attr,
	NULL,
};

static struct attribute *reipl_ccw_attrs_lpar[] = {
	&sys_reipl_ccw_device_attr.attr,
	&sys_reipl_ccw_loadparm_attr.attr,
	&sys_reipl_ccw_clear_attr.attr,
	NULL,
};

static struct attribute_group reipl_ccw_attr_group_vm = {
	.name  = IPL_CCW_STR,
	.attrs = reipl_ccw_attrs_vm,
};

static struct attribute_group reipl_ccw_attr_group_lpar = {
	.name  = IPL_CCW_STR,
	.attrs = reipl_ccw_attrs_lpar,
};


/* NSS reipl device attributes */
static void reipl_get_ascii_nss_name(char *dst,
				     struct ipl_parameter_block *ipb)
{
	memcpy(dst, ipb->ccw.nss_name, NSS_NAME_SIZE);
	EBCASC(dst, NSS_NAME_SIZE);
	dst[NSS_NAME_SIZE] = 0;
}

static ssize_t reipl_nss_name_show(struct kobject *kobj,
				   struct kobj_attribute *attr, char *page)
{
	char nss_name[NSS_NAME_SIZE + 1] = {};

	reipl_get_ascii_nss_name(nss_name, reipl_block_nss);
	return sprintf(page, "%s\n", nss_name);
}

static ssize_t reipl_nss_name_store(struct kobject *kobj,
				    struct kobj_attribute *attr,
				    const char *buf, size_t len)
{
	int nss_len;

	/* ignore trailing newline */
	nss_len = len;
	if ((len > 0) && (buf[len - 1] == '\n'))
		nss_len--;

	if (nss_len > NSS_NAME_SIZE)
		return -EINVAL;

	memset(reipl_block_nss->ccw.nss_name, 0x40, NSS_NAME_SIZE);
	if (nss_len > 0) {
		reipl_block_nss->ccw.vm_flags |= IPL_PB0_CCW_VM_FLAG_NSS;
		memcpy(reipl_block_nss->ccw.nss_name, buf, nss_len);
		ASCEBC(reipl_block_nss->ccw.nss_name, nss_len);
		EBC_TOUPPER(reipl_block_nss->ccw.nss_name, nss_len);
	} else {
		reipl_block_nss->ccw.vm_flags &= ~IPL_PB0_CCW_VM_FLAG_NSS;
	}

	return len;
}

static struct kobj_attribute sys_reipl_nss_name_attr =
	__ATTR(name, S_IRUGO | S_IWUSR, reipl_nss_name_show,
					reipl_nss_name_store);

static struct kobj_attribute sys_reipl_nss_loadparm_attr =
	__ATTR(loadparm, S_IRUGO | S_IWUSR, reipl_nss_loadparm_show,
					    reipl_nss_loadparm_store);

static struct attribute *reipl_nss_attrs[] = {
	&sys_reipl_nss_name_attr.attr,
	&sys_reipl_nss_loadparm_attr.attr,
	&sys_reipl_nss_vmparm_attr.attr,
	NULL,
};

static struct attribute_group reipl_nss_attr_group = {
	.name  = IPL_NSS_STR,
	.attrs = reipl_nss_attrs,
};

void set_os_info_reipl_block(void)
{
	os_info_entry_add(OS_INFO_REIPL_BLOCK, reipl_block_actual,
			  reipl_block_actual->hdr.len);
}

/* reipl type */

static int reipl_set_type(enum ipl_type type)
{
	if (!(reipl_capabilities & type))
		return -EINVAL;

	switch(type) {
	case IPL_TYPE_CCW:
		reipl_block_actual = reipl_block_ccw;
		break;
	case IPL_TYPE_FCP:
		reipl_block_actual = reipl_block_fcp;
		break;
	case IPL_TYPE_NVME:
		reipl_block_actual = reipl_block_nvme;
		break;
	case IPL_TYPE_NSS:
		reipl_block_actual = reipl_block_nss;
		break;
	default:
		break;
	}
	reipl_type = type;
	return 0;
}

static ssize_t reipl_type_show(struct kobject *kobj,
			       struct kobj_attribute *attr, char *page)
{
	return sprintf(page, "%s\n", ipl_type_str(reipl_type));
}

static ssize_t reipl_type_store(struct kobject *kobj,
				struct kobj_attribute *attr,
				const char *buf, size_t len)
{
	int rc = -EINVAL;

	if (strncmp(buf, IPL_CCW_STR, strlen(IPL_CCW_STR)) == 0)
		rc = reipl_set_type(IPL_TYPE_CCW);
	else if (strncmp(buf, IPL_FCP_STR, strlen(IPL_FCP_STR)) == 0)
		rc = reipl_set_type(IPL_TYPE_FCP);
	else if (strncmp(buf, IPL_NVME_STR, strlen(IPL_NVME_STR)) == 0)
		rc = reipl_set_type(IPL_TYPE_NVME);
	else if (strncmp(buf, IPL_NSS_STR, strlen(IPL_NSS_STR)) == 0)
		rc = reipl_set_type(IPL_TYPE_NSS);
	return (rc != 0) ? rc : len;
}

static struct kobj_attribute reipl_type_attr =
	__ATTR(reipl_type, 0644, reipl_type_show, reipl_type_store);

static struct kset *reipl_kset;
static struct kset *reipl_fcp_kset;
static struct kset *reipl_nvme_kset;

static void __reipl_run(void *unused)
{
	switch (reipl_type) {
	case IPL_TYPE_CCW:
		diag308(DIAG308_SET, reipl_block_ccw);
		if (reipl_ccw_clear)
			diag308(DIAG308_LOAD_CLEAR, NULL);
		else
			diag308(DIAG308_LOAD_NORMAL_DUMP, NULL);
		break;
	case IPL_TYPE_FCP:
		diag308(DIAG308_SET, reipl_block_fcp);
		if (reipl_fcp_clear)
			diag308(DIAG308_LOAD_CLEAR, NULL);
		else
			diag308(DIAG308_LOAD_NORMAL, NULL);
		break;
	case IPL_TYPE_NVME:
		diag308(DIAG308_SET, reipl_block_nvme);
		if (reipl_nvme_clear)
			diag308(DIAG308_LOAD_CLEAR, NULL);
		else
			diag308(DIAG308_LOAD_NORMAL, NULL);
		break;
	case IPL_TYPE_NSS:
		diag308(DIAG308_SET, reipl_block_nss);
		diag308(DIAG308_LOAD_CLEAR, NULL);
		break;
	case IPL_TYPE_UNKNOWN:
		diag308(DIAG308_LOAD_CLEAR, NULL);
		break;
	case IPL_TYPE_FCP_DUMP:
	case IPL_TYPE_NVME_DUMP:
		break;
	}
	disabled_wait();
}

static void reipl_run(struct shutdown_trigger *trigger)
{
	smp_call_ipl_cpu(__reipl_run, NULL);
}

static void reipl_block_ccw_init(struct ipl_parameter_block *ipb)
{
	ipb->hdr.len = IPL_BP_CCW_LEN;
	ipb->hdr.version = IPL_PARM_BLOCK_VERSION;
	ipb->pb0_hdr.len = IPL_BP0_CCW_LEN;
	ipb->pb0_hdr.pbt = IPL_PBT_CCW;
}

static void reipl_block_ccw_fill_parms(struct ipl_parameter_block *ipb)
{
	/* LOADPARM */
	/* check if read scp info worked and set loadparm */
	if (sclp_ipl_info.is_valid)
		memcpy(ipb->ccw.loadparm, &sclp_ipl_info.loadparm, LOADPARM_LEN);
	else
		/* read scp info failed: set empty loadparm (EBCDIC blanks) */
		memset(ipb->ccw.loadparm, 0x40, LOADPARM_LEN);
	ipb->ccw.flags = IPL_PB0_FLAG_LOADPARM;

	/* VM PARM */
	if (MACHINE_IS_VM && ipl_block_valid &&
	    (ipl_block.ccw.vm_flags & IPL_PB0_CCW_VM_FLAG_VP)) {

		ipb->ccw.vm_flags |= IPL_PB0_CCW_VM_FLAG_VP;
		ipb->ccw.vm_parm_len = ipl_block.ccw.vm_parm_len;
		memcpy(ipb->ccw.vm_parm,
		       ipl_block.ccw.vm_parm, DIAG308_VMPARM_SIZE);
	}
}

static int __init reipl_nss_init(void)
{
	int rc;

	if (!MACHINE_IS_VM)
		return 0;

	reipl_block_nss = (void *) get_zeroed_page(GFP_KERNEL);
	if (!reipl_block_nss)
		return -ENOMEM;

	rc = sysfs_create_group(&reipl_kset->kobj, &reipl_nss_attr_group);
	if (rc)
		return rc;

	reipl_block_ccw_init(reipl_block_nss);
	reipl_capabilities |= IPL_TYPE_NSS;
	return 0;
}

static int __init reipl_ccw_init(void)
{
	int rc;

	reipl_block_ccw = (void *) get_zeroed_page(GFP_KERNEL);
	if (!reipl_block_ccw)
		return -ENOMEM;

	rc = sysfs_create_group(&reipl_kset->kobj,
				MACHINE_IS_VM ? &reipl_ccw_attr_group_vm
					      : &reipl_ccw_attr_group_lpar);
	if (rc)
		return rc;

	reipl_block_ccw_init(reipl_block_ccw);
	if (ipl_info.type == IPL_TYPE_CCW) {
		reipl_block_ccw->ccw.ssid = ipl_block.ccw.ssid;
		reipl_block_ccw->ccw.devno = ipl_block.ccw.devno;
		reipl_block_ccw_fill_parms(reipl_block_ccw);
	}

	reipl_capabilities |= IPL_TYPE_CCW;
	return 0;
}

static int __init reipl_fcp_init(void)
{
	int rc;

	reipl_block_fcp = (void *) get_zeroed_page(GFP_KERNEL);
	if (!reipl_block_fcp)
		return -ENOMEM;

	/* sysfs: create fcp kset for mixing attr group and bin attrs */
	reipl_fcp_kset = kset_create_and_add(IPL_FCP_STR, NULL,
					     &reipl_kset->kobj);
	if (!reipl_fcp_kset) {
		free_page((unsigned long) reipl_block_fcp);
		return -ENOMEM;
	}

	rc = sysfs_create_group(&reipl_fcp_kset->kobj, &reipl_fcp_attr_group);
	if (rc)
		goto out1;

	if (test_facility(141)) {
		rc = sysfs_create_file(&reipl_fcp_kset->kobj,
				       &sys_reipl_fcp_clear_attr.attr);
		if (rc)
			goto out2;
	} else {
		reipl_fcp_clear = true;
	}

	if (ipl_info.type == IPL_TYPE_FCP) {
		memcpy(reipl_block_fcp, &ipl_block, sizeof(ipl_block));
		/*
		 * Fix loadparm: There are systems where the (SCSI) LOADPARM
		 * is invalid in the SCSI IPL parameter block, so take it
		 * always from sclp_ipl_info.
		 */
		memcpy(reipl_block_fcp->fcp.loadparm, sclp_ipl_info.loadparm,
		       LOADPARM_LEN);
	} else {
		reipl_block_fcp->hdr.len = IPL_BP_FCP_LEN;
		reipl_block_fcp->hdr.version = IPL_PARM_BLOCK_VERSION;
		reipl_block_fcp->fcp.len = IPL_BP0_FCP_LEN;
		reipl_block_fcp->fcp.pbt = IPL_PBT_FCP;
		reipl_block_fcp->fcp.opt = IPL_PB0_FCP_OPT_IPL;
	}
	reipl_capabilities |= IPL_TYPE_FCP;
	return 0;

out2:
	sysfs_remove_group(&reipl_fcp_kset->kobj, &reipl_fcp_attr_group);
out1:
	kset_unregister(reipl_fcp_kset);
	free_page((unsigned long) reipl_block_fcp);
	return rc;
}

static int __init reipl_nvme_init(void)
{
	int rc;

	reipl_block_nvme = (void *) get_zeroed_page(GFP_KERNEL);
	if (!reipl_block_nvme)
		return -ENOMEM;

	/* sysfs: create kset for mixing attr group and bin attrs */
	reipl_nvme_kset = kset_create_and_add(IPL_NVME_STR, NULL,
					     &reipl_kset->kobj);
	if (!reipl_nvme_kset) {
		free_page((unsigned long) reipl_block_nvme);
		return -ENOMEM;
	}

	rc = sysfs_create_group(&reipl_nvme_kset->kobj, &reipl_nvme_attr_group);
	if (rc)
		goto out1;

	if (test_facility(141)) {
		rc = sysfs_create_file(&reipl_nvme_kset->kobj,
				       &sys_reipl_nvme_clear_attr.attr);
		if (rc)
			goto out2;
	} else {
		reipl_nvme_clear = true;
	}

	if (ipl_info.type == IPL_TYPE_NVME) {
		memcpy(reipl_block_nvme, &ipl_block, sizeof(ipl_block));
		/*
		 * Fix loadparm: There are systems where the (SCSI) LOADPARM
		 * is invalid in the IPL parameter block, so take it
		 * always from sclp_ipl_info.
		 */
		memcpy(reipl_block_nvme->nvme.loadparm, sclp_ipl_info.loadparm,
		       LOADPARM_LEN);
	} else {
		reipl_block_nvme->hdr.len = IPL_BP_NVME_LEN;
		reipl_block_nvme->hdr.version = IPL_PARM_BLOCK_VERSION;
		reipl_block_nvme->nvme.len = IPL_BP0_NVME_LEN;
		reipl_block_nvme->nvme.pbt = IPL_PBT_NVME;
		reipl_block_nvme->nvme.opt = IPL_PB0_NVME_OPT_IPL;
	}
	reipl_capabilities |= IPL_TYPE_NVME;
	return 0;

out2:
	sysfs_remove_group(&reipl_nvme_kset->kobj, &reipl_nvme_attr_group);
out1:
	kset_unregister(reipl_nvme_kset);
	free_page((unsigned long) reipl_block_nvme);
	return rc;
}

static int __init reipl_type_init(void)
{
	enum ipl_type reipl_type = ipl_info.type;
	struct ipl_parameter_block *reipl_block;
	unsigned long size;

	reipl_block = os_info_old_entry(OS_INFO_REIPL_BLOCK, &size);
	if (!reipl_block)
		goto out;
	/*
	 * If we have an OS info reipl block, this will be used
	 */
	if (reipl_block->pb0_hdr.pbt == IPL_PBT_FCP) {
		memcpy(reipl_block_fcp, reipl_block, size);
		reipl_type = IPL_TYPE_FCP;
	} else if (reipl_block->pb0_hdr.pbt == IPL_PBT_NVME) {
		memcpy(reipl_block_nvme, reipl_block, size);
		reipl_type = IPL_TYPE_NVME;
	} else if (reipl_block->pb0_hdr.pbt == IPL_PBT_CCW) {
		memcpy(reipl_block_ccw, reipl_block, size);
		reipl_type = IPL_TYPE_CCW;
	}
out:
	return reipl_set_type(reipl_type);
}

static int __init reipl_init(void)
{
	int rc;

	reipl_kset = kset_create_and_add("reipl", NULL, firmware_kobj);
	if (!reipl_kset)
		return -ENOMEM;
	rc = sysfs_create_file(&reipl_kset->kobj, &reipl_type_attr.attr);
	if (rc) {
		kset_unregister(reipl_kset);
		return rc;
	}
	rc = reipl_ccw_init();
	if (rc)
		return rc;
	rc = reipl_fcp_init();
	if (rc)
		return rc;
	rc = reipl_nvme_init();
	if (rc)
		return rc;
	rc = reipl_nss_init();
	if (rc)
		return rc;
	return reipl_type_init();
}

static struct shutdown_action __refdata reipl_action = {
	.name	= SHUTDOWN_ACTION_REIPL_STR,
	.fn	= reipl_run,
	.init	= reipl_init,
};

/*
 * dump shutdown action: Dump Linux on shutdown.
 */

/* FCP dump device attributes */

DEFINE_IPL_ATTR_RW(dump_fcp, wwpn, "0x%016llx\n", "%llx\n",
		   dump_block_fcp->fcp.wwpn);
DEFINE_IPL_ATTR_RW(dump_fcp, lun, "0x%016llx\n", "%llx\n",
		   dump_block_fcp->fcp.lun);
DEFINE_IPL_ATTR_RW(dump_fcp, bootprog, "%lld\n", "%lld\n",
		   dump_block_fcp->fcp.bootprog);
DEFINE_IPL_ATTR_RW(dump_fcp, br_lba, "%lld\n", "%lld\n",
		   dump_block_fcp->fcp.br_lba);
DEFINE_IPL_ATTR_RW(dump_fcp, device, "0.0.%04llx\n", "0.0.%llx\n",
		   dump_block_fcp->fcp.devno);

static struct attribute *dump_fcp_attrs[] = {
	&sys_dump_fcp_device_attr.attr,
	&sys_dump_fcp_wwpn_attr.attr,
	&sys_dump_fcp_lun_attr.attr,
	&sys_dump_fcp_bootprog_attr.attr,
	&sys_dump_fcp_br_lba_attr.attr,
	NULL,
};

static struct attribute_group dump_fcp_attr_group = {
	.name  = IPL_FCP_STR,
	.attrs = dump_fcp_attrs,
};

/* NVME dump device attributes */
DEFINE_IPL_ATTR_RW(dump_nvme, fid, "0x%08llx\n", "%llx\n",
		   dump_block_nvme->nvme.fid);
DEFINE_IPL_ATTR_RW(dump_nvme, nsid, "0x%08llx\n", "%llx\n",
		   dump_block_nvme->nvme.nsid);
DEFINE_IPL_ATTR_RW(dump_nvme, bootprog, "%lld\n", "%llx\n",
		   dump_block_nvme->nvme.bootprog);
DEFINE_IPL_ATTR_RW(dump_nvme, br_lba, "%lld\n", "%llx\n",
		   dump_block_nvme->nvme.br_lba);

static struct attribute *dump_nvme_attrs[] = {
	&sys_dump_nvme_fid_attr.attr,
	&sys_dump_nvme_nsid_attr.attr,
	&sys_dump_nvme_bootprog_attr.attr,
	&sys_dump_nvme_br_lba_attr.attr,
	NULL,
};

static struct attribute_group dump_nvme_attr_group = {
	.name  = IPL_NVME_STR,
	.attrs = dump_nvme_attrs,
};

/* CCW dump device attributes */
DEFINE_IPL_CCW_ATTR_RW(dump_ccw, device, dump_block_ccw->ccw);

static struct attribute *dump_ccw_attrs[] = {
	&sys_dump_ccw_device_attr.attr,
	NULL,
};

static struct attribute_group dump_ccw_attr_group = {
	.name  = IPL_CCW_STR,
	.attrs = dump_ccw_attrs,
};

/* dump type */

static int dump_set_type(enum dump_type type)
{
	if (!(dump_capabilities & type))
		return -EINVAL;
	dump_type = type;
	return 0;
}

static ssize_t dump_type_show(struct kobject *kobj,
			      struct kobj_attribute *attr, char *page)
{
	return sprintf(page, "%s\n", dump_type_str(dump_type));
}

static ssize_t dump_type_store(struct kobject *kobj,
			       struct kobj_attribute *attr,
			       const char *buf, size_t len)
{
	int rc = -EINVAL;

	if (strncmp(buf, DUMP_NONE_STR, strlen(DUMP_NONE_STR)) == 0)
		rc = dump_set_type(DUMP_TYPE_NONE);
	else if (strncmp(buf, DUMP_CCW_STR, strlen(DUMP_CCW_STR)) == 0)
		rc = dump_set_type(DUMP_TYPE_CCW);
	else if (strncmp(buf, DUMP_FCP_STR, strlen(DUMP_FCP_STR)) == 0)
		rc = dump_set_type(DUMP_TYPE_FCP);
	else if (strncmp(buf, DUMP_NVME_STR, strlen(DUMP_NVME_STR)) == 0)
		rc = dump_set_type(DUMP_TYPE_NVME);
	return (rc != 0) ? rc : len;
}

static struct kobj_attribute dump_type_attr =
	__ATTR(dump_type, 0644, dump_type_show, dump_type_store);

static struct kset *dump_kset;

static void diag308_dump(void *dump_block)
{
	diag308(DIAG308_SET, dump_block);
	while (1) {
		if (diag308(DIAG308_LOAD_NORMAL_DUMP, NULL) != 0x302)
			break;
		udelay(USEC_PER_SEC);
	}
}

static void __dump_run(void *unused)
{
	switch (dump_type) {
	case DUMP_TYPE_CCW:
		diag308_dump(dump_block_ccw);
		break;
	case DUMP_TYPE_FCP:
		diag308_dump(dump_block_fcp);
		break;
	case DUMP_TYPE_NVME:
		diag308_dump(dump_block_nvme);
		break;
	default:
		break;
	}
}

static void dump_run(struct shutdown_trigger *trigger)
{
	if (dump_type == DUMP_TYPE_NONE)
		return;
	smp_send_stop();
	smp_call_ipl_cpu(__dump_run, NULL);
}

static int __init dump_ccw_init(void)
{
	int rc;

	dump_block_ccw = (void *) get_zeroed_page(GFP_KERNEL);
	if (!dump_block_ccw)
		return -ENOMEM;
	rc = sysfs_create_group(&dump_kset->kobj, &dump_ccw_attr_group);
	if (rc) {
		free_page((unsigned long)dump_block_ccw);
		return rc;
	}
	dump_block_ccw->hdr.len = IPL_BP_CCW_LEN;
	dump_block_ccw->hdr.version = IPL_PARM_BLOCK_VERSION;
	dump_block_ccw->ccw.len = IPL_BP0_CCW_LEN;
	dump_block_ccw->ccw.pbt = IPL_PBT_CCW;
	dump_capabilities |= DUMP_TYPE_CCW;
	return 0;
}

static int __init dump_fcp_init(void)
{
	int rc;

	if (!sclp_ipl_info.has_dump)
		return 0; /* LDIPL DUMP is not installed */
	dump_block_fcp = (void *) get_zeroed_page(GFP_KERNEL);
	if (!dump_block_fcp)
		return -ENOMEM;
	rc = sysfs_create_group(&dump_kset->kobj, &dump_fcp_attr_group);
	if (rc) {
		free_page((unsigned long)dump_block_fcp);
		return rc;
	}
	dump_block_fcp->hdr.len = IPL_BP_FCP_LEN;
	dump_block_fcp->hdr.version = IPL_PARM_BLOCK_VERSION;
	dump_block_fcp->fcp.len = IPL_BP0_FCP_LEN;
	dump_block_fcp->fcp.pbt = IPL_PBT_FCP;
	dump_block_fcp->fcp.opt = IPL_PB0_FCP_OPT_DUMP;
	dump_capabilities |= DUMP_TYPE_FCP;
	return 0;
}

static int __init dump_nvme_init(void)
{
	int rc;

	if (!sclp_ipl_info.has_dump)
		return 0; /* LDIPL DUMP is not installed */
	dump_block_nvme = (void *) get_zeroed_page(GFP_KERNEL);
	if (!dump_block_nvme)
		return -ENOMEM;
	rc = sysfs_create_group(&dump_kset->kobj, &dump_nvme_attr_group);
	if (rc) {
		free_page((unsigned long)dump_block_nvme);
		return rc;
	}
	dump_block_nvme->hdr.len = IPL_BP_NVME_LEN;
	dump_block_nvme->hdr.version = IPL_PARM_BLOCK_VERSION;
	dump_block_nvme->fcp.len = IPL_BP0_NVME_LEN;
	dump_block_nvme->fcp.pbt = IPL_PBT_NVME;
	dump_block_nvme->fcp.opt = IPL_PB0_NVME_OPT_DUMP;
	dump_capabilities |= DUMP_TYPE_NVME;
	return 0;
}

static int __init dump_init(void)
{
	int rc;

	dump_kset = kset_create_and_add("dump", NULL, firmware_kobj);
	if (!dump_kset)
		return -ENOMEM;
	rc = sysfs_create_file(&dump_kset->kobj, &dump_type_attr.attr);
	if (rc) {
		kset_unregister(dump_kset);
		return rc;
	}
	rc = dump_ccw_init();
	if (rc)
		return rc;
	rc = dump_fcp_init();
	if (rc)
		return rc;
	rc = dump_nvme_init();
	if (rc)
		return rc;
	dump_set_type(DUMP_TYPE_NONE);
	return 0;
}

static struct shutdown_action __refdata dump_action = {
	.name	= SHUTDOWN_ACTION_DUMP_STR,
	.fn	= dump_run,
	.init	= dump_init,
};

static void dump_reipl_run(struct shutdown_trigger *trigger)
{
	unsigned long ipib = (unsigned long) reipl_block_actual;
	unsigned int csum;

	csum = (__force unsigned int)
	       csum_partial(reipl_block_actual, reipl_block_actual->hdr.len, 0);
	mem_assign_absolute(S390_lowcore.ipib, ipib);
	mem_assign_absolute(S390_lowcore.ipib_checksum, csum);
	dump_run(trigger);
}

static struct shutdown_action __refdata dump_reipl_action = {
	.name	= SHUTDOWN_ACTION_DUMP_REIPL_STR,
	.fn	= dump_reipl_run,
};

/*
 * vmcmd shutdown action: Trigger vm command on shutdown.
 */

static char vmcmd_on_reboot[128];
static char vmcmd_on_panic[128];
static char vmcmd_on_halt[128];
static char vmcmd_on_poff[128];
static char vmcmd_on_restart[128];

DEFINE_IPL_ATTR_STR_RW(vmcmd, on_reboot, "%s\n", "%s\n", vmcmd_on_reboot);
DEFINE_IPL_ATTR_STR_RW(vmcmd, on_panic, "%s\n", "%s\n", vmcmd_on_panic);
DEFINE_IPL_ATTR_STR_RW(vmcmd, on_halt, "%s\n", "%s\n", vmcmd_on_halt);
DEFINE_IPL_ATTR_STR_RW(vmcmd, on_poff, "%s\n", "%s\n", vmcmd_on_poff);
DEFINE_IPL_ATTR_STR_RW(vmcmd, on_restart, "%s\n", "%s\n", vmcmd_on_restart);

static struct attribute *vmcmd_attrs[] = {
	&sys_vmcmd_on_reboot_attr.attr,
	&sys_vmcmd_on_panic_attr.attr,
	&sys_vmcmd_on_halt_attr.attr,
	&sys_vmcmd_on_poff_attr.attr,
	&sys_vmcmd_on_restart_attr.attr,
	NULL,
};

static struct attribute_group vmcmd_attr_group = {
	.attrs = vmcmd_attrs,
};

static struct kset *vmcmd_kset;

static void vmcmd_run(struct shutdown_trigger *trigger)
{
	char *cmd;

	if (strcmp(trigger->name, ON_REIPL_STR) == 0)
		cmd = vmcmd_on_reboot;
	else if (strcmp(trigger->name, ON_PANIC_STR) == 0)
		cmd = vmcmd_on_panic;
	else if (strcmp(trigger->name, ON_HALT_STR) == 0)
		cmd = vmcmd_on_halt;
	else if (strcmp(trigger->name, ON_POFF_STR) == 0)
		cmd = vmcmd_on_poff;
	else if (strcmp(trigger->name, ON_RESTART_STR) == 0)
		cmd = vmcmd_on_restart;
	else
		return;

	if (strlen(cmd) == 0)
		return;
	__cpcmd(cmd, NULL, 0, NULL);
}

static int vmcmd_init(void)
{
	if (!MACHINE_IS_VM)
		return -EOPNOTSUPP;
	vmcmd_kset = kset_create_and_add("vmcmd", NULL, firmware_kobj);
	if (!vmcmd_kset)
		return -ENOMEM;
	return sysfs_create_group(&vmcmd_kset->kobj, &vmcmd_attr_group);
}

static struct shutdown_action vmcmd_action = {SHUTDOWN_ACTION_VMCMD_STR,
					      vmcmd_run, vmcmd_init};

/*
 * stop shutdown action: Stop Linux on shutdown.
 */

static void stop_run(struct shutdown_trigger *trigger)
{
	if (strcmp(trigger->name, ON_PANIC_STR) == 0 ||
	    strcmp(trigger->name, ON_RESTART_STR) == 0)
		disabled_wait();
	smp_stop_cpu();
}

static struct shutdown_action stop_action = {SHUTDOWN_ACTION_STOP_STR,
					     stop_run, NULL};

/* action list */

static struct shutdown_action *shutdown_actions_list[] = {
	&ipl_action, &reipl_action, &dump_reipl_action, &dump_action,
	&vmcmd_action, &stop_action};
#define SHUTDOWN_ACTIONS_COUNT (sizeof(shutdown_actions_list) / sizeof(void *))

/*
 * Trigger section
 */

static struct kset *shutdown_actions_kset;

static int set_trigger(const char *buf, struct shutdown_trigger *trigger,
		       size_t len)
{
	int i;

	for (i = 0; i < SHUTDOWN_ACTIONS_COUNT; i++) {
		if (sysfs_streq(buf, shutdown_actions_list[i]->name)) {
			if (shutdown_actions_list[i]->init_rc) {
				return shutdown_actions_list[i]->init_rc;
			} else {
				trigger->action = shutdown_actions_list[i];
				return len;
			}
		}
	}
	return -EINVAL;
}

/* on reipl */

static struct shutdown_trigger on_reboot_trigger = {ON_REIPL_STR,
						    &reipl_action};

static ssize_t on_reboot_show(struct kobject *kobj,
			      struct kobj_attribute *attr, char *page)
{
	return sprintf(page, "%s\n", on_reboot_trigger.action->name);
}

static ssize_t on_reboot_store(struct kobject *kobj,
			       struct kobj_attribute *attr,
			       const char *buf, size_t len)
{
	return set_trigger(buf, &on_reboot_trigger, len);
}
static struct kobj_attribute on_reboot_attr = __ATTR_RW(on_reboot);

static void do_machine_restart(char *__unused)
{
	smp_send_stop();
	on_reboot_trigger.action->fn(&on_reboot_trigger);
	reipl_run(NULL);
}
void (*_machine_restart)(char *command) = do_machine_restart;

/* on panic */

static struct shutdown_trigger on_panic_trigger = {ON_PANIC_STR, &stop_action};

static ssize_t on_panic_show(struct kobject *kobj,
			     struct kobj_attribute *attr, char *page)
{
	return sprintf(page, "%s\n", on_panic_trigger.action->name);
}

static ssize_t on_panic_store(struct kobject *kobj,
			      struct kobj_attribute *attr,
			      const char *buf, size_t len)
{
	return set_trigger(buf, &on_panic_trigger, len);
}
static struct kobj_attribute on_panic_attr = __ATTR_RW(on_panic);

static void do_panic(void)
{
	lgr_info_log();
	on_panic_trigger.action->fn(&on_panic_trigger);
	stop_run(&on_panic_trigger);
}

/* on restart */

static struct shutdown_trigger on_restart_trigger = {ON_RESTART_STR,
	&stop_action};

static ssize_t on_restart_show(struct kobject *kobj,
			       struct kobj_attribute *attr, char *page)
{
	return sprintf(page, "%s\n", on_restart_trigger.action->name);
}

static ssize_t on_restart_store(struct kobject *kobj,
				struct kobj_attribute *attr,
				const char *buf, size_t len)
{
	return set_trigger(buf, &on_restart_trigger, len);
}
static struct kobj_attribute on_restart_attr = __ATTR_RW(on_restart);

static void __do_restart(void *ignore)
{
	__arch_local_irq_stosm(0x04); /* enable DAT */
	smp_send_stop();
#ifdef CONFIG_CRASH_DUMP
	crash_kexec(NULL);
#endif
	on_restart_trigger.action->fn(&on_restart_trigger);
	stop_run(&on_restart_trigger);
}

void do_restart(void *arg)
{
	tracing_off();
	debug_locks_off();
	lgr_info_log();
	smp_call_online_cpu(__do_restart, arg);
}

/* on halt */

static struct shutdown_trigger on_halt_trigger = {ON_HALT_STR, &stop_action};

static ssize_t on_halt_show(struct kobject *kobj,
			    struct kobj_attribute *attr, char *page)
{
	return sprintf(page, "%s\n", on_halt_trigger.action->name);
}

static ssize_t on_halt_store(struct kobject *kobj,
			     struct kobj_attribute *attr,
			     const char *buf, size_t len)
{
	return set_trigger(buf, &on_halt_trigger, len);
}
static struct kobj_attribute on_halt_attr = __ATTR_RW(on_halt);

static void do_machine_halt(void)
{
	smp_send_stop();
	on_halt_trigger.action->fn(&on_halt_trigger);
	stop_run(&on_halt_trigger);
}
void (*_machine_halt)(void) = do_machine_halt;

/* on power off */

static struct shutdown_trigger on_poff_trigger = {ON_POFF_STR, &stop_action};

static ssize_t on_poff_show(struct kobject *kobj,
			    struct kobj_attribute *attr, char *page)
{
	return sprintf(page, "%s\n", on_poff_trigger.action->name);
}

static ssize_t on_poff_store(struct kobject *kobj,
			     struct kobj_attribute *attr,
			     const char *buf, size_t len)
{
	return set_trigger(buf, &on_poff_trigger, len);
}
static struct kobj_attribute on_poff_attr = __ATTR_RW(on_poff);

static void do_machine_power_off(void)
{
	smp_send_stop();
	on_poff_trigger.action->fn(&on_poff_trigger);
	stop_run(&on_poff_trigger);
}
void (*_machine_power_off)(void) = do_machine_power_off;

static struct attribute *shutdown_action_attrs[] = {
	&on_restart_attr.attr,
	&on_reboot_attr.attr,
	&on_panic_attr.attr,
	&on_halt_attr.attr,
	&on_poff_attr.attr,
	NULL,
};

static struct attribute_group shutdown_action_attr_group = {
	.attrs = shutdown_action_attrs,
};

static void __init shutdown_triggers_init(void)
{
	shutdown_actions_kset = kset_create_and_add("shutdown_actions", NULL,
						    firmware_kobj);
	if (!shutdown_actions_kset)
		goto fail;
	if (sysfs_create_group(&shutdown_actions_kset->kobj,
			       &shutdown_action_attr_group))
		goto fail;
	return;
fail:
	panic("shutdown_triggers_init failed\n");
}

static void __init shutdown_actions_init(void)
{
	int i;

	for (i = 0; i < SHUTDOWN_ACTIONS_COUNT; i++) {
		if (!shutdown_actions_list[i]->init)
			continue;
		shutdown_actions_list[i]->init_rc =
			shutdown_actions_list[i]->init();
	}
}

static int __init s390_ipl_init(void)
{
	char str[8] = {0x40, 0x40, 0x40, 0x40, 0x40, 0x40, 0x40, 0x40};

	sclp_early_get_ipl_info(&sclp_ipl_info);
	/*
	 * Fix loadparm: There are systems where the (SCSI) LOADPARM
	 * returned by read SCP info is invalid (contains EBCDIC blanks)
	 * when the system has been booted via diag308. In that case we use
	 * the value from diag308, if available.
	 *
	 * There are also systems where diag308 store does not work in
	 * case the system is booted from HMC. Fortunately in this case
	 * READ SCP info provides the correct value.
	 */
	if (memcmp(sclp_ipl_info.loadparm, str, sizeof(str)) == 0 && ipl_block_valid)
		memcpy(sclp_ipl_info.loadparm, ipl_block.ccw.loadparm, LOADPARM_LEN);
	shutdown_actions_init();
	shutdown_triggers_init();
	return 0;
}

__initcall(s390_ipl_init);

static void __init strncpy_skip_quote(char *dst, char *src, int n)
{
	int sx, dx;

	dx = 0;
	for (sx = 0; src[sx] != 0; sx++) {
		if (src[sx] == '"')
			continue;
		dst[dx++] = src[sx];
		if (dx >= n)
			break;
	}
}

static int __init vmcmd_on_reboot_setup(char *str)
{
	if (!MACHINE_IS_VM)
		return 1;
	strncpy_skip_quote(vmcmd_on_reboot, str, 127);
	vmcmd_on_reboot[127] = 0;
	on_reboot_trigger.action = &vmcmd_action;
	return 1;
}
__setup("vmreboot=", vmcmd_on_reboot_setup);

static int __init vmcmd_on_panic_setup(char *str)
{
	if (!MACHINE_IS_VM)
		return 1;
	strncpy_skip_quote(vmcmd_on_panic, str, 127);
	vmcmd_on_panic[127] = 0;
	on_panic_trigger.action = &vmcmd_action;
	return 1;
}
__setup("vmpanic=", vmcmd_on_panic_setup);

static int __init vmcmd_on_halt_setup(char *str)
{
	if (!MACHINE_IS_VM)
		return 1;
	strncpy_skip_quote(vmcmd_on_halt, str, 127);
	vmcmd_on_halt[127] = 0;
	on_halt_trigger.action = &vmcmd_action;
	return 1;
}
__setup("vmhalt=", vmcmd_on_halt_setup);

static int __init vmcmd_on_poff_setup(char *str)
{
	if (!MACHINE_IS_VM)
		return 1;
	strncpy_skip_quote(vmcmd_on_poff, str, 127);
	vmcmd_on_poff[127] = 0;
	on_poff_trigger.action = &vmcmd_action;
	return 1;
}
__setup("vmpoff=", vmcmd_on_poff_setup);

static int on_panic_notify(struct notifier_block *self,
			   unsigned long event, void *data)
{
	do_panic();
	return NOTIFY_OK;
}

static struct notifier_block on_panic_nb = {
	.notifier_call = on_panic_notify,
	.priority = INT_MIN,
};

void __init setup_ipl(void)
{
	BUILD_BUG_ON(sizeof(struct ipl_parameter_block) != PAGE_SIZE);

	ipl_info.type = get_ipl_type();
	switch (ipl_info.type) {
	case IPL_TYPE_CCW:
		ipl_info.data.ccw.dev_id.ssid = ipl_block.ccw.ssid;
		ipl_info.data.ccw.dev_id.devno = ipl_block.ccw.devno;
		break;
	case IPL_TYPE_FCP:
	case IPL_TYPE_FCP_DUMP:
		ipl_info.data.fcp.dev_id.ssid = 0;
		ipl_info.data.fcp.dev_id.devno = ipl_block.fcp.devno;
		ipl_info.data.fcp.wwpn = ipl_block.fcp.wwpn;
		ipl_info.data.fcp.lun = ipl_block.fcp.lun;
		break;
	case IPL_TYPE_NVME:
<<<<<<< HEAD
=======
	case IPL_TYPE_NVME_DUMP:
>>>>>>> 7d2a07b7
		ipl_info.data.nvme.fid = ipl_block.nvme.fid;
		ipl_info.data.nvme.nsid = ipl_block.nvme.nsid;
		break;
	case IPL_TYPE_NSS:
	case IPL_TYPE_UNKNOWN:
		/* We have no info to copy */
		break;
	}
	atomic_notifier_chain_register(&panic_notifier_list, &on_panic_nb);
}

void s390_reset_system(void)
{
	/* Disable prefixing */
	set_prefix(0);

	/* Disable lowcore protection */
	__ctl_clear_bit(0, 28);
	diag_dma_ops.diag308_reset();
}

#ifdef CONFIG_KEXEC_FILE

int ipl_report_add_component(struct ipl_report *report, struct kexec_buf *kbuf,
			     unsigned char flags, unsigned short cert)
{
	struct ipl_report_component *comp;

	comp = vzalloc(sizeof(*comp));
	if (!comp)
		return -ENOMEM;
	list_add_tail(&comp->list, &report->components);

	comp->entry.addr = kbuf->mem;
	comp->entry.len = kbuf->memsz;
	comp->entry.flags = flags;
	comp->entry.certificate_index = cert;

	report->size += sizeof(comp->entry);

	return 0;
}

int ipl_report_add_certificate(struct ipl_report *report, void *key,
			       unsigned long addr, unsigned long len)
{
	struct ipl_report_certificate *cert;

	cert = vzalloc(sizeof(*cert));
	if (!cert)
		return -ENOMEM;
	list_add_tail(&cert->list, &report->certificates);

	cert->entry.addr = addr;
	cert->entry.len = len;
	cert->key = key;

	report->size += sizeof(cert->entry);
	report->size += cert->entry.len;

	return 0;
}

struct ipl_report *ipl_report_init(struct ipl_parameter_block *ipib)
{
	struct ipl_report *report;

	report = vzalloc(sizeof(*report));
	if (!report)
		return ERR_PTR(-ENOMEM);

	report->ipib = ipib;
	INIT_LIST_HEAD(&report->components);
	INIT_LIST_HEAD(&report->certificates);

	report->size = ALIGN(ipib->hdr.len, 8);
	report->size += sizeof(struct ipl_rl_hdr);
	report->size += sizeof(struct ipl_rb_components);
	report->size += sizeof(struct ipl_rb_certificates);

	return report;
}

void *ipl_report_finish(struct ipl_report *report)
{
	struct ipl_report_certificate *cert;
	struct ipl_report_component *comp;
	struct ipl_rb_certificates *certs;
	struct ipl_parameter_block *ipib;
	struct ipl_rb_components *comps;
	struct ipl_rl_hdr *rl_hdr;
	void *buf, *ptr;

	buf = vzalloc(report->size);
	if (!buf)
		return ERR_PTR(-ENOMEM);
	ptr = buf;

	memcpy(ptr, report->ipib, report->ipib->hdr.len);
	ipib = ptr;
	if (ipl_secure_flag)
		ipib->hdr.flags |= IPL_PL_FLAG_SIPL;
	ipib->hdr.flags |= IPL_PL_FLAG_IPLSR;
	ptr += report->ipib->hdr.len;
	ptr = PTR_ALIGN(ptr, 8);

	rl_hdr = ptr;
	ptr += sizeof(*rl_hdr);

	comps = ptr;
	comps->rbt = IPL_RBT_COMPONENTS;
	ptr += sizeof(*comps);
	list_for_each_entry(comp, &report->components, list) {
		memcpy(ptr, &comp->entry, sizeof(comp->entry));
		ptr += sizeof(comp->entry);
	}
	comps->len = ptr - (void *)comps;

	certs = ptr;
	certs->rbt = IPL_RBT_CERTIFICATES;
	ptr += sizeof(*certs);
	list_for_each_entry(cert, &report->certificates, list) {
		memcpy(ptr, &cert->entry, sizeof(cert->entry));
		ptr += sizeof(cert->entry);
	}
	certs->len = ptr - (void *)certs;
	rl_hdr->len = ptr - (void *)rl_hdr;

	list_for_each_entry(cert, &report->certificates, list) {
		memcpy(ptr, cert->key, cert->entry.len);
		ptr += cert->entry.len;
	}

	BUG_ON(ptr > buf + report->size);
	return buf;
}

int ipl_report_free(struct ipl_report *report)
{
	struct ipl_report_component *comp, *ncomp;
	struct ipl_report_certificate *cert, *ncert;

	list_for_each_entry_safe(comp, ncomp, &report->components, list)
		vfree(comp);

	list_for_each_entry_safe(cert, ncert, &report->certificates, list)
		vfree(cert);

	vfree(report);

	return 0;
}

#endif<|MERGE_RESOLUTION|>--- conflicted
+++ resolved
@@ -41,10 +41,7 @@
 #define IPL_FCP_STR		"fcp"
 #define IPL_FCP_DUMP_STR	"fcp_dump"
 #define IPL_NVME_STR		"nvme"
-<<<<<<< HEAD
-=======
 #define IPL_NVME_DUMP_STR	"nvme_dump"
->>>>>>> 7d2a07b7
 #define IPL_NSS_STR		"nss"
 
 #define DUMP_CCW_STR		"ccw"
@@ -102,11 +99,8 @@
 		return IPL_NSS_STR;
 	case IPL_TYPE_NVME:
 		return IPL_NVME_STR;
-<<<<<<< HEAD
-=======
 	case IPL_TYPE_NVME_DUMP:
 		return IPL_NVME_DUMP_STR;
->>>>>>> 7d2a07b7
 	case IPL_TYPE_UNKNOWN:
 	default:
 		return IPL_UNKNOWN_STR;
@@ -284,14 +278,10 @@
 		else
 			return IPL_TYPE_FCP;
 	case IPL_PBT_NVME:
-<<<<<<< HEAD
-		return IPL_TYPE_NVME;
-=======
 		if (ipl_block.nvme.opt == IPL_PB0_NVME_OPT_DUMP)
 			return IPL_TYPE_NVME_DUMP;
 		else
 			return IPL_TYPE_NVME;
->>>>>>> 7d2a07b7
 	}
 	return IPL_TYPE_UNKNOWN;
 }
@@ -349,10 +339,7 @@
 	case IPL_TYPE_FCP_DUMP:
 		return sprintf(page, "0.0.%04x\n", ipl_block.fcp.devno);
 	case IPL_TYPE_NVME:
-<<<<<<< HEAD
-=======
 	case IPL_TYPE_NVME_DUMP:
->>>>>>> 7d2a07b7
 		return sprintf(page, "%08ux\n", ipl_block.nvme.fid);
 	default:
 		return 0;
@@ -560,10 +547,7 @@
 		rc = sysfs_create_group(&ipl_kset->kobj, &ipl_fcp_attr_group);
 		break;
 	case IPL_TYPE_NVME:
-<<<<<<< HEAD
-=======
 	case IPL_TYPE_NVME_DUMP:
->>>>>>> 7d2a07b7
 		rc = sysfs_create_group(&ipl_kset->kobj, &ipl_nvme_attr_group);
 		break;
 	default:
@@ -2079,10 +2063,7 @@
 		ipl_info.data.fcp.lun = ipl_block.fcp.lun;
 		break;
 	case IPL_TYPE_NVME:
-<<<<<<< HEAD
-=======
 	case IPL_TYPE_NVME_DUMP:
->>>>>>> 7d2a07b7
 		ipl_info.data.nvme.fid = ipl_block.nvme.fid;
 		ipl_info.data.nvme.nsid = ipl_block.nvme.nsid;
 		break;
