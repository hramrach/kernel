/* SPDX-License-Identifier: GPL-2.0 */
/*
 *    S390 low-level entry points.
 *
 *    Copyright IBM Corp. 1999, 2012
 *    Author(s): Martin Schwidefsky (schwidefsky@de.ibm.com),
 *		 Hartmut Penner (hp@de.ibm.com),
 *		 Denis Joseph Barrow (djbarrow@de.ibm.com,barrow_dj@yahoo.com),
 *		 Heiko Carstens <heiko.carstens@de.ibm.com>
 */

#include <linux/init.h>
#include <linux/linkage.h>
#include <asm/alternative-asm.h>
#include <asm/processor.h>
#include <asm/cache.h>
#include <asm/ctl_reg.h>
#include <asm/dwarf.h>
#include <asm/errno.h>
#include <asm/ptrace.h>
#include <asm/thread_info.h>
#include <asm/asm-offsets.h>
#include <asm/unistd.h>
#include <asm/page.h>
#include <asm/sigp.h>
#include <asm/irq.h>
#include <asm/vx-insn.h>
#include <asm/setup.h>
#include <asm/nmi.h>
#include <asm/export.h>
#include <asm/nospec-insn.h>

__PT_R0      =	__PT_GPRS
__PT_R1      =	__PT_GPRS + 8
__PT_R2      =	__PT_GPRS + 16
__PT_R3      =	__PT_GPRS + 24
__PT_R4      =	__PT_GPRS + 32
__PT_R5      =	__PT_GPRS + 40
__PT_R6      =	__PT_GPRS + 48
__PT_R7      =	__PT_GPRS + 56
__PT_R8      =	__PT_GPRS + 64
__PT_R9      =	__PT_GPRS + 72
__PT_R10     =	__PT_GPRS + 80
__PT_R11     =	__PT_GPRS + 88
__PT_R12     =	__PT_GPRS + 96
__PT_R13     =	__PT_GPRS + 104
__PT_R14     =	__PT_GPRS + 112
__PT_R15     =	__PT_GPRS + 120

STACK_SHIFT = PAGE_SHIFT + THREAD_SIZE_ORDER
STACK_SIZE  = 1 << STACK_SHIFT
STACK_INIT = STACK_SIZE - STACK_FRAME_OVERHEAD - __PT_SIZE

_TIF_WORK	= (_TIF_SIGPENDING | _TIF_NOTIFY_RESUME | _TIF_NEED_RESCHED | \
		   _TIF_UPROBE | _TIF_GUARDED_STORAGE | _TIF_PATCH_PENDING)
_TIF_TRACE	= (_TIF_SYSCALL_TRACE | _TIF_SYSCALL_AUDIT | _TIF_SECCOMP | \
		   _TIF_SYSCALL_TRACEPOINT)
_CIF_WORK	= (_CIF_MCCK_PENDING | _CIF_ASCE_PRIMARY | \
		   _CIF_ASCE_SECONDARY | _CIF_FPU)
_PIF_WORK	= (_PIF_PER_TRAP | _PIF_SYSCALL_RESTART)

_LPP_OFFSET	= __LC_LPP

#define BASED(name) name-cleanup_critical(%r13)

	.macro	TRACE_IRQS_ON
#ifdef CONFIG_TRACE_IRQFLAGS
	basr	%r2,%r0
	brasl	%r14,trace_hardirqs_on_caller
#endif
	.endm

	.macro	TRACE_IRQS_OFF
#ifdef CONFIG_TRACE_IRQFLAGS
	basr	%r2,%r0
	brasl	%r14,trace_hardirqs_off_caller
#endif
	.endm

	.macro	LOCKDEP_SYS_EXIT
#ifdef CONFIG_LOCKDEP
	tm	__PT_PSW+1(%r11),0x01	# returning to user ?
	jz	.+10
	brasl	%r14,lockdep_sys_exit
#endif
	.endm

	.macro	CHECK_STACK stacksize,savearea
#ifdef CONFIG_CHECK_STACK
	tml	%r15,\stacksize - CONFIG_STACK_GUARD
	lghi	%r14,\savearea
	jz	stack_overflow
#endif
	.endm

	.macro	SWITCH_ASYNC savearea,timer
	tmhh	%r8,0x0001		# interrupting from user ?
	jnz	1f
	lgr	%r14,%r9
	slg	%r14,BASED(.Lcritical_start)
	clg	%r14,BASED(.Lcritical_length)
	jhe	0f
	lghi	%r11,\savearea		# inside critical section, do cleanup
	brasl	%r14,cleanup_critical
	tmhh	%r8,0x0001		# retest problem state after cleanup
	jnz	1f
0:	lg	%r14,__LC_ASYNC_STACK	# are we already on the async stack?
	slgr	%r14,%r15
	srag	%r14,%r14,STACK_SHIFT
	jnz	2f
	CHECK_STACK 1<<STACK_SHIFT,\savearea
	aghi	%r15,-(STACK_FRAME_OVERHEAD + __PT_SIZE)
	j	3f
1:	UPDATE_VTIME %r14,%r15,\timer
	BPENTER __TI_flags(%r12),_TIF_ISOLATE_BP
2:	lg	%r15,__LC_ASYNC_STACK	# load async stack
3:	la	%r11,STACK_FRAME_OVERHEAD(%r15)
	.endm

	.macro UPDATE_VTIME w1,w2,enter_timer
	lg	\w1,__LC_EXIT_TIMER
	lg	\w2,__LC_LAST_UPDATE_TIMER
	slg	\w1,\enter_timer
	slg	\w2,__LC_EXIT_TIMER
	alg	\w1,__LC_USER_TIMER
	alg	\w2,__LC_SYSTEM_TIMER
	stg	\w1,__LC_USER_TIMER
	stg	\w2,__LC_SYSTEM_TIMER
	mvc	__LC_LAST_UPDATE_TIMER(8),\enter_timer
	.endm

	.macro REENABLE_IRQS
	stg	%r8,__LC_RETURN_PSW
	ni	__LC_RETURN_PSW,0xbf
	ssm	__LC_RETURN_PSW
	.endm

	.macro STCK savearea
#ifdef CONFIG_HAVE_MARCH_Z9_109_FEATURES
	.insn	s,0xb27c0000,\savearea		# store clock fast
#else
	.insn	s,0xb2050000,\savearea		# store clock
#endif
	.endm

	/*
	 * The TSTMSK macro generates a test-under-mask instruction by
	 * calculating the memory offset for the specified mask value.
	 * Mask value can be any constant.  The macro shifts the mask
	 * value to calculate the memory offset for the test-under-mask
	 * instruction.
	 */
	.macro TSTMSK addr, mask, size=8, bytepos=0
		.if (\bytepos < \size) && (\mask >> 8)
			.if (\mask & 0xff)
				.error "Mask exceeds byte boundary"
			.endif
			TSTMSK \addr, "(\mask >> 8)", \size, "(\bytepos + 1)"
			.exitm
		.endif
		.ifeq \mask
			.error "Mask must not be zero"
		.endif
		off = \size - \bytepos - 1
		tm	off+\addr, \mask
	.endm

	.macro BPOFF
	ALTERNATIVE "", ".long 0xb2e8c000", 82
	.endm

	.macro BPON
	ALTERNATIVE "", ".long 0xb2e8d000", 82
	.endm

	.macro BPENTER tif_ptr,tif_mask
	ALTERNATIVE "TSTMSK \tif_ptr,\tif_mask; jz .+8; .long 0xb2e8d000", \
		    "", 82
	.endm

	.macro BPEXIT tif_ptr,tif_mask
	TSTMSK	\tif_ptr,\tif_mask
<<<<<<< HEAD
	.pushsection .altinstr_replacement, "ax"
662:	jnz	. + 8
	.long	0xb2e8d000
	.popsection
664:	jz	. + 8
	.long	0xb2e8c000
	.pushsection .altinstructions, "a"
	.long 664b - .
	.long 662b - .
	.word 82
	.byte 8
	.byte 8
	.popsection
=======
	ALTERNATIVE "jz .+8;  .long 0xb2e8c000", \
		    "jnz .+8; .long 0xb2e8d000", 82
>>>>>>> 144482d4
	.endm

	GEN_BR_THUNK %r9
	GEN_BR_THUNK %r14
	GEN_BR_THUNK %r14,%r11

	.section .kprobes.text, "ax"
.Ldummy:
	/*
	 * This nop exists only in order to avoid that __switch_to starts at
	 * the beginning of the kprobes text section. In that case we would
	 * have several symbols at the same address. E.g. objdump would take
	 * an arbitrary symbol name when disassembling this code.
	 * With the added nop in between the __switch_to symbol is unique
	 * again.
	 */
	nop	0

ENTRY(__bpon)
	.globl __bpon
	BPON
	BR_EX	%r14

/*
 * Scheduler resume function, called by switch_to
 *  gpr2 = (task_struct *) prev
 *  gpr3 = (task_struct *) next
 * Returns:
 *  gpr2 = prev
 */
ENTRY(__switch_to)
	stmg	%r6,%r15,__SF_GPRS(%r15)	# store gprs of prev task
	lghi	%r4,__TASK_stack
	lghi	%r1,__TASK_thread
	lg	%r5,0(%r4,%r3)			# start of kernel stack of next
	stg	%r15,__THREAD_ksp(%r1,%r2)	# store kernel stack of prev
	lgr	%r15,%r5
	aghi	%r15,STACK_INIT			# end of kernel stack of next
	stg	%r3,__LC_CURRENT		# store task struct of next
	stg	%r15,__LC_KERNEL_STACK		# store end of kernel stack
	lg	%r15,__THREAD_ksp(%r1,%r3)	# load kernel stack of next
	aghi	%r3,__TASK_pid
	mvc	__LC_CURRENT_PID(4,%r0),0(%r3)	# store pid of next
	lmg	%r6,%r15,__SF_GPRS(%r15)	# load gprs of next task
<<<<<<< HEAD
	TSTMSK	__LC_MACHINE_FLAGS,MACHINE_FLAG_LPP
	jz	0f
	.insn	s,0xb2800000,__LC_LPP		# set program parameter
0:	BR_EX	%r14
=======
	ALTERNATIVE "", ".insn s,0xb2800000,_LPP_OFFSET", 40
	BR_EX	%r14
>>>>>>> 144482d4

.L__critical_start:

#if IS_ENABLED(CONFIG_KVM)
/*
 * sie64a calling convention:
 * %r2 pointer to sie control block
 * %r3 guest register save area
 */
ENTRY(sie64a)
	stmg	%r6,%r14,__SF_GPRS(%r15)	# save kernel registers
	lg	%r12,__LC_CURRENT
	stg	%r2,__SF_SIE_CONTROL(%r15)	# save control block pointer
	stg	%r3,__SF_SIE_SAVEAREA(%r15)	# save guest register save area
	xc	__SF_SIE_REASON(8,%r15),__SF_SIE_REASON(%r15) # reason code = 0
	mvc	__SF_SIE_FLAGS(8,%r15),__TI_flags(%r12) # copy thread flags
	TSTMSK	__LC_CPU_FLAGS,_CIF_FPU		# load guest fp/vx registers ?
	jno	.Lsie_load_guest_gprs
	brasl	%r14,load_fpu_regs		# load guest fp/vx regs
.Lsie_load_guest_gprs:
	lmg	%r0,%r13,0(%r3)			# load guest gprs 0-13
	lg	%r14,__LC_GMAP			# get gmap pointer
	ltgr	%r14,%r14
	jz	.Lsie_gmap
	lctlg	%c1,%c1,__GMAP_ASCE(%r14)	# load primary asce
.Lsie_gmap:
	lg	%r14,__SF_SIE_CONTROL(%r15)	# get control block pointer
	oi	__SIE_PROG0C+3(%r14),1		# we are going into SIE now
	tm	__SIE_PROG20+3(%r14),3		# last exit...
	jnz	.Lsie_skip
	TSTMSK	__LC_CPU_FLAGS,_CIF_FPU
	jo	.Lsie_skip			# exit if fp/vx regs changed
	BPEXIT	__SF_SIE_FLAGS(%r15),(_TIF_ISOLATE_BP|_TIF_ISOLATE_BP_GUEST)
.Lsie_entry:
	sie	0(%r14)
.Lsie_exit:
	BPOFF
	BPENTER	__SF_SIE_FLAGS(%r15),(_TIF_ISOLATE_BP|_TIF_ISOLATE_BP_GUEST)
.Lsie_skip:
	ni	__SIE_PROG0C+3(%r14),0xfe	# no longer in SIE
	lctlg	%c1,%c1,__LC_USER_ASCE		# load primary asce
.Lsie_done:
# some program checks are suppressing. C code (e.g. do_protection_exception)
# will rewind the PSW by the ILC, which is often 4 bytes in case of SIE. There
# are some corner cases (e.g. runtime instrumentation) where ILC is unpredictable.
# Other instructions between sie64a and .Lsie_done should not cause program
# interrupts. So lets use 3 nops as a landing pad for all possible rewinds.
# See also .Lcleanup_sie
.Lrewind_pad6:
	nopr	7
.Lrewind_pad4:
	nopr	7
.Lrewind_pad2:
	nopr	7
	.globl sie_exit
sie_exit:
	lg	%r14,__SF_SIE_SAVEAREA(%r15)	# load guest register save area
	stmg	%r0,%r13,0(%r14)		# save guest gprs 0-13
	xgr	%r0,%r0				# clear guest registers to
	xgr	%r1,%r1				# prevent speculative use
	xgr	%r2,%r2
	xgr	%r3,%r3
	xgr	%r4,%r4
	xgr	%r5,%r5
	lmg	%r6,%r14,__SF_GPRS(%r15)	# restore kernel registers
<<<<<<< HEAD
	lg	%r2,__SF_EMPTY+16(%r15)		# return exit reason code
=======
	lg	%r2,__SF_SIE_REASON(%r15)	# return exit reason code
>>>>>>> 144482d4
	BR_EX	%r14
.Lsie_fault:
	lghi	%r14,-EFAULT
	stg	%r14,__SF_SIE_REASON(%r15)	# set exit reason code
	j	sie_exit

	EX_TABLE(.Lrewind_pad6,.Lsie_fault)
	EX_TABLE(.Lrewind_pad4,.Lsie_fault)
	EX_TABLE(.Lrewind_pad2,.Lsie_fault)
	EX_TABLE(sie_exit,.Lsie_fault)
EXPORT_SYMBOL(sie64a)
EXPORT_SYMBOL(sie_exit)
#endif

/*
 * SVC interrupt handler routine. System calls are synchronous events and
 * are executed with interrupts enabled.
 */

ENTRY(system_call)
	stpt	__LC_SYNC_ENTER_TIMER
.Lsysc_stmg:
	stmg	%r8,%r15,__LC_SAVE_AREA_SYNC
	BPOFF
	lg	%r12,__LC_CURRENT
	lghi	%r13,__TASK_thread
	lghi	%r14,_PIF_SYSCALL
.Lsysc_per:
	lg	%r15,__LC_KERNEL_STACK
	la	%r11,STACK_FRAME_OVERHEAD(%r15)	# pointer to pt_regs
.Lsysc_vtime:
	UPDATE_VTIME %r8,%r9,__LC_SYNC_ENTER_TIMER
	BPENTER __TI_flags(%r12),_TIF_ISOLATE_BP
	stmg	%r0,%r7,__PT_R0(%r11)
	mvc	__PT_R8(64,%r11),__LC_SAVE_AREA_SYNC
	mvc	__PT_PSW(16,%r11),__LC_SVC_OLD_PSW
	mvc	__PT_INT_CODE(4,%r11),__LC_SVC_ILC
	stg	%r14,__PT_FLAGS(%r11)
.Lsysc_do_svc:
	# clear user controlled register to prevent speculative use
	xgr	%r0,%r0
	# load address of system call table
	lg	%r10,__THREAD_sysc_table(%r13,%r12)
	llgh	%r8,__PT_INT_CODE+2(%r11)
	slag	%r8,%r8,2			# shift and test for svc 0
	jnz	.Lsysc_nr_ok
	# svc 0: system call number in %r1
	llgfr	%r1,%r1				# clear high word in r1
	cghi	%r1,NR_syscalls
	jnl	.Lsysc_nr_ok
	sth	%r1,__PT_INT_CODE+2(%r11)
	slag	%r8,%r1,2
.Lsysc_nr_ok:
	xc	__SF_BACKCHAIN(8,%r15),__SF_BACKCHAIN(%r15)
	stg	%r2,__PT_ORIG_GPR2(%r11)
	stg	%r7,STACK_FRAME_OVERHEAD(%r15)
	lgf	%r9,0(%r8,%r10)			# get system call add.
	TSTMSK	__TI_flags(%r12),_TIF_TRACE
	jnz	.Lsysc_tracesys
	BASR_EX	%r14,%r9			# call sys_xxxx
	stg	%r2,__PT_R2(%r11)		# store return value

.Lsysc_return:
	LOCKDEP_SYS_EXIT
.Lsysc_tif:
	TSTMSK	__PT_FLAGS(%r11),_PIF_WORK
	jnz	.Lsysc_work
	TSTMSK	__TI_flags(%r12),_TIF_WORK
	jnz	.Lsysc_work			# check for work
	TSTMSK	__LC_CPU_FLAGS,_CIF_WORK
	jnz	.Lsysc_work
	BPEXIT	__TI_flags(%r12),_TIF_ISOLATE_BP
.Lsysc_restore:
	lg	%r14,__LC_VDSO_PER_CPU
	lmg	%r0,%r10,__PT_R0(%r11)
	mvc	__LC_RETURN_PSW(16),__PT_PSW(%r11)
.Lsysc_exit_timer:
	stpt	__LC_EXIT_TIMER
	mvc	__VDSO_ECTG_BASE(16,%r14),__LC_EXIT_TIMER
	lmg	%r11,%r15,__PT_R11(%r11)
	lpswe	__LC_RETURN_PSW
.Lsysc_done:

#
# One of the work bits is on. Find out which one.
#
.Lsysc_work:
	TSTMSK	__LC_CPU_FLAGS,_CIF_MCCK_PENDING
	jo	.Lsysc_mcck_pending
	TSTMSK	__TI_flags(%r12),_TIF_NEED_RESCHED
	jo	.Lsysc_reschedule
	TSTMSK	__PT_FLAGS(%r11),_PIF_SYSCALL_RESTART
	jo	.Lsysc_syscall_restart
#ifdef CONFIG_UPROBES
	TSTMSK	__TI_flags(%r12),_TIF_UPROBE
	jo	.Lsysc_uprobe_notify
#endif
	TSTMSK	__TI_flags(%r12),_TIF_GUARDED_STORAGE
	jo	.Lsysc_guarded_storage
	TSTMSK	__PT_FLAGS(%r11),_PIF_PER_TRAP
	jo	.Lsysc_singlestep
#ifdef CONFIG_LIVEPATCH
	TSTMSK	__TI_flags(%r12),_TIF_PATCH_PENDING
	jo	.Lsysc_patch_pending	# handle live patching just before
					# signals and possible syscall restart
#endif
	TSTMSK	__PT_FLAGS(%r11),_PIF_SYSCALL_RESTART
	jo	.Lsysc_syscall_restart
	TSTMSK	__TI_flags(%r12),_TIF_SIGPENDING
	jo	.Lsysc_sigpending
	TSTMSK	__TI_flags(%r12),_TIF_NOTIFY_RESUME
	jo	.Lsysc_notify_resume
	TSTMSK	__LC_CPU_FLAGS,_CIF_FPU
	jo	.Lsysc_vxrs
	TSTMSK	__LC_CPU_FLAGS,(_CIF_ASCE_PRIMARY|_CIF_ASCE_SECONDARY)
	jnz	.Lsysc_asce
	j	.Lsysc_return		# beware of critical section cleanup

#
# _TIF_NEED_RESCHED is set, call schedule
#
.Lsysc_reschedule:
	larl	%r14,.Lsysc_return
	jg	schedule

#
# _CIF_MCCK_PENDING is set, call handler
#
.Lsysc_mcck_pending:
	larl	%r14,.Lsysc_return
	jg	s390_handle_mcck	# TIF bit will be cleared by handler

#
# _CIF_ASCE_PRIMARY and/or _CIF_ASCE_SECONDARY set, load user space asce
#
.Lsysc_asce:
	ni	__LC_CPU_FLAGS+7,255-_CIF_ASCE_SECONDARY
	lctlg	%c7,%c7,__LC_VDSO_ASCE		# load secondary asce
	TSTMSK	__LC_CPU_FLAGS,_CIF_ASCE_PRIMARY
	jz	.Lsysc_return
#ifndef CONFIG_HAVE_MARCH_Z10_FEATURES
	tm	__LC_STFLE_FAC_LIST+3,0x10	# has MVCOS ?
	jnz	.Lsysc_set_fs_fixup
	ni	__LC_CPU_FLAGS+7,255-_CIF_ASCE_PRIMARY
	lctlg	%c1,%c1,__LC_USER_ASCE		# load primary asce
	j	.Lsysc_return
.Lsysc_set_fs_fixup:
#endif
	larl	%r14,.Lsysc_return
	jg	set_fs_fixup

#
# CIF_FPU is set, restore floating-point controls and floating-point registers.
#
.Lsysc_vxrs:
	larl	%r14,.Lsysc_return
	jg	load_fpu_regs

#
# _TIF_SIGPENDING is set, call do_signal
#
.Lsysc_sigpending:
	lgr	%r2,%r11		# pass pointer to pt_regs
	brasl	%r14,do_signal
	TSTMSK	__PT_FLAGS(%r11),_PIF_SYSCALL
	jno	.Lsysc_return
.Lsysc_do_syscall:
	lghi	%r13,__TASK_thread
	lmg	%r2,%r7,__PT_R2(%r11)	# load svc arguments
	lghi	%r1,0			# svc 0 returns -ENOSYS
	j	.Lsysc_do_svc

#
# _TIF_NOTIFY_RESUME is set, call do_notify_resume
#
.Lsysc_notify_resume:
	lgr	%r2,%r11		# pass pointer to pt_regs
	larl	%r14,.Lsysc_return
	jg	do_notify_resume

#
# _TIF_UPROBE is set, call uprobe_notify_resume
#
#ifdef CONFIG_UPROBES
.Lsysc_uprobe_notify:
	lgr	%r2,%r11		# pass pointer to pt_regs
	larl	%r14,.Lsysc_return
	jg	uprobe_notify_resume
#endif

#
# _TIF_GUARDED_STORAGE is set, call guarded_storage_load
#
.Lsysc_guarded_storage:
	lgr	%r2,%r11		# pass pointer to pt_regs
	larl	%r14,.Lsysc_return
	jg	gs_load_bc_cb
#
# _TIF_PATCH_PENDING is set, call klp_update_patch_state
#
#ifdef CONFIG_LIVEPATCH
.Lsysc_patch_pending:
	lg	%r2,__LC_CURRENT	# pass pointer to task struct
	larl	%r14,.Lsysc_return
	jg	klp_update_patch_state
#endif

#
# _PIF_PER_TRAP is set, call do_per_trap
#
.Lsysc_singlestep:
	ni	__PT_FLAGS+7(%r11),255-_PIF_PER_TRAP
	lgr	%r2,%r11		# pass pointer to pt_regs
	larl	%r14,.Lsysc_return
	jg	do_per_trap

#
# _PIF_SYSCALL_RESTART is set, repeat the current system call
#
.Lsysc_syscall_restart:
	ni	__PT_FLAGS+7(%r11),255-_PIF_SYSCALL_RESTART
	lmg	%r1,%r7,__PT_R1(%r11)	# load svc arguments
	lg	%r2,__PT_ORIG_GPR2(%r11)
	j	.Lsysc_do_svc

#
# call tracehook_report_syscall_entry/tracehook_report_syscall_exit before
# and after the system call
#
.Lsysc_tracesys:
	lgr	%r2,%r11		# pass pointer to pt_regs
	la	%r3,0
	llgh	%r0,__PT_INT_CODE+2(%r11)
	stg	%r0,__PT_R2(%r11)
	brasl	%r14,do_syscall_trace_enter
	lghi	%r0,NR_syscalls
	clgr	%r0,%r2
	jnh	.Lsysc_tracenogo
	sllg	%r8,%r2,2
	lgf	%r9,0(%r8,%r10)
.Lsysc_tracego:
	lmg	%r3,%r7,__PT_R3(%r11)
	stg	%r7,STACK_FRAME_OVERHEAD(%r15)
	lg	%r2,__PT_ORIG_GPR2(%r11)
	BASR_EX	%r14,%r9		# call sys_xxx
	stg	%r2,__PT_R2(%r11)	# store return value
.Lsysc_tracenogo:
	TSTMSK	__TI_flags(%r12),_TIF_TRACE
	jz	.Lsysc_return
	lgr	%r2,%r11		# pass pointer to pt_regs
	larl	%r14,.Lsysc_return
	jg	do_syscall_trace_exit

#
# a new process exits the kernel with ret_from_fork
#
ENTRY(ret_from_fork)
	la	%r11,STACK_FRAME_OVERHEAD(%r15)
	lg	%r12,__LC_CURRENT
	brasl	%r14,schedule_tail
	TRACE_IRQS_ON
	ssm	__LC_SVC_NEW_PSW	# reenable interrupts
	tm	__PT_PSW+1(%r11),0x01	# forking a kernel thread ?
	jne	.Lsysc_tracenogo
	# it's a kernel thread
	lmg	%r9,%r10,__PT_R9(%r11)	# load gprs
ENTRY(kernel_thread_starter)
	la	%r2,0(%r10)
	BASR_EX	%r14,%r9
	j	.Lsysc_tracenogo

/*
 * Program check handler routine
 */

ENTRY(pgm_check_handler)
	stpt	__LC_SYNC_ENTER_TIMER
	BPOFF
	stmg	%r8,%r15,__LC_SAVE_AREA_SYNC
	lg	%r10,__LC_LAST_BREAK
	lg	%r12,__LC_CURRENT
	lghi	%r11,0
	larl	%r13,cleanup_critical
	lmg	%r8,%r9,__LC_PGM_OLD_PSW
	tmhh	%r8,0x0001		# test problem state bit
	jnz	2f			# -> fault in user space
#if IS_ENABLED(CONFIG_KVM)
	# cleanup critical section for program checks in sie64a
	lgr	%r14,%r9
	slg	%r14,BASED(.Lsie_critical_start)
	clg	%r14,BASED(.Lsie_critical_length)
	jhe	0f
	lg	%r14,__SF_SIE_CONTROL(%r15)	# get control block pointer
	ni	__SIE_PROG0C+3(%r14),0xfe	# no longer in SIE
	lctlg	%c1,%c1,__LC_USER_ASCE		# load primary asce
	larl	%r9,sie_exit			# skip forward to sie_exit
	lghi	%r11,_PIF_GUEST_FAULT
#endif
0:	tmhh	%r8,0x4000		# PER bit set in old PSW ?
	jnz	1f			# -> enabled, can't be a double fault
	tm	__LC_PGM_ILC+3,0x80	# check for per exception
	jnz	.Lpgm_svcper		# -> single stepped svc
1:	CHECK_STACK STACK_SIZE,__LC_SAVE_AREA_SYNC
	aghi	%r15,-(STACK_FRAME_OVERHEAD + __PT_SIZE)
	j	4f
2:	UPDATE_VTIME %r14,%r15,__LC_SYNC_ENTER_TIMER
	BPENTER __TI_flags(%r12),_TIF_ISOLATE_BP
	lg	%r15,__LC_KERNEL_STACK
	lgr	%r14,%r12
	aghi	%r14,__TASK_thread	# pointer to thread_struct
	lghi	%r13,__LC_PGM_TDB
	tm	__LC_PGM_ILC+2,0x02	# check for transaction abort
	jz	3f
	mvc	__THREAD_trap_tdb(256,%r14),0(%r13)
3:	stg	%r10,__THREAD_last_break(%r14)
4:	lgr	%r13,%r11
	la	%r11,STACK_FRAME_OVERHEAD(%r15)
	stmg	%r0,%r7,__PT_R0(%r11)
	# clear user controlled registers to prevent speculative use
	xgr	%r0,%r0
	xgr	%r1,%r1
	xgr	%r2,%r2
	xgr	%r3,%r3
	xgr	%r4,%r4
	xgr	%r5,%r5
	xgr	%r6,%r6
	xgr	%r7,%r7
	mvc	__PT_R8(64,%r11),__LC_SAVE_AREA_SYNC
	stmg	%r8,%r9,__PT_PSW(%r11)
	mvc	__PT_INT_CODE(4,%r11),__LC_PGM_ILC
	mvc	__PT_INT_PARM_LONG(8,%r11),__LC_TRANS_EXC_CODE
	stg	%r13,__PT_FLAGS(%r11)
	stg	%r10,__PT_ARGS(%r11)
	tm	__LC_PGM_ILC+3,0x80	# check for per exception
	jz	5f
	tmhh	%r8,0x0001		# kernel per event ?
	jz	.Lpgm_kprobe
	oi	__PT_FLAGS+7(%r11),_PIF_PER_TRAP
	mvc	__THREAD_per_address(8,%r14),__LC_PER_ADDRESS
	mvc	__THREAD_per_cause(2,%r14),__LC_PER_CODE
	mvc	__THREAD_per_paid(1,%r14),__LC_PER_ACCESS_ID
5:	REENABLE_IRQS
	xc	__SF_BACKCHAIN(8,%r15),__SF_BACKCHAIN(%r15)
	larl	%r1,pgm_check_table
	llgh	%r10,__PT_INT_CODE+2(%r11)
	nill	%r10,0x007f
	sll	%r10,2
	je	.Lpgm_return
	lgf	%r9,0(%r10,%r1)		# load address of handler routine
	lgr	%r2,%r11		# pass pointer to pt_regs
	BASR_EX	%r14,%r9		# branch to interrupt-handler
.Lpgm_return:
	LOCKDEP_SYS_EXIT
	tm	__PT_PSW+1(%r11),0x01	# returning to user ?
	jno	.Lsysc_restore
	TSTMSK	__PT_FLAGS(%r11),_PIF_SYSCALL
	jo	.Lsysc_do_syscall
	j	.Lsysc_tif

#
# PER event in supervisor state, must be kprobes
#
.Lpgm_kprobe:
	REENABLE_IRQS
	xc	__SF_BACKCHAIN(8,%r15),__SF_BACKCHAIN(%r15)
	lgr	%r2,%r11		# pass pointer to pt_regs
	brasl	%r14,do_per_trap
	j	.Lpgm_return

#
# single stepped system call
#
.Lpgm_svcper:
	mvc	__LC_RETURN_PSW(8),__LC_SVC_NEW_PSW
	lghi	%r13,__TASK_thread
	larl	%r14,.Lsysc_per
	stg	%r14,__LC_RETURN_PSW+8
	lghi	%r14,_PIF_SYSCALL | _PIF_PER_TRAP
	lpswe	__LC_RETURN_PSW		# branch to .Lsysc_per and enable irqs

/*
 * IO interrupt handler routine
 */
ENTRY(io_int_handler)
	STCK	__LC_INT_CLOCK
	stpt	__LC_ASYNC_ENTER_TIMER
	BPOFF
	stmg	%r8,%r15,__LC_SAVE_AREA_ASYNC
	lg	%r12,__LC_CURRENT
	larl	%r13,cleanup_critical
	lmg	%r8,%r9,__LC_IO_OLD_PSW
	SWITCH_ASYNC __LC_SAVE_AREA_ASYNC,__LC_ASYNC_ENTER_TIMER
	stmg	%r0,%r7,__PT_R0(%r11)
	# clear user controlled registers to prevent speculative use
	xgr	%r0,%r0
	xgr	%r1,%r1
	xgr	%r2,%r2
	xgr	%r3,%r3
	xgr	%r4,%r4
	xgr	%r5,%r5
	xgr	%r6,%r6
	xgr	%r7,%r7
	xgr	%r10,%r10
	mvc	__PT_R8(64,%r11),__LC_SAVE_AREA_ASYNC
	stmg	%r8,%r9,__PT_PSW(%r11)
	mvc	__PT_INT_CODE(12,%r11),__LC_SUBCHANNEL_ID
	xc	__PT_FLAGS(8,%r11),__PT_FLAGS(%r11)
	TSTMSK	__LC_CPU_FLAGS,_CIF_IGNORE_IRQ
	jo	.Lio_restore
	TRACE_IRQS_OFF
	xc	__SF_BACKCHAIN(8,%r15),__SF_BACKCHAIN(%r15)
.Lio_loop:
	lgr	%r2,%r11		# pass pointer to pt_regs
	lghi	%r3,IO_INTERRUPT
	tm	__PT_INT_CODE+8(%r11),0x80	# adapter interrupt ?
	jz	.Lio_call
	lghi	%r3,THIN_INTERRUPT
.Lio_call:
	brasl	%r14,do_IRQ
	TSTMSK	__LC_MACHINE_FLAGS,MACHINE_FLAG_LPAR
	jz	.Lio_return
	tpi	0
	jz	.Lio_return
	mvc	__PT_INT_CODE(12,%r11),__LC_SUBCHANNEL_ID
	j	.Lio_loop
.Lio_return:
	LOCKDEP_SYS_EXIT
	TRACE_IRQS_ON
.Lio_tif:
	TSTMSK	__TI_flags(%r12),_TIF_WORK
	jnz	.Lio_work		# there is work to do (signals etc.)
	TSTMSK	__LC_CPU_FLAGS,_CIF_WORK
	jnz	.Lio_work
.Lio_restore:
	lg	%r14,__LC_VDSO_PER_CPU
	lmg	%r0,%r10,__PT_R0(%r11)
	mvc	__LC_RETURN_PSW(16),__PT_PSW(%r11)
	tm	__PT_PSW+1(%r11),0x01	# returning to user ?
	jno	.Lio_exit_kernel
	BPEXIT	__TI_flags(%r12),_TIF_ISOLATE_BP
.Lio_exit_timer:
	stpt	__LC_EXIT_TIMER
	mvc	__VDSO_ECTG_BASE(16,%r14),__LC_EXIT_TIMER
.Lio_exit_kernel:
	lmg	%r11,%r15,__PT_R11(%r11)
	lpswe	__LC_RETURN_PSW
.Lio_done:

#
# There is work todo, find out in which context we have been interrupted:
# 1) if we return to user space we can do all _TIF_WORK work
# 2) if we return to kernel code and kvm is enabled check if we need to
#    modify the psw to leave SIE
# 3) if we return to kernel code and preemptive scheduling is enabled check
#    the preemption counter and if it is zero call preempt_schedule_irq
# Before any work can be done, a switch to the kernel stack is required.
#
.Lio_work:
	tm	__PT_PSW+1(%r11),0x01	# returning to user ?
	jo	.Lio_work_user		# yes -> do resched & signal
#ifdef CONFIG_PREEMPT
	# check for preemptive scheduling
	icm	%r0,15,__LC_PREEMPT_COUNT
	jnz	.Lio_restore		# preemption is disabled
	TSTMSK	__TI_flags(%r12),_TIF_NEED_RESCHED
	jno	.Lio_restore
	# switch to kernel stack
	lg	%r1,__PT_R15(%r11)
	aghi	%r1,-(STACK_FRAME_OVERHEAD + __PT_SIZE)
	mvc	STACK_FRAME_OVERHEAD(__PT_SIZE,%r1),0(%r11)
	xc	__SF_BACKCHAIN(8,%r1),__SF_BACKCHAIN(%r1)
	la	%r11,STACK_FRAME_OVERHEAD(%r1)
	lgr	%r15,%r1
	# TRACE_IRQS_ON already done at .Lio_return, call
	# TRACE_IRQS_OFF to keep things symmetrical
	TRACE_IRQS_OFF
	brasl	%r14,preempt_schedule_irq
	j	.Lio_return
#else
	j	.Lio_restore
#endif

#
# Need to do work before returning to userspace, switch to kernel stack
#
.Lio_work_user:
	lg	%r1,__LC_KERNEL_STACK
	mvc	STACK_FRAME_OVERHEAD(__PT_SIZE,%r1),0(%r11)
	xc	__SF_BACKCHAIN(8,%r1),__SF_BACKCHAIN(%r1)
	la	%r11,STACK_FRAME_OVERHEAD(%r1)
	lgr	%r15,%r1

#
# One of the work bits is on. Find out which one.
#
.Lio_work_tif:
	TSTMSK	__LC_CPU_FLAGS,_CIF_MCCK_PENDING
	jo	.Lio_mcck_pending
	TSTMSK	__TI_flags(%r12),_TIF_NEED_RESCHED
	jo	.Lio_reschedule
#ifdef CONFIG_LIVEPATCH
	TSTMSK	__TI_flags(%r12),_TIF_PATCH_PENDING
	jo	.Lio_patch_pending
#endif
	TSTMSK	__TI_flags(%r12),_TIF_SIGPENDING
	jo	.Lio_sigpending
	TSTMSK	__TI_flags(%r12),_TIF_NOTIFY_RESUME
	jo	.Lio_notify_resume
	TSTMSK	__TI_flags(%r12),_TIF_GUARDED_STORAGE
	jo	.Lio_guarded_storage
	TSTMSK	__LC_CPU_FLAGS,_CIF_FPU
	jo	.Lio_vxrs
	TSTMSK	__LC_CPU_FLAGS,(_CIF_ASCE_PRIMARY|_CIF_ASCE_SECONDARY)
	jnz	.Lio_asce
	j	.Lio_return		# beware of critical section cleanup

#
# _CIF_MCCK_PENDING is set, call handler
#
.Lio_mcck_pending:
	# TRACE_IRQS_ON already done at .Lio_return
	brasl	%r14,s390_handle_mcck	# TIF bit will be cleared by handler
	TRACE_IRQS_OFF
	j	.Lio_return

#
# _CIF_ASCE_PRIMARY and/or CIF_ASCE_SECONDARY set, load user space asce
#
.Lio_asce:
	ni	__LC_CPU_FLAGS+7,255-_CIF_ASCE_SECONDARY
	lctlg	%c7,%c7,__LC_VDSO_ASCE		# load secondary asce
	TSTMSK	__LC_CPU_FLAGS,_CIF_ASCE_PRIMARY
	jz	.Lio_return
#ifndef CONFIG_HAVE_MARCH_Z10_FEATURES
	tm	__LC_STFLE_FAC_LIST+3,0x10	# has MVCOS ?
	jnz	.Lio_set_fs_fixup
	ni	__LC_CPU_FLAGS+7,255-_CIF_ASCE_PRIMARY
	lctlg	%c1,%c1,__LC_USER_ASCE		# load primary asce
	j	.Lio_return
.Lio_set_fs_fixup:
#endif
	larl	%r14,.Lio_return
	jg	set_fs_fixup

#
# CIF_FPU is set, restore floating-point controls and floating-point registers.
#
.Lio_vxrs:
	larl	%r14,.Lio_return
	jg	load_fpu_regs

#
# _TIF_GUARDED_STORAGE is set, call guarded_storage_load
#
.Lio_guarded_storage:
	# TRACE_IRQS_ON already done at .Lio_return
	ssm	__LC_SVC_NEW_PSW	# reenable interrupts
	lgr	%r2,%r11		# pass pointer to pt_regs
	brasl	%r14,gs_load_bc_cb
	ssm	__LC_PGM_NEW_PSW	# disable I/O and ext. interrupts
	TRACE_IRQS_OFF
	j	.Lio_return

#
# _TIF_NEED_RESCHED is set, call schedule
#
.Lio_reschedule:
	# TRACE_IRQS_ON already done at .Lio_return
	ssm	__LC_SVC_NEW_PSW	# reenable interrupts
	brasl	%r14,schedule		# call scheduler
	ssm	__LC_PGM_NEW_PSW	# disable I/O and ext. interrupts
	TRACE_IRQS_OFF
	j	.Lio_return

#
# _TIF_PATCH_PENDING is set, call klp_update_patch_state
#
#ifdef CONFIG_LIVEPATCH
.Lio_patch_pending:
	lg	%r2,__LC_CURRENT	# pass pointer to task struct
	larl	%r14,.Lio_return
	jg	klp_update_patch_state
#endif

#
# _TIF_SIGPENDING or is set, call do_signal
#
.Lio_sigpending:
	# TRACE_IRQS_ON already done at .Lio_return
	ssm	__LC_SVC_NEW_PSW	# reenable interrupts
	lgr	%r2,%r11		# pass pointer to pt_regs
	brasl	%r14,do_signal
	ssm	__LC_PGM_NEW_PSW	# disable I/O and ext. interrupts
	TRACE_IRQS_OFF
	j	.Lio_return

#
# _TIF_NOTIFY_RESUME or is set, call do_notify_resume
#
.Lio_notify_resume:
	# TRACE_IRQS_ON already done at .Lio_return
	ssm	__LC_SVC_NEW_PSW	# reenable interrupts
	lgr	%r2,%r11		# pass pointer to pt_regs
	brasl	%r14,do_notify_resume
	ssm	__LC_PGM_NEW_PSW	# disable I/O and ext. interrupts
	TRACE_IRQS_OFF
	j	.Lio_return

/*
 * External interrupt handler routine
 */
ENTRY(ext_int_handler)
	STCK	__LC_INT_CLOCK
	stpt	__LC_ASYNC_ENTER_TIMER
	BPOFF
	stmg	%r8,%r15,__LC_SAVE_AREA_ASYNC
	lg	%r12,__LC_CURRENT
	larl	%r13,cleanup_critical
	lmg	%r8,%r9,__LC_EXT_OLD_PSW
	SWITCH_ASYNC __LC_SAVE_AREA_ASYNC,__LC_ASYNC_ENTER_TIMER
	stmg	%r0,%r7,__PT_R0(%r11)
	# clear user controlled registers to prevent speculative use
	xgr	%r0,%r0
	xgr	%r1,%r1
	xgr	%r2,%r2
	xgr	%r3,%r3
	xgr	%r4,%r4
	xgr	%r5,%r5
	xgr	%r6,%r6
	xgr	%r7,%r7
	xgr	%r10,%r10
	mvc	__PT_R8(64,%r11),__LC_SAVE_AREA_ASYNC
	stmg	%r8,%r9,__PT_PSW(%r11)
	lghi	%r1,__LC_EXT_PARAMS2
	mvc	__PT_INT_CODE(4,%r11),__LC_EXT_CPU_ADDR
	mvc	__PT_INT_PARM(4,%r11),__LC_EXT_PARAMS
	mvc	__PT_INT_PARM_LONG(8,%r11),0(%r1)
	xc	__PT_FLAGS(8,%r11),__PT_FLAGS(%r11)
	TSTMSK	__LC_CPU_FLAGS,_CIF_IGNORE_IRQ
	jo	.Lio_restore
	TRACE_IRQS_OFF
	xc	__SF_BACKCHAIN(8,%r15),__SF_BACKCHAIN(%r15)
	lgr	%r2,%r11		# pass pointer to pt_regs
	lghi	%r3,EXT_INTERRUPT
	brasl	%r14,do_IRQ
	j	.Lio_return

/*
 * Load idle PSW. The second "half" of this function is in .Lcleanup_idle.
 */
ENTRY(psw_idle)
	stg	%r3,__SF_EMPTY(%r15)
	larl	%r1,.Lpsw_idle_lpsw+4
	stg	%r1,__SF_EMPTY+8(%r15)
#ifdef CONFIG_SMP
	larl	%r1,smp_cpu_mtid
	llgf	%r1,0(%r1)
	ltgr	%r1,%r1
	jz	.Lpsw_idle_stcctm
	.insn	rsy,0xeb0000000017,%r1,5,__SF_EMPTY+16(%r15)
.Lpsw_idle_stcctm:
#endif
	oi	__LC_CPU_FLAGS+7,_CIF_ENABLED_WAIT
	BPON
	STCK	__CLOCK_IDLE_ENTER(%r2)
	stpt	__TIMER_IDLE_ENTER(%r2)
.Lpsw_idle_lpsw:
	lpswe	__SF_EMPTY(%r15)
	BR_EX	%r14
.Lpsw_idle_end:

/*
 * Store floating-point controls and floating-point or vector register
 * depending whether the vector facility is available.	A critical section
 * cleanup assures that the registers are stored even if interrupted for
 * some other work.  The CIF_FPU flag is set to trigger a lazy restore
 * of the register contents at return from io or a system call.
 */
ENTRY(save_fpu_regs)
	lg	%r2,__LC_CURRENT
	aghi	%r2,__TASK_thread
	TSTMSK	__LC_CPU_FLAGS,_CIF_FPU
	jo	.Lsave_fpu_regs_exit
	stfpc	__THREAD_FPU_fpc(%r2)
	lg	%r3,__THREAD_FPU_regs(%r2)
	TSTMSK	__LC_MACHINE_FLAGS,MACHINE_FLAG_VX
	jz	.Lsave_fpu_regs_fp	  # no -> store FP regs
	VSTM	%v0,%v15,0,%r3		  # vstm 0,15,0(3)
	VSTM	%v16,%v31,256,%r3	  # vstm 16,31,256(3)
	j	.Lsave_fpu_regs_done	  # -> set CIF_FPU flag
.Lsave_fpu_regs_fp:
	std	0,0(%r3)
	std	1,8(%r3)
	std	2,16(%r3)
	std	3,24(%r3)
	std	4,32(%r3)
	std	5,40(%r3)
	std	6,48(%r3)
	std	7,56(%r3)
	std	8,64(%r3)
	std	9,72(%r3)
	std	10,80(%r3)
	std	11,88(%r3)
	std	12,96(%r3)
	std	13,104(%r3)
	std	14,112(%r3)
	std	15,120(%r3)
.Lsave_fpu_regs_done:
	oi	__LC_CPU_FLAGS+7,_CIF_FPU
.Lsave_fpu_regs_exit:
	BR_EX	%r14
.Lsave_fpu_regs_end:
EXPORT_SYMBOL(save_fpu_regs)

/*
 * Load floating-point controls and floating-point or vector registers.
 * A critical section cleanup assures that the register contents are
 * loaded even if interrupted for some other work.
 *
 * There are special calling conventions to fit into sysc and io return work:
 *	%r15:	<kernel stack>
 * The function requires:
 *	%r4
 */
load_fpu_regs:
	lg	%r4,__LC_CURRENT
	aghi	%r4,__TASK_thread
	TSTMSK	__LC_CPU_FLAGS,_CIF_FPU
	jno	.Lload_fpu_regs_exit
	lfpc	__THREAD_FPU_fpc(%r4)
	TSTMSK	__LC_MACHINE_FLAGS,MACHINE_FLAG_VX
	lg	%r4,__THREAD_FPU_regs(%r4)	# %r4 <- reg save area
	jz	.Lload_fpu_regs_fp		# -> no VX, load FP regs
	VLM	%v0,%v15,0,%r4
	VLM	%v16,%v31,256,%r4
	j	.Lload_fpu_regs_done
.Lload_fpu_regs_fp:
	ld	0,0(%r4)
	ld	1,8(%r4)
	ld	2,16(%r4)
	ld	3,24(%r4)
	ld	4,32(%r4)
	ld	5,40(%r4)
	ld	6,48(%r4)
	ld	7,56(%r4)
	ld	8,64(%r4)
	ld	9,72(%r4)
	ld	10,80(%r4)
	ld	11,88(%r4)
	ld	12,96(%r4)
	ld	13,104(%r4)
	ld	14,112(%r4)
	ld	15,120(%r4)
.Lload_fpu_regs_done:
	ni	__LC_CPU_FLAGS+7,255-_CIF_FPU
.Lload_fpu_regs_exit:
	BR_EX	%r14
.Lload_fpu_regs_end:

.L__critical_end:

/*
 * Machine check handler routines
 */
ENTRY(mcck_int_handler)
	STCK	__LC_MCCK_CLOCK
	BPOFF
	la	%r1,4095		# validate r1
	spt	__LC_CPU_TIMER_SAVE_AREA-4095(%r1)	# validate cpu timer
	sckc	__LC_CLOCK_COMPARATOR			# validate comparator
	lam	%a0,%a15,__LC_AREGS_SAVE_AREA-4095(%r1) # validate acrs
	lmg	%r0,%r15,__LC_GPREGS_SAVE_AREA-4095(%r1)# validate gprs
	lg	%r12,__LC_CURRENT
	larl	%r13,cleanup_critical
	lmg	%r8,%r9,__LC_MCK_OLD_PSW
	TSTMSK	__LC_MCCK_CODE,MCCK_CODE_SYSTEM_DAMAGE
	jo	.Lmcck_panic		# yes -> rest of mcck code invalid
	TSTMSK	__LC_MCCK_CODE,MCCK_CODE_CR_VALID
	jno	.Lmcck_panic		# control registers invalid -> panic
	la	%r14,4095
	lctlg	%c0,%c15,__LC_CREGS_SAVE_AREA-4095(%r14) # validate ctl regs
	ptlb
	lg	%r11,__LC_MCESAD-4095(%r14) # extended machine check save area
	nill	%r11,0xfc00		# MCESA_ORIGIN_MASK
	TSTMSK	__LC_CREGS_SAVE_AREA+16-4095(%r14),CR2_GUARDED_STORAGE
	jno	0f
	TSTMSK	__LC_MCCK_CODE,MCCK_CODE_GS_VALID
	jno	0f
	.insn	 rxy,0xe3000000004d,0,__MCESA_GS_SAVE_AREA(%r11) # LGSC
0:	l	%r14,__LC_FP_CREG_SAVE_AREA-4095(%r14)
	TSTMSK	__LC_MCCK_CODE,MCCK_CODE_FC_VALID
	jo	0f
	sr	%r14,%r14
0:	sfpc	%r14
	TSTMSK	__LC_MACHINE_FLAGS,MACHINE_FLAG_VX
	jo	0f
	lghi	%r14,__LC_FPREGS_SAVE_AREA
	ld	%f0,0(%r14)
	ld	%f1,8(%r14)
	ld	%f2,16(%r14)
	ld	%f3,24(%r14)
	ld	%f4,32(%r14)
	ld	%f5,40(%r14)
	ld	%f6,48(%r14)
	ld	%f7,56(%r14)
	ld	%f8,64(%r14)
	ld	%f9,72(%r14)
	ld	%f10,80(%r14)
	ld	%f11,88(%r14)
	ld	%f12,96(%r14)
	ld	%f13,104(%r14)
	ld	%f14,112(%r14)
	ld	%f15,120(%r14)
	j	1f
0:	VLM	%v0,%v15,0,%r11
	VLM	%v16,%v31,256,%r11
1:	lghi	%r14,__LC_CPU_TIMER_SAVE_AREA
	mvc	__LC_MCCK_ENTER_TIMER(8),0(%r14)
	TSTMSK	__LC_MCCK_CODE,MCCK_CODE_CPU_TIMER_VALID
	jo	3f
	la	%r14,__LC_SYNC_ENTER_TIMER
	clc	0(8,%r14),__LC_ASYNC_ENTER_TIMER
	jl	0f
	la	%r14,__LC_ASYNC_ENTER_TIMER
0:	clc	0(8,%r14),__LC_EXIT_TIMER
	jl	1f
	la	%r14,__LC_EXIT_TIMER
1:	clc	0(8,%r14),__LC_LAST_UPDATE_TIMER
	jl	2f
	la	%r14,__LC_LAST_UPDATE_TIMER
2:	spt	0(%r14)
	mvc	__LC_MCCK_ENTER_TIMER(8),0(%r14)
3:	TSTMSK	__LC_MCCK_CODE,MCCK_CODE_PSW_MWP_VALID
	jno	.Lmcck_panic
	tmhh	%r8,0x0001		# interrupting from user ?
	jnz	4f
	TSTMSK	__LC_MCCK_CODE,MCCK_CODE_PSW_IA_VALID
	jno	.Lmcck_panic
4:	SWITCH_ASYNC __LC_GPREGS_SAVE_AREA+64,__LC_MCCK_ENTER_TIMER
.Lmcck_skip:
	lghi	%r14,__LC_GPREGS_SAVE_AREA+64
	stmg	%r0,%r7,__PT_R0(%r11)
	# clear user controlled registers to prevent speculative use
	xgr	%r0,%r0
	xgr	%r1,%r1
	xgr	%r2,%r2
	xgr	%r3,%r3
	xgr	%r4,%r4
	xgr	%r5,%r5
	xgr	%r6,%r6
	xgr	%r7,%r7
	xgr	%r10,%r10
	mvc	__PT_R8(64,%r11),0(%r14)
	stmg	%r8,%r9,__PT_PSW(%r11)
	xc	__PT_FLAGS(8,%r11),__PT_FLAGS(%r11)
	xc	__SF_BACKCHAIN(8,%r15),__SF_BACKCHAIN(%r15)
	lgr	%r2,%r11		# pass pointer to pt_regs
	brasl	%r14,s390_do_machine_check
	tm	__PT_PSW+1(%r11),0x01	# returning to user ?
	jno	.Lmcck_return
	lg	%r1,__LC_KERNEL_STACK	# switch to kernel stack
	mvc	STACK_FRAME_OVERHEAD(__PT_SIZE,%r1),0(%r11)
	xc	__SF_BACKCHAIN(8,%r1),__SF_BACKCHAIN(%r1)
	la	%r11,STACK_FRAME_OVERHEAD(%r1)
	lgr	%r15,%r1
	ssm	__LC_PGM_NEW_PSW	# turn dat on, keep irqs off
	TSTMSK	__LC_CPU_FLAGS,_CIF_MCCK_PENDING
	jno	.Lmcck_return
	TRACE_IRQS_OFF
	brasl	%r14,s390_handle_mcck
	TRACE_IRQS_ON
.Lmcck_return:
	lg	%r14,__LC_VDSO_PER_CPU
	lmg	%r0,%r10,__PT_R0(%r11)
	mvc	__LC_RETURN_MCCK_PSW(16),__PT_PSW(%r11) # move return PSW
	tm	__LC_RETURN_MCCK_PSW+1,0x01 # returning to user ?
	jno	0f
	BPEXIT	__TI_flags(%r12),_TIF_ISOLATE_BP
	stpt	__LC_EXIT_TIMER
	mvc	__VDSO_ECTG_BASE(16,%r14),__LC_EXIT_TIMER
0:	lmg	%r11,%r15,__PT_R11(%r11)
	lpswe	__LC_RETURN_MCCK_PSW

.Lmcck_panic:
	lg	%r15,__LC_PANIC_STACK
	la	%r11,STACK_FRAME_OVERHEAD(%r15)
	j	.Lmcck_skip

#
# PSW restart interrupt handler
#
ENTRY(restart_int_handler)
	ALTERNATIVE "", ".insn s,0xb2800000,_LPP_OFFSET", 40
	stg	%r15,__LC_SAVE_AREA_RESTART
	lg	%r15,__LC_RESTART_STACK
	aghi	%r15,-__PT_SIZE			# create pt_regs on stack
	xc	0(__PT_SIZE,%r15),0(%r15)
	stmg	%r0,%r14,__PT_R0(%r15)
	mvc	__PT_R15(8,%r15),__LC_SAVE_AREA_RESTART
	mvc	__PT_PSW(16,%r15),__LC_RST_OLD_PSW # store restart old psw
	aghi	%r15,-STACK_FRAME_OVERHEAD	# create stack frame on stack
	xc	0(STACK_FRAME_OVERHEAD,%r15),0(%r15)
	lg	%r1,__LC_RESTART_FN		# load fn, parm & source cpu
	lg	%r2,__LC_RESTART_DATA
	lg	%r3,__LC_RESTART_SOURCE
	ltgr	%r3,%r3				# test source cpu address
	jm	1f				# negative -> skip source stop
0:	sigp	%r4,%r3,SIGP_SENSE		# sigp sense to source cpu
	brc	10,0b				# wait for status stored
1:	basr	%r14,%r1			# call function
	stap	__SF_EMPTY(%r15)		# store cpu address
	llgh	%r3,__SF_EMPTY(%r15)
2:	sigp	%r4,%r3,SIGP_STOP		# sigp stop to current cpu
	brc	2,2b
3:	j	3b

	.section .kprobes.text, "ax"

#ifdef CONFIG_CHECK_STACK
/*
 * The synchronous or the asynchronous stack overflowed. We are dead.
 * No need to properly save the registers, we are going to panic anyway.
 * Setup a pt_regs so that show_trace can provide a good call trace.
 */
stack_overflow:
	lg	%r15,__LC_PANIC_STACK	# change to panic stack
	la	%r11,STACK_FRAME_OVERHEAD(%r15)
	stmg	%r0,%r7,__PT_R0(%r11)
	stmg	%r8,%r9,__PT_PSW(%r11)
	mvc	__PT_R8(64,%r11),0(%r14)
	stg	%r10,__PT_ORIG_GPR2(%r11) # store last break to orig_gpr2
	xc	__SF_BACKCHAIN(8,%r15),__SF_BACKCHAIN(%r15)
	lgr	%r2,%r11		# pass pointer to pt_regs
	jg	kernel_stack_overflow
#endif

cleanup_critical:
#if IS_ENABLED(CONFIG_KVM)
	clg	%r9,BASED(.Lcleanup_table_sie)	# .Lsie_gmap
	jl	0f
	clg	%r9,BASED(.Lcleanup_table_sie+8)# .Lsie_done
	jl	.Lcleanup_sie
#endif
	clg	%r9,BASED(.Lcleanup_table)	# system_call
	jl	0f
	clg	%r9,BASED(.Lcleanup_table+8)	# .Lsysc_do_svc
	jl	.Lcleanup_system_call
	clg	%r9,BASED(.Lcleanup_table+16)	# .Lsysc_tif
	jl	0f
	clg	%r9,BASED(.Lcleanup_table+24)	# .Lsysc_restore
	jl	.Lcleanup_sysc_tif
	clg	%r9,BASED(.Lcleanup_table+32)	# .Lsysc_done
	jl	.Lcleanup_sysc_restore
	clg	%r9,BASED(.Lcleanup_table+40)	# .Lio_tif
	jl	0f
	clg	%r9,BASED(.Lcleanup_table+48)	# .Lio_restore
	jl	.Lcleanup_io_tif
	clg	%r9,BASED(.Lcleanup_table+56)	# .Lio_done
	jl	.Lcleanup_io_restore
	clg	%r9,BASED(.Lcleanup_table+64)	# psw_idle
	jl	0f
	clg	%r9,BASED(.Lcleanup_table+72)	# .Lpsw_idle_end
	jl	.Lcleanup_idle
	clg	%r9,BASED(.Lcleanup_table+80)	# save_fpu_regs
	jl	0f
	clg	%r9,BASED(.Lcleanup_table+88)	# .Lsave_fpu_regs_end
	jl	.Lcleanup_save_fpu_regs
	clg	%r9,BASED(.Lcleanup_table+96)	# load_fpu_regs
	jl	0f
	clg	%r9,BASED(.Lcleanup_table+104)	# .Lload_fpu_regs_end
	jl	.Lcleanup_load_fpu_regs
0:	BR_EX	%r14

	.align	8
.Lcleanup_table:
	.quad	system_call
	.quad	.Lsysc_do_svc
	.quad	.Lsysc_tif
	.quad	.Lsysc_restore
	.quad	.Lsysc_done
	.quad	.Lio_tif
	.quad	.Lio_restore
	.quad	.Lio_done
	.quad	psw_idle
	.quad	.Lpsw_idle_end
	.quad	save_fpu_regs
	.quad	.Lsave_fpu_regs_end
	.quad	load_fpu_regs
	.quad	.Lload_fpu_regs_end

#if IS_ENABLED(CONFIG_KVM)
.Lcleanup_table_sie:
	.quad	.Lsie_gmap
	.quad	.Lsie_done

.Lcleanup_sie:
	cghi    %r11,__LC_SAVE_AREA_ASYNC 	#Is this in normal interrupt?
	je      1f
	slg     %r9,BASED(.Lsie_crit_mcck_start)
	clg     %r9,BASED(.Lsie_crit_mcck_length)
	jh      1f
	oi      __LC_CPU_FLAGS+7, _CIF_MCCK_GUEST
1:	BPENTER __SF_SIE_FLAGS(%r15),(_TIF_ISOLATE_BP|_TIF_ISOLATE_BP_GUEST)
	lg	%r9,__SF_SIE_CONTROL(%r15)	# get control block pointer
	ni	__SIE_PROG0C+3(%r9),0xfe	# no longer in SIE
	lctlg	%c1,%c1,__LC_USER_ASCE		# load primary asce
	larl	%r9,sie_exit			# skip forward to sie_exit
	BR_EX	%r14
#endif

.Lcleanup_system_call:
	# check if stpt has been executed
	clg	%r9,BASED(.Lcleanup_system_call_insn)
	jh	0f
	mvc	__LC_SYNC_ENTER_TIMER(8),__LC_ASYNC_ENTER_TIMER
	cghi	%r11,__LC_SAVE_AREA_ASYNC
	je	0f
	mvc	__LC_SYNC_ENTER_TIMER(8),__LC_MCCK_ENTER_TIMER
0:	# check if stmg has been executed
	clg	%r9,BASED(.Lcleanup_system_call_insn+8)
	jh	0f
	mvc	__LC_SAVE_AREA_SYNC(64),0(%r11)
0:	# check if base register setup + TIF bit load has been done
	clg	%r9,BASED(.Lcleanup_system_call_insn+16)
	jhe	0f
	# set up saved register r12 task struct pointer
	stg	%r12,32(%r11)
	# set up saved register r13 __TASK_thread offset
	mvc	40(8,%r11),BASED(.Lcleanup_system_call_const)
0:	# check if the user time update has been done
	clg	%r9,BASED(.Lcleanup_system_call_insn+24)
	jh	0f
	lg	%r15,__LC_EXIT_TIMER
	slg	%r15,__LC_SYNC_ENTER_TIMER
	alg	%r15,__LC_USER_TIMER
	stg	%r15,__LC_USER_TIMER
0:	# check if the system time update has been done
	clg	%r9,BASED(.Lcleanup_system_call_insn+32)
	jh	0f
	lg	%r15,__LC_LAST_UPDATE_TIMER
	slg	%r15,__LC_EXIT_TIMER
	alg	%r15,__LC_SYSTEM_TIMER
	stg	%r15,__LC_SYSTEM_TIMER
0:	# update accounting time stamp
	mvc	__LC_LAST_UPDATE_TIMER(8),__LC_SYNC_ENTER_TIMER
	BPENTER __TI_flags(%r12),_TIF_ISOLATE_BP
	# set up saved register r11
	lg	%r15,__LC_KERNEL_STACK
	la	%r9,STACK_FRAME_OVERHEAD(%r15)
	stg	%r9,24(%r11)		# r11 pt_regs pointer
	# fill pt_regs
	mvc	__PT_R8(64,%r9),__LC_SAVE_AREA_SYNC
	stmg	%r0,%r7,__PT_R0(%r9)
	mvc	__PT_PSW(16,%r9),__LC_SVC_OLD_PSW
	mvc	__PT_INT_CODE(4,%r9),__LC_SVC_ILC
	xc	__PT_FLAGS(8,%r9),__PT_FLAGS(%r9)
	mvi	__PT_FLAGS+7(%r9),_PIF_SYSCALL
	# setup saved register r15
	stg	%r15,56(%r11)		# r15 stack pointer
	# set new psw address and exit
	larl	%r9,.Lsysc_do_svc
	BR_EX	%r14,%r11
.Lcleanup_system_call_insn:
	.quad	system_call
	.quad	.Lsysc_stmg
	.quad	.Lsysc_per
	.quad	.Lsysc_vtime+36
	.quad	.Lsysc_vtime+42
.Lcleanup_system_call_const:
	.quad	__TASK_thread

.Lcleanup_sysc_tif:
	larl	%r9,.Lsysc_tif
	BR_EX	%r14,%r11

.Lcleanup_sysc_restore:
	# check if stpt has been executed
	clg	%r9,BASED(.Lcleanup_sysc_restore_insn)
	jh	0f
	mvc	__LC_EXIT_TIMER(8),__LC_ASYNC_ENTER_TIMER
	cghi	%r11,__LC_SAVE_AREA_ASYNC
	je	0f
	mvc	__LC_EXIT_TIMER(8),__LC_MCCK_ENTER_TIMER
0:	clg	%r9,BASED(.Lcleanup_sysc_restore_insn+8)
	je	1f
	lg	%r9,24(%r11)		# get saved pointer to pt_regs
	mvc	__LC_RETURN_PSW(16),__PT_PSW(%r9)
	mvc	0(64,%r11),__PT_R8(%r9)
	lmg	%r0,%r7,__PT_R0(%r9)
1:	lmg	%r8,%r9,__LC_RETURN_PSW
	BR_EX	%r14,%r11
.Lcleanup_sysc_restore_insn:
	.quad	.Lsysc_exit_timer
	.quad	.Lsysc_done - 4

.Lcleanup_io_tif:
	larl	%r9,.Lio_tif
	BR_EX	%r14,%r11

.Lcleanup_io_restore:
	# check if stpt has been executed
	clg	%r9,BASED(.Lcleanup_io_restore_insn)
	jh	0f
	mvc	__LC_EXIT_TIMER(8),__LC_MCCK_ENTER_TIMER
0:	clg	%r9,BASED(.Lcleanup_io_restore_insn+8)
	je	1f
	lg	%r9,24(%r11)		# get saved r11 pointer to pt_regs
	mvc	__LC_RETURN_PSW(16),__PT_PSW(%r9)
	mvc	0(64,%r11),__PT_R8(%r9)
	lmg	%r0,%r7,__PT_R0(%r9)
1:	lmg	%r8,%r9,__LC_RETURN_PSW
	BR_EX	%r14,%r11
.Lcleanup_io_restore_insn:
	.quad	.Lio_exit_timer
	.quad	.Lio_done - 4

.Lcleanup_idle:
	ni	__LC_CPU_FLAGS+7,255-_CIF_ENABLED_WAIT
	# copy interrupt clock & cpu timer
	mvc	__CLOCK_IDLE_EXIT(8,%r2),__LC_INT_CLOCK
	mvc	__TIMER_IDLE_EXIT(8,%r2),__LC_ASYNC_ENTER_TIMER
	cghi	%r11,__LC_SAVE_AREA_ASYNC
	je	0f
	mvc	__CLOCK_IDLE_EXIT(8,%r2),__LC_MCCK_CLOCK
	mvc	__TIMER_IDLE_EXIT(8,%r2),__LC_MCCK_ENTER_TIMER
0:	# check if stck & stpt have been executed
	clg	%r9,BASED(.Lcleanup_idle_insn)
	jhe	1f
	mvc	__CLOCK_IDLE_ENTER(8,%r2),__CLOCK_IDLE_EXIT(%r2)
	mvc	__TIMER_IDLE_ENTER(8,%r2),__TIMER_IDLE_EXIT(%r2)
1:	# calculate idle cycles
#ifdef CONFIG_SMP
	clg	%r9,BASED(.Lcleanup_idle_insn)
	jl	3f
	larl	%r1,smp_cpu_mtid
	llgf	%r1,0(%r1)
	ltgr	%r1,%r1
	jz	3f
	.insn	rsy,0xeb0000000017,%r1,5,__SF_EMPTY+80(%r15)
	larl	%r3,mt_cycles
	ag	%r3,__LC_PERCPU_OFFSET
	la	%r4,__SF_EMPTY+16(%r15)
2:	lg	%r0,0(%r3)
	slg	%r0,0(%r4)
	alg	%r0,64(%r4)
	stg	%r0,0(%r3)
	la	%r3,8(%r3)
	la	%r4,8(%r4)
	brct	%r1,2b
#endif
3:	# account system time going idle
	lg	%r9,__LC_STEAL_TIMER
	alg	%r9,__CLOCK_IDLE_ENTER(%r2)
	slg	%r9,__LC_LAST_UPDATE_CLOCK
	stg	%r9,__LC_STEAL_TIMER
	mvc	__LC_LAST_UPDATE_CLOCK(8),__CLOCK_IDLE_EXIT(%r2)
	lg	%r9,__LC_SYSTEM_TIMER
	alg	%r9,__LC_LAST_UPDATE_TIMER
	slg	%r9,__TIMER_IDLE_ENTER(%r2)
	stg	%r9,__LC_SYSTEM_TIMER
	mvc	__LC_LAST_UPDATE_TIMER(8),__TIMER_IDLE_EXIT(%r2)
	# prepare return psw
	nihh	%r8,0xfcfd		# clear irq & wait state bits
	lg	%r9,48(%r11)		# return from psw_idle
	BR_EX	%r14,%r11
.Lcleanup_idle_insn:
	.quad	.Lpsw_idle_lpsw

.Lcleanup_save_fpu_regs:
	larl	%r9,save_fpu_regs
	BR_EX	%r14,%r11

.Lcleanup_load_fpu_regs:
	larl	%r9,load_fpu_regs
	BR_EX	%r14,%r11

/*
 * Integer constants
 */
	.align	8
.Lcritical_start:
	.quad	.L__critical_start
.Lcritical_length:
	.quad	.L__critical_end - .L__critical_start
#if IS_ENABLED(CONFIG_KVM)
.Lsie_critical_start:
	.quad	.Lsie_gmap
.Lsie_critical_length:
	.quad	.Lsie_done - .Lsie_gmap
.Lsie_crit_mcck_start:
	.quad   .Lsie_entry
.Lsie_crit_mcck_length:
	.quad   .Lsie_skip - .Lsie_entry
#endif
	.section .rodata, "a"
#define SYSCALL(esame,emu)	.long esame
	.globl	sys_call_table
sys_call_table:
#include "asm/syscall_table.h"
#undef SYSCALL

#ifdef CONFIG_COMPAT

#define SYSCALL(esame,emu)	.long emu
	.globl	sys_call_table_emu
sys_call_table_emu:
#include "asm/syscall_table.h"
#undef SYSCALL
#endif<|MERGE_RESOLUTION|>--- conflicted
+++ resolved
@@ -180,24 +180,8 @@
 
 	.macro BPEXIT tif_ptr,tif_mask
 	TSTMSK	\tif_ptr,\tif_mask
-<<<<<<< HEAD
-	.pushsection .altinstr_replacement, "ax"
-662:	jnz	. + 8
-	.long	0xb2e8d000
-	.popsection
-664:	jz	. + 8
-	.long	0xb2e8c000
-	.pushsection .altinstructions, "a"
-	.long 664b - .
-	.long 662b - .
-	.word 82
-	.byte 8
-	.byte 8
-	.popsection
-=======
 	ALTERNATIVE "jz .+8;  .long 0xb2e8c000", \
 		    "jnz .+8; .long 0xb2e8d000", 82
->>>>>>> 144482d4
 	.endm
 
 	GEN_BR_THUNK %r9
@@ -242,15 +226,8 @@
 	aghi	%r3,__TASK_pid
 	mvc	__LC_CURRENT_PID(4,%r0),0(%r3)	# store pid of next
 	lmg	%r6,%r15,__SF_GPRS(%r15)	# load gprs of next task
-<<<<<<< HEAD
-	TSTMSK	__LC_MACHINE_FLAGS,MACHINE_FLAG_LPP
-	jz	0f
-	.insn	s,0xb2800000,__LC_LPP		# set program parameter
-0:	BR_EX	%r14
-=======
 	ALTERNATIVE "", ".insn s,0xb2800000,_LPP_OFFSET", 40
 	BR_EX	%r14
->>>>>>> 144482d4
 
 .L__critical_start:
 
@@ -316,11 +293,7 @@
 	xgr	%r4,%r4
 	xgr	%r5,%r5
 	lmg	%r6,%r14,__SF_GPRS(%r15)	# restore kernel registers
-<<<<<<< HEAD
-	lg	%r2,__SF_EMPTY+16(%r15)		# return exit reason code
-=======
 	lg	%r2,__SF_SIE_REASON(%r15)	# return exit reason code
->>>>>>> 144482d4
 	BR_EX	%r14
 .Lsie_fault:
 	lghi	%r14,-EFAULT
