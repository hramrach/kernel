/*
 *    Copyright IBM Corp. 2007, 2009
 *    Author(s): Hongjie Yang <hongjie@us.ibm.com>,
 *		 Heiko Carstens <heiko.carstens@de.ibm.com>
 */

#define KMSG_COMPONENT "setup"
#define pr_fmt(fmt) KMSG_COMPONENT ": " fmt

#include <linux/compiler.h>
#include <linux/init.h>
#include <linux/errno.h>
#include <linux/string.h>
#include <linux/ctype.h>
#include <linux/lockdep.h>
#include <linux/extable.h>
#include <linux/pfn.h>
#include <linux/uaccess.h>
#include <linux/kernel.h>
#include <asm/diag.h>
#include <asm/ebcdic.h>
#include <asm/ipl.h>
#include <asm/lowcore.h>
#include <asm/processor.h>
#include <asm/sections.h>
#include <asm/setup.h>
#include <asm/sysinfo.h>
#include <asm/cpcmd.h>
#include <asm/sclp.h>
#include <asm/facility.h>
#include <asm/uv.h>
<<<<<<< HEAD
#include <asm/pci_insn.h>
=======
>>>>>>> 17d93760
#include "entry.h"

/*
 * Create a Kernel NSS if the SAVESYS= parameter is defined
 */
#define DEFSYS_CMD_SIZE		128
#define SAVESYS_CMD_SIZE	32

char kernel_nss_name[NSS_NAME_SIZE + 1];

static void __init setup_boot_command_line(void);

/*
 * Get the TOD clock running.
 */
static void __init reset_tod_clock(void)
{
	u64 time;

	if (store_tod_clock(&time) == 0)
		return;
	/* TOD clock not running. Set the clock to Unix Epoch. */
	if (set_tod_clock(TOD_UNIX_EPOCH) != 0 || store_tod_clock(&time) != 0)
		disabled_wait(0);

	memset(tod_clock_base, 0, 16);
	*(__u64 *) &tod_clock_base[1] = TOD_UNIX_EPOCH;
	S390_lowcore.last_update_clock = TOD_UNIX_EPOCH;
}

#ifdef CONFIG_SHARED_KERNEL
int __init savesys_ipl_nss(char *cmd, const int cmdlen);

asm(
	"	.section .init.text,\"ax\",@progbits\n"
	"	.align	4\n"
	"	.type	savesys_ipl_nss, @function\n"
	"savesys_ipl_nss:\n"
	"	stmg	6,15,48(15)\n"
	"	lgr	14,3\n"
	"	sam31\n"
	"	diag	2,14,0x8\n"
	"	sam64\n"
	"	lgr	2,14\n"
	"	lmg	6,15,48(15)\n"
	"	br	14\n"
	"	.size	savesys_ipl_nss, .-savesys_ipl_nss\n"
	"	.previous\n");

static __initdata char upper_command_line[COMMAND_LINE_SIZE];

static noinline __init void create_kernel_nss(void)
{
	unsigned int i, stext_pfn, eshared_pfn, end_pfn, min_size;
#ifdef CONFIG_BLK_DEV_INITRD
	unsigned int sinitrd_pfn, einitrd_pfn;
#endif
	int response;
	int hlen;
	size_t len;
	char *savesys_ptr;
	char defsys_cmd[DEFSYS_CMD_SIZE];
	char savesys_cmd[SAVESYS_CMD_SIZE];

	/* Do nothing if we are not running under VM */
	if (!MACHINE_IS_VM)
		return;

	/* Convert COMMAND_LINE to upper case */
	for (i = 0; i < strlen(boot_command_line); i++)
		upper_command_line[i] = toupper(boot_command_line[i]);

	savesys_ptr = strstr(upper_command_line, "SAVESYS=");

	if (!savesys_ptr)
		return;

	savesys_ptr += 8;    /* Point to the beginning of the NSS name */
	for (i = 0; i < NSS_NAME_SIZE; i++) {
		if (savesys_ptr[i] == ' ' || savesys_ptr[i] == '\0')
			break;
		kernel_nss_name[i] = savesys_ptr[i];
	}

	stext_pfn = PFN_DOWN(__pa(&_stext));
	eshared_pfn = PFN_DOWN(__pa(&_eshared));
	end_pfn = PFN_UP(__pa(&_end));
	min_size = end_pfn << 2;

	hlen = snprintf(defsys_cmd, DEFSYS_CMD_SIZE,
			"DEFSYS %s 00000-%.5X EW %.5X-%.5X SR %.5X-%.5X",
			kernel_nss_name, stext_pfn - 1, stext_pfn,
			eshared_pfn - 1, eshared_pfn, end_pfn);

#ifdef CONFIG_BLK_DEV_INITRD
	if (INITRD_START && INITRD_SIZE) {
		sinitrd_pfn = PFN_DOWN(__pa(INITRD_START));
		einitrd_pfn = PFN_UP(__pa(INITRD_START + INITRD_SIZE));
		min_size = einitrd_pfn << 2;
		hlen += snprintf(defsys_cmd + hlen, DEFSYS_CMD_SIZE - hlen,
				 " EW %.5X-%.5X", sinitrd_pfn, einitrd_pfn);
	}
#endif

	snprintf(defsys_cmd + hlen, DEFSYS_CMD_SIZE - hlen,
		 " EW MINSIZE=%.7iK PARMREGS=0-13", min_size);
	defsys_cmd[DEFSYS_CMD_SIZE - 1] = '\0';
	snprintf(savesys_cmd, SAVESYS_CMD_SIZE, "SAVESYS %s \n IPL %s",
		 kernel_nss_name, kernel_nss_name);
	savesys_cmd[SAVESYS_CMD_SIZE - 1] = '\0';

	__cpcmd(defsys_cmd, NULL, 0, &response);

	if (response != 0) {
		pr_err("Defining the Linux kernel NSS failed with rc=%d\n",
			response);
		kernel_nss_name[0] = '\0';
		return;
	}

	len = strlen(savesys_cmd);
	ASCEBC(savesys_cmd, len);
	response = savesys_ipl_nss(savesys_cmd, len);

	/* On success: response is equal to the command size,
	 *	       max SAVESYS_CMD_SIZE
	 * On error: response contains the numeric portion of cp error message.
	 *	     for SAVESYS it will be >= 263
	 *	     for missing privilege class, it will be 1
	 */
	if (response > SAVESYS_CMD_SIZE || response == 1) {
		pr_err("Saving the Linux kernel NSS failed with rc=%d\n",
			response);
		kernel_nss_name[0] = '\0';
		return;
	}

	/* re-initialize cputime accounting. */
	get_tod_clock_ext(tod_clock_base);
	S390_lowcore.last_update_clock = *(__u64 *) &tod_clock_base[1];
	S390_lowcore.last_update_timer = 0x7fffffffffffffffULL;
	S390_lowcore.user_timer = 0;
	S390_lowcore.system_timer = 0;
	asm volatile("SPT 0(%0)" : : "a" (&S390_lowcore.last_update_timer));

	/* re-setup boot command line with new ipl vm parms */
	ipl_update_parameters();
	setup_boot_command_line();

	ipl_flags = IPL_NSS_VALID;
}

#else /* CONFIG_SHARED_KERNEL */

static inline void create_kernel_nss(void) { }

#endif /* CONFIG_SHARED_KERNEL */

/*
 * Clear bss memory
 */
static noinline __init void clear_bss_section(void)
{
	memset(__bss_start, 0, __bss_stop - __bss_start);
}

/*
 * Initialize storage key for kernel pages
 */
static noinline __init void init_kernel_storage_key(void)
{
#if PAGE_DEFAULT_KEY
	unsigned long end_pfn, init_pfn;

	end_pfn = PFN_UP(__pa(&_end));

	for (init_pfn = 0 ; init_pfn < end_pfn; init_pfn++)
		page_set_storage_key(init_pfn << PAGE_SHIFT,
				     PAGE_DEFAULT_KEY, 0);
#endif
}

static __initdata char sysinfo_page[PAGE_SIZE] __aligned(PAGE_SIZE);

static noinline __init void detect_machine_type(void)
{
	struct sysinfo_3_2_2 *vmms = (struct sysinfo_3_2_2 *)&sysinfo_page;

	/* Check current-configuration-level */
	if (stsi(NULL, 0, 0, 0) <= 2) {
		S390_lowcore.machine_flags |= MACHINE_FLAG_LPAR;
		return;
	}
	/* Get virtual-machine cpu information. */
	if (stsi(vmms, 3, 2, 2) || !vmms->count)
		return;

	/* Detect known hypervisors */
	if (!memcmp(vmms->vm[0].cpi, "\xd2\xe5\xd4", 3))
		S390_lowcore.machine_flags |= MACHINE_FLAG_KVM;
	else if (!memcmp(vmms->vm[0].cpi, "\xa9\x61\xe5\xd4", 4))
		S390_lowcore.machine_flags |= MACHINE_FLAG_VM;
}

/* Remove leading, trailing and double whitespace. */
static inline void strim_all(char *str)
{
	char *s;

	s = strim(str);
	if (s != str)
		memmove(str, s, strlen(s));
	while (*str) {
		if (!isspace(*str++))
			continue;
		if (isspace(*str)) {
			s = skip_spaces(str);
			memmove(str, s, strlen(s) + 1);
		}
	}
}

static noinline __init void setup_arch_string(void)
{
	struct sysinfo_1_1_1 *mach = (struct sysinfo_1_1_1 *)&sysinfo_page;
	struct sysinfo_3_2_2 *vm = (struct sysinfo_3_2_2 *)&sysinfo_page;
	char mstr[80], hvstr[17];

	if (stsi(mach, 1, 1, 1))
		return;
	EBCASC(mach->manufacturer, sizeof(mach->manufacturer));
	EBCASC(mach->type, sizeof(mach->type));
	EBCASC(mach->model, sizeof(mach->model));
	EBCASC(mach->model_capacity, sizeof(mach->model_capacity));
	sprintf(mstr, "%-16.16s %-4.4s %-16.16s %-16.16s",
		mach->manufacturer, mach->type,
		mach->model, mach->model_capacity);
	strim_all(mstr);
	if (stsi(vm, 3, 2, 2) == 0 && vm->count) {
		EBCASC(vm->vm[0].cpi, sizeof(vm->vm[0].cpi));
		sprintf(hvstr, "%-16.16s", vm->vm[0].cpi);
		strim_all(hvstr);
	} else {
		sprintf(hvstr, "%s",
			MACHINE_IS_LPAR ? "LPAR" :
			MACHINE_IS_VM ? "z/VM" :
			MACHINE_IS_KVM ? "KVM" : "unknown");
	}
	dump_stack_set_arch_desc("%s (%s)", mstr, hvstr);
}

static __init void setup_topology(void)
{
	int max_mnest;

	if (!test_facility(11))
		return;
	S390_lowcore.machine_flags |= MACHINE_FLAG_TOPOLOGY;
	for (max_mnest = 6; max_mnest > 1; max_mnest--) {
		if (stsi(&sysinfo_page, 15, 1, max_mnest) == 0)
			break;
	}
	topology_max_mnest = max_mnest;
}

static void early_pgm_check_handler(void)
{
	const struct exception_table_entry *fixup;
	unsigned long cr0, cr0_new;
	unsigned long addr;

	addr = S390_lowcore.program_old_psw.addr;
	fixup = search_exception_tables(addr);
	if (!fixup)
		disabled_wait(0);
	/* Disable low address protection before storing into lowcore. */
	__ctl_store(cr0, 0, 0);
	cr0_new = cr0 & ~(1UL << 28);
	__ctl_load(cr0_new, 0, 0);
	S390_lowcore.program_old_psw.addr = extable_fixup(fixup);
	__ctl_load(cr0, 0, 0);
}

static noinline __init void setup_lowcore_early(void)
{
	psw_t psw;

	psw.mask = PSW_MASK_BASE | PSW_DEFAULT_KEY | PSW_MASK_EA | PSW_MASK_BA;
	psw.addr = (unsigned long) s390_base_ext_handler;
	S390_lowcore.external_new_psw = psw;
	psw.addr = (unsigned long) s390_base_pgm_handler;
	S390_lowcore.program_new_psw = psw;
	s390_base_pgm_handler_fn = early_pgm_check_handler;
	S390_lowcore.preempt_count = INIT_PREEMPT_COUNT;
}

static noinline __init void setup_facility_list(void)
{
	stfle(S390_lowcore.stfle_fac_list,
	      ARRAY_SIZE(S390_lowcore.stfle_fac_list));
	memcpy(S390_lowcore.alt_stfle_fac_list,
	       S390_lowcore.stfle_fac_list,
	       sizeof(S390_lowcore.alt_stfle_fac_list));
	if (!IS_ENABLED(CONFIG_KERNEL_NOBP))
		__clear_facility(82, S390_lowcore.alt_stfle_fac_list);
}

static __init void detect_diag9c(void)
{
	unsigned int cpu_address;
	int rc;

	cpu_address = stap();
	diag_stat_inc(DIAG_STAT_X09C);
	asm volatile(
		"	diag	%2,0,0x9c\n"
		"0:	la	%0,0\n"
		"1:\n"
		EX_TABLE(0b,1b)
		: "=d" (rc) : "0" (-EOPNOTSUPP), "d" (cpu_address) : "cc");
	if (!rc)
		S390_lowcore.machine_flags |= MACHINE_FLAG_DIAG9C;
}

static __init void detect_diag44(void)
{
	int rc;

	diag_stat_inc(DIAG_STAT_X044);
	asm volatile(
		"	diag	0,0,0x44\n"
		"0:	la	%0,0\n"
		"1:\n"
		EX_TABLE(0b,1b)
		: "=d" (rc) : "0" (-EOPNOTSUPP) : "cc");
	if (!rc)
		S390_lowcore.machine_flags |= MACHINE_FLAG_DIAG44;
}

static __init void detect_machine_facilities(void)
{
	if (test_facility(8)) {
		S390_lowcore.machine_flags |= MACHINE_FLAG_EDAT1;
		__ctl_set_bit(0, 23);
	}
	if (test_facility(78))
		S390_lowcore.machine_flags |= MACHINE_FLAG_EDAT2;
	if (test_facility(3))
		S390_lowcore.machine_flags |= MACHINE_FLAG_IDTE;
	if (test_facility(40))
		S390_lowcore.machine_flags |= MACHINE_FLAG_LPP;
	if (test_facility(50) && test_facility(73)) {
		S390_lowcore.machine_flags |= MACHINE_FLAG_TE;
		__ctl_set_bit(0, 55);
	}
	if (test_facility(51))
		S390_lowcore.machine_flags |= MACHINE_FLAG_TLB_LC;
	if (test_facility(129)) {
		S390_lowcore.machine_flags |= MACHINE_FLAG_VX;
		__ctl_set_bit(0, 17);
	}
	if (test_facility(130)) {
		S390_lowcore.machine_flags |= MACHINE_FLAG_NX;
		__ctl_set_bit(0, 20);
	}
	if (test_facility(133))
		S390_lowcore.machine_flags |= MACHINE_FLAG_GS;
	if (test_facility(139) && (tod_clock_base[1] & 0x80)) {
		/* Enabled signed clock comparator comparisons */
		S390_lowcore.machine_flags |= MACHINE_FLAG_SCC;
		clock_comparator_max = -1ULL >> 1;
		__ctl_set_bit(0, 53);
	}
	enable_mio_ctl();
}

static inline void save_vector_registers(void)
{
#ifdef CONFIG_CRASH_DUMP
	if (test_facility(129))
		save_vx_regs(boot_cpu_vector_save_area);
#endif
}

static int __init disable_vector_extension(char *str)
{
	S390_lowcore.machine_flags &= ~MACHINE_FLAG_VX;
	__ctl_clear_bit(0, 17);
	return 1;
}
early_param("novx", disable_vector_extension);

static int __init noexec_setup(char *str)
{
	bool enabled;
	int rc;

	rc = kstrtobool(str, &enabled);
	if (!rc && !enabled) {
		/* Disable no-execute support */
		S390_lowcore.machine_flags &= ~MACHINE_FLAG_NX;
		__ctl_clear_bit(0, 20);
	}
	return rc;
}
early_param("noexec", noexec_setup);

static int __init cad_setup(char *str)
{
	bool enabled;
	int rc;

	rc = kstrtobool(str, &enabled);
	if (!rc && enabled && test_facility(128))
		/* Enable problem state CAD. */
		__ctl_set_bit(2, 3);
	return rc;
}
early_param("cad", cad_setup);

static __init void memmove_early(void *dst, const void *src, size_t n)
{
	unsigned long addr;
	long incr;
	psw_t old;

	if (!n)
		return;
	incr = 1;
	if (dst > src) {
		incr = -incr;
		dst += n - 1;
		src += n - 1;
	}
	old = S390_lowcore.program_new_psw;
	S390_lowcore.program_new_psw.mask = __extract_psw();
	asm volatile(
		"	larl	%[addr],1f\n"
		"	stg	%[addr],%[psw_pgm_addr]\n"
		"0:     mvc	0(1,%[dst]),0(%[src])\n"
		"	agr	%[dst],%[incr]\n"
		"	agr	%[src],%[incr]\n"
		"	brctg	%[n],0b\n"
		"1:\n"
		: [addr] "=&d" (addr),
		  [psw_pgm_addr] "=Q" (S390_lowcore.program_new_psw.addr),
		  [dst] "+&a" (dst), [src] "+&a" (src),  [n] "+d" (n)
		: [incr] "d" (incr)
		: "cc", "memory");
	S390_lowcore.program_new_psw = old;
}

static __init noinline void ipl_save_parameters(void)
{
	void *src, *dst;

	src = (void *)(unsigned long) S390_lowcore.ipl_parmblock_ptr;
	dst = (void *) IPL_PARMBLOCK_ORIGIN;
	memmove_early(dst, src, PAGE_SIZE);
	S390_lowcore.ipl_parmblock_ptr = IPL_PARMBLOCK_ORIGIN;
}

static __init noinline void rescue_initrd(void)
{
#ifdef CONFIG_BLK_DEV_INITRD
	unsigned long min_initrd_addr = (unsigned long) _end + (4UL << 20);
	/*
	 * Just like in case of IPL from VM reader we make sure there is a
	 * gap of 4MB between end of kernel and start of initrd.
	 * That way we can also be sure that saving an NSS will succeed,
	 * which however only requires different segments.
	 */
	if (!INITRD_START || !INITRD_SIZE)
		return;
	if (INITRD_START >= min_initrd_addr)
		return;
	memmove_early((void *) min_initrd_addr, (void *) INITRD_START, INITRD_SIZE);
	INITRD_START = min_initrd_addr;
#endif
}

/* Set up boot command line */
static void __init append_to_cmdline(size_t (*ipl_data)(char *, size_t))
{
	char *parm, *delim;
	size_t rc, len;

	len = strlen(boot_command_line);

	delim = boot_command_line + len;	/* '\0' character position */
	parm  = boot_command_line + len + 1;	/* append right after '\0' */

	rc = ipl_data(parm, COMMAND_LINE_SIZE - len - 1);
	if (rc) {
		if (*parm == '=')
			memmove(boot_command_line, parm + 1, rc);
		else
			*delim = ' ';		/* replace '\0' with space */
	}
}

static inline int has_ebcdic_char(const char *str)
{
	int i;

	for (i = 0; str[i]; i++)
		if (str[i] & 0x80)
			return 1;
	return 0;
}

static void __init setup_boot_command_line(void)
{
	COMMAND_LINE[ARCH_COMMAND_LINE_SIZE - 1] = 0;
	/* convert arch command line to ascii if necessary */
	if (has_ebcdic_char(COMMAND_LINE))
		EBCASC(COMMAND_LINE, ARCH_COMMAND_LINE_SIZE);
	/* copy arch command line */
	strlcpy(boot_command_line, strstrip(COMMAND_LINE),
		ARCH_COMMAND_LINE_SIZE);

	if (is_prot_virt_guest())
		return;

	/* append IPL PARM data to the boot command line */
	if (MACHINE_IS_VM)
		append_to_cmdline(append_ipl_vmparm);

	append_to_cmdline(append_ipl_scpdata);
}

/*
 * Save ipl parameters, clear bss memory, initialize storage keys
 * and create a kernel NSS at startup if the SAVESYS= parm is defined
 */
void __init startup_init(void)
{
	reset_tod_clock();
	ipl_save_parameters();
	rescue_initrd();
	clear_bss_section();
	setup_facility_list();
	uv_query_info();
	ipl_verify_parameters();
	time_early_init();
	init_kernel_storage_key();
	lockdep_off();
	setup_lowcore_early();
	detect_machine_type();
	setup_arch_string();
	ipl_update_parameters();
	setup_boot_command_line();
	create_kernel_nss();
	detect_diag9c();
	detect_diag44();
	detect_machine_facilities();
	save_vector_registers();
	setup_topology();
	sclp_early_detect();
	lockdep_on();
}<|MERGE_RESOLUTION|>--- conflicted
+++ resolved
@@ -29,10 +29,6 @@
 #include <asm/sclp.h>
 #include <asm/facility.h>
 #include <asm/uv.h>
-<<<<<<< HEAD
-#include <asm/pci_insn.h>
-=======
->>>>>>> 17d93760
 #include "entry.h"
 
 /*
@@ -406,7 +402,6 @@
 		clock_comparator_max = -1ULL >> 1;
 		__ctl_set_bit(0, 53);
 	}
-	enable_mio_ctl();
 }
 
 static inline void save_vector_registers(void)
