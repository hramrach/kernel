--- conflicted
+++ resolved
@@ -33,10 +33,7 @@
 mflags-$(CONFIG_MARCH_ZEC12)  := -march=zEC12
 mflags-$(CONFIG_MARCH_Z13)    := -march=z13
 mflags-$(CONFIG_MARCH_Z14)    := -march=z14
-<<<<<<< HEAD
-=======
 mflags-$(CONFIG_MARCH_Z15)    := -march=z15
->>>>>>> 17d93760
 
 export CC_FLAGS_MARCH := $(mflags-y)
 
@@ -51,10 +48,7 @@
 cflags-$(CONFIG_MARCH_ZEC12_TUNE)	+= -mtune=zEC12
 cflags-$(CONFIG_MARCH_Z13_TUNE)		+= -mtune=z13
 cflags-$(CONFIG_MARCH_Z14_TUNE)		+= -mtune=z14
-<<<<<<< HEAD
-=======
 cflags-$(CONFIG_MARCH_Z15_TUNE)		+= -mtune=z15
->>>>>>> 17d93760
 
 cflags-y += -Wa,-I$(srctree)/arch/$(ARCH)/include
 
