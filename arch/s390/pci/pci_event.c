// SPDX-License-Identifier: GPL-2.0
/*
 *  Copyright IBM Corp. 2012
 *
 *  Author(s):
 *    Jan Glauber <jang@linux.vnet.ibm.com>
 */

#define KMSG_COMPONENT "zpci"
#define pr_fmt(fmt) KMSG_COMPONENT ": " fmt

#include <linux/kernel.h>
#include <linux/pci.h>
#include <asm/pci_debug.h>
#include <asm/pci_dma.h>
#include <asm/sclp.h>

#include "pci_bus.h"

/* Content Code Description for PCI Function Error */
struct zpci_ccdf_err {
	u32 reserved1;
	u32 fh;				/* function handle */
	u32 fid;			/* function id */
	u32 ett		:  4;		/* expected table type */
	u32 mvn		: 12;		/* MSI vector number */
	u32 dmaas	:  8;		/* DMA address space */
	u32		:  6;
	u32 q		:  1;		/* event qualifier */
	u32 rw		:  1;		/* read/write */
	u64 faddr;			/* failing address */
	u32 reserved3;
	u16 reserved4;
	u16 pec;			/* PCI event code */
} __packed;

/* Content Code Description for PCI Function Availability */
struct zpci_ccdf_avail {
	u32 reserved1;
	u32 fh;				/* function handle */
	u32 fid;			/* function id */
	u32 reserved2;
	u32 reserved3;
	u32 reserved4;
	u32 reserved5;
	u16 reserved6;
	u16 pec;			/* PCI event code */
} __packed;

static void __zpci_event_error(struct zpci_ccdf_err *ccdf)
{
	struct zpci_dev *zdev = get_zdev_by_fid(ccdf->fid);
	struct pci_dev *pdev = NULL;

	zpci_err("error CCDF:\n");
	zpci_err_hex(ccdf, sizeof(*ccdf));

	if (zdev)
		pdev = pci_get_slot(zdev->zbus->bus, zdev->devfn);

	pr_err("%s: Event 0x%x reports an error for PCI function 0x%x\n",
	       pdev ? pci_name(pdev) : "n/a", ccdf->pec, ccdf->fid);

	if (!pdev)
		return;

	pdev->error_state = pci_channel_io_perm_failure;
	pci_dev_put(pdev);
}

void zpci_event_error(void *data)
{
	if (zpci_is_enabled())
		__zpci_event_error(data);
}

static void zpci_event_hard_deconfigured(struct zpci_dev *zdev, u32 fh)
{
	zdev->fh = fh;
	/* Give the driver a hint that the function is
	 * already unusable.
	 */
	zpci_bus_remove_device(zdev, true);
	/* Even though the device is already gone we still
	 * need to free zPCI resources as part of the disable.
	 */
	zpci_disable_device(zdev);
	zdev->state = ZPCI_FN_STATE_STANDBY;
}

static void __zpci_event_availability(struct zpci_ccdf_avail *ccdf)
{
	struct zpci_dev *zdev = get_zdev_by_fid(ccdf->fid);
	enum zpci_state state;
<<<<<<< HEAD
	struct pci_dev *pdev;
	int ret;
=======
>>>>>>> 7d2a07b7

	zpci_err("avail CCDF:\n");
	zpci_err_hex(ccdf, sizeof(*ccdf));

	switch (ccdf->pec) {
	case 0x0301: /* Reserved|Standby -> Configured */
		if (!zdev) {
<<<<<<< HEAD
			ret = clp_add_pci_device(ccdf->fid, ccdf->fh, 1);
			break;
		}
		/* the configuration request may be stale */
		if (zdev->state != ZPCI_FN_STATE_STANDBY)
			break;
		zdev->fh = ccdf->fh;
		zdev->state = ZPCI_FN_STATE_CONFIGURED;
		ret = zpci_enable_device(zdev);
		if (ret)
			break;

		/* the PCI function will be scanned once function 0 appears */
		if (!zdev->zbus->bus)
			break;

		pdev = pci_scan_single_device(zdev->zbus->bus, zdev->devfn);
		if (!pdev)
			break;

		pci_bus_add_device(pdev);
		pci_lock_rescan_remove();
		pci_bus_add_devices(zdev->zbus->bus);
		pci_unlock_rescan_remove();
		break;
	case 0x0302: /* Reserved -> Standby */
		if (!zdev) {
			clp_add_pci_device(ccdf->fid, ccdf->fh, 0);
			break;
		}
		zdev->fh = ccdf->fh;
		break;
	case 0x0303: /* Deconfiguration requested */
		if (!zdev)
			break;
		zpci_remove_device(zdev, false);

		ret = zpci_disable_device(zdev);
		if (ret)
			break;

		ret = sclp_pci_deconfigure(zdev->fid);
		zpci_dbg(3, "deconf fid:%x, rc:%d\n", zdev->fid, ret);
		if (!ret)
			zdev->state = ZPCI_FN_STATE_STANDBY;

		break;
	case 0x0304: /* Configured -> Standby|Reserved */
		if (!zdev)
			break;
		/* Give the driver a hint that the function is
		 * already unusable.
		 */
		zpci_remove_device(zdev, true);

		zdev->fh = ccdf->fh;
		zpci_disable_device(zdev);
		zdev->state = ZPCI_FN_STATE_STANDBY;
		if (!clp_get_state(ccdf->fid, &state) &&
		    state == ZPCI_FN_STATE_RESERVED) {
			zpci_zdev_put(zdev);
=======
			zdev = zpci_create_device(ccdf->fid, ccdf->fh, ZPCI_FN_STATE_CONFIGURED);
			if (IS_ERR(zdev))
				break;
		} else {
			/* the configuration request may be stale */
			if (zdev->state != ZPCI_FN_STATE_STANDBY)
				break;
			zdev->state = ZPCI_FN_STATE_CONFIGURED;
		}
		zpci_scan_configured_device(zdev, ccdf->fh);
		break;
	case 0x0302: /* Reserved -> Standby */
		if (!zdev)
			zpci_create_device(ccdf->fid, ccdf->fh, ZPCI_FN_STATE_STANDBY);
		else
			zdev->fh = ccdf->fh;
		break;
	case 0x0303: /* Deconfiguration requested */
		if (zdev) {
			/* The event may have been queued before we confirgured
			 * the device.
			 */
			if (zdev->state != ZPCI_FN_STATE_CONFIGURED)
				break;
			zdev->fh = ccdf->fh;
			zpci_deconfigure_device(zdev);
		}
		break;
	case 0x0304: /* Configured -> Standby|Reserved */
		if (zdev) {
			/* The event may have been queued before we confirgured
			 * the device.:
			 */
			if (zdev->state == ZPCI_FN_STATE_CONFIGURED)
				zpci_event_hard_deconfigured(zdev, ccdf->fh);
			/* The 0x0304 event may immediately reserve the device */
			if (!clp_get_state(zdev->fid, &state) &&
			    state == ZPCI_FN_STATE_RESERVED) {
				zpci_zdev_put(zdev);
			}
>>>>>>> 7d2a07b7
		}
		break;
	case 0x0306: /* 0x308 or 0x302 for multiple devices */
		zpci_remove_reserved_devices();
		clp_scan_pci_devices();
		break;
	case 0x0308: /* Standby -> Reserved */
		if (!zdev)
			break;
		zpci_zdev_put(zdev);
		break;
	default:
		break;
	}
}

void zpci_event_availability(void *data)
{
	if (zpci_is_enabled())
		__zpci_event_availability(data);
}<|MERGE_RESOLUTION|>--- conflicted
+++ resolved
@@ -92,11 +92,6 @@
 {
 	struct zpci_dev *zdev = get_zdev_by_fid(ccdf->fid);
 	enum zpci_state state;
-<<<<<<< HEAD
-	struct pci_dev *pdev;
-	int ret;
-=======
->>>>>>> 7d2a07b7
 
 	zpci_err("avail CCDF:\n");
 	zpci_err_hex(ccdf, sizeof(*ccdf));
@@ -104,69 +99,6 @@
 	switch (ccdf->pec) {
 	case 0x0301: /* Reserved|Standby -> Configured */
 		if (!zdev) {
-<<<<<<< HEAD
-			ret = clp_add_pci_device(ccdf->fid, ccdf->fh, 1);
-			break;
-		}
-		/* the configuration request may be stale */
-		if (zdev->state != ZPCI_FN_STATE_STANDBY)
-			break;
-		zdev->fh = ccdf->fh;
-		zdev->state = ZPCI_FN_STATE_CONFIGURED;
-		ret = zpci_enable_device(zdev);
-		if (ret)
-			break;
-
-		/* the PCI function will be scanned once function 0 appears */
-		if (!zdev->zbus->bus)
-			break;
-
-		pdev = pci_scan_single_device(zdev->zbus->bus, zdev->devfn);
-		if (!pdev)
-			break;
-
-		pci_bus_add_device(pdev);
-		pci_lock_rescan_remove();
-		pci_bus_add_devices(zdev->zbus->bus);
-		pci_unlock_rescan_remove();
-		break;
-	case 0x0302: /* Reserved -> Standby */
-		if (!zdev) {
-			clp_add_pci_device(ccdf->fid, ccdf->fh, 0);
-			break;
-		}
-		zdev->fh = ccdf->fh;
-		break;
-	case 0x0303: /* Deconfiguration requested */
-		if (!zdev)
-			break;
-		zpci_remove_device(zdev, false);
-
-		ret = zpci_disable_device(zdev);
-		if (ret)
-			break;
-
-		ret = sclp_pci_deconfigure(zdev->fid);
-		zpci_dbg(3, "deconf fid:%x, rc:%d\n", zdev->fid, ret);
-		if (!ret)
-			zdev->state = ZPCI_FN_STATE_STANDBY;
-
-		break;
-	case 0x0304: /* Configured -> Standby|Reserved */
-		if (!zdev)
-			break;
-		/* Give the driver a hint that the function is
-		 * already unusable.
-		 */
-		zpci_remove_device(zdev, true);
-
-		zdev->fh = ccdf->fh;
-		zpci_disable_device(zdev);
-		zdev->state = ZPCI_FN_STATE_STANDBY;
-		if (!clp_get_state(ccdf->fid, &state) &&
-		    state == ZPCI_FN_STATE_RESERVED) {
-			zpci_zdev_put(zdev);
-=======
 			zdev = zpci_create_device(ccdf->fid, ccdf->fh, ZPCI_FN_STATE_CONFIGURED);
 			if (IS_ERR(zdev))
 				break;
@@ -207,7 +139,6 @@
 			    state == ZPCI_FN_STATE_RESERVED) {
 				zpci_zdev_put(zdev);
 			}
->>>>>>> 7d2a07b7
 		}
 		break;
 	case 0x0306: /* 0x308 or 0x302 for multiple devices */
