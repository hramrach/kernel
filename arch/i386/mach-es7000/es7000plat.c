--- conflicted
+++ resolved
@@ -52,75 +52,11 @@
 unsigned long		mip_addr, host_addr;
 
 #if defined(CONFIG_X86_IO_APIC) && (defined(CONFIG_ACPI_INTERPRETER) || defined(CONFIG_ACPI_BOOT))
-<<<<<<< HEAD
-static unsigned long cycle_irqs = 0;
-static unsigned long free_irqs = 0;
-static int gsi_map[MAX_GSI_MAPSIZE] = { [0 ... MAX_GSI_MAPSIZE-1] = -1 };
-=======
->>>>>>> 7977cad2
 
 /*
  * GSI override for ES7000 platforms.
  */
 
-<<<<<<< HEAD
-static int __init
-es7000_gsi_override(int ioapic, int gsi)
-{
-	static int newgsi = 0;
-
-	if (gsi_map[gsi] != -1)
-		gsi = gsi_map[gsi];
-	else if (cycle_irqs ^ free_irqs) {
-		newgsi = find_next_bit(&cycle_irqs, IOAPIC_GSI_BOUND(0), newgsi);
-		__set_bit(newgsi, &free_irqs);
-		gsi_map[gsi] = newgsi;
-		gsi = newgsi;
-		newgsi++;
-		Dprintk("es7000_gsi_override: free_irqs = 0x%lx\n", free_irqs);
-	}
-
-	return gsi;
-}
-
-static int __init
-es7000_rename_gsi(int ioapic, int gsi)
-{
-	static int initialized = 0;
-	int i;
-
-	/*
-	 * These should NEVER be true at this point but we'd rather be
-	 * safe than sorry.
-	 */
-	if (acpi_disabled || acpi_pci_disabled || acpi_noirq)
- 		return gsi;
-
-	if (ioapic)
- 		return gsi;
-
-	if (!initialized) {
-		unsigned long tmp_irqs = 0;
-
-		for (i = 0; i < nr_ioapic_registers[0]; i++)
-			__set_bit(mp_irqs[i].mpc_srcbusirq, &tmp_irqs);
-
-		cycle_irqs = (~tmp_irqs & io_apic_irqs & ((1 << IOAPIC_GSI_BOUND(0)) - 1));
-
-		initialized = 1;
-		Dprintk("es7000_rename_gsi: cycle_irqs = 0x%lx\n", cycle_irqs);
-	}
-
-	for (i = 0; i < nr_ioapic_registers[0]; i++) {
-		if (mp_irqs[i].mpc_srcbusirq == gsi) {
-			if (mp_irqs[i].mpc_dstirq == gsi)
-				return gsi;
-			else
-				return es7000_gsi_override(0, gsi);
-		}
-	}
-
-=======
 static unsigned int base;
 
 static int
@@ -134,10 +70,8 @@
 
 	if (!ioapic && (gsi < 16)) 
 		gsi += base;
->>>>>>> 7977cad2
 	return gsi;
 }
-#endif // (CONFIG_X86_IO_APIC) && (CONFIG_ACPI_INTERPRETER || CONFIG_ACPI_BOOT)
 
 #endif // (CONFIG_X86_IO_APIC) && (CONFIG_ACPI_INTERPRETER || CONFIG_ACPI_BOOT)
 
