/* $Id: ioport.c,v 1.45 2001/10/30 04:54:21 davem Exp $
 * ioport.c:  Simple io mapping allocator.
 *
 * Copyright (C) 1995 David S. Miller (davem@caip.rutgers.edu)
 * Copyright (C) 1995 Miguel de Icaza (miguel@nuclecu.unam.mx)
 *
 * 1996: sparc_free_io, 1999: ioremap()/iounmap() by Pete Zaitcev.
 *
 * 2000/01/29
 * <rth> zait: as long as pci_alloc_consistent produces something addressable, 
 *	things are ok.
 * <zaitcev> rth: no, it is relevant, because get_free_pages returns you a
 *	pointer into the big page mapping
 * <rth> zait: so what?
 * <rth> zait: remap_it_my_way(virt_to_phys(get_free_page()))
 * <zaitcev> Hmm
 * <zaitcev> Suppose I did this remap_it_my_way(virt_to_phys(get_free_page())).
 *	So far so good.
 * <zaitcev> Now, driver calls pci_free_consistent(with result of
 *	remap_it_my_way()).
 * <zaitcev> How do you find the address to pass to free_pages()?
 * <rth> zait: walk the page tables?  It's only two or three level after all.
 * <rth> zait: you have to walk them anyway to remove the mapping.
 * <zaitcev> Hmm
 * <zaitcev> Sounds reasonable
 */

#include <linux/config.h>
#include <linux/module.h>
#include <linux/sched.h>
#include <linux/kernel.h>
#include <linux/errno.h>
#include <linux/types.h>
#include <linux/ioport.h>
#include <linux/mm.h>
#include <linux/slab.h>
#include <linux/pci.h>		/* struct pci_dev */
#include <linux/proc_fs.h>

#include <asm/io.h>
#include <asm/vaddrs.h>
#include <asm/oplib.h>
#include <asm/prom.h>
#include <asm/of_device.h>
#include <asm/sbus.h>
#include <asm/page.h>
#include <asm/pgalloc.h>
#include <asm/dma.h>

#define mmu_inval_dma_area(p, l)	/* Anton pulled it out for 2.4.0-xx */

struct resource *_sparc_find_resource(struct resource *r, unsigned long);

static void __iomem *_sparc_ioremap(struct resource *res, u32 bus, u32 pa, int sz);
static void __iomem *_sparc_alloc_io(unsigned int busno, unsigned long phys,
    unsigned long size, char *name);
static void _sparc_free_io(struct resource *res);

/* This points to the next to use virtual memory for DVMA mappings */
static struct resource _sparc_dvma = {
	.name = "sparc_dvma", .start = DVMA_VADDR, .end = DVMA_END - 1
};
/* This points to the start of I/O mappings, cluable from outside. */
/*ext*/ struct resource sparc_iomap = {
	.name = "sparc_iomap", .start = IOBASE_VADDR, .end = IOBASE_END - 1
};

/*
 * Our mini-allocator...
 * Boy this is gross! We need it because we must map I/O for
 * timers and interrupt controller before the kmalloc is available.
 */

#define XNMLN  15
#define XNRES  10	/* SS-10 uses 8 */

struct xresource {
	struct resource xres;	/* Must be first */
	int xflag;		/* 1 == used */
	char xname[XNMLN+1];
};

static struct xresource xresv[XNRES];

static struct xresource *xres_alloc(void) {
	struct xresource *xrp;
	int n;

	xrp = xresv;
	for (n = 0; n < XNRES; n++) {
		if (xrp->xflag == 0) {
			xrp->xflag = 1;
			return xrp;
		}
		xrp++;
	}
	return NULL;
}

static void xres_free(struct xresource *xrp) {
	xrp->xflag = 0;
}

/*
 * These are typically used in PCI drivers
 * which are trying to be cross-platform.
 *
 * Bus type is always zero on IIep.
 */
void __iomem *ioremap(unsigned long offset, unsigned long size)
{
	char name[14];

	sprintf(name, "phys_%08x", (u32)offset);
	return _sparc_alloc_io(0, offset, size, name);
}

/*
 * Comlimentary to ioremap().
 */
void iounmap(volatile void __iomem *virtual)
{
	unsigned long vaddr = (unsigned long) virtual & PAGE_MASK;
	struct resource *res;

	if ((res = _sparc_find_resource(&sparc_iomap, vaddr)) == NULL) {
		printk("free_io/iounmap: cannot free %lx\n", vaddr);
		return;
	}
	_sparc_free_io(res);

	if ((char *)res >= (char*)xresv && (char *)res < (char *)&xresv[XNRES]) {
		xres_free((struct xresource *)res);
	} else {
		kfree(res);
	}
}

/*
 */
void __iomem *sbus_ioremap(struct resource *phyres, unsigned long offset,
    unsigned long size, char *name)
{
	return _sparc_alloc_io(phyres->flags & 0xF,
	    phyres->start + offset, size, name);
}

void __iomem *of_ioremap(struct resource *res, unsigned long offset,
			 unsigned long size, char *name)
{
	return _sparc_alloc_io(res->flags & 0xF,
			       res->start + offset,
			       size, name);
}
EXPORT_SYMBOL(of_ioremap);

void of_iounmap(void __iomem *base, unsigned long size)
{
	iounmap(base);
}
EXPORT_SYMBOL(of_iounmap);

/*
 */
void sbus_iounmap(volatile void __iomem *addr, unsigned long size)
{
	iounmap(addr);
}

/*
 * Meat of mapping
 */
static void __iomem *_sparc_alloc_io(unsigned int busno, unsigned long phys,
    unsigned long size, char *name)
{
	static int printed_full;
	struct xresource *xres;
	struct resource *res;
	char *tack;
	int tlen;
	void __iomem *va;	/* P3 diag */

	if (name == NULL) name = "???";

	if ((xres = xres_alloc()) != 0) {
		tack = xres->xname;
		res = &xres->xres;
	} else {
		if (!printed_full) {
			printk("ioremap: done with statics, switching to malloc\n");
			printed_full = 1;
		}
		tlen = strlen(name);
		tack = kmalloc(sizeof (struct resource) + tlen + 1, GFP_KERNEL);
		if (tack == NULL) return NULL;
		memset(tack, 0, sizeof(struct resource));
		res = (struct resource *) tack;
		tack += sizeof (struct resource);
	}

	strlcpy(tack, name, XNMLN+1);
	res->name = tack;

	va = _sparc_ioremap(res, busno, phys, size);
	/* printk("ioremap(0x%x:%08lx[0x%lx])=%p\n", busno, phys, size, va); */ /* P3 diag */
	return va;
}

/*
 */
static void __iomem *
_sparc_ioremap(struct resource *res, u32 bus, u32 pa, int sz)
{
	unsigned long offset = ((unsigned long) pa) & (~PAGE_MASK);

	if (allocate_resource(&sparc_iomap, res,
	    (offset + sz + PAGE_SIZE-1) & PAGE_MASK,
	    sparc_iomap.start, sparc_iomap.end, PAGE_SIZE, NULL, NULL) != 0) {
		/* Usually we cannot see printks in this case. */
		prom_printf("alloc_io_res(%s): cannot occupy\n",
		    (res->name != NULL)? res->name: "???");
		prom_halt();
	}

	pa &= PAGE_MASK;
	sparc_mapiorange(bus, pa, res->start, res->end - res->start + 1);

	return (void __iomem *)(unsigned long)(res->start + offset);
}

/*
 * Comlimentary to _sparc_ioremap().
 */
static void _sparc_free_io(struct resource *res)
{
	unsigned long plen;

	plen = res->end - res->start + 1;
	BUG_ON((plen & (PAGE_SIZE-1)) != 0);
	sparc_unmapiorange(res->start, plen);
	release_resource(res);
}

#ifdef CONFIG_SBUS

void sbus_set_sbus64(struct sbus_dev *sdev, int x)
{
	printk("sbus_set_sbus64: unsupported\n");
}

extern unsigned int sun4d_build_irq(struct sbus_dev *sdev, int irq);
void __init sbus_fill_device_irq(struct sbus_dev *sdev)
{
	struct linux_prom_irqs irqs[PROMINTR_MAX];
	int len;

	len = prom_getproperty(sdev->prom_node, "intr",
			       (char *)irqs, sizeof(irqs));
	if (len != -1) {
		sdev->num_irqs = len / 8;
		if (sdev->num_irqs == 0) {
			sdev->irqs[0] = 0;
		} else if (sparc_cpu_model == sun4d) {
			for (len = 0; len < sdev->num_irqs; len++)
				sdev->irqs[len] =
					sun4d_build_irq(sdev, irqs[len].pri);
		} else {
			for (len = 0; len < sdev->num_irqs; len++)
				sdev->irqs[len] = irqs[len].pri;
		}
	} else {
		int interrupts[PROMINTR_MAX];

		/* No "intr" node found-- check for "interrupts" node.
		 * This node contains SBus interrupt levels, not IPLs
		 * as in "intr", and no vector values.  We convert
		 * SBus interrupt levels to PILs (platform specific).
		 */
		len = prom_getproperty(sdev->prom_node, "interrupts",
				       (char *)interrupts, sizeof(interrupts));
		if (len == -1) {
			sdev->irqs[0] = 0;
			sdev->num_irqs = 0;
		} else {
			sdev->num_irqs = len / sizeof(int);
			for (len = 0; len < sdev->num_irqs; len++) {
				sdev->irqs[len] =
					sbint_to_irq(sdev, interrupts[len]);
			}
		}
	} 
}

/*
 * Allocate a chunk of memory suitable for DMA.
 * Typically devices use them for control blocks.
 * CPU may access them without any explicit flushing.
 *
 * XXX Some clever people know that sdev is not used and supply NULL. Watch.
 */
void *sbus_alloc_consistent(struct sbus_dev *sdev, long len, u32 *dma_addrp)
{
	unsigned long len_total = (len + PAGE_SIZE-1) & PAGE_MASK;
	unsigned long va;
	struct resource *res;
	int order;

	/* XXX why are some lenghts signed, others unsigned? */
	if (len <= 0) {
		return NULL;
	}
	/* XXX So what is maxphys for us and how do drivers know it? */
	if (len > 256*1024) {			/* __get_free_pages() limit */
		return NULL;
	}

	order = get_order(len_total);
	if ((va = __get_free_pages(GFP_KERNEL|__GFP_COMP, order)) == 0)
		goto err_nopages;

	if ((res = kmalloc(sizeof(struct resource), GFP_KERNEL)) == NULL)
		goto err_nomem;
	memset((char*)res, 0, sizeof(struct resource));

	if (allocate_resource(&_sparc_dvma, res, len_total,
	    _sparc_dvma.start, _sparc_dvma.end, PAGE_SIZE, NULL, NULL) != 0) {
		printk("sbus_alloc_consistent: cannot occupy 0x%lx", len_total);
		goto err_nova;
	}
	mmu_inval_dma_area(va, len_total);
	// XXX The mmu_map_dma_area does this for us below, see comments.
	// sparc_mapiorange(0, virt_to_phys(va), res->start, len_total);
	/*
	 * XXX That's where sdev would be used. Currently we load
	 * all iommu tables with the same translations.
	 */
	if (mmu_map_dma_area(dma_addrp, va, res->start, len_total) != 0)
		goto err_noiommu;

	/* Set the resource name, if known. */
	if (sdev) {
		res->name = sdev->prom_name;
	}

<<<<<<< HEAD
	return (void *)res->start;
=======
	return (void *)(unsigned long)res->start;
>>>>>>> 120bda20

err_noiommu:
	release_resource(res);
err_nova:
	free_pages(va, order);
err_nomem:
	kfree(res);
err_nopages:
	return NULL;
}

void sbus_free_consistent(struct sbus_dev *sdev, long n, void *p, u32 ba)
{
	struct resource *res;
	struct page *pgv;

	if ((res = _sparc_find_resource(&_sparc_dvma,
	    (unsigned long)p)) == NULL) {
		printk("sbus_free_consistent: cannot free %p\n", p);
		return;
	}

	if (((unsigned long)p & (PAGE_SIZE-1)) != 0) {
		printk("sbus_free_consistent: unaligned va %p\n", p);
		return;
	}

	n = (n + PAGE_SIZE-1) & PAGE_MASK;
	if ((res->end-res->start)+1 != n) {
		printk("sbus_free_consistent: region 0x%lx asked 0x%lx\n",
		    (long)((res->end-res->start)+1), n);
		return;
	}

	release_resource(res);
	kfree(res);

	/* mmu_inval_dma_area(va, n); */ /* it's consistent, isn't it */
	pgv = mmu_translate_dvma(ba);
	mmu_unmap_dma_area(ba, n);

	__free_pages(pgv, get_order(n));
}

/*
 * Map a chunk of memory so that devices can see it.
 * CPU view of this memory may be inconsistent with
 * a device view and explicit flushing is necessary.
 */
dma_addr_t sbus_map_single(struct sbus_dev *sdev, void *va, size_t len, int direction)
{
	/* XXX why are some lenghts signed, others unsigned? */
	if (len <= 0) {
		return 0;
	}
	/* XXX So what is maxphys for us and how do drivers know it? */
	if (len > 256*1024) {			/* __get_free_pages() limit */
		return 0;
	}
	return mmu_get_scsi_one(va, len, sdev->bus);
}

void sbus_unmap_single(struct sbus_dev *sdev, dma_addr_t ba, size_t n, int direction)
{
	mmu_release_scsi_one(ba, n, sdev->bus);
}

int sbus_map_sg(struct sbus_dev *sdev, struct scatterlist *sg, int n, int direction)
{
	mmu_get_scsi_sgl(sg, n, sdev->bus);

	/*
	 * XXX sparc64 can return a partial length here. sun4c should do this
	 * but it currently panics if it can't fulfill the request - Anton
	 */
	return n;
}

void sbus_unmap_sg(struct sbus_dev *sdev, struct scatterlist *sg, int n, int direction)
{
	mmu_release_scsi_sgl(sg, n, sdev->bus);
}

/*
 */
void sbus_dma_sync_single_for_cpu(struct sbus_dev *sdev, dma_addr_t ba, size_t size, int direction)
{
#if 0
	unsigned long va;
	struct resource *res;

	/* We do not need the resource, just print a message if invalid. */
	res = _sparc_find_resource(&_sparc_dvma, ba);
	if (res == NULL)
		panic("sbus_dma_sync_single: 0x%x\n", ba);

	va = page_address(mmu_translate_dvma(ba)); /* XXX higmem */
	/*
	 * XXX This bogosity will be fixed with the iommu rewrite coming soon
	 * to a kernel near you. - Anton
	 */
	/* mmu_inval_dma_area(va, (size + PAGE_SIZE-1) & PAGE_MASK); */
#endif
}

void sbus_dma_sync_single_for_device(struct sbus_dev *sdev, dma_addr_t ba, size_t size, int direction)
{
#if 0
	unsigned long va;
	struct resource *res;

	/* We do not need the resource, just print a message if invalid. */
	res = _sparc_find_resource(&_sparc_dvma, ba);
	if (res == NULL)
		panic("sbus_dma_sync_single: 0x%x\n", ba);

	va = page_address(mmu_translate_dvma(ba)); /* XXX higmem */
	/*
	 * XXX This bogosity will be fixed with the iommu rewrite coming soon
	 * to a kernel near you. - Anton
	 */
	/* mmu_inval_dma_area(va, (size + PAGE_SIZE-1) & PAGE_MASK); */
#endif
}

void sbus_dma_sync_sg_for_cpu(struct sbus_dev *sdev, struct scatterlist *sg, int n, int direction)
{
	printk("sbus_dma_sync_sg_for_cpu: not implemented yet\n");
}

void sbus_dma_sync_sg_for_device(struct sbus_dev *sdev, struct scatterlist *sg, int n, int direction)
{
	printk("sbus_dma_sync_sg_for_device: not implemented yet\n");
}

/* Support code for sbus_init().  */
/*
 * XXX This functions appears to be a distorted version of
 * prom_sbus_ranges_init(), with all sun4d stuff cut away.
 * Ask DaveM what is going on here, how is sun4d supposed to work... XXX
 */
/* added back sun4d patch from Thomas Bogendoerfer - should be OK (crn) */
void __init sbus_arch_bus_ranges_init(struct device_node *pn, struct sbus_bus *sbus)
{
	int parent_node = pn->node;

	if (sparc_cpu_model == sun4d) {
		struct linux_prom_ranges iounit_ranges[PROMREG_MAX];
		int num_iounit_ranges, len;

		len = prom_getproperty(parent_node, "ranges",
				       (char *) iounit_ranges,
				       sizeof (iounit_ranges));
		if (len != -1) {
			num_iounit_ranges =
				(len / sizeof(struct linux_prom_ranges));
			prom_adjust_ranges(sbus->sbus_ranges,
					   sbus->num_sbus_ranges,
					   iounit_ranges, num_iounit_ranges);
		}
	}
}

void __init sbus_setup_iommu(struct sbus_bus *sbus, struct device_node *dp)
{
	struct device_node *parent = dp->parent;

	if (sparc_cpu_model != sun4d &&
	    parent != NULL &&
	    !strcmp(parent->name, "iommu")) {
		extern void iommu_init(int iommu_node, struct sbus_bus *sbus);

		iommu_init(parent->node, sbus);
	}

	if (sparc_cpu_model == sun4d) {
		extern void iounit_init(int sbi_node, int iounit_node,
					struct sbus_bus *sbus);

		iounit_init(dp->node, parent->node, sbus);
	}
}

void __init sbus_setup_arch_props(struct sbus_bus *sbus, struct device_node *dp)
{
	if (sparc_cpu_model == sun4d) {
		struct device_node *parent = dp->parent;

		sbus->devid = of_getintprop_default(parent, "device-id", 0);
		sbus->board = of_getintprop_default(parent, "board#", 0);
	}
}

int __init sbus_arch_preinit(void)
{
	extern void register_proc_sparc_ioport(void);

	register_proc_sparc_ioport();

#ifdef CONFIG_SUN4
	{
		extern void sun4_dvma_init(void);
		sun4_dvma_init();
	}
	return 1;
#else
	return 0;
#endif
}

void __init sbus_arch_postinit(void)
{
	if (sparc_cpu_model == sun4d) {
		extern void sun4d_init_sbi_irq(void);
		sun4d_init_sbi_irq();
	}
}
#endif /* CONFIG_SBUS */

#ifdef CONFIG_PCI

/* Allocate and map kernel buffer using consistent mode DMA for a device.
 * hwdev should be valid struct pci_dev pointer for PCI devices.
 */
void *pci_alloc_consistent(struct pci_dev *pdev, size_t len, dma_addr_t *pba)
{
	unsigned long len_total = (len + PAGE_SIZE-1) & PAGE_MASK;
	unsigned long va;
	struct resource *res;
	int order;

	if (len == 0) {
		return NULL;
	}
	if (len > 256*1024) {			/* __get_free_pages() limit */
		return NULL;
	}

	order = get_order(len_total);
	va = __get_free_pages(GFP_KERNEL, order);
	if (va == 0) {
		printk("pci_alloc_consistent: no %ld pages\n", len_total>>PAGE_SHIFT);
		return NULL;
	}

	if ((res = kmalloc(sizeof(struct resource), GFP_KERNEL)) == NULL) {
		free_pages(va, order);
		printk("pci_alloc_consistent: no core\n");
		return NULL;
	}
	memset((char*)res, 0, sizeof(struct resource));

	if (allocate_resource(&_sparc_dvma, res, len_total,
	    _sparc_dvma.start, _sparc_dvma.end, PAGE_SIZE, NULL, NULL) != 0) {
		printk("pci_alloc_consistent: cannot occupy 0x%lx", len_total);
		free_pages(va, order);
		kfree(res);
		return NULL;
	}
	mmu_inval_dma_area(va, len_total);
#if 0
/* P3 */ printk("pci_alloc_consistent: kva %lx uncva %lx phys %lx size %lx\n",
  (long)va, (long)res->start, (long)virt_to_phys(va), len_total);
#endif
	sparc_mapiorange(0, virt_to_phys(va), res->start, len_total);

	*pba = virt_to_phys(va); /* equals virt_to_bus (R.I.P.) for us. */
	return (void *) res->start;
}

/* Free and unmap a consistent DMA buffer.
 * cpu_addr is what was returned from pci_alloc_consistent,
 * size must be the same as what as passed into pci_alloc_consistent,
 * and likewise dma_addr must be the same as what *dma_addrp was set to.
 *
 * References to the memory and mappings assosciated with cpu_addr/dma_addr
 * past this call are illegal.
 */
void pci_free_consistent(struct pci_dev *pdev, size_t n, void *p, dma_addr_t ba)
{
	struct resource *res;
	unsigned long pgp;

	if ((res = _sparc_find_resource(&_sparc_dvma,
	    (unsigned long)p)) == NULL) {
		printk("pci_free_consistent: cannot free %p\n", p);
		return;
	}

	if (((unsigned long)p & (PAGE_SIZE-1)) != 0) {
		printk("pci_free_consistent: unaligned va %p\n", p);
		return;
	}

	n = (n + PAGE_SIZE-1) & PAGE_MASK;
	if ((res->end-res->start)+1 != n) {
		printk("pci_free_consistent: region 0x%lx asked 0x%lx\n",
		    (long)((res->end-res->start)+1), (long)n);
		return;
	}

	pgp = (unsigned long) phys_to_virt(ba);	/* bus_to_virt actually */
	mmu_inval_dma_area(pgp, n);
	sparc_unmapiorange((unsigned long)p, n);

	release_resource(res);
	kfree(res);

	free_pages(pgp, get_order(n));
}

/* Map a single buffer of the indicated size for DMA in streaming mode.
 * The 32-bit bus address to use is returned.
 *
 * Once the device is given the dma address, the device owns this memory
 * until either pci_unmap_single or pci_dma_sync_single_* is performed.
 */
dma_addr_t pci_map_single(struct pci_dev *hwdev, void *ptr, size_t size,
    int direction)
{
	BUG_ON(direction == PCI_DMA_NONE);
	/* IIep is write-through, not flushing. */
	return virt_to_phys(ptr);
}

/* Unmap a single streaming mode DMA translation.  The dma_addr and size
 * must match what was provided for in a previous pci_map_single call.  All
 * other usages are undefined.
 *
 * After this call, reads by the cpu to the buffer are guaranteed to see
 * whatever the device wrote there.
 */
void pci_unmap_single(struct pci_dev *hwdev, dma_addr_t ba, size_t size,
    int direction)
{
	BUG_ON(direction == PCI_DMA_NONE);
	if (direction != PCI_DMA_TODEVICE) {
		mmu_inval_dma_area((unsigned long)phys_to_virt(ba),
		    (size + PAGE_SIZE-1) & PAGE_MASK);
	}
}

/*
 * Same as pci_map_single, but with pages.
 */
dma_addr_t pci_map_page(struct pci_dev *hwdev, struct page *page,
			unsigned long offset, size_t size, int direction)
{
	BUG_ON(direction == PCI_DMA_NONE);
	/* IIep is write-through, not flushing. */
	return page_to_phys(page) + offset;
}

void pci_unmap_page(struct pci_dev *hwdev,
			dma_addr_t dma_address, size_t size, int direction)
{
	BUG_ON(direction == PCI_DMA_NONE);
	/* mmu_inval_dma_area XXX */
}

/* Map a set of buffers described by scatterlist in streaming
 * mode for DMA.  This is the scather-gather version of the
 * above pci_map_single interface.  Here the scatter gather list
 * elements are each tagged with the appropriate dma address
 * and length.  They are obtained via sg_dma_{address,length}(SG).
 *
 * NOTE: An implementation may be able to use a smaller number of
 *       DMA address/length pairs than there are SG table elements.
 *       (for example via virtual mapping capabilities)
 *       The routine returns the number of addr/length pairs actually
 *       used, at most nents.
 *
 * Device ownership issues as mentioned above for pci_map_single are
 * the same here.
 */
int pci_map_sg(struct pci_dev *hwdev, struct scatterlist *sg, int nents,
    int direction)
{
	int n;

	BUG_ON(direction == PCI_DMA_NONE);
	/* IIep is write-through, not flushing. */
	for (n = 0; n < nents; n++) {
		BUG_ON(page_address(sg->page) == NULL);
		sg->dvma_address = virt_to_phys(page_address(sg->page));
		sg->dvma_length = sg->length;
		sg++;
	}
	return nents;
}

/* Unmap a set of streaming mode DMA translations.
 * Again, cpu read rules concerning calls here are the same as for
 * pci_unmap_single() above.
 */
void pci_unmap_sg(struct pci_dev *hwdev, struct scatterlist *sg, int nents,
    int direction)
{
	int n;

	BUG_ON(direction == PCI_DMA_NONE);
	if (direction != PCI_DMA_TODEVICE) {
		for (n = 0; n < nents; n++) {
			BUG_ON(page_address(sg->page) == NULL);
			mmu_inval_dma_area(
			    (unsigned long) page_address(sg->page),
			    (sg->length + PAGE_SIZE-1) & PAGE_MASK);
			sg++;
		}
	}
}

/* Make physical memory consistent for a single
 * streaming mode DMA translation before or after a transfer.
 *
 * If you perform a pci_map_single() but wish to interrogate the
 * buffer using the cpu, yet do not wish to teardown the PCI dma
 * mapping, you must call this function before doing so.  At the
 * next point you give the PCI dma address back to the card, you
 * must first perform a pci_dma_sync_for_device, and then the
 * device again owns the buffer.
 */
void pci_dma_sync_single_for_cpu(struct pci_dev *hwdev, dma_addr_t ba, size_t size, int direction)
{
	BUG_ON(direction == PCI_DMA_NONE);
	if (direction != PCI_DMA_TODEVICE) {
		mmu_inval_dma_area((unsigned long)phys_to_virt(ba),
		    (size + PAGE_SIZE-1) & PAGE_MASK);
	}
}

void pci_dma_sync_single_for_device(struct pci_dev *hwdev, dma_addr_t ba, size_t size, int direction)
{
	BUG_ON(direction == PCI_DMA_NONE);
	if (direction != PCI_DMA_TODEVICE) {
		mmu_inval_dma_area((unsigned long)phys_to_virt(ba),
		    (size + PAGE_SIZE-1) & PAGE_MASK);
	}
}

/* Make physical memory consistent for a set of streaming
 * mode DMA translations after a transfer.
 *
 * The same as pci_dma_sync_single_* but for a scatter-gather list,
 * same rules and usage.
 */
void pci_dma_sync_sg_for_cpu(struct pci_dev *hwdev, struct scatterlist *sg, int nents, int direction)
{
	int n;

	BUG_ON(direction == PCI_DMA_NONE);
	if (direction != PCI_DMA_TODEVICE) {
		for (n = 0; n < nents; n++) {
			BUG_ON(page_address(sg->page) == NULL);
			mmu_inval_dma_area(
			    (unsigned long) page_address(sg->page),
			    (sg->length + PAGE_SIZE-1) & PAGE_MASK);
			sg++;
		}
	}
}

void pci_dma_sync_sg_for_device(struct pci_dev *hwdev, struct scatterlist *sg, int nents, int direction)
{
	int n;

	BUG_ON(direction == PCI_DMA_NONE);
	if (direction != PCI_DMA_TODEVICE) {
		for (n = 0; n < nents; n++) {
			BUG_ON(page_address(sg->page) == NULL);
			mmu_inval_dma_area(
			    (unsigned long) page_address(sg->page),
			    (sg->length + PAGE_SIZE-1) & PAGE_MASK);
			sg++;
		}
	}
}
#endif /* CONFIG_PCI */

#ifdef CONFIG_PROC_FS

static int
_sparc_io_get_info(char *buf, char **start, off_t fpos, int length, int *eof,
    void *data)
{
	char *p = buf, *e = buf + length;
	struct resource *r;
	const char *nm;

	for (r = ((struct resource *)data)->child; r != NULL; r = r->sibling) {
		if (p + 32 >= e)	/* Better than nothing */
			break;
		if ((nm = r->name) == 0) nm = "???";
		p += sprintf(p, "%016llx-%016llx: %s\n",
				(unsigned long long)r->start,
				(unsigned long long)r->end, nm);
	}

	return p-buf;
}

#endif /* CONFIG_PROC_FS */

/*
 * This is a version of find_resource and it belongs to kernel/resource.c.
 * Until we have agreement with Linus and Martin, it lingers here.
 *
 * XXX Too slow. Can have 8192 DVMA pages on sun4m in the worst case.
 * This probably warrants some sort of hashing.
 */
struct resource *
_sparc_find_resource(struct resource *root, unsigned long hit)
{
        struct resource *tmp;

	for (tmp = root->child; tmp != 0; tmp = tmp->sibling) {
		if (tmp->start <= hit && tmp->end >= hit)
			return tmp;
	}
	return NULL;
}

void register_proc_sparc_ioport(void)
{
#ifdef CONFIG_PROC_FS
	create_proc_read_entry("io_map",0,NULL,_sparc_io_get_info,&sparc_iomap);
	create_proc_read_entry("dvma_map",0,NULL,_sparc_io_get_info,&_sparc_dvma);
#endif
}<|MERGE_RESOLUTION|>--- conflicted
+++ resolved
@@ -342,11 +342,7 @@
 		res->name = sdev->prom_name;
 	}
 
-<<<<<<< HEAD
-	return (void *)res->start;
-=======
 	return (void *)(unsigned long)res->start;
->>>>>>> 120bda20
 
 err_noiommu:
 	release_resource(res);
