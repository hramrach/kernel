/*  arch/sparc64/kernel/process.c
 *
 *  Copyright (C) 1995, 1996, 2008 David S. Miller (davem@davemloft.net)
 *  Copyright (C) 1996       Eddie C. Dost   (ecd@skynet.be)
 *  Copyright (C) 1997, 1998 Jakub Jelinek   (jj@sunsite.mff.cuni.cz)
 */

/*
 * This file handles the architecture-dependent parts of process handling..
 */

#include <stdarg.h>

#include <linux/errno.h>
#include <linux/module.h>
#include <linux/sched.h>
#include <linux/kernel.h>
#include <linux/mm.h>
#include <linux/fs.h>
#include <linux/smp.h>
#include <linux/stddef.h>
#include <linux/ptrace.h>
#include <linux/slab.h>
#include <linux/user.h>
#include <linux/delay.h>
#include <linux/compat.h>
#include <linux/tick.h>
#include <linux/init.h>
#include <linux/cpu.h>
#include <linux/elfcore.h>
#include <linux/sysrq.h>
<<<<<<< HEAD
#include <linux/perfmon_kern.h>
=======
#include <linux/nmi.h>
>>>>>>> 8e492151

#include <asm/uaccess.h>
#include <asm/system.h>
#include <asm/page.h>
#include <asm/pgalloc.h>
#include <asm/pgtable.h>
#include <asm/processor.h>
#include <asm/pstate.h>
#include <asm/elf.h>
#include <asm/fpumacro.h>
#include <asm/head.h>
#include <asm/cpudata.h>
#include <asm/mmu_context.h>
#include <asm/unistd.h>
#include <asm/hypervisor.h>
#include <asm/syscalls.h>
#include <asm/irq_regs.h>
#include <asm/smp.h>

#include "kstack.h"

static void sparc64_yield(int cpu)
{
	if (tlb_type != hypervisor) {
		touch_nmi_watchdog();
		return;
	}

	clear_thread_flag(TIF_POLLING_NRFLAG);
	smp_mb__after_clear_bit();

	while (!need_resched() && !cpu_is_offline(cpu)) {
		unsigned long pstate;

		/* Disable interrupts. */
		__asm__ __volatile__(
			"rdpr %%pstate, %0\n\t"
			"andn %0, %1, %0\n\t"
			"wrpr %0, %%g0, %%pstate"
			: "=&r" (pstate)
			: "i" (PSTATE_IE));

		if (!need_resched() && !cpu_is_offline(cpu))
			sun4v_cpu_yield();

		/* Re-enable interrupts. */
		__asm__ __volatile__(
			"rdpr %%pstate, %0\n\t"
			"or %0, %1, %0\n\t"
			"wrpr %0, %%g0, %%pstate"
			: "=&r" (pstate)
			: "i" (PSTATE_IE));
	}

	set_thread_flag(TIF_POLLING_NRFLAG);
}

/* The idle loop on sparc64. */
void cpu_idle(void)
{
	int cpu = smp_processor_id();

	set_thread_flag(TIF_POLLING_NRFLAG);

	while(1) {
		tick_nohz_stop_sched_tick(1);

		while (!need_resched() && !cpu_is_offline(cpu))
			sparc64_yield(cpu);

		tick_nohz_restart_sched_tick();

		preempt_enable_no_resched();

#ifdef CONFIG_HOTPLUG_CPU
		if (cpu_is_offline(cpu))
			cpu_play_dead();
#endif

		schedule();
		preempt_disable();
	}
}

#ifdef CONFIG_COMPAT
static void show_regwindow32(struct pt_regs *regs)
{
	struct reg_window32 __user *rw;
	struct reg_window32 r_w;
	mm_segment_t old_fs;
	
	__asm__ __volatile__ ("flushw");
	rw = compat_ptr((unsigned)regs->u_regs[14]);
	old_fs = get_fs();
	set_fs (USER_DS);
	if (copy_from_user (&r_w, rw, sizeof(r_w))) {
		set_fs (old_fs);
		return;
	}

	set_fs (old_fs);			
	printk("l0: %08x l1: %08x l2: %08x l3: %08x "
	       "l4: %08x l5: %08x l6: %08x l7: %08x\n",
	       r_w.locals[0], r_w.locals[1], r_w.locals[2], r_w.locals[3],
	       r_w.locals[4], r_w.locals[5], r_w.locals[6], r_w.locals[7]);
	printk("i0: %08x i1: %08x i2: %08x i3: %08x "
	       "i4: %08x i5: %08x i6: %08x i7: %08x\n",
	       r_w.ins[0], r_w.ins[1], r_w.ins[2], r_w.ins[3],
	       r_w.ins[4], r_w.ins[5], r_w.ins[6], r_w.ins[7]);
}
#else
#define show_regwindow32(regs)	do { } while (0)
#endif

static void show_regwindow(struct pt_regs *regs)
{
	struct reg_window __user *rw;
	struct reg_window *rwk;
	struct reg_window r_w;
	mm_segment_t old_fs;

	if ((regs->tstate & TSTATE_PRIV) || !(test_thread_flag(TIF_32BIT))) {
		__asm__ __volatile__ ("flushw");
		rw = (struct reg_window __user *)
			(regs->u_regs[14] + STACK_BIAS);
		rwk = (struct reg_window *)
			(regs->u_regs[14] + STACK_BIAS);
		if (!(regs->tstate & TSTATE_PRIV)) {
			old_fs = get_fs();
			set_fs (USER_DS);
			if (copy_from_user (&r_w, rw, sizeof(r_w))) {
				set_fs (old_fs);
				return;
			}
			rwk = &r_w;
			set_fs (old_fs);			
		}
	} else {
		show_regwindow32(regs);
		return;
	}
	printk("l0: %016lx l1: %016lx l2: %016lx l3: %016lx\n",
	       rwk->locals[0], rwk->locals[1], rwk->locals[2], rwk->locals[3]);
	printk("l4: %016lx l5: %016lx l6: %016lx l7: %016lx\n",
	       rwk->locals[4], rwk->locals[5], rwk->locals[6], rwk->locals[7]);
	printk("i0: %016lx i1: %016lx i2: %016lx i3: %016lx\n",
	       rwk->ins[0], rwk->ins[1], rwk->ins[2], rwk->ins[3]);
	printk("i4: %016lx i5: %016lx i6: %016lx i7: %016lx\n",
	       rwk->ins[4], rwk->ins[5], rwk->ins[6], rwk->ins[7]);
	if (regs->tstate & TSTATE_PRIV)
		printk("I7: <%pS>\n", (void *) rwk->ins[7]);
}

void show_regs(struct pt_regs *regs)
{
	printk("TSTATE: %016lx TPC: %016lx TNPC: %016lx Y: %08x    %s\n", regs->tstate,
	       regs->tpc, regs->tnpc, regs->y, print_tainted());
	printk("TPC: <%pS>\n", (void *) regs->tpc);
	printk("g0: %016lx g1: %016lx g2: %016lx g3: %016lx\n",
	       regs->u_regs[0], regs->u_regs[1], regs->u_regs[2],
	       regs->u_regs[3]);
	printk("g4: %016lx g5: %016lx g6: %016lx g7: %016lx\n",
	       regs->u_regs[4], regs->u_regs[5], regs->u_regs[6],
	       regs->u_regs[7]);
	printk("o0: %016lx o1: %016lx o2: %016lx o3: %016lx\n",
	       regs->u_regs[8], regs->u_regs[9], regs->u_regs[10],
	       regs->u_regs[11]);
	printk("o4: %016lx o5: %016lx sp: %016lx ret_pc: %016lx\n",
	       regs->u_regs[12], regs->u_regs[13], regs->u_regs[14],
	       regs->u_regs[15]);
	printk("RPC: <%pS>\n", (void *) regs->u_regs[15]);
	show_regwindow(regs);
}

struct global_reg_snapshot global_reg_snapshot[NR_CPUS];
static DEFINE_SPINLOCK(global_reg_snapshot_lock);

static void __global_reg_self(struct thread_info *tp, struct pt_regs *regs,
			      int this_cpu)
{
	flushw_all();

	global_reg_snapshot[this_cpu].tstate = regs->tstate;
	global_reg_snapshot[this_cpu].tpc = regs->tpc;
	global_reg_snapshot[this_cpu].tnpc = regs->tnpc;
	global_reg_snapshot[this_cpu].o7 = regs->u_regs[UREG_I7];

	if (regs->tstate & TSTATE_PRIV) {
		struct reg_window *rw;

		rw = (struct reg_window *)
			(regs->u_regs[UREG_FP] + STACK_BIAS);
		if (kstack_valid(tp, (unsigned long) rw)) {
			global_reg_snapshot[this_cpu].i7 = rw->ins[7];
			rw = (struct reg_window *)
				(rw->ins[6] + STACK_BIAS);
			if (kstack_valid(tp, (unsigned long) rw))
				global_reg_snapshot[this_cpu].rpc = rw->ins[7];
		}
	} else {
		global_reg_snapshot[this_cpu].i7 = 0;
		global_reg_snapshot[this_cpu].rpc = 0;
	}
	global_reg_snapshot[this_cpu].thread = tp;
}

/* In order to avoid hangs we do not try to synchronize with the
 * global register dump client cpus.  The last store they make is to
 * the thread pointer, so do a short poll waiting for that to become
 * non-NULL.
 */
static void __global_reg_poll(struct global_reg_snapshot *gp)
{
	int limit = 0;

	while (!gp->thread && ++limit < 100) {
		barrier();
		udelay(1);
	}
}

void __trigger_all_cpu_backtrace(void)
{
	struct thread_info *tp = current_thread_info();
	struct pt_regs *regs = get_irq_regs();
	unsigned long flags;
	int this_cpu, cpu;

	if (!regs)
		regs = tp->kregs;

	spin_lock_irqsave(&global_reg_snapshot_lock, flags);

	memset(global_reg_snapshot, 0, sizeof(global_reg_snapshot));

	this_cpu = raw_smp_processor_id();

	__global_reg_self(tp, regs, this_cpu);

	smp_fetch_global_regs();

	for_each_online_cpu(cpu) {
		struct global_reg_snapshot *gp = &global_reg_snapshot[cpu];

		__global_reg_poll(gp);

		tp = gp->thread;
		printk("%c CPU[%3d]: TSTATE[%016lx] TPC[%016lx] TNPC[%016lx] TASK[%s:%d]\n",
		       (cpu == this_cpu ? '*' : ' '), cpu,
		       gp->tstate, gp->tpc, gp->tnpc,
		       ((tp && tp->task) ? tp->task->comm : "NULL"),
		       ((tp && tp->task) ? tp->task->pid : -1));

		if (gp->tstate & TSTATE_PRIV) {
			printk("             TPC[%pS] O7[%pS] I7[%pS] RPC[%pS]\n",
			       (void *) gp->tpc,
			       (void *) gp->o7,
			       (void *) gp->i7,
			       (void *) gp->rpc);
		} else {
			printk("             TPC[%lx] O7[%lx] I7[%lx] RPC[%lx]\n",
			       gp->tpc, gp->o7, gp->i7, gp->rpc);
		}
	}

	memset(global_reg_snapshot, 0, sizeof(global_reg_snapshot));

	spin_unlock_irqrestore(&global_reg_snapshot_lock, flags);
}

#ifdef CONFIG_MAGIC_SYSRQ

static void sysrq_handle_globreg(int key, struct tty_struct *tty)
{
	__trigger_all_cpu_backtrace();
}

static struct sysrq_key_op sparc_globalreg_op = {
	.handler	= sysrq_handle_globreg,
	.help_msg	= "Globalregs",
	.action_msg	= "Show Global CPU Regs",
};

static int __init sparc_globreg_init(void)
{
	return register_sysrq_key('y', &sparc_globalreg_op);
}

core_initcall(sparc_globreg_init);

#endif

unsigned long thread_saved_pc(struct task_struct *tsk)
{
	struct thread_info *ti = task_thread_info(tsk);
	unsigned long ret = 0xdeadbeefUL;
	
	if (ti && ti->ksp) {
		unsigned long *sp;
		sp = (unsigned long *)(ti->ksp + STACK_BIAS);
		if (((unsigned long)sp & (sizeof(long) - 1)) == 0UL &&
		    sp[14]) {
			unsigned long *fp;
			fp = (unsigned long *)(sp[14] + STACK_BIAS);
			if (((unsigned long)fp & (sizeof(long) - 1)) == 0UL)
				ret = fp[15];
		}
	}
	return ret;
}

/* Free current thread data structures etc.. */
void exit_thread(void)
{
	struct thread_info *t = current_thread_info();

	if (t->utraps) {
		if (t->utraps[0] < 2)
			kfree (t->utraps);
		else
			t->utraps[0]--;
	}

	pfm_exit_thread();
}

void flush_thread(void)
{
	struct thread_info *t = current_thread_info();
	struct mm_struct *mm;

	if (test_ti_thread_flag(t, TIF_ABI_PENDING)) {
		clear_ti_thread_flag(t, TIF_ABI_PENDING);
		if (test_ti_thread_flag(t, TIF_32BIT))
			clear_ti_thread_flag(t, TIF_32BIT);
		else
			set_ti_thread_flag(t, TIF_32BIT);
	}

	mm = t->task->mm;
	if (mm)
		tsb_context_switch(mm);

	set_thread_wsaved(0);

	/* Clear FPU register state. */
	t->fpsaved[0] = 0;
	
	if (get_thread_current_ds() != ASI_AIUS)
		set_fs(USER_DS);
}

/* It's a bit more tricky when 64-bit tasks are involved... */
static unsigned long clone_stackframe(unsigned long csp, unsigned long psp)
{
	unsigned long fp, distance, rval;

	if (!(test_thread_flag(TIF_32BIT))) {
		csp += STACK_BIAS;
		psp += STACK_BIAS;
		__get_user(fp, &(((struct reg_window __user *)psp)->ins[6]));
		fp += STACK_BIAS;
	} else
		__get_user(fp, &(((struct reg_window32 __user *)psp)->ins[6]));

	/* Now 8-byte align the stack as this is mandatory in the
	 * Sparc ABI due to how register windows work.  This hides
	 * the restriction from thread libraries etc.  -DaveM
	 */
	csp &= ~7UL;

	distance = fp - psp;
	rval = (csp - distance);
	if (copy_in_user((void __user *) rval, (void __user *) psp, distance))
		rval = 0;
	else if (test_thread_flag(TIF_32BIT)) {
		if (put_user(((u32)csp),
			     &(((struct reg_window32 __user *)rval)->ins[6])))
			rval = 0;
	} else {
		if (put_user(((u64)csp - STACK_BIAS),
			     &(((struct reg_window __user *)rval)->ins[6])))
			rval = 0;
		else
			rval = rval - STACK_BIAS;
	}

	return rval;
}

/* Standard stuff. */
static inline void shift_window_buffer(int first_win, int last_win,
				       struct thread_info *t)
{
	int i;

	for (i = first_win; i < last_win; i++) {
		t->rwbuf_stkptrs[i] = t->rwbuf_stkptrs[i+1];
		memcpy(&t->reg_window[i], &t->reg_window[i+1],
		       sizeof(struct reg_window));
	}
}

void synchronize_user_stack(void)
{
	struct thread_info *t = current_thread_info();
	unsigned long window;

	flush_user_windows();
	if ((window = get_thread_wsaved()) != 0) {
		int winsize = sizeof(struct reg_window);
		int bias = 0;

		if (test_thread_flag(TIF_32BIT))
			winsize = sizeof(struct reg_window32);
		else
			bias = STACK_BIAS;

		window -= 1;
		do {
			unsigned long sp = (t->rwbuf_stkptrs[window] + bias);
			struct reg_window *rwin = &t->reg_window[window];

			if (!copy_to_user((char __user *)sp, rwin, winsize)) {
				shift_window_buffer(window, get_thread_wsaved() - 1, t);
				set_thread_wsaved(get_thread_wsaved() - 1);
			}
		} while (window--);
	}
}

static void stack_unaligned(unsigned long sp)
{
	siginfo_t info;

	info.si_signo = SIGBUS;
	info.si_errno = 0;
	info.si_code = BUS_ADRALN;
	info.si_addr = (void __user *) sp;
	info.si_trapno = 0;
	force_sig_info(SIGBUS, &info, current);
}

void fault_in_user_windows(void)
{
	struct thread_info *t = current_thread_info();
	unsigned long window;
	int winsize = sizeof(struct reg_window);
	int bias = 0;

	if (test_thread_flag(TIF_32BIT))
		winsize = sizeof(struct reg_window32);
	else
		bias = STACK_BIAS;

	flush_user_windows();
	window = get_thread_wsaved();

	if (likely(window != 0)) {
		window -= 1;
		do {
			unsigned long sp = (t->rwbuf_stkptrs[window] + bias);
			struct reg_window *rwin = &t->reg_window[window];

			if (unlikely(sp & 0x7UL))
				stack_unaligned(sp);

			if (unlikely(copy_to_user((char __user *)sp,
						  rwin, winsize)))
				goto barf;
		} while (window--);
	}
	set_thread_wsaved(0);
	return;

barf:
	set_thread_wsaved(window + 1);
	do_exit(SIGILL);
}

asmlinkage long sparc_do_fork(unsigned long clone_flags,
			      unsigned long stack_start,
			      struct pt_regs *regs,
			      unsigned long stack_size)
{
	int __user *parent_tid_ptr, *child_tid_ptr;
	unsigned long orig_i1 = regs->u_regs[UREG_I1];
	long ret;

#ifdef CONFIG_COMPAT
	if (test_thread_flag(TIF_32BIT)) {
		parent_tid_ptr = compat_ptr(regs->u_regs[UREG_I2]);
		child_tid_ptr = compat_ptr(regs->u_regs[UREG_I4]);
	} else
#endif
	{
		parent_tid_ptr = (int __user *) regs->u_regs[UREG_I2];
		child_tid_ptr = (int __user *) regs->u_regs[UREG_I4];
	}

	ret = do_fork(clone_flags, stack_start,
		      regs, stack_size,
		      parent_tid_ptr, child_tid_ptr);

	/* If we get an error and potentially restart the system
	 * call, we're screwed because copy_thread() clobbered
	 * the parent's %o1.  So detect that case and restore it
	 * here.
	 */
	if ((unsigned long)ret >= -ERESTART_RESTARTBLOCK)
		regs->u_regs[UREG_I1] = orig_i1;

	return ret;
}

/* Copy a Sparc thread.  The fork() return value conventions
 * under SunOS are nothing short of bletcherous:
 * Parent -->  %o0 == childs  pid, %o1 == 0
 * Child  -->  %o0 == parents pid, %o1 == 1
 */
int copy_thread(int nr, unsigned long clone_flags, unsigned long sp,
		unsigned long unused,
		struct task_struct *p, struct pt_regs *regs)
{
	struct thread_info *t = task_thread_info(p);
	struct sparc_stackf *parent_sf;
	unsigned long child_stack_sz;
	char *child_trap_frame;
	int kernel_thread;

	kernel_thread = (regs->tstate & TSTATE_PRIV) ? 1 : 0;
	parent_sf = ((struct sparc_stackf *) regs) - 1;

	/* Calculate offset to stack_frame & pt_regs */
	child_stack_sz = ((STACKFRAME_SZ + TRACEREG_SZ) +
			  (kernel_thread ? STACKFRAME_SZ : 0));
	child_trap_frame = (task_stack_page(p) +
			    (THREAD_SIZE - child_stack_sz));
	memcpy(child_trap_frame, parent_sf, child_stack_sz);

	t->flags = (t->flags & ~((0xffUL << TI_FLAG_CWP_SHIFT) |
				 (0xffUL << TI_FLAG_CURRENT_DS_SHIFT))) |
		(((regs->tstate + 1) & TSTATE_CWP) << TI_FLAG_CWP_SHIFT);
	t->new_child = 1;
	t->ksp = ((unsigned long) child_trap_frame) - STACK_BIAS;
	t->kregs = (struct pt_regs *) (child_trap_frame +
				       sizeof(struct sparc_stackf));
	t->fpsaved[0] = 0;

	if (kernel_thread) {
		struct sparc_stackf *child_sf = (struct sparc_stackf *)
			(child_trap_frame + (STACKFRAME_SZ + TRACEREG_SZ));

		/* Zero terminate the stack backtrace.  */
		child_sf->fp = NULL;
		t->kregs->u_regs[UREG_FP] =
		  ((unsigned long) child_sf) - STACK_BIAS;

		t->flags |= ((long)ASI_P << TI_FLAG_CURRENT_DS_SHIFT);
		t->kregs->u_regs[UREG_G6] = (unsigned long) t;
		t->kregs->u_regs[UREG_G4] = (unsigned long) t->task;
	} else {
		if (t->flags & _TIF_32BIT) {
			sp &= 0x00000000ffffffffUL;
			regs->u_regs[UREG_FP] &= 0x00000000ffffffffUL;
		}
		t->kregs->u_regs[UREG_FP] = sp;
		t->flags |= ((long)ASI_AIUS << TI_FLAG_CURRENT_DS_SHIFT);
		if (sp != regs->u_regs[UREG_FP]) {
			unsigned long csp;

			csp = clone_stackframe(sp, regs->u_regs[UREG_FP]);
			if (!csp)
				return -EFAULT;
			t->kregs->u_regs[UREG_FP] = csp;
		}
		if (t->utraps)
			t->utraps[0]++;
	}

	/* Set the return value for the child. */
	t->kregs->u_regs[UREG_I0] = current->pid;
	t->kregs->u_regs[UREG_I1] = 1;

	/* Set the second return value for the parent. */
	regs->u_regs[UREG_I1] = 0;

	if (clone_flags & CLONE_SETTLS)
		t->kregs->u_regs[UREG_G7] = regs->u_regs[UREG_I3];

	pfm_copy_thread(p);

	return 0;
}

/*
 * This is the mechanism for creating a new kernel thread.
 *
 * NOTE! Only a kernel-only process(ie the swapper or direct descendants
 * who haven't done an "execve()") should use this: it will work within
 * a system call from a "real" process, but the process memory space will
 * not be freed until both the parent and the child have exited.
 */
pid_t kernel_thread(int (*fn)(void *), void * arg, unsigned long flags)
{
	long retval;

	/* If the parent runs before fn(arg) is called by the child,
	 * the input registers of this function can be clobbered.
	 * So we stash 'fn' and 'arg' into global registers which
	 * will not be modified by the parent.
	 */
	__asm__ __volatile__("mov %4, %%g2\n\t"	   /* Save FN into global */
			     "mov %5, %%g3\n\t"	   /* Save ARG into global */
			     "mov %1, %%g1\n\t"	   /* Clone syscall nr. */
			     "mov %2, %%o0\n\t"	   /* Clone flags. */
			     "mov 0, %%o1\n\t"	   /* usp arg == 0 */
			     "t 0x6d\n\t"	   /* Linux/Sparc clone(). */
			     "brz,a,pn %%o1, 1f\n\t" /* Parent, just return. */
			     " mov %%o0, %0\n\t"
			     "jmpl %%g2, %%o7\n\t"   /* Call the function. */
			     " mov %%g3, %%o0\n\t"   /* Set arg in delay. */
			     "mov %3, %%g1\n\t"
			     "t 0x6d\n\t"	   /* Linux/Sparc exit(). */
			     /* Notreached by child. */
			     "1:" :
			     "=r" (retval) :
			     "i" (__NR_clone), "r" (flags | CLONE_VM | CLONE_UNTRACED),
			     "i" (__NR_exit),  "r" (fn), "r" (arg) :
			     "g1", "g2", "g3", "o0", "o1", "memory", "cc");
	return retval;
}
EXPORT_SYMBOL(kernel_thread);

typedef struct {
	union {
		unsigned int	pr_regs[32];
		unsigned long	pr_dregs[16];
	} pr_fr;
	unsigned int __unused;
	unsigned int	pr_fsr;
	unsigned char	pr_qcnt;
	unsigned char	pr_q_entrysize;
	unsigned char	pr_en;
	unsigned int	pr_q[64];
} elf_fpregset_t32;

/*
 * fill in the fpu structure for a core dump.
 */
int dump_fpu (struct pt_regs * regs, elf_fpregset_t * fpregs)
{
	unsigned long *kfpregs = current_thread_info()->fpregs;
	unsigned long fprs = current_thread_info()->fpsaved[0];

	if (test_thread_flag(TIF_32BIT)) {
		elf_fpregset_t32 *fpregs32 = (elf_fpregset_t32 *)fpregs;

		if (fprs & FPRS_DL)
			memcpy(&fpregs32->pr_fr.pr_regs[0], kfpregs,
			       sizeof(unsigned int) * 32);
		else
			memset(&fpregs32->pr_fr.pr_regs[0], 0,
			       sizeof(unsigned int) * 32);
		fpregs32->pr_qcnt = 0;
		fpregs32->pr_q_entrysize = 8;
		memset(&fpregs32->pr_q[0], 0,
		       (sizeof(unsigned int) * 64));
		if (fprs & FPRS_FEF) {
			fpregs32->pr_fsr = (unsigned int) current_thread_info()->xfsr[0];
			fpregs32->pr_en = 1;
		} else {
			fpregs32->pr_fsr = 0;
			fpregs32->pr_en = 0;
		}
	} else {
		if(fprs & FPRS_DL)
			memcpy(&fpregs->pr_regs[0], kfpregs,
			       sizeof(unsigned int) * 32);
		else
			memset(&fpregs->pr_regs[0], 0,
			       sizeof(unsigned int) * 32);
		if(fprs & FPRS_DU)
			memcpy(&fpregs->pr_regs[16], kfpregs+16,
			       sizeof(unsigned int) * 32);
		else
			memset(&fpregs->pr_regs[16], 0,
			       sizeof(unsigned int) * 32);
		if(fprs & FPRS_FEF) {
			fpregs->pr_fsr = current_thread_info()->xfsr[0];
			fpregs->pr_gsr = current_thread_info()->gsr[0];
		} else {
			fpregs->pr_fsr = fpregs->pr_gsr = 0;
		}
		fpregs->pr_fprs = fprs;
	}
	return 1;
}
EXPORT_SYMBOL(dump_fpu);

/*
 * sparc_execve() executes a new program after the asm stub has set
 * things up for us.  This should basically do what I want it to.
 */
asmlinkage int sparc_execve(struct pt_regs *regs)
{
	int error, base = 0;
	char *filename;

	/* User register window flush is done by entry.S */

	/* Check for indirect call. */
	if (regs->u_regs[UREG_G1] == 0)
		base = 1;

	filename = getname((char __user *)regs->u_regs[base + UREG_I0]);
	error = PTR_ERR(filename);
	if (IS_ERR(filename))
		goto out;
	error = do_execve(filename,
			  (char __user * __user *)
			  regs->u_regs[base + UREG_I1],
			  (char __user * __user *)
			  regs->u_regs[base + UREG_I2], regs);
	putname(filename);
	if (!error) {
		fprs_write(0);
		current_thread_info()->xfsr[0] = 0;
		current_thread_info()->fpsaved[0] = 0;
		regs->tstate &= ~TSTATE_PEF;
	}
out:
	return error;
}

unsigned long get_wchan(struct task_struct *task)
{
	unsigned long pc, fp, bias = 0;
	struct thread_info *tp;
	struct reg_window *rw;
        unsigned long ret = 0;
	int count = 0; 

	if (!task || task == current ||
            task->state == TASK_RUNNING)
		goto out;

	tp = task_thread_info(task);
	bias = STACK_BIAS;
	fp = task_thread_info(task)->ksp + bias;

	do {
		if (!kstack_valid(tp, fp))
			break;
		rw = (struct reg_window *) fp;
		pc = rw->ins[7];
		if (!in_sched_functions(pc)) {
			ret = pc;
			goto out;
		}
		fp = rw->ins[6] + bias;
	} while (++count < 16);

out:
	return ret;
}<|MERGE_RESOLUTION|>--- conflicted
+++ resolved
@@ -29,11 +29,7 @@
 #include <linux/cpu.h>
 #include <linux/elfcore.h>
 #include <linux/sysrq.h>
-<<<<<<< HEAD
-#include <linux/perfmon_kern.h>
-=======
 #include <linux/nmi.h>
->>>>>>> 8e492151
 
 #include <asm/uaccess.h>
 #include <asm/system.h>
@@ -357,7 +353,11 @@
 			t->utraps[0]--;
 	}
 
-	pfm_exit_thread();
+	if (test_and_clear_thread_flag(TIF_PERFCTR)) {
+		t->user_cntd0 = t->user_cntd1 = NULL;
+		t->pcr_reg = 0;
+		write_pcr(0);
+	}
 }
 
 void flush_thread(void)
@@ -378,6 +378,13 @@
 		tsb_context_switch(mm);
 
 	set_thread_wsaved(0);
+
+	/* Turn off performance counters if on. */
+	if (test_and_clear_thread_flag(TIF_PERFCTR)) {
+		t->user_cntd0 = t->user_cntd1 = NULL;
+		t->pcr_reg = 0;
+		write_pcr(0);
+	}
 
 	/* Clear FPU register state. */
 	t->fpsaved[0] = 0;
@@ -592,6 +599,16 @@
 		t->kregs->u_regs[UREG_FP] =
 		  ((unsigned long) child_sf) - STACK_BIAS;
 
+		/* Special case, if we are spawning a kernel thread from
+		 * a userspace task (usermode helper, NFS or similar), we
+		 * must disable performance counters in the child because
+		 * the address space and protection realm are changing.
+		 */
+		if (t->flags & _TIF_PERFCTR) {
+			t->user_cntd0 = t->user_cntd1 = NULL;
+			t->pcr_reg = 0;
+			t->flags &= ~_TIF_PERFCTR;
+		}
 		t->flags |= ((long)ASI_P << TI_FLAG_CURRENT_DS_SHIFT);
 		t->kregs->u_regs[UREG_G6] = (unsigned long) t;
 		t->kregs->u_regs[UREG_G4] = (unsigned long) t->task;
@@ -623,8 +640,6 @@
 
 	if (clone_flags & CLONE_SETTLS)
 		t->kregs->u_regs[UREG_G7] = regs->u_regs[UREG_I3];
-
-	pfm_copy_thread(p);
 
 	return 0;
 }
