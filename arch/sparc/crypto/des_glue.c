// SPDX-License-Identifier: GPL-2.0-only
/* Glue code for DES encryption optimized for sparc64 crypto opcodes.
 *
 * Copyright (C) 2012 David S. Miller <davem@davemloft.net>
 */

#define pr_fmt(fmt)	KBUILD_MODNAME ": " fmt

#include <linux/crypto.h>
#include <linux/init.h>
#include <linux/module.h>
#include <linux/mm.h>
#include <linux/types.h>
#include <crypto/algapi.h>
#include <crypto/internal/des.h>
<<<<<<< HEAD
=======
#include <crypto/internal/skcipher.h>
>>>>>>> 7d2a07b7

#include <asm/fpumacro.h>
#include <asm/pstate.h>
#include <asm/elf.h>

#include "opcodes.h"

struct des_sparc64_ctx {
	u64 encrypt_expkey[DES_EXPKEY_WORDS / 2];
	u64 decrypt_expkey[DES_EXPKEY_WORDS / 2];
};

struct des3_ede_sparc64_ctx {
	u64 encrypt_expkey[DES3_EDE_EXPKEY_WORDS / 2];
	u64 decrypt_expkey[DES3_EDE_EXPKEY_WORDS / 2];
};

static void encrypt_to_decrypt(u64 *d, const u64 *e)
{
	const u64 *s = e + (DES_EXPKEY_WORDS / 2) - 1;
	int i;

	for (i = 0; i < DES_EXPKEY_WORDS / 2; i++)
		*d++ = *s--;
}

extern void des_sparc64_key_expand(const u32 *input_key, u64 *key);

static int des_set_key(struct crypto_tfm *tfm, const u8 *key,
		       unsigned int keylen)
{
	struct des_sparc64_ctx *dctx = crypto_tfm_ctx(tfm);
	int err;

	/* Even though we have special instructions for key expansion,
	 * we call des_verify_key() so that we don't have to write our own
	 * weak key detection code.
	 */
	err = crypto_des_verify_key(tfm, key);
	if (err)
		return err;

	des_sparc64_key_expand((const u32 *) key, &dctx->encrypt_expkey[0]);
	encrypt_to_decrypt(&dctx->decrypt_expkey[0], &dctx->encrypt_expkey[0]);

	return 0;
}

static int des_set_key_skcipher(struct crypto_skcipher *tfm, const u8 *key,
				unsigned int keylen)
{
	return des_set_key(crypto_skcipher_tfm(tfm), key, keylen);
}

extern void des_sparc64_crypt(const u64 *key, const u64 *input,
			      u64 *output);

static void sparc_des_encrypt(struct crypto_tfm *tfm, u8 *dst, const u8 *src)
{
	struct des_sparc64_ctx *ctx = crypto_tfm_ctx(tfm);
	const u64 *K = ctx->encrypt_expkey;

	des_sparc64_crypt(K, (const u64 *) src, (u64 *) dst);
}

static void sparc_des_decrypt(struct crypto_tfm *tfm, u8 *dst, const u8 *src)
{
	struct des_sparc64_ctx *ctx = crypto_tfm_ctx(tfm);
	const u64 *K = ctx->decrypt_expkey;

	des_sparc64_crypt(K, (const u64 *) src, (u64 *) dst);
}

extern void des_sparc64_load_keys(const u64 *key);

extern void des_sparc64_ecb_crypt(const u64 *input, u64 *output,
				  unsigned int len);

static int __ecb_crypt(struct skcipher_request *req, bool encrypt)
{
	struct crypto_skcipher *tfm = crypto_skcipher_reqtfm(req);
	const struct des_sparc64_ctx *ctx = crypto_skcipher_ctx(tfm);
	struct skcipher_walk walk;
	unsigned int nbytes;
	int err;

	err = skcipher_walk_virt(&walk, req, true);
	if (err)
		return err;

	if (encrypt)
		des_sparc64_load_keys(&ctx->encrypt_expkey[0]);
	else
		des_sparc64_load_keys(&ctx->decrypt_expkey[0]);
	while ((nbytes = walk.nbytes) != 0) {
		des_sparc64_ecb_crypt(walk.src.virt.addr, walk.dst.virt.addr,
				      round_down(nbytes, DES_BLOCK_SIZE));
		err = skcipher_walk_done(&walk, nbytes % DES_BLOCK_SIZE);
	}
	fprs_write(0);
	return err;
}

static int ecb_encrypt(struct skcipher_request *req)
{
	return __ecb_crypt(req, true);
}

static int ecb_decrypt(struct skcipher_request *req)
{
	return __ecb_crypt(req, false);
}

extern void des_sparc64_cbc_encrypt(const u64 *input, u64 *output,
				    unsigned int len, u64 *iv);

extern void des_sparc64_cbc_decrypt(const u64 *input, u64 *output,
				    unsigned int len, u64 *iv);

static int __cbc_crypt(struct skcipher_request *req, bool encrypt)
{
	struct crypto_skcipher *tfm = crypto_skcipher_reqtfm(req);
	const struct des_sparc64_ctx *ctx = crypto_skcipher_ctx(tfm);
	struct skcipher_walk walk;
	unsigned int nbytes;
	int err;

	err = skcipher_walk_virt(&walk, req, true);
	if (err)
		return err;

	if (encrypt)
		des_sparc64_load_keys(&ctx->encrypt_expkey[0]);
	else
		des_sparc64_load_keys(&ctx->decrypt_expkey[0]);
	while ((nbytes = walk.nbytes) != 0) {
		if (encrypt)
			des_sparc64_cbc_encrypt(walk.src.virt.addr,
						walk.dst.virt.addr,
						round_down(nbytes,
							   DES_BLOCK_SIZE),
						walk.iv);
		else
			des_sparc64_cbc_decrypt(walk.src.virt.addr,
						walk.dst.virt.addr,
						round_down(nbytes,
							   DES_BLOCK_SIZE),
						walk.iv);
		err = skcipher_walk_done(&walk, nbytes % DES_BLOCK_SIZE);
	}
	fprs_write(0);
	return err;
}

static int cbc_encrypt(struct skcipher_request *req)
{
	return __cbc_crypt(req, true);
}

static int cbc_decrypt(struct skcipher_request *req)
{
	return __cbc_crypt(req, false);
}

static int des3_ede_set_key(struct crypto_tfm *tfm, const u8 *key,
			    unsigned int keylen)
{
	struct des3_ede_sparc64_ctx *dctx = crypto_tfm_ctx(tfm);
	u64 k1[DES_EXPKEY_WORDS / 2];
	u64 k2[DES_EXPKEY_WORDS / 2];
	u64 k3[DES_EXPKEY_WORDS / 2];
	int err;

	err = crypto_des3_ede_verify_key(tfm, key);
	if (err)
		return err;

	des_sparc64_key_expand((const u32 *)key, k1);
	key += DES_KEY_SIZE;
	des_sparc64_key_expand((const u32 *)key, k2);
	key += DES_KEY_SIZE;
	des_sparc64_key_expand((const u32 *)key, k3);

	memcpy(&dctx->encrypt_expkey[0], &k1[0], sizeof(k1));
	encrypt_to_decrypt(&dctx->encrypt_expkey[DES_EXPKEY_WORDS / 2], &k2[0]);
	memcpy(&dctx->encrypt_expkey[(DES_EXPKEY_WORDS / 2) * 2],
	       &k3[0], sizeof(k3));

	encrypt_to_decrypt(&dctx->decrypt_expkey[0], &k3[0]);
	memcpy(&dctx->decrypt_expkey[DES_EXPKEY_WORDS / 2],
	       &k2[0], sizeof(k2));
	encrypt_to_decrypt(&dctx->decrypt_expkey[(DES_EXPKEY_WORDS / 2) * 2],
			   &k1[0]);

	return 0;
}

static int des3_ede_set_key_skcipher(struct crypto_skcipher *tfm, const u8 *key,
				     unsigned int keylen)
{
	return des3_ede_set_key(crypto_skcipher_tfm(tfm), key, keylen);
}

extern void des3_ede_sparc64_crypt(const u64 *key, const u64 *input,
				   u64 *output);

static void sparc_des3_ede_encrypt(struct crypto_tfm *tfm, u8 *dst, const u8 *src)
{
	struct des3_ede_sparc64_ctx *ctx = crypto_tfm_ctx(tfm);
	const u64 *K = ctx->encrypt_expkey;

	des3_ede_sparc64_crypt(K, (const u64 *) src, (u64 *) dst);
}

static void sparc_des3_ede_decrypt(struct crypto_tfm *tfm, u8 *dst, const u8 *src)
{
	struct des3_ede_sparc64_ctx *ctx = crypto_tfm_ctx(tfm);
	const u64 *K = ctx->decrypt_expkey;

	des3_ede_sparc64_crypt(K, (const u64 *) src, (u64 *) dst);
}

extern void des3_ede_sparc64_load_keys(const u64 *key);

extern void des3_ede_sparc64_ecb_crypt(const u64 *expkey, const u64 *input,
				       u64 *output, unsigned int len);

static int __ecb3_crypt(struct skcipher_request *req, bool encrypt)
{
	struct crypto_skcipher *tfm = crypto_skcipher_reqtfm(req);
	const struct des3_ede_sparc64_ctx *ctx = crypto_skcipher_ctx(tfm);
	struct skcipher_walk walk;
	const u64 *K;
	unsigned int nbytes;
	int err;

	err = skcipher_walk_virt(&walk, req, true);
	if (err)
		return err;

	if (encrypt)
		K = &ctx->encrypt_expkey[0];
	else
		K = &ctx->decrypt_expkey[0];
	des3_ede_sparc64_load_keys(K);
	while ((nbytes = walk.nbytes) != 0) {
		des3_ede_sparc64_ecb_crypt(K, walk.src.virt.addr,
					   walk.dst.virt.addr,
					   round_down(nbytes, DES_BLOCK_SIZE));
		err = skcipher_walk_done(&walk, nbytes % DES_BLOCK_SIZE);
	}
	fprs_write(0);
	return err;
}

static int ecb3_encrypt(struct skcipher_request *req)
{
	return __ecb3_crypt(req, true);
}

static int ecb3_decrypt(struct skcipher_request *req)
{
	return __ecb3_crypt(req, false);
}

extern void des3_ede_sparc64_cbc_encrypt(const u64 *expkey, const u64 *input,
					 u64 *output, unsigned int len,
					 u64 *iv);

extern void des3_ede_sparc64_cbc_decrypt(const u64 *expkey, const u64 *input,
					 u64 *output, unsigned int len,
					 u64 *iv);

static int __cbc3_crypt(struct skcipher_request *req, bool encrypt)
{
	struct crypto_skcipher *tfm = crypto_skcipher_reqtfm(req);
	const struct des3_ede_sparc64_ctx *ctx = crypto_skcipher_ctx(tfm);
	struct skcipher_walk walk;
	const u64 *K;
	unsigned int nbytes;
	int err;

	err = skcipher_walk_virt(&walk, req, true);
	if (err)
		return err;

	if (encrypt)
		K = &ctx->encrypt_expkey[0];
	else
		K = &ctx->decrypt_expkey[0];
	des3_ede_sparc64_load_keys(K);
	while ((nbytes = walk.nbytes) != 0) {
		if (encrypt)
			des3_ede_sparc64_cbc_encrypt(K, walk.src.virt.addr,
						     walk.dst.virt.addr,
						     round_down(nbytes,
								DES_BLOCK_SIZE),
						     walk.iv);
		else
			des3_ede_sparc64_cbc_decrypt(K, walk.src.virt.addr,
						     walk.dst.virt.addr,
						     round_down(nbytes,
								DES_BLOCK_SIZE),
						     walk.iv);
		err = skcipher_walk_done(&walk, nbytes % DES_BLOCK_SIZE);
	}
	fprs_write(0);
	return err;
}

<<<<<<< HEAD
static struct crypto_alg algs[] = { {
	.cra_name		= "des",
	.cra_driver_name	= "des-sparc64",
	.cra_priority		= SPARC_CR_OPCODE_PRIORITY,
	.cra_flags		= CRYPTO_ALG_TYPE_CIPHER,
	.cra_blocksize		= DES_BLOCK_SIZE,
	.cra_ctxsize		= sizeof(struct des_sparc64_ctx),
	.cra_alignmask		= 7,
	.cra_module		= THIS_MODULE,
	.cra_u	= {
		.cipher	= {
			.cia_min_keysize	= DES_KEY_SIZE,
			.cia_max_keysize	= DES_KEY_SIZE,
			.cia_setkey		= des_set_key,
			.cia_encrypt		= sparc_des_encrypt,
			.cia_decrypt		= sparc_des_decrypt
		}
	}
}, {
	.cra_name		= "ecb(des)",
	.cra_driver_name	= "ecb-des-sparc64",
	.cra_priority		= SPARC_CR_OPCODE_PRIORITY,
	.cra_flags		= CRYPTO_ALG_TYPE_BLKCIPHER,
	.cra_blocksize		= DES_BLOCK_SIZE,
	.cra_ctxsize		= sizeof(struct des_sparc64_ctx),
	.cra_alignmask		= 7,
	.cra_type		= &crypto_blkcipher_type,
	.cra_module		= THIS_MODULE,
	.cra_u = {
		.blkcipher = {
			.min_keysize	= DES_KEY_SIZE,
			.max_keysize	= DES_KEY_SIZE,
			.setkey		= des_set_key,
			.encrypt	= ecb_encrypt,
			.decrypt	= ecb_decrypt,
		},
	},
}, {
	.cra_name		= "cbc(des)",
	.cra_driver_name	= "cbc-des-sparc64",
	.cra_priority		= SPARC_CR_OPCODE_PRIORITY,
	.cra_flags		= CRYPTO_ALG_TYPE_BLKCIPHER,
	.cra_blocksize		= DES_BLOCK_SIZE,
	.cra_ctxsize		= sizeof(struct des_sparc64_ctx),
	.cra_alignmask		= 7,
	.cra_type		= &crypto_blkcipher_type,
	.cra_module		= THIS_MODULE,
	.cra_u = {
		.blkcipher = {
			.min_keysize	= DES_KEY_SIZE,
			.max_keysize	= DES_KEY_SIZE,
			.ivsize		= DES_BLOCK_SIZE,
			.setkey		= des_set_key,
			.encrypt	= cbc_encrypt,
			.decrypt	= cbc_decrypt,
		},
	},
}, {
	.cra_name		= "des3_ede",
	.cra_driver_name	= "des3_ede-sparc64",
	.cra_priority		= SPARC_CR_OPCODE_PRIORITY,
	.cra_flags		= CRYPTO_ALG_TYPE_CIPHER,
	.cra_blocksize		= DES3_EDE_BLOCK_SIZE,
	.cra_ctxsize		= sizeof(struct des3_ede_sparc64_ctx),
	.cra_alignmask		= 7,
	.cra_module		= THIS_MODULE,
	.cra_u	= {
		.cipher	= {
			.cia_min_keysize	= DES3_EDE_KEY_SIZE,
			.cia_max_keysize	= DES3_EDE_KEY_SIZE,
			.cia_setkey		= des3_ede_set_key,
			.cia_encrypt		= sparc_des3_ede_encrypt,
			.cia_decrypt		= sparc_des3_ede_decrypt
=======
static int cbc3_encrypt(struct skcipher_request *req)
{
	return __cbc3_crypt(req, true);
}

static int cbc3_decrypt(struct skcipher_request *req)
{
	return __cbc3_crypt(req, false);
}

static struct crypto_alg cipher_algs[] = {
	{
		.cra_name		= "des",
		.cra_driver_name	= "des-sparc64",
		.cra_priority		= SPARC_CR_OPCODE_PRIORITY,
		.cra_flags		= CRYPTO_ALG_TYPE_CIPHER,
		.cra_blocksize		= DES_BLOCK_SIZE,
		.cra_ctxsize		= sizeof(struct des_sparc64_ctx),
		.cra_alignmask		= 7,
		.cra_module		= THIS_MODULE,
		.cra_u	= {
			.cipher	= {
				.cia_min_keysize	= DES_KEY_SIZE,
				.cia_max_keysize	= DES_KEY_SIZE,
				.cia_setkey		= des_set_key,
				.cia_encrypt		= sparc_des_encrypt,
				.cia_decrypt		= sparc_des_decrypt
			}
		}
	}, {
		.cra_name		= "des3_ede",
		.cra_driver_name	= "des3_ede-sparc64",
		.cra_priority		= SPARC_CR_OPCODE_PRIORITY,
		.cra_flags		= CRYPTO_ALG_TYPE_CIPHER,
		.cra_blocksize		= DES3_EDE_BLOCK_SIZE,
		.cra_ctxsize		= sizeof(struct des3_ede_sparc64_ctx),
		.cra_alignmask		= 7,
		.cra_module		= THIS_MODULE,
		.cra_u	= {
			.cipher	= {
				.cia_min_keysize	= DES3_EDE_KEY_SIZE,
				.cia_max_keysize	= DES3_EDE_KEY_SIZE,
				.cia_setkey		= des3_ede_set_key,
				.cia_encrypt		= sparc_des3_ede_encrypt,
				.cia_decrypt		= sparc_des3_ede_decrypt
			}
>>>>>>> 7d2a07b7
		}
	}
};

static struct skcipher_alg skcipher_algs[] = {
	{
		.base.cra_name		= "ecb(des)",
		.base.cra_driver_name	= "ecb-des-sparc64",
		.base.cra_priority	= SPARC_CR_OPCODE_PRIORITY,
		.base.cra_blocksize	= DES_BLOCK_SIZE,
		.base.cra_ctxsize	= sizeof(struct des_sparc64_ctx),
		.base.cra_alignmask	= 7,
		.base.cra_module	= THIS_MODULE,
		.min_keysize		= DES_KEY_SIZE,
		.max_keysize		= DES_KEY_SIZE,
		.setkey			= des_set_key_skcipher,
		.encrypt		= ecb_encrypt,
		.decrypt		= ecb_decrypt,
	}, {
		.base.cra_name		= "cbc(des)",
		.base.cra_driver_name	= "cbc-des-sparc64",
		.base.cra_priority	= SPARC_CR_OPCODE_PRIORITY,
		.base.cra_blocksize	= DES_BLOCK_SIZE,
		.base.cra_ctxsize	= sizeof(struct des_sparc64_ctx),
		.base.cra_alignmask	= 7,
		.base.cra_module	= THIS_MODULE,
		.min_keysize		= DES_KEY_SIZE,
		.max_keysize		= DES_KEY_SIZE,
		.ivsize			= DES_BLOCK_SIZE,
		.setkey			= des_set_key_skcipher,
		.encrypt		= cbc_encrypt,
		.decrypt		= cbc_decrypt,
	}, {
		.base.cra_name		= "ecb(des3_ede)",
		.base.cra_driver_name	= "ecb-des3_ede-sparc64",
		.base.cra_priority	= SPARC_CR_OPCODE_PRIORITY,
		.base.cra_blocksize	= DES3_EDE_BLOCK_SIZE,
		.base.cra_ctxsize	= sizeof(struct des3_ede_sparc64_ctx),
		.base.cra_alignmask	= 7,
		.base.cra_module	= THIS_MODULE,
		.min_keysize		= DES3_EDE_KEY_SIZE,
		.max_keysize		= DES3_EDE_KEY_SIZE,
		.setkey			= des3_ede_set_key_skcipher,
		.encrypt		= ecb3_encrypt,
		.decrypt		= ecb3_decrypt,
	}, {
		.base.cra_name		= "cbc(des3_ede)",
		.base.cra_driver_name	= "cbc-des3_ede-sparc64",
		.base.cra_priority	= SPARC_CR_OPCODE_PRIORITY,
		.base.cra_blocksize	= DES3_EDE_BLOCK_SIZE,
		.base.cra_ctxsize	= sizeof(struct des3_ede_sparc64_ctx),
		.base.cra_alignmask	= 7,
		.base.cra_module	= THIS_MODULE,
		.min_keysize		= DES3_EDE_KEY_SIZE,
		.max_keysize		= DES3_EDE_KEY_SIZE,
		.ivsize			= DES3_EDE_BLOCK_SIZE,
		.setkey			= des3_ede_set_key_skcipher,
		.encrypt		= cbc3_encrypt,
		.decrypt		= cbc3_decrypt,
	}
};

static bool __init sparc64_has_des_opcode(void)
{
	unsigned long cfr;

	if (!(sparc64_elf_hwcap & HWCAP_SPARC_CRYPTO))
		return false;

	__asm__ __volatile__("rd %%asr26, %0" : "=r" (cfr));
	if (!(cfr & CFR_DES))
		return false;

	return true;
}

static int __init des_sparc64_mod_init(void)
{
	int err;

	if (!sparc64_has_des_opcode()) {
		pr_info("sparc64 des opcodes not available.\n");
		return -ENODEV;
	}
	pr_info("Using sparc64 des opcodes optimized DES implementation\n");
	err = crypto_register_algs(cipher_algs, ARRAY_SIZE(cipher_algs));
	if (err)
		return err;
	err = crypto_register_skciphers(skcipher_algs,
					ARRAY_SIZE(skcipher_algs));
	if (err)
		crypto_unregister_algs(cipher_algs, ARRAY_SIZE(cipher_algs));
	return err;
}

static void __exit des_sparc64_mod_fini(void)
{
	crypto_unregister_algs(cipher_algs, ARRAY_SIZE(cipher_algs));
	crypto_unregister_skciphers(skcipher_algs, ARRAY_SIZE(skcipher_algs));
}

module_init(des_sparc64_mod_init);
module_exit(des_sparc64_mod_fini);

MODULE_LICENSE("GPL");
MODULE_DESCRIPTION("DES & Triple DES EDE Cipher Algorithms, sparc64 des opcode accelerated");

MODULE_ALIAS_CRYPTO("des");
MODULE_ALIAS_CRYPTO("des3_ede");

#include "crop_devid.c"<|MERGE_RESOLUTION|>--- conflicted
+++ resolved
@@ -13,10 +13,7 @@
 #include <linux/types.h>
 #include <crypto/algapi.h>
 #include <crypto/internal/des.h>
-<<<<<<< HEAD
-=======
 #include <crypto/internal/skcipher.h>
->>>>>>> 7d2a07b7
 
 #include <asm/fpumacro.h>
 #include <asm/pstate.h>
@@ -327,81 +324,6 @@
 	return err;
 }
 
-<<<<<<< HEAD
-static struct crypto_alg algs[] = { {
-	.cra_name		= "des",
-	.cra_driver_name	= "des-sparc64",
-	.cra_priority		= SPARC_CR_OPCODE_PRIORITY,
-	.cra_flags		= CRYPTO_ALG_TYPE_CIPHER,
-	.cra_blocksize		= DES_BLOCK_SIZE,
-	.cra_ctxsize		= sizeof(struct des_sparc64_ctx),
-	.cra_alignmask		= 7,
-	.cra_module		= THIS_MODULE,
-	.cra_u	= {
-		.cipher	= {
-			.cia_min_keysize	= DES_KEY_SIZE,
-			.cia_max_keysize	= DES_KEY_SIZE,
-			.cia_setkey		= des_set_key,
-			.cia_encrypt		= sparc_des_encrypt,
-			.cia_decrypt		= sparc_des_decrypt
-		}
-	}
-}, {
-	.cra_name		= "ecb(des)",
-	.cra_driver_name	= "ecb-des-sparc64",
-	.cra_priority		= SPARC_CR_OPCODE_PRIORITY,
-	.cra_flags		= CRYPTO_ALG_TYPE_BLKCIPHER,
-	.cra_blocksize		= DES_BLOCK_SIZE,
-	.cra_ctxsize		= sizeof(struct des_sparc64_ctx),
-	.cra_alignmask		= 7,
-	.cra_type		= &crypto_blkcipher_type,
-	.cra_module		= THIS_MODULE,
-	.cra_u = {
-		.blkcipher = {
-			.min_keysize	= DES_KEY_SIZE,
-			.max_keysize	= DES_KEY_SIZE,
-			.setkey		= des_set_key,
-			.encrypt	= ecb_encrypt,
-			.decrypt	= ecb_decrypt,
-		},
-	},
-}, {
-	.cra_name		= "cbc(des)",
-	.cra_driver_name	= "cbc-des-sparc64",
-	.cra_priority		= SPARC_CR_OPCODE_PRIORITY,
-	.cra_flags		= CRYPTO_ALG_TYPE_BLKCIPHER,
-	.cra_blocksize		= DES_BLOCK_SIZE,
-	.cra_ctxsize		= sizeof(struct des_sparc64_ctx),
-	.cra_alignmask		= 7,
-	.cra_type		= &crypto_blkcipher_type,
-	.cra_module		= THIS_MODULE,
-	.cra_u = {
-		.blkcipher = {
-			.min_keysize	= DES_KEY_SIZE,
-			.max_keysize	= DES_KEY_SIZE,
-			.ivsize		= DES_BLOCK_SIZE,
-			.setkey		= des_set_key,
-			.encrypt	= cbc_encrypt,
-			.decrypt	= cbc_decrypt,
-		},
-	},
-}, {
-	.cra_name		= "des3_ede",
-	.cra_driver_name	= "des3_ede-sparc64",
-	.cra_priority		= SPARC_CR_OPCODE_PRIORITY,
-	.cra_flags		= CRYPTO_ALG_TYPE_CIPHER,
-	.cra_blocksize		= DES3_EDE_BLOCK_SIZE,
-	.cra_ctxsize		= sizeof(struct des3_ede_sparc64_ctx),
-	.cra_alignmask		= 7,
-	.cra_module		= THIS_MODULE,
-	.cra_u	= {
-		.cipher	= {
-			.cia_min_keysize	= DES3_EDE_KEY_SIZE,
-			.cia_max_keysize	= DES3_EDE_KEY_SIZE,
-			.cia_setkey		= des3_ede_set_key,
-			.cia_encrypt		= sparc_des3_ede_encrypt,
-			.cia_decrypt		= sparc_des3_ede_decrypt
-=======
 static int cbc3_encrypt(struct skcipher_request *req)
 {
 	return __cbc3_crypt(req, true);
@@ -448,7 +370,6 @@
 				.cia_encrypt		= sparc_des3_ede_encrypt,
 				.cia_decrypt		= sparc_des3_ede_decrypt
 			}
->>>>>>> 7d2a07b7
 		}
 	}
 };
