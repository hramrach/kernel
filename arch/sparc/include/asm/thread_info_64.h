/* thread_info.h: sparc64 low-level thread information
 *
 * Copyright (C) 2002  David S. Miller (davem@redhat.com)
 */

#ifndef _ASM_THREAD_INFO_H
#define _ASM_THREAD_INFO_H

#ifdef __KERNEL__

#define NSWINS		7

#define TI_FLAG_BYTE_FAULT_CODE		0
#define TI_FLAG_FAULT_CODE_SHIFT	56
#define TI_FLAG_BYTE_WSTATE		1
#define TI_FLAG_WSTATE_SHIFT		48
#define TI_FLAG_BYTE_CWP		2
#define TI_FLAG_CWP_SHIFT		40
#define TI_FLAG_BYTE_CURRENT_DS		3
#define TI_FLAG_CURRENT_DS_SHIFT	32
#define TI_FLAG_BYTE_FPDEPTH		4
#define TI_FLAG_FPDEPTH_SHIFT		24
#define TI_FLAG_BYTE_WSAVED		5
#define TI_FLAG_WSAVED_SHIFT		16

#include <asm/page.h>

#ifndef __ASSEMBLY__

#include <asm/ptrace.h>
#include <asm/types.h>

struct task_struct;
struct exec_domain;

struct thread_info {
	/* D$ line 1 */
	struct task_struct	*task;
	unsigned long		flags;
	__u8			fpsaved[7];
	__u8			status;
	unsigned long		ksp;

	/* D$ line 2 */
	unsigned long		fault_address;
	struct pt_regs		*kregs;
	struct exec_domain	*exec_domain;
	int			preempt_count;	/* 0 => preemptable, <0 => BUG */
	__u8			new_child;
	__u8			syscall_noerror;
	__u16			cpu;

	unsigned long		*utraps;

	struct reg_window 	reg_window[NSWINS];
	unsigned long 		rwbuf_stkptrs[NSWINS];

	unsigned long		gsr[7];
	unsigned long		xfsr[7];

	struct restart_block	restart_block;

	struct pt_regs		*kern_una_regs;
	unsigned int		kern_una_insn;

	unsigned long		fpregs[0] __attribute__ ((aligned(64)));
};

#endif /* !(__ASSEMBLY__) */

/* offsets into the thread_info struct for assembly code access */
#define TI_TASK		0x00000000
#define TI_FLAGS	0x00000008
#define TI_FAULT_CODE	(TI_FLAGS + TI_FLAG_BYTE_FAULT_CODE)
#define TI_WSTATE	(TI_FLAGS + TI_FLAG_BYTE_WSTATE)
#define TI_CWP		(TI_FLAGS + TI_FLAG_BYTE_CWP)
#define TI_CURRENT_DS	(TI_FLAGS + TI_FLAG_BYTE_CURRENT_DS)
#define TI_FPDEPTH	(TI_FLAGS + TI_FLAG_BYTE_FPDEPTH)
#define TI_WSAVED	(TI_FLAGS + TI_FLAG_BYTE_WSAVED)
#define TI_FPSAVED	0x00000010
#define TI_KSP		0x00000018
#define TI_FAULT_ADDR	0x00000020
#define TI_KREGS	0x00000028
#define TI_EXEC_DOMAIN	0x00000030
#define TI_PRE_COUNT	0x00000038
#define TI_NEW_CHILD	0x0000003c
#define TI_SYS_NOERROR	0x0000003d
#define TI_CPU		0x0000003e
#define TI_UTRAPS	0x00000040
#define TI_REG_WINDOW	0x00000048
#define TI_RWIN_SPTRS	0x000003c8
#define TI_GSR		0x00000400
#define TI_XFSR		0x00000438
#define TI_RESTART_BLOCK 0x00000470
#define TI_KUNA_REGS	0x00000498
#define TI_KUNA_INSN	0x000004a0
#define TI_FPREGS	0x000004c0

/* We embed this in the uppermost byte of thread_info->flags */
#define FAULT_CODE_WRITE	0x01	/* Write access, implies D-TLB	   */
#define FAULT_CODE_DTLB		0x02	/* Miss happened in D-TLB	   */
#define FAULT_CODE_ITLB		0x04	/* Miss happened in I-TLB	   */
#define FAULT_CODE_WINFIXUP	0x08	/* Miss happened during spill/fill */
#define FAULT_CODE_BLKCOMMIT	0x10	/* Use blk-commit ASI in copy_page */

#if PAGE_SHIFT == 13
#define THREAD_SIZE (2*PAGE_SIZE)
#define THREAD_SHIFT (PAGE_SHIFT + 1)
#else /* PAGE_SHIFT == 13 */
#define THREAD_SIZE PAGE_SIZE
#define THREAD_SHIFT PAGE_SHIFT
#endif /* PAGE_SHIFT == 13 */

#define PREEMPT_ACTIVE		0x4000000

/*
 * macros/functions for gaining access to the thread information structure
 *
 * preempt_count needs to be 1 initially, until the scheduler is functional.
 */
#ifndef __ASSEMBLY__

#define INIT_THREAD_INFO(tsk)				\
{							\
	.task		=	&tsk,			\
	.flags		= ((unsigned long)ASI_P) << TI_FLAG_CURRENT_DS_SHIFT,	\
	.exec_domain	=	&default_exec_domain,	\
	.preempt_count	=	1,			\
	.restart_block	= {				\
		.fn	=	do_no_restart_syscall,	\
	},						\
}

#define init_thread_info	(init_thread_union.thread_info)
#define init_stack		(init_thread_union.stack)

/* how to get the thread information struct from C */
register struct thread_info *current_thread_info_reg asm("g6");
#define current_thread_info()	(current_thread_info_reg)

/* thread information allocation */
#if PAGE_SHIFT == 13
#define __THREAD_INFO_ORDER	1
#else /* PAGE_SHIFT == 13 */
#define __THREAD_INFO_ORDER	0
#endif /* PAGE_SHIFT == 13 */

#define __HAVE_ARCH_THREAD_INFO_ALLOCATOR

#ifdef CONFIG_DEBUG_STACK_USAGE
#define alloc_thread_info(tsk)					\
({								\
	struct thread_info *ret;				\
								\
	ret = (struct thread_info *)				\
	  __get_free_pages(GFP_KERNEL, __THREAD_INFO_ORDER);	\
	if (ret)						\
		memset(ret, 0, PAGE_SIZE<<__THREAD_INFO_ORDER);	\
	ret;							\
})
#else
#define alloc_thread_info(tsk) \
	((struct thread_info *)__get_free_pages(GFP_KERNEL, __THREAD_INFO_ORDER))
#endif

#define free_thread_info(ti) \
	free_pages((unsigned long)(ti),__THREAD_INFO_ORDER)

#define __thread_flag_byte_ptr(ti)	\
	((unsigned char *)(&((ti)->flags)))
#define __cur_thread_flag_byte_ptr	__thread_flag_byte_ptr(current_thread_info())

#define get_thread_fault_code()		(__cur_thread_flag_byte_ptr[TI_FLAG_BYTE_FAULT_CODE])
#define set_thread_fault_code(val)	(__cur_thread_flag_byte_ptr[TI_FLAG_BYTE_FAULT_CODE] = (val))
#define get_thread_wstate()		(__cur_thread_flag_byte_ptr[TI_FLAG_BYTE_WSTATE])
#define set_thread_wstate(val)		(__cur_thread_flag_byte_ptr[TI_FLAG_BYTE_WSTATE] = (val))
#define get_thread_cwp()		(__cur_thread_flag_byte_ptr[TI_FLAG_BYTE_CWP])
#define set_thread_cwp(val)		(__cur_thread_flag_byte_ptr[TI_FLAG_BYTE_CWP] = (val))
#define get_thread_current_ds()		(__cur_thread_flag_byte_ptr[TI_FLAG_BYTE_CURRENT_DS])
#define set_thread_current_ds(val)	(__cur_thread_flag_byte_ptr[TI_FLAG_BYTE_CURRENT_DS] = (val))
#define get_thread_fpdepth()		(__cur_thread_flag_byte_ptr[TI_FLAG_BYTE_FPDEPTH])
#define set_thread_fpdepth(val)		(__cur_thread_flag_byte_ptr[TI_FLAG_BYTE_FPDEPTH] = (val))
#define get_thread_wsaved()		(__cur_thread_flag_byte_ptr[TI_FLAG_BYTE_WSAVED])
#define set_thread_wsaved(val)		(__cur_thread_flag_byte_ptr[TI_FLAG_BYTE_WSAVED] = (val))

#endif /* !(__ASSEMBLY__) */

/*
 * Thread information flags, only 16 bits are available as we encode
 * other values into the upper 6 bytes.
 *
 * On trap return we need to test several values:
 *
 * user:	need_resched, notify_resume, sigpending, wsaved, perfctr
 * kernel:	fpdepth
 *
 * So to check for work in the kernel case we simply load the fpdepth
 * byte out of the flags and test it.  For the user case we encode the
 * lower 3 bytes of flags as follows:
 *	----------------------------------------
 *	| wsaved | flags byte 1 | flags byte 2 |
 *	----------------------------------------
 * This optimizes the user test into:
 *	ldx		[%g6 + TI_FLAGS], REG1
 *	sethi		%hi(_TIF_USER_WORK_MASK), REG2
 *	or		REG2, %lo(_TIF_USER_WORK_MASK), REG2
 *	andcc		REG1, REG2, %g0
 *	be,pt		no_work_to_do
 *	 nop
 */
#define TIF_SYSCALL_TRACE	0	/* syscall trace active */
#define TIF_NOTIFY_RESUME	1	/* callback before returning to user */
#define TIF_SIGPENDING		2	/* signal pending */
#define TIF_NEED_RESCHED	3	/* rescheduling necessary */
/* Bit 4 is available */
#define TIF_UNALIGNED		5	/* allowed to do unaligned accesses */
/* flag bit 6 is available */
#define TIF_32BIT		7	/* 32-bit binary */
#define TIF_PERFMON_WORK	8	/* work for pfm_handle_work() */
#define TIF_SECCOMP		9	/* secure computing */
#define TIF_SYSCALL_AUDIT	10	/* syscall auditing active */
/* flag bit 11 is available */
/* NOTE: Thread flags >= 12 should be ones we have no interest
 *       in using in assembly, else we can't use the mask as
 *       an immediate value in instructions such as andcc.
 */
#define TIF_ABI_PENDING		12
#define TIF_MEMDIE		13
#define TIF_POLLING_NRFLAG	14
<<<<<<< HEAD
#define TIF_PERFMON_CTXSW	15	/* perfmon needs ctxsw calls */
=======
#define TIF_FREEZE		15	/* is freezing for suspend */
>>>>>>> 18e352e4

#define _TIF_SYSCALL_TRACE	(1<<TIF_SYSCALL_TRACE)
#define _TIF_NOTIFY_RESUME	(1<<TIF_NOTIFY_RESUME)
#define _TIF_SIGPENDING		(1<<TIF_SIGPENDING)
#define _TIF_NEED_RESCHED	(1<<TIF_NEED_RESCHED)
#define _TIF_UNALIGNED		(1<<TIF_UNALIGNED)
#define _TIF_32BIT		(1<<TIF_32BIT)
#define _TIF_PERFMON_WORK	(1<<TIF_PERFMON_WORK)
#define _TIF_SECCOMP		(1<<TIF_SECCOMP)
#define _TIF_SYSCALL_AUDIT	(1<<TIF_SYSCALL_AUDIT)
#define _TIF_ABI_PENDING	(1<<TIF_ABI_PENDING)
#define _TIF_POLLING_NRFLAG	(1<<TIF_POLLING_NRFLAG)
<<<<<<< HEAD
#define _TIF_PERFMON_CTXSW	(1<<TIF_PERFMON_CTXSW)
=======
#define _TIF_FREEZE		(1<<TIF_FREEZE)
>>>>>>> 18e352e4

#define _TIF_USER_WORK_MASK	((0xff << TI_FLAG_WSAVED_SHIFT) | \
				 _TIF_DO_NOTIFY_RESUME_MASK | \
				 _TIF_NEED_RESCHED)
#define _TIF_DO_NOTIFY_RESUME_MASK	(_TIF_NOTIFY_RESUME | _TIF_SIGPENDING)

/*
 * Thread-synchronous status.
 *
 * This is different from the flags in that nobody else
 * ever touches our thread-synchronous status, so we don't
 * have to worry about atomic accesses.
 *
 * Note that there are only 8 bits available.
 */
#define TS_RESTORE_SIGMASK	0x0001	/* restore signal mask in do_signal() */

#ifndef __ASSEMBLY__
#define HAVE_SET_RESTORE_SIGMASK	1
static inline void set_restore_sigmask(void)
{
	struct thread_info *ti = current_thread_info();
	ti->status |= TS_RESTORE_SIGMASK;
	set_bit(TIF_SIGPENDING, &ti->flags);
}
#endif	/* !__ASSEMBLY__ */

#endif /* __KERNEL__ */

#endif /* _ASM_THREAD_INFO_H */<|MERGE_RESOLUTION|>--- conflicted
+++ resolved
@@ -227,11 +227,8 @@
 #define TIF_ABI_PENDING		12
 #define TIF_MEMDIE		13
 #define TIF_POLLING_NRFLAG	14
-<<<<<<< HEAD
-#define TIF_PERFMON_CTXSW	15	/* perfmon needs ctxsw calls */
-=======
 #define TIF_FREEZE		15	/* is freezing for suspend */
->>>>>>> 18e352e4
+#define TIF_PERFMON_CTXSW	16	/* perfmon needs ctxsw calls */
 
 #define _TIF_SYSCALL_TRACE	(1<<TIF_SYSCALL_TRACE)
 #define _TIF_NOTIFY_RESUME	(1<<TIF_NOTIFY_RESUME)
@@ -244,11 +241,8 @@
 #define _TIF_SYSCALL_AUDIT	(1<<TIF_SYSCALL_AUDIT)
 #define _TIF_ABI_PENDING	(1<<TIF_ABI_PENDING)
 #define _TIF_POLLING_NRFLAG	(1<<TIF_POLLING_NRFLAG)
-<<<<<<< HEAD
+#define _TIF_FREEZE		(1<<TIF_FREEZE)
 #define _TIF_PERFMON_CTXSW	(1<<TIF_PERFMON_CTXSW)
-=======
-#define _TIF_FREEZE		(1<<TIF_FREEZE)
->>>>>>> 18e352e4
 
 #define _TIF_USER_WORK_MASK	((0xff << TI_FLAG_WSAVED_SHIFT) | \
 				 _TIF_DO_NOTIFY_RESUME_MASK | \
