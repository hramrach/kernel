/* Tests for presence or absence of hardware registers.
 * This code was originally in atari/config.c, but I noticed
 * that it was also in drivers/nubus/nubus.c and I wanted to
 * use it in hp300/config.c, so it seemed sensible to pull it
 * out into its own file.
 *
 * The test is for use when trying to read a hardware register
 * that isn't present would cause a bus error. We set up a
 * temporary handler so that this doesn't kill the kernel.
 *
 * There is a test-by-reading and a test-by-writing; I present
 * them here complete with the comments from the original atari
 * config.c...
 *                -- PMM <pmaydell@chiark.greenend.org.uk>, 05/1998
 */

/* This function tests for the presence of an address, specially a
 * hardware register address. It is called very early in the kernel
 * initialization process, when the VBR register isn't set up yet. On
 * an Atari, it still points to address 0, which is unmapped. So a bus
 * error would cause another bus error while fetching the exception
 * vector, and the CPU would do nothing at all. So we needed to set up
 * a temporary VBR and a vector table for the duration of the test.
 */

#include <linux/module.h>

int hwreg_present(volatile void *regp)
{
<<<<<<< HEAD
    int	ret = 0;
    unsigned long flags;
    long	save_sp, save_vbr;
    long	tmp_vectors[3];

    local_irq_save(flags);
    __asm__ __volatile__
	(	"movec	%/vbr,%2\n\t"
		"movel	#Lberr1,%4@(8)\n\t"
                "movec	%4,%/vbr\n\t"
		"movel	%/sp,%1\n\t"
		"moveq	#0,%0\n\t"
		"tstb	%3@\n\t"
=======
	int ret = 0;
	unsigned long flags;
	long save_sp, save_vbr;
	long tmp_vectors[3];

	local_irq_save(flags);
	__asm__ __volatile__ (
		"movec %/vbr,%2\n\t"
		"movel #Lberr1,%4@(8)\n\t"
		"movec %4,%/vbr\n\t"
		"movel %/sp,%1\n\t"
		"moveq #0,%0\n\t"
		"tstb %3@\n\t"
>>>>>>> 6f566b79
		"nop\n\t"
		"moveq #1,%0\n"
	"Lberr1:\n\t"
		"movel %1,%/sp\n\t"
		"movec %2,%/vbr"
		: "=&d" (ret), "=&r" (save_sp), "=&r" (save_vbr)
		: "a" (regp), "a" (tmp_vectors)
<<<<<<< HEAD
                );
    local_irq_restore(flags);
=======
	);
	local_irq_restore(flags);
>>>>>>> 6f566b79

	return ret;
}
EXPORT_SYMBOL(hwreg_present);

/* Basically the same, but writes a value into a word register, protected
 * by a bus error handler. Returns 1 if successful, 0 otherwise.
 */

int hwreg_write(volatile void *regp, unsigned short val)
{
<<<<<<< HEAD
	int		ret;
	unsigned long flags;
	long	save_sp, save_vbr;
	long	tmp_vectors[3];

	local_irq_save(flags);
	__asm__ __volatile__
	(	"movec	%/vbr,%2\n\t"
		"movel	#Lberr2,%4@(8)\n\t"
		"movec	%4,%/vbr\n\t"
		"movel	%/sp,%1\n\t"
		"moveq	#0,%0\n\t"
		"movew	%5,%3@\n\t"
		"nop	\n\t"	/* If this nop isn't present, 'ret' may already be
				 * loaded with 1 at the time the bus error
				 * happens! */
		"moveq	#1,%0\n"
=======
	int ret;
	unsigned long flags;
	long save_sp, save_vbr;
	long tmp_vectors[3];

	local_irq_save(flags);
	__asm__ __volatile__ (
		"movec %/vbr,%2\n\t"
		"movel #Lberr2,%4@(8)\n\t"
		"movec %4,%/vbr\n\t"
		"movel %/sp,%1\n\t"
		"moveq #0,%0\n\t"
		"movew %5,%3@\n\t"
		"nop\n\t"
		/*
		 * If this nop isn't present, 'ret' may already be loaded
		 * with 1 at the time the bus error happens!
		 */
		"moveq #1,%0\n"
>>>>>>> 6f566b79
	"Lberr2:\n\t"
		"movel %1,%/sp\n\t"
		"movec %2,%/vbr"
		: "=&d" (ret), "=&r" (save_sp), "=&r" (save_vbr)
		: "a" (regp), "a" (tmp_vectors), "g" (val)
	);
	local_irq_restore(flags);

	return ret;
}
EXPORT_SYMBOL(hwreg_write);
<|MERGE_RESOLUTION|>--- conflicted
+++ resolved
@@ -27,21 +27,6 @@
 
 int hwreg_present(volatile void *regp)
 {
-<<<<<<< HEAD
-    int	ret = 0;
-    unsigned long flags;
-    long	save_sp, save_vbr;
-    long	tmp_vectors[3];
-
-    local_irq_save(flags);
-    __asm__ __volatile__
-	(	"movec	%/vbr,%2\n\t"
-		"movel	#Lberr1,%4@(8)\n\t"
-                "movec	%4,%/vbr\n\t"
-		"movel	%/sp,%1\n\t"
-		"moveq	#0,%0\n\t"
-		"tstb	%3@\n\t"
-=======
 	int ret = 0;
 	unsigned long flags;
 	long save_sp, save_vbr;
@@ -55,7 +40,6 @@
 		"movel %/sp,%1\n\t"
 		"moveq #0,%0\n\t"
 		"tstb %3@\n\t"
->>>>>>> 6f566b79
 		"nop\n\t"
 		"moveq #1,%0\n"
 	"Lberr1:\n\t"
@@ -63,13 +47,8 @@
 		"movec %2,%/vbr"
 		: "=&d" (ret), "=&r" (save_sp), "=&r" (save_vbr)
 		: "a" (regp), "a" (tmp_vectors)
-<<<<<<< HEAD
-                );
-    local_irq_restore(flags);
-=======
 	);
 	local_irq_restore(flags);
->>>>>>> 6f566b79
 
 	return ret;
 }
@@ -81,25 +60,6 @@
 
 int hwreg_write(volatile void *regp, unsigned short val)
 {
-<<<<<<< HEAD
-	int		ret;
-	unsigned long flags;
-	long	save_sp, save_vbr;
-	long	tmp_vectors[3];
-
-	local_irq_save(flags);
-	__asm__ __volatile__
-	(	"movec	%/vbr,%2\n\t"
-		"movel	#Lberr2,%4@(8)\n\t"
-		"movec	%4,%/vbr\n\t"
-		"movel	%/sp,%1\n\t"
-		"moveq	#0,%0\n\t"
-		"movew	%5,%3@\n\t"
-		"nop	\n\t"	/* If this nop isn't present, 'ret' may already be
-				 * loaded with 1 at the time the bus error
-				 * happens! */
-		"moveq	#1,%0\n"
-=======
 	int ret;
 	unsigned long flags;
 	long save_sp, save_vbr;
@@ -119,7 +79,6 @@
 		 * with 1 at the time the bus error happens!
 		 */
 		"moveq #1,%0\n"
->>>>>>> 6f566b79
 	"Lberr2:\n\t"
 		"movel %1,%/sp\n\t"
 		"movec %2,%/vbr"
