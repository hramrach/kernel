/*
 * Copyright 2011 Tilera Corporation. All Rights Reserved.
 *
 *   This program is free software; you can redistribute it and/or
 *   modify it under the terms of the GNU General Public License
 *   as published by the Free Software Foundation, version 2.
 *
 *   This program is distributed in the hope that it will be useful, but
 *   WITHOUT ANY WARRANTY; without even the implied warranty of
 *   MERCHANTABILITY OR FITNESS FOR A PARTICULAR PURPOSE, GOOD TITLE or
 *   NON INFRINGEMENT.  See the GNU General Public License for
 *   more details.
 */

#include <linux/kernel.h>
#include <linux/pci.h>
#include <linux/delay.h>
#include <linux/string.h>
#include <linux/init.h>
#include <linux/capability.h>
#include <linux/sched.h>
#include <linux/errno.h>
#include <linux/bootmem.h>
#include <linux/irq.h>
#include <linux/io.h>
#include <linux/uaccess.h>

#include <asm/processor.h>
#include <asm/sections.h>
#include <asm/byteorder.h>
#include <asm/hv_driver.h>
#include <hv/drv_pcie_rc_intf.h>


/*
 * Initialization flow and process
 * -------------------------------
 *
 * This files contains the routines to search for PCI buses,
 * enumerate the buses, and configure any attached devices.
 *
 * There are two entry points here:
 * 1) tile_pci_init
 *    This sets up the pci_controller structs, and opens the
 *    FDs to the hypervisor.  This is called from setup_arch() early
 *    in the boot process.
 * 2) pcibios_init
 *    This probes the PCI bus(es) for any attached hardware.  It's
 *    called by subsys_initcall.  All of the real work is done by the
 *    generic Linux PCI layer.
 *
 */

/*
 * This flag tells if the platform is TILEmpower that needs
 * special configuration for the PLX switch chip.
 */
int __write_once tile_plx_gen1;

static struct pci_controller controllers[TILE_NUM_PCIE];
static int num_controllers;
static int pci_scan_flags[TILE_NUM_PCIE];

static struct pci_ops tile_cfg_ops;


/*
 * We don't need to worry about the alignment of resources.
 */
resource_size_t pcibios_align_resource(void *data, const struct resource *res,
			    resource_size_t size, resource_size_t align)
{
	return res->start;
}
EXPORT_SYMBOL(pcibios_align_resource);

/*
 * Open a FD to the hypervisor PCI device.
 *
 * controller_id is the controller number, config type is 0 or 1 for
 * config0 or config1 operations.
 */
static int __devinit tile_pcie_open(int controller_id, int config_type)
{
	char filename[32];
	int fd;

	sprintf(filename, "pcie/%d/config%d", controller_id, config_type);

	fd = hv_dev_open((HV_VirtAddr)filename, 0);

	return fd;
}


/*
 * Get the IRQ numbers from the HV and set up the handlers for them.
 */
static int __devinit tile_init_irqs(int controller_id,
				 struct pci_controller *controller)
{
	char filename[32];
	int fd;
	int ret;
	int x;
	struct pcie_rc_config rc_config;

	sprintf(filename, "pcie/%d/ctl", controller_id);
	fd = hv_dev_open((HV_VirtAddr)filename, 0);
	if (fd < 0) {
		pr_err("PCI: hv_dev_open(%s) failed\n", filename);
		return -1;
	}
	ret = hv_dev_pread(fd, 0, (HV_VirtAddr)(&rc_config),
			   sizeof(rc_config), PCIE_RC_CONFIG_MASK_OFF);
	hv_dev_close(fd);
	if (ret != sizeof(rc_config)) {
		pr_err("PCI: wanted %zd bytes, got %d\n",
		       sizeof(rc_config), ret);
		return -1;
	}
	/* Record irq_base so that we can map INTx to IRQ # later. */
	controller->irq_base = rc_config.intr;

	for (x = 0; x < 4; x++)
		tile_irq_activate(rc_config.intr + x,
				  TILE_IRQ_HW_CLEAR);

	if (rc_config.plx_gen1)
		controller->plx_gen1 = 1;

	return 0;
}

/*
 * First initialization entry point, called from setup_arch().
 *
 * Find valid controllers and fill in pci_controller structs for each
 * of them.
 *
 * Returns the number of controllers discovered.
 */
int __devinit tile_pci_init(void)
{
	int i;

	pr_info("PCI: Searching for controllers...\n");

	/* Re-init number of PCIe controllers to support hot-plug feature. */
	num_controllers = 0;

	/* Do any configuration we need before using the PCIe */

	for (i = 0; i < TILE_NUM_PCIE; i++) {
		/*
		 * To see whether we need a real config op based on
		 * the results of pcibios_init(), to support PCIe hot-plug.
		 */
		if (pci_scan_flags[i] == 0) {
			int hv_cfg_fd0 = -1;
			int hv_cfg_fd1 = -1;
			int hv_mem_fd = -1;
			char name[32];
			struct pci_controller *controller;

			/*
			 * Open the fd to the HV.  If it fails then this
			 * device doesn't exist.
			 */
			hv_cfg_fd0 = tile_pcie_open(i, 0);
			if (hv_cfg_fd0 < 0)
				continue;
			hv_cfg_fd1 = tile_pcie_open(i, 1);
			if (hv_cfg_fd1 < 0) {
				pr_err("PCI: Couldn't open config fd to HV "
				    "for controller %d\n", i);
				goto err_cont;
			}

			sprintf(name, "pcie/%d/mem", i);
			hv_mem_fd = hv_dev_open((HV_VirtAddr)name, 0);
			if (hv_mem_fd < 0) {
				pr_err("PCI: Could not open mem fd to HV!\n");
				goto err_cont;
			}

			pr_info("PCI: Found PCI controller #%d\n", i);

<<<<<<< HEAD
		controller->index = num_controllers;
		controller->hv_cfg_fd[0] = hv_cfg_fd0;
		controller->hv_cfg_fd[1] = hv_cfg_fd1;
		controller->hv_mem_fd = hv_mem_fd;
		controller->first_busno = 0;
		controller->last_busno = 0xff;
		controller->ops = &tile_cfg_ops;
=======
			controller = &controllers[i];

			controller->index = i;
			controller->hv_cfg_fd[0] = hv_cfg_fd0;
			controller->hv_cfg_fd[1] = hv_cfg_fd1;
			controller->hv_mem_fd = hv_mem_fd;
			controller->first_busno = 0;
			controller->last_busno = 0xff;
			controller->ops = &tile_cfg_ops;
>>>>>>> 77570429

			num_controllers++;
			continue;

err_cont:
			if (hv_cfg_fd0 >= 0)
				hv_dev_close(hv_cfg_fd0);
			if (hv_cfg_fd1 >= 0)
				hv_dev_close(hv_cfg_fd1);
			if (hv_mem_fd >= 0)
				hv_dev_close(hv_mem_fd);
			continue;
		}
	}

	/*
	 * Before using the PCIe, see if we need to do any platform-specific
	 * configuration, such as the PLX switch Gen 1 issue on TILEmpower.
	 */
	for (i = 0; i < num_controllers; i++) {
		struct pci_controller *controller = &controllers[i];

		if (controller->plx_gen1)
			tile_plx_gen1 = 1;
	}

	return num_controllers;
}

/*
 * (pin - 1) converts from the PCI standard's [1:4] convention to
 * a normal [0:3] range.
 */
static int tile_map_irq(struct pci_dev *dev, u8 slot, u8 pin)
{
	struct pci_controller *controller =
		(struct pci_controller *)dev->sysdata;
	return (pin - 1) + controller->irq_base;
}


static void __devinit fixup_read_and_payload_sizes(void)
{
	struct pci_dev *dev = NULL;
	int smallest_max_payload = 0x1; /* Tile maxes out at 256 bytes. */
	int max_read_size = 0x2; /* Limit to 512 byte reads. */
	u16 new_values;

	/* Scan for the smallest maximum payload size. */
	while ((dev = pci_get_device(PCI_ANY_ID, PCI_ANY_ID, dev)) != NULL) {
		int pcie_caps_offset;
		u32 devcap;
		int max_payload;

		pcie_caps_offset = pci_find_capability(dev, PCI_CAP_ID_EXP);
		if (pcie_caps_offset == 0)
			continue;

		pci_read_config_dword(dev, pcie_caps_offset + PCI_EXP_DEVCAP,
				      &devcap);
		max_payload = devcap & PCI_EXP_DEVCAP_PAYLOAD;
		if (max_payload < smallest_max_payload)
			smallest_max_payload = max_payload;
	}

	/* Now, set the max_payload_size for all devices to that value. */
	new_values = (max_read_size << 12) | (smallest_max_payload << 5);
	while ((dev = pci_get_device(PCI_ANY_ID, PCI_ANY_ID, dev)) != NULL) {
		int pcie_caps_offset;
		u16 devctl;

		pcie_caps_offset = pci_find_capability(dev, PCI_CAP_ID_EXP);
		if (pcie_caps_offset == 0)
			continue;

		pci_read_config_word(dev, pcie_caps_offset + PCI_EXP_DEVCTL,
				     &devctl);
		devctl &= ~(PCI_EXP_DEVCTL_PAYLOAD | PCI_EXP_DEVCTL_READRQ);
		devctl |= new_values;
		pci_write_config_word(dev, pcie_caps_offset + PCI_EXP_DEVCTL,
				      devctl);
	}
}


/*
 * Second PCI initialization entry point, called by subsys_initcall.
 *
 * The controllers have been set up by the time we get here, by a call to
 * tile_pci_init.
 */
int __devinit pcibios_init(void)
{
	int i;

	pr_info("PCI: Probing PCI hardware\n");

	/*
	 * Delay a bit in case devices aren't ready.  Some devices are
	 * known to require at least 20ms here, but we use a more
	 * conservative value.
	 */
	mdelay(250);

	/* Scan all of the recorded PCI controllers.  */
<<<<<<< HEAD
	for (i = 0; i < num_controllers; i++) {
		struct pci_controller *controller = &controllers[i];
		struct pci_bus *bus;

		if (tile_init_irqs(i, controller)) {
			pr_err("PCI: Could not initialize IRQS\n");
			continue;
		}

		pr_info("PCI: initializing controller #%d\n", i);

=======
	for (i = 0; i < TILE_NUM_PCIE; i++) {
>>>>>>> 77570429
		/*
		 * Do real pcibios init ops if the controller is initialized
		 * by tile_pci_init() successfully and not initialized by
		 * pcibios_init() yet to support PCIe hot-plug.
		 */
		if (pci_scan_flags[i] == 0 && controllers[i].ops != NULL) {
			struct pci_controller *controller = &controllers[i];
			struct pci_bus *bus;

			if (tile_init_irqs(i, controller)) {
				pr_err("PCI: Could not initialize IRQs\n");
				continue;
			}

			pr_info("PCI: initializing controller #%d\n", i);

			/*
			 * This comes from the generic Linux PCI driver.
			 *
			 * It reads the PCI tree for this bus into the Linux
			 * data structures.
			 *
			 * This is inlined in linux/pci.h and calls into
			 * pci_scan_bus_parented() in probe.c.
			 */
			bus = pci_scan_bus(0, controller->ops, controller);
			controller->root_bus = bus;
			controller->last_busno = bus->subordinate;
		}
	}

	/* Do machine dependent PCI interrupt routing */
	pci_fixup_irqs(pci_common_swizzle, tile_map_irq);

	/*
	 * This comes from the generic Linux PCI driver.
	 *
	 * It allocates all of the resources (I/O memory, etc)
	 * associated with the devices read in above.
	 */
	pci_assign_unassigned_resources();

	/* Configure the max_read_size and max_payload_size values. */
	fixup_read_and_payload_sizes();

	/* Record the I/O resources in the PCI controller structure. */
	for (i = 0; i < TILE_NUM_PCIE; i++) {
		/*
		 * Do real pcibios init ops if the controller is initialized
		 * by tile_pci_init() successfully and not initialized by
		 * pcibios_init() yet to support PCIe hot-plug.
		 */
		if (pci_scan_flags[i] == 0 && controllers[i].ops != NULL) {
			struct pci_bus *root_bus = controllers[i].root_bus;
			struct pci_bus *next_bus;
			struct pci_dev *dev;

			list_for_each_entry(dev, &root_bus->devices, bus_list) {
				/*
				 * Find the PCI host controller, ie. the 1st
				 * bridge.
				 */
				if ((dev->class >> 8) == PCI_CLASS_BRIDGE_PCI &&
					(PCI_SLOT(dev->devfn) == 0)) {
					next_bus = dev->subordinate;
					controllers[i].mem_resources[0] =
						*next_bus->resource[0];
					controllers[i].mem_resources[1] =
						 *next_bus->resource[1];
					controllers[i].mem_resources[2] =
						 *next_bus->resource[2];

					/* Setup flags. */
					pci_scan_flags[i] = 1;

					break;
				}
			}
		}
	}

	return 0;
}
subsys_initcall(pcibios_init);

/*
 * No bus fixups needed.
 */
void __devinit pcibios_fixup_bus(struct pci_bus *bus)
{
	/* Nothing needs to be done. */
}

/*
 * This can be called from the generic PCI layer, but doesn't need to
 * do anything.
 */
char __devinit *pcibios_setup(char *str)
{
	/* Nothing needs to be done. */
	return str;
}

/*
 * This is called from the generic Linux layer.
 */
void __devinit pcibios_update_irq(struct pci_dev *dev, int irq)
{
	pci_write_config_byte(dev, PCI_INTERRUPT_LINE, irq);
}

/*
 * Enable memory and/or address decoding, as appropriate, for the
 * device described by the 'dev' struct.
 *
 * This is called from the generic PCI layer, and can be called
 * for bridges or endpoints.
 */
int pcibios_enable_device(struct pci_dev *dev, int mask)
{
	u16 cmd, old_cmd;
	u8 header_type;
	int i;
	struct resource *r;

	pci_read_config_byte(dev, PCI_HEADER_TYPE, &header_type);

	pci_read_config_word(dev, PCI_COMMAND, &cmd);
	old_cmd = cmd;
	if ((header_type & 0x7F) == PCI_HEADER_TYPE_BRIDGE) {
		/*
		 * For bridges, we enable both memory and I/O decoding
		 * in call cases.
		 */
		cmd |= PCI_COMMAND_IO;
		cmd |= PCI_COMMAND_MEMORY;
	} else {
		/*
		 * For endpoints, we enable memory and/or I/O decoding
		 * only if they have a memory resource of that type.
		 */
		for (i = 0; i < 6; i++) {
			r = &dev->resource[i];
			if (r->flags & IORESOURCE_UNSET) {
				pr_err("PCI: Device %s not available "
				       "because of resource collisions\n",
				       pci_name(dev));
				return -EINVAL;
			}
			if (r->flags & IORESOURCE_IO)
				cmd |= PCI_COMMAND_IO;
			if (r->flags & IORESOURCE_MEM)
				cmd |= PCI_COMMAND_MEMORY;
		}
	}

	/*
	 * We only write the command if it changed.
	 */
	if (cmd != old_cmd)
		pci_write_config_word(dev, PCI_COMMAND, cmd);
	return 0;
}

void __iomem *pci_iomap(struct pci_dev *dev, int bar, unsigned long max)
{
	unsigned long start = pci_resource_start(dev, bar);
	unsigned long len = pci_resource_len(dev, bar);
	unsigned long flags = pci_resource_flags(dev, bar);

	if (!len)
		return NULL;
	if (max && len > max)
		len = max;

	if (!(flags & IORESOURCE_MEM)) {
		pr_info("PCI: Trying to map invalid resource %#lx\n", flags);
		start = 0;
	}

	return (void __iomem *)start;
}
EXPORT_SYMBOL(pci_iomap);


/****************************************************************
 *
 * Tile PCI config space read/write routines
 *
 ****************************************************************/

/*
 * These are the normal read and write ops
 * These are expanded with macros from  pci_bus_read_config_byte() etc.
 *
 * devfn is the combined PCI slot & function.
 *
 * offset is in bytes, from the start of config space for the
 * specified bus & slot.
 */

static int __devinit tile_cfg_read(struct pci_bus *bus,
				   unsigned int devfn,
				   int offset,
				   int size,
				   u32 *val)
{
	struct pci_controller *controller = bus->sysdata;
	int busnum = bus->number & 0xff;
	int slot = (devfn >> 3) & 0x1f;
	int function = devfn & 0x7;
	u32 addr;
	int config_mode = 1;

	/*
	 * There is no bridge between the Tile and bus 0, so we
	 * use config0 to talk to bus 0.
	 *
	 * If we're talking to a bus other than zero then we
	 * must have found a bridge.
	 */
	if (busnum == 0) {
		/*
		 * We fake an empty slot for (busnum == 0) && (slot > 0),
		 * since there is only one slot on bus 0.
		 */
		if (slot) {
			*val = 0xFFFFFFFF;
			return 0;
		}
		config_mode = 0;
	}

	addr = busnum << 20;		/* Bus in 27:20 */
	addr |= slot << 15;		/* Slot (device) in 19:15 */
	addr |= function << 12;		/* Function is in 14:12 */
	addr |= (offset & 0xFFF);	/* byte address in 0:11 */

	return hv_dev_pread(controller->hv_cfg_fd[config_mode], 0,
			    (HV_VirtAddr)(val), size, addr);
}


/*
 * See tile_cfg_read() for relevant comments.
 * Note that "val" is the value to write, not a pointer to that value.
 */
static int __devinit tile_cfg_write(struct pci_bus *bus,
				    unsigned int devfn,
				    int offset,
				    int size,
				    u32 val)
{
	struct pci_controller *controller = bus->sysdata;
	int busnum = bus->number & 0xff;
	int slot = (devfn >> 3) & 0x1f;
	int function = devfn & 0x7;
	u32 addr;
	int config_mode = 1;
	HV_VirtAddr valp = (HV_VirtAddr)&val;

	/*
	 * For bus 0 slot 0 we use config 0 accesses.
	 */
	if (busnum == 0) {
		/*
		 * We fake an empty slot for (busnum == 0) && (slot > 0),
		 * since there is only one slot on bus 0.
		 */
		if (slot)
			return 0;
		config_mode = 0;
	}

	addr = busnum << 20;		/* Bus in 27:20 */
	addr |= slot << 15;		/* Slot (device) in 19:15 */
	addr |= function << 12;		/* Function is in 14:12 */
	addr |= (offset & 0xFFF);	/* byte address in 0:11 */

#ifdef __BIG_ENDIAN
	/* Point to the correct part of the 32-bit "val". */
	valp += 4 - size;
#endif

	return hv_dev_pwrite(controller->hv_cfg_fd[config_mode], 0,
			     valp, size, addr);
}


static struct pci_ops tile_cfg_ops = {
	.read =         tile_cfg_read,
	.write =        tile_cfg_write,
};


/*
 * In the following, each PCI controller's mem_resources[1]
 * represents its (non-prefetchable) PCI memory resource.
 * mem_resources[0] and mem_resources[2] refer to its PCI I/O and
 * prefetchable PCI memory resources, respectively.
 * For more details, see pci_setup_bridge() in setup-bus.c.
 * By comparing the target PCI memory address against the
 * end address of controller 0, we can determine the controller
 * that should accept the PCI memory access.
 */
#define TILE_READ(size, type)						\
type _tile_read##size(unsigned long addr)				\
{									\
	type val;							\
	int idx = 0;							\
	if (addr > controllers[0].mem_resources[1].end &&		\
	    addr > controllers[0].mem_resources[2].end)			\
		idx = 1;                                                \
	if (hv_dev_pread(controllers[idx].hv_mem_fd, 0,			\
			 (HV_VirtAddr)(&val), sizeof(type), addr))	\
		pr_err("PCI: read %zd bytes at 0x%lX failed\n",		\
		       sizeof(type), addr);				\
	return val;							\
}									\
EXPORT_SYMBOL(_tile_read##size)

TILE_READ(b, u8);
TILE_READ(w, u16);
TILE_READ(l, u32);
TILE_READ(q, u64);

#define TILE_WRITE(size, type)						\
void _tile_write##size(type val, unsigned long addr)			\
{									\
	int idx = 0;							\
	if (addr > controllers[0].mem_resources[1].end &&		\
	    addr > controllers[0].mem_resources[2].end)			\
		idx = 1;                                                \
	if (hv_dev_pwrite(controllers[idx].hv_mem_fd, 0,		\
			  (HV_VirtAddr)(&val), sizeof(type), addr))	\
		pr_err("PCI: write %zd bytes at 0x%lX failed\n",	\
		       sizeof(type), addr);				\
}									\
EXPORT_SYMBOL(_tile_write##size)

TILE_WRITE(b, u8);
TILE_WRITE(w, u16);
TILE_WRITE(l, u32);
TILE_WRITE(q, u64);<|MERGE_RESOLUTION|>--- conflicted
+++ resolved
@@ -186,15 +186,6 @@
 
 			pr_info("PCI: Found PCI controller #%d\n", i);
 
-<<<<<<< HEAD
-		controller->index = num_controllers;
-		controller->hv_cfg_fd[0] = hv_cfg_fd0;
-		controller->hv_cfg_fd[1] = hv_cfg_fd1;
-		controller->hv_mem_fd = hv_mem_fd;
-		controller->first_busno = 0;
-		controller->last_busno = 0xff;
-		controller->ops = &tile_cfg_ops;
-=======
 			controller = &controllers[i];
 
 			controller->index = i;
@@ -204,7 +195,6 @@
 			controller->first_busno = 0;
 			controller->last_busno = 0xff;
 			controller->ops = &tile_cfg_ops;
->>>>>>> 77570429
 
 			num_controllers++;
 			continue;
@@ -310,21 +300,7 @@
 	mdelay(250);
 
 	/* Scan all of the recorded PCI controllers.  */
-<<<<<<< HEAD
-	for (i = 0; i < num_controllers; i++) {
-		struct pci_controller *controller = &controllers[i];
-		struct pci_bus *bus;
-
-		if (tile_init_irqs(i, controller)) {
-			pr_err("PCI: Could not initialize IRQS\n");
-			continue;
-		}
-
-		pr_info("PCI: initializing controller #%d\n", i);
-
-=======
 	for (i = 0; i < TILE_NUM_PCIE; i++) {
->>>>>>> 77570429
 		/*
 		 * Do real pcibios init ops if the controller is initialized
 		 * by tile_pci_init() successfully and not initialized by
