// SPDX-License-Identifier: GPL-2.0-only
/*
 * BPF JIT compiler for ARM64
 *
 * Copyright (C) 2014-2016 Zi Shen Lim <zlim.lnx@gmail.com>
 */

#define pr_fmt(fmt) "bpf_jit: " fmt

#include <linux/bitfield.h>
#include <linux/bpf.h>
#include <linux/filter.h>
#include <linux/printk.h>
#include <linux/slab.h>

#include <asm/byteorder.h>
#include <asm/cacheflush.h>
#include <asm/debug-monitors.h>
#include <asm/insn.h>
#include <asm/set_memory.h>

#include "bpf_jit.h"

#define TMP_REG_1 (MAX_BPF_JIT_REG + 0)
#define TMP_REG_2 (MAX_BPF_JIT_REG + 1)
#define TCALL_CNT (MAX_BPF_JIT_REG + 2)
#define TMP_REG_3 (MAX_BPF_JIT_REG + 3)

/* Map BPF registers to A64 registers */
static const int bpf2a64[] = {
	/* return value from in-kernel function, and exit value from eBPF */
	[BPF_REG_0] = A64_R(7),
	/* arguments from eBPF program to in-kernel function */
	[BPF_REG_1] = A64_R(0),
	[BPF_REG_2] = A64_R(1),
	[BPF_REG_3] = A64_R(2),
	[BPF_REG_4] = A64_R(3),
	[BPF_REG_5] = A64_R(4),
	/* callee saved registers that in-kernel function will preserve */
	[BPF_REG_6] = A64_R(19),
	[BPF_REG_7] = A64_R(20),
	[BPF_REG_8] = A64_R(21),
	[BPF_REG_9] = A64_R(22),
	/* read-only frame pointer to access stack */
	[BPF_REG_FP] = A64_R(25),
	/* temporary registers for internal BPF JIT */
	[TMP_REG_1] = A64_R(10),
	[TMP_REG_2] = A64_R(11),
	[TMP_REG_3] = A64_R(12),
	/* tail_call_cnt */
	[TCALL_CNT] = A64_R(26),
	/* temporary register for blinding constants */
	[BPF_REG_AX] = A64_R(9),
};

struct jit_ctx {
	const struct bpf_prog *prog;
	int idx;
	int epilogue_offset;
	int *offset;
	int exentry_idx;
	__le32 *image;
	u32 stack_size;
};

static inline void emit(const u32 insn, struct jit_ctx *ctx)
{
	if (ctx->image != NULL)
		ctx->image[ctx->idx] = cpu_to_le32(insn);

	ctx->idx++;
}

static inline void emit_a64_mov_i(const int is64, const int reg,
				  const s32 val, struct jit_ctx *ctx)
{
	u16 hi = val >> 16;
	u16 lo = val & 0xffff;

	if (hi & 0x8000) {
		if (hi == 0xffff) {
			emit(A64_MOVN(is64, reg, (u16)~lo, 0), ctx);
		} else {
			emit(A64_MOVN(is64, reg, (u16)~hi, 16), ctx);
			if (lo != 0xffff)
				emit(A64_MOVK(is64, reg, lo, 0), ctx);
		}
	} else {
		emit(A64_MOVZ(is64, reg, lo, 0), ctx);
		if (hi)
			emit(A64_MOVK(is64, reg, hi, 16), ctx);
	}
}

static int i64_i16_blocks(const u64 val, bool inverse)
{
	return (((val >>  0) & 0xffff) != (inverse ? 0xffff : 0x0000)) +
	       (((val >> 16) & 0xffff) != (inverse ? 0xffff : 0x0000)) +
	       (((val >> 32) & 0xffff) != (inverse ? 0xffff : 0x0000)) +
	       (((val >> 48) & 0xffff) != (inverse ? 0xffff : 0x0000));
}

static inline void emit_a64_mov_i64(const int reg, const u64 val,
				    struct jit_ctx *ctx)
{
	u64 nrm_tmp = val, rev_tmp = ~val;
	bool inverse;
	int shift;

	if (!(nrm_tmp >> 32))
		return emit_a64_mov_i(0, reg, (u32)val, ctx);

	inverse = i64_i16_blocks(nrm_tmp, true) < i64_i16_blocks(nrm_tmp, false);
	shift = max(round_down((inverse ? (fls64(rev_tmp) - 1) :
					  (fls64(nrm_tmp) - 1)), 16), 0);
	if (inverse)
		emit(A64_MOVN(1, reg, (rev_tmp >> shift) & 0xffff, shift), ctx);
	else
		emit(A64_MOVZ(1, reg, (nrm_tmp >> shift) & 0xffff, shift), ctx);
	shift -= 16;
	while (shift >= 0) {
		if (((nrm_tmp >> shift) & 0xffff) != (inverse ? 0xffff : 0x0000))
			emit(A64_MOVK(1, reg, (nrm_tmp >> shift) & 0xffff, shift), ctx);
		shift -= 16;
	}
}

/*
 * Kernel addresses in the vmalloc space use at most 48 bits, and the
 * remaining bits are guaranteed to be 0x1. So we can compose the address
 * with a fixed length movn/movk/movk sequence.
 */
static inline void emit_addr_mov_i64(const int reg, const u64 val,
				     struct jit_ctx *ctx)
{
	u64 tmp = val;
	int shift = 0;

	emit(A64_MOVN(1, reg, ~tmp & 0xffff, shift), ctx);
	while (shift < 32) {
		tmp >>= 16;
		shift += 16;
		emit(A64_MOVK(1, reg, tmp & 0xffff, shift), ctx);
	}
}

static inline int bpf2a64_offset(int bpf_insn, int off,
				 const struct jit_ctx *ctx)
{
	/* BPF JMP offset is relative to the next instruction */
	bpf_insn++;
	/*
	 * Whereas arm64 branch instructions encode the offset
	 * from the branch itself, so we must subtract 1 from the
	 * instruction offset.
	 */
	return ctx->offset[bpf_insn + off] - (ctx->offset[bpf_insn] - 1);
}

static void jit_fill_hole(void *area, unsigned int size)
{
	__le32 *ptr;
	/* We are guaranteed to have aligned memory. */
	for (ptr = area; size >= sizeof(u32); size -= sizeof(u32))
		*ptr++ = cpu_to_le32(AARCH64_BREAK_FAULT);
}

static inline int epilogue_offset(const struct jit_ctx *ctx)
{
	int to = ctx->epilogue_offset;
	int from = ctx->idx;

	return to - from;
}

static bool is_addsub_imm(u32 imm)
{
	/* Either imm12 or shifted imm12. */
	return !(imm & ~0xfff) || !(imm & ~0xfff000);
}
<<<<<<< HEAD

/* Stack must be multiples of 16B */
#define STACK_ALIGN(sz) (((sz) + 15) & ~15)
=======
>>>>>>> 7d2a07b7

/* Tail call offset to jump into */
#if IS_ENABLED(CONFIG_ARM64_BTI_KERNEL)
#define PROLOGUE_OFFSET 8
#else
#define PROLOGUE_OFFSET 7
#endif

static int build_prologue(struct jit_ctx *ctx, bool ebpf_from_cbpf)
{
	const struct bpf_prog *prog = ctx->prog;
	const u8 r6 = bpf2a64[BPF_REG_6];
	const u8 r7 = bpf2a64[BPF_REG_7];
	const u8 r8 = bpf2a64[BPF_REG_8];
	const u8 r9 = bpf2a64[BPF_REG_9];
	const u8 fp = bpf2a64[BPF_REG_FP];
	const u8 tcc = bpf2a64[TCALL_CNT];
	const int idx0 = ctx->idx;
	int cur_offset;

	/*
	 * BPF prog stack layout
	 *
	 *                         high
	 * original A64_SP =>   0:+-----+ BPF prologue
	 *                        |FP/LR|
	 * current A64_FP =>  -16:+-----+
	 *                        | ... | callee saved registers
	 * BPF fp register => -64:+-----+ <= (BPF_FP)
	 *                        |     |
	 *                        | ... | BPF prog stack
	 *                        |     |
	 *                        +-----+ <= (BPF_FP - prog->aux->stack_depth)
	 *                        |RSVD | padding
	 * current A64_SP =>      +-----+ <= (BPF_FP - ctx->stack_size)
	 *                        |     |
	 *                        | ... | Function call stack
	 *                        |     |
	 *                        +-----+
	 *                          low
	 *
	 */

	/* BTI landing pad */
	if (IS_ENABLED(CONFIG_ARM64_BTI_KERNEL))
		emit(A64_BTI_C, ctx);

	/* Save FP and LR registers to stay align with ARM64 AAPCS */
	emit(A64_PUSH(A64_FP, A64_LR, A64_SP), ctx);
	emit(A64_MOV(1, A64_FP, A64_SP), ctx);

	/* Save callee-saved registers */
	emit(A64_PUSH(r6, r7, A64_SP), ctx);
	emit(A64_PUSH(r8, r9, A64_SP), ctx);
	emit(A64_PUSH(fp, tcc, A64_SP), ctx);

	/* Set up BPF prog stack base register */
	emit(A64_MOV(1, fp, A64_SP), ctx);

	if (!ebpf_from_cbpf) {
		/* Initialize tail_call_cnt */
		emit(A64_MOVZ(1, tcc, 0, 0), ctx);

		cur_offset = ctx->idx - idx0;
		if (cur_offset != PROLOGUE_OFFSET) {
			pr_err_once("PROLOGUE_OFFSET = %d, expected %d!\n",
				    cur_offset, PROLOGUE_OFFSET);
			return -1;
		}

		/* BTI landing pad for the tail call, done with a BR */
		if (IS_ENABLED(CONFIG_ARM64_BTI_KERNEL))
			emit(A64_BTI_J, ctx);
	}

	/* Stack must be multiples of 16B */
	ctx->stack_size = round_up(prog->aux->stack_depth, 16);

	/* Set up function call stack */
	emit(A64_SUB_I(1, A64_SP, A64_SP, ctx->stack_size), ctx);
	return 0;
}

static int out_offset = -1; /* initialized on the first pass of build_body() */
static int emit_bpf_tail_call(struct jit_ctx *ctx)
{
	/* bpf_tail_call(void *prog_ctx, struct bpf_array *array, u64 index) */
	const u8 r2 = bpf2a64[BPF_REG_2];
	const u8 r3 = bpf2a64[BPF_REG_3];

	const u8 tmp = bpf2a64[TMP_REG_1];
	const u8 prg = bpf2a64[TMP_REG_2];
	const u8 tcc = bpf2a64[TCALL_CNT];
	const int idx0 = ctx->idx;
#define cur_offset (ctx->idx - idx0)
#define jmp_offset (out_offset - (cur_offset))
	size_t off;

	/* if (index >= array->map.max_entries)
	 *     goto out;
	 */
	off = offsetof(struct bpf_array, map.max_entries);
	emit_a64_mov_i64(tmp, off, ctx);
	emit(A64_LDR32(tmp, r2, tmp), ctx);
	emit(A64_MOV(0, r3, r3), ctx);
	emit(A64_CMP(0, r3, tmp), ctx);
	emit(A64_B_(A64_COND_CS, jmp_offset), ctx);

	/* if (tail_call_cnt > MAX_TAIL_CALL_CNT)
	 *     goto out;
	 * tail_call_cnt++;
	 */
	emit_a64_mov_i64(tmp, MAX_TAIL_CALL_CNT, ctx);
	emit(A64_CMP(1, tcc, tmp), ctx);
	emit(A64_B_(A64_COND_HI, jmp_offset), ctx);
	emit(A64_ADD_I(1, tcc, tcc, 1), ctx);

	/* prog = array->ptrs[index];
	 * if (prog == NULL)
	 *     goto out;
	 */
	off = offsetof(struct bpf_array, ptrs);
	emit_a64_mov_i64(tmp, off, ctx);
	emit(A64_ADD(1, tmp, r2, tmp), ctx);
	emit(A64_LSL(1, prg, r3, 3), ctx);
	emit(A64_LDR64(prg, tmp, prg), ctx);
	emit(A64_CBZ(1, prg, jmp_offset), ctx);

	/* goto *(prog->bpf_func + prologue_offset); */
	off = offsetof(struct bpf_prog, bpf_func);
	emit_a64_mov_i64(tmp, off, ctx);
	emit(A64_LDR64(tmp, prg, tmp), ctx);
	emit(A64_ADD_I(1, tmp, tmp, sizeof(u32) * PROLOGUE_OFFSET), ctx);
	emit(A64_ADD_I(1, A64_SP, A64_SP, ctx->stack_size), ctx);
	emit(A64_BR(tmp), ctx);

	/* out: */
	if (out_offset == -1)
		out_offset = cur_offset;
	if (cur_offset != out_offset) {
		pr_err_once("tail_call out_offset = %d, expected %d!\n",
			    cur_offset, out_offset);
		return -1;
	}
	return 0;
#undef cur_offset
#undef jmp_offset
}

static void build_epilogue(struct jit_ctx *ctx)
{
	const u8 r0 = bpf2a64[BPF_REG_0];
	const u8 r6 = bpf2a64[BPF_REG_6];
	const u8 r7 = bpf2a64[BPF_REG_7];
	const u8 r8 = bpf2a64[BPF_REG_8];
	const u8 r9 = bpf2a64[BPF_REG_9];
	const u8 fp = bpf2a64[BPF_REG_FP];

	/* We're done with BPF stack */
	emit(A64_ADD_I(1, A64_SP, A64_SP, ctx->stack_size), ctx);

	/* Restore fs (x25) and x26 */
	emit(A64_POP(fp, A64_R(26), A64_SP), ctx);

	/* Restore callee-saved register */
	emit(A64_POP(r8, r9, A64_SP), ctx);
	emit(A64_POP(r6, r7, A64_SP), ctx);

	/* Restore FP/LR registers */
	emit(A64_POP(A64_FP, A64_LR, A64_SP), ctx);

	/* Set return value */
	emit(A64_MOV(1, A64_R(0), r0), ctx);

	emit(A64_RET(A64_LR), ctx);
}

#define BPF_FIXUP_OFFSET_MASK	GENMASK(26, 0)
#define BPF_FIXUP_REG_MASK	GENMASK(31, 27)

int arm64_bpf_fixup_exception(const struct exception_table_entry *ex,
			      struct pt_regs *regs)
{
	off_t offset = FIELD_GET(BPF_FIXUP_OFFSET_MASK, ex->fixup);
	int dst_reg = FIELD_GET(BPF_FIXUP_REG_MASK, ex->fixup);

	regs->regs[dst_reg] = 0;
	regs->pc = (unsigned long)&ex->fixup - offset;
	return 1;
}

/* For accesses to BTF pointers, add an entry to the exception table */
static int add_exception_handler(const struct bpf_insn *insn,
				 struct jit_ctx *ctx,
				 int dst_reg)
{
	off_t offset;
	unsigned long pc;
	struct exception_table_entry *ex;

	if (!ctx->image)
		/* First pass */
		return 0;

	if (BPF_MODE(insn->code) != BPF_PROBE_MEM)
		return 0;

	if (!ctx->prog->aux->extable ||
	    WARN_ON_ONCE(ctx->exentry_idx >= ctx->prog->aux->num_exentries))
		return -EINVAL;

	ex = &ctx->prog->aux->extable[ctx->exentry_idx];
	pc = (unsigned long)&ctx->image[ctx->idx - 1];

	offset = pc - (long)&ex->insn;
	if (WARN_ON_ONCE(offset >= 0 || offset < INT_MIN))
		return -ERANGE;
	ex->insn = offset;

	/*
	 * Since the extable follows the program, the fixup offset is always
	 * negative and limited to BPF_JIT_REGION_SIZE. Store a positive value
	 * to keep things simple, and put the destination register in the upper
	 * bits. We don't need to worry about buildtime or runtime sort
	 * modifying the upper bits because the table is already sorted, and
	 * isn't part of the main exception table.
	 */
	offset = (long)&ex->fixup - (pc + AARCH64_INSN_SIZE);
	if (!FIELD_FIT(BPF_FIXUP_OFFSET_MASK, offset))
		return -ERANGE;

	ex->fixup = FIELD_PREP(BPF_FIXUP_OFFSET_MASK, offset) |
		    FIELD_PREP(BPF_FIXUP_REG_MASK, dst_reg);

	ctx->exentry_idx++;
	return 0;
}

/* JITs an eBPF instruction.
 * Returns:
 * 0  - successfully JITed an 8-byte eBPF instruction.
 * >0 - successfully JITed a 16-byte eBPF instruction.
 * <0 - failed to JIT.
 */
static int build_insn(const struct bpf_insn *insn, struct jit_ctx *ctx,
		      bool extra_pass)
{
	const u8 code = insn->code;
	const u8 dst = bpf2a64[insn->dst_reg];
	const u8 src = bpf2a64[insn->src_reg];
	const u8 tmp = bpf2a64[TMP_REG_1];
	const u8 tmp2 = bpf2a64[TMP_REG_2];
	const u8 tmp3 = bpf2a64[TMP_REG_3];
	const s16 off = insn->off;
	const s32 imm = insn->imm;
	const int i = insn - ctx->prog->insnsi;
	const bool is64 = BPF_CLASS(code) == BPF_ALU64 ||
			  BPF_CLASS(code) == BPF_JMP;
	const bool isdw = BPF_SIZE(code) == BPF_DW;
	u8 jmp_cond, reg;
	s32 jmp_offset;
	u32 a64_insn;
	int ret;

#define check_imm(bits, imm) do {				\
	if ((((imm) > 0) && ((imm) >> (bits))) ||		\
	    (((imm) < 0) && (~(imm) >> (bits)))) {		\
		pr_info("[%2d] imm=%d(0x%x) out of range\n",	\
			i, imm, imm);				\
		return -EINVAL;					\
	}							\
} while (0)
#define check_imm19(imm) check_imm(19, imm)
#define check_imm26(imm) check_imm(26, imm)

	switch (code) {
	/* dst = src */
	case BPF_ALU | BPF_MOV | BPF_X:
	case BPF_ALU64 | BPF_MOV | BPF_X:
		emit(A64_MOV(is64, dst, src), ctx);
		break;
	/* dst = dst OP src */
	case BPF_ALU | BPF_ADD | BPF_X:
	case BPF_ALU64 | BPF_ADD | BPF_X:
		emit(A64_ADD(is64, dst, dst, src), ctx);
		break;
	case BPF_ALU | BPF_SUB | BPF_X:
	case BPF_ALU64 | BPF_SUB | BPF_X:
		emit(A64_SUB(is64, dst, dst, src), ctx);
		break;
	case BPF_ALU | BPF_AND | BPF_X:
	case BPF_ALU64 | BPF_AND | BPF_X:
		emit(A64_AND(is64, dst, dst, src), ctx);
		break;
	case BPF_ALU | BPF_OR | BPF_X:
	case BPF_ALU64 | BPF_OR | BPF_X:
		emit(A64_ORR(is64, dst, dst, src), ctx);
		break;
	case BPF_ALU | BPF_XOR | BPF_X:
	case BPF_ALU64 | BPF_XOR | BPF_X:
		emit(A64_EOR(is64, dst, dst, src), ctx);
		break;
	case BPF_ALU | BPF_MUL | BPF_X:
	case BPF_ALU64 | BPF_MUL | BPF_X:
		emit(A64_MUL(is64, dst, dst, src), ctx);
		break;
	case BPF_ALU | BPF_DIV | BPF_X:
	case BPF_ALU64 | BPF_DIV | BPF_X:
		emit(A64_UDIV(is64, dst, dst, src), ctx);
		break;
	case BPF_ALU | BPF_MOD | BPF_X:
	case BPF_ALU64 | BPF_MOD | BPF_X:
<<<<<<< HEAD
		switch (BPF_OP(code)) {
		case BPF_DIV:
			emit(A64_UDIV(is64, dst, dst, src), ctx);
			break;
		case BPF_MOD:
			emit(A64_UDIV(is64, tmp, dst, src), ctx);
			emit(A64_MSUB(is64, dst, dst, tmp, src), ctx);
			break;
		}
=======
		emit(A64_UDIV(is64, tmp, dst, src), ctx);
		emit(A64_MSUB(is64, dst, dst, tmp, src), ctx);
>>>>>>> 7d2a07b7
		break;
	case BPF_ALU | BPF_LSH | BPF_X:
	case BPF_ALU64 | BPF_LSH | BPF_X:
		emit(A64_LSLV(is64, dst, dst, src), ctx);
		break;
	case BPF_ALU | BPF_RSH | BPF_X:
	case BPF_ALU64 | BPF_RSH | BPF_X:
		emit(A64_LSRV(is64, dst, dst, src), ctx);
		break;
	case BPF_ALU | BPF_ARSH | BPF_X:
	case BPF_ALU64 | BPF_ARSH | BPF_X:
		emit(A64_ASRV(is64, dst, dst, src), ctx);
		break;
	/* dst = -dst */
	case BPF_ALU | BPF_NEG:
	case BPF_ALU64 | BPF_NEG:
		emit(A64_NEG(is64, dst, dst), ctx);
		break;
	/* dst = BSWAP##imm(dst) */
	case BPF_ALU | BPF_END | BPF_FROM_LE:
	case BPF_ALU | BPF_END | BPF_FROM_BE:
#ifdef CONFIG_CPU_BIG_ENDIAN
		if (BPF_SRC(code) == BPF_FROM_BE)
			goto emit_bswap_uxt;
#else /* !CONFIG_CPU_BIG_ENDIAN */
		if (BPF_SRC(code) == BPF_FROM_LE)
			goto emit_bswap_uxt;
#endif
		switch (imm) {
		case 16:
			emit(A64_REV16(is64, dst, dst), ctx);
			/* zero-extend 16 bits into 64 bits */
			emit(A64_UXTH(is64, dst, dst), ctx);
			break;
		case 32:
			emit(A64_REV32(is64, dst, dst), ctx);
			/* upper 32 bits already cleared */
			break;
		case 64:
			emit(A64_REV64(dst, dst), ctx);
			break;
		}
		break;
emit_bswap_uxt:
		switch (imm) {
		case 16:
			/* zero-extend 16 bits into 64 bits */
			emit(A64_UXTH(is64, dst, dst), ctx);
			break;
		case 32:
			/* zero-extend 32 bits into 64 bits */
			emit(A64_UXTW(is64, dst, dst), ctx);
			break;
		case 64:
			/* nop */
			break;
		}
		break;
	/* dst = imm */
	case BPF_ALU | BPF_MOV | BPF_K:
	case BPF_ALU64 | BPF_MOV | BPF_K:
		emit_a64_mov_i(is64, dst, imm, ctx);
		break;
	/* dst = dst OP imm */
	case BPF_ALU | BPF_ADD | BPF_K:
	case BPF_ALU64 | BPF_ADD | BPF_K:
		if (is_addsub_imm(imm)) {
			emit(A64_ADD_I(is64, dst, dst, imm), ctx);
		} else if (is_addsub_imm(-imm)) {
			emit(A64_SUB_I(is64, dst, dst, -imm), ctx);
		} else {
			emit_a64_mov_i(is64, tmp, imm, ctx);
			emit(A64_ADD(is64, dst, dst, tmp), ctx);
		}
		break;
	case BPF_ALU | BPF_SUB | BPF_K:
	case BPF_ALU64 | BPF_SUB | BPF_K:
		if (is_addsub_imm(imm)) {
			emit(A64_SUB_I(is64, dst, dst, imm), ctx);
		} else if (is_addsub_imm(-imm)) {
			emit(A64_ADD_I(is64, dst, dst, -imm), ctx);
		} else {
			emit_a64_mov_i(is64, tmp, imm, ctx);
			emit(A64_SUB(is64, dst, dst, tmp), ctx);
		}
		break;
	case BPF_ALU | BPF_AND | BPF_K:
	case BPF_ALU64 | BPF_AND | BPF_K:
		a64_insn = A64_AND_I(is64, dst, dst, imm);
		if (a64_insn != AARCH64_BREAK_FAULT) {
			emit(a64_insn, ctx);
		} else {
			emit_a64_mov_i(is64, tmp, imm, ctx);
			emit(A64_AND(is64, dst, dst, tmp), ctx);
		}
		break;
	case BPF_ALU | BPF_OR | BPF_K:
	case BPF_ALU64 | BPF_OR | BPF_K:
		a64_insn = A64_ORR_I(is64, dst, dst, imm);
		if (a64_insn != AARCH64_BREAK_FAULT) {
			emit(a64_insn, ctx);
		} else {
			emit_a64_mov_i(is64, tmp, imm, ctx);
			emit(A64_ORR(is64, dst, dst, tmp), ctx);
		}
		break;
	case BPF_ALU | BPF_XOR | BPF_K:
	case BPF_ALU64 | BPF_XOR | BPF_K:
		a64_insn = A64_EOR_I(is64, dst, dst, imm);
		if (a64_insn != AARCH64_BREAK_FAULT) {
			emit(a64_insn, ctx);
		} else {
			emit_a64_mov_i(is64, tmp, imm, ctx);
			emit(A64_EOR(is64, dst, dst, tmp), ctx);
		}
		break;
	case BPF_ALU | BPF_MUL | BPF_K:
	case BPF_ALU64 | BPF_MUL | BPF_K:
		emit_a64_mov_i(is64, tmp, imm, ctx);
		emit(A64_MUL(is64, dst, dst, tmp), ctx);
		break;
	case BPF_ALU | BPF_DIV | BPF_K:
	case BPF_ALU64 | BPF_DIV | BPF_K:
		emit_a64_mov_i(is64, tmp, imm, ctx);
		emit(A64_UDIV(is64, dst, dst, tmp), ctx);
		break;
	case BPF_ALU | BPF_MOD | BPF_K:
	case BPF_ALU64 | BPF_MOD | BPF_K:
		emit_a64_mov_i(is64, tmp2, imm, ctx);
		emit(A64_UDIV(is64, tmp, dst, tmp2), ctx);
		emit(A64_MSUB(is64, dst, dst, tmp, tmp2), ctx);
		break;
	case BPF_ALU | BPF_LSH | BPF_K:
	case BPF_ALU64 | BPF_LSH | BPF_K:
		emit(A64_LSL(is64, dst, dst, imm), ctx);
		break;
	case BPF_ALU | BPF_RSH | BPF_K:
	case BPF_ALU64 | BPF_RSH | BPF_K:
		emit(A64_LSR(is64, dst, dst, imm), ctx);
		break;
	case BPF_ALU | BPF_ARSH | BPF_K:
	case BPF_ALU64 | BPF_ARSH | BPF_K:
		emit(A64_ASR(is64, dst, dst, imm), ctx);
		break;

	/* JUMP off */
	case BPF_JMP | BPF_JA:
		jmp_offset = bpf2a64_offset(i, off, ctx);
		check_imm26(jmp_offset);
		emit(A64_B(jmp_offset), ctx);
		break;
	/* IF (dst COND src) JUMP off */
	case BPF_JMP | BPF_JEQ | BPF_X:
	case BPF_JMP | BPF_JGT | BPF_X:
	case BPF_JMP | BPF_JLT | BPF_X:
	case BPF_JMP | BPF_JGE | BPF_X:
	case BPF_JMP | BPF_JLE | BPF_X:
	case BPF_JMP | BPF_JNE | BPF_X:
	case BPF_JMP | BPF_JSGT | BPF_X:
	case BPF_JMP | BPF_JSLT | BPF_X:
	case BPF_JMP | BPF_JSGE | BPF_X:
	case BPF_JMP | BPF_JSLE | BPF_X:
	case BPF_JMP32 | BPF_JEQ | BPF_X:
	case BPF_JMP32 | BPF_JGT | BPF_X:
	case BPF_JMP32 | BPF_JLT | BPF_X:
	case BPF_JMP32 | BPF_JGE | BPF_X:
	case BPF_JMP32 | BPF_JLE | BPF_X:
	case BPF_JMP32 | BPF_JNE | BPF_X:
	case BPF_JMP32 | BPF_JSGT | BPF_X:
	case BPF_JMP32 | BPF_JSLT | BPF_X:
	case BPF_JMP32 | BPF_JSGE | BPF_X:
	case BPF_JMP32 | BPF_JSLE | BPF_X:
		emit(A64_CMP(is64, dst, src), ctx);
emit_cond_jmp:
		jmp_offset = bpf2a64_offset(i, off, ctx);
		check_imm19(jmp_offset);
		switch (BPF_OP(code)) {
		case BPF_JEQ:
			jmp_cond = A64_COND_EQ;
			break;
		case BPF_JGT:
			jmp_cond = A64_COND_HI;
			break;
		case BPF_JLT:
			jmp_cond = A64_COND_CC;
			break;
		case BPF_JGE:
			jmp_cond = A64_COND_CS;
			break;
		case BPF_JLE:
			jmp_cond = A64_COND_LS;
			break;
		case BPF_JSET:
		case BPF_JNE:
			jmp_cond = A64_COND_NE;
			break;
		case BPF_JSGT:
			jmp_cond = A64_COND_GT;
			break;
		case BPF_JSLT:
			jmp_cond = A64_COND_LT;
			break;
		case BPF_JSGE:
			jmp_cond = A64_COND_GE;
			break;
		case BPF_JSLE:
			jmp_cond = A64_COND_LE;
			break;
		default:
			return -EFAULT;
		}
		emit(A64_B_(jmp_cond, jmp_offset), ctx);
		break;
	case BPF_JMP | BPF_JSET | BPF_X:
	case BPF_JMP32 | BPF_JSET | BPF_X:
		emit(A64_TST(is64, dst, src), ctx);
		goto emit_cond_jmp;
	/* IF (dst COND imm) JUMP off */
	case BPF_JMP | BPF_JEQ | BPF_K:
	case BPF_JMP | BPF_JGT | BPF_K:
	case BPF_JMP | BPF_JLT | BPF_K:
	case BPF_JMP | BPF_JGE | BPF_K:
	case BPF_JMP | BPF_JLE | BPF_K:
	case BPF_JMP | BPF_JNE | BPF_K:
	case BPF_JMP | BPF_JSGT | BPF_K:
	case BPF_JMP | BPF_JSLT | BPF_K:
	case BPF_JMP | BPF_JSGE | BPF_K:
	case BPF_JMP | BPF_JSLE | BPF_K:
	case BPF_JMP32 | BPF_JEQ | BPF_K:
	case BPF_JMP32 | BPF_JGT | BPF_K:
	case BPF_JMP32 | BPF_JLT | BPF_K:
	case BPF_JMP32 | BPF_JGE | BPF_K:
	case BPF_JMP32 | BPF_JLE | BPF_K:
	case BPF_JMP32 | BPF_JNE | BPF_K:
	case BPF_JMP32 | BPF_JSGT | BPF_K:
	case BPF_JMP32 | BPF_JSLT | BPF_K:
	case BPF_JMP32 | BPF_JSGE | BPF_K:
	case BPF_JMP32 | BPF_JSLE | BPF_K:
		if (is_addsub_imm(imm)) {
			emit(A64_CMP_I(is64, dst, imm), ctx);
		} else if (is_addsub_imm(-imm)) {
			emit(A64_CMN_I(is64, dst, -imm), ctx);
		} else {
			emit_a64_mov_i(is64, tmp, imm, ctx);
			emit(A64_CMP(is64, dst, tmp), ctx);
		}
		goto emit_cond_jmp;
	case BPF_JMP | BPF_JSET | BPF_K:
	case BPF_JMP32 | BPF_JSET | BPF_K:
		a64_insn = A64_TST_I(is64, dst, imm);
		if (a64_insn != AARCH64_BREAK_FAULT) {
			emit(a64_insn, ctx);
		} else {
			emit_a64_mov_i(is64, tmp, imm, ctx);
			emit(A64_TST(is64, dst, tmp), ctx);
		}
		goto emit_cond_jmp;
	/* function call */
	case BPF_JMP | BPF_CALL:
	{
		const u8 r0 = bpf2a64[BPF_REG_0];
		bool func_addr_fixed;
		u64 func_addr;

		ret = bpf_jit_get_func_addr(ctx->prog, insn, extra_pass,
					    &func_addr, &func_addr_fixed);
		if (ret < 0)
			return ret;
		emit_addr_mov_i64(tmp, func_addr, ctx);
		emit(A64_BLR(tmp), ctx);
		emit(A64_MOV(1, r0, A64_R(0)), ctx);
		break;
	}
	/* tail call */
	case BPF_JMP | BPF_TAIL_CALL:
		if (emit_bpf_tail_call(ctx))
			return -EFAULT;
		break;
	/* function return */
	case BPF_JMP | BPF_EXIT:
		/* Optimization: when last instruction is EXIT,
		   simply fallthrough to epilogue. */
		if (i == ctx->prog->len - 1)
			break;
		jmp_offset = epilogue_offset(ctx);
		check_imm26(jmp_offset);
		emit(A64_B(jmp_offset), ctx);
		break;

	/* dst = imm64 */
	case BPF_LD | BPF_IMM | BPF_DW:
	{
		const struct bpf_insn insn1 = insn[1];
		u64 imm64;

		imm64 = (u64)insn1.imm << 32 | (u32)imm;
		emit_a64_mov_i64(dst, imm64, ctx);

		return 1;
	}

	/* LDX: dst = *(size *)(src + off) */
	case BPF_LDX | BPF_MEM | BPF_W:
	case BPF_LDX | BPF_MEM | BPF_H:
	case BPF_LDX | BPF_MEM | BPF_B:
	case BPF_LDX | BPF_MEM | BPF_DW:
	case BPF_LDX | BPF_PROBE_MEM | BPF_DW:
	case BPF_LDX | BPF_PROBE_MEM | BPF_W:
	case BPF_LDX | BPF_PROBE_MEM | BPF_H:
	case BPF_LDX | BPF_PROBE_MEM | BPF_B:
		emit_a64_mov_i(1, tmp, off, ctx);
		switch (BPF_SIZE(code)) {
		case BPF_W:
			emit(A64_LDR32(dst, src, tmp), ctx);
			break;
		case BPF_H:
			emit(A64_LDRH(dst, src, tmp), ctx);
			break;
		case BPF_B:
			emit(A64_LDRB(dst, src, tmp), ctx);
			break;
		case BPF_DW:
			emit(A64_LDR64(dst, src, tmp), ctx);
			break;
		}

		ret = add_exception_handler(insn, ctx, dst);
		if (ret)
			return ret;
<<<<<<< HEAD
=======
		break;

	/* speculation barrier */
	case BPF_ST | BPF_NOSPEC:
		/*
		 * Nothing required here.
		 *
		 * In case of arm64, we rely on the firmware mitigation of
		 * Speculative Store Bypass as controlled via the ssbd kernel
		 * parameter. Whenever the mitigation is enabled, it works
		 * for all of the kernel code with no need to provide any
		 * additional instructions.
		 */
>>>>>>> 7d2a07b7
		break;

	/* ST: *(size *)(dst + off) = imm */
	case BPF_ST | BPF_MEM | BPF_W:
	case BPF_ST | BPF_MEM | BPF_H:
	case BPF_ST | BPF_MEM | BPF_B:
	case BPF_ST | BPF_MEM | BPF_DW:
		/* Load imm to a register then store it */
		emit_a64_mov_i(1, tmp2, off, ctx);
		emit_a64_mov_i(1, tmp, imm, ctx);
		switch (BPF_SIZE(code)) {
		case BPF_W:
			emit(A64_STR32(tmp, dst, tmp2), ctx);
			break;
		case BPF_H:
			emit(A64_STRH(tmp, dst, tmp2), ctx);
			break;
		case BPF_B:
			emit(A64_STRB(tmp, dst, tmp2), ctx);
			break;
		case BPF_DW:
			emit(A64_STR64(tmp, dst, tmp2), ctx);
			break;
		}
		break;

	/* STX: *(size *)(dst + off) = src */
	case BPF_STX | BPF_MEM | BPF_W:
	case BPF_STX | BPF_MEM | BPF_H:
	case BPF_STX | BPF_MEM | BPF_B:
	case BPF_STX | BPF_MEM | BPF_DW:
		emit_a64_mov_i(1, tmp, off, ctx);
		switch (BPF_SIZE(code)) {
		case BPF_W:
			emit(A64_STR32(src, dst, tmp), ctx);
			break;
		case BPF_H:
			emit(A64_STRH(src, dst, tmp), ctx);
			break;
		case BPF_B:
			emit(A64_STRB(src, dst, tmp), ctx);
			break;
		case BPF_DW:
			emit(A64_STR64(src, dst, tmp), ctx);
			break;
		}
		break;

	case BPF_STX | BPF_ATOMIC | BPF_W:
	case BPF_STX | BPF_ATOMIC | BPF_DW:
		if (insn->imm != BPF_ADD) {
			pr_err_once("unknown atomic op code %02x\n", insn->imm);
			return -EINVAL;
		}

		/* STX XADD: lock *(u32 *)(dst + off) += src
		 * and
		 * STX XADD: lock *(u64 *)(dst + off) += src
		 */

		if (!off) {
			reg = dst;
		} else {
			emit_a64_mov_i(1, tmp, off, ctx);
			emit(A64_ADD(1, tmp, tmp, dst), ctx);
			reg = tmp;
		}
		if (cpus_have_cap(ARM64_HAS_LSE_ATOMICS)) {
			emit(A64_STADD(isdw, reg, src), ctx);
		} else {
			emit(A64_LDXR(isdw, tmp2, reg), ctx);
			emit(A64_ADD(isdw, tmp2, tmp2, src), ctx);
			emit(A64_STXR(isdw, tmp2, reg, tmp3), ctx);
			jmp_offset = -3;
			check_imm19(jmp_offset);
			emit(A64_CBNZ(0, tmp3, jmp_offset), ctx);
		}
		break;

	default:
		pr_err_once("unknown opcode %02x\n", code);
		return -EINVAL;
	}

	return 0;
}

static int build_body(struct jit_ctx *ctx, bool extra_pass)
{
	const struct bpf_prog *prog = ctx->prog;
	int i;

	/*
	 * - offset[0] offset of the end of prologue,
	 *   start of the 1st instruction.
	 * - offset[1] - offset of the end of 1st instruction,
	 *   start of the 2nd instruction
	 * [....]
	 * - offset[3] - offset of the end of 3rd instruction,
	 *   start of 4th instruction
	 */
	for (i = 0; i < prog->len; i++) {
		const struct bpf_insn *insn = &prog->insnsi[i];
		int ret;

		if (ctx->image == NULL)
			ctx->offset[i] = ctx->idx;
		ret = build_insn(insn, ctx, extra_pass);
		if (ret > 0) {
			i++;
			if (ctx->image == NULL)
				ctx->offset[i] = ctx->idx;
			continue;
		}
		if (ret)
			return ret;
	}
	/*
	 * offset is allocated with prog->len + 1 so fill in
	 * the last element with the offset after the last
	 * instruction (end of program)
	 */
	if (ctx->image == NULL)
		ctx->offset[i] = ctx->idx;

	return 0;
}

static int validate_code(struct jit_ctx *ctx)
{
	int i;

	for (i = 0; i < ctx->idx; i++) {
		u32 a64_insn = le32_to_cpu(ctx->image[i]);

		if (a64_insn == AARCH64_BREAK_FAULT)
			return -1;
	}

	if (WARN_ON_ONCE(ctx->exentry_idx != ctx->prog->aux->num_exentries))
		return -1;

	return 0;
}

static inline void bpf_flush_icache(void *start, void *end)
{
	flush_icache_range((unsigned long)start, (unsigned long)end);
}

struct arm64_jit_data {
	struct bpf_binary_header *header;
	u8 *image;
	struct jit_ctx ctx;
};

struct bpf_prog *bpf_int_jit_compile(struct bpf_prog *prog)
{
	int image_size, prog_size, extable_size;
	struct bpf_prog *tmp, *orig_prog = prog;
	struct bpf_binary_header *header;
	struct arm64_jit_data *jit_data;
	bool was_classic = bpf_prog_was_classic(prog);
	bool tmp_blinded = false;
	bool extra_pass = false;
	struct jit_ctx ctx;
	u8 *image_ptr;

	if (!prog->jit_requested)
		return orig_prog;

	tmp = bpf_jit_blind_constants(prog);
	/* If blinding was requested and we failed during blinding,
	 * we must fall back to the interpreter.
	 */
	if (IS_ERR(tmp))
		return orig_prog;
	if (tmp != prog) {
		tmp_blinded = true;
		prog = tmp;
	}

	jit_data = prog->aux->jit_data;
	if (!jit_data) {
		jit_data = kzalloc(sizeof(*jit_data), GFP_KERNEL);
		if (!jit_data) {
			prog = orig_prog;
			goto out;
		}
		prog->aux->jit_data = jit_data;
	}
	if (jit_data->ctx.offset) {
		ctx = jit_data->ctx;
		image_ptr = jit_data->image;
		header = jit_data->header;
		extra_pass = true;
		prog_size = sizeof(u32) * ctx.idx;
		goto skip_init_ctx;
	}
	memset(&ctx, 0, sizeof(ctx));
	ctx.prog = prog;

	ctx.offset = kcalloc(prog->len + 1, sizeof(int), GFP_KERNEL);
	if (ctx.offset == NULL) {
		prog = orig_prog;
		goto out_off;
	}

	/* 1. Initial fake pass to compute ctx->idx. */

	/* Fake pass to fill in ctx->offset. */
	if (build_body(&ctx, extra_pass)) {
		prog = orig_prog;
		goto out_off;
	}

	if (build_prologue(&ctx, was_classic)) {
		prog = orig_prog;
		goto out_off;
	}

	ctx.epilogue_offset = ctx.idx;
	build_epilogue(&ctx);

	extable_size = prog->aux->num_exentries *
		sizeof(struct exception_table_entry);

	/* Now we know the actual image size. */
	prog_size = sizeof(u32) * ctx.idx;
	image_size = prog_size + extable_size;
	header = bpf_jit_binary_alloc(image_size, &image_ptr,
				      sizeof(u32), jit_fill_hole);
	if (header == NULL) {
		prog = orig_prog;
		goto out_off;
	}

	/* 2. Now, the actual pass. */

	ctx.image = (__le32 *)image_ptr;
	if (extable_size)
		prog->aux->extable = (void *)image_ptr + prog_size;
skip_init_ctx:
	ctx.idx = 0;
	ctx.exentry_idx = 0;

	build_prologue(&ctx, was_classic);

	if (build_body(&ctx, extra_pass)) {
		bpf_jit_binary_free(header);
		prog = orig_prog;
		goto out_off;
	}

	build_epilogue(&ctx);

	/* 3. Extra pass to validate JITed code. */
	if (validate_code(&ctx)) {
		bpf_jit_binary_free(header);
		prog = orig_prog;
		goto out_off;
	}

	/* And we're done. */
	if (bpf_jit_enable > 1)
		bpf_jit_dump(prog->len, prog_size, 2, ctx.image);

	bpf_flush_icache(header, ctx.image + ctx.idx);

	if (!prog->is_func || extra_pass) {
		if (extra_pass && ctx.idx != jit_data->ctx.idx) {
			pr_err_once("multi-func JIT bug %d != %d\n",
				    ctx.idx, jit_data->ctx.idx);
			bpf_jit_binary_free(header);
			prog->bpf_func = NULL;
			prog->jited = 0;
			goto out_off;
		}
		bpf_jit_binary_lock_ro(header);
	} else {
		jit_data->ctx = ctx;
		jit_data->image = image_ptr;
		jit_data->header = header;
	}
	prog->bpf_func = (void *)ctx.image;
	prog->jited = 1;
	prog->jited_len = prog_size;

	if (!prog->is_func || extra_pass) {
		bpf_prog_fill_jited_linfo(prog, ctx.offset + 1);
out_off:
		kfree(ctx.offset);
		kfree(jit_data);
		prog->aux->jit_data = NULL;
	}
out:
	if (tmp_blinded)
		bpf_jit_prog_release_other(prog, prog == orig_prog ?
					   tmp : orig_prog);
	return prog;
}

void *bpf_jit_alloc_exec(unsigned long size)
{
	return __vmalloc_node_range(size, PAGE_SIZE, BPF_JIT_REGION_START,
				    BPF_JIT_REGION_END, GFP_KERNEL,
				    PAGE_KERNEL, 0, NUMA_NO_NODE,
				    __builtin_return_address(0));
}

void bpf_jit_free_exec(void *addr)
{
	return vfree(addr);
}<|MERGE_RESOLUTION|>--- conflicted
+++ resolved
@@ -178,12 +178,6 @@
 	/* Either imm12 or shifted imm12. */
 	return !(imm & ~0xfff) || !(imm & ~0xfff000);
 }
-<<<<<<< HEAD
-
-/* Stack must be multiples of 16B */
-#define STACK_ALIGN(sz) (((sz) + 15) & ~15)
-=======
->>>>>>> 7d2a07b7
 
 /* Tail call offset to jump into */
 #if IS_ENABLED(CONFIG_ARM64_BTI_KERNEL)
@@ -496,20 +490,8 @@
 		break;
 	case BPF_ALU | BPF_MOD | BPF_X:
 	case BPF_ALU64 | BPF_MOD | BPF_X:
-<<<<<<< HEAD
-		switch (BPF_OP(code)) {
-		case BPF_DIV:
-			emit(A64_UDIV(is64, dst, dst, src), ctx);
-			break;
-		case BPF_MOD:
-			emit(A64_UDIV(is64, tmp, dst, src), ctx);
-			emit(A64_MSUB(is64, dst, dst, tmp, src), ctx);
-			break;
-		}
-=======
 		emit(A64_UDIV(is64, tmp, dst, src), ctx);
 		emit(A64_MSUB(is64, dst, dst, tmp, src), ctx);
->>>>>>> 7d2a07b7
 		break;
 	case BPF_ALU | BPF_LSH | BPF_X:
 	case BPF_ALU64 | BPF_LSH | BPF_X:
@@ -839,8 +821,6 @@
 		ret = add_exception_handler(insn, ctx, dst);
 		if (ret)
 			return ret;
-<<<<<<< HEAD
-=======
 		break;
 
 	/* speculation barrier */
@@ -854,7 +834,6 @@
 		 * for all of the kernel code with no need to provide any
 		 * additional instructions.
 		 */
->>>>>>> 7d2a07b7
 		break;
 
 	/* ST: *(size *)(dst + off) = imm */
