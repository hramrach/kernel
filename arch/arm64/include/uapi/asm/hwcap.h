/*
 * Copyright (C) 2012 ARM Ltd.
 *
 * This program is free software; you can redistribute it and/or modify
 * it under the terms of the GNU General Public License version 2 as
 * published by the Free Software Foundation.
 *
 * This program is distributed in the hope that it will be useful,
 * but WITHOUT ANY WARRANTY; without even the implied warranty of
 * MERCHANTABILITY or FITNESS FOR A PARTICULAR PURPOSE.  See the
 * GNU General Public License for more details.
 *
 * You should have received a copy of the GNU General Public License
 * along with this program.  If not, see <http://www.gnu.org/licenses/>.
 */
#ifndef _UAPI__ASM_HWCAP_H
#define _UAPI__ASM_HWCAP_H

/*
 * HWCAP flags - for elf_hwcap (in kernel) and AT_HWCAP
 */
#define HWCAP_FP		(1 << 0)
#define HWCAP_ASIMD		(1 << 1)
#define HWCAP_EVTSTRM		(1 << 2)
#define HWCAP_AES		(1 << 3)
#define HWCAP_PMULL		(1 << 4)
#define HWCAP_SHA1		(1 << 5)
#define HWCAP_SHA2		(1 << 6)
#define HWCAP_CRC32		(1 << 7)
#define HWCAP_ATOMICS		(1 << 8)
#define HWCAP_FPHP		(1 << 9)
#define HWCAP_ASIMDHP		(1 << 10)
#define HWCAP_CPUID		(1 << 11)
#define HWCAP_ASIMDRDM		(1 << 12)
#define HWCAP_JSCVT		(1 << 13)
#define HWCAP_FCMA		(1 << 14)
#define HWCAP_LRCPC		(1 << 15)
#define HWCAP_SHA3		(1 << 17)
#define HWCAP_SM3		(1 << 18)
#define HWCAP_SM4		(1 << 19)
#define HWCAP_ASIMDDP		(1 << 20)
#define HWCAP_SHA512		(1 << 21)
#define HWCAP_SVE		(1 << 22)
#define HWCAP_ASIMDFHM		(1 << 23)
#define HWCAP_DIT		(1 << 24)
#define HWCAP_USCAT		(1 << 25)
#define HWCAP_ILRCPC		(1 << 26)
#define HWCAP_FLAGM		(1 << 27)
<<<<<<< HEAD
=======
#define HWCAP_SSBS		(1 << 28)
>>>>>>> 17d93760

#endif /* _UAPI__ASM_HWCAP_H */<|MERGE_RESOLUTION|>--- conflicted
+++ resolved
@@ -46,9 +46,6 @@
 #define HWCAP_USCAT		(1 << 25)
 #define HWCAP_ILRCPC		(1 << 26)
 #define HWCAP_FLAGM		(1 << 27)
-<<<<<<< HEAD
-=======
 #define HWCAP_SSBS		(1 << 28)
->>>>>>> 17d93760
 
 #endif /* _UAPI__ASM_HWCAP_H */