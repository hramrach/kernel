/*
 * Based on arch/arm/include/asm/assembler.h, arch/arm/mm/proc-macros.S
 *
 * Copyright (C) 1996-2000 Russell King
 * Copyright (C) 2012 ARM Ltd.
 *
 * This program is free software; you can redistribute it and/or modify
 * it under the terms of the GNU General Public License version 2 as
 * published by the Free Software Foundation.
 *
 * This program is distributed in the hope that it will be useful,
 * but WITHOUT ANY WARRANTY; without even the implied warranty of
 * MERCHANTABILITY or FITNESS FOR A PARTICULAR PURPOSE.  See the
 * GNU General Public License for more details.
 *
 * You should have received a copy of the GNU General Public License
 * along with this program.  If not, see <http://www.gnu.org/licenses/>.
 */
#ifndef __ASSEMBLY__
#error "Only include this from assembly code"
#endif

#ifndef __ASM_ASSEMBLER_H
#define __ASM_ASSEMBLER_H

#include <asm/asm-offsets.h>
#include <asm/cpufeature.h>
#include <asm/debug-monitors.h>
#include <asm/page.h>
#include <asm/pgtable-hwdef.h>
#include <asm/ptrace.h>
#include <asm/thread_info.h>

	.macro save_and_disable_daif, flags
	mrs	\flags, daif
	msr	daifset, #0xf
	.endm

	.macro disable_daif
	msr	daifset, #0xf
	.endm

	.macro enable_daif
	msr	daifclr, #0xf
	.endm

	.macro	restore_daif, flags:req
	msr	daif, \flags
	.endm

	/* Only on aarch64 pstate, PSR_D_BIT is different for aarch32 */
	.macro	inherit_daif, pstate:req, tmp:req
	and	\tmp, \pstate, #(PSR_D_BIT | PSR_A_BIT | PSR_I_BIT | PSR_F_BIT)
	msr	daif, \tmp
	.endm

	/* IRQ is the lowest priority flag, unconditionally unmask the rest. */
	.macro enable_da_f
	msr	daifclr, #(8 | 4 | 1)
	.endm

/*
 * Enable and disable interrupts.
 */
	.macro	disable_irq
	msr	daifset, #2
	.endm

	.macro	enable_irq
	msr	daifclr, #2
	.endm

	.macro	save_and_disable_irq, flags
	mrs	\flags, daif
	msr	daifset, #2
	.endm

	.macro	restore_irq, flags
	msr	daif, \flags
	.endm

	.macro	enable_dbg
	msr	daifclr, #8
	.endm

	.macro	disable_step_tsk, flgs, tmp
	tbz	\flgs, #TIF_SINGLESTEP, 9990f
	mrs	\tmp, mdscr_el1
	bic	\tmp, \tmp, #DBG_MDSCR_SS
	msr	mdscr_el1, \tmp
	isb	// Synchronise with enable_dbg
9990:
	.endm

	/* call with daif masked */
	.macro	enable_step_tsk, flgs, tmp
	tbz	\flgs, #TIF_SINGLESTEP, 9990f
	mrs	\tmp, mdscr_el1
	orr	\tmp, \tmp, #DBG_MDSCR_SS
	msr	mdscr_el1, \tmp
9990:
	.endm

/*
 * SMP data memory barrier
 */
	.macro	smp_dmb, opt
	dmb	\opt
	.endm

/*
 * Value prediction barrier
 */
	.macro	csdb
	hint	#20
	.endm

/*
 * Sanitise a 64-bit bounded index wrt speculation, returning zero if out
 * of bounds.
 */
	.macro	mask_nospec64, idx, limit, tmp
	sub	\tmp, \idx, \limit
	bic	\tmp, \tmp, \idx
	and	\idx, \idx, \tmp, asr #63
	csdb
	.endm

/*
 * NOP sequence
 */
	.macro	nops, num
	.rept	\num
	nop
	.endr
	.endm

/*
 * Emit an entry into the exception table
 */
	.macro		_asm_extable, from, to
	.pushsection	__ex_table, "a"
	.align		3
	.long		(\from - .), (\to - .)
	.popsection
	.endm

#define USER(l, x...)				\
9999:	x;					\
	_asm_extable	9999b, l

/*
 * Register aliases.
 */
lr	.req	x30		// link register

/*
 * Vector entry
 */
	 .macro	ventry	label
	.align	7
	b	\label
	.endm

/*
 * Select code when configured for BE.
 */
#ifdef CONFIG_CPU_BIG_ENDIAN
#define CPU_BE(code...) code
#else
#define CPU_BE(code...)
#endif

/*
 * Select code when configured for LE.
 */
#ifdef CONFIG_CPU_BIG_ENDIAN
#define CPU_LE(code...)
#else
#define CPU_LE(code...) code
#endif

/*
 * Define a macro that constructs a 64-bit value by concatenating two
 * 32-bit registers. Note that on big endian systems the order of the
 * registers is swapped.
 */
#ifndef CONFIG_CPU_BIG_ENDIAN
	.macro	regs_to_64, rd, lbits, hbits
#else
	.macro	regs_to_64, rd, hbits, lbits
#endif
	orr	\rd, \lbits, \hbits, lsl #32
	.endm

/*
 * Pseudo-ops for PC-relative adr/ldr/str <reg>, <symbol> where
 * <symbol> is within the range +/- 4 GB of the PC when running
 * in core kernel context. In module context, a movz/movk sequence
 * is used, since modules may be loaded far away from the kernel
 * when KASLR is in effect.
 */
	/*
	 * @dst: destination register (64 bit wide)
	 * @sym: name of the symbol
	 */
	.macro	adr_l, dst, sym
#ifndef MODULE
	adrp	\dst, \sym
	add	\dst, \dst, :lo12:\sym
#else
	movz	\dst, #:abs_g3:\sym
	movk	\dst, #:abs_g2_nc:\sym
	movk	\dst, #:abs_g1_nc:\sym
	movk	\dst, #:abs_g0_nc:\sym
#endif
	.endm

	/*
	 * @dst: destination register (32 or 64 bit wide)
	 * @sym: name of the symbol
	 * @tmp: optional 64-bit scratch register to be used if <dst> is a
	 *       32-bit wide register, in which case it cannot be used to hold
	 *       the address
	 */
	.macro	ldr_l, dst, sym, tmp=
#ifndef MODULE
	.ifb	\tmp
	adrp	\dst, \sym
	ldr	\dst, [\dst, :lo12:\sym]
	.else
	adrp	\tmp, \sym
	ldr	\dst, [\tmp, :lo12:\sym]
	.endif
#else
	.ifb	\tmp
	adr_l	\dst, \sym
	ldr	\dst, [\dst]
	.else
	adr_l	\tmp, \sym
	ldr	\dst, [\tmp]
	.endif
#endif
	.endm

	/*
	 * @src: source register (32 or 64 bit wide)
	 * @sym: name of the symbol
	 * @tmp: mandatory 64-bit scratch register to calculate the address
	 *       while <src> needs to be preserved.
	 */
	.macro	str_l, src, sym, tmp
#ifndef MODULE
	adrp	\tmp, \sym
	str	\src, [\tmp, :lo12:\sym]
#else
	adr_l	\tmp, \sym
	str	\src, [\tmp]
#endif
	.endm

	/*
	 * @dst: Result of per_cpu(sym, smp_processor_id()), can be SP for
	 *       non-module code
	 * @sym: The name of the per-cpu variable
	 * @tmp: scratch register
	 */
	.macro adr_this_cpu, dst, sym, tmp
#ifndef MODULE
	adrp	\tmp, \sym
	add	\dst, \tmp, #:lo12:\sym
#else
	adr_l	\dst, \sym
#endif
	mrs	\tmp, tpidr_el1
	add	\dst, \dst, \tmp
	.endm

	/*
	 * @dst: Result of READ_ONCE(per_cpu(sym, smp_processor_id()))
	 * @sym: The name of the per-cpu variable
	 * @tmp: scratch register
	 */
	.macro ldr_this_cpu dst, sym, tmp
	adr_l	\dst, \sym
	mrs	\tmp, tpidr_el1
	ldr	\dst, [\dst, \tmp]
	.endm

/*
 * vma_vm_mm - get mm pointer from vma pointer (vma->vm_mm)
 */
	.macro	vma_vm_mm, rd, rn
	ldr	\rd, [\rn, #VMA_VM_MM]
	.endm

/*
 * mmid - get context id from mm pointer (mm->context.id)
 */
	.macro	mmid, rd, rn
	ldr	\rd, [\rn, #MM_CONTEXT_ID]
	.endm
/*
 * read_ctr - read CTR_EL0. If the system has mismatched
 * cache line sizes, provide the system wide safe value
 * from arm64_ftr_reg_ctrel0.sys_val
 */
	.macro	read_ctr, reg
alternative_if_not ARM64_MISMATCHED_CACHE_LINE_SIZE
	mrs	\reg, ctr_el0			// read CTR
	nop
alternative_else
	ldr_l	\reg, arm64_ftr_reg_ctrel0 + ARM64_FTR_SYSVAL
alternative_endif
	.endm


/*
 * raw_dcache_line_size - get the minimum D-cache line size on this CPU
 * from the CTR register.
 */
	.macro	raw_dcache_line_size, reg, tmp
	mrs	\tmp, ctr_el0			// read CTR
	ubfm	\tmp, \tmp, #16, #19		// cache line size encoding
	mov	\reg, #4			// bytes per word
	lsl	\reg, \reg, \tmp		// actual cache line size
	.endm

/*
 * dcache_line_size - get the safe D-cache line size across all CPUs
 */
	.macro	dcache_line_size, reg, tmp
	read_ctr	\tmp
	ubfm		\tmp, \tmp, #16, #19	// cache line size encoding
	mov		\reg, #4		// bytes per word
	lsl		\reg, \reg, \tmp	// actual cache line size
	.endm

/*
 * raw_icache_line_size - get the minimum I-cache line size on this CPU
 * from the CTR register.
 */
	.macro	raw_icache_line_size, reg, tmp
	mrs	\tmp, ctr_el0			// read CTR
	and	\tmp, \tmp, #0xf		// cache line size encoding
	mov	\reg, #4			// bytes per word
	lsl	\reg, \reg, \tmp		// actual cache line size
	.endm

/*
 * icache_line_size - get the safe I-cache line size across all CPUs
 */
	.macro	icache_line_size, reg, tmp
	read_ctr	\tmp
	and		\tmp, \tmp, #0xf	// cache line size encoding
	mov		\reg, #4		// bytes per word
	lsl		\reg, \reg, \tmp	// actual cache line size
	.endm

/*
 * tcr_set_idmap_t0sz - update TCR.T0SZ so that we can load the ID map
 */
	.macro	tcr_set_idmap_t0sz, valreg, tmpreg
#ifndef CONFIG_ARM64_VA_BITS_48
	ldr_l	\tmpreg, idmap_t0sz
	bfi	\valreg, \tmpreg, #TCR_T0SZ_OFFSET, #TCR_TxSZ_WIDTH
#endif
	.endm

/*
 * Macro to perform a data cache maintenance for the interval
 * [kaddr, kaddr + size)
 *
 * 	op:		operation passed to dc instruction
 * 	domain:		domain used in dsb instruciton
 * 	kaddr:		starting virtual address of the region
 * 	size:		size of the region
 * 	Corrupts:	kaddr, size, tmp1, tmp2
 */
	.macro dcache_by_line_op op, domain, kaddr, size, tmp1, tmp2
	dcache_line_size \tmp1, \tmp2
	add	\size, \kaddr, \size
	sub	\tmp2, \tmp1, #1
	bic	\kaddr, \kaddr, \tmp2
9998:
	.if	(\op == cvau || \op == cvac)
alternative_if_not ARM64_WORKAROUND_CLEAN_CACHE
	dc	\op, \kaddr
alternative_else
	dc	civac, \kaddr
alternative_endif
	.elseif	(\op == cvap)
alternative_if ARM64_HAS_DCPOP
	sys 3, c7, c12, 1, \kaddr	// dc cvap
alternative_else
	dc	cvac, \kaddr
alternative_endif
	.else
	dc	\op, \kaddr
	.endif
	add	\kaddr, \kaddr, \tmp1
	cmp	\kaddr, \size
	b.lo	9998b
	dsb	\domain
	.endm

/*
 * reset_pmuserenr_el0 - reset PMUSERENR_EL0 if PMUv3 present
 */
	.macro	reset_pmuserenr_el0, tmpreg
	mrs	\tmpreg, id_aa64dfr0_el1	// Check ID_AA64DFR0_EL1 PMUVer
	sbfx	\tmpreg, \tmpreg, #8, #4
	cmp	\tmpreg, #1			// Skip if no PMU present
	b.lt	9000f
	msr	pmuserenr_el0, xzr		// Disable PMU access from EL0
9000:
	.endm

/*
 * copy_page - copy src to dest using temp registers t1-t8
 */
	.macro copy_page dest:req src:req t1:req t2:req t3:req t4:req t5:req t6:req t7:req t8:req
9998:	ldp	\t1, \t2, [\src]
	ldp	\t3, \t4, [\src, #16]
	ldp	\t5, \t6, [\src, #32]
	ldp	\t7, \t8, [\src, #48]
	add	\src, \src, #64
	stnp	\t1, \t2, [\dest]
	stnp	\t3, \t4, [\dest, #16]
	stnp	\t5, \t6, [\dest, #32]
	stnp	\t7, \t8, [\dest, #48]
	add	\dest, \dest, #64
	tst	\src, #(PAGE_SIZE - 1)
	b.ne	9998b
	.endm

/*
 * Annotate a function as position independent, i.e., safe to be called before
 * the kernel virtual mapping is activated.
 */
#define ENDPIPROC(x)			\
	.globl	__pi_##x;		\
	.type 	__pi_##x, %function;	\
	.set	__pi_##x, x;		\
	.size	__pi_##x, . - x;	\
	ENDPROC(x)

/*
 * Annotate a function as being unsuitable for kprobes.
 */
#ifdef CONFIG_KPROBES
#define NOKPROBE(x)				\
	.pushsection "_kprobe_blacklist", "aw";	\
	.quad	x;				\
	.popsection;
#else
#define NOKPROBE(x)
#endif
	/*
	 * Emit a 64-bit absolute little endian symbol reference in a way that
	 * ensures that it will be resolved at build time, even when building a
	 * PIE binary. This requires cooperation from the linker script, which
	 * must emit the lo32/hi32 halves individually.
	 */
	.macro	le64sym, sym
	.long	\sym\()_lo32
	.long	\sym\()_hi32
	.endm

	/*
	 * mov_q - move an immediate constant into a 64-bit register using
	 *         between 2 and 4 movz/movk instructions (depending on the
	 *         magnitude and sign of the operand)
	 */
	.macro	mov_q, reg, val
	.if (((\val) >> 31) == 0 || ((\val) >> 31) == 0x1ffffffff)
	movz	\reg, :abs_g1_s:\val
	.else
	.if (((\val) >> 47) == 0 || ((\val) >> 47) == 0x1ffff)
	movz	\reg, :abs_g2_s:\val
	.else
	movz	\reg, :abs_g3:\val
	movk	\reg, :abs_g2_nc:\val
	.endif
	movk	\reg, :abs_g1_nc:\val
	.endif
	movk	\reg, :abs_g0_nc:\val
	.endm

/*
 * Return the current thread_info.
 */
	.macro	get_thread_info, rd
	mrs	\rd, sp_el0
	.endm

<<<<<<< HEAD
=======
	.macro	pte_to_phys, phys, pte
	and	\phys, \pte, #(((1 << (48 - PAGE_SHIFT)) - 1) << PAGE_SHIFT)
	.endm

>>>>>>> bb61956d
/**
 * Errata workaround prior to disable MMU. Insert an ISB immediately prior
 * to executing the MSR that will change SCTLR_ELn[M] from a value of 1 to 0.
 */
	.macro pre_disable_mmu_workaround
#ifdef CONFIG_QCOM_FALKOR_ERRATUM_E1041
	isb
#endif
	.endm

#endif	/* __ASM_ASSEMBLER_H */<|MERGE_RESOLUTION|>--- conflicted
+++ resolved
@@ -494,13 +494,10 @@
 	mrs	\rd, sp_el0
 	.endm
 
-<<<<<<< HEAD
-=======
 	.macro	pte_to_phys, phys, pte
 	and	\phys, \pte, #(((1 << (48 - PAGE_SHIFT)) - 1) << PAGE_SHIFT)
 	.endm
 
->>>>>>> bb61956d
 /**
  * Errata workaround prior to disable MMU. Insert an ISB immediately prior
  * to executing the MSR that will change SCTLR_ELn[M] from a value of 1 to 0.
