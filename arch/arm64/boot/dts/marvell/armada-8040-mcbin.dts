/*
 * Copyright (C) 2016 Marvell Technology Group Ltd.
 *
 * This file is dual-licensed: you can use it either under the terms
 * of the GPLv2 or the X11 license, at your option. Note that this dual
 * licensing only applies to this file, and not this project as a
 * whole.
 *
 *  a) This library is free software; you can redistribute it and/or
 *     modify it under the terms of the GNU General Public License as
 *     published by the Free Software Foundation; either version 2 of the
 *     License, or (at your option) any later version.
 *
 *     This library is distributed in the hope that it will be useful,
 *     but WITHOUT ANY WARRANTY; without even the implied warranty of
 *     MERCHANTABILITY or FITNESS FOR A PARTICULAR PURPOSE.  See the
 *     GNU General Public License for more details.
 *
 * Or, alternatively,
 *
 *  b) Permission is hereby granted, free of charge, to any person
 *     obtaining a copy of this software and associated documentation
 *     files (the "Software"), to deal in the Software without
 *     restriction, including without limitation the rights to use,
 *     copy, modify, merge, publish, distribute, sublicense, and/or
 *     sell copies of the Software, and to permit persons to whom the
 *     Software is furnished to do so, subject to the following
 *     conditions:
 *
 *     The above copyright notice and this permission notice shall be
 *     included in all copies or substantial portions of the Software.
 *
 *     THE SOFTWARE IS PROVIDED "AS IS", WITHOUT WARRANTY OF ANY KIND,
 *     EXPRESS OR IMPLIED, INCLUDING BUT NOT LIMITED TO THE WARRANTIES
 *     OF MERCHANTABILITY, FITNESS FOR A PARTICULAR PURPOSE AND
 *     NONINFRINGEMENT. IN NO EVENT SHALL THE AUTHORS OR COPYRIGHT
 *     HOLDERS BE LIABLE FOR ANY CLAIM, DAMAGES OR OTHER LIABILITY,
 *     WHETHER IN AN ACTION OF CONTRACT, TORT OR OTHERWISE, ARISING
 *     FROM, OUT OF OR IN CONNECTION WITH THE SOFTWARE OR THE USE OR
 *     OTHER DEALINGS IN THE SOFTWARE.
 */

/*
 * Device Tree file for MACCHIATOBin Armada 8040 community board platform
 */

#include "armada-8040.dtsi"

#include <dt-bindings/gpio/gpio.h>

/ {
	model = "Marvell 8040 MACHIATOBin";
	compatible = "marvell,armada8040-mcbin", "marvell,armada8040",
			"marvell,armada-ap806-quad", "marvell,armada-ap806";

	chosen {
		stdout-path = "serial0:115200n8";
	};

	memory@0 {
		device_type = "memory";
		reg = <0x0 0x0 0x0 0x80000000>;
	};

	aliases {
<<<<<<< HEAD
		ethernet0 = &cpm_eth0;
		ethernet1 = &cps_eth0;
		ethernet2 = &cps_eth1;
=======
		ethernet0 = &cp0_eth0;
		ethernet1 = &cp1_eth0;
		ethernet2 = &cp1_eth1;
>>>>>>> 7928b2cb
	};

	/* Regulator labels correspond with schematics */
	v_3_3: regulator-3-3v {
		compatible = "regulator-fixed";
		regulator-name = "v_3_3";
		regulator-min-microvolt = <3300000>;
		regulator-max-microvolt = <3300000>;
		regulator-always-on;
		status = "okay";
	};

	v_vddo_h: regulator-1-8v {
		compatible = "regulator-fixed";
		regulator-name = "v_vddo_h";
		regulator-min-microvolt = <1800000>;
		regulator-max-microvolt = <1800000>;
		regulator-always-on;
		status = "okay";
	};

	v_5v0_usb3_hst_vbus: regulator-usb3-vbus0 {
		compatible = "regulator-fixed";
		enable-active-high;
		gpio = <&cp0_gpio2 15 GPIO_ACTIVE_HIGH>;
		pinctrl-names = "default";
		pinctrl-0 = <&cp0_xhci_vbus_pins>;
		regulator-name = "v_5v0_usb3_hst_vbus";
		regulator-min-microvolt = <5000000>;
		regulator-max-microvolt = <5000000>;
		status = "okay";
	};

	usb3h0_phy: usb3_phy0 {
		compatible = "usb-nop-xceiv";
		vcc-supply = <&v_5v0_usb3_hst_vbus>;
	};
};

&uart0 {
	status = "okay";
	pinctrl-0 = <&uart0_pins>;
	pinctrl-names = "default";
};

&ap_sdhci0 {
	bus-width = <8>;
	/*
	 * Not stable in HS modes - phy needs "more calibration", so add
	 * the "slow-mode" and disable SDR104, SDR50 and DDR50 modes.
	 */
	marvell,xenon-phy-slow-mode;
	no-1-8-v;
	no-sd;
	no-sdio;
	non-removable;
	status = "okay";
	vqmmc-supply = <&v_vddo_h>;
};

&cp0_i2c0 {
	clock-frequency = <100000>;
	pinctrl-names = "default";
	pinctrl-0 = <&cp0_i2c0_pins>;
	status = "okay";
};

&cp0_i2c1 {
	clock-frequency = <100000>;
	pinctrl-names = "default";
	pinctrl-0 = <&cp0_i2c1_pins>;
	status = "okay";

	i2c-switch@70 {
		compatible = "nxp,pca9548";
		#address-cells = <1>;
		#size-cells = <0>;
		reg = <0x70>;

		sfpp0_i2c: i2c@0 {
			#address-cells = <1>;
			#size-cells = <0>;
			reg = <0>;
		};
		sfpp1_i2c: i2c@1 {
			#address-cells = <1>;
			#size-cells = <0>;
			reg = <1>;
		};
		sfp_1g_i2c: i2c@2 {
			#address-cells = <1>;
			#size-cells = <0>;
			reg = <2>;
		};
	};
};

&cp0_mdio {
	pinctrl-names = "default";
	pinctrl-0 = <&cp0_ge_mdio_pins>;
	status = "okay";

	ge_phy: ethernet-phy@0 {
		reg = <0>;
	};
};

&cp0_pcie0 {
	pinctrl-names = "default";
	pinctrl-0 = <&cp0_pcie_pins>;
	num-lanes = <4>;
	num-viewport = <8>;
	reset-gpio = <&cp0_gpio1 20 GPIO_ACTIVE_LOW>;
	status = "okay";
};

&cp0_pinctrl {
	cp0_ge_mdio_pins: ge-mdio-pins {
		marvell,pins = "mpp32", "mpp34";
		marvell,function = "ge";
	};
	cp0_i2c1_pins: i2c1-pins {
		marvell,pins = "mpp35", "mpp36";
		marvell,function = "i2c1";
	};
	cp0_i2c0_pins: i2c0-pins {
		marvell,pins = "mpp37", "mpp38";
		marvell,function = "i2c0";
	};
	cp0_xhci_vbus_pins: xhci0-vbus-pins {
		marvell,pins = "mpp47";
		marvell,function = "gpio";
	};
	cp0_pcie_pins: pcie-pins {
		marvell,pins = "mpp52";
		marvell,function = "gpio";
	};
	cp0_sdhci_pins: sdhci-pins {
		marvell,pins = "mpp55", "mpp56", "mpp57", "mpp58", "mpp59",
			       "mpp60", "mpp61";
		marvell,function = "sdio";
	};
};

&cp0_xmdio {
	status = "okay";

	phy0: ethernet-phy@0 {
		compatible = "ethernet-phy-ieee802.3-c45";
		reg = <0>;
	};

	phy8: ethernet-phy@8 {
		compatible = "ethernet-phy-ieee802.3-c45";
		reg = <8>;
	};
};

&cp0_ethernet {
	status = "okay";
};

&cp0_eth0 {
	status = "okay";
	/* Network PHY */
	phy = <&phy0>;
	phy-mode = "10gbase-kr";
	/* Generic PHY, providing serdes lanes */
	phys = <&cp0_comphy4 0>;
};

&cp0_sata0 {
	/* CPM Lane 0 - U29 */
	status = "okay";
};

&cp0_sdhci0 {
	/* U6 */
	broken-cd;
	bus-width = <4>;
	pinctrl-names = "default";
	pinctrl-0 = <&cp0_sdhci_pins>;
	status = "okay";
	vqmmc-supply = <&v_3_3>;
};

&cp0_usb3_0 {
	/* J38? - USB2.0 only */
	status = "okay";
};

&cp0_usb3_1 {
	/* J38? - USB2.0 only */
	status = "okay";
};

&cp1_ethernet {
	status = "okay";
};

&cp1_eth0 {
	status = "okay";
	/* Network PHY */
	phy = <&phy8>;
	phy-mode = "10gbase-kr";
	/* Generic PHY, providing serdes lanes */
	phys = <&cp1_comphy4 0>;
};

&cp1_eth1 {
	/* CPS Lane 0 - J5 (Gigabit RJ45) */
	status = "okay";
	/* Network PHY */
	phy = <&ge_phy>;
	phy-mode = "sgmii";
	/* Generic PHY, providing serdes lanes */
	phys = <&cp1_comphy0 1>;
};

&cp1_pinctrl {
	cp1_spi1_pins: spi1-pins {
		marvell,pins = "mpp12", "mpp13", "mpp14", "mpp15", "mpp16";
		marvell,function = "spi1";
	};
};

&cp1_sata0 {
	/* CPS Lane 1 - U32 */
	/* CPS Lane 3 - U31 */
	status = "okay";
};

&cp1_spi1 {
	pinctrl-names = "default";
	pinctrl-0 = <&cp1_spi1_pins>;
	status = "okay";

	spi-flash@0 {
		compatible = "st,w25q32";
		spi-max-frequency = <50000000>;
		reg = <0>;
	};
};

&cp1_usb3_0 {
	/* CPS Lane 2 - CON7 */
	usb-phy = <&usb3h0_phy>;
	status = "okay";
};<|MERGE_RESOLUTION|>--- conflicted
+++ resolved
@@ -63,15 +63,9 @@
 	};
 
 	aliases {
-<<<<<<< HEAD
-		ethernet0 = &cpm_eth0;
-		ethernet1 = &cps_eth0;
-		ethernet2 = &cps_eth1;
-=======
 		ethernet0 = &cp0_eth0;
 		ethernet1 = &cp1_eth0;
 		ethernet2 = &cp1_eth1;
->>>>>>> 7928b2cb
 	};
 
 	/* Regulator labels correspond with schematics */
