--- conflicted
+++ resolved
@@ -762,11 +762,6 @@
 			clock-names = "ciu", "biu";
 			resets = <&sys_ctrl PERIPH_RSTDIS0_MMC0>;
 			reset-names = "reset";
-<<<<<<< HEAD
-			bus-width = <0x8>;
-			vmmc-supply = <&ldo19>;
-=======
->>>>>>> a122c576
 			pinctrl-names = "default";
 			pinctrl-0 = <&emmc_pmx_func &emmc_clk_cfg_func
 				     &emmc_cfg_func &emmc_rst_cfg_func>;
@@ -783,14 +778,6 @@
 			clock-names = "ciu", "biu";
 			resets = <&sys_ctrl PERIPH_RSTDIS0_MMC1>;
 			reset-names = "reset";
-<<<<<<< HEAD
-			vqmmc-supply = <&ldo7>;
-			vmmc-supply = <&ldo10>;
-			bus-width = <0x4>;
-			disable-wp;
-			cd-gpios = <&gpio1 0 1>;
-=======
->>>>>>> a122c576
 			pinctrl-names = "default", "idle";
 			pinctrl-0 = <&sd_pmx_func &sd_clk_cfg_func &sd_cfg_func>;
 			pinctrl-1 = <&sd_pmx_idle &sd_clk_cfg_idle &sd_cfg_idle>;
@@ -804,11 +791,6 @@
 			clock-names = "ciu", "biu";
 			resets = <&sys_ctrl PERIPH_RSTDIS0_MMC2>;
 			reset-names = "reset";
-<<<<<<< HEAD
-			bus-width = <0x4>;
-			broken-cd;
-=======
->>>>>>> a122c576
 			pinctrl-names = "default", "idle";
 			pinctrl-0 = <&sdio_pmx_func &sdio_clk_cfg_func &sdio_cfg_func>;
 			pinctrl-1 = <&sdio_pmx_idle &sdio_clk_cfg_idle &sdio_cfg_idle>;
