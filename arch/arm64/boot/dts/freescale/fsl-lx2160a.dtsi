--- conflicted
+++ resolved
@@ -40,10 +40,7 @@
 			i-cache-sets = <192>;
 			next-level-cache = <&cluster0_l2>;
 			cpu-idle-states = <&cpu_pw15>;
-<<<<<<< HEAD
-=======
 			#cooling-cells = <2>;
->>>>>>> 7d2a07b7
 		};
 
 		cpu1: cpu@1 {
@@ -60,10 +57,7 @@
 			i-cache-sets = <192>;
 			next-level-cache = <&cluster0_l2>;
 			cpu-idle-states = <&cpu_pw15>;
-<<<<<<< HEAD
-=======
 			#cooling-cells = <2>;
->>>>>>> 7d2a07b7
 		};
 
 		cpu100: cpu@100 {
@@ -80,10 +74,7 @@
 			i-cache-sets = <192>;
 			next-level-cache = <&cluster1_l2>;
 			cpu-idle-states = <&cpu_pw15>;
-<<<<<<< HEAD
-=======
 			#cooling-cells = <2>;
->>>>>>> 7d2a07b7
 		};
 
 		cpu101: cpu@101 {
@@ -100,10 +91,7 @@
 			i-cache-sets = <192>;
 			next-level-cache = <&cluster1_l2>;
 			cpu-idle-states = <&cpu_pw15>;
-<<<<<<< HEAD
-=======
 			#cooling-cells = <2>;
->>>>>>> 7d2a07b7
 		};
 
 		cpu200: cpu@200 {
@@ -120,10 +108,7 @@
 			i-cache-sets = <192>;
 			next-level-cache = <&cluster2_l2>;
 			cpu-idle-states = <&cpu_pw15>;
-<<<<<<< HEAD
-=======
 			#cooling-cells = <2>;
->>>>>>> 7d2a07b7
 		};
 
 		cpu201: cpu@201 {
@@ -140,10 +125,7 @@
 			i-cache-sets = <192>;
 			next-level-cache = <&cluster2_l2>;
 			cpu-idle-states = <&cpu_pw15>;
-<<<<<<< HEAD
-=======
 			#cooling-cells = <2>;
->>>>>>> 7d2a07b7
 		};
 
 		cpu300: cpu@300 {
@@ -160,10 +142,7 @@
 			i-cache-sets = <192>;
 			next-level-cache = <&cluster3_l2>;
 			cpu-idle-states = <&cpu_pw15>;
-<<<<<<< HEAD
-=======
 			#cooling-cells = <2>;
->>>>>>> 7d2a07b7
 		};
 
 		cpu301: cpu@301 {
@@ -180,10 +159,7 @@
 			i-cache-sets = <192>;
 			next-level-cache = <&cluster3_l2>;
 			cpu-idle-states = <&cpu_pw15>;
-<<<<<<< HEAD
-=======
 			#cooling-cells = <2>;
->>>>>>> 7d2a07b7
 		};
 
 		cpu400: cpu@400 {
@@ -200,10 +176,7 @@
 			i-cache-sets = <192>;
 			next-level-cache = <&cluster4_l2>;
 			cpu-idle-states = <&cpu_pw15>;
-<<<<<<< HEAD
-=======
 			#cooling-cells = <2>;
->>>>>>> 7d2a07b7
 		};
 
 		cpu401: cpu@401 {
@@ -220,10 +193,7 @@
 			i-cache-sets = <192>;
 			next-level-cache = <&cluster4_l2>;
 			cpu-idle-states = <&cpu_pw15>;
-<<<<<<< HEAD
-=======
 			#cooling-cells = <2>;
->>>>>>> 7d2a07b7
 		};
 
 		cpu500: cpu@500 {
@@ -240,10 +210,7 @@
 			i-cache-sets = <192>;
 			next-level-cache = <&cluster5_l2>;
 			cpu-idle-states = <&cpu_pw15>;
-<<<<<<< HEAD
-=======
 			#cooling-cells = <2>;
->>>>>>> 7d2a07b7
 		};
 
 		cpu501: cpu@501 {
@@ -260,10 +227,7 @@
 			i-cache-sets = <192>;
 			next-level-cache = <&cluster5_l2>;
 			cpu-idle-states = <&cpu_pw15>;
-<<<<<<< HEAD
-=======
 			#cooling-cells = <2>;
->>>>>>> 7d2a07b7
 		};
 
 		cpu600: cpu@600 {
@@ -280,10 +244,7 @@
 			i-cache-sets = <192>;
 			next-level-cache = <&cluster6_l2>;
 			cpu-idle-states = <&cpu_pw15>;
-<<<<<<< HEAD
-=======
 			#cooling-cells = <2>;
->>>>>>> 7d2a07b7
 		};
 
 		cpu601: cpu@601 {
@@ -300,10 +261,7 @@
 			i-cache-sets = <192>;
 			next-level-cache = <&cluster6_l2>;
 			cpu-idle-states = <&cpu_pw15>;
-<<<<<<< HEAD
-=======
 			#cooling-cells = <2>;
->>>>>>> 7d2a07b7
 		};
 
 		cpu700: cpu@700 {
@@ -320,10 +278,7 @@
 			i-cache-sets = <192>;
 			next-level-cache = <&cluster7_l2>;
 			cpu-idle-states = <&cpu_pw15>;
-<<<<<<< HEAD
-=======
 			#cooling-cells = <2>;
->>>>>>> 7d2a07b7
 		};
 
 		cpu701: cpu@701 {
@@ -340,10 +295,7 @@
 			i-cache-sets = <192>;
 			next-level-cache = <&cluster7_l2>;
 			cpu-idle-states = <&cpu_pw15>;
-<<<<<<< HEAD
-=======
 			#cooling-cells = <2>;
->>>>>>> 7d2a07b7
 		};
 
 		cluster0_l2: l2-cache0 {
