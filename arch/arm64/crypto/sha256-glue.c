// SPDX-License-Identifier: GPL-2.0-or-later
/*
 * Linux/arm64 port of the OpenSSL SHA256 implementation for AArch64
 *
 * Copyright (c) 2016 Linaro Ltd. <ard.biesheuvel@linaro.org>
 */

#include <asm/hwcap.h>
#include <asm/neon.h>
#include <asm/simd.h>
#include <crypto/internal/hash.h>
#include <crypto/internal/simd.h>
#include <crypto/sha2.h>
#include <crypto/sha256_base.h>
#include <linux/types.h>
#include <linux/string.h>

MODULE_DESCRIPTION("SHA-224/SHA-256 secure hash for arm64");
MODULE_AUTHOR("Andy Polyakov <appro@openssl.org>");
MODULE_AUTHOR("Ard Biesheuvel <ard.biesheuvel@linaro.org>");
MODULE_LICENSE("GPL v2");
MODULE_ALIAS_CRYPTO("sha224");
MODULE_ALIAS_CRYPTO("sha256");

asmlinkage void sha256_block_data_order(u32 *digest, const void *data,
					unsigned int num_blks);
EXPORT_SYMBOL(sha256_block_data_order);

static void __sha256_block_data_order(struct sha256_state *sst, u8 const *src,
				      int blocks)
{
	sha256_block_data_order(sst->state, src, blocks);
}

asmlinkage void sha256_block_neon(u32 *digest, const void *data,
				  unsigned int num_blks);

<<<<<<< HEAD
=======
static void __sha256_block_neon(struct sha256_state *sst, u8 const *src,
				int blocks)
{
	sha256_block_neon(sst->state, src, blocks);
}

>>>>>>> 7d2a07b7
static int crypto_sha256_arm64_update(struct shash_desc *desc, const u8 *data,
				      unsigned int len)
{
	return sha256_base_do_update(desc, data, len,
				     __sha256_block_data_order);
}

static int crypto_sha256_arm64_finup(struct shash_desc *desc, const u8 *data,
				     unsigned int len, u8 *out)
{
	if (len)
		sha256_base_do_update(desc, data, len,
				      __sha256_block_data_order);
	sha256_base_do_finalize(desc, __sha256_block_data_order);

	return sha256_base_finish(desc, out);
}

static int crypto_sha256_arm64_final(struct shash_desc *desc, u8 *out)
{
	return crypto_sha256_arm64_finup(desc, NULL, 0, out);
}

static struct shash_alg algs[] = { {
	.digestsize		= SHA256_DIGEST_SIZE,
	.init			= sha256_base_init,
	.update			= crypto_sha256_arm64_update,
	.final			= crypto_sha256_arm64_final,
	.finup			= crypto_sha256_arm64_finup,
	.descsize		= sizeof(struct sha256_state),
	.base.cra_name		= "sha256",
	.base.cra_driver_name	= "sha256-arm64",
	.base.cra_priority	= 125,
	.base.cra_blocksize	= SHA256_BLOCK_SIZE,
	.base.cra_module	= THIS_MODULE,
}, {
	.digestsize		= SHA224_DIGEST_SIZE,
	.init			= sha224_base_init,
	.update			= crypto_sha256_arm64_update,
	.final			= crypto_sha256_arm64_final,
	.finup			= crypto_sha256_arm64_finup,
	.descsize		= sizeof(struct sha256_state),
	.base.cra_name		= "sha224",
	.base.cra_driver_name	= "sha224-arm64",
	.base.cra_priority	= 125,
	.base.cra_blocksize	= SHA224_BLOCK_SIZE,
	.base.cra_module	= THIS_MODULE,
} };

static int sha256_update_neon(struct shash_desc *desc, const u8 *data,
			      unsigned int len)
{
	struct sha256_state *sctx = shash_desc_ctx(desc);

	if (!crypto_simd_usable())
		return sha256_base_do_update(desc, data, len,
				__sha256_block_data_order);

	while (len > 0) {
		unsigned int chunk = len;

		/*
		 * Don't hog the CPU for the entire time it takes to process all
		 * input when running on a preemptible kernel, but process the
		 * data block by block instead.
		 */
		if (IS_ENABLED(CONFIG_PREEMPTION) &&
		    chunk + sctx->count % SHA256_BLOCK_SIZE > SHA256_BLOCK_SIZE)
			chunk = SHA256_BLOCK_SIZE -
				sctx->count % SHA256_BLOCK_SIZE;

		kernel_neon_begin();
		sha256_base_do_update(desc, data, chunk, __sha256_block_neon);
		kernel_neon_end();
		data += chunk;
		len -= chunk;
	}
	return 0;
}

static int sha256_finup_neon(struct shash_desc *desc, const u8 *data,
			     unsigned int len, u8 *out)
{
	if (!crypto_simd_usable()) {
		if (len)
			sha256_base_do_update(desc, data, len,
				__sha256_block_data_order);
		sha256_base_do_finalize(desc, __sha256_block_data_order);
	} else {
		if (len)
			sha256_update_neon(desc, data, len);
		kernel_neon_begin();
		sha256_base_do_finalize(desc, __sha256_block_neon);
		kernel_neon_end();
	}
	return sha256_base_finish(desc, out);
}

static int sha256_final_neon(struct shash_desc *desc, u8 *out)
{
	return sha256_finup_neon(desc, NULL, 0, out);
}

static struct shash_alg neon_algs[] = { {
	.digestsize		= SHA256_DIGEST_SIZE,
	.init			= sha256_base_init,
	.update			= sha256_update_neon,
	.final			= sha256_final_neon,
	.finup			= sha256_finup_neon,
	.descsize		= sizeof(struct sha256_state),
	.base.cra_name		= "sha256",
	.base.cra_driver_name	= "sha256-arm64-neon",
	.base.cra_priority	= 150,
	.base.cra_blocksize	= SHA256_BLOCK_SIZE,
	.base.cra_module	= THIS_MODULE,
}, {
	.digestsize		= SHA224_DIGEST_SIZE,
	.init			= sha224_base_init,
	.update			= sha256_update_neon,
	.final			= sha256_final_neon,
	.finup			= sha256_finup_neon,
	.descsize		= sizeof(struct sha256_state),
	.base.cra_name		= "sha224",
	.base.cra_driver_name	= "sha224-arm64-neon",
	.base.cra_priority	= 150,
	.base.cra_blocksize	= SHA224_BLOCK_SIZE,
	.base.cra_module	= THIS_MODULE,
} };

static int __init sha256_mod_init(void)
{
	int ret = crypto_register_shashes(algs, ARRAY_SIZE(algs));
	if (ret)
		return ret;

	if (cpu_have_named_feature(ASIMD)) {
		ret = crypto_register_shashes(neon_algs, ARRAY_SIZE(neon_algs));
		if (ret)
			crypto_unregister_shashes(algs, ARRAY_SIZE(algs));
	}
	return ret;
}

static void __exit sha256_mod_fini(void)
{
	if (cpu_have_named_feature(ASIMD))
		crypto_unregister_shashes(neon_algs, ARRAY_SIZE(neon_algs));
	crypto_unregister_shashes(algs, ARRAY_SIZE(algs));
}

module_init(sha256_mod_init);
module_exit(sha256_mod_fini);<|MERGE_RESOLUTION|>--- conflicted
+++ resolved
@@ -35,15 +35,12 @@
 asmlinkage void sha256_block_neon(u32 *digest, const void *data,
 				  unsigned int num_blks);
 
-<<<<<<< HEAD
-=======
 static void __sha256_block_neon(struct sha256_state *sst, u8 const *src,
 				int blocks)
 {
 	sha256_block_neon(sst->state, src, blocks);
 }
 
->>>>>>> 7d2a07b7
 static int crypto_sha256_arm64_update(struct shash_desc *desc, const u8 *data,
 				      unsigned int len)
 {
