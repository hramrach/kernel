--- conflicted
+++ resolved
@@ -71,22 +71,10 @@
 quiet_cmd_perlasm = PERLASM $@
       cmd_perlasm = $(PERL) $(<) void $(@)
 
-<<<<<<< HEAD
-$(src)/poly1305-core.S_shipped: $(src)/poly1305-armv8.pl
-	$(call cmd,perlasm)
-
-$(src)/sha256-core.S_shipped: $(src)/sha512-armv8.pl
-=======
 $(obj)/%-core.S: $(src)/%-armv8.pl
->>>>>>> 7d2a07b7
 	$(call cmd,perlasm)
 
 $(obj)/sha256-core.S: $(src)/sha512-armv8.pl
 	$(call cmd,perlasm)
-<<<<<<< HEAD
-
-endif
-=======
->>>>>>> 7d2a07b7
 
 clean-files += poly1305-core.S sha256-core.S sha512-core.S