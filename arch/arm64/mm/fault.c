--- conflicted
+++ resolved
@@ -813,22 +813,4 @@
 
 	return rv;
 }
-<<<<<<< HEAD
-NOKPROBE_SYMBOL(do_debug_exception);
-
-#ifdef CONFIG_ARM64_PAN
-void cpu_enable_pan(const struct arm64_cpu_capabilities *__unused)
-{
-	/*
-	 * We modify PSTATE. This won't work from irq context as the PSTATE
-	 * is discarded once we return from the exception.
-	 */
-	WARN_ON_ONCE(in_interrupt());
-
-	config_sctlr_el1(SCTLR_EL1_SPAN, 0);
-	asm(SET_PSTATE_PAN(1));
-}
-#endif /* CONFIG_ARM64_PAN */
-=======
-NOKPROBE_SYMBOL(do_debug_exception);
->>>>>>> 17d93760
+NOKPROBE_SYMBOL(do_debug_exception);