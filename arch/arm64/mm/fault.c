// SPDX-License-Identifier: GPL-2.0-only
/*
 * Based on arch/arm/mm/fault.c
 *
 * Copyright (C) 1995  Linus Torvalds
 * Copyright (C) 1995-2004 Russell King
 * Copyright (C) 2012 ARM Ltd.
 */

#include <linux/acpi.h>
#include <linux/extable.h>
#include <linux/signal.h>
#include <linux/mm.h>
#include <linux/hardirq.h>
#include <linux/init.h>
#include <linux/kprobes.h>
#include <linux/uaccess.h>
#include <linux/page-flags.h>
#include <linux/sched/signal.h>
#include <linux/sched/debug.h>
#include <linux/highmem.h>
#include <linux/perf_event.h>
#include <linux/preempt.h>
#include <linux/hugetlb.h>

#include <asm/acpi.h>
#include <asm/bug.h>
#include <asm/cmpxchg.h>
#include <asm/cpufeature.h>
#include <asm/exception.h>
#include <asm/daifflags.h>
#include <asm/debug-monitors.h>
#include <asm/esr.h>
#include <asm/kasan.h>
#include <asm/sysreg.h>
#include <asm/system_misc.h>
#include <asm/pgtable.h>
#include <asm/tlbflush.h>
#include <asm/traps.h>

struct fault_info {
	int	(*fn)(unsigned long addr, unsigned int esr,
		      struct pt_regs *regs);
	int	sig;
	int	code;
	const char *name;
};

static const struct fault_info fault_info[];
static struct fault_info debug_fault_info[];

static inline const struct fault_info *esr_to_fault_info(unsigned int esr)
{
	return fault_info + (esr & ESR_ELx_FSC);
}

static inline const struct fault_info *esr_to_debug_fault_info(unsigned int esr)
{
	return debug_fault_info + DBG_ESR_EVT(esr);
}

#ifdef CONFIG_KPROBES
static inline int notify_page_fault(struct pt_regs *regs, unsigned int esr)
{
	int ret = 0;

	/* kprobe_running() needs smp_processor_id() */
	if (!user_mode(regs)) {
		preempt_disable();
		if (kprobe_running() && kprobe_fault_handler(regs, esr))
			ret = 1;
		preempt_enable();
	}

	return ret;
}
#else
static inline int notify_page_fault(struct pt_regs *regs, unsigned int esr)
{
	return 0;
}
#endif

static void data_abort_decode(unsigned int esr)
{
	pr_alert("Data abort info:\n");

	if (esr & ESR_ELx_ISV) {
		pr_alert("  Access size = %u byte(s)\n",
			 1U << ((esr & ESR_ELx_SAS) >> ESR_ELx_SAS_SHIFT));
		pr_alert("  SSE = %lu, SRT = %lu\n",
			 (esr & ESR_ELx_SSE) >> ESR_ELx_SSE_SHIFT,
			 (esr & ESR_ELx_SRT_MASK) >> ESR_ELx_SRT_SHIFT);
		pr_alert("  SF = %lu, AR = %lu\n",
			 (esr & ESR_ELx_SF) >> ESR_ELx_SF_SHIFT,
			 (esr & ESR_ELx_AR) >> ESR_ELx_AR_SHIFT);
	} else {
		pr_alert("  ISV = 0, ISS = 0x%08lx\n", esr & ESR_ELx_ISS_MASK);
	}

	pr_alert("  CM = %lu, WnR = %lu\n",
		 (esr & ESR_ELx_CM) >> ESR_ELx_CM_SHIFT,
		 (esr & ESR_ELx_WNR) >> ESR_ELx_WNR_SHIFT);
}

static void mem_abort_decode(unsigned int esr)
{
	pr_alert("Mem abort info:\n");

	pr_alert("  ESR = 0x%08x\n", esr);
	pr_alert("  Exception class = %s, IL = %u bits\n",
		 esr_get_class_string(esr),
		 (esr & ESR_ELx_IL) ? 32 : 16);
	pr_alert("  SET = %lu, FnV = %lu\n",
		 (esr & ESR_ELx_SET_MASK) >> ESR_ELx_SET_SHIFT,
		 (esr & ESR_ELx_FnV) >> ESR_ELx_FnV_SHIFT);
	pr_alert("  EA = %lu, S1PTW = %lu\n",
		 (esr & ESR_ELx_EA) >> ESR_ELx_EA_SHIFT,
		 (esr & ESR_ELx_S1PTW) >> ESR_ELx_S1PTW_SHIFT);

	if (esr_is_data_abort(esr))
		data_abort_decode(esr);
}

static inline bool is_ttbr0_addr(unsigned long addr)
{
	/* entry assembly clears tags for TTBR0 addrs */
	return addr < TASK_SIZE;
}

static inline bool is_ttbr1_addr(unsigned long addr)
{
	/* TTBR1 addresses may have a tag if KASAN_SW_TAGS is in use */
	return arch_kasan_reset_tag(addr) >= VA_START;
}

/*
 * Dump out the page tables associated with 'addr' in the currently active mm.
 */
static void show_pte(unsigned long addr)
{
	struct mm_struct *mm;
	pgd_t *pgdp;
	pgd_t pgd;

	if (is_ttbr0_addr(addr)) {
		/* TTBR0 */
		mm = current->active_mm;
		if (mm == &init_mm) {
			pr_alert("[%016lx] user address but active_mm is swapper\n",
				 addr);
			return;
		}
	} else if (is_ttbr1_addr(addr)) {
		/* TTBR1 */
		mm = &init_mm;
	} else {
		pr_alert("[%016lx] address between user and kernel address ranges\n",
			 addr);
		return;
	}

	pr_alert("%s pgtable: %luk pages, %u-bit VAs, pgdp=%016lx\n",
		 mm == &init_mm ? "swapper" : "user", PAGE_SIZE / SZ_1K,
		 mm == &init_mm ? VA_BITS : (int)vabits_user,
		 (unsigned long)virt_to_phys(mm->pgd));
	pgdp = pgd_offset(mm, addr);
	pgd = READ_ONCE(*pgdp);
	pr_alert("[%016lx] pgd=%016llx", addr, pgd_val(pgd));

	do {
		pud_t *pudp, pud;
		pmd_t *pmdp, pmd;
		pte_t *ptep, pte;

		if (pgd_none(pgd) || pgd_bad(pgd))
			break;

		pudp = pud_offset(pgdp, addr);
		pud = READ_ONCE(*pudp);
		pr_cont(", pud=%016llx", pud_val(pud));
		if (pud_none(pud) || pud_bad(pud))
			break;

		pmdp = pmd_offset(pudp, addr);
		pmd = READ_ONCE(*pmdp);
		pr_cont(", pmd=%016llx", pmd_val(pmd));
		if (pmd_none(pmd) || pmd_bad(pmd))
			break;

		ptep = pte_offset_map(pmdp, addr);
		pte = READ_ONCE(*ptep);
		pr_cont(", pte=%016llx", pte_val(pte));
		pte_unmap(ptep);
	} while(0);

	pr_cont("\n");
}

/*
 * This function sets the access flags (dirty, accessed), as well as write
 * permission, and only to a more permissive setting.
 *
 * It needs to cope with hardware update of the accessed/dirty state by other
 * agents in the system and can safely skip the __sync_icache_dcache() call as,
 * like set_pte_at(), the PTE is never changed from no-exec to exec here.
 *
 * Returns whether or not the PTE actually changed.
 */
int ptep_set_access_flags(struct vm_area_struct *vma,
			  unsigned long address, pte_t *ptep,
			  pte_t entry, int dirty)
{
	pteval_t old_pteval, pteval;
	pte_t pte = READ_ONCE(*ptep);

	if (pte_same(pte, entry))
		return 0;

	/* only preserve the access flags and write permission */
	pte_val(entry) &= PTE_RDONLY | PTE_AF | PTE_WRITE | PTE_DIRTY;

	/*
	 * Setting the flags must be done atomically to avoid racing with the
	 * hardware update of the access/dirty state. The PTE_RDONLY bit must
	 * be set to the most permissive (lowest value) of *ptep and entry
	 * (calculated as: a & b == ~(~a | ~b)).
	 */
	pte_val(entry) ^= PTE_RDONLY;
	pteval = pte_val(pte);
	do {
		old_pteval = pteval;
		pteval ^= PTE_RDONLY;
		pteval |= pte_val(entry);
		pteval ^= PTE_RDONLY;
		pteval = cmpxchg_relaxed(&pte_val(*ptep), old_pteval, pteval);
	} while (pteval != old_pteval);

	flush_tlb_fix_spurious_fault(vma, address);
	return 1;
}

static bool is_el1_instruction_abort(unsigned int esr)
{
	return ESR_ELx_EC(esr) == ESR_ELx_EC_IABT_CUR;
}

static inline bool is_el1_permission_fault(unsigned long addr, unsigned int esr,
					   struct pt_regs *regs)
{
	unsigned int ec       = ESR_ELx_EC(esr);
	unsigned int fsc_type = esr & ESR_ELx_FSC_TYPE;

	if (ec != ESR_ELx_EC_DABT_CUR && ec != ESR_ELx_EC_IABT_CUR)
		return false;

	if (fsc_type == ESR_ELx_FSC_PERM)
		return true;

	if (is_ttbr0_addr(addr) && system_uses_ttbr0_pan())
		return fsc_type == ESR_ELx_FSC_FAULT &&
			(regs->pstate & PSR_PAN_BIT);

	return false;
}

static void die_kernel_fault(const char *msg, unsigned long addr,
			     unsigned int esr, struct pt_regs *regs)
{
	bust_spinlocks(1);

	pr_alert("Unable to handle kernel %s at virtual address %016lx\n", msg,
		 addr);

	mem_abort_decode(esr);

	show_pte(addr);
	die("Oops", regs, esr);
	bust_spinlocks(0);
	do_exit(SIGKILL);
}

static void __do_kernel_fault(unsigned long addr, unsigned int esr,
			      struct pt_regs *regs)
{
	const char *msg;

	/*
	 * Are we prepared to handle this kernel fault?
	 * We are almost certainly not prepared to handle instruction faults.
	 */
	if (!is_el1_instruction_abort(esr) && fixup_exception(regs))
		return;

	if (is_el1_permission_fault(addr, esr, regs)) {
		if (esr & ESR_ELx_WNR)
			msg = "write to read-only memory";
		else
			msg = "read from unreadable memory";
	} else if (addr < PAGE_SIZE) {
		msg = "NULL pointer dereference";
	} else {
		msg = "paging request";
	}

	die_kernel_fault(msg, addr, esr, regs);
}

static void set_thread_esr(unsigned long address, unsigned int esr)
{
	current->thread.fault_address = address;

	/*
	 * If the faulting address is in the kernel, we must sanitize the ESR.
	 * From userspace's point of view, kernel-only mappings don't exist
	 * at all, so we report them as level 0 translation faults.
	 * (This is not quite the way that "no mapping there at all" behaves:
	 * an alignment fault not caused by the memory type would take
	 * precedence over translation fault for a real access to empty
	 * space. Unfortunately we can't easily distinguish "alignment fault
	 * not caused by memory type" from "alignment fault caused by memory
	 * type", so we ignore this wrinkle and just return the translation
	 * fault.)
	 */
	if (!is_ttbr0_addr(current->thread.fault_address)) {
		switch (ESR_ELx_EC(esr)) {
		case ESR_ELx_EC_DABT_LOW:
			/*
			 * These bits provide only information about the
			 * faulting instruction, which userspace knows already.
			 * We explicitly clear bits which are architecturally
			 * RES0 in case they are given meanings in future.
			 * We always report the ESR as if the fault was taken
			 * to EL1 and so ISV and the bits in ISS[23:14] are
			 * clear. (In fact it always will be a fault to EL1.)
			 */
			esr &= ESR_ELx_EC_MASK | ESR_ELx_IL |
				ESR_ELx_CM | ESR_ELx_WNR;
			esr |= ESR_ELx_FSC_FAULT;
			break;
		case ESR_ELx_EC_IABT_LOW:
			/*
			 * Claim a level 0 translation fault.
			 * All other bits are architecturally RES0 for faults
			 * reported with that DFSC value, so we clear them.
			 */
			esr &= ESR_ELx_EC_MASK | ESR_ELx_IL;
			esr |= ESR_ELx_FSC_FAULT;
			break;
		default:
			/*
			 * This should never happen (entry.S only brings us
			 * into this code for insn and data aborts from a lower
			 * exception level). Fail safe by not providing an ESR
			 * context record at all.
			 */
			WARN(1, "ESR 0x%x is not DABT or IABT from EL0\n", esr);
			esr = 0;
			break;
		}
	}

	current->thread.fault_code = esr;
}

static void do_bad_area(unsigned long addr, unsigned int esr, struct pt_regs *regs)
{
	/*
	 * If we are in kernel mode at this point, we have no context to
	 * handle this fault with.
	 */
	if (user_mode(regs)) {
		const struct fault_info *inf = esr_to_fault_info(esr);

		set_thread_esr(addr, esr);
		arm64_force_sig_fault(inf->sig, inf->code, (void __user *)addr,
				      inf->name);
	} else {
		__do_kernel_fault(addr, esr, regs);
	}
}

#define VM_FAULT_BADMAP		0x010000
#define VM_FAULT_BADACCESS	0x020000

static vm_fault_t __do_page_fault(struct mm_struct *mm, unsigned long addr,
			   unsigned int mm_flags, unsigned long vm_flags,
			   struct task_struct *tsk)
{
	struct vm_area_struct *vma;
	vm_fault_t fault;

	vma = find_vma(mm, addr);
	fault = VM_FAULT_BADMAP;
	if (unlikely(!vma))
		goto out;
	if (unlikely(vma->vm_start > addr))
		goto check_stack;

	/*
	 * Ok, we have a good vm_area for this memory access, so we can handle
	 * it.
	 */
good_area:
	/*
	 * Check that the permissions on the VMA allow for the fault which
	 * occurred.
	 */
	if (!(vma->vm_flags & vm_flags)) {
		fault = VM_FAULT_BADACCESS;
		goto out;
	}

	return handle_mm_fault(vma, addr & PAGE_MASK, mm_flags);

check_stack:
	if (vma->vm_flags & VM_GROWSDOWN && !expand_stack(vma, addr))
		goto good_area;
out:
	return fault;
}

static bool is_el0_instruction_abort(unsigned int esr)
{
	return ESR_ELx_EC(esr) == ESR_ELx_EC_IABT_LOW;
}

static int __kprobes do_page_fault(unsigned long addr, unsigned int esr,
				   struct pt_regs *regs)
{
	const struct fault_info *inf;
	struct task_struct *tsk;
	struct mm_struct *mm;
	vm_fault_t fault, major = 0;
	unsigned long vm_flags = VM_READ | VM_WRITE;
	unsigned int mm_flags = FAULT_FLAG_ALLOW_RETRY | FAULT_FLAG_KILLABLE;

	if (notify_page_fault(regs, esr))
		return 0;

	tsk = current;
	mm  = tsk->mm;

	/*
	 * If we're in an interrupt or have no user context, we must not take
	 * the fault.
	 */
	if (faulthandler_disabled() || !mm)
		goto no_context;

	if (user_mode(regs))
		mm_flags |= FAULT_FLAG_USER;

	if (is_el0_instruction_abort(esr)) {
		vm_flags = VM_EXEC;
	} else if ((esr & ESR_ELx_WNR) && !(esr & ESR_ELx_CM)) {
		vm_flags = VM_WRITE;
		mm_flags |= FAULT_FLAG_WRITE;
	}

	if (is_ttbr0_addr(addr) && is_el1_permission_fault(addr, esr, regs)) {
		/* regs->orig_addr_limit may be 0 if we entered from EL0 */
		if (regs->orig_addr_limit == KERNEL_DS)
			die_kernel_fault("access to user memory with fs=KERNEL_DS",
					 addr, esr, regs);

		if (is_el1_instruction_abort(esr))
			die_kernel_fault("execution of user memory",
					 addr, esr, regs);

		if (!search_exception_tables(regs->pc))
			die_kernel_fault("access to user memory outside uaccess routines",
					 addr, esr, regs);
	}

	perf_sw_event(PERF_COUNT_SW_PAGE_FAULTS, 1, regs, addr);

	/*
	 * As per x86, we may deadlock here. However, since the kernel only
	 * validly references user space from well defined areas of the code,
	 * we can bug out early if this is from code which shouldn't.
	 */
	if (!down_read_trylock(&mm->mmap_sem)) {
		if (!user_mode(regs) && !search_exception_tables(regs->pc))
			goto no_context;
retry:
		down_read(&mm->mmap_sem);
	} else {
		/*
		 * The above down_read_trylock() might have succeeded in which
		 * case, we'll have missed the might_sleep() from down_read().
		 */
		might_sleep();
#ifdef CONFIG_DEBUG_VM
		if (!user_mode(regs) && !search_exception_tables(regs->pc))
			goto no_context;
#endif
	}

	fault = __do_page_fault(mm, addr, mm_flags, vm_flags, tsk);
	major |= fault & VM_FAULT_MAJOR;

	if (fault & VM_FAULT_RETRY) {
		/*
		 * If we need to retry but a fatal signal is pending,
		 * handle the signal first. We do not need to release
		 * the mmap_sem because it would already be released
		 * in __lock_page_or_retry in mm/filemap.c.
		 */
		if (fatal_signal_pending(current)) {
			if (!user_mode(regs))
				goto no_context;
			return 0;
		}

		/*
		 * Clear FAULT_FLAG_ALLOW_RETRY to avoid any risk of
		 * starvation.
		 */
		if (mm_flags & FAULT_FLAG_ALLOW_RETRY) {
			mm_flags &= ~FAULT_FLAG_ALLOW_RETRY;
			mm_flags |= FAULT_FLAG_TRIED;
			goto retry;
		}
	}
	up_read(&mm->mmap_sem);

	/*
	 * Handle the "normal" (no error) case first.
	 */
	if (likely(!(fault & (VM_FAULT_ERROR | VM_FAULT_BADMAP |
			      VM_FAULT_BADACCESS)))) {
		/*
		 * Major/minor page fault accounting is only done
		 * once. If we go through a retry, it is extremely
		 * likely that the page will be found in page cache at
		 * that point.
		 */
		if (major) {
			tsk->maj_flt++;
			perf_sw_event(PERF_COUNT_SW_PAGE_FAULTS_MAJ, 1, regs,
				      addr);
		} else {
			tsk->min_flt++;
			perf_sw_event(PERF_COUNT_SW_PAGE_FAULTS_MIN, 1, regs,
				      addr);
		}

		return 0;
	}

	/*
	 * If we are in kernel mode at this point, we have no context to
	 * handle this fault with.
	 */
	if (!user_mode(regs))
		goto no_context;

	if (fault & VM_FAULT_OOM) {
		/*
		 * We ran out of memory, call the OOM killer, and return to
		 * userspace (which will retry the fault, or kill us if we got
		 * oom-killed).
		 */
		pagefault_out_of_memory();
		return 0;
	}

	inf = esr_to_fault_info(esr);
	set_thread_esr(addr, esr);
	if (fault & VM_FAULT_SIGBUS) {
		/*
		 * We had some memory, but were unable to successfully fix up
		 * this page fault.
		 */
		arm64_force_sig_fault(SIGBUS, BUS_ADRERR, (void __user *)addr,
				      inf->name);
	} else if (fault & (VM_FAULT_HWPOISON_LARGE | VM_FAULT_HWPOISON)) {
		unsigned int lsb;

		lsb = PAGE_SHIFT;
		if (fault & VM_FAULT_HWPOISON_LARGE)
			lsb = hstate_index_to_shift(VM_FAULT_GET_HINDEX(fault));

		arm64_force_sig_mceerr(BUS_MCEERR_AR, (void __user *)addr, lsb,
				       inf->name);
	} else {
		/*
		 * Something tried to access memory that isn't in our memory
		 * map.
		 */
		arm64_force_sig_fault(SIGSEGV,
				      fault == VM_FAULT_BADACCESS ? SEGV_ACCERR : SEGV_MAPERR,
				      (void __user *)addr,
				      inf->name);
	}

	return 0;

no_context:
	__do_kernel_fault(addr, esr, regs);
	return 0;
}

static int __kprobes do_translation_fault(unsigned long addr,
					  unsigned int esr,
					  struct pt_regs *regs)
{
	if (is_ttbr0_addr(addr))
		return do_page_fault(addr, esr, regs);

	do_bad_area(addr, esr, regs);
	return 0;
}

static int do_alignment_fault(unsigned long addr, unsigned int esr,
			      struct pt_regs *regs)
{
	do_bad_area(addr, esr, regs);
	return 0;
}

static int do_bad(unsigned long addr, unsigned int esr, struct pt_regs *regs)
{
	return 1; /* "fault" */
}

static int do_sea(unsigned long addr, unsigned int esr, struct pt_regs *regs)
{
	const struct fault_info *inf;
	void __user *siaddr;

	inf = esr_to_fault_info(esr);

	/*
	 * Return value ignored as we rely on signal merging.
	 * Future patches will make this more robust.
	 */
	apei_claim_sea(regs);

	if (esr & ESR_ELx_FnV)
		siaddr = NULL;
	else
		siaddr  = (void __user *)addr;
	arm64_notify_die(inf->name, regs, inf->sig, inf->code, siaddr, esr);

	return 0;
}

static const struct fault_info fault_info[] = {
	{ do_bad,		SIGKILL, SI_KERNEL,	"ttbr address size fault"	},
	{ do_bad,		SIGKILL, SI_KERNEL,	"level 1 address size fault"	},
	{ do_bad,		SIGKILL, SI_KERNEL,	"level 2 address size fault"	},
	{ do_bad,		SIGKILL, SI_KERNEL,	"level 3 address size fault"	},
	{ do_translation_fault,	SIGSEGV, SEGV_MAPERR,	"level 0 translation fault"	},
	{ do_translation_fault,	SIGSEGV, SEGV_MAPERR,	"level 1 translation fault"	},
	{ do_translation_fault,	SIGSEGV, SEGV_MAPERR,	"level 2 translation fault"	},
	{ do_translation_fault,	SIGSEGV, SEGV_MAPERR,	"level 3 translation fault"	},
	{ do_bad,		SIGKILL, SI_KERNEL,	"unknown 8"			},
	{ do_page_fault,	SIGSEGV, SEGV_ACCERR,	"level 1 access flag fault"	},
	{ do_page_fault,	SIGSEGV, SEGV_ACCERR,	"level 2 access flag fault"	},
	{ do_page_fault,	SIGSEGV, SEGV_ACCERR,	"level 3 access flag fault"	},
	{ do_bad,		SIGKILL, SI_KERNEL,	"unknown 12"			},
	{ do_page_fault,	SIGSEGV, SEGV_ACCERR,	"level 1 permission fault"	},
	{ do_page_fault,	SIGSEGV, SEGV_ACCERR,	"level 2 permission fault"	},
	{ do_page_fault,	SIGSEGV, SEGV_ACCERR,	"level 3 permission fault"	},
	{ do_sea,		SIGBUS,  BUS_OBJERR,	"synchronous external abort"	},
	{ do_bad,		SIGKILL, SI_KERNEL,	"unknown 17"			},
	{ do_bad,		SIGKILL, SI_KERNEL,	"unknown 18"			},
	{ do_bad,		SIGKILL, SI_KERNEL,	"unknown 19"			},
	{ do_sea,		SIGKILL, SI_KERNEL,	"level 0 (translation table walk)"	},
	{ do_sea,		SIGKILL, SI_KERNEL,	"level 1 (translation table walk)"	},
	{ do_sea,		SIGKILL, SI_KERNEL,	"level 2 (translation table walk)"	},
	{ do_sea,		SIGKILL, SI_KERNEL,	"level 3 (translation table walk)"	},
	{ do_sea,		SIGBUS,  BUS_OBJERR,	"synchronous parity or ECC error" },	// Reserved when RAS is implemented
	{ do_bad,		SIGKILL, SI_KERNEL,	"unknown 25"			},
	{ do_bad,		SIGKILL, SI_KERNEL,	"unknown 26"			},
	{ do_bad,		SIGKILL, SI_KERNEL,	"unknown 27"			},
	{ do_sea,		SIGKILL, SI_KERNEL,	"level 0 synchronous parity error (translation table walk)"	},	// Reserved when RAS is implemented
	{ do_sea,		SIGKILL, SI_KERNEL,	"level 1 synchronous parity error (translation table walk)"	},	// Reserved when RAS is implemented
	{ do_sea,		SIGKILL, SI_KERNEL,	"level 2 synchronous parity error (translation table walk)"	},	// Reserved when RAS is implemented
	{ do_sea,		SIGKILL, SI_KERNEL,	"level 3 synchronous parity error (translation table walk)"	},	// Reserved when RAS is implemented
	{ do_bad,		SIGKILL, SI_KERNEL,	"unknown 32"			},
	{ do_alignment_fault,	SIGBUS,  BUS_ADRALN,	"alignment fault"		},
	{ do_bad,		SIGKILL, SI_KERNEL,	"unknown 34"			},
	{ do_bad,		SIGKILL, SI_KERNEL,	"unknown 35"			},
	{ do_bad,		SIGKILL, SI_KERNEL,	"unknown 36"			},
	{ do_bad,		SIGKILL, SI_KERNEL,	"unknown 37"			},
	{ do_bad,		SIGKILL, SI_KERNEL,	"unknown 38"			},
	{ do_bad,		SIGKILL, SI_KERNEL,	"unknown 39"			},
	{ do_bad,		SIGKILL, SI_KERNEL,	"unknown 40"			},
	{ do_bad,		SIGKILL, SI_KERNEL,	"unknown 41"			},
	{ do_bad,		SIGKILL, SI_KERNEL,	"unknown 42"			},
	{ do_bad,		SIGKILL, SI_KERNEL,	"unknown 43"			},
	{ do_bad,		SIGKILL, SI_KERNEL,	"unknown 44"			},
	{ do_bad,		SIGKILL, SI_KERNEL,	"unknown 45"			},
	{ do_bad,		SIGKILL, SI_KERNEL,	"unknown 46"			},
	{ do_bad,		SIGKILL, SI_KERNEL,	"unknown 47"			},
	{ do_bad,		SIGKILL, SI_KERNEL,	"TLB conflict abort"		},
	{ do_bad,		SIGKILL, SI_KERNEL,	"Unsupported atomic hardware update fault"	},
	{ do_bad,		SIGKILL, SI_KERNEL,	"unknown 50"			},
	{ do_bad,		SIGKILL, SI_KERNEL,	"unknown 51"			},
	{ do_bad,		SIGKILL, SI_KERNEL,	"implementation fault (lockdown abort)" },
	{ do_bad,		SIGBUS,  BUS_OBJERR,	"implementation fault (unsupported exclusive)" },
	{ do_bad,		SIGKILL, SI_KERNEL,	"unknown 54"			},
	{ do_bad,		SIGKILL, SI_KERNEL,	"unknown 55"			},
	{ do_bad,		SIGKILL, SI_KERNEL,	"unknown 56"			},
	{ do_bad,		SIGKILL, SI_KERNEL,	"unknown 57"			},
	{ do_bad,		SIGKILL, SI_KERNEL,	"unknown 58" 			},
	{ do_bad,		SIGKILL, SI_KERNEL,	"unknown 59"			},
	{ do_bad,		SIGKILL, SI_KERNEL,	"unknown 60"			},
	{ do_bad,		SIGKILL, SI_KERNEL,	"section domain fault"		},
	{ do_bad,		SIGKILL, SI_KERNEL,	"page domain fault"		},
	{ do_bad,		SIGKILL, SI_KERNEL,	"unknown 63"			},
};

asmlinkage void __exception do_mem_abort(unsigned long addr, unsigned int esr,
					 struct pt_regs *regs)
{
	const struct fault_info *inf = esr_to_fault_info(esr);

	if (!inf->fn(addr, esr, regs))
		return;

	if (!user_mode(regs)) {
		pr_alert("Unhandled fault at 0x%016lx\n", addr);
		mem_abort_decode(esr);
		show_pte(addr);
	}

	arm64_notify_die(inf->name, regs,
			 inf->sig, inf->code, (void __user *)addr, esr);
}

asmlinkage void __exception do_el0_irq_bp_hardening(void)
{
	/* PC has already been checked in entry.S */
	arm64_apply_bp_hardening();
}

asmlinkage void __exception do_el0_ia_bp_hardening(unsigned long addr,
						   unsigned int esr,
						   struct pt_regs *regs)
{
	/*
	 * We've taken an instruction abort from userspace and not yet
	 * re-enabled IRQs. If the address is a kernel address, apply
	 * BP hardening prior to enabling IRQs and pre-emption.
	 */
	if (!is_ttbr0_addr(addr))
		arm64_apply_bp_hardening();

	local_daif_restore(DAIF_PROCCTX);
	do_mem_abort(addr, esr, regs);
}


asmlinkage void __exception do_sp_pc_abort(unsigned long addr,
					   unsigned int esr,
					   struct pt_regs *regs)
{
	if (user_mode(regs)) {
		if (!is_ttbr0_addr(instruction_pointer(regs)))
			arm64_apply_bp_hardening();
		local_daif_restore(DAIF_PROCCTX);
	}

	arm64_notify_die("SP/PC alignment exception", regs,
			 SIGBUS, BUS_ADRALN, (void __user *)addr, esr);
}

int __init early_brk64(unsigned long addr, unsigned int esr,
		       struct pt_regs *regs);

/*
 * __refdata because early_brk64 is __init, but the reference to it is
 * clobbered at arch_initcall time.
 * See traps.c and debug-monitors.c:debug_traps_init().
 */
static struct fault_info __refdata debug_fault_info[] = {
	{ do_bad,	SIGTRAP,	TRAP_HWBKPT,	"hardware breakpoint"	},
	{ do_bad,	SIGTRAP,	TRAP_HWBKPT,	"hardware single-step"	},
	{ do_bad,	SIGTRAP,	TRAP_HWBKPT,	"hardware watchpoint"	},
	{ do_bad,	SIGKILL,	SI_KERNEL,	"unknown 3"		},
	{ do_bad,	SIGTRAP,	TRAP_BRKPT,	"aarch32 BKPT"		},
	{ do_bad,	SIGKILL,	SI_KERNEL,	"aarch32 vector catch"	},
	{ early_brk64,	SIGTRAP,	TRAP_BRKPT,	"aarch64 BRK"		},
	{ do_bad,	SIGKILL,	SI_KERNEL,	"unknown 7"		},
};

void __init hook_debug_fault_code(int nr,
				  int (*fn)(unsigned long, unsigned int, struct pt_regs *),
				  int sig, int code, const char *name)
{
	BUG_ON(nr < 0 || nr >= ARRAY_SIZE(debug_fault_info));

	debug_fault_info[nr].fn		= fn;
	debug_fault_info[nr].sig	= sig;
	debug_fault_info[nr].code	= code;
	debug_fault_info[nr].name	= name;
}

#ifdef CONFIG_ARM64_ERRATUM_1463225
DECLARE_PER_CPU(int, __in_cortex_a76_erratum_1463225_wa);

static int __exception
cortex_a76_erratum_1463225_debug_handler(struct pt_regs *regs)
{
	if (user_mode(regs))
		return 0;

	if (!__this_cpu_read(__in_cortex_a76_erratum_1463225_wa))
		return 0;

	/*
	 * We've taken a dummy step exception from the kernel to ensure
	 * that interrupts are re-enabled on the syscall path. Return back
	 * to cortex_a76_erratum_1463225_svc_handler() with debug exceptions
	 * masked so that we can safely restore the mdscr and get on with
	 * handling the syscall.
	 */
	regs->pstate |= PSR_D_BIT;
	return 1;
}
#else
static int __exception
cortex_a76_erratum_1463225_debug_handler(struct pt_regs *regs)
{
	return 0;
}
#endif /* CONFIG_ARM64_ERRATUM_1463225 */

<<<<<<< HEAD
asmlinkage int __exception do_debug_exception(unsigned long addr_if_watchpoint,
=======
asmlinkage void __exception do_debug_exception(unsigned long addr_if_watchpoint,
>>>>>>> c59c1e66
					       unsigned int esr,
					       struct pt_regs *regs)
{
	const struct fault_info *inf = esr_to_debug_fault_info(esr);
	unsigned long pc = instruction_pointer(regs);

	if (cortex_a76_erratum_1463225_debug_handler(regs))
		return;

	if (cortex_a76_erratum_1463225_debug_handler(regs))
		return 0;

	/*
	 * Tell lockdep we disabled irqs in entry.S. Do nothing if they were
	 * already disabled to preserve the last enabled/disabled addresses.
	 */
	if (interrupts_enabled(regs))
		trace_hardirqs_off();

	if (user_mode(regs) && !is_ttbr0_addr(pc))
		arm64_apply_bp_hardening();

	if (inf->fn(addr_if_watchpoint, esr, regs)) {
		arm64_notify_die(inf->name, regs,
				 inf->sig, inf->code, (void __user *)pc, esr);
	}

	if (interrupts_enabled(regs))
		trace_hardirqs_on();
}
NOKPROBE_SYMBOL(do_debug_exception);<|MERGE_RESOLUTION|>--- conflicted
+++ resolved
@@ -830,11 +830,7 @@
 }
 #endif /* CONFIG_ARM64_ERRATUM_1463225 */
 
-<<<<<<< HEAD
-asmlinkage int __exception do_debug_exception(unsigned long addr_if_watchpoint,
-=======
 asmlinkage void __exception do_debug_exception(unsigned long addr_if_watchpoint,
->>>>>>> c59c1e66
 					       unsigned int esr,
 					       struct pt_regs *regs)
 {
@@ -843,9 +839,6 @@
 
 	if (cortex_a76_erratum_1463225_debug_handler(regs))
 		return;
-
-	if (cortex_a76_erratum_1463225_debug_handler(regs))
-		return 0;
 
 	/*
 	 * Tell lockdep we disabled irqs in entry.S. Do nothing if they were
