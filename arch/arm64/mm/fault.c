--- conflicted
+++ resolved
@@ -428,18 +428,6 @@
 	fault = __do_page_fault(mm, addr, mm_flags, vm_flags, tsk);
 	major |= fault & VM_FAULT_MAJOR;
 
-<<<<<<< HEAD
-	/*
-	 * If we need to retry but a fatal signal is pending, handle the
-	 * signal first. We do not need to release the mmap_sem because it
-	 * would already be released in __lock_page_or_retry in mm/filemap.c.
-	 */
-	if ((fault & VM_FAULT_RETRY) && fatal_signal_pending(current)) {
-		if (!user_mode(regs))
-			goto no_context;
-		return 0;
-	}
-=======
 	if (fault & VM_FAULT_RETRY) {
 		/*
 		 * If we need to retry but a fatal signal is pending,
@@ -464,7 +452,6 @@
 		}
 	}
 	up_read(&mm->mmap_sem);
->>>>>>> f4a53352
 
 	/*
 	 * Handle the "normal" (no error) case first.
