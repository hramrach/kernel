// SPDX-License-Identifier: GPL-2.0-only
/*
 * This file contains kasan initialization code for ARM64.
 *
 * Copyright (c) 2015 Samsung Electronics Co., Ltd.
 * Author: Andrey Ryabinin <ryabinin.a.a@gmail.com>
 */

#define pr_fmt(fmt) "kasan: " fmt
#include <linux/kasan.h>
#include <linux/kernel.h>
#include <linux/sched/task.h>
#include <linux/memblock.h>
#include <linux/start_kernel.h>
#include <linux/mm.h>

#include <asm/mmu_context.h>
#include <asm/kernel-pgtable.h>
#include <asm/page.h>
#include <asm/pgalloc.h>
#include <asm/sections.h>
#include <asm/tlbflush.h>

#if defined(CONFIG_KASAN_GENERIC) || defined(CONFIG_KASAN_SW_TAGS)

static pgd_t tmp_pg_dir[PTRS_PER_PGD] __initdata __aligned(PGD_SIZE);

/*
 * The p*d_populate functions call virt_to_phys implicitly so they can't be used
 * directly on kernel symbols (bm_p*d). All the early functions are called too
 * early to use lm_alias so __p*d_populate functions must be used to populate
 * with the physical address from __pa_symbol.
 */

static phys_addr_t __init kasan_alloc_zeroed_page(int node)
{
	void *p = memblock_alloc_try_nid(PAGE_SIZE, PAGE_SIZE,
					      __pa(MAX_DMA_ADDRESS),
					      MEMBLOCK_ALLOC_KASAN, node);
	if (!p)
		panic("%s: Failed to allocate %lu bytes align=0x%lx nid=%d from=%llx\n",
		      __func__, PAGE_SIZE, PAGE_SIZE, node,
		      __pa(MAX_DMA_ADDRESS));

	return __pa(p);
}

static phys_addr_t __init kasan_alloc_raw_page(int node)
{
	void *p = memblock_alloc_try_nid_raw(PAGE_SIZE, PAGE_SIZE,
						__pa(MAX_DMA_ADDRESS),
						MEMBLOCK_ALLOC_KASAN, node);
	if (!p)
		panic("%s: Failed to allocate %lu bytes align=0x%lx nid=%d from=%llx\n",
		      __func__, PAGE_SIZE, PAGE_SIZE, node,
		      __pa(MAX_DMA_ADDRESS));

	return __pa(p);
}

static pte_t *__init kasan_pte_offset(pmd_t *pmdp, unsigned long addr, int node,
				      bool early)
{
	if (pmd_none(READ_ONCE(*pmdp))) {
		phys_addr_t pte_phys = early ?
				__pa_symbol(kasan_early_shadow_pte)
					: kasan_alloc_zeroed_page(node);
		__pmd_populate(pmdp, pte_phys, PMD_TYPE_TABLE);
	}

	return early ? pte_offset_kimg(pmdp, addr)
		     : pte_offset_kernel(pmdp, addr);
}

static pmd_t *__init kasan_pmd_offset(pud_t *pudp, unsigned long addr, int node,
				      bool early)
{
	if (pud_none(READ_ONCE(*pudp))) {
		phys_addr_t pmd_phys = early ?
				__pa_symbol(kasan_early_shadow_pmd)
					: kasan_alloc_zeroed_page(node);
		__pud_populate(pudp, pmd_phys, PUD_TYPE_TABLE);
	}

	return early ? pmd_offset_kimg(pudp, addr) : pmd_offset(pudp, addr);
}

static pud_t *__init kasan_pud_offset(p4d_t *p4dp, unsigned long addr, int node,
				      bool early)
{
	if (p4d_none(READ_ONCE(*p4dp))) {
		phys_addr_t pud_phys = early ?
				__pa_symbol(kasan_early_shadow_pud)
					: kasan_alloc_zeroed_page(node);
		__p4d_populate(p4dp, pud_phys, P4D_TYPE_TABLE);
	}

	return early ? pud_offset_kimg(p4dp, addr) : pud_offset(p4dp, addr);
}

static void __init kasan_pte_populate(pmd_t *pmdp, unsigned long addr,
				      unsigned long end, int node, bool early)
{
	unsigned long next;
	pte_t *ptep = kasan_pte_offset(pmdp, addr, node, early);

	do {
		phys_addr_t page_phys = early ?
				__pa_symbol(kasan_early_shadow_page)
					: kasan_alloc_raw_page(node);
		if (!early)
			memset(__va(page_phys), KASAN_SHADOW_INIT, PAGE_SIZE);
		next = addr + PAGE_SIZE;
		set_pte(ptep, pfn_pte(__phys_to_pfn(page_phys), PAGE_KERNEL));
	} while (ptep++, addr = next, addr != end && pte_none(READ_ONCE(*ptep)));
}

static void __init kasan_pmd_populate(pud_t *pudp, unsigned long addr,
				      unsigned long end, int node, bool early)
{
	unsigned long next;
	pmd_t *pmdp = kasan_pmd_offset(pudp, addr, node, early);

	do {
		next = pmd_addr_end(addr, end);
		kasan_pte_populate(pmdp, addr, next, node, early);
	} while (pmdp++, addr = next, addr != end && pmd_none(READ_ONCE(*pmdp)));
}

static void __init kasan_pud_populate(p4d_t *p4dp, unsigned long addr,
				      unsigned long end, int node, bool early)
{
	unsigned long next;
	pud_t *pudp = kasan_pud_offset(p4dp, addr, node, early);

	do {
		next = pud_addr_end(addr, end);
		kasan_pmd_populate(pudp, addr, next, node, early);
	} while (pudp++, addr = next, addr != end && pud_none(READ_ONCE(*pudp)));
}

static void __init kasan_p4d_populate(pgd_t *pgdp, unsigned long addr,
				      unsigned long end, int node, bool early)
{
	unsigned long next;
	p4d_t *p4dp = p4d_offset(pgdp, addr);

	do {
		next = p4d_addr_end(addr, end);
		kasan_pud_populate(p4dp, addr, next, node, early);
	} while (p4dp++, addr = next, addr != end);
}

static void __init kasan_pgd_populate(unsigned long addr, unsigned long end,
				      int node, bool early)
{
	unsigned long next;
	pgd_t *pgdp;

	pgdp = pgd_offset_k(addr);
	do {
		next = pgd_addr_end(addr, end);
		kasan_p4d_populate(pgdp, addr, next, node, early);
	} while (pgdp++, addr = next, addr != end);
}

/* The early shadow maps everything to a single page of zeroes */
asmlinkage void __init kasan_early_init(void)
{
	BUILD_BUG_ON(KASAN_SHADOW_OFFSET !=
		KASAN_SHADOW_END - (1UL << (64 - KASAN_SHADOW_SCALE_SHIFT)));
	BUILD_BUG_ON(!IS_ALIGNED(_KASAN_SHADOW_START(VA_BITS), PGDIR_SIZE));
	BUILD_BUG_ON(!IS_ALIGNED(_KASAN_SHADOW_START(VA_BITS_MIN), PGDIR_SIZE));
	BUILD_BUG_ON(!IS_ALIGNED(KASAN_SHADOW_END, PGDIR_SIZE));
	kasan_pgd_populate(KASAN_SHADOW_START, KASAN_SHADOW_END, NUMA_NO_NODE,
			   true);
}

/* Set up full kasan mappings, ensuring that the mapped pages are zeroed */
static void __init kasan_map_populate(unsigned long start, unsigned long end,
				      int node)
{
	kasan_pgd_populate(start & PAGE_MASK, PAGE_ALIGN(end), node, false);
}

/*
 * Copy the current shadow region into a new pgdir.
 */
void __init kasan_copy_shadow(pgd_t *pgdir)
{
	pgd_t *pgdp, *pgdp_new, *pgdp_end;

	pgdp = pgd_offset_k(KASAN_SHADOW_START);
	pgdp_end = pgd_offset_k(KASAN_SHADOW_END);
	pgdp_new = pgd_offset_pgd(pgdir, KASAN_SHADOW_START);
	do {
		set_pgd(pgdp_new, READ_ONCE(*pgdp));
	} while (pgdp++, pgdp_new++, pgdp != pgdp_end);
}

static void __init clear_pgds(unsigned long start,
			unsigned long end)
{
	/*
	 * Remove references to kasan page tables from
	 * swapper_pg_dir. pgd_clear() can't be used
	 * here because it's nop on 2,3-level pagetable setups
	 */
	for (; start < end; start += PGDIR_SIZE)
		set_pgd(pgd_offset_k(start), __pgd(0));
}

static void __init kasan_init_shadow(void)
{
	u64 kimg_shadow_start, kimg_shadow_end;
	u64 mod_shadow_start, mod_shadow_end;
	u64 vmalloc_shadow_end;
	phys_addr_t pa_start, pa_end;
	u64 i;

	kimg_shadow_start = (u64)kasan_mem_to_shadow(KERNEL_START) & PAGE_MASK;
	kimg_shadow_end = PAGE_ALIGN((u64)kasan_mem_to_shadow(KERNEL_END));

	mod_shadow_start = (u64)kasan_mem_to_shadow((void *)MODULES_VADDR);
	mod_shadow_end = (u64)kasan_mem_to_shadow((void *)MODULES_END);

	vmalloc_shadow_end = (u64)kasan_mem_to_shadow((void *)VMALLOC_END);

	/*
	 * We are going to perform proper setup of shadow memory.
	 * At first we should unmap early shadow (clear_pgds() call below).
	 * However, instrumented code couldn't execute without shadow memory.
	 * tmp_pg_dir used to keep early shadow mapped until full shadow
	 * setup will be finished.
	 */
	memcpy(tmp_pg_dir, swapper_pg_dir, sizeof(tmp_pg_dir));
	dsb(ishst);
	cpu_replace_ttbr1(lm_alias(tmp_pg_dir));

	clear_pgds(KASAN_SHADOW_START, KASAN_SHADOW_END);

	kasan_map_populate(kimg_shadow_start, kimg_shadow_end,
<<<<<<< HEAD
			   early_pfn_to_nid(virt_to_pfn(lm_alias(_text))));

	kasan_populate_early_shadow(kasan_mem_to_shadow((void *)PAGE_END),
				   (void *)mod_shadow_start);
	kasan_populate_early_shadow((void *)kimg_shadow_end,
				   (void *)KASAN_SHADOW_END);

	if (kimg_shadow_start > mod_shadow_end)
		kasan_populate_early_shadow((void *)mod_shadow_end,
					    (void *)kimg_shadow_start);
=======
			   early_pfn_to_nid(virt_to_pfn(lm_alias(KERNEL_START))));

	kasan_populate_early_shadow(kasan_mem_to_shadow((void *)PAGE_END),
				   (void *)mod_shadow_start);

	if (IS_ENABLED(CONFIG_KASAN_VMALLOC)) {
		BUILD_BUG_ON(VMALLOC_START != MODULES_END);
		kasan_populate_early_shadow((void *)vmalloc_shadow_end,
					    (void *)KASAN_SHADOW_END);
	} else {
		kasan_populate_early_shadow((void *)kimg_shadow_end,
					    (void *)KASAN_SHADOW_END);
		if (kimg_shadow_start > mod_shadow_end)
			kasan_populate_early_shadow((void *)mod_shadow_end,
						    (void *)kimg_shadow_start);
	}
>>>>>>> 7d2a07b7

	for_each_mem_range(i, &pa_start, &pa_end) {
		void *start = (void *)__phys_to_virt(pa_start);
		void *end = (void *)__phys_to_virt(pa_end);

		if (start >= end)
			break;

		kasan_map_populate((unsigned long)kasan_mem_to_shadow(start),
				   (unsigned long)kasan_mem_to_shadow(end),
				   early_pfn_to_nid(virt_to_pfn(start)));
	}

	/*
	 * KAsan may reuse the contents of kasan_early_shadow_pte directly,
	 * so we should make sure that it maps the zero page read-only.
	 */
	for (i = 0; i < PTRS_PER_PTE; i++)
		set_pte(&kasan_early_shadow_pte[i],
			pfn_pte(sym_to_pfn(kasan_early_shadow_page),
				PAGE_KERNEL_RO));

	memset(kasan_early_shadow_page, KASAN_SHADOW_INIT, PAGE_SIZE);
	cpu_replace_ttbr1(lm_alias(swapper_pg_dir));
}

static void __init kasan_init_depth(void)
{
	init_task.kasan_depth = 0;
}

void __init kasan_init(void)
{
	kasan_init_shadow();
	kasan_init_depth();
#if defined(CONFIG_KASAN_GENERIC)
	/* CONFIG_KASAN_SW_TAGS also requires kasan_init_sw_tags(). */
	pr_info("KernelAddressSanitizer initialized\n");
#endif
}

#endif /* CONFIG_KASAN_GENERIC || CONFIG_KASAN_SW_TAGS */<|MERGE_RESOLUTION|>--- conflicted
+++ resolved
@@ -240,18 +240,6 @@
 	clear_pgds(KASAN_SHADOW_START, KASAN_SHADOW_END);
 
 	kasan_map_populate(kimg_shadow_start, kimg_shadow_end,
-<<<<<<< HEAD
-			   early_pfn_to_nid(virt_to_pfn(lm_alias(_text))));
-
-	kasan_populate_early_shadow(kasan_mem_to_shadow((void *)PAGE_END),
-				   (void *)mod_shadow_start);
-	kasan_populate_early_shadow((void *)kimg_shadow_end,
-				   (void *)KASAN_SHADOW_END);
-
-	if (kimg_shadow_start > mod_shadow_end)
-		kasan_populate_early_shadow((void *)mod_shadow_end,
-					    (void *)kimg_shadow_start);
-=======
 			   early_pfn_to_nid(virt_to_pfn(lm_alias(KERNEL_START))));
 
 	kasan_populate_early_shadow(kasan_mem_to_shadow((void *)PAGE_END),
@@ -268,7 +256,6 @@
 			kasan_populate_early_shadow((void *)mod_shadow_end,
 						    (void *)kimg_shadow_start);
 	}
->>>>>>> 7d2a07b7
 
 	for_each_mem_range(i, &pa_start, &pa_end) {
 		void *start = (void *)__phys_to_virt(pa_start);
