// SPDX-License-Identifier: GPL-2.0-only
/*
 * Copyright (C) 2012,2013 - ARM Ltd
 * Author: Marc Zyngier <marc.zyngier@arm.com>
 *
 * Derived from arch/arm/kvm/coproc.c:
 * Copyright (C) 2012 - Virtual Open Systems and Columbia University
 * Authors: Rusty Russell <rusty@rustcorp.com.au>
 *          Christoffer Dall <c.dall@virtualopensystems.com>
 */

#include <linux/bitfield.h>
#include <linux/bsearch.h>
#include <linux/kvm_host.h>
#include <linux/mm.h>
#include <linux/printk.h>
#include <linux/uaccess.h>

#include <asm/cacheflush.h>
#include <asm/cputype.h>
#include <asm/debug-monitors.h>
#include <asm/esr.h>
#include <asm/kvm_arm.h>
#include <asm/kvm_emulate.h>
#include <asm/kvm_hyp.h>
#include <asm/kvm_mmu.h>
#include <asm/perf_event.h>
#include <asm/sysreg.h>

#include <trace/events/kvm.h>

#include "sys_regs.h"

#include "trace.h"

/*
 * All of this file is extremely similar to the ARM coproc.c, but the
 * types are different. My gut feeling is that it should be pretty
 * easy to merge, but that would be an ABI breakage -- again. VFP
 * would also need to be abstracted.
 *
 * For AArch32, we only take care of what is being trapped. Anything
 * that has to do with init and userspace access has to go via the
 * 64bit interface.
 */

#define reg_to_encoding(x)						\
	sys_reg((u32)(x)->Op0, (u32)(x)->Op1,				\
		(u32)(x)->CRn, (u32)(x)->CRm, (u32)(x)->Op2)

static bool read_from_write_only(struct kvm_vcpu *vcpu,
				 struct sys_reg_params *params,
				 const struct sys_reg_desc *r)
{
	WARN_ONCE(1, "Unexpected sys_reg read to write-only register\n");
	print_sys_reg_instr(params);
	kvm_inject_undefined(vcpu);
	return false;
}

static bool write_to_read_only(struct kvm_vcpu *vcpu,
			       struct sys_reg_params *params,
			       const struct sys_reg_desc *r)
{
	WARN_ONCE(1, "Unexpected sys_reg write to read-only register\n");
	print_sys_reg_instr(params);
	kvm_inject_undefined(vcpu);
	return false;
}

u64 vcpu_read_sys_reg(const struct kvm_vcpu *vcpu, int reg)
{
	u64 val = 0x8badf00d8badf00d;

	if (vcpu->arch.sysregs_loaded_on_cpu &&
	    __vcpu_read_sys_reg_from_cpu(reg, &val))
		return val;

	return __vcpu_sys_reg(vcpu, reg);
}

void vcpu_write_sys_reg(struct kvm_vcpu *vcpu, u64 val, int reg)
{
	if (vcpu->arch.sysregs_loaded_on_cpu &&
	    __vcpu_write_sys_reg_to_cpu(val, reg))
		return;

	 __vcpu_sys_reg(vcpu, reg) = val;
}

/* 3 bits per cache level, as per CLIDR, but non-existent caches always 0 */
static u32 cache_levels;

/* CSSELR values; used to index KVM_REG_ARM_DEMUX_ID_CCSIDR */
#define CSSELR_MAX 14

/* Which cache CCSIDR represents depends on CSSELR value. */
static u32 get_ccsidr(u32 csselr)
{
	u32 ccsidr;

	/* Make sure noone else changes CSSELR during this! */
	local_irq_disable();
	write_sysreg(csselr, csselr_el1);
	isb();
	ccsidr = read_sysreg(ccsidr_el1);
	local_irq_enable();

	return ccsidr;
}

/*
 * See note at ARMv7 ARM B1.14.4 (TL;DR: S/W ops are not easily virtualized).
 */
static bool access_dcsw(struct kvm_vcpu *vcpu,
			struct sys_reg_params *p,
			const struct sys_reg_desc *r)
{
	if (!p->is_write)
		return read_from_write_only(vcpu, p, r);

	/*
	 * Only track S/W ops if we don't have FWB. It still indicates
	 * that the guest is a bit broken (S/W operations should only
	 * be done by firmware, knowing that there is only a single
	 * CPU left in the system, and certainly not from non-secure
	 * software).
	 */
	if (!cpus_have_const_cap(ARM64_HAS_STAGE2_FWB))
		kvm_set_way_flush(vcpu);

	return true;
}

static void get_access_mask(const struct sys_reg_desc *r, u64 *mask, u64 *shift)
{
	switch (r->aarch32_map) {
	case AA32_LO:
		*mask = GENMASK_ULL(31, 0);
		*shift = 0;
		break;
	case AA32_HI:
		*mask = GENMASK_ULL(63, 32);
		*shift = 32;
		break;
	default:
		*mask = GENMASK_ULL(63, 0);
		*shift = 0;
		break;
	}
}

/*
 * Generic accessor for VM registers. Only called as long as HCR_TVM
 * is set. If the guest enables the MMU, we stop trapping the VM
 * sys_regs and leave it in complete control of the caches.
 */
static bool access_vm_reg(struct kvm_vcpu *vcpu,
			  struct sys_reg_params *p,
			  const struct sys_reg_desc *r)
{
	bool was_enabled = vcpu_has_cache_enabled(vcpu);
	u64 val, mask, shift;

	BUG_ON(!p->is_write);

	get_access_mask(r, &mask, &shift);

	if (~mask) {
		val = vcpu_read_sys_reg(vcpu, r->reg);
		val &= ~mask;
	} else {
		val = 0;
	}

	val |= (p->regval & (mask >> shift)) << shift;
	vcpu_write_sys_reg(vcpu, val, r->reg);

	kvm_toggle_cache(vcpu, was_enabled);
	return true;
}

static bool access_actlr(struct kvm_vcpu *vcpu,
			 struct sys_reg_params *p,
			 const struct sys_reg_desc *r)
{
	u64 mask, shift;

	if (p->is_write)
		return ignore_write(vcpu, p);

	get_access_mask(r, &mask, &shift);
	p->regval = (vcpu_read_sys_reg(vcpu, r->reg) & mask) >> shift;

	return true;
}

/*
 * Trap handler for the GICv3 SGI generation system register.
 * Forward the request to the VGIC emulation.
 * The cp15_64 code makes sure this automatically works
 * for both AArch64 and AArch32 accesses.
 */
static bool access_gic_sgi(struct kvm_vcpu *vcpu,
			   struct sys_reg_params *p,
			   const struct sys_reg_desc *r)
{
	bool g1;

	if (!p->is_write)
		return read_from_write_only(vcpu, p, r);

	/*
	 * In a system where GICD_CTLR.DS=1, a ICC_SGI0R_EL1 access generates
	 * Group0 SGIs only, while ICC_SGI1R_EL1 can generate either group,
	 * depending on the SGI configuration. ICC_ASGI1R_EL1 is effectively
	 * equivalent to ICC_SGI0R_EL1, as there is no "alternative" secure
	 * group.
	 */
	if (p->Op0 == 0) {		/* AArch32 */
		switch (p->Op1) {
		default:		/* Keep GCC quiet */
		case 0:			/* ICC_SGI1R */
			g1 = true;
			break;
		case 1:			/* ICC_ASGI1R */
		case 2:			/* ICC_SGI0R */
			g1 = false;
			break;
		}
	} else {			/* AArch64 */
		switch (p->Op2) {
		default:		/* Keep GCC quiet */
		case 5:			/* ICC_SGI1R_EL1 */
			g1 = true;
			break;
		case 6:			/* ICC_ASGI1R_EL1 */
		case 7:			/* ICC_SGI0R_EL1 */
			g1 = false;
			break;
		}
	}

	vgic_v3_dispatch_sgi(vcpu, p->regval, g1);

	return true;
}

static bool access_gic_sre(struct kvm_vcpu *vcpu,
			   struct sys_reg_params *p,
			   const struct sys_reg_desc *r)
{
	if (p->is_write)
		return ignore_write(vcpu, p);

	p->regval = vcpu->arch.vgic_cpu.vgic_v3.vgic_sre;
	return true;
}

static bool trap_raz_wi(struct kvm_vcpu *vcpu,
			struct sys_reg_params *p,
			const struct sys_reg_desc *r)
{
	if (p->is_write)
		return ignore_write(vcpu, p);
	else
		return read_zero(vcpu, p);
}

/*
 * ARMv8.1 mandates at least a trivial LORegion implementation, where all the
 * RW registers are RES0 (which we can implement as RAZ/WI). On an ARMv8.0
 * system, these registers should UNDEF. LORID_EL1 being a RO register, we
 * treat it separately.
 */
static bool trap_loregion(struct kvm_vcpu *vcpu,
			  struct sys_reg_params *p,
			  const struct sys_reg_desc *r)
{
	u64 val = read_sanitised_ftr_reg(SYS_ID_AA64MMFR1_EL1);
	u32 sr = reg_to_encoding(r);

	if (!(val & (0xfUL << ID_AA64MMFR1_LOR_SHIFT))) {
		kvm_inject_undefined(vcpu);
		return false;
	}

	if (p->is_write && sr == SYS_LORID_EL1)
		return write_to_read_only(vcpu, p, r);

	return trap_raz_wi(vcpu, p, r);
}

static bool trap_oslsr_el1(struct kvm_vcpu *vcpu,
			   struct sys_reg_params *p,
			   const struct sys_reg_desc *r)
{
	if (p->is_write) {
		return ignore_write(vcpu, p);
	} else {
		p->regval = (1 << 3);
		return true;
	}
}

static bool trap_dbgauthstatus_el1(struct kvm_vcpu *vcpu,
				   struct sys_reg_params *p,
				   const struct sys_reg_desc *r)
{
	if (p->is_write) {
		return ignore_write(vcpu, p);
	} else {
		p->regval = read_sysreg(dbgauthstatus_el1);
		return true;
	}
}

/*
 * We want to avoid world-switching all the DBG registers all the
 * time:
 * 
 * - If we've touched any debug register, it is likely that we're
 *   going to touch more of them. It then makes sense to disable the
 *   traps and start doing the save/restore dance
 * - If debug is active (DBG_MDSCR_KDE or DBG_MDSCR_MDE set), it is
 *   then mandatory to save/restore the registers, as the guest
 *   depends on them.
 * 
 * For this, we use a DIRTY bit, indicating the guest has modified the
 * debug registers, used as follow:
 *
 * On guest entry:
 * - If the dirty bit is set (because we're coming back from trapping),
 *   disable the traps, save host registers, restore guest registers.
 * - If debug is actively in use (DBG_MDSCR_KDE or DBG_MDSCR_MDE set),
 *   set the dirty bit, disable the traps, save host registers,
 *   restore guest registers.
 * - Otherwise, enable the traps
 *
 * On guest exit:
 * - If the dirty bit is set, save guest registers, restore host
 *   registers and clear the dirty bit. This ensure that the host can
 *   now use the debug registers.
 */
static bool trap_debug_regs(struct kvm_vcpu *vcpu,
			    struct sys_reg_params *p,
			    const struct sys_reg_desc *r)
{
	if (p->is_write) {
		vcpu_write_sys_reg(vcpu, p->regval, r->reg);
		vcpu->arch.flags |= KVM_ARM64_DEBUG_DIRTY;
	} else {
		p->regval = vcpu_read_sys_reg(vcpu, r->reg);
	}

	trace_trap_reg(__func__, r->reg, p->is_write, p->regval);

	return true;
}

/*
 * reg_to_dbg/dbg_to_reg
 *
 * A 32 bit write to a debug register leave top bits alone
 * A 32 bit read from a debug register only returns the bottom bits
 *
 * All writes will set the KVM_ARM64_DEBUG_DIRTY flag to ensure the
 * hyp.S code switches between host and guest values in future.
 */
static void reg_to_dbg(struct kvm_vcpu *vcpu,
		       struct sys_reg_params *p,
		       const struct sys_reg_desc *rd,
		       u64 *dbg_reg)
{
	u64 mask, shift, val;

	get_access_mask(rd, &mask, &shift);

	val = *dbg_reg;
	val &= ~mask;
	val |= (p->regval & (mask >> shift)) << shift;
	*dbg_reg = val;

	vcpu->arch.flags |= KVM_ARM64_DEBUG_DIRTY;
}

static void dbg_to_reg(struct kvm_vcpu *vcpu,
		       struct sys_reg_params *p,
		       const struct sys_reg_desc *rd,
		       u64 *dbg_reg)
{
	u64 mask, shift;

	get_access_mask(rd, &mask, &shift);
	p->regval = (*dbg_reg & mask) >> shift;
}

static bool trap_bvr(struct kvm_vcpu *vcpu,
		     struct sys_reg_params *p,
		     const struct sys_reg_desc *rd)
{
	u64 *dbg_reg = &vcpu->arch.vcpu_debug_state.dbg_bvr[rd->CRm];

	if (p->is_write)
		reg_to_dbg(vcpu, p, rd, dbg_reg);
	else
		dbg_to_reg(vcpu, p, rd, dbg_reg);

	trace_trap_reg(__func__, rd->CRm, p->is_write, *dbg_reg);

	return true;
}

static int set_bvr(struct kvm_vcpu *vcpu, const struct sys_reg_desc *rd,
		const struct kvm_one_reg *reg, void __user *uaddr)
{
	__u64 *r = &vcpu->arch.vcpu_debug_state.dbg_bvr[rd->CRm];

	if (copy_from_user(r, uaddr, KVM_REG_SIZE(reg->id)) != 0)
		return -EFAULT;
	return 0;
}

static int get_bvr(struct kvm_vcpu *vcpu, const struct sys_reg_desc *rd,
	const struct kvm_one_reg *reg, void __user *uaddr)
{
	__u64 *r = &vcpu->arch.vcpu_debug_state.dbg_bvr[rd->CRm];

	if (copy_to_user(uaddr, r, KVM_REG_SIZE(reg->id)) != 0)
		return -EFAULT;
	return 0;
}

static void reset_bvr(struct kvm_vcpu *vcpu,
		      const struct sys_reg_desc *rd)
{
	vcpu->arch.vcpu_debug_state.dbg_bvr[rd->CRm] = rd->val;
}

static bool trap_bcr(struct kvm_vcpu *vcpu,
		     struct sys_reg_params *p,
		     const struct sys_reg_desc *rd)
{
	u64 *dbg_reg = &vcpu->arch.vcpu_debug_state.dbg_bcr[rd->CRm];

	if (p->is_write)
		reg_to_dbg(vcpu, p, rd, dbg_reg);
	else
		dbg_to_reg(vcpu, p, rd, dbg_reg);

	trace_trap_reg(__func__, rd->CRm, p->is_write, *dbg_reg);

	return true;
}

static int set_bcr(struct kvm_vcpu *vcpu, const struct sys_reg_desc *rd,
		const struct kvm_one_reg *reg, void __user *uaddr)
{
	__u64 *r = &vcpu->arch.vcpu_debug_state.dbg_bcr[rd->CRm];

	if (copy_from_user(r, uaddr, KVM_REG_SIZE(reg->id)) != 0)
		return -EFAULT;

	return 0;
}

static int get_bcr(struct kvm_vcpu *vcpu, const struct sys_reg_desc *rd,
	const struct kvm_one_reg *reg, void __user *uaddr)
{
	__u64 *r = &vcpu->arch.vcpu_debug_state.dbg_bcr[rd->CRm];

	if (copy_to_user(uaddr, r, KVM_REG_SIZE(reg->id)) != 0)
		return -EFAULT;
	return 0;
}

static void reset_bcr(struct kvm_vcpu *vcpu,
		      const struct sys_reg_desc *rd)
{
	vcpu->arch.vcpu_debug_state.dbg_bcr[rd->CRm] = rd->val;
}

static bool trap_wvr(struct kvm_vcpu *vcpu,
		     struct sys_reg_params *p,
		     const struct sys_reg_desc *rd)
{
	u64 *dbg_reg = &vcpu->arch.vcpu_debug_state.dbg_wvr[rd->CRm];

	if (p->is_write)
		reg_to_dbg(vcpu, p, rd, dbg_reg);
	else
		dbg_to_reg(vcpu, p, rd, dbg_reg);

	trace_trap_reg(__func__, rd->CRm, p->is_write,
		vcpu->arch.vcpu_debug_state.dbg_wvr[rd->CRm]);

	return true;
}

static int set_wvr(struct kvm_vcpu *vcpu, const struct sys_reg_desc *rd,
		const struct kvm_one_reg *reg, void __user *uaddr)
{
	__u64 *r = &vcpu->arch.vcpu_debug_state.dbg_wvr[rd->CRm];

	if (copy_from_user(r, uaddr, KVM_REG_SIZE(reg->id)) != 0)
		return -EFAULT;
	return 0;
}

static int get_wvr(struct kvm_vcpu *vcpu, const struct sys_reg_desc *rd,
	const struct kvm_one_reg *reg, void __user *uaddr)
{
	__u64 *r = &vcpu->arch.vcpu_debug_state.dbg_wvr[rd->CRm];

	if (copy_to_user(uaddr, r, KVM_REG_SIZE(reg->id)) != 0)
		return -EFAULT;
	return 0;
}

static void reset_wvr(struct kvm_vcpu *vcpu,
		      const struct sys_reg_desc *rd)
{
	vcpu->arch.vcpu_debug_state.dbg_wvr[rd->CRm] = rd->val;
}

static bool trap_wcr(struct kvm_vcpu *vcpu,
		     struct sys_reg_params *p,
		     const struct sys_reg_desc *rd)
{
	u64 *dbg_reg = &vcpu->arch.vcpu_debug_state.dbg_wcr[rd->CRm];

	if (p->is_write)
		reg_to_dbg(vcpu, p, rd, dbg_reg);
	else
		dbg_to_reg(vcpu, p, rd, dbg_reg);

	trace_trap_reg(__func__, rd->CRm, p->is_write, *dbg_reg);

	return true;
}

static int set_wcr(struct kvm_vcpu *vcpu, const struct sys_reg_desc *rd,
		const struct kvm_one_reg *reg, void __user *uaddr)
{
	__u64 *r = &vcpu->arch.vcpu_debug_state.dbg_wcr[rd->CRm];

	if (copy_from_user(r, uaddr, KVM_REG_SIZE(reg->id)) != 0)
		return -EFAULT;
	return 0;
}

static int get_wcr(struct kvm_vcpu *vcpu, const struct sys_reg_desc *rd,
	const struct kvm_one_reg *reg, void __user *uaddr)
{
	__u64 *r = &vcpu->arch.vcpu_debug_state.dbg_wcr[rd->CRm];

	if (copy_to_user(uaddr, r, KVM_REG_SIZE(reg->id)) != 0)
		return -EFAULT;
	return 0;
}

static void reset_wcr(struct kvm_vcpu *vcpu,
		      const struct sys_reg_desc *rd)
{
	vcpu->arch.vcpu_debug_state.dbg_wcr[rd->CRm] = rd->val;
}

static void reset_amair_el1(struct kvm_vcpu *vcpu, const struct sys_reg_desc *r)
{
	u64 amair = read_sysreg(amair_el1);
	vcpu_write_sys_reg(vcpu, amair, AMAIR_EL1);
}

static void reset_actlr(struct kvm_vcpu *vcpu, const struct sys_reg_desc *r)
{
	u64 actlr = read_sysreg(actlr_el1);
	vcpu_write_sys_reg(vcpu, actlr, ACTLR_EL1);
}

static void reset_mpidr(struct kvm_vcpu *vcpu, const struct sys_reg_desc *r)
{
	u64 mpidr;

	/*
	 * Map the vcpu_id into the first three affinity level fields of
	 * the MPIDR. We limit the number of VCPUs in level 0 due to a
	 * limitation to 16 CPUs in that level in the ICC_SGIxR registers
	 * of the GICv3 to be able to address each CPU directly when
	 * sending IPIs.
	 */
	mpidr = (vcpu->vcpu_id & 0x0f) << MPIDR_LEVEL_SHIFT(0);
	mpidr |= ((vcpu->vcpu_id >> 4) & 0xff) << MPIDR_LEVEL_SHIFT(1);
	mpidr |= ((vcpu->vcpu_id >> 12) & 0xff) << MPIDR_LEVEL_SHIFT(2);
	vcpu_write_sys_reg(vcpu, (1ULL << 31) | mpidr, MPIDR_EL1);
}

static unsigned int pmu_visibility(const struct kvm_vcpu *vcpu,
				   const struct sys_reg_desc *r)
{
	if (kvm_vcpu_has_pmu(vcpu))
		return 0;

	return REG_HIDDEN;
}

static void reset_pmcr(struct kvm_vcpu *vcpu, const struct sys_reg_desc *r)
{
	u64 pmcr, val;

	/* No PMU available, PMCR_EL0 may UNDEF... */
	if (!kvm_arm_support_pmu_v3())
		return;

	pmcr = read_sysreg(pmcr_el0);
	/*
	 * Writable bits of PMCR_EL0 (ARMV8_PMU_PMCR_MASK) are reset to UNKNOWN
	 * except PMCR.E resetting to zero.
	 */
	val = ((pmcr & ~ARMV8_PMU_PMCR_MASK)
	       | (ARMV8_PMU_PMCR_MASK & 0xdecafbad)) & (~ARMV8_PMU_PMCR_E);
	if (!system_supports_32bit_el0())
		val |= ARMV8_PMU_PMCR_LC;
	__vcpu_sys_reg(vcpu, r->reg) = val;
}

static bool check_pmu_access_disabled(struct kvm_vcpu *vcpu, u64 flags)
{
	u64 reg = __vcpu_sys_reg(vcpu, PMUSERENR_EL0);
	bool enabled = (reg & flags) || vcpu_mode_priv(vcpu);

	if (!enabled)
		kvm_inject_undefined(vcpu);

	return !enabled;
}

static bool pmu_access_el0_disabled(struct kvm_vcpu *vcpu)
{
	return check_pmu_access_disabled(vcpu, ARMV8_PMU_USERENR_EN);
}

static bool pmu_write_swinc_el0_disabled(struct kvm_vcpu *vcpu)
{
	return check_pmu_access_disabled(vcpu, ARMV8_PMU_USERENR_SW | ARMV8_PMU_USERENR_EN);
}

static bool pmu_access_cycle_counter_el0_disabled(struct kvm_vcpu *vcpu)
{
	return check_pmu_access_disabled(vcpu, ARMV8_PMU_USERENR_CR | ARMV8_PMU_USERENR_EN);
}

static bool pmu_access_event_counter_el0_disabled(struct kvm_vcpu *vcpu)
{
	return check_pmu_access_disabled(vcpu, ARMV8_PMU_USERENR_ER | ARMV8_PMU_USERENR_EN);
}

static bool access_pmcr(struct kvm_vcpu *vcpu, struct sys_reg_params *p,
			const struct sys_reg_desc *r)
{
	u64 val;

	if (pmu_access_el0_disabled(vcpu))
		return false;

	if (p->is_write) {
		/* Only update writeable bits of PMCR */
		val = __vcpu_sys_reg(vcpu, PMCR_EL0);
		val &= ~ARMV8_PMU_PMCR_MASK;
		val |= p->regval & ARMV8_PMU_PMCR_MASK;
		if (!system_supports_32bit_el0())
			val |= ARMV8_PMU_PMCR_LC;
		__vcpu_sys_reg(vcpu, PMCR_EL0) = val;
		kvm_pmu_handle_pmcr(vcpu, val);
		kvm_vcpu_pmu_restore_guest(vcpu);
	} else {
		/* PMCR.P & PMCR.C are RAZ */
		val = __vcpu_sys_reg(vcpu, PMCR_EL0)
		      & ~(ARMV8_PMU_PMCR_P | ARMV8_PMU_PMCR_C);
		p->regval = val;
	}

	return true;
}

static bool access_pmselr(struct kvm_vcpu *vcpu, struct sys_reg_params *p,
			  const struct sys_reg_desc *r)
{
	if (pmu_access_event_counter_el0_disabled(vcpu))
		return false;

	if (p->is_write)
		__vcpu_sys_reg(vcpu, PMSELR_EL0) = p->regval;
	else
		/* return PMSELR.SEL field */
		p->regval = __vcpu_sys_reg(vcpu, PMSELR_EL0)
			    & ARMV8_PMU_COUNTER_MASK;

	return true;
}

static bool access_pmceid(struct kvm_vcpu *vcpu, struct sys_reg_params *p,
			  const struct sys_reg_desc *r)
{
	u64 pmceid, mask, shift;

	BUG_ON(p->is_write);

	if (pmu_access_el0_disabled(vcpu))
		return false;

	get_access_mask(r, &mask, &shift);

	pmceid = kvm_pmu_get_pmceid(vcpu, (p->Op2 & 1));
	pmceid &= mask;
	pmceid >>= shift;

	p->regval = pmceid;

	return true;
}

static bool pmu_counter_idx_valid(struct kvm_vcpu *vcpu, u64 idx)
{
	u64 pmcr, val;

	pmcr = __vcpu_sys_reg(vcpu, PMCR_EL0);
	val = (pmcr >> ARMV8_PMU_PMCR_N_SHIFT) & ARMV8_PMU_PMCR_N_MASK;
	if (idx >= val && idx != ARMV8_PMU_CYCLE_IDX) {
		kvm_inject_undefined(vcpu);
		return false;
	}

	return true;
}

static bool access_pmu_evcntr(struct kvm_vcpu *vcpu,
			      struct sys_reg_params *p,
			      const struct sys_reg_desc *r)
{
	u64 idx = ~0UL;

	if (r->CRn == 9 && r->CRm == 13) {
		if (r->Op2 == 2) {
			/* PMXEVCNTR_EL0 */
			if (pmu_access_event_counter_el0_disabled(vcpu))
				return false;

			idx = __vcpu_sys_reg(vcpu, PMSELR_EL0)
			      & ARMV8_PMU_COUNTER_MASK;
		} else if (r->Op2 == 0) {
			/* PMCCNTR_EL0 */
			if (pmu_access_cycle_counter_el0_disabled(vcpu))
				return false;

			idx = ARMV8_PMU_CYCLE_IDX;
		}
	} else if (r->CRn == 0 && r->CRm == 9) {
		/* PMCCNTR */
		if (pmu_access_event_counter_el0_disabled(vcpu))
			return false;

		idx = ARMV8_PMU_CYCLE_IDX;
	} else if (r->CRn == 14 && (r->CRm & 12) == 8) {
		/* PMEVCNTRn_EL0 */
		if (pmu_access_event_counter_el0_disabled(vcpu))
			return false;

		idx = ((r->CRm & 3) << 3) | (r->Op2 & 7);
	}

	/* Catch any decoding mistake */
	WARN_ON(idx == ~0UL);

	if (!pmu_counter_idx_valid(vcpu, idx))
		return false;

	if (p->is_write) {
		if (pmu_access_el0_disabled(vcpu))
			return false;

		kvm_pmu_set_counter_value(vcpu, idx, p->regval);
	} else {
		p->regval = kvm_pmu_get_counter_value(vcpu, idx);
	}

	return true;
}

static bool access_pmu_evtyper(struct kvm_vcpu *vcpu, struct sys_reg_params *p,
			       const struct sys_reg_desc *r)
{
	u64 idx, reg;

	if (pmu_access_el0_disabled(vcpu))
		return false;

	if (r->CRn == 9 && r->CRm == 13 && r->Op2 == 1) {
		/* PMXEVTYPER_EL0 */
		idx = __vcpu_sys_reg(vcpu, PMSELR_EL0) & ARMV8_PMU_COUNTER_MASK;
		reg = PMEVTYPER0_EL0 + idx;
	} else if (r->CRn == 14 && (r->CRm & 12) == 12) {
		idx = ((r->CRm & 3) << 3) | (r->Op2 & 7);
		if (idx == ARMV8_PMU_CYCLE_IDX)
			reg = PMCCFILTR_EL0;
		else
			/* PMEVTYPERn_EL0 */
			reg = PMEVTYPER0_EL0 + idx;
	} else {
		BUG();
	}

	if (!pmu_counter_idx_valid(vcpu, idx))
		return false;

	if (p->is_write) {
		kvm_pmu_set_counter_event_type(vcpu, p->regval, idx);
		__vcpu_sys_reg(vcpu, reg) = p->regval & ARMV8_PMU_EVTYPE_MASK;
		kvm_vcpu_pmu_restore_guest(vcpu);
	} else {
		p->regval = __vcpu_sys_reg(vcpu, reg) & ARMV8_PMU_EVTYPE_MASK;
	}

	return true;
}

static bool access_pmcnten(struct kvm_vcpu *vcpu, struct sys_reg_params *p,
			   const struct sys_reg_desc *r)
{
	u64 val, mask;

	if (pmu_access_el0_disabled(vcpu))
		return false;

	mask = kvm_pmu_valid_counter_mask(vcpu);
	if (p->is_write) {
		val = p->regval & mask;
		if (r->Op2 & 0x1) {
			/* accessing PMCNTENSET_EL0 */
			__vcpu_sys_reg(vcpu, PMCNTENSET_EL0) |= val;
			kvm_pmu_enable_counter_mask(vcpu, val);
			kvm_vcpu_pmu_restore_guest(vcpu);
		} else {
			/* accessing PMCNTENCLR_EL0 */
			__vcpu_sys_reg(vcpu, PMCNTENSET_EL0) &= ~val;
			kvm_pmu_disable_counter_mask(vcpu, val);
		}
	} else {
		p->regval = __vcpu_sys_reg(vcpu, PMCNTENSET_EL0) & mask;
	}

	return true;
}

static bool access_pminten(struct kvm_vcpu *vcpu, struct sys_reg_params *p,
			   const struct sys_reg_desc *r)
{
	u64 mask = kvm_pmu_valid_counter_mask(vcpu);

	if (check_pmu_access_disabled(vcpu, 0))
		return false;

	if (p->is_write) {
		u64 val = p->regval & mask;

		if (r->Op2 & 0x1)
			/* accessing PMINTENSET_EL1 */
			__vcpu_sys_reg(vcpu, PMINTENSET_EL1) |= val;
		else
			/* accessing PMINTENCLR_EL1 */
			__vcpu_sys_reg(vcpu, PMINTENSET_EL1) &= ~val;
	} else {
		p->regval = __vcpu_sys_reg(vcpu, PMINTENSET_EL1) & mask;
	}

	return true;
}

static bool access_pmovs(struct kvm_vcpu *vcpu, struct sys_reg_params *p,
			 const struct sys_reg_desc *r)
{
	u64 mask = kvm_pmu_valid_counter_mask(vcpu);

	if (pmu_access_el0_disabled(vcpu))
		return false;

	if (p->is_write) {
		if (r->CRm & 0x2)
			/* accessing PMOVSSET_EL0 */
			__vcpu_sys_reg(vcpu, PMOVSSET_EL0) |= (p->regval & mask);
		else
			/* accessing PMOVSCLR_EL0 */
			__vcpu_sys_reg(vcpu, PMOVSSET_EL0) &= ~(p->regval & mask);
	} else {
		p->regval = __vcpu_sys_reg(vcpu, PMOVSSET_EL0) & mask;
	}

	return true;
}

static bool access_pmswinc(struct kvm_vcpu *vcpu, struct sys_reg_params *p,
			   const struct sys_reg_desc *r)
{
	u64 mask;

	if (!p->is_write)
		return read_from_write_only(vcpu, p, r);

	if (pmu_write_swinc_el0_disabled(vcpu))
		return false;

	mask = kvm_pmu_valid_counter_mask(vcpu);
	kvm_pmu_software_increment(vcpu, p->regval & mask);
	return true;
}

static bool access_pmuserenr(struct kvm_vcpu *vcpu, struct sys_reg_params *p,
			     const struct sys_reg_desc *r)
{
	if (p->is_write) {
		if (!vcpu_mode_priv(vcpu)) {
			kvm_inject_undefined(vcpu);
			return false;
		}

		__vcpu_sys_reg(vcpu, PMUSERENR_EL0) =
			       p->regval & ARMV8_PMU_USERENR_MASK;
	} else {
		p->regval = __vcpu_sys_reg(vcpu, PMUSERENR_EL0)
			    & ARMV8_PMU_USERENR_MASK;
	}

	return true;
}

/* Silly macro to expand the DBG{BCR,BVR,WVR,WCR}n_EL1 registers in one go */
#define DBG_BCR_BVR_WCR_WVR_EL1(n)					\
	{ SYS_DESC(SYS_DBGBVRn_EL1(n)),					\
	  trap_bvr, reset_bvr, 0, 0, get_bvr, set_bvr },		\
	{ SYS_DESC(SYS_DBGBCRn_EL1(n)),					\
	  trap_bcr, reset_bcr, 0, 0, get_bcr, set_bcr },		\
	{ SYS_DESC(SYS_DBGWVRn_EL1(n)),					\
	  trap_wvr, reset_wvr, 0, 0,  get_wvr, set_wvr },		\
	{ SYS_DESC(SYS_DBGWCRn_EL1(n)),					\
	  trap_wcr, reset_wcr, 0, 0,  get_wcr, set_wcr }

#define PMU_SYS_REG(r)						\
	SYS_DESC(r), .reset = reset_unknown, .visibility = pmu_visibility

/* Macro to expand the PMEVCNTRn_EL0 register */
#define PMU_PMEVCNTR_EL0(n)						\
	{ PMU_SYS_REG(SYS_PMEVCNTRn_EL0(n)),				\
	  .access = access_pmu_evcntr, .reg = (PMEVCNTR0_EL0 + n), }

/* Macro to expand the PMEVTYPERn_EL0 register */
#define PMU_PMEVTYPER_EL0(n)						\
	{ PMU_SYS_REG(SYS_PMEVTYPERn_EL0(n)),				\
	  .access = access_pmu_evtyper, .reg = (PMEVTYPER0_EL0 + n), }

<<<<<<< HEAD
static bool access_amu(struct kvm_vcpu *vcpu, struct sys_reg_params *p,
			     const struct sys_reg_desc *r)
{
	kvm_inject_undefined(vcpu);

	return false;
}

/* Macro to expand the AMU counter and type registers*/
#define AMU_AMEVCNTR0_EL0(n) { SYS_DESC(SYS_AMEVCNTR0_EL0(n)), access_amu }
#define AMU_AMEVTYPE0_EL0(n) { SYS_DESC(SYS_AMEVTYPE0_EL0(n)), access_amu }
#define AMU_AMEVCNTR1_EL0(n) { SYS_DESC(SYS_AMEVCNTR1_EL0(n)), access_amu }
#define AMU_AMEVTYPE1_EL0(n) { SYS_DESC(SYS_AMEVTYPE1_EL0(n)), access_amu }

static bool trap_ptrauth(struct kvm_vcpu *vcpu,
			 struct sys_reg_params *p,
			 const struct sys_reg_desc *rd)
=======
static bool undef_access(struct kvm_vcpu *vcpu, struct sys_reg_params *p,
			 const struct sys_reg_desc *r)
>>>>>>> 7d2a07b7
{
	kvm_inject_undefined(vcpu);

	return false;
}

/* Macro to expand the AMU counter and type registers*/
#define AMU_AMEVCNTR0_EL0(n) { SYS_DESC(SYS_AMEVCNTR0_EL0(n)), undef_access }
#define AMU_AMEVTYPER0_EL0(n) { SYS_DESC(SYS_AMEVTYPER0_EL0(n)), undef_access }
#define AMU_AMEVCNTR1_EL0(n) { SYS_DESC(SYS_AMEVCNTR1_EL0(n)), undef_access }
#define AMU_AMEVTYPER1_EL0(n) { SYS_DESC(SYS_AMEVTYPER1_EL0(n)), undef_access }

static unsigned int ptrauth_visibility(const struct kvm_vcpu *vcpu,
			const struct sys_reg_desc *rd)
{
	return vcpu_has_ptrauth(vcpu) ? 0 : REG_HIDDEN;
}

/*
 * If we land here on a PtrAuth access, that is because we didn't
 * fixup the access on exit by allowing the PtrAuth sysregs. The only
 * way this happens is when the guest does not have PtrAuth support
 * enabled.
 */
#define __PTRAUTH_KEY(k)						\
	{ SYS_DESC(SYS_## k), undef_access, reset_unknown, k,		\
	.visibility = ptrauth_visibility}

#define PTRAUTH_KEY(k)							\
	__PTRAUTH_KEY(k ## KEYLO_EL1),					\
	__PTRAUTH_KEY(k ## KEYHI_EL1)

static bool access_arch_timer(struct kvm_vcpu *vcpu,
			      struct sys_reg_params *p,
			      const struct sys_reg_desc *r)
{
	enum kvm_arch_timers tmr;
	enum kvm_arch_timer_regs treg;
	u64 reg = reg_to_encoding(r);

	switch (reg) {
	case SYS_CNTP_TVAL_EL0:
	case SYS_AARCH32_CNTP_TVAL:
		tmr = TIMER_PTIMER;
		treg = TIMER_REG_TVAL;
		break;
	case SYS_CNTP_CTL_EL0:
	case SYS_AARCH32_CNTP_CTL:
		tmr = TIMER_PTIMER;
		treg = TIMER_REG_CTL;
		break;
	case SYS_CNTP_CVAL_EL0:
	case SYS_AARCH32_CNTP_CVAL:
		tmr = TIMER_PTIMER;
		treg = TIMER_REG_CVAL;
		break;
	default:
		BUG();
	}

	if (p->is_write)
		kvm_arm_timer_write_sysreg(vcpu, tmr, treg, p->regval);
	else
		p->regval = kvm_arm_timer_read_sysreg(vcpu, tmr, treg);

	return true;
}

#define FEATURE(x)	(GENMASK_ULL(x##_SHIFT + 3, x##_SHIFT))

/* Read a sanitised cpufeature ID register by sys_reg_desc */
static u64 read_id_reg(const struct kvm_vcpu *vcpu,
		struct sys_reg_desc const *r, bool raz)
{
	u32 id = reg_to_encoding(r);
	u64 val = raz ? 0 : read_sanitised_ftr_reg(id);

<<<<<<< HEAD
	if (id == SYS_ID_AA64PFR0_EL1) {
		if (!vcpu_has_sve(vcpu))
			val &= ~(0xfUL << ID_AA64PFR0_SVE_SHIFT);
		val &= ~(0xfUL << ID_AA64PFR0_AMU_SHIFT);
	} else if (id == SYS_ID_AA64ISAR1_EL1 && !vcpu_has_ptrauth(vcpu)) {
		val &= ~((0xfUL << ID_AA64ISAR1_APA_SHIFT) |
			 (0xfUL << ID_AA64ISAR1_API_SHIFT) |
			 (0xfUL << ID_AA64ISAR1_GPA_SHIFT) |
			 (0xfUL << ID_AA64ISAR1_GPI_SHIFT));
=======
	switch (id) {
	case SYS_ID_AA64PFR0_EL1:
		if (!vcpu_has_sve(vcpu))
			val &= ~FEATURE(ID_AA64PFR0_SVE);
		val &= ~FEATURE(ID_AA64PFR0_AMU);
		val &= ~FEATURE(ID_AA64PFR0_CSV2);
		val |= FIELD_PREP(FEATURE(ID_AA64PFR0_CSV2), (u64)vcpu->kvm->arch.pfr0_csv2);
		val &= ~FEATURE(ID_AA64PFR0_CSV3);
		val |= FIELD_PREP(FEATURE(ID_AA64PFR0_CSV3), (u64)vcpu->kvm->arch.pfr0_csv3);
		break;
	case SYS_ID_AA64PFR1_EL1:
		val &= ~FEATURE(ID_AA64PFR1_MTE);
		if (kvm_has_mte(vcpu->kvm)) {
			u64 pfr, mte;

			pfr = read_sanitised_ftr_reg(SYS_ID_AA64PFR1_EL1);
			mte = cpuid_feature_extract_unsigned_field(pfr, ID_AA64PFR1_MTE_SHIFT);
			val |= FIELD_PREP(FEATURE(ID_AA64PFR1_MTE), mte);
		}
		break;
	case SYS_ID_AA64ISAR1_EL1:
		if (!vcpu_has_ptrauth(vcpu))
			val &= ~(FEATURE(ID_AA64ISAR1_APA) |
				 FEATURE(ID_AA64ISAR1_API) |
				 FEATURE(ID_AA64ISAR1_GPA) |
				 FEATURE(ID_AA64ISAR1_GPI));
		break;
	case SYS_ID_AA64DFR0_EL1:
		/* Limit debug to ARMv8.0 */
		val &= ~FEATURE(ID_AA64DFR0_DEBUGVER);
		val |= FIELD_PREP(FEATURE(ID_AA64DFR0_DEBUGVER), 6);
		/* Limit guests to PMUv3 for ARMv8.4 */
		val = cpuid_feature_cap_perfmon_field(val,
						      ID_AA64DFR0_PMUVER_SHIFT,
						      kvm_vcpu_has_pmu(vcpu) ? ID_AA64DFR0_PMUVER_8_4 : 0);
		/* Hide SPE from guests */
		val &= ~FEATURE(ID_AA64DFR0_PMSVER);
		break;
	case SYS_ID_DFR0_EL1:
		/* Limit guests to PMUv3 for ARMv8.4 */
		val = cpuid_feature_cap_perfmon_field(val,
						      ID_DFR0_PERFMON_SHIFT,
						      kvm_vcpu_has_pmu(vcpu) ? ID_DFR0_PERFMON_8_4 : 0);
		break;
>>>>>>> 7d2a07b7
	}

	return val;
}

static unsigned int id_visibility(const struct kvm_vcpu *vcpu,
				  const struct sys_reg_desc *r)
{
	u32 id = reg_to_encoding(r);

	switch (id) {
	case SYS_ID_AA64ZFR0_EL1:
		if (!vcpu_has_sve(vcpu))
			return REG_RAZ;
		break;
	}

	return 0;
}

/* cpufeature ID register access trap handlers */

static bool __access_id_reg(struct kvm_vcpu *vcpu,
			    struct sys_reg_params *p,
			    const struct sys_reg_desc *r,
			    bool raz)
{
	if (p->is_write)
		return write_to_read_only(vcpu, p, r);

	p->regval = read_id_reg(vcpu, r, raz);
	return true;
}

static bool access_id_reg(struct kvm_vcpu *vcpu,
			  struct sys_reg_params *p,
			  const struct sys_reg_desc *r)
{
	bool raz = sysreg_visible_as_raz(vcpu, r);

	return __access_id_reg(vcpu, p, r, raz);
}

static bool access_raz_id_reg(struct kvm_vcpu *vcpu,
			      struct sys_reg_params *p,
			      const struct sys_reg_desc *r)
{
	return __access_id_reg(vcpu, p, r, true);
}

static int reg_from_user(u64 *val, const void __user *uaddr, u64 id);
static int reg_to_user(void __user *uaddr, const u64 *val, u64 id);
static u64 sys_reg_to_index(const struct sys_reg_desc *reg);

/* Visibility overrides for SVE-specific control registers */
static unsigned int sve_visibility(const struct kvm_vcpu *vcpu,
				   const struct sys_reg_desc *rd)
{
	if (vcpu_has_sve(vcpu))
		return 0;

	return REG_HIDDEN;
}

static int set_id_aa64pfr0_el1(struct kvm_vcpu *vcpu,
			       const struct sys_reg_desc *rd,
			       const struct kvm_one_reg *reg, void __user *uaddr)
{
	const u64 id = sys_reg_to_index(rd);
	u8 csv2, csv3;
	int err;
	u64 val;

	err = reg_from_user(&val, uaddr, id);
	if (err)
		return err;

	/*
	 * Allow AA64PFR0_EL1.CSV2 to be set from userspace as long as
	 * it doesn't promise more than what is actually provided (the
	 * guest could otherwise be covered in ectoplasmic residue).
	 */
	csv2 = cpuid_feature_extract_unsigned_field(val, ID_AA64PFR0_CSV2_SHIFT);
	if (csv2 > 1 ||
	    (csv2 && arm64_get_spectre_v2_state() != SPECTRE_UNAFFECTED))
		return -EINVAL;

	/* Same thing for CSV3 */
	csv3 = cpuid_feature_extract_unsigned_field(val, ID_AA64PFR0_CSV3_SHIFT);
	if (csv3 > 1 ||
	    (csv3 && arm64_get_meltdown_state() != SPECTRE_UNAFFECTED))
		return -EINVAL;

	/* We can only differ with CSV[23], and anything else is an error */
	val ^= read_id_reg(vcpu, rd, false);
	val &= ~((0xFUL << ID_AA64PFR0_CSV2_SHIFT) |
		 (0xFUL << ID_AA64PFR0_CSV3_SHIFT));
	if (val)
		return -EINVAL;

	vcpu->kvm->arch.pfr0_csv2 = csv2;
	vcpu->kvm->arch.pfr0_csv3 = csv3 ;

	return 0;
}

/*
 * cpufeature ID register user accessors
 *
 * For now, these registers are immutable for userspace, so no values
 * are stored, and for set_id_reg() we don't allow the effective value
 * to be changed.
 */
static int __get_id_reg(const struct kvm_vcpu *vcpu,
			const struct sys_reg_desc *rd, void __user *uaddr,
			bool raz)
{
	const u64 id = sys_reg_to_index(rd);
	const u64 val = read_id_reg(vcpu, rd, raz);

	return reg_to_user(uaddr, &val, id);
}

static int __set_id_reg(const struct kvm_vcpu *vcpu,
			const struct sys_reg_desc *rd, void __user *uaddr,
			bool raz)
{
	const u64 id = sys_reg_to_index(rd);
	int err;
	u64 val;

	err = reg_from_user(&val, uaddr, id);
	if (err)
		return err;

	/* This is what we mean by invariant: you can't change it. */
	if (val != read_id_reg(vcpu, rd, raz))
		return -EINVAL;

	return 0;
}

static int get_id_reg(struct kvm_vcpu *vcpu, const struct sys_reg_desc *rd,
		      const struct kvm_one_reg *reg, void __user *uaddr)
{
	bool raz = sysreg_visible_as_raz(vcpu, rd);

	return __get_id_reg(vcpu, rd, uaddr, raz);
}

static int set_id_reg(struct kvm_vcpu *vcpu, const struct sys_reg_desc *rd,
		      const struct kvm_one_reg *reg, void __user *uaddr)
{
	bool raz = sysreg_visible_as_raz(vcpu, rd);

	return __set_id_reg(vcpu, rd, uaddr, raz);
}

static int get_raz_id_reg(struct kvm_vcpu *vcpu, const struct sys_reg_desc *rd,
			  const struct kvm_one_reg *reg, void __user *uaddr)
{
	return __get_id_reg(vcpu, rd, uaddr, true);
}

static int set_raz_id_reg(struct kvm_vcpu *vcpu, const struct sys_reg_desc *rd,
			  const struct kvm_one_reg *reg, void __user *uaddr)
{
	return __set_id_reg(vcpu, rd, uaddr, true);
}

static bool access_ctr(struct kvm_vcpu *vcpu, struct sys_reg_params *p,
		       const struct sys_reg_desc *r)
{
	if (p->is_write)
		return write_to_read_only(vcpu, p, r);

	p->regval = read_sanitised_ftr_reg(SYS_CTR_EL0);
	return true;
}

static bool access_clidr(struct kvm_vcpu *vcpu, struct sys_reg_params *p,
			 const struct sys_reg_desc *r)
{
	if (p->is_write)
		return write_to_read_only(vcpu, p, r);

	p->regval = read_sysreg(clidr_el1);
	return true;
}

static bool access_csselr(struct kvm_vcpu *vcpu, struct sys_reg_params *p,
			  const struct sys_reg_desc *r)
{
	int reg = r->reg;

<<<<<<< HEAD
	/* See the 32bit mapping in kvm_host.h */
	if (p->is_aarch32)
		reg = r->reg / 2;

=======
>>>>>>> 7d2a07b7
	if (p->is_write)
		vcpu_write_sys_reg(vcpu, p->regval, reg);
	else
		p->regval = vcpu_read_sys_reg(vcpu, reg);
	return true;
}

static bool access_ccsidr(struct kvm_vcpu *vcpu, struct sys_reg_params *p,
			  const struct sys_reg_desc *r)
{
	u32 csselr;

	if (p->is_write)
		return write_to_read_only(vcpu, p, r);

	csselr = vcpu_read_sys_reg(vcpu, CSSELR_EL1);
	p->regval = get_ccsidr(csselr);

	/*
	 * Guests should not be doing cache operations by set/way at all, and
	 * for this reason, we trap them and attempt to infer the intent, so
	 * that we can flush the entire guest's address space at the appropriate
	 * time.
	 * To prevent this trapping from causing performance problems, let's
	 * expose the geometry of all data and unified caches (which are
	 * guaranteed to be PIPT and thus non-aliasing) as 1 set and 1 way.
	 * [If guests should attempt to infer aliasing properties from the
	 * geometry (which is not permitted by the architecture), they would
	 * only do so for virtually indexed caches.]
	 */
	if (!(csselr & 1)) // data or unified cache
		p->regval &= ~GENMASK(27, 3);
	return true;
}

static unsigned int mte_visibility(const struct kvm_vcpu *vcpu,
				   const struct sys_reg_desc *rd)
{
	if (kvm_has_mte(vcpu->kvm))
		return 0;

	return REG_HIDDEN;
}

#define MTE_REG(name) {				\
	SYS_DESC(SYS_##name),			\
	.access = undef_access,			\
	.reset = reset_unknown,			\
	.reg = name,				\
	.visibility = mte_visibility,		\
}

/* sys_reg_desc initialiser for known cpufeature ID registers */
#define ID_SANITISED(name) {			\
	SYS_DESC(SYS_##name),			\
	.access	= access_id_reg,		\
	.get_user = get_id_reg,			\
	.set_user = set_id_reg,			\
	.visibility = id_visibility,		\
}

/*
 * sys_reg_desc initialiser for architecturally unallocated cpufeature ID
 * register with encoding Op0=3, Op1=0, CRn=0, CRm=crm, Op2=op2
 * (1 <= crm < 8, 0 <= Op2 < 8).
 */
#define ID_UNALLOCATED(crm, op2) {			\
	Op0(3), Op1(0), CRn(0), CRm(crm), Op2(op2),	\
	.access = access_raz_id_reg,			\
	.get_user = get_raz_id_reg,			\
	.set_user = set_raz_id_reg,			\
}

/*
 * sys_reg_desc initialiser for known ID registers that we hide from guests.
 * For now, these are exposed just like unallocated ID regs: they appear
 * RAZ for the guest.
 */
#define ID_HIDDEN(name) {			\
	SYS_DESC(SYS_##name),			\
	.access = access_raz_id_reg,		\
	.get_user = get_raz_id_reg,		\
	.set_user = set_raz_id_reg,		\
}

/*
 * Architected system registers.
 * Important: Must be sorted ascending by Op0, Op1, CRn, CRm, Op2
 *
 * Debug handling: We do trap most, if not all debug related system
 * registers. The implementation is good enough to ensure that a guest
 * can use these with minimal performance degradation. The drawback is
 * that we don't implement any of the external debug, none of the
 * OSlock protocol. This should be revisited if we ever encounter a
 * more demanding guest...
 */
static const struct sys_reg_desc sys_reg_descs[] = {
	{ SYS_DESC(SYS_DC_ISW), access_dcsw },
	{ SYS_DESC(SYS_DC_CSW), access_dcsw },
	{ SYS_DESC(SYS_DC_CISW), access_dcsw },

	DBG_BCR_BVR_WCR_WVR_EL1(0),
	DBG_BCR_BVR_WCR_WVR_EL1(1),
	{ SYS_DESC(SYS_MDCCINT_EL1), trap_debug_regs, reset_val, MDCCINT_EL1, 0 },
	{ SYS_DESC(SYS_MDSCR_EL1), trap_debug_regs, reset_val, MDSCR_EL1, 0 },
	DBG_BCR_BVR_WCR_WVR_EL1(2),
	DBG_BCR_BVR_WCR_WVR_EL1(3),
	DBG_BCR_BVR_WCR_WVR_EL1(4),
	DBG_BCR_BVR_WCR_WVR_EL1(5),
	DBG_BCR_BVR_WCR_WVR_EL1(6),
	DBG_BCR_BVR_WCR_WVR_EL1(7),
	DBG_BCR_BVR_WCR_WVR_EL1(8),
	DBG_BCR_BVR_WCR_WVR_EL1(9),
	DBG_BCR_BVR_WCR_WVR_EL1(10),
	DBG_BCR_BVR_WCR_WVR_EL1(11),
	DBG_BCR_BVR_WCR_WVR_EL1(12),
	DBG_BCR_BVR_WCR_WVR_EL1(13),
	DBG_BCR_BVR_WCR_WVR_EL1(14),
	DBG_BCR_BVR_WCR_WVR_EL1(15),

	{ SYS_DESC(SYS_MDRAR_EL1), trap_raz_wi },
	{ SYS_DESC(SYS_OSLAR_EL1), trap_raz_wi },
	{ SYS_DESC(SYS_OSLSR_EL1), trap_oslsr_el1 },
	{ SYS_DESC(SYS_OSDLR_EL1), trap_raz_wi },
	{ SYS_DESC(SYS_DBGPRCR_EL1), trap_raz_wi },
	{ SYS_DESC(SYS_DBGCLAIMSET_EL1), trap_raz_wi },
	{ SYS_DESC(SYS_DBGCLAIMCLR_EL1), trap_raz_wi },
	{ SYS_DESC(SYS_DBGAUTHSTATUS_EL1), trap_dbgauthstatus_el1 },

	{ SYS_DESC(SYS_MDCCSR_EL0), trap_raz_wi },
	{ SYS_DESC(SYS_DBGDTR_EL0), trap_raz_wi },
	// DBGDTR[TR]X_EL0 share the same encoding
	{ SYS_DESC(SYS_DBGDTRTX_EL0), trap_raz_wi },

	{ SYS_DESC(SYS_DBGVCR32_EL2), NULL, reset_val, DBGVCR32_EL2, 0 },

	{ SYS_DESC(SYS_MPIDR_EL1), NULL, reset_mpidr, MPIDR_EL1 },

	/*
	 * ID regs: all ID_SANITISED() entries here must have corresponding
	 * entries in arm64_ftr_regs[].
	 */

	/* AArch64 mappings of the AArch32 ID registers */
	/* CRm=1 */
	ID_SANITISED(ID_PFR0_EL1),
	ID_SANITISED(ID_PFR1_EL1),
	ID_SANITISED(ID_DFR0_EL1),
	ID_HIDDEN(ID_AFR0_EL1),
	ID_SANITISED(ID_MMFR0_EL1),
	ID_SANITISED(ID_MMFR1_EL1),
	ID_SANITISED(ID_MMFR2_EL1),
	ID_SANITISED(ID_MMFR3_EL1),

	/* CRm=2 */
	ID_SANITISED(ID_ISAR0_EL1),
	ID_SANITISED(ID_ISAR1_EL1),
	ID_SANITISED(ID_ISAR2_EL1),
	ID_SANITISED(ID_ISAR3_EL1),
	ID_SANITISED(ID_ISAR4_EL1),
	ID_SANITISED(ID_ISAR5_EL1),
	ID_SANITISED(ID_MMFR4_EL1),
	ID_SANITISED(ID_ISAR6_EL1),

	/* CRm=3 */
	ID_SANITISED(MVFR0_EL1),
	ID_SANITISED(MVFR1_EL1),
	ID_SANITISED(MVFR2_EL1),
	ID_UNALLOCATED(3,3),
	ID_SANITISED(ID_PFR2_EL1),
	ID_HIDDEN(ID_DFR1_EL1),
	ID_SANITISED(ID_MMFR5_EL1),
	ID_UNALLOCATED(3,7),

	/* AArch64 ID registers */
	/* CRm=4 */
	{ SYS_DESC(SYS_ID_AA64PFR0_EL1), .access = access_id_reg,
	  .get_user = get_id_reg, .set_user = set_id_aa64pfr0_el1, },
	ID_SANITISED(ID_AA64PFR1_EL1),
	ID_UNALLOCATED(4,2),
	ID_UNALLOCATED(4,3),
	ID_SANITISED(ID_AA64ZFR0_EL1),
	ID_UNALLOCATED(4,5),
	ID_UNALLOCATED(4,6),
	ID_UNALLOCATED(4,7),

	/* CRm=5 */
	ID_SANITISED(ID_AA64DFR0_EL1),
	ID_SANITISED(ID_AA64DFR1_EL1),
	ID_UNALLOCATED(5,2),
	ID_UNALLOCATED(5,3),
	ID_HIDDEN(ID_AA64AFR0_EL1),
	ID_HIDDEN(ID_AA64AFR1_EL1),
	ID_UNALLOCATED(5,6),
	ID_UNALLOCATED(5,7),

	/* CRm=6 */
	ID_SANITISED(ID_AA64ISAR0_EL1),
	ID_SANITISED(ID_AA64ISAR1_EL1),
	ID_UNALLOCATED(6,2),
	ID_UNALLOCATED(6,3),
	ID_UNALLOCATED(6,4),
	ID_UNALLOCATED(6,5),
	ID_UNALLOCATED(6,6),
	ID_UNALLOCATED(6,7),

	/* CRm=7 */
	ID_SANITISED(ID_AA64MMFR0_EL1),
	ID_SANITISED(ID_AA64MMFR1_EL1),
	ID_SANITISED(ID_AA64MMFR2_EL1),
	ID_UNALLOCATED(7,3),
	ID_UNALLOCATED(7,4),
	ID_UNALLOCATED(7,5),
	ID_UNALLOCATED(7,6),
	ID_UNALLOCATED(7,7),

	{ SYS_DESC(SYS_SCTLR_EL1), access_vm_reg, reset_val, SCTLR_EL1, 0x00C50078 },
	{ SYS_DESC(SYS_ACTLR_EL1), access_actlr, reset_actlr, ACTLR_EL1 },
	{ SYS_DESC(SYS_CPACR_EL1), NULL, reset_val, CPACR_EL1, 0 },

	MTE_REG(RGSR_EL1),
	MTE_REG(GCR_EL1),

	{ SYS_DESC(SYS_ZCR_EL1), NULL, reset_val, ZCR_EL1, 0, .visibility = sve_visibility },
	{ SYS_DESC(SYS_TRFCR_EL1), undef_access },
	{ SYS_DESC(SYS_TTBR0_EL1), access_vm_reg, reset_unknown, TTBR0_EL1 },
	{ SYS_DESC(SYS_TTBR1_EL1), access_vm_reg, reset_unknown, TTBR1_EL1 },
	{ SYS_DESC(SYS_TCR_EL1), access_vm_reg, reset_val, TCR_EL1, 0 },

	PTRAUTH_KEY(APIA),
	PTRAUTH_KEY(APIB),
	PTRAUTH_KEY(APDA),
	PTRAUTH_KEY(APDB),
	PTRAUTH_KEY(APGA),

	{ SYS_DESC(SYS_AFSR0_EL1), access_vm_reg, reset_unknown, AFSR0_EL1 },
	{ SYS_DESC(SYS_AFSR1_EL1), access_vm_reg, reset_unknown, AFSR1_EL1 },
	{ SYS_DESC(SYS_ESR_EL1), access_vm_reg, reset_unknown, ESR_EL1 },

	{ SYS_DESC(SYS_ERRIDR_EL1), trap_raz_wi },
	{ SYS_DESC(SYS_ERRSELR_EL1), trap_raz_wi },
	{ SYS_DESC(SYS_ERXFR_EL1), trap_raz_wi },
	{ SYS_DESC(SYS_ERXCTLR_EL1), trap_raz_wi },
	{ SYS_DESC(SYS_ERXSTATUS_EL1), trap_raz_wi },
	{ SYS_DESC(SYS_ERXADDR_EL1), trap_raz_wi },
	{ SYS_DESC(SYS_ERXMISC0_EL1), trap_raz_wi },
	{ SYS_DESC(SYS_ERXMISC1_EL1), trap_raz_wi },

	MTE_REG(TFSR_EL1),
	MTE_REG(TFSRE0_EL1),

	{ SYS_DESC(SYS_FAR_EL1), access_vm_reg, reset_unknown, FAR_EL1 },
	{ SYS_DESC(SYS_PAR_EL1), NULL, reset_unknown, PAR_EL1 },

	{ SYS_DESC(SYS_PMSCR_EL1), undef_access },
	{ SYS_DESC(SYS_PMSNEVFR_EL1), undef_access },
	{ SYS_DESC(SYS_PMSICR_EL1), undef_access },
	{ SYS_DESC(SYS_PMSIRR_EL1), undef_access },
	{ SYS_DESC(SYS_PMSFCR_EL1), undef_access },
	{ SYS_DESC(SYS_PMSEVFR_EL1), undef_access },
	{ SYS_DESC(SYS_PMSLATFR_EL1), undef_access },
	{ SYS_DESC(SYS_PMSIDR_EL1), undef_access },
	{ SYS_DESC(SYS_PMBLIMITR_EL1), undef_access },
	{ SYS_DESC(SYS_PMBPTR_EL1), undef_access },
	{ SYS_DESC(SYS_PMBSR_EL1), undef_access },
	/* PMBIDR_EL1 is not trapped */

	{ PMU_SYS_REG(SYS_PMINTENSET_EL1),
	  .access = access_pminten, .reg = PMINTENSET_EL1 },
	{ PMU_SYS_REG(SYS_PMINTENCLR_EL1),
	  .access = access_pminten, .reg = PMINTENSET_EL1 },
	{ SYS_DESC(SYS_PMMIR_EL1), trap_raz_wi },

	{ SYS_DESC(SYS_MAIR_EL1), access_vm_reg, reset_unknown, MAIR_EL1 },
	{ SYS_DESC(SYS_AMAIR_EL1), access_vm_reg, reset_amair_el1, AMAIR_EL1 },

	{ SYS_DESC(SYS_LORSA_EL1), trap_loregion },
	{ SYS_DESC(SYS_LOREA_EL1), trap_loregion },
	{ SYS_DESC(SYS_LORN_EL1), trap_loregion },
	{ SYS_DESC(SYS_LORC_EL1), trap_loregion },
	{ SYS_DESC(SYS_LORID_EL1), trap_loregion },

	{ SYS_DESC(SYS_VBAR_EL1), NULL, reset_val, VBAR_EL1, 0 },
	{ SYS_DESC(SYS_DISR_EL1), NULL, reset_val, DISR_EL1, 0 },

	{ SYS_DESC(SYS_ICC_IAR0_EL1), write_to_read_only },
	{ SYS_DESC(SYS_ICC_EOIR0_EL1), read_from_write_only },
	{ SYS_DESC(SYS_ICC_HPPIR0_EL1), write_to_read_only },
	{ SYS_DESC(SYS_ICC_DIR_EL1), read_from_write_only },
	{ SYS_DESC(SYS_ICC_RPR_EL1), write_to_read_only },
	{ SYS_DESC(SYS_ICC_SGI1R_EL1), access_gic_sgi },
	{ SYS_DESC(SYS_ICC_ASGI1R_EL1), access_gic_sgi },
	{ SYS_DESC(SYS_ICC_SGI0R_EL1), access_gic_sgi },
	{ SYS_DESC(SYS_ICC_IAR1_EL1), write_to_read_only },
	{ SYS_DESC(SYS_ICC_EOIR1_EL1), read_from_write_only },
	{ SYS_DESC(SYS_ICC_HPPIR1_EL1), write_to_read_only },
	{ SYS_DESC(SYS_ICC_SRE_EL1), access_gic_sre },

	{ SYS_DESC(SYS_CONTEXTIDR_EL1), access_vm_reg, reset_val, CONTEXTIDR_EL1, 0 },
	{ SYS_DESC(SYS_TPIDR_EL1), NULL, reset_unknown, TPIDR_EL1 },

	{ SYS_DESC(SYS_SCXTNUM_EL1), undef_access },

	{ SYS_DESC(SYS_CNTKCTL_EL1), NULL, reset_val, CNTKCTL_EL1, 0},

	{ SYS_DESC(SYS_CCSIDR_EL1), access_ccsidr },
	{ SYS_DESC(SYS_CLIDR_EL1), access_clidr },
	{ SYS_DESC(SYS_CSSELR_EL1), access_csselr, reset_unknown, CSSELR_EL1 },
	{ SYS_DESC(SYS_CTR_EL0), access_ctr },

	{ PMU_SYS_REG(SYS_PMCR_EL0), .access = access_pmcr,
	  .reset = reset_pmcr, .reg = PMCR_EL0 },
	{ PMU_SYS_REG(SYS_PMCNTENSET_EL0),
	  .access = access_pmcnten, .reg = PMCNTENSET_EL0 },
	{ PMU_SYS_REG(SYS_PMCNTENCLR_EL0),
	  .access = access_pmcnten, .reg = PMCNTENSET_EL0 },
	{ PMU_SYS_REG(SYS_PMOVSCLR_EL0),
	  .access = access_pmovs, .reg = PMOVSSET_EL0 },
	{ PMU_SYS_REG(SYS_PMSWINC_EL0),
	  .access = access_pmswinc, .reg = PMSWINC_EL0 },
	{ PMU_SYS_REG(SYS_PMSELR_EL0),
	  .access = access_pmselr, .reg = PMSELR_EL0 },
	{ PMU_SYS_REG(SYS_PMCEID0_EL0),
	  .access = access_pmceid, .reset = NULL },
	{ PMU_SYS_REG(SYS_PMCEID1_EL0),
	  .access = access_pmceid, .reset = NULL },
	{ PMU_SYS_REG(SYS_PMCCNTR_EL0),
	  .access = access_pmu_evcntr, .reg = PMCCNTR_EL0 },
	{ PMU_SYS_REG(SYS_PMXEVTYPER_EL0),
	  .access = access_pmu_evtyper, .reset = NULL },
	{ PMU_SYS_REG(SYS_PMXEVCNTR_EL0),
	  .access = access_pmu_evcntr, .reset = NULL },
	/*
	 * PMUSERENR_EL0 resets as unknown in 64bit mode while it resets as zero
	 * in 32bit mode. Here we choose to reset it as zero for consistency.
	 */
	{ PMU_SYS_REG(SYS_PMUSERENR_EL0), .access = access_pmuserenr,
	  .reset = reset_val, .reg = PMUSERENR_EL0, .val = 0 },
	{ PMU_SYS_REG(SYS_PMOVSSET_EL0),
	  .access = access_pmovs, .reg = PMOVSSET_EL0 },

	{ SYS_DESC(SYS_TPIDR_EL0), NULL, reset_unknown, TPIDR_EL0 },
	{ SYS_DESC(SYS_TPIDRRO_EL0), NULL, reset_unknown, TPIDRRO_EL0 },

<<<<<<< HEAD
	{ SYS_DESC(SYS_AMCR_EL0), access_amu },
	{ SYS_DESC(SYS_AMCFGR_EL0), access_amu },
	{ SYS_DESC(SYS_AMCGCR_EL0), access_amu },
	{ SYS_DESC(SYS_AMUSERENR_EL0), access_amu },
	{ SYS_DESC(SYS_AMCNTENCLR0_EL0), access_amu },
	{ SYS_DESC(SYS_AMCNTENSET0_EL0), access_amu },
	{ SYS_DESC(SYS_AMCNTENCLR1_EL0), access_amu },
	{ SYS_DESC(SYS_AMCNTENSET1_EL0), access_amu },
=======
	{ SYS_DESC(SYS_SCXTNUM_EL0), undef_access },

	{ SYS_DESC(SYS_AMCR_EL0), undef_access },
	{ SYS_DESC(SYS_AMCFGR_EL0), undef_access },
	{ SYS_DESC(SYS_AMCGCR_EL0), undef_access },
	{ SYS_DESC(SYS_AMUSERENR_EL0), undef_access },
	{ SYS_DESC(SYS_AMCNTENCLR0_EL0), undef_access },
	{ SYS_DESC(SYS_AMCNTENSET0_EL0), undef_access },
	{ SYS_DESC(SYS_AMCNTENCLR1_EL0), undef_access },
	{ SYS_DESC(SYS_AMCNTENSET1_EL0), undef_access },
>>>>>>> 7d2a07b7
	AMU_AMEVCNTR0_EL0(0),
	AMU_AMEVCNTR0_EL0(1),
	AMU_AMEVCNTR0_EL0(2),
	AMU_AMEVCNTR0_EL0(3),
	AMU_AMEVCNTR0_EL0(4),
	AMU_AMEVCNTR0_EL0(5),
	AMU_AMEVCNTR0_EL0(6),
	AMU_AMEVCNTR0_EL0(7),
	AMU_AMEVCNTR0_EL0(8),
	AMU_AMEVCNTR0_EL0(9),
	AMU_AMEVCNTR0_EL0(10),
	AMU_AMEVCNTR0_EL0(11),
	AMU_AMEVCNTR0_EL0(12),
	AMU_AMEVCNTR0_EL0(13),
	AMU_AMEVCNTR0_EL0(14),
	AMU_AMEVCNTR0_EL0(15),
<<<<<<< HEAD
	AMU_AMEVTYPE0_EL0(0),
	AMU_AMEVTYPE0_EL0(1),
	AMU_AMEVTYPE0_EL0(2),
	AMU_AMEVTYPE0_EL0(3),
	AMU_AMEVTYPE0_EL0(4),
	AMU_AMEVTYPE0_EL0(5),
	AMU_AMEVTYPE0_EL0(6),
	AMU_AMEVTYPE0_EL0(7),
	AMU_AMEVTYPE0_EL0(8),
	AMU_AMEVTYPE0_EL0(9),
	AMU_AMEVTYPE0_EL0(10),
	AMU_AMEVTYPE0_EL0(11),
	AMU_AMEVTYPE0_EL0(12),
	AMU_AMEVTYPE0_EL0(13),
	AMU_AMEVTYPE0_EL0(14),
	AMU_AMEVTYPE0_EL0(15),
=======
	AMU_AMEVTYPER0_EL0(0),
	AMU_AMEVTYPER0_EL0(1),
	AMU_AMEVTYPER0_EL0(2),
	AMU_AMEVTYPER0_EL0(3),
	AMU_AMEVTYPER0_EL0(4),
	AMU_AMEVTYPER0_EL0(5),
	AMU_AMEVTYPER0_EL0(6),
	AMU_AMEVTYPER0_EL0(7),
	AMU_AMEVTYPER0_EL0(8),
	AMU_AMEVTYPER0_EL0(9),
	AMU_AMEVTYPER0_EL0(10),
	AMU_AMEVTYPER0_EL0(11),
	AMU_AMEVTYPER0_EL0(12),
	AMU_AMEVTYPER0_EL0(13),
	AMU_AMEVTYPER0_EL0(14),
	AMU_AMEVTYPER0_EL0(15),
>>>>>>> 7d2a07b7
	AMU_AMEVCNTR1_EL0(0),
	AMU_AMEVCNTR1_EL0(1),
	AMU_AMEVCNTR1_EL0(2),
	AMU_AMEVCNTR1_EL0(3),
	AMU_AMEVCNTR1_EL0(4),
	AMU_AMEVCNTR1_EL0(5),
	AMU_AMEVCNTR1_EL0(6),
	AMU_AMEVCNTR1_EL0(7),
	AMU_AMEVCNTR1_EL0(8),
	AMU_AMEVCNTR1_EL0(9),
	AMU_AMEVCNTR1_EL0(10),
	AMU_AMEVCNTR1_EL0(11),
	AMU_AMEVCNTR1_EL0(12),
	AMU_AMEVCNTR1_EL0(13),
	AMU_AMEVCNTR1_EL0(14),
	AMU_AMEVCNTR1_EL0(15),
<<<<<<< HEAD
	AMU_AMEVTYPE1_EL0(0),
	AMU_AMEVTYPE1_EL0(1),
	AMU_AMEVTYPE1_EL0(2),
	AMU_AMEVTYPE1_EL0(3),
	AMU_AMEVTYPE1_EL0(4),
	AMU_AMEVTYPE1_EL0(5),
	AMU_AMEVTYPE1_EL0(6),
	AMU_AMEVTYPE1_EL0(7),
	AMU_AMEVTYPE1_EL0(8),
	AMU_AMEVTYPE1_EL0(9),
	AMU_AMEVTYPE1_EL0(10),
	AMU_AMEVTYPE1_EL0(11),
	AMU_AMEVTYPE1_EL0(12),
	AMU_AMEVTYPE1_EL0(13),
	AMU_AMEVTYPE1_EL0(14),
	AMU_AMEVTYPE1_EL0(15),
=======
	AMU_AMEVTYPER1_EL0(0),
	AMU_AMEVTYPER1_EL0(1),
	AMU_AMEVTYPER1_EL0(2),
	AMU_AMEVTYPER1_EL0(3),
	AMU_AMEVTYPER1_EL0(4),
	AMU_AMEVTYPER1_EL0(5),
	AMU_AMEVTYPER1_EL0(6),
	AMU_AMEVTYPER1_EL0(7),
	AMU_AMEVTYPER1_EL0(8),
	AMU_AMEVTYPER1_EL0(9),
	AMU_AMEVTYPER1_EL0(10),
	AMU_AMEVTYPER1_EL0(11),
	AMU_AMEVTYPER1_EL0(12),
	AMU_AMEVTYPER1_EL0(13),
	AMU_AMEVTYPER1_EL0(14),
	AMU_AMEVTYPER1_EL0(15),
>>>>>>> 7d2a07b7

	{ SYS_DESC(SYS_CNTP_TVAL_EL0), access_arch_timer },
	{ SYS_DESC(SYS_CNTP_CTL_EL0), access_arch_timer },
	{ SYS_DESC(SYS_CNTP_CVAL_EL0), access_arch_timer },

	/* PMEVCNTRn_EL0 */
	PMU_PMEVCNTR_EL0(0),
	PMU_PMEVCNTR_EL0(1),
	PMU_PMEVCNTR_EL0(2),
	PMU_PMEVCNTR_EL0(3),
	PMU_PMEVCNTR_EL0(4),
	PMU_PMEVCNTR_EL0(5),
	PMU_PMEVCNTR_EL0(6),
	PMU_PMEVCNTR_EL0(7),
	PMU_PMEVCNTR_EL0(8),
	PMU_PMEVCNTR_EL0(9),
	PMU_PMEVCNTR_EL0(10),
	PMU_PMEVCNTR_EL0(11),
	PMU_PMEVCNTR_EL0(12),
	PMU_PMEVCNTR_EL0(13),
	PMU_PMEVCNTR_EL0(14),
	PMU_PMEVCNTR_EL0(15),
	PMU_PMEVCNTR_EL0(16),
	PMU_PMEVCNTR_EL0(17),
	PMU_PMEVCNTR_EL0(18),
	PMU_PMEVCNTR_EL0(19),
	PMU_PMEVCNTR_EL0(20),
	PMU_PMEVCNTR_EL0(21),
	PMU_PMEVCNTR_EL0(22),
	PMU_PMEVCNTR_EL0(23),
	PMU_PMEVCNTR_EL0(24),
	PMU_PMEVCNTR_EL0(25),
	PMU_PMEVCNTR_EL0(26),
	PMU_PMEVCNTR_EL0(27),
	PMU_PMEVCNTR_EL0(28),
	PMU_PMEVCNTR_EL0(29),
	PMU_PMEVCNTR_EL0(30),
	/* PMEVTYPERn_EL0 */
	PMU_PMEVTYPER_EL0(0),
	PMU_PMEVTYPER_EL0(1),
	PMU_PMEVTYPER_EL0(2),
	PMU_PMEVTYPER_EL0(3),
	PMU_PMEVTYPER_EL0(4),
	PMU_PMEVTYPER_EL0(5),
	PMU_PMEVTYPER_EL0(6),
	PMU_PMEVTYPER_EL0(7),
	PMU_PMEVTYPER_EL0(8),
	PMU_PMEVTYPER_EL0(9),
	PMU_PMEVTYPER_EL0(10),
	PMU_PMEVTYPER_EL0(11),
	PMU_PMEVTYPER_EL0(12),
	PMU_PMEVTYPER_EL0(13),
	PMU_PMEVTYPER_EL0(14),
	PMU_PMEVTYPER_EL0(15),
	PMU_PMEVTYPER_EL0(16),
	PMU_PMEVTYPER_EL0(17),
	PMU_PMEVTYPER_EL0(18),
	PMU_PMEVTYPER_EL0(19),
	PMU_PMEVTYPER_EL0(20),
	PMU_PMEVTYPER_EL0(21),
	PMU_PMEVTYPER_EL0(22),
	PMU_PMEVTYPER_EL0(23),
	PMU_PMEVTYPER_EL0(24),
	PMU_PMEVTYPER_EL0(25),
	PMU_PMEVTYPER_EL0(26),
	PMU_PMEVTYPER_EL0(27),
	PMU_PMEVTYPER_EL0(28),
	PMU_PMEVTYPER_EL0(29),
	PMU_PMEVTYPER_EL0(30),
	/*
	 * PMCCFILTR_EL0 resets as unknown in 64bit mode while it resets as zero
	 * in 32bit mode. Here we choose to reset it as zero for consistency.
	 */
	{ PMU_SYS_REG(SYS_PMCCFILTR_EL0), .access = access_pmu_evtyper,
	  .reset = reset_val, .reg = PMCCFILTR_EL0, .val = 0 },

	{ SYS_DESC(SYS_DACR32_EL2), NULL, reset_unknown, DACR32_EL2 },
	{ SYS_DESC(SYS_IFSR32_EL2), NULL, reset_unknown, IFSR32_EL2 },
	{ SYS_DESC(SYS_FPEXC32_EL2), NULL, reset_val, FPEXC32_EL2, 0x700 },
};

static bool trap_dbgdidr(struct kvm_vcpu *vcpu,
			struct sys_reg_params *p,
			const struct sys_reg_desc *r)
{
	if (p->is_write) {
		return ignore_write(vcpu, p);
	} else {
		u64 dfr = read_sanitised_ftr_reg(SYS_ID_AA64DFR0_EL1);
		u64 pfr = read_sanitised_ftr_reg(SYS_ID_AA64PFR0_EL1);
		u32 el3 = !!cpuid_feature_extract_unsigned_field(pfr, ID_AA64PFR0_EL3_SHIFT);

		p->regval = ((((dfr >> ID_AA64DFR0_WRPS_SHIFT) & 0xf) << 28) |
			     (((dfr >> ID_AA64DFR0_BRPS_SHIFT) & 0xf) << 24) |
			     (((dfr >> ID_AA64DFR0_CTX_CMPS_SHIFT) & 0xf) << 20)
			     | (6 << 16) | (1 << 15) | (el3 << 14) | (el3 << 12));
		return true;
	}
}

/*
 * AArch32 debug register mappings
 *
 * AArch32 DBGBVRn is mapped to DBGBVRn_EL1[31:0]
 * AArch32 DBGBXVRn is mapped to DBGBVRn_EL1[63:32]
 *
 * None of the other registers share their location, so treat them as
 * if they were 64bit.
 */
#define DBG_BCR_BVR_WCR_WVR(n)						      \
	/* DBGBVRn */							      \
	{ AA32(LO), Op1( 0), CRn( 0), CRm((n)), Op2( 4), trap_bvr, NULL, n }, \
	/* DBGBCRn */							      \
	{ Op1( 0), CRn( 0), CRm((n)), Op2( 5), trap_bcr, NULL, n },	      \
	/* DBGWVRn */							      \
	{ Op1( 0), CRn( 0), CRm((n)), Op2( 6), trap_wvr, NULL, n },	      \
	/* DBGWCRn */							      \
	{ Op1( 0), CRn( 0), CRm((n)), Op2( 7), trap_wcr, NULL, n }

#define DBGBXVR(n)							      \
	{ AA32(HI), Op1( 0), CRn( 1), CRm((n)), Op2( 1), trap_bvr, NULL, n }

/*
 * Trapped cp14 registers. We generally ignore most of the external
 * debug, on the principle that they don't really make sense to a
 * guest. Revisit this one day, would this principle change.
 */
static const struct sys_reg_desc cp14_regs[] = {
	/* DBGDIDR */
	{ Op1( 0), CRn( 0), CRm( 0), Op2( 0), trap_dbgdidr },
	/* DBGDTRRXext */
	{ Op1( 0), CRn( 0), CRm( 0), Op2( 2), trap_raz_wi },

	DBG_BCR_BVR_WCR_WVR(0),
	/* DBGDSCRint */
	{ Op1( 0), CRn( 0), CRm( 1), Op2( 0), trap_raz_wi },
	DBG_BCR_BVR_WCR_WVR(1),
	/* DBGDCCINT */
	{ Op1( 0), CRn( 0), CRm( 2), Op2( 0), trap_debug_regs, NULL, MDCCINT_EL1 },
	/* DBGDSCRext */
	{ Op1( 0), CRn( 0), CRm( 2), Op2( 2), trap_debug_regs, NULL, MDSCR_EL1 },
	DBG_BCR_BVR_WCR_WVR(2),
	/* DBGDTR[RT]Xint */
	{ Op1( 0), CRn( 0), CRm( 3), Op2( 0), trap_raz_wi },
	/* DBGDTR[RT]Xext */
	{ Op1( 0), CRn( 0), CRm( 3), Op2( 2), trap_raz_wi },
	DBG_BCR_BVR_WCR_WVR(3),
	DBG_BCR_BVR_WCR_WVR(4),
	DBG_BCR_BVR_WCR_WVR(5),
	/* DBGWFAR */
	{ Op1( 0), CRn( 0), CRm( 6), Op2( 0), trap_raz_wi },
	/* DBGOSECCR */
	{ Op1( 0), CRn( 0), CRm( 6), Op2( 2), trap_raz_wi },
	DBG_BCR_BVR_WCR_WVR(6),
	/* DBGVCR */
	{ Op1( 0), CRn( 0), CRm( 7), Op2( 0), trap_debug_regs, NULL, DBGVCR32_EL2 },
	DBG_BCR_BVR_WCR_WVR(7),
	DBG_BCR_BVR_WCR_WVR(8),
	DBG_BCR_BVR_WCR_WVR(9),
	DBG_BCR_BVR_WCR_WVR(10),
	DBG_BCR_BVR_WCR_WVR(11),
	DBG_BCR_BVR_WCR_WVR(12),
	DBG_BCR_BVR_WCR_WVR(13),
	DBG_BCR_BVR_WCR_WVR(14),
	DBG_BCR_BVR_WCR_WVR(15),

	/* DBGDRAR (32bit) */
	{ Op1( 0), CRn( 1), CRm( 0), Op2( 0), trap_raz_wi },

	DBGBXVR(0),
	/* DBGOSLAR */
	{ Op1( 0), CRn( 1), CRm( 0), Op2( 4), trap_raz_wi },
	DBGBXVR(1),
	/* DBGOSLSR */
	{ Op1( 0), CRn( 1), CRm( 1), Op2( 4), trap_oslsr_el1 },
	DBGBXVR(2),
	DBGBXVR(3),
	/* DBGOSDLR */
	{ Op1( 0), CRn( 1), CRm( 3), Op2( 4), trap_raz_wi },
	DBGBXVR(4),
	/* DBGPRCR */
	{ Op1( 0), CRn( 1), CRm( 4), Op2( 4), trap_raz_wi },
	DBGBXVR(5),
	DBGBXVR(6),
	DBGBXVR(7),
	DBGBXVR(8),
	DBGBXVR(9),
	DBGBXVR(10),
	DBGBXVR(11),
	DBGBXVR(12),
	DBGBXVR(13),
	DBGBXVR(14),
	DBGBXVR(15),

	/* DBGDSAR (32bit) */
	{ Op1( 0), CRn( 2), CRm( 0), Op2( 0), trap_raz_wi },

	/* DBGDEVID2 */
	{ Op1( 0), CRn( 7), CRm( 0), Op2( 7), trap_raz_wi },
	/* DBGDEVID1 */
	{ Op1( 0), CRn( 7), CRm( 1), Op2( 7), trap_raz_wi },
	/* DBGDEVID */
	{ Op1( 0), CRn( 7), CRm( 2), Op2( 7), trap_raz_wi },
	/* DBGCLAIMSET */
	{ Op1( 0), CRn( 7), CRm( 8), Op2( 6), trap_raz_wi },
	/* DBGCLAIMCLR */
	{ Op1( 0), CRn( 7), CRm( 9), Op2( 6), trap_raz_wi },
	/* DBGAUTHSTATUS */
	{ Op1( 0), CRn( 7), CRm(14), Op2( 6), trap_dbgauthstatus_el1 },
};

/* Trapped cp14 64bit registers */
static const struct sys_reg_desc cp14_64_regs[] = {
	/* DBGDRAR (64bit) */
	{ Op1( 0), CRm( 1), .access = trap_raz_wi },

	/* DBGDSAR (64bit) */
	{ Op1( 0), CRm( 2), .access = trap_raz_wi },
};

/* Macro to expand the PMEVCNTRn register */
#define PMU_PMEVCNTR(n)							\
	/* PMEVCNTRn */							\
	{ Op1(0), CRn(0b1110),						\
	  CRm((0b1000 | (((n) >> 3) & 0x3))), Op2(((n) & 0x7)),		\
	  access_pmu_evcntr }

/* Macro to expand the PMEVTYPERn register */
#define PMU_PMEVTYPER(n)						\
	/* PMEVTYPERn */						\
	{ Op1(0), CRn(0b1110),						\
	  CRm((0b1100 | (((n) >> 3) & 0x3))), Op2(((n) & 0x7)),		\
	  access_pmu_evtyper }

/*
 * Trapped cp15 registers. TTBR0/TTBR1 get a double encoding,
 * depending on the way they are accessed (as a 32bit or a 64bit
 * register).
 */
static const struct sys_reg_desc cp15_regs[] = {
	{ Op1( 0), CRn( 0), CRm( 0), Op2( 1), access_ctr },
	{ Op1( 0), CRn( 1), CRm( 0), Op2( 0), access_vm_reg, NULL, SCTLR_EL1 },
	/* ACTLR */
	{ AA32(LO), Op1( 0), CRn( 1), CRm( 0), Op2( 1), access_actlr, NULL, ACTLR_EL1 },
	/* ACTLR2 */
	{ AA32(HI), Op1( 0), CRn( 1), CRm( 0), Op2( 3), access_actlr, NULL, ACTLR_EL1 },
	{ Op1( 0), CRn( 2), CRm( 0), Op2( 0), access_vm_reg, NULL, TTBR0_EL1 },
	{ Op1( 0), CRn( 2), CRm( 0), Op2( 1), access_vm_reg, NULL, TTBR1_EL1 },
	/* TTBCR */
	{ AA32(LO), Op1( 0), CRn( 2), CRm( 0), Op2( 2), access_vm_reg, NULL, TCR_EL1 },
	/* TTBCR2 */
	{ AA32(HI), Op1( 0), CRn( 2), CRm( 0), Op2( 3), access_vm_reg, NULL, TCR_EL1 },
	{ Op1( 0), CRn( 3), CRm( 0), Op2( 0), access_vm_reg, NULL, DACR32_EL2 },
	/* DFSR */
	{ Op1( 0), CRn( 5), CRm( 0), Op2( 0), access_vm_reg, NULL, ESR_EL1 },
	{ Op1( 0), CRn( 5), CRm( 0), Op2( 1), access_vm_reg, NULL, IFSR32_EL2 },
	/* ADFSR */
	{ Op1( 0), CRn( 5), CRm( 1), Op2( 0), access_vm_reg, NULL, AFSR0_EL1 },
	/* AIFSR */
	{ Op1( 0), CRn( 5), CRm( 1), Op2( 1), access_vm_reg, NULL, AFSR1_EL1 },
	/* DFAR */
	{ AA32(LO), Op1( 0), CRn( 6), CRm( 0), Op2( 0), access_vm_reg, NULL, FAR_EL1 },
	/* IFAR */
	{ AA32(HI), Op1( 0), CRn( 6), CRm( 0), Op2( 2), access_vm_reg, NULL, FAR_EL1 },

	/*
	 * DC{C,I,CI}SW operations:
	 */
	{ Op1( 0), CRn( 7), CRm( 6), Op2( 2), access_dcsw },
	{ Op1( 0), CRn( 7), CRm(10), Op2( 2), access_dcsw },
	{ Op1( 0), CRn( 7), CRm(14), Op2( 2), access_dcsw },

	/* PMU */
	{ Op1( 0), CRn( 9), CRm(12), Op2( 0), access_pmcr },
	{ Op1( 0), CRn( 9), CRm(12), Op2( 1), access_pmcnten },
	{ Op1( 0), CRn( 9), CRm(12), Op2( 2), access_pmcnten },
	{ Op1( 0), CRn( 9), CRm(12), Op2( 3), access_pmovs },
	{ Op1( 0), CRn( 9), CRm(12), Op2( 4), access_pmswinc },
	{ Op1( 0), CRn( 9), CRm(12), Op2( 5), access_pmselr },
	{ AA32(LO), Op1( 0), CRn( 9), CRm(12), Op2( 6), access_pmceid },
	{ AA32(LO), Op1( 0), CRn( 9), CRm(12), Op2( 7), access_pmceid },
	{ Op1( 0), CRn( 9), CRm(13), Op2( 0), access_pmu_evcntr },
	{ Op1( 0), CRn( 9), CRm(13), Op2( 1), access_pmu_evtyper },
	{ Op1( 0), CRn( 9), CRm(13), Op2( 2), access_pmu_evcntr },
	{ Op1( 0), CRn( 9), CRm(14), Op2( 0), access_pmuserenr },
	{ Op1( 0), CRn( 9), CRm(14), Op2( 1), access_pminten },
	{ Op1( 0), CRn( 9), CRm(14), Op2( 2), access_pminten },
	{ Op1( 0), CRn( 9), CRm(14), Op2( 3), access_pmovs },
	{ AA32(HI), Op1( 0), CRn( 9), CRm(14), Op2( 4), access_pmceid },
	{ AA32(HI), Op1( 0), CRn( 9), CRm(14), Op2( 5), access_pmceid },
	/* PMMIR */
	{ Op1( 0), CRn( 9), CRm(14), Op2( 6), trap_raz_wi },

	/* PRRR/MAIR0 */
	{ AA32(LO), Op1( 0), CRn(10), CRm( 2), Op2( 0), access_vm_reg, NULL, MAIR_EL1 },
	/* NMRR/MAIR1 */
	{ AA32(HI), Op1( 0), CRn(10), CRm( 2), Op2( 1), access_vm_reg, NULL, MAIR_EL1 },
	/* AMAIR0 */
	{ AA32(LO), Op1( 0), CRn(10), CRm( 3), Op2( 0), access_vm_reg, NULL, AMAIR_EL1 },
	/* AMAIR1 */
	{ AA32(HI), Op1( 0), CRn(10), CRm( 3), Op2( 1), access_vm_reg, NULL, AMAIR_EL1 },

	/* ICC_SRE */
	{ Op1( 0), CRn(12), CRm(12), Op2( 5), access_gic_sre },

	{ Op1( 0), CRn(13), CRm( 0), Op2( 1), access_vm_reg, NULL, CONTEXTIDR_EL1 },

	/* Arch Tmers */
	{ SYS_DESC(SYS_AARCH32_CNTP_TVAL), access_arch_timer },
	{ SYS_DESC(SYS_AARCH32_CNTP_CTL), access_arch_timer },

	/* PMEVCNTRn */
	PMU_PMEVCNTR(0),
	PMU_PMEVCNTR(1),
	PMU_PMEVCNTR(2),
	PMU_PMEVCNTR(3),
	PMU_PMEVCNTR(4),
	PMU_PMEVCNTR(5),
	PMU_PMEVCNTR(6),
	PMU_PMEVCNTR(7),
	PMU_PMEVCNTR(8),
	PMU_PMEVCNTR(9),
	PMU_PMEVCNTR(10),
	PMU_PMEVCNTR(11),
	PMU_PMEVCNTR(12),
	PMU_PMEVCNTR(13),
	PMU_PMEVCNTR(14),
	PMU_PMEVCNTR(15),
	PMU_PMEVCNTR(16),
	PMU_PMEVCNTR(17),
	PMU_PMEVCNTR(18),
	PMU_PMEVCNTR(19),
	PMU_PMEVCNTR(20),
	PMU_PMEVCNTR(21),
	PMU_PMEVCNTR(22),
	PMU_PMEVCNTR(23),
	PMU_PMEVCNTR(24),
	PMU_PMEVCNTR(25),
	PMU_PMEVCNTR(26),
	PMU_PMEVCNTR(27),
	PMU_PMEVCNTR(28),
	PMU_PMEVCNTR(29),
	PMU_PMEVCNTR(30),
	/* PMEVTYPERn */
	PMU_PMEVTYPER(0),
	PMU_PMEVTYPER(1),
	PMU_PMEVTYPER(2),
	PMU_PMEVTYPER(3),
	PMU_PMEVTYPER(4),
	PMU_PMEVTYPER(5),
	PMU_PMEVTYPER(6),
	PMU_PMEVTYPER(7),
	PMU_PMEVTYPER(8),
	PMU_PMEVTYPER(9),
	PMU_PMEVTYPER(10),
	PMU_PMEVTYPER(11),
	PMU_PMEVTYPER(12),
	PMU_PMEVTYPER(13),
	PMU_PMEVTYPER(14),
	PMU_PMEVTYPER(15),
	PMU_PMEVTYPER(16),
	PMU_PMEVTYPER(17),
	PMU_PMEVTYPER(18),
	PMU_PMEVTYPER(19),
	PMU_PMEVTYPER(20),
	PMU_PMEVTYPER(21),
	PMU_PMEVTYPER(22),
	PMU_PMEVTYPER(23),
	PMU_PMEVTYPER(24),
	PMU_PMEVTYPER(25),
	PMU_PMEVTYPER(26),
	PMU_PMEVTYPER(27),
	PMU_PMEVTYPER(28),
	PMU_PMEVTYPER(29),
	PMU_PMEVTYPER(30),
	/* PMCCFILTR */
	{ Op1(0), CRn(14), CRm(15), Op2(7), access_pmu_evtyper },

	{ Op1(1), CRn( 0), CRm( 0), Op2(0), access_ccsidr },
	{ Op1(1), CRn( 0), CRm( 0), Op2(1), access_clidr },
	{ Op1(2), CRn( 0), CRm( 0), Op2(0), access_csselr, NULL, CSSELR_EL1 },
};

static const struct sys_reg_desc cp15_64_regs[] = {
	{ Op1( 0), CRn( 0), CRm( 2), Op2( 0), access_vm_reg, NULL, TTBR0_EL1 },
	{ Op1( 0), CRn( 0), CRm( 9), Op2( 0), access_pmu_evcntr },
	{ Op1( 0), CRn( 0), CRm(12), Op2( 0), access_gic_sgi }, /* ICC_SGI1R */
	{ Op1( 1), CRn( 0), CRm( 2), Op2( 0), access_vm_reg, NULL, TTBR1_EL1 },
	{ Op1( 1), CRn( 0), CRm(12), Op2( 0), access_gic_sgi }, /* ICC_ASGI1R */
	{ Op1( 2), CRn( 0), CRm(12), Op2( 0), access_gic_sgi }, /* ICC_SGI0R */
	{ SYS_DESC(SYS_AARCH32_CNTP_CVAL),    access_arch_timer },
};

static int check_sysreg_table(const struct sys_reg_desc *table, unsigned int n,
			      bool is_32)
{
	unsigned int i;

	for (i = 0; i < n; i++) {
		if (!is_32 && table[i].reg && !table[i].reset) {
			kvm_err("sys_reg table %p entry %d has lacks reset\n",
				table, i);
			return 1;
		}

		if (i && cmp_sys_reg(&table[i-1], &table[i]) >= 0) {
			kvm_err("sys_reg table %p out of order (%d)\n", table, i - 1);
			return 1;
		}
	}

	return 0;
}

static int match_sys_reg(const void *key, const void *elt)
{
	const unsigned long pval = (unsigned long)key;
	const struct sys_reg_desc *r = elt;

	return pval - reg_to_encoding(r);
}

static const struct sys_reg_desc *find_reg(const struct sys_reg_params *params,
					 const struct sys_reg_desc table[],
					 unsigned int num)
{
	unsigned long pval = reg_to_encoding(params);

	return bsearch((void *)pval, table, num, sizeof(table[0]), match_sys_reg);
}

int kvm_handle_cp14_load_store(struct kvm_vcpu *vcpu)
{
	kvm_inject_undefined(vcpu);
	return 1;
}

static void perform_access(struct kvm_vcpu *vcpu,
			   struct sys_reg_params *params,
			   const struct sys_reg_desc *r)
{
	trace_kvm_sys_access(*vcpu_pc(vcpu), params, r);

	/* Check for regs disabled by runtime config */
	if (sysreg_hidden(vcpu, r)) {
		kvm_inject_undefined(vcpu);
		return;
	}

	/*
	 * Not having an accessor means that we have configured a trap
	 * that we don't know how to handle. This certainly qualifies
	 * as a gross bug that should be fixed right away.
	 */
	BUG_ON(!r->access);

	/* Skip instruction if instructed so */
	if (likely(r->access(vcpu, params, r)))
		kvm_incr_pc(vcpu);
}

/*
 * emulate_cp --  tries to match a sys_reg access in a handling table, and
 *                call the corresponding trap handler.
 *
 * @params: pointer to the descriptor of the access
 * @table: array of trap descriptors
 * @num: size of the trap descriptor array
 *
 * Return 0 if the access has been handled, and -1 if not.
 */
static int emulate_cp(struct kvm_vcpu *vcpu,
		      struct sys_reg_params *params,
		      const struct sys_reg_desc *table,
		      size_t num)
{
	const struct sys_reg_desc *r;

	if (!table)
		return -1;	/* Not handled */

	r = find_reg(params, table, num);

	if (r) {
		perform_access(vcpu, params, r);
		return 0;
	}

	/* Not handled */
	return -1;
}

static void unhandled_cp_access(struct kvm_vcpu *vcpu,
				struct sys_reg_params *params)
{
	u8 esr_ec = kvm_vcpu_trap_get_class(vcpu);
	int cp = -1;

	switch (esr_ec) {
	case ESR_ELx_EC_CP15_32:
	case ESR_ELx_EC_CP15_64:
		cp = 15;
		break;
	case ESR_ELx_EC_CP14_MR:
	case ESR_ELx_EC_CP14_64:
		cp = 14;
		break;
	default:
		WARN_ON(1);
	}

	print_sys_reg_msg(params,
			  "Unsupported guest CP%d access at: %08lx [%08lx]\n",
			  cp, *vcpu_pc(vcpu), *vcpu_cpsr(vcpu));
	kvm_inject_undefined(vcpu);
}

/**
 * kvm_handle_cp_64 -- handles a mrrc/mcrr trap on a guest CP14/CP15 access
 * @vcpu: The VCPU pointer
 * @run:  The kvm_run struct
 */
static int kvm_handle_cp_64(struct kvm_vcpu *vcpu,
			    const struct sys_reg_desc *global,
			    size_t nr_global)
{
	struct sys_reg_params params;
	u32 esr = kvm_vcpu_get_esr(vcpu);
	int Rt = kvm_vcpu_sys_get_rt(vcpu);
	int Rt2 = (esr >> 10) & 0x1f;

	params.CRm = (esr >> 1) & 0xf;
	params.is_write = ((esr & 1) == 0);

	params.Op0 = 0;
	params.Op1 = (esr >> 16) & 0xf;
	params.Op2 = 0;
	params.CRn = 0;

	/*
	 * Make a 64-bit value out of Rt and Rt2. As we use the same trap
	 * backends between AArch32 and AArch64, we get away with it.
	 */
	if (params.is_write) {
		params.regval = vcpu_get_reg(vcpu, Rt) & 0xffffffff;
		params.regval |= vcpu_get_reg(vcpu, Rt2) << 32;
	}

	/*
	 * If the table contains a handler, handle the
	 * potential register operation in the case of a read and return
	 * with success.
	 */
	if (!emulate_cp(vcpu, &params, global, nr_global)) {
		/* Split up the value between registers for the read side */
		if (!params.is_write) {
			vcpu_set_reg(vcpu, Rt, lower_32_bits(params.regval));
			vcpu_set_reg(vcpu, Rt2, upper_32_bits(params.regval));
		}

		return 1;
	}

	unhandled_cp_access(vcpu, &params);
	return 1;
}

/**
 * kvm_handle_cp_32 -- handles a mrc/mcr trap on a guest CP14/CP15 access
 * @vcpu: The VCPU pointer
 * @run:  The kvm_run struct
 */
static int kvm_handle_cp_32(struct kvm_vcpu *vcpu,
			    const struct sys_reg_desc *global,
			    size_t nr_global)
{
	struct sys_reg_params params;
	u32 esr = kvm_vcpu_get_esr(vcpu);
	int Rt  = kvm_vcpu_sys_get_rt(vcpu);

	params.CRm = (esr >> 1) & 0xf;
	params.regval = vcpu_get_reg(vcpu, Rt);
	params.is_write = ((esr & 1) == 0);
	params.CRn = (esr >> 10) & 0xf;
	params.Op0 = 0;
	params.Op1 = (esr >> 14) & 0x7;
	params.Op2 = (esr >> 17) & 0x7;

	if (!emulate_cp(vcpu, &params, global, nr_global)) {
		if (!params.is_write)
			vcpu_set_reg(vcpu, Rt, params.regval);
		return 1;
	}

	unhandled_cp_access(vcpu, &params);
	return 1;
}

int kvm_handle_cp15_64(struct kvm_vcpu *vcpu)
{
	return kvm_handle_cp_64(vcpu, cp15_64_regs, ARRAY_SIZE(cp15_64_regs));
}

int kvm_handle_cp15_32(struct kvm_vcpu *vcpu)
{
	return kvm_handle_cp_32(vcpu, cp15_regs, ARRAY_SIZE(cp15_regs));
}

int kvm_handle_cp14_64(struct kvm_vcpu *vcpu)
{
	return kvm_handle_cp_64(vcpu, cp14_64_regs, ARRAY_SIZE(cp14_64_regs));
}

int kvm_handle_cp14_32(struct kvm_vcpu *vcpu)
{
	return kvm_handle_cp_32(vcpu, cp14_regs, ARRAY_SIZE(cp14_regs));
}

static bool is_imp_def_sys_reg(struct sys_reg_params *params)
{
	// See ARM DDI 0487E.a, section D12.3.2
	return params->Op0 == 3 && (params->CRn & 0b1011) == 0b1011;
}

static int emulate_sys_reg(struct kvm_vcpu *vcpu,
			   struct sys_reg_params *params)
{
	const struct sys_reg_desc *r;

	r = find_reg(params, sys_reg_descs, ARRAY_SIZE(sys_reg_descs));

	if (likely(r)) {
		perform_access(vcpu, params, r);
	} else if (is_imp_def_sys_reg(params)) {
		kvm_inject_undefined(vcpu);
	} else {
		print_sys_reg_msg(params,
				  "Unsupported guest sys_reg access at: %lx [%08lx]\n",
				  *vcpu_pc(vcpu), *vcpu_cpsr(vcpu));
		kvm_inject_undefined(vcpu);
	}
	return 1;
}

/**
 * kvm_reset_sys_regs - sets system registers to reset value
 * @vcpu: The VCPU pointer
 *
 * This function finds the right table above and sets the registers on the
 * virtual CPU struct to their architecturally defined reset values.
 */
void kvm_reset_sys_regs(struct kvm_vcpu *vcpu)
{
	unsigned long i;

	for (i = 0; i < ARRAY_SIZE(sys_reg_descs); i++)
		if (sys_reg_descs[i].reset)
			sys_reg_descs[i].reset(vcpu, &sys_reg_descs[i]);
}

/**
 * kvm_handle_sys_reg -- handles a mrs/msr trap on a guest sys_reg access
 * @vcpu: The VCPU pointer
 */
int kvm_handle_sys_reg(struct kvm_vcpu *vcpu)
{
	struct sys_reg_params params;
	unsigned long esr = kvm_vcpu_get_esr(vcpu);
	int Rt = kvm_vcpu_sys_get_rt(vcpu);
	int ret;

	trace_kvm_handle_sys_reg(esr);

	params.Op0 = (esr >> 20) & 3;
	params.Op1 = (esr >> 14) & 0x7;
	params.CRn = (esr >> 10) & 0xf;
	params.CRm = (esr >> 1) & 0xf;
	params.Op2 = (esr >> 17) & 0x7;
	params.regval = vcpu_get_reg(vcpu, Rt);
	params.is_write = !(esr & 1);

	ret = emulate_sys_reg(vcpu, &params);

	if (!params.is_write)
		vcpu_set_reg(vcpu, Rt, params.regval);
	return ret;
}

/******************************************************************************
 * Userspace API
 *****************************************************************************/

static bool index_to_params(u64 id, struct sys_reg_params *params)
{
	switch (id & KVM_REG_SIZE_MASK) {
	case KVM_REG_SIZE_U64:
		/* Any unused index bits means it's not valid. */
		if (id & ~(KVM_REG_ARCH_MASK | KVM_REG_SIZE_MASK
			      | KVM_REG_ARM_COPROC_MASK
			      | KVM_REG_ARM64_SYSREG_OP0_MASK
			      | KVM_REG_ARM64_SYSREG_OP1_MASK
			      | KVM_REG_ARM64_SYSREG_CRN_MASK
			      | KVM_REG_ARM64_SYSREG_CRM_MASK
			      | KVM_REG_ARM64_SYSREG_OP2_MASK))
			return false;
		params->Op0 = ((id & KVM_REG_ARM64_SYSREG_OP0_MASK)
			       >> KVM_REG_ARM64_SYSREG_OP0_SHIFT);
		params->Op1 = ((id & KVM_REG_ARM64_SYSREG_OP1_MASK)
			       >> KVM_REG_ARM64_SYSREG_OP1_SHIFT);
		params->CRn = ((id & KVM_REG_ARM64_SYSREG_CRN_MASK)
			       >> KVM_REG_ARM64_SYSREG_CRN_SHIFT);
		params->CRm = ((id & KVM_REG_ARM64_SYSREG_CRM_MASK)
			       >> KVM_REG_ARM64_SYSREG_CRM_SHIFT);
		params->Op2 = ((id & KVM_REG_ARM64_SYSREG_OP2_MASK)
			       >> KVM_REG_ARM64_SYSREG_OP2_SHIFT);
		return true;
	default:
		return false;
	}
}

const struct sys_reg_desc *find_reg_by_id(u64 id,
					  struct sys_reg_params *params,
					  const struct sys_reg_desc table[],
					  unsigned int num)
{
	if (!index_to_params(id, params))
		return NULL;

	return find_reg(params, table, num);
}

/* Decode an index value, and find the sys_reg_desc entry. */
static const struct sys_reg_desc *index_to_sys_reg_desc(struct kvm_vcpu *vcpu,
						    u64 id)
{
	const struct sys_reg_desc *r;
	struct sys_reg_params params;

	/* We only do sys_reg for now. */
	if ((id & KVM_REG_ARM_COPROC_MASK) != KVM_REG_ARM64_SYSREG)
		return NULL;

	if (!index_to_params(id, &params))
		return NULL;

<<<<<<< HEAD
	table = get_target_table(vcpu->arch.target, true, &num);
	r = find_reg(&params, table, num);
	if (!r)
		r = find_reg(&params, sys_reg_descs, ARRAY_SIZE(sys_reg_descs));
=======
	r = find_reg(&params, sys_reg_descs, ARRAY_SIZE(sys_reg_descs));
>>>>>>> 7d2a07b7

	/* Not saved in the sys_reg array and not otherwise accessible? */
	if (r && !(r->reg || r->get_user))
		r = NULL;

	return r;
}

/*
 * These are the invariant sys_reg registers: we let the guest see the
 * host versions of these, so they're part of the guest state.
 *
 * A future CPU may provide a mechanism to present different values to
 * the guest, or a future kvm may trap them.
 */

#define FUNCTION_INVARIANT(reg)						\
	static void get_##reg(struct kvm_vcpu *v,			\
			      const struct sys_reg_desc *r)		\
	{								\
		((struct sys_reg_desc *)r)->val = read_sysreg(reg);	\
	}

FUNCTION_INVARIANT(midr_el1)
FUNCTION_INVARIANT(revidr_el1)
FUNCTION_INVARIANT(clidr_el1)
FUNCTION_INVARIANT(aidr_el1)

static void get_ctr_el0(struct kvm_vcpu *v, const struct sys_reg_desc *r)
{
	((struct sys_reg_desc *)r)->val = read_sanitised_ftr_reg(SYS_CTR_EL0);
}

/* ->val is filled in by kvm_sys_reg_table_init() */
static struct sys_reg_desc invariant_sys_regs[] = {
	{ SYS_DESC(SYS_MIDR_EL1), NULL, get_midr_el1 },
	{ SYS_DESC(SYS_REVIDR_EL1), NULL, get_revidr_el1 },
	{ SYS_DESC(SYS_CLIDR_EL1), NULL, get_clidr_el1 },
	{ SYS_DESC(SYS_AIDR_EL1), NULL, get_aidr_el1 },
	{ SYS_DESC(SYS_CTR_EL0), NULL, get_ctr_el0 },
};

static int reg_from_user(u64 *val, const void __user *uaddr, u64 id)
{
	if (copy_from_user(val, uaddr, KVM_REG_SIZE(id)) != 0)
		return -EFAULT;
	return 0;
}

static int reg_to_user(void __user *uaddr, const u64 *val, u64 id)
{
	if (copy_to_user(uaddr, val, KVM_REG_SIZE(id)) != 0)
		return -EFAULT;
	return 0;
}

static int get_invariant_sys_reg(u64 id, void __user *uaddr)
{
	struct sys_reg_params params;
	const struct sys_reg_desc *r;

	r = find_reg_by_id(id, &params, invariant_sys_regs,
			   ARRAY_SIZE(invariant_sys_regs));
	if (!r)
		return -ENOENT;

	return reg_to_user(uaddr, &r->val, id);
}

static int set_invariant_sys_reg(u64 id, void __user *uaddr)
{
	struct sys_reg_params params;
	const struct sys_reg_desc *r;
	int err;
	u64 val = 0; /* Make sure high bits are 0 for 32-bit regs */

	r = find_reg_by_id(id, &params, invariant_sys_regs,
			   ARRAY_SIZE(invariant_sys_regs));
	if (!r)
		return -ENOENT;

	err = reg_from_user(&val, uaddr, id);
	if (err)
		return err;

	/* This is what we mean by invariant: you can't change it. */
	if (r->val != val)
		return -EINVAL;

	return 0;
}

static bool is_valid_cache(u32 val)
{
	u32 level, ctype;

	if (val >= CSSELR_MAX)
		return false;

	/* Bottom bit is Instruction or Data bit.  Next 3 bits are level. */
	level = (val >> 1);
	ctype = (cache_levels >> (level * 3)) & 7;

	switch (ctype) {
	case 0: /* No cache */
		return false;
	case 1: /* Instruction cache only */
		return (val & 1);
	case 2: /* Data cache only */
	case 4: /* Unified cache */
		return !(val & 1);
	case 3: /* Separate instruction and data caches */
		return true;
	default: /* Reserved: we can't know instruction or data. */
		return false;
	}
}

static int demux_c15_get(u64 id, void __user *uaddr)
{
	u32 val;
	u32 __user *uval = uaddr;

	/* Fail if we have unknown bits set. */
	if (id & ~(KVM_REG_ARCH_MASK|KVM_REG_SIZE_MASK|KVM_REG_ARM_COPROC_MASK
		   | ((1 << KVM_REG_ARM_COPROC_SHIFT)-1)))
		return -ENOENT;

	switch (id & KVM_REG_ARM_DEMUX_ID_MASK) {
	case KVM_REG_ARM_DEMUX_ID_CCSIDR:
		if (KVM_REG_SIZE(id) != 4)
			return -ENOENT;
		val = (id & KVM_REG_ARM_DEMUX_VAL_MASK)
			>> KVM_REG_ARM_DEMUX_VAL_SHIFT;
		if (!is_valid_cache(val))
			return -ENOENT;

		return put_user(get_ccsidr(val), uval);
	default:
		return -ENOENT;
	}
}

static int demux_c15_set(u64 id, void __user *uaddr)
{
	u32 val, newval;
	u32 __user *uval = uaddr;

	/* Fail if we have unknown bits set. */
	if (id & ~(KVM_REG_ARCH_MASK|KVM_REG_SIZE_MASK|KVM_REG_ARM_COPROC_MASK
		   | ((1 << KVM_REG_ARM_COPROC_SHIFT)-1)))
		return -ENOENT;

	switch (id & KVM_REG_ARM_DEMUX_ID_MASK) {
	case KVM_REG_ARM_DEMUX_ID_CCSIDR:
		if (KVM_REG_SIZE(id) != 4)
			return -ENOENT;
		val = (id & KVM_REG_ARM_DEMUX_VAL_MASK)
			>> KVM_REG_ARM_DEMUX_VAL_SHIFT;
		if (!is_valid_cache(val))
			return -ENOENT;

		if (get_user(newval, uval))
			return -EFAULT;

		/* This is also invariant: you can't change it. */
		if (newval != get_ccsidr(val))
			return -EINVAL;
		return 0;
	default:
		return -ENOENT;
	}
}

int kvm_arm_sys_reg_get_reg(struct kvm_vcpu *vcpu, const struct kvm_one_reg *reg)
{
	const struct sys_reg_desc *r;
	void __user *uaddr = (void __user *)(unsigned long)reg->addr;

	if ((reg->id & KVM_REG_ARM_COPROC_MASK) == KVM_REG_ARM_DEMUX)
		return demux_c15_get(reg->id, uaddr);

	if (KVM_REG_SIZE(reg->id) != sizeof(__u64))
		return -ENOENT;

	r = index_to_sys_reg_desc(vcpu, reg->id);
	if (!r)
		return get_invariant_sys_reg(reg->id, uaddr);

	/* Check for regs disabled by runtime config */
	if (sysreg_hidden(vcpu, r))
		return -ENOENT;

	if (r->get_user)
		return (r->get_user)(vcpu, r, reg, uaddr);

	return reg_to_user(uaddr, &__vcpu_sys_reg(vcpu, r->reg), reg->id);
}

int kvm_arm_sys_reg_set_reg(struct kvm_vcpu *vcpu, const struct kvm_one_reg *reg)
{
	const struct sys_reg_desc *r;
	void __user *uaddr = (void __user *)(unsigned long)reg->addr;

	if ((reg->id & KVM_REG_ARM_COPROC_MASK) == KVM_REG_ARM_DEMUX)
		return demux_c15_set(reg->id, uaddr);

	if (KVM_REG_SIZE(reg->id) != sizeof(__u64))
		return -ENOENT;

	r = index_to_sys_reg_desc(vcpu, reg->id);
	if (!r)
		return set_invariant_sys_reg(reg->id, uaddr);

	/* Check for regs disabled by runtime config */
	if (sysreg_hidden(vcpu, r))
		return -ENOENT;

	if (r->set_user)
		return (r->set_user)(vcpu, r, reg, uaddr);

	return reg_from_user(&__vcpu_sys_reg(vcpu, r->reg), uaddr, reg->id);
}

static unsigned int num_demux_regs(void)
{
	unsigned int i, count = 0;

	for (i = 0; i < CSSELR_MAX; i++)
		if (is_valid_cache(i))
			count++;

	return count;
}

static int write_demux_regids(u64 __user *uindices)
{
	u64 val = KVM_REG_ARM64 | KVM_REG_SIZE_U32 | KVM_REG_ARM_DEMUX;
	unsigned int i;

	val |= KVM_REG_ARM_DEMUX_ID_CCSIDR;
	for (i = 0; i < CSSELR_MAX; i++) {
		if (!is_valid_cache(i))
			continue;
		if (put_user(val | i, uindices))
			return -EFAULT;
		uindices++;
	}
	return 0;
}

static u64 sys_reg_to_index(const struct sys_reg_desc *reg)
{
	return (KVM_REG_ARM64 | KVM_REG_SIZE_U64 |
		KVM_REG_ARM64_SYSREG |
		(reg->Op0 << KVM_REG_ARM64_SYSREG_OP0_SHIFT) |
		(reg->Op1 << KVM_REG_ARM64_SYSREG_OP1_SHIFT) |
		(reg->CRn << KVM_REG_ARM64_SYSREG_CRN_SHIFT) |
		(reg->CRm << KVM_REG_ARM64_SYSREG_CRM_SHIFT) |
		(reg->Op2 << KVM_REG_ARM64_SYSREG_OP2_SHIFT));
}

static bool copy_reg_to_user(const struct sys_reg_desc *reg, u64 __user **uind)
{
	if (!*uind)
		return true;

	if (put_user(sys_reg_to_index(reg), *uind))
		return false;

	(*uind)++;
	return true;
}

static int walk_one_sys_reg(const struct kvm_vcpu *vcpu,
			    const struct sys_reg_desc *rd,
			    u64 __user **uind,
			    unsigned int *total)
{
	/*
	 * Ignore registers we trap but don't save,
	 * and for which no custom user accessor is provided.
	 */
	if (!(rd->reg || rd->get_user))
		return 0;

	if (sysreg_hidden(vcpu, rd))
		return 0;

	if (!copy_reg_to_user(rd, uind))
		return -EFAULT;

	(*total)++;
	return 0;
}

/* Assumed ordered tables, see kvm_sys_reg_table_init. */
static int walk_sys_regs(struct kvm_vcpu *vcpu, u64 __user *uind)
{
	const struct sys_reg_desc *i2, *end2;
	unsigned int total = 0;
	int err;

	i2 = sys_reg_descs;
	end2 = sys_reg_descs + ARRAY_SIZE(sys_reg_descs);

	while (i2 != end2) {
		err = walk_one_sys_reg(vcpu, i2++, &uind, &total);
		if (err)
			return err;
	}
	return total;
}

unsigned long kvm_arm_num_sys_reg_descs(struct kvm_vcpu *vcpu)
{
	return ARRAY_SIZE(invariant_sys_regs)
		+ num_demux_regs()
		+ walk_sys_regs(vcpu, (u64 __user *)NULL);
}

int kvm_arm_copy_sys_reg_indices(struct kvm_vcpu *vcpu, u64 __user *uindices)
{
	unsigned int i;
	int err;

	/* Then give them all the invariant registers' indices. */
	for (i = 0; i < ARRAY_SIZE(invariant_sys_regs); i++) {
		if (put_user(sys_reg_to_index(&invariant_sys_regs[i]), uindices))
			return -EFAULT;
		uindices++;
	}

	err = walk_sys_regs(vcpu, uindices);
	if (err < 0)
		return err;
	uindices += err;

	return write_demux_regids(uindices);
}

void kvm_sys_reg_table_init(void)
{
	unsigned int i;
	struct sys_reg_desc clidr;

	/* Make sure tables are unique and in order. */
	BUG_ON(check_sysreg_table(sys_reg_descs, ARRAY_SIZE(sys_reg_descs), false));
	BUG_ON(check_sysreg_table(cp14_regs, ARRAY_SIZE(cp14_regs), true));
	BUG_ON(check_sysreg_table(cp14_64_regs, ARRAY_SIZE(cp14_64_regs), true));
	BUG_ON(check_sysreg_table(cp15_regs, ARRAY_SIZE(cp15_regs), true));
	BUG_ON(check_sysreg_table(cp15_64_regs, ARRAY_SIZE(cp15_64_regs), true));
	BUG_ON(check_sysreg_table(invariant_sys_regs, ARRAY_SIZE(invariant_sys_regs), false));

	/* We abuse the reset function to overwrite the table itself. */
	for (i = 0; i < ARRAY_SIZE(invariant_sys_regs); i++)
		invariant_sys_regs[i].reset(NULL, &invariant_sys_regs[i]);

	/*
	 * CLIDR format is awkward, so clean it up.  See ARM B4.1.20:
	 *
	 *   If software reads the Cache Type fields from Ctype1
	 *   upwards, once it has seen a value of 0b000, no caches
	 *   exist at further-out levels of the hierarchy. So, for
	 *   example, if Ctype3 is the first Cache Type field with a
	 *   value of 0b000, the values of Ctype4 to Ctype7 must be
	 *   ignored.
	 */
	get_clidr_el1(NULL, &clidr); /* Ugly... */
	cache_levels = clidr.val;
	for (i = 0; i < 7; i++)
		if (((cache_levels >> (i*3)) & 7) == 0)
			break;
	/* Clear all higher bits. */
	cache_levels &= (1 << (i*3))-1;
}<|MERGE_RESOLUTION|>--- conflicted
+++ resolved
@@ -956,28 +956,8 @@
 	{ PMU_SYS_REG(SYS_PMEVTYPERn_EL0(n)),				\
 	  .access = access_pmu_evtyper, .reg = (PMEVTYPER0_EL0 + n), }
 
-<<<<<<< HEAD
-static bool access_amu(struct kvm_vcpu *vcpu, struct sys_reg_params *p,
-			     const struct sys_reg_desc *r)
-{
-	kvm_inject_undefined(vcpu);
-
-	return false;
-}
-
-/* Macro to expand the AMU counter and type registers*/
-#define AMU_AMEVCNTR0_EL0(n) { SYS_DESC(SYS_AMEVCNTR0_EL0(n)), access_amu }
-#define AMU_AMEVTYPE0_EL0(n) { SYS_DESC(SYS_AMEVTYPE0_EL0(n)), access_amu }
-#define AMU_AMEVCNTR1_EL0(n) { SYS_DESC(SYS_AMEVCNTR1_EL0(n)), access_amu }
-#define AMU_AMEVTYPE1_EL0(n) { SYS_DESC(SYS_AMEVTYPE1_EL0(n)), access_amu }
-
-static bool trap_ptrauth(struct kvm_vcpu *vcpu,
-			 struct sys_reg_params *p,
-			 const struct sys_reg_desc *rd)
-=======
 static bool undef_access(struct kvm_vcpu *vcpu, struct sys_reg_params *p,
 			 const struct sys_reg_desc *r)
->>>>>>> 7d2a07b7
 {
 	kvm_inject_undefined(vcpu);
 
@@ -1055,17 +1035,6 @@
 	u32 id = reg_to_encoding(r);
 	u64 val = raz ? 0 : read_sanitised_ftr_reg(id);
 
-<<<<<<< HEAD
-	if (id == SYS_ID_AA64PFR0_EL1) {
-		if (!vcpu_has_sve(vcpu))
-			val &= ~(0xfUL << ID_AA64PFR0_SVE_SHIFT);
-		val &= ~(0xfUL << ID_AA64PFR0_AMU_SHIFT);
-	} else if (id == SYS_ID_AA64ISAR1_EL1 && !vcpu_has_ptrauth(vcpu)) {
-		val &= ~((0xfUL << ID_AA64ISAR1_APA_SHIFT) |
-			 (0xfUL << ID_AA64ISAR1_API_SHIFT) |
-			 (0xfUL << ID_AA64ISAR1_GPA_SHIFT) |
-			 (0xfUL << ID_AA64ISAR1_GPI_SHIFT));
-=======
 	switch (id) {
 	case SYS_ID_AA64PFR0_EL1:
 		if (!vcpu_has_sve(vcpu))
@@ -1110,7 +1079,6 @@
 						      ID_DFR0_PERFMON_SHIFT,
 						      kvm_vcpu_has_pmu(vcpu) ? ID_DFR0_PERFMON_8_4 : 0);
 		break;
->>>>>>> 7d2a07b7
 	}
 
 	return val;
@@ -1306,13 +1274,6 @@
 {
 	int reg = r->reg;
 
-<<<<<<< HEAD
-	/* See the 32bit mapping in kvm_host.h */
-	if (p->is_aarch32)
-		reg = r->reg / 2;
-
-=======
->>>>>>> 7d2a07b7
 	if (p->is_write)
 		vcpu_write_sys_reg(vcpu, p->regval, reg);
 	else
@@ -1657,16 +1618,6 @@
 	{ SYS_DESC(SYS_TPIDR_EL0), NULL, reset_unknown, TPIDR_EL0 },
 	{ SYS_DESC(SYS_TPIDRRO_EL0), NULL, reset_unknown, TPIDRRO_EL0 },
 
-<<<<<<< HEAD
-	{ SYS_DESC(SYS_AMCR_EL0), access_amu },
-	{ SYS_DESC(SYS_AMCFGR_EL0), access_amu },
-	{ SYS_DESC(SYS_AMCGCR_EL0), access_amu },
-	{ SYS_DESC(SYS_AMUSERENR_EL0), access_amu },
-	{ SYS_DESC(SYS_AMCNTENCLR0_EL0), access_amu },
-	{ SYS_DESC(SYS_AMCNTENSET0_EL0), access_amu },
-	{ SYS_DESC(SYS_AMCNTENCLR1_EL0), access_amu },
-	{ SYS_DESC(SYS_AMCNTENSET1_EL0), access_amu },
-=======
 	{ SYS_DESC(SYS_SCXTNUM_EL0), undef_access },
 
 	{ SYS_DESC(SYS_AMCR_EL0), undef_access },
@@ -1677,7 +1628,6 @@
 	{ SYS_DESC(SYS_AMCNTENSET0_EL0), undef_access },
 	{ SYS_DESC(SYS_AMCNTENCLR1_EL0), undef_access },
 	{ SYS_DESC(SYS_AMCNTENSET1_EL0), undef_access },
->>>>>>> 7d2a07b7
 	AMU_AMEVCNTR0_EL0(0),
 	AMU_AMEVCNTR0_EL0(1),
 	AMU_AMEVCNTR0_EL0(2),
@@ -1694,24 +1644,6 @@
 	AMU_AMEVCNTR0_EL0(13),
 	AMU_AMEVCNTR0_EL0(14),
 	AMU_AMEVCNTR0_EL0(15),
-<<<<<<< HEAD
-	AMU_AMEVTYPE0_EL0(0),
-	AMU_AMEVTYPE0_EL0(1),
-	AMU_AMEVTYPE0_EL0(2),
-	AMU_AMEVTYPE0_EL0(3),
-	AMU_AMEVTYPE0_EL0(4),
-	AMU_AMEVTYPE0_EL0(5),
-	AMU_AMEVTYPE0_EL0(6),
-	AMU_AMEVTYPE0_EL0(7),
-	AMU_AMEVTYPE0_EL0(8),
-	AMU_AMEVTYPE0_EL0(9),
-	AMU_AMEVTYPE0_EL0(10),
-	AMU_AMEVTYPE0_EL0(11),
-	AMU_AMEVTYPE0_EL0(12),
-	AMU_AMEVTYPE0_EL0(13),
-	AMU_AMEVTYPE0_EL0(14),
-	AMU_AMEVTYPE0_EL0(15),
-=======
 	AMU_AMEVTYPER0_EL0(0),
 	AMU_AMEVTYPER0_EL0(1),
 	AMU_AMEVTYPER0_EL0(2),
@@ -1728,7 +1660,6 @@
 	AMU_AMEVTYPER0_EL0(13),
 	AMU_AMEVTYPER0_EL0(14),
 	AMU_AMEVTYPER0_EL0(15),
->>>>>>> 7d2a07b7
 	AMU_AMEVCNTR1_EL0(0),
 	AMU_AMEVCNTR1_EL0(1),
 	AMU_AMEVCNTR1_EL0(2),
@@ -1745,24 +1676,6 @@
 	AMU_AMEVCNTR1_EL0(13),
 	AMU_AMEVCNTR1_EL0(14),
 	AMU_AMEVCNTR1_EL0(15),
-<<<<<<< HEAD
-	AMU_AMEVTYPE1_EL0(0),
-	AMU_AMEVTYPE1_EL0(1),
-	AMU_AMEVTYPE1_EL0(2),
-	AMU_AMEVTYPE1_EL0(3),
-	AMU_AMEVTYPE1_EL0(4),
-	AMU_AMEVTYPE1_EL0(5),
-	AMU_AMEVTYPE1_EL0(6),
-	AMU_AMEVTYPE1_EL0(7),
-	AMU_AMEVTYPE1_EL0(8),
-	AMU_AMEVTYPE1_EL0(9),
-	AMU_AMEVTYPE1_EL0(10),
-	AMU_AMEVTYPE1_EL0(11),
-	AMU_AMEVTYPE1_EL0(12),
-	AMU_AMEVTYPE1_EL0(13),
-	AMU_AMEVTYPE1_EL0(14),
-	AMU_AMEVTYPE1_EL0(15),
-=======
 	AMU_AMEVTYPER1_EL0(0),
 	AMU_AMEVTYPER1_EL0(1),
 	AMU_AMEVTYPER1_EL0(2),
@@ -1779,7 +1692,6 @@
 	AMU_AMEVTYPER1_EL0(13),
 	AMU_AMEVTYPER1_EL0(14),
 	AMU_AMEVTYPER1_EL0(15),
->>>>>>> 7d2a07b7
 
 	{ SYS_DESC(SYS_CNTP_TVAL_EL0), access_arch_timer },
 	{ SYS_DESC(SYS_CNTP_CTL_EL0), access_arch_timer },
@@ -2526,14 +2438,7 @@
 	if (!index_to_params(id, &params))
 		return NULL;
 
-<<<<<<< HEAD
-	table = get_target_table(vcpu->arch.target, true, &num);
-	r = find_reg(&params, table, num);
-	if (!r)
-		r = find_reg(&params, sys_reg_descs, ARRAY_SIZE(sys_reg_descs));
-=======
 	r = find_reg(&params, sys_reg_descs, ARRAY_SIZE(sys_reg_descs));
->>>>>>> 7d2a07b7
 
 	/* Not saved in the sys_reg array and not otherwise accessible? */
 	if (r && !(r->reg || r->get_user))
