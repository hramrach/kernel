# SPDX-License-Identifier: GPL-2.0-only
config ARM64
	def_bool y
	select ACPI_CCA_REQUIRED if ACPI
	select ACPI_GENERIC_GSI if ACPI
	select ACPI_GTDT if ACPI
	select ACPI_IORT if ACPI
	select ACPI_REDUCED_HARDWARE_ONLY if ACPI
	select ACPI_MCFG if (ACPI && PCI)
	select ACPI_SPCR_TABLE if ACPI
	select ACPI_PPTT if ACPI
	select ARCH_CLOCKSOURCE_DATA
	select ARCH_HAS_DEBUG_VIRTUAL
	select ARCH_HAS_DEVMEM_IS_ALLOWED
	select ARCH_HAS_DMA_COHERENT_TO_PFN
	select ARCH_HAS_DMA_MMAP_PGPROT
	select ARCH_HAS_DMA_PREP_COHERENT
	select ARCH_HAS_ACPI_TABLE_UPGRADE if ACPI
	select ARCH_HAS_ELF_RANDOMIZE
	select ARCH_HAS_FAST_MULTIPLIER
	select ARCH_HAS_FORTIFY_SOURCE
	select ARCH_HAS_GCOV_PROFILE_ALL
	select ARCH_HAS_GIGANTIC_PAGE
	select ARCH_HAS_KCOV
	select ARCH_HAS_KEEPINITRD
	select ARCH_HAS_MEMBARRIER_SYNC_CORE
	select ARCH_HAS_PTE_DEVMAP
	select ARCH_HAS_PTE_SPECIAL
	select ARCH_HAS_SETUP_DMA_OPS
	select ARCH_HAS_SET_DIRECT_MAP
	select ARCH_HAS_SET_MEMORY
	select ARCH_HAS_STRICT_KERNEL_RWX
	select ARCH_HAS_STRICT_MODULE_RWX
	select ARCH_HAS_SYNC_DMA_FOR_DEVICE
	select ARCH_HAS_SYNC_DMA_FOR_CPU
	select ARCH_HAS_SYSCALL_WRAPPER
	select ARCH_HAS_TEARDOWN_DMA_OPS if IOMMU_SUPPORT
	select ARCH_HAS_TICK_BROADCAST if GENERIC_CLOCKEVENTS_BROADCAST
	select ARCH_HAVE_NMI_SAFE_CMPXCHG
	select ARCH_INLINE_READ_LOCK if !PREEMPT
	select ARCH_INLINE_READ_LOCK_BH if !PREEMPT
	select ARCH_INLINE_READ_LOCK_IRQ if !PREEMPT
	select ARCH_INLINE_READ_LOCK_IRQSAVE if !PREEMPT
	select ARCH_INLINE_READ_UNLOCK if !PREEMPT
	select ARCH_INLINE_READ_UNLOCK_BH if !PREEMPT
	select ARCH_INLINE_READ_UNLOCK_IRQ if !PREEMPT
	select ARCH_INLINE_READ_UNLOCK_IRQRESTORE if !PREEMPT
	select ARCH_INLINE_WRITE_LOCK if !PREEMPT
	select ARCH_INLINE_WRITE_LOCK_BH if !PREEMPT
	select ARCH_INLINE_WRITE_LOCK_IRQ if !PREEMPT
	select ARCH_INLINE_WRITE_LOCK_IRQSAVE if !PREEMPT
	select ARCH_INLINE_WRITE_UNLOCK if !PREEMPT
	select ARCH_INLINE_WRITE_UNLOCK_BH if !PREEMPT
	select ARCH_INLINE_WRITE_UNLOCK_IRQ if !PREEMPT
	select ARCH_INLINE_WRITE_UNLOCK_IRQRESTORE if !PREEMPT
	select ARCH_INLINE_SPIN_TRYLOCK if !PREEMPT
	select ARCH_INLINE_SPIN_TRYLOCK_BH if !PREEMPT
	select ARCH_INLINE_SPIN_LOCK if !PREEMPT
	select ARCH_INLINE_SPIN_LOCK_BH if !PREEMPT
	select ARCH_INLINE_SPIN_LOCK_IRQ if !PREEMPT
	select ARCH_INLINE_SPIN_LOCK_IRQSAVE if !PREEMPT
	select ARCH_INLINE_SPIN_UNLOCK if !PREEMPT
	select ARCH_INLINE_SPIN_UNLOCK_BH if !PREEMPT
	select ARCH_INLINE_SPIN_UNLOCK_IRQ if !PREEMPT
	select ARCH_INLINE_SPIN_UNLOCK_IRQRESTORE if !PREEMPT
	select ARCH_KEEP_MEMBLOCK
	select ARCH_USE_CMPXCHG_LOCKREF
	select ARCH_USE_QUEUED_RWLOCKS
	select ARCH_USE_QUEUED_SPINLOCKS
	select ARCH_SUPPORTS_MEMORY_FAILURE
	select ARCH_SUPPORTS_ATOMIC_RMW
	select ARCH_SUPPORTS_INT128 if GCC_VERSION >= 50000 || CC_IS_CLANG
	select ARCH_SUPPORTS_NUMA_BALANCING
	select ARCH_WANT_COMPAT_IPC_PARSE_VERSION if COMPAT
	select ARCH_WANT_FRAME_POINTERS
	select ARCH_WANT_HUGE_PMD_SHARE if ARM64_4K_PAGES || (ARM64_16K_PAGES && !ARM64_VA_BITS_36)
	select ARCH_HAS_UBSAN_SANITIZE_ALL
	select ARM_AMBA
	select ARM_ARCH_TIMER
	select ARM_GIC
	select AUDIT_ARCH_COMPAT_GENERIC
	select ARM_GIC_V2M if PCI
	select ARM_GIC_V3
	select ARM_GIC_V3_ITS if PCI
	select ARM_PSCI_FW
	select BUILDTIME_EXTABLE_SORT
	select CLONE_BACKWARDS
	select COMMON_CLK
	select CPU_PM if (SUSPEND || CPU_IDLE)
	select CRC32
	select DCACHE_WORD_ACCESS
	select DMA_DIRECT_REMAP
	select EDAC_SUPPORT
	select FRAME_POINTER
	select GENERIC_ALLOCATOR
	select GENERIC_ARCH_TOPOLOGY
	select GENERIC_CLOCKEVENTS
	select GENERIC_CLOCKEVENTS_BROADCAST
	select GENERIC_CPU_AUTOPROBE
	select GENERIC_CPU_VULNERABILITIES
	select GENERIC_EARLY_IOREMAP
	select GENERIC_IDLE_POLL_SETUP
	select GENERIC_IRQ_MULTI_HANDLER
	select GENERIC_IRQ_PROBE
	select GENERIC_IRQ_SHOW
	select GENERIC_IRQ_SHOW_LEVEL
	select GENERIC_PCI_IOMAP
	select GENERIC_SCHED_CLOCK
	select GENERIC_SMP_IDLE_THREAD
	select GENERIC_STRNCPY_FROM_USER
	select GENERIC_STRNLEN_USER
	select GENERIC_TIME_VSYSCALL
	select GENERIC_GETTIMEOFDAY
	select GENERIC_COMPAT_VDSO if (!CPU_BIG_ENDIAN && COMPAT)
	select HANDLE_DOMAIN_IRQ
	select HARDIRQS_SW_RESEND
	select HAVE_PCI
	select HAVE_ACPI_APEI if (ACPI && EFI)
	select HAVE_ALIGNED_STRUCT_PAGE if SLUB
	select HAVE_ARCH_AUDITSYSCALL
	select HAVE_ARCH_BITREVERSE
	select HAVE_ARCH_HUGE_VMAP
	select HAVE_ARCH_JUMP_LABEL
	select HAVE_ARCH_JUMP_LABEL_RELATIVE
	select HAVE_ARCH_KASAN if !(ARM64_16K_PAGES && ARM64_VA_BITS_48)
	select HAVE_ARCH_KASAN_SW_TAGS if HAVE_ARCH_KASAN
	select HAVE_ARCH_KGDB
	select HAVE_ARCH_MMAP_RND_BITS
	select HAVE_ARCH_MMAP_RND_COMPAT_BITS if COMPAT
	select HAVE_ARCH_PREL32_RELOCATIONS
	select HAVE_ARCH_SECCOMP_FILTER
	select HAVE_ARCH_STACKLEAK
	select HAVE_ARCH_THREAD_STRUCT_WHITELIST
	select HAVE_ARCH_TRACEHOOK
	select HAVE_ARCH_TRANSPARENT_HUGEPAGE
	select HAVE_ARCH_VMAP_STACK
	select HAVE_ARM_SMCCC
	select HAVE_EBPF_JIT
	select HAVE_C_RECORDMCOUNT
	select HAVE_CMPXCHG_DOUBLE
	select HAVE_CMPXCHG_LOCAL
	select HAVE_CONTEXT_TRACKING
	select HAVE_DEBUG_BUGVERBOSE
	select HAVE_DEBUG_KMEMLEAK
	select HAVE_DMA_CONTIGUOUS
	select HAVE_DYNAMIC_FTRACE
	select HAVE_EFFICIENT_UNALIGNED_ACCESS
	select HAVE_FAST_GUP
	select HAVE_FTRACE_MCOUNT_RECORD
	select HAVE_FUNCTION_TRACER
	select HAVE_FUNCTION_GRAPH_TRACER
	select HAVE_GCC_PLUGINS
	select HAVE_HW_BREAKPOINT if PERF_EVENTS
	select HAVE_IRQ_TIME_ACCOUNTING
	select HAVE_MEMBLOCK_NODE_MAP if NUMA
	select HAVE_NMI
	select HAVE_PATA_PLATFORM
	select HAVE_PERF_EVENTS
	select HAVE_PERF_REGS
	select HAVE_PERF_USER_STACK_DUMP
	select HAVE_REGS_AND_STACK_ACCESS_API
	select HAVE_FUNCTION_ARG_ACCESS_API
	select HAVE_RCU_TABLE_FREE
	select HAVE_RSEQ
	select HAVE_STACKPROTECTOR
	select HAVE_SYSCALL_TRACEPOINTS
	select HAVE_KPROBES
	select HAVE_KRETPROBES
	select HAVE_GENERIC_VDSO
	select IOMMU_DMA if IOMMU_SUPPORT
	select IRQ_DOMAIN
	select IRQ_FORCED_THREADING
	select MODULES_USE_ELF_RELA
	select NEED_DMA_MAP_STATE
	select NEED_SG_DMA_LENGTH
	select OF
	select OF_EARLY_FLATTREE
	select PCI_DOMAINS_GENERIC if PCI
	select PCI_ECAM if (ACPI && PCI)
	select PCI_SYSCALL if PCI
	select POWER_RESET
	select POWER_SUPPLY
	select REFCOUNT_FULL
	select SPARSE_IRQ
	select SWIOTLB
	select SYSCTL_EXCEPTION_TRACE
	select THREAD_INFO_IN_TASK
	help
	  ARM 64-bit (AArch64) Linux support.

config 64BIT
	def_bool y

config MMU
	def_bool y

config ARM64_PAGE_SHIFT
	int
	default 16 if ARM64_64K_PAGES
	default 14 if ARM64_16K_PAGES
	default 12

config ARM64_CONT_SHIFT
	int
	default 5 if ARM64_64K_PAGES
	default 7 if ARM64_16K_PAGES
	default 4

config ARCH_MMAP_RND_BITS_MIN
       default 14 if ARM64_64K_PAGES
       default 16 if ARM64_16K_PAGES
       default 18

# max bits determined by the following formula:
#  VA_BITS - PAGE_SHIFT - 3
config ARCH_MMAP_RND_BITS_MAX
       default 19 if ARM64_VA_BITS=36
       default 24 if ARM64_VA_BITS=39
       default 27 if ARM64_VA_BITS=42
       default 30 if ARM64_VA_BITS=47
       default 29 if ARM64_VA_BITS=48 && ARM64_64K_PAGES
       default 31 if ARM64_VA_BITS=48 && ARM64_16K_PAGES
       default 33 if ARM64_VA_BITS=48
       default 14 if ARM64_64K_PAGES
       default 16 if ARM64_16K_PAGES
       default 18

config ARCH_MMAP_RND_COMPAT_BITS_MIN
       default 7 if ARM64_64K_PAGES
       default 9 if ARM64_16K_PAGES
       default 11

config ARCH_MMAP_RND_COMPAT_BITS_MAX
       default 16

config NO_IOPORT_MAP
	def_bool y if !PCI

config STACKTRACE_SUPPORT
	def_bool y

config ILLEGAL_POINTER_VALUE
	hex
	default 0xdead000000000000

config LOCKDEP_SUPPORT
	def_bool y

config TRACE_IRQFLAGS_SUPPORT
	def_bool y

config GENERIC_BUG
	def_bool y
	depends on BUG

config GENERIC_BUG_RELATIVE_POINTERS
	def_bool y
	depends on GENERIC_BUG

config GENERIC_HWEIGHT
	def_bool y

config GENERIC_CSUM
        def_bool y

config GENERIC_CALIBRATE_DELAY
	def_bool y

config ZONE_DMA32
	bool "Support DMA32 zone" if EXPERT
	default y
<<<<<<< HEAD

config HAVE_GENERIC_GUP
	def_bool y
=======
>>>>>>> f95f0722

config ARCH_ENABLE_MEMORY_HOTPLUG
	def_bool y

config SMP
	def_bool y

config KERNEL_MODE_NEON
	def_bool y

config FIX_EARLYCON_MEM
	def_bool y

config PGTABLE_LEVELS
	int
	default 2 if ARM64_16K_PAGES && ARM64_VA_BITS_36
	default 2 if ARM64_64K_PAGES && ARM64_VA_BITS_42
	default 3 if ARM64_64K_PAGES && (ARM64_VA_BITS_48 || ARM64_USER_VA_BITS_52)
	default 3 if ARM64_4K_PAGES && ARM64_VA_BITS_39
	default 3 if ARM64_16K_PAGES && ARM64_VA_BITS_47
	default 4 if !ARM64_64K_PAGES && ARM64_VA_BITS_48

config ARCH_SUPPORTS_UPROBES
	def_bool y

config ARCH_PROC_KCORE_TEXT
	def_bool y

source "arch/arm64/Kconfig.platforms"

menu "Kernel Features"

menu "ARM errata workarounds via the alternatives framework"

config ARM64_WORKAROUND_CLEAN_CACHE
	bool

config ARM64_ERRATUM_826319
	bool "Cortex-A53: 826319: System might deadlock if a write cannot complete until read data is accepted"
	default y
	select ARM64_WORKAROUND_CLEAN_CACHE
	help
	  This option adds an alternative code sequence to work around ARM
	  erratum 826319 on Cortex-A53 parts up to r0p2 with an AMBA 4 ACE or
	  AXI master interface and an L2 cache.

	  If a Cortex-A53 uses an AMBA AXI4 ACE interface to other processors
	  and is unable to accept a certain write via this interface, it will
	  not progress on read data presented on the read data channel and the
	  system can deadlock.

	  The workaround promotes data cache clean instructions to
	  data cache clean-and-invalidate.
	  Please note that this does not necessarily enable the workaround,
	  as it depends on the alternative framework, which will only patch
	  the kernel if an affected CPU is detected.

	  If unsure, say Y.

config ARM64_ERRATUM_827319
	bool "Cortex-A53: 827319: Data cache clean instructions might cause overlapping transactions to the interconnect"
	default y
	select ARM64_WORKAROUND_CLEAN_CACHE
	help
	  This option adds an alternative code sequence to work around ARM
	  erratum 827319 on Cortex-A53 parts up to r0p2 with an AMBA 5 CHI
	  master interface and an L2 cache.

	  Under certain conditions this erratum can cause a clean line eviction
	  to occur at the same time as another transaction to the same address
	  on the AMBA 5 CHI interface, which can cause data corruption if the
	  interconnect reorders the two transactions.

	  The workaround promotes data cache clean instructions to
	  data cache clean-and-invalidate.
	  Please note that this does not necessarily enable the workaround,
	  as it depends on the alternative framework, which will only patch
	  the kernel if an affected CPU is detected.

	  If unsure, say Y.

config ARM64_ERRATUM_824069
	bool "Cortex-A53: 824069: Cache line might not be marked as clean after a CleanShared snoop"
	default y
	select ARM64_WORKAROUND_CLEAN_CACHE
	help
	  This option adds an alternative code sequence to work around ARM
	  erratum 824069 on Cortex-A53 parts up to r0p2 when it is connected
	  to a coherent interconnect.

	  If a Cortex-A53 processor is executing a store or prefetch for
	  write instruction at the same time as a processor in another
	  cluster is executing a cache maintenance operation to the same
	  address, then this erratum might cause a clean cache line to be
	  incorrectly marked as dirty.

	  The workaround promotes data cache clean instructions to
	  data cache clean-and-invalidate.
	  Please note that this option does not necessarily enable the
	  workaround, as it depends on the alternative framework, which will
	  only patch the kernel if an affected CPU is detected.

	  If unsure, say Y.

config ARM64_ERRATUM_819472
	bool "Cortex-A53: 819472: Store exclusive instructions might cause data corruption"
	default y
	select ARM64_WORKAROUND_CLEAN_CACHE
	help
	  This option adds an alternative code sequence to work around ARM
	  erratum 819472 on Cortex-A53 parts up to r0p1 with an L2 cache
	  present when it is connected to a coherent interconnect.

	  If the processor is executing a load and store exclusive sequence at
	  the same time as a processor in another cluster is executing a cache
	  maintenance operation to the same address, then this erratum might
	  cause data corruption.

	  The workaround promotes data cache clean instructions to
	  data cache clean-and-invalidate.
	  Please note that this does not necessarily enable the workaround,
	  as it depends on the alternative framework, which will only patch
	  the kernel if an affected CPU is detected.

	  If unsure, say Y.

config ARM64_ERRATUM_832075
	bool "Cortex-A57: 832075: possible deadlock on mixing exclusive memory accesses with device loads"
	default y
	help
	  This option adds an alternative code sequence to work around ARM
	  erratum 832075 on Cortex-A57 parts up to r1p2.

	  Affected Cortex-A57 parts might deadlock when exclusive load/store
	  instructions to Write-Back memory are mixed with Device loads.

	  The workaround is to promote device loads to use Load-Acquire
	  semantics.
	  Please note that this does not necessarily enable the workaround,
	  as it depends on the alternative framework, which will only patch
	  the kernel if an affected CPU is detected.

	  If unsure, say Y.

config ARM64_ERRATUM_834220
	bool "Cortex-A57: 834220: Stage 2 translation fault might be incorrectly reported in presence of a Stage 1 fault"
	depends on KVM
	default y
	help
	  This option adds an alternative code sequence to work around ARM
	  erratum 834220 on Cortex-A57 parts up to r1p2.

	  Affected Cortex-A57 parts might report a Stage 2 translation
	  fault as the result of a Stage 1 fault for load crossing a
	  page boundary when there is a permission or device memory
	  alignment fault at Stage 1 and a translation fault at Stage 2.

	  The workaround is to verify that the Stage 1 translation
	  doesn't generate a fault before handling the Stage 2 fault.
	  Please note that this does not necessarily enable the workaround,
	  as it depends on the alternative framework, which will only patch
	  the kernel if an affected CPU is detected.

	  If unsure, say Y.

config ARM64_ERRATUM_845719
	bool "Cortex-A53: 845719: a load might read incorrect data"
	depends on COMPAT
	default y
	help
	  This option adds an alternative code sequence to work around ARM
	  erratum 845719 on Cortex-A53 parts up to r0p4.

	  When running a compat (AArch32) userspace on an affected Cortex-A53
	  part, a load at EL0 from a virtual address that matches the bottom 32
	  bits of the virtual address used by a recent load at (AArch64) EL1
	  might return incorrect data.

	  The workaround is to write the contextidr_el1 register on exception
	  return to a 32-bit task.
	  Please note that this does not necessarily enable the workaround,
	  as it depends on the alternative framework, which will only patch
	  the kernel if an affected CPU is detected.

	  If unsure, say Y.

config ARM64_ERRATUM_843419
	bool "Cortex-A53: 843419: A load or store might access an incorrect address"
	default y
	select ARM64_MODULE_PLTS if MODULES
	help
	  This option links the kernel with '--fix-cortex-a53-843419' and
	  enables PLT support to replace certain ADRP instructions, which can
	  cause subsequent memory accesses to use an incorrect address on
	  Cortex-A53 parts up to r0p4.

	  If unsure, say Y.

config ARM64_ERRATUM_1024718
	bool "Cortex-A55: 1024718: Update of DBM/AP bits without break before make might result in incorrect update"
	default y
	help
	  This option adds a workaround for ARM Cortex-A55 Erratum 1024718.

	  Affected Cortex-A55 cores (r0p0, r0p1, r1p0) could cause incorrect
	  update of the hardware dirty bit when the DBM/AP bits are updated
	  without a break-before-make. The workaround is to disable the usage
	  of hardware DBM locally on the affected cores. CPUs not affected by
	  this erratum will continue to use the feature.

	  If unsure, say Y.

config ARM64_ERRATUM_1418040
	bool "Cortex-A76/Neoverse-N1: MRC read following MRRC read of specific Generic Timer in AArch32 might give incorrect result"
	default y
	depends on COMPAT
	help
	  This option adds a workaround for ARM Cortex-A76/Neoverse-N1
	  errata 1188873 and 1418040.

	  Affected Cortex-A76/Neoverse-N1 cores (r0p0 to r3p1) could
	  cause register corruption when accessing the timer registers
	  from AArch32 userspace.

	  If unsure, say Y.

config ARM64_ERRATUM_1165522
	bool "Cortex-A76: Speculative AT instruction using out-of-context translation regime could cause subsequent request to generate an incorrect translation"
	default y
	help
	  This option adds a workaround for ARM Cortex-A76 erratum 1165522.

	  Affected Cortex-A76 cores (r0p0, r1p0, r2p0) could end-up with
	  corrupted TLBs by speculating an AT instruction during a guest
	  context switch.

	  If unsure, say Y.

config ARM64_ERRATUM_1286807
	bool "Cortex-A76: Modification of the translation table for a virtual address might lead to read-after-read ordering violation"
	default y
	select ARM64_WORKAROUND_REPEAT_TLBI
	help
	  This option adds a workaround for ARM Cortex-A76 erratum 1286807.

	  On the affected Cortex-A76 cores (r0p0 to r3p0), if a virtual
	  address for a cacheable mapping of a location is being
	  accessed by a core while another core is remapping the virtual
	  address to a new physical page using the recommended
	  break-before-make sequence, then under very rare circumstances
	  TLBI+DSB completes before a read using the translation being
	  invalidated has been observed by other observers. The
	  workaround repeats the TLBI+DSB operation.

	  If unsure, say Y.

config ARM64_ERRATUM_1463225
	bool "Cortex-A76: Software Step might prevent interrupt recognition"
	default y
	help
	  This option adds a workaround for Arm Cortex-A76 erratum 1463225.

	  On the affected Cortex-A76 cores (r0p0 to r3p1), software stepping
	  of a system call instruction (SVC) can prevent recognition of
	  subsequent interrupts when software stepping is disabled in the
	  exception handler of the system call and either kernel debugging
	  is enabled or VHE is in use.

	  Work around the erratum by triggering a dummy step exception
	  when handling a system call from a task that is being stepped
	  in a VHE configuration of the kernel.

	  If unsure, say Y.

config CAVIUM_ERRATUM_22375
	bool "Cavium erratum 22375, 24313"
	default y
	help
	  Enable workaround for errata 22375 and 24313.

	  This implements two gicv3-its errata workarounds for ThunderX. Both
	  with a small impact affecting only ITS table allocation.

	    erratum 22375: only alloc 8MB table size
	    erratum 24313: ignore memory access type

	  The fixes are in ITS initialization and basically ignore memory access
	  type and table size provided by the TYPER and BASER registers.

	  If unsure, say Y.

config CAVIUM_ERRATUM_23144
	bool "Cavium erratum 23144: ITS SYNC hang on dual socket system"
	depends on NUMA
	default y
	help
	  ITS SYNC command hang for cross node io and collections/cpu mapping.

	  If unsure, say Y.

config CAVIUM_ERRATUM_23154
	bool "Cavium erratum 23154: Access to ICC_IAR1_EL1 is not sync'ed"
	default y
	help
	  The gicv3 of ThunderX requires a modified version for
	  reading the IAR status to ensure data synchronization
	  (access to icc_iar1_el1 is not sync'ed before and after).

	  If unsure, say Y.

config CAVIUM_ERRATUM_27456
	bool "Cavium erratum 27456: Broadcast TLBI instructions may cause icache corruption"
	default y
	help
	  On ThunderX T88 pass 1.x through 2.1 parts, broadcast TLBI
	  instructions may cause the icache to become corrupted if it
	  contains data for a non-current ASID.  The fix is to
	  invalidate the icache when changing the mm context.

	  If unsure, say Y.

config CAVIUM_ERRATUM_30115
	bool "Cavium erratum 30115: Guest may disable interrupts in host"
	default y
	help
	  On ThunderX T88 pass 1.x through 2.2, T81 pass 1.0 through
	  1.2, and T83 Pass 1.0, KVM guest execution may disable
	  interrupts in host. Trapping both GICv3 group-0 and group-1
	  accesses sidesteps the issue.

	  If unsure, say Y.

config QCOM_FALKOR_ERRATUM_1003
	bool "Falkor E1003: Incorrect translation due to ASID change"
	default y
	help
	  On Falkor v1, an incorrect ASID may be cached in the TLB when ASID
	  and BADDR are changed together in TTBRx_EL1. Since we keep the ASID
	  in TTBR1_EL1, this situation only occurs in the entry trampoline and
	  then only for entries in the walk cache, since the leaf translation
	  is unchanged. Work around the erratum by invalidating the walk cache
	  entries for the trampoline before entering the kernel proper.

config ARM64_WORKAROUND_REPEAT_TLBI
	bool

config QCOM_FALKOR_ERRATUM_1009
	bool "Falkor E1009: Prematurely complete a DSB after a TLBI"
	default y
	select ARM64_WORKAROUND_REPEAT_TLBI
	help
	  On Falkor v1, the CPU may prematurely complete a DSB following a
	  TLBI xxIS invalidate maintenance operation. Repeat the TLBI operation
	  one more time to fix the issue.

	  If unsure, say Y.

config QCOM_QDF2400_ERRATUM_0065
	bool "QDF2400 E0065: Incorrect GITS_TYPER.ITT_Entry_size"
	default y
	help
	  On Qualcomm Datacenter Technologies QDF2400 SoC, ITS hardware reports
	  ITE size incorrectly. The GITS_TYPER.ITT_Entry_size field should have
	  been indicated as 16Bytes (0xf), not 8Bytes (0x7).

	  If unsure, say Y.

config SOCIONEXT_SYNQUACER_PREITS
	bool "Socionext Synquacer: Workaround for GICv3 pre-ITS"
	default y
	help
	  Socionext Synquacer SoCs implement a separate h/w block to generate
	  MSI doorbell writes with non-zero values for the device ID.

	  If unsure, say Y.

config HISILICON_ERRATUM_161600802
	bool "Hip07 161600802: Erroneous redistributor VLPI base"
	default y
	help
	  The HiSilicon Hip07 SoC uses the wrong redistributor base
	  when issued ITS commands such as VMOVP and VMAPP, and requires
	  a 128kB offset to be applied to the target address in this commands.

	  If unsure, say Y.

config QCOM_FALKOR_ERRATUM_E1041
	bool "Falkor E1041: Speculative instruction fetches might cause errant memory access"
	default y
	help
	  Falkor CPU may speculatively fetch instructions from an improper
	  memory location when MMU translation is changed from SCTLR_ELn[M]=1
	  to SCTLR_ELn[M]=0. Prefix an ISB instruction to fix the problem.

	  If unsure, say Y.

config FUJITSU_ERRATUM_010001
	bool "Fujitsu-A64FX erratum E#010001: Undefined fault may occur wrongly"
	default y
	help
	  This option adds a workaround for Fujitsu-A64FX erratum E#010001.
	  On some variants of the Fujitsu-A64FX cores ver(1.0, 1.1), memory
	  accesses may cause undefined fault (Data abort, DFSC=0b111111).
	  This fault occurs under a specific hardware condition when a
	  load/store instruction performs an address translation using:
	  case-1  TTBR0_EL1 with TCR_EL1.NFD0 == 1.
	  case-2  TTBR0_EL2 with TCR_EL2.NFD0 == 1.
	  case-3  TTBR1_EL1 with TCR_EL1.NFD1 == 1.
	  case-4  TTBR1_EL2 with TCR_EL2.NFD1 == 1.

	  The workaround is to ensure these bits are clear in TCR_ELx.
	  The workaround only affects the Fujitsu-A64FX.

	  If unsure, say Y.

endmenu


choice
	prompt "Page size"
	default ARM64_4K_PAGES
	help
	  Page size (translation granule) configuration.

config ARM64_4K_PAGES
	bool "4KB"
	help
	  This feature enables 4KB pages support.

config ARM64_16K_PAGES
	bool "16KB"
	help
	  The system will use 16KB pages support. AArch32 emulation
	  requires applications compiled with 16K (or a multiple of 16K)
	  aligned segments.

config ARM64_64K_PAGES
	bool "64KB"
	help
	  This feature enables 64KB pages support (4KB by default)
	  allowing only two levels of page tables and faster TLB
	  look-up. AArch32 emulation requires applications compiled
	  with 64K aligned segments.

endchoice

choice
	prompt "Virtual address space size"
	default ARM64_VA_BITS_39 if ARM64_4K_PAGES
	default ARM64_VA_BITS_47 if ARM64_16K_PAGES
	default ARM64_VA_BITS_42 if ARM64_64K_PAGES
	help
	  Allows choosing one of multiple possible virtual address
	  space sizes. The level of translation table is determined by
	  a combination of page size and virtual address space size.

config ARM64_VA_BITS_36
	bool "36-bit" if EXPERT
	depends on ARM64_16K_PAGES

config ARM64_VA_BITS_39
	bool "39-bit"
	depends on ARM64_4K_PAGES

config ARM64_VA_BITS_42
	bool "42-bit"
	depends on ARM64_64K_PAGES

config ARM64_VA_BITS_47
	bool "47-bit"
	depends on ARM64_16K_PAGES

config ARM64_VA_BITS_48
	bool "48-bit"

config ARM64_USER_VA_BITS_52
	bool "52-bit (user)"
	depends on ARM64_64K_PAGES && (ARM64_PAN || !ARM64_SW_TTBR0_PAN)
	help
	  Enable 52-bit virtual addressing for userspace when explicitly
	  requested via a hint to mmap(). The kernel will continue to
	  use 48-bit virtual addresses for its own mappings.

	  NOTE: Enabling 52-bit virtual addressing in conjunction with
	  ARMv8.3 Pointer Authentication will result in the PAC being
	  reduced from 7 bits to 3 bits, which may have a significant
	  impact on its susceptibility to brute-force attacks.

	  If unsure, select 48-bit virtual addressing instead.

endchoice

config ARM64_FORCE_52BIT
	bool "Force 52-bit virtual addresses for userspace"
	depends on ARM64_USER_VA_BITS_52 && EXPERT
	help
	  For systems with 52-bit userspace VAs enabled, the kernel will attempt
	  to maintain compatibility with older software by providing 48-bit VAs
	  unless a hint is supplied to mmap.

	  This configuration option disables the 48-bit compatibility logic, and
	  forces all userspace addresses to be 52-bit on HW that supports it. One
	  should only enable this configuration option for stress testing userspace
	  memory management code. If unsure say N here.

config ARM64_VA_BITS
	int
	default 36 if ARM64_VA_BITS_36
	default 39 if ARM64_VA_BITS_39
	default 42 if ARM64_VA_BITS_42
	default 47 if ARM64_VA_BITS_47
	default 48 if ARM64_VA_BITS_48 || ARM64_USER_VA_BITS_52

choice
	prompt "Physical address space size"
	default ARM64_PA_BITS_48
	help
	  Choose the maximum physical address range that the kernel will
	  support.

config ARM64_PA_BITS_48
	bool "48-bit"

config ARM64_PA_BITS_52
	bool "52-bit (ARMv8.2)"
	depends on ARM64_64K_PAGES
	depends on ARM64_PAN || !ARM64_SW_TTBR0_PAN
	help
	  Enable support for a 52-bit physical address space, introduced as
	  part of the ARMv8.2-LPA extension.

	  With this enabled, the kernel will also continue to work on CPUs that
	  do not support ARMv8.2-LPA, but with some added memory overhead (and
	  minor performance overhead).

endchoice

config ARM64_PA_BITS
	int
	default 48 if ARM64_PA_BITS_48
	default 52 if ARM64_PA_BITS_52

config CPU_BIG_ENDIAN
       bool "Build big-endian kernel"
       help
         Say Y if you plan on running a kernel in big-endian mode.

config SCHED_MC
	bool "Multi-core scheduler support"
	help
	  Multi-core scheduler support improves the CPU scheduler's decision
	  making when dealing with multi-core CPU chips at a cost of slightly
	  increased overhead in some places. If unsure say N here.

config SCHED_SMT
	bool "SMT scheduler support"
	help
	  Improves the CPU scheduler's decision making when dealing with
	  MultiThreading at a cost of slightly increased overhead in some
	  places. If unsure say N here.

config NR_CPUS
	int "Maximum number of CPUs (2-4096)"
	range 2 4096
	default "256"

config HOTPLUG_CPU
	bool "Support for hot-pluggable CPUs"
	select GENERIC_IRQ_MIGRATION
	help
	  Say Y here to experiment with turning CPUs off and on.  CPUs
	  can be controlled through /sys/devices/system/cpu.

# Common NUMA Features
config NUMA
	bool "Numa Memory Allocation and Scheduler Support"
	select ACPI_NUMA if ACPI
	select OF_NUMA
	help
	  Enable NUMA (Non Uniform Memory Access) support.

	  The kernel will try to allocate memory used by a CPU on the
	  local memory of the CPU and add some more
	  NUMA awareness to the kernel.

config NODES_SHIFT
	int "Maximum NUMA Nodes (as a power of 2)"
	range 1 10
	default "2"
	depends on NEED_MULTIPLE_NODES
	help
	  Specify the maximum number of NUMA Nodes available on the target
	  system.  Increases memory reserved to accommodate various tables.

config USE_PERCPU_NUMA_NODE_ID
	def_bool y
	depends on NUMA

config HAVE_SETUP_PER_CPU_AREA
	def_bool y
	depends on NUMA

config NEED_PER_CPU_EMBED_FIRST_CHUNK
	def_bool y
	depends on NUMA

config HOLES_IN_ZONE
	def_bool y

source "kernel/Kconfig.hz"

config ARCH_SUPPORTS_DEBUG_PAGEALLOC
	def_bool y

config ARCH_SPARSEMEM_ENABLE
	def_bool y
	select SPARSEMEM_VMEMMAP_ENABLE

config ARCH_SPARSEMEM_DEFAULT
	def_bool ARCH_SPARSEMEM_ENABLE

config ARCH_SELECT_MEMORY_MODEL
	def_bool ARCH_SPARSEMEM_ENABLE

config ARCH_FLATMEM_ENABLE
	def_bool !NUMA

config HAVE_ARCH_PFN_VALID
	def_bool y

config HW_PERF_EVENTS
	def_bool y
	depends on ARM_PMU

config SYS_SUPPORTS_HUGETLBFS
	def_bool y

config ARCH_WANT_HUGE_PMD_SHARE

config ARCH_HAS_CACHE_LINE_SIZE
	def_bool y

config ARCH_ENABLE_SPLIT_PMD_PTLOCK
	def_bool y if PGTABLE_LEVELS > 2

config SECCOMP
	bool "Enable seccomp to safely compute untrusted bytecode"
	---help---
	  This kernel feature is useful for number crunching applications
	  that may need to compute untrusted bytecode during their
	  execution. By using pipes or other transports made available to
	  the process as file descriptors supporting the read/write
	  syscalls, it's possible to isolate those applications in
	  their own address space using seccomp. Once seccomp is
	  enabled via prctl(PR_SET_SECCOMP), it cannot be disabled
	  and the task is only allowed to execute a few safe syscalls
	  defined by each seccomp mode.

config PARAVIRT
	bool "Enable paravirtualization code"
	help
	  This changes the kernel so it can modify itself when it is run
	  under a hypervisor, potentially improving performance significantly
	  over full virtualization.

config PARAVIRT_TIME_ACCOUNTING
	bool "Paravirtual steal time accounting"
	select PARAVIRT
	help
	  Select this option to enable fine granularity task steal time
	  accounting. Time spent executing other tasks in parallel with
	  the current vCPU is discounted from the vCPU power. To account for
	  that, there can be a small performance impact.

	  If in doubt, say N here.

config KEXEC
	depends on PM_SLEEP_SMP
	select KEXEC_CORE
	bool "kexec system call"
	---help---
	  kexec is a system call that implements the ability to shutdown your
	  current kernel, and to start another kernel.  It is like a reboot
	  but it is independent of the system firmware.   And like a reboot
	  you can start any kernel with it, not just Linux.

config KEXEC_FILE
	bool "kexec file based system call"
	select KEXEC_CORE
	help
	  This is new version of kexec system call. This system call is
	  file based and takes file descriptors as system call argument
	  for kernel and initramfs as opposed to list of segments as
	  accepted by previous system call.

config KEXEC_VERIFY_SIG
	bool "Verify kernel signature during kexec_file_load() syscall"
	depends on KEXEC_FILE
	help
	  Select this option to verify a signature with loaded kernel
	  image. If configured, any attempt of loading a image without
	  valid signature will fail.

	  In addition to that option, you need to enable signature
	  verification for the corresponding kernel image type being
	  loaded in order for this to work.

config KEXEC_IMAGE_VERIFY_SIG
	bool "Enable Image signature verification support"
	default y
	depends on KEXEC_VERIFY_SIG
	depends on EFI && SIGNED_PE_FILE_VERIFICATION
	help
	  Enable Image signature verification support.

comment "Support for PE file signature verification disabled"
	depends on KEXEC_VERIFY_SIG
	depends on !EFI || !SIGNED_PE_FILE_VERIFICATION

config CRASH_DUMP
	bool "Build kdump crash kernel"
	help
	  Generate crash dump after being started by kexec. This should
	  be normally only set in special crash dump kernels which are
	  loaded in the main kernel with kexec-tools into a specially
	  reserved region and then later executed after a crash by
	  kdump/kexec.

	  For more details see Documentation/admin-guide/kdump/kdump.rst

config XEN_DOM0
	def_bool y
	depends on XEN

config XEN
	bool "Xen guest support on ARM64"
	depends on ARM64 && OF
	select SWIOTLB_XEN
	select PARAVIRT
	help
	  Say Y if you want to run Linux in a Virtual Machine on Xen on ARM64.

config FORCE_MAX_ZONEORDER
	int
	default "14" if (ARM64_64K_PAGES && TRANSPARENT_HUGEPAGE)
	default "12" if (ARM64_16K_PAGES && TRANSPARENT_HUGEPAGE)
	default "11"
	help
	  The kernel memory allocator divides physically contiguous memory
	  blocks into "zones", where each zone is a power of two number of
	  pages.  This option selects the largest power of two that the kernel
	  keeps in the memory allocator.  If you need to allocate very large
	  blocks of physically contiguous memory, then you may need to
	  increase this value.

	  This config option is actually maximum order plus one. For example,
	  a value of 11 means that the largest free memory block is 2^10 pages.

	  We make sure that we can allocate upto a HugePage size for each configuration.
	  Hence we have :
		MAX_ORDER = (PMD_SHIFT - PAGE_SHIFT) + 1 => PAGE_SHIFT - 2

	  However for 4K, we choose a higher default value, 11 as opposed to 10, giving us
	  4M allocations matching the default size used by generic code.

config UNMAP_KERNEL_AT_EL0
	bool "Unmap kernel when running in userspace (aka \"KAISER\")" if EXPERT
	default y
	help
	  Speculation attacks against some high-performance processors can
	  be used to bypass MMU permission checks and leak kernel data to
	  userspace. This can be defended against by unmapping the kernel
	  when running in userspace, mapping it back in on exception entry
	  via a trampoline page in the vector table.

	  If unsure, say Y.

config HARDEN_BRANCH_PREDICTOR
	bool "Harden the branch predictor against aliasing attacks" if EXPERT
	default y
	help
	  Speculation attacks against some high-performance processors rely on
	  being able to manipulate the branch predictor for a victim context by
	  executing aliasing branches in the attacker context.  Such attacks
	  can be partially mitigated against by clearing internal branch
	  predictor state and limiting the prediction logic in some situations.

	  This config option will take CPU-specific actions to harden the
	  branch predictor against aliasing attacks and may rely on specific
	  instruction sequences or control bits being set by the system
	  firmware.

	  If unsure, say Y.

config HARDEN_EL2_VECTORS
	bool "Harden EL2 vector mapping against system register leak" if EXPERT
	default y
	help
	  Speculation attacks against some high-performance processors can
	  be used to leak privileged information such as the vector base
	  register, resulting in a potential defeat of the EL2 layout
	  randomization.

	  This config option will map the vectors to a fixed location,
	  independent of the EL2 code mapping, so that revealing VBAR_EL2
	  to an attacker does not give away any extra information. This
	  only gets enabled on affected CPUs.

	  If unsure, say Y.

config ARM64_SSBD
	bool "Speculative Store Bypass Disable" if EXPERT
	default y
	help
	  This enables mitigation of the bypassing of previous stores
	  by speculative loads.

	  If unsure, say Y.

config RODATA_FULL_DEFAULT_ENABLED
	bool "Apply r/o permissions of VM areas also to their linear aliases"
	default y
	help
	  Apply read-only attributes of VM areas to the linear alias of
	  the backing pages as well. This prevents code or read-only data
	  from being modified (inadvertently or intentionally) via another
	  mapping of the same memory page. This additional enhancement can
	  be turned off at runtime by passing rodata=[off|on] (and turned on
	  with rodata=full if this option is set to 'n')

	  This requires the linear region to be mapped down to pages,
	  which may adversely affect performance in some cases.

config ARM64_SW_TTBR0_PAN
	bool "Emulate Privileged Access Never using TTBR0_EL1 switching"
	help
	  Enabling this option prevents the kernel from accessing
	  user-space memory directly by pointing TTBR0_EL1 to a reserved
	  zeroed area and reserved ASID. The user access routines
	  restore the valid TTBR0_EL1 temporarily.

menuconfig COMPAT
	bool "Kernel support for 32-bit EL0"
	depends on ARM64_4K_PAGES || EXPERT
	select COMPAT_BINFMT_ELF if BINFMT_ELF
	select HAVE_UID16
	select OLD_SIGSUSPEND3
	select COMPAT_OLD_SIGACTION
	help
	  This option enables support for a 32-bit EL0 running under a 64-bit
	  kernel at EL1. AArch32-specific components such as system calls,
	  the user helper functions, VFP support and the ptrace interface are
	  handled appropriately by the kernel.

	  If you use a page size other than 4KB (i.e, 16KB or 64KB), please be aware
	  that you will only be able to execute AArch32 binaries that were compiled
	  with page size aligned segments.

	  If you want to execute 32-bit userspace applications, say Y.

if COMPAT

config KUSER_HELPERS
	bool "Enable kuser helpers page for 32 bit applications"
	default y
	help
	  Warning: disabling this option may break 32-bit user programs.

	  Provide kuser helpers to compat tasks. The kernel provides
	  helper code to userspace in read only form at a fixed location
	  to allow userspace to be independent of the CPU type fitted to
	  the system. This permits binaries to be run on ARMv4 through
	  to ARMv8 without modification.

	  See Documentation/arm/kernel_user_helpers.rst for details.

	  However, the fixed address nature of these helpers can be used
	  by ROP (return orientated programming) authors when creating
	  exploits.

	  If all of the binaries and libraries which run on your platform
	  are built specifically for your platform, and make no use of
	  these helpers, then you can turn this option off to hinder
	  such exploits. However, in that case, if a binary or library
	  relying on those helpers is run, it will not function correctly.

	  Say N here only if you are absolutely certain that you do not
	  need these helpers; otherwise, the safe option is to say Y.


menuconfig ARMV8_DEPRECATED
	bool "Emulate deprecated/obsolete ARMv8 instructions"
	depends on SYSCTL
	help
	  Legacy software support may require certain instructions
	  that have been deprecated or obsoleted in the architecture.

	  Enable this config to enable selective emulation of these
	  features.

	  If unsure, say Y

if ARMV8_DEPRECATED

config SWP_EMULATION
	bool "Emulate SWP/SWPB instructions"
	help
	  ARMv8 obsoletes the use of A32 SWP/SWPB instructions such that
	  they are always undefined. Say Y here to enable software
	  emulation of these instructions for userspace using LDXR/STXR.

	  In some older versions of glibc [<=2.8] SWP is used during futex
	  trylock() operations with the assumption that the code will not
	  be preempted. This invalid assumption may be more likely to fail
	  with SWP emulation enabled, leading to deadlock of the user
	  application.

	  NOTE: when accessing uncached shared regions, LDXR/STXR rely
	  on an external transaction monitoring block called a global
	  monitor to maintain update atomicity. If your system does not
	  implement a global monitor, this option can cause programs that
	  perform SWP operations to uncached memory to deadlock.

	  If unsure, say Y

config CP15_BARRIER_EMULATION
	bool "Emulate CP15 Barrier instructions"
	help
	  The CP15 barrier instructions - CP15ISB, CP15DSB, and
	  CP15DMB - are deprecated in ARMv8 (and ARMv7). It is
	  strongly recommended to use the ISB, DSB, and DMB
	  instructions instead.

	  Say Y here to enable software emulation of these
	  instructions for AArch32 userspace code. When this option is
	  enabled, CP15 barrier usage is traced which can help
	  identify software that needs updating.

	  If unsure, say Y

config SETEND_EMULATION
	bool "Emulate SETEND instruction"
	help
	  The SETEND instruction alters the data-endianness of the
	  AArch32 EL0, and is deprecated in ARMv8.

	  Say Y here to enable software emulation of the instruction
	  for AArch32 userspace code.

	  Note: All the cpus on the system must have mixed endian support at EL0
	  for this feature to be enabled. If a new CPU - which doesn't support mixed
	  endian - is hotplugged in after this feature has been enabled, there could
	  be unexpected results in the applications.

	  If unsure, say Y
endif

endif

menu "ARMv8.1 architectural features"

config ARM64_HW_AFDBM
	bool "Support for hardware updates of the Access and Dirty page flags"
	default y
	help
	  The ARMv8.1 architecture extensions introduce support for
	  hardware updates of the access and dirty information in page
	  table entries. When enabled in TCR_EL1 (HA and HD bits) on
	  capable processors, accesses to pages with PTE_AF cleared will
	  set this bit instead of raising an access flag fault.
	  Similarly, writes to read-only pages with the DBM bit set will
	  clear the read-only bit (AP[2]) instead of raising a
	  permission fault.

	  Kernels built with this configuration option enabled continue
	  to work on pre-ARMv8.1 hardware and the performance impact is
	  minimal. If unsure, say Y.

config ARM64_PAN
	bool "Enable support for Privileged Access Never (PAN)"
	default y
	help
	 Privileged Access Never (PAN; part of the ARMv8.1 Extensions)
	 prevents the kernel or hypervisor from accessing user-space (EL0)
	 memory directly.

	 Choosing this option will cause any unprotected (not using
	 copy_to_user et al) memory access to fail with a permission fault.

	 The feature is detected at runtime, and will remain as a 'nop'
	 instruction if the cpu does not implement the feature.

config ARM64_LSE_ATOMICS
	bool "Atomic instructions"
	default y
	help
	  As part of the Large System Extensions, ARMv8.1 introduces new
	  atomic instructions that are designed specifically to scale in
	  very large systems.

	  Say Y here to make use of these instructions for the in-kernel
	  atomic routines. This incurs a small overhead on CPUs that do
	  not support these instructions and requires the kernel to be
	  built with binutils >= 2.25 in order for the new instructions
	  to be used.

config ARM64_VHE
	bool "Enable support for Virtualization Host Extensions (VHE)"
	default y
	help
	  Virtualization Host Extensions (VHE) allow the kernel to run
	  directly at EL2 (instead of EL1) on processors that support
	  it. This leads to better performance for KVM, as they reduce
	  the cost of the world switch.

	  Selecting this option allows the VHE feature to be detected
	  at runtime, and does not affect processors that do not
	  implement this feature.

endmenu

menu "ARMv8.2 architectural features"

config ARM64_UAO
	bool "Enable support for User Access Override (UAO)"
	default y
	help
	  User Access Override (UAO; part of the ARMv8.2 Extensions)
	  causes the 'unprivileged' variant of the load/store instructions to
	  be overridden to be privileged.

	  This option changes get_user() and friends to use the 'unprivileged'
	  variant of the load/store instructions. This ensures that user-space
	  really did have access to the supplied memory. When addr_limit is
	  set to kernel memory the UAO bit will be set, allowing privileged
	  access to kernel memory.

	  Choosing this option will cause copy_to_user() et al to use user-space
	  memory permissions.

	  The feature is detected at runtime, the kernel will use the
	  regular load/store instructions if the cpu does not implement the
	  feature.

config ARM64_PMEM
	bool "Enable support for persistent memory"
	select ARCH_HAS_PMEM_API
	select ARCH_HAS_UACCESS_FLUSHCACHE
	help
	  Say Y to enable support for the persistent memory API based on the
	  ARMv8.2 DCPoP feature.

	  The feature is detected at runtime, and the kernel will use DC CVAC
	  operations if DC CVAP is not supported (following the behaviour of
	  DC CVAP itself if the system does not define a point of persistence).

config ARM64_RAS_EXTN
	bool "Enable support for RAS CPU Extensions"
	default y
	help
	  CPUs that support the Reliability, Availability and Serviceability
	  (RAS) Extensions, part of ARMv8.2 are able to track faults and
	  errors, classify them and report them to software.

	  On CPUs with these extensions system software can use additional
	  barriers to determine if faults are pending and read the
	  classification from a new set of registers.

	  Selecting this feature will allow the kernel to use these barriers
	  and access the new registers if the system supports the extension.
	  Platform RAS features may additionally depend on firmware support.

config ARM64_CNP
	bool "Enable support for Common Not Private (CNP) translations"
	default y
	depends on ARM64_PAN || !ARM64_SW_TTBR0_PAN
	help
	  Common Not Private (CNP) allows translation table entries to
	  be shared between different PEs in the same inner shareable
	  domain, so the hardware can use this fact to optimise the
	  caching of such entries in the TLB.

	  Selecting this option allows the CNP feature to be detected
	  at runtime, and does not affect PEs that do not implement
	  this feature.

endmenu

menu "ARMv8.3 architectural features"

config ARM64_PTR_AUTH
	bool "Enable support for pointer authentication"
	default y
	depends on !KVM || ARM64_VHE
	help
	  Pointer authentication (part of the ARMv8.3 Extensions) provides
	  instructions for signing and authenticating pointers against secret
	  keys, which can be used to mitigate Return Oriented Programming (ROP)
	  and other attacks.

	  This option enables these instructions at EL0 (i.e. for userspace).

	  Choosing this option will cause the kernel to initialise secret keys
	  for each process at exec() time, with these keys being
	  context-switched along with the process.

	  The feature is detected at runtime. If the feature is not present in
	  hardware it will not be advertised to userspace/KVM guest nor will it
	  be enabled. However, KVM guest also require VHE mode and hence
	  CONFIG_ARM64_VHE=y option to use this feature.

endmenu

config ARM64_SVE
	bool "ARM Scalable Vector Extension support"
	default y
	depends on !KVM || ARM64_VHE
	help
	  The Scalable Vector Extension (SVE) is an extension to the AArch64
	  execution state which complements and extends the SIMD functionality
	  of the base architecture to support much larger vectors and to enable
	  additional vectorisation opportunities.

	  To enable use of this extension on CPUs that implement it, say Y.

	  On CPUs that support the SVE2 extensions, this option will enable
	  those too.

	  Note that for architectural reasons, firmware _must_ implement SVE
	  support when running on SVE capable hardware.  The required support
	  is present in:

	    * version 1.5 and later of the ARM Trusted Firmware
	    * the AArch64 boot wrapper since commit 5e1261e08abf
	      ("bootwrapper: SVE: Enable SVE for EL2 and below").

	  For other firmware implementations, consult the firmware documentation
	  or vendor.

	  If you need the kernel to boot on SVE-capable hardware with broken
	  firmware, you may need to say N here until you get your firmware
	  fixed.  Otherwise, you may experience firmware panics or lockups when
	  booting the kernel.  If unsure and you are not observing these
	  symptoms, you should assume that it is safe to say Y.

	  CPUs that support SVE are architecturally required to support the
	  Virtualization Host Extensions (VHE), so the kernel makes no
	  provision for supporting SVE alongside KVM without VHE enabled.
	  Thus, you will need to enable CONFIG_ARM64_VHE if you want to support
	  KVM in the same kernel image.

config ARM64_MODULE_PLTS
	bool "Use PLTs to allow module memory to spill over into vmalloc area"
	depends on MODULES
	select HAVE_MOD_ARCH_SPECIFIC
	help
	  Allocate PLTs when loading modules so that jumps and calls whose
	  targets are too far away for their relative offsets to be encoded
	  in the instructions themselves can be bounced via veneers in the
	  module's PLT. This allows modules to be allocated in the generic
	  vmalloc area after the dedicated module memory area has been
	  exhausted.

	  When running with address space randomization (KASLR), the module
	  region itself may be too far away for ordinary relative jumps and
	  calls, and so in that case, module PLTs are required and cannot be
	  disabled.

	  Specific errata workaround(s) might also force module PLTs to be
	  enabled (ARM64_ERRATUM_843419).

config ARM64_PSEUDO_NMI
	bool "Support for NMI-like interrupts"
	select CONFIG_ARM_GIC_V3
	help
	  Adds support for mimicking Non-Maskable Interrupts through the use of
	  GIC interrupt priority. This support requires version 3 or later of
	  ARM GIC.

	  This high priority configuration for interrupts needs to be
	  explicitly enabled by setting the kernel parameter
	  "irqchip.gicv3_pseudo_nmi" to 1.

	  If unsure, say N

if ARM64_PSEUDO_NMI
config ARM64_DEBUG_PRIORITY_MASKING
	bool "Debug interrupt priority masking"
	help
	  This adds runtime checks to functions enabling/disabling
	  interrupts when using priority masking. The additional checks verify
	  the validity of ICC_PMR_EL1 when calling concerned functions.

	  If unsure, say N
endif

config RELOCATABLE
	bool
	help
	  This builds the kernel as a Position Independent Executable (PIE),
	  which retains all relocation metadata required to relocate the
	  kernel binary at runtime to a different virtual address than the
	  address it was linked at.
	  Since AArch64 uses the RELA relocation format, this requires a
	  relocation pass at runtime even if the kernel is loaded at the
	  same address it was linked at.

config RANDOMIZE_BASE
	bool "Randomize the address of the kernel image"
	select ARM64_MODULE_PLTS if MODULES
	select RELOCATABLE
	help
	  Randomizes the virtual address at which the kernel image is
	  loaded, as a security feature that deters exploit attempts
	  relying on knowledge of the location of kernel internals.

	  It is the bootloader's job to provide entropy, by passing a
	  random u64 value in /chosen/kaslr-seed at kernel entry.

	  When booting via the UEFI stub, it will invoke the firmware's
	  EFI_RNG_PROTOCOL implementation (if available) to supply entropy
	  to the kernel proper. In addition, it will randomise the physical
	  location of the kernel Image as well.

	  If unsure, say N.

config RANDOMIZE_MODULE_REGION_FULL
	bool "Randomize the module region over a 4 GB range"
	depends on RANDOMIZE_BASE
	default y
	help
	  Randomizes the location of the module region inside a 4 GB window
	  covering the core kernel. This way, it is less likely for modules
	  to leak information about the location of core kernel data structures
	  but it does imply that function calls between modules and the core
	  kernel will need to be resolved via veneers in the module PLT.

	  When this option is not set, the module region will be randomized over
	  a limited range that contains the [_stext, _etext] interval of the
	  core kernel, so branch relocations are always in range.

config CC_HAVE_STACKPROTECTOR_SYSREG
	def_bool $(cc-option,-mstack-protector-guard=sysreg -mstack-protector-guard-reg=sp_el0 -mstack-protector-guard-offset=0)

config STACKPROTECTOR_PER_TASK
	def_bool y
	depends on STACKPROTECTOR && CC_HAVE_STACKPROTECTOR_SYSREG

endmenu

menu "Boot options"

config ARM64_ACPI_PARKING_PROTOCOL
	bool "Enable support for the ARM64 ACPI parking protocol"
	depends on ACPI
	help
	  Enable support for the ARM64 ACPI parking protocol. If disabled
	  the kernel will not allow booting through the ARM64 ACPI parking
	  protocol even if the corresponding data is present in the ACPI
	  MADT table.

config CMDLINE
	string "Default kernel command string"
	default ""
	help
	  Provide a set of default command-line options at build time by
	  entering them here. As a minimum, you should specify the the
	  root device (e.g. root=/dev/nfs).

config CMDLINE_FORCE
	bool "Always use the default kernel command string"
	help
	  Always use the default kernel command string, even if the boot
	  loader passes other arguments to the kernel.
	  This is useful if you cannot or don't want to change the
	  command-line options your boot loader passes to the kernel.

config EFI_STUB
	bool

config EFI
	bool "UEFI runtime support"
	depends on OF && !CPU_BIG_ENDIAN
	depends on KERNEL_MODE_NEON
	select ARCH_SUPPORTS_ACPI
	select LIBFDT
	select UCS2_STRING
	select EFI_PARAMS_FROM_FDT
	select EFI_RUNTIME_WRAPPERS
	select EFI_STUB
	select EFI_ARMSTUB
	default y
	help
	  This option provides support for runtime services provided
	  by UEFI firmware (such as non-volatile variables, realtime
          clock, and platform reset). A UEFI stub is also provided to
	  allow the kernel to be booted as an EFI application. This
	  is only useful on systems that have UEFI firmware.

config DMI
	bool "Enable support for SMBIOS (DMI) tables"
	depends on EFI
	default y
	help
	  This enables SMBIOS/DMI feature for systems.

	  This option is only useful on systems that have UEFI firmware.
	  However, even with this option, the resultant kernel should
	  continue to boot on existing non-UEFI platforms.

endmenu

config SYSVIPC_COMPAT
	def_bool y
	depends on COMPAT && SYSVIPC

config ARCH_ENABLE_HUGEPAGE_MIGRATION
	def_bool y
	depends on HUGETLB_PAGE && MIGRATION

menu "Power management options"

source "kernel/power/Kconfig"

config ARCH_HIBERNATION_POSSIBLE
	def_bool y
	depends on CPU_PM

config ARCH_HIBERNATION_HEADER
	def_bool y
	depends on HIBERNATION

config ARCH_SUSPEND_POSSIBLE
	def_bool y

endmenu

menu "CPU Power Management"

source "drivers/cpuidle/Kconfig"

source "drivers/cpufreq/Kconfig"

endmenu

source "drivers/firmware/Kconfig"

source "drivers/acpi/Kconfig"

source "arch/arm64/kvm/Kconfig"

if CRYPTO
source "arch/arm64/crypto/Kconfig"
endif<|MERGE_RESOLUTION|>--- conflicted
+++ resolved
@@ -269,12 +269,6 @@
 config ZONE_DMA32
 	bool "Support DMA32 zone" if EXPERT
 	default y
-<<<<<<< HEAD
-
-config HAVE_GENERIC_GUP
-	def_bool y
-=======
->>>>>>> f95f0722
 
 config ARCH_ENABLE_MEMORY_HOTPLUG
 	def_bool y
