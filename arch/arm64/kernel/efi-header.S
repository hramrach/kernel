/* SPDX-License-Identifier: GPL-2.0-only */
/*
 * Copyright (C) 2013 - 2017 Linaro, Ltd.
 * Copyright (C) 2013, 2014 Red Hat, Inc.
 */

#include <linux/pe.h>
#include <linux/sizes.h>

	.macro	efi_signature_nop
#ifdef CONFIG_EFI
.L_head:
	/*
	 * This ccmp instruction has no meaningful effect except that
	 * its opcode forms the magic "MZ" signature required by UEFI.
	 */
	ccmp	x18, #0, #0xd, pl
#else
	/*
	 * Bootloaders may inspect the opcode at the start of the kernel
	 * image to decide if the kernel is capable of booting via UEFI.
	 * So put an ordinary NOP here, not the "MZ.." pseudo-nop above.
	 */
	nop
#endif
	.endm

	.macro	__EFI_PE_HEADER
#ifdef CONFIG_EFI
	.set	.Lpe_header_offset, . - .L_head
	.long	PE_MAGIC
	.short	IMAGE_FILE_MACHINE_ARM64		// Machine
	.short	.Lsection_count				// NumberOfSections
	.long	0 					// TimeDateStamp
	.long	0					// PointerToSymbolTable
	.long	0					// NumberOfSymbols
	.short	.Lsection_table - .Loptional_header	// SizeOfOptionalHeader
	.short	IMAGE_FILE_DEBUG_STRIPPED | \
		IMAGE_FILE_EXECUTABLE_IMAGE | \
		IMAGE_FILE_LINE_NUMS_STRIPPED		// Characteristics

.Loptional_header:
	.short	PE_OPT_MAGIC_PE32PLUS			// PE32+ format
	.byte	0x02					// MajorLinkerVersion
	.byte	0x14					// MinorLinkerVersion
	.long	__initdata_begin - .Lefi_header_end	// SizeOfCode
	.long	__pecoff_data_size			// SizeOfInitializedData
	.long	0					// SizeOfUninitializedData
<<<<<<< HEAD
	.long	__efistub_efi_pe_entry - _head		// AddressOfEntryPoint
	.long	efi_header_end - _head			// BaseOfCode
=======
	.long	__efistub_efi_pe_entry - .L_head	// AddressOfEntryPoint
	.long	.Lefi_header_end - .L_head		// BaseOfCode
>>>>>>> 7d2a07b7

	.quad	0					// ImageBase
	.long	SEGMENT_ALIGN				// SectionAlignment
	.long	PECOFF_FILE_ALIGNMENT			// FileAlignment
	.short	0					// MajorOperatingSystemVersion
	.short	0					// MinorOperatingSystemVersion
	.short	LINUX_EFISTUB_MAJOR_VERSION		// MajorImageVersion
	.short	LINUX_EFISTUB_MINOR_VERSION		// MinorImageVersion
	.short	0					// MajorSubsystemVersion
	.short	0					// MinorSubsystemVersion
	.long	0					// Win32VersionValue

	.long	_end - .L_head				// SizeOfImage

	// Everything before the kernel image is considered part of the header
	.long	.Lefi_header_end - .L_head		// SizeOfHeaders
	.long	0					// CheckSum
	.short	IMAGE_SUBSYSTEM_EFI_APPLICATION		// Subsystem
	.short	0					// DllCharacteristics
	.quad	0					// SizeOfStackReserve
	.quad	0					// SizeOfStackCommit
	.quad	0					// SizeOfHeapReserve
	.quad	0					// SizeOfHeapCommit
	.long	0					// LoaderFlags
	.long	(.Lsection_table - .) / 8		// NumberOfRvaAndSizes

	.quad	0					// ExportTable
	.quad	0					// ImportTable
	.quad	0					// ResourceTable
	.quad	0					// ExceptionTable
	.quad	0					// CertificationTable
	.quad	0					// BaseRelocationTable

#ifdef CONFIG_DEBUG_EFI
	.long	.Lefi_debug_table - .L_head		// DebugTable
	.long	.Lefi_debug_table_size
#endif

	// Section table
.Lsection_table:
	.ascii	".text\0\0\0"
	.long	__initdata_begin - .Lefi_header_end	// VirtualSize
	.long	.Lefi_header_end - .L_head		// VirtualAddress
	.long	__initdata_begin - .Lefi_header_end	// SizeOfRawData
	.long	.Lefi_header_end - .L_head		// PointerToRawData

	.long	0					// PointerToRelocations
	.long	0					// PointerToLineNumbers
	.short	0					// NumberOfRelocations
	.short	0					// NumberOfLineNumbers
	.long	IMAGE_SCN_CNT_CODE | \
		IMAGE_SCN_MEM_READ | \
		IMAGE_SCN_MEM_EXECUTE			// Characteristics

	.ascii	".data\0\0\0"
	.long	__pecoff_data_size			// VirtualSize
	.long	__initdata_begin - .L_head		// VirtualAddress
	.long	__pecoff_data_rawsize			// SizeOfRawData
	.long	__initdata_begin - .L_head		// PointerToRawData

	.long	0					// PointerToRelocations
	.long	0					// PointerToLineNumbers
	.short	0					// NumberOfRelocations
	.short	0					// NumberOfLineNumbers
	.long	IMAGE_SCN_CNT_INITIALIZED_DATA | \
		IMAGE_SCN_MEM_READ | \
		IMAGE_SCN_MEM_WRITE			// Characteristics

	.set	.Lsection_count, (. - .Lsection_table) / 40

#ifdef CONFIG_DEBUG_EFI
	/*
	 * The debug table is referenced via its Relative Virtual Address (RVA),
	 * which is only defined for those parts of the image that are covered
	 * by a section declaration. Since this header is not covered by any
	 * section, the debug table must be emitted elsewhere. So stick it in
	 * the .init.rodata section instead.
	 *
	 * Note that the EFI debug entry itself may legally have a zero RVA,
	 * which means we can simply put it right after the section headers.
	 */
	__INITRODATA

	.align	2
.Lefi_debug_table:
	// EFI_IMAGE_DEBUG_DIRECTORY_ENTRY
	.long	0					// Characteristics
	.long	0					// TimeDateStamp
	.short	0					// MajorVersion
	.short	0					// MinorVersion
	.long	IMAGE_DEBUG_TYPE_CODEVIEW		// Type
	.long	.Lefi_debug_entry_size			// SizeOfData
	.long	0					// RVA
	.long	.Lefi_debug_entry - .L_head		// FileOffset

	.set	.Lefi_debug_table_size, . - .Lefi_debug_table
	.previous

.Lefi_debug_entry:
	// EFI_IMAGE_DEBUG_CODEVIEW_NB10_ENTRY
	.ascii	"NB10"					// Signature
	.long	0					// Unknown
	.long	0					// Unknown2
	.long	0					// Unknown3

	.asciz	VMLINUX_PATH

	.set	.Lefi_debug_entry_size, . - .Lefi_debug_entry
#endif

<<<<<<< HEAD
	/*
	 * EFI will load .text onwards at the 4k section alignment
	 * described in the PE/COFF header. To ensure that instruction
	 * sequences using an adrp and a :lo12: immediate will function
	 * correctly at this alignment, we must ensure that .text is
	 * placed at a 4k boundary in the Image to begin with.
	 */
	.balign	SEGMENT_ALIGN
efi_header_end:
=======
	.balign	SEGMENT_ALIGN
.Lefi_header_end:
#else
	.set	.Lpe_header_offset, 0x0
#endif
>>>>>>> 7d2a07b7
	.endm<|MERGE_RESOLUTION|>--- conflicted
+++ resolved
@@ -46,13 +46,8 @@
 	.long	__initdata_begin - .Lefi_header_end	// SizeOfCode
 	.long	__pecoff_data_size			// SizeOfInitializedData
 	.long	0					// SizeOfUninitializedData
-<<<<<<< HEAD
-	.long	__efistub_efi_pe_entry - _head		// AddressOfEntryPoint
-	.long	efi_header_end - _head			// BaseOfCode
-=======
 	.long	__efistub_efi_pe_entry - .L_head	// AddressOfEntryPoint
 	.long	.Lefi_header_end - .L_head		// BaseOfCode
->>>>>>> 7d2a07b7
 
 	.quad	0					// ImageBase
 	.long	SEGMENT_ALIGN				// SectionAlignment
@@ -163,21 +158,9 @@
 	.set	.Lefi_debug_entry_size, . - .Lefi_debug_entry
 #endif
 
-<<<<<<< HEAD
-	/*
-	 * EFI will load .text onwards at the 4k section alignment
-	 * described in the PE/COFF header. To ensure that instruction
-	 * sequences using an adrp and a :lo12: immediate will function
-	 * correctly at this alignment, we must ensure that .text is
-	 * placed at a 4k boundary in the Image to begin with.
-	 */
-	.balign	SEGMENT_ALIGN
-efi_header_end:
-=======
 	.balign	SEGMENT_ALIGN
 .Lefi_header_end:
 #else
 	.set	.Lpe_header_offset, 0x0
 #endif
->>>>>>> 7d2a07b7
 	.endm