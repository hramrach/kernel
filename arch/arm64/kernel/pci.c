/*
 * Code borrowed from powerpc/kernel/pci-common.c
 *
 * Copyright (C) 2003 Anton Blanchard <anton@au.ibm.com>, IBM
 * Copyright (C) 2014 ARM Ltd.
 *
 * This program is free software; you can redistribute it and/or
 * modify it under the terms of the GNU General Public License
 * version 2 as published by the Free Software Foundation.
 *
 */

#include <linux/init.h>
#include <linux/io.h>
#include <linux/kernel.h>
#include <linux/mm.h>
#include <linux/of_pci.h>
#include <linux/of_platform.h>
#include <linux/slab.h>

#include <asm/pci-bridge.h>

/*
 * Called after each bus is probed, but before its children are examined
 */
void pcibios_fixup_bus(struct pci_bus *bus)
{
	/* nothing to do, expected to be removed in the future */
}

/*
 * We don't have to worry about legacy ISA devices, so nothing to do here
 */
resource_size_t pcibios_align_resource(void *data, const struct resource *res,
				resource_size_t size, resource_size_t align)
{
	return res->start;
}

/*
 * Try to assign the IRQ number from DT when adding a new device
 */
int pcibios_add_device(struct pci_dev *dev)
{
	dev->irq = of_irq_parse_and_map_pci(dev, 0, 0);

	return 0;
<<<<<<< HEAD
}


#ifdef CONFIG_PCI_DOMAINS_GENERIC
static bool dt_domain_found = false;

void pci_bus_assign_domain_nr(struct pci_bus *bus, struct device *parent)
{
	int domain = of_get_pci_domain_nr(parent->of_node);

	if (domain >= 0) {
		dt_domain_found = true;
	} else if (dt_domain_found == true) {
		dev_err(parent, "Node %s is missing \"linux,pci-domain\" property in DT\n",
			parent->of_node->full_name);
		return;
	} else {
		domain = pci_get_new_domain_nr();
	}

	bus->domain_nr = domain;
}
#endif

int pcibios_enable_device(struct pci_dev *dev, int mask)
{
	if (pci_has_flag(PCI_PROBE_ONLY))
		return 0;

	return pci_enable_resources(dev, mask);
=======
>>>>>>> 06e5801b
}<|MERGE_RESOLUTION|>--- conflicted
+++ resolved
@@ -45,30 +45,7 @@
 	dev->irq = of_irq_parse_and_map_pci(dev, 0, 0);
 
 	return 0;
-<<<<<<< HEAD
 }
-
-
-#ifdef CONFIG_PCI_DOMAINS_GENERIC
-static bool dt_domain_found = false;
-
-void pci_bus_assign_domain_nr(struct pci_bus *bus, struct device *parent)
-{
-	int domain = of_get_pci_domain_nr(parent->of_node);
-
-	if (domain >= 0) {
-		dt_domain_found = true;
-	} else if (dt_domain_found == true) {
-		dev_err(parent, "Node %s is missing \"linux,pci-domain\" property in DT\n",
-			parent->of_node->full_name);
-		return;
-	} else {
-		domain = pci_get_new_domain_nr();
-	}
-
-	bus->domain_nr = domain;
-}
-#endif
 
 int pcibios_enable_device(struct pci_dev *dev, int mask)
 {
@@ -76,6 +53,4 @@
 		return 0;
 
 	return pci_enable_resources(dev, mask);
-=======
->>>>>>> 06e5801b
 }