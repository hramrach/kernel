--- conflicted
+++ resolved
@@ -324,13 +324,10 @@
 	ldp	x28, x29, [sp, #16 * 14]
 	ldr	lr, [sp, #S_LR]
 	add	sp, sp, #S_FRAME_SIZE		// restore sp
-<<<<<<< HEAD
-=======
 	/*
 	 * ARCH_HAS_MEMBARRIER_SYNC_CORE rely on eret context synchronization
 	 * when returning from IPI handler, and when returning to user-space.
 	 */
->>>>>>> 7928b2cb
 
 	.if	\el == 0
 alternative_insn eret, nop, ARM64_UNMAP_KERNEL_AT_EL0
@@ -1007,11 +1004,7 @@
 
 	.macro tramp_map_kernel, tmp
 	mrs	\tmp, ttbr1_el1
-<<<<<<< HEAD
-	sub	\tmp, \tmp, #(SWAPPER_DIR_SIZE + RESERVED_TTBR0_SIZE)
-=======
 	add	\tmp, \tmp, #(PAGE_SIZE + RESERVED_TTBR0_SIZE)
->>>>>>> 7928b2cb
 	bic	\tmp, \tmp, #USER_ASID_FLAG
 	msr	ttbr1_el1, \tmp
 #ifdef CONFIG_QCOM_FALKOR_ERRATUM_1003
@@ -1030,11 +1023,7 @@
 
 	.macro tramp_unmap_kernel, tmp
 	mrs	\tmp, ttbr1_el1
-<<<<<<< HEAD
-	add	\tmp, \tmp, #(SWAPPER_DIR_SIZE + RESERVED_TTBR0_SIZE)
-=======
 	sub	\tmp, \tmp, #(PAGE_SIZE + RESERVED_TTBR0_SIZE)
->>>>>>> 7928b2cb
 	orr	\tmp, \tmp, #USER_ASID_FLAG
 	msr	ttbr1_el1, \tmp
 	/*
