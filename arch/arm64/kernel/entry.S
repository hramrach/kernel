/* SPDX-License-Identifier: GPL-2.0-only */
/*
 * Low-level exception handling code
 *
 * Copyright (C) 2012 ARM Ltd.
 * Authors:	Catalin Marinas <catalin.marinas@arm.com>
 *		Will Deacon <will.deacon@arm.com>
 */

#include <linux/arm-smccc.h>
#include <linux/init.h>
#include <linux/linkage.h>

#include <asm/alternative.h>
#include <asm/assembler.h>
#include <asm/asm-offsets.h>
#include <asm/asm_pointer_auth.h>
#include <asm/bug.h>
#include <asm/cpufeature.h>
#include <asm/errno.h>
#include <asm/esr.h>
#include <asm/irq.h>
#include <asm/memory.h>
#include <asm/mmu.h>
#include <asm/processor.h>
#include <asm/ptrace.h>
#include <asm/scs.h>
#include <asm/thread_info.h>
#include <asm/asm-uaccess.h>
#include <asm/unistd.h>

/*
 * Context tracking and irqflag tracing need to instrument transitions between
 * user and kernel mode.
 */
<<<<<<< HEAD
	.macro ct_user_exit_irqoff
#ifdef CONFIG_CONTEXT_TRACKING
	bl	enter_from_user_mode
#endif
	.endm

	.macro ct_user_enter
#ifdef CONFIG_CONTEXT_TRACKING
	bl	context_tracking_user_enter
=======
	.macro user_enter_irqoff
#if defined(CONFIG_CONTEXT_TRACKING) || defined(CONFIG_TRACE_IRQFLAGS)
	bl	exit_to_user_mode
>>>>>>> 7d2a07b7
#endif
	.endm

	.macro	clear_gp_regs
	.irp	n,0,1,2,3,4,5,6,7,8,9,10,11,12,13,14,15,16,17,18,19,20,21,22,23,24,25,26,27,28,29
	mov	x\n, xzr
	.endr
	.endm

	.macro kernel_ventry, el:req, ht:req, regsize:req, label:req
	.align 7
#ifdef CONFIG_UNMAP_KERNEL_AT_EL0
	.if	\el == 0
alternative_if ARM64_UNMAP_KERNEL_AT_EL0
	.if	\regsize == 64
	mrs	x30, tpidrro_el0
	msr	tpidrro_el0, xzr
	.else
	mov	x30, xzr
	.endif
alternative_else_nop_endif
	.endif
#endif

	sub	sp, sp, #PT_REGS_SIZE
#ifdef CONFIG_VMAP_STACK
	/*
	 * Test whether the SP has overflowed, without corrupting a GPR.
	 * Task and IRQ stacks are aligned so that SP & (1 << THREAD_SHIFT)
	 * should always be zero.
	 */
	add	sp, sp, x0			// sp' = sp + x0
	sub	x0, sp, x0			// x0' = sp' - x0 = (sp + x0) - x0 = sp
	tbnz	x0, #THREAD_SHIFT, 0f
	sub	x0, sp, x0			// x0'' = sp' - x0' = (sp + x0) - sp = x0
	sub	sp, sp, x0			// sp'' = sp' - x0 = (sp + x0) - x0 = sp
	b	el\el\ht\()_\regsize\()_\label

0:
	/*
	 * Either we've just detected an overflow, or we've taken an exception
	 * while on the overflow stack. Either way, we won't return to
	 * userspace, and can clobber EL0 registers to free up GPRs.
	 */

	/* Stash the original SP (minus PT_REGS_SIZE) in tpidr_el0. */
	msr	tpidr_el0, x0

	/* Recover the original x0 value and stash it in tpidrro_el0 */
	sub	x0, sp, x0
	msr	tpidrro_el0, x0

	/* Switch to the overflow stack */
	adr_this_cpu sp, overflow_stack + OVERFLOW_STACK_SIZE, x0

	/*
	 * Check whether we were already on the overflow stack. This may happen
	 * after panic() re-enables interrupts.
	 */
	mrs	x0, tpidr_el0			// sp of interrupted context
	sub	x0, sp, x0			// delta with top of overflow stack
	tst	x0, #~(OVERFLOW_STACK_SIZE - 1)	// within range?
	b.ne	__bad_stack			// no? -> bad stack pointer

	/* We were already on the overflow stack. Restore sp/x0 and carry on. */
	sub	sp, sp, x0
	mrs	x0, tpidrro_el0
#endif
	b	el\el\ht\()_\regsize\()_\label
	.endm

	.macro tramp_alias, dst, sym
	mov_q	\dst, TRAMP_VALIAS
	add	\dst, \dst, #(\sym - .entry.tramp.text)
	.endm

	/*
	 * This macro corrupts x0-x3. It is the caller's duty  to save/restore
	 * them if required.
	 */
	.macro	apply_ssbd, state, tmp1, tmp2
alternative_cb	spectre_v4_patch_fw_mitigation_enable
	b	.L__asm_ssbd_skip\@		// Patched to NOP
alternative_cb_end
	ldr_this_cpu	\tmp2, arm64_ssbd_callback_required, \tmp1
	cbz	\tmp2,	.L__asm_ssbd_skip\@
	ldr	\tmp2, [tsk, #TSK_TI_FLAGS]
	tbnz	\tmp2, #TIF_SSBD, .L__asm_ssbd_skip\@
	mov	w0, #ARM_SMCCC_ARCH_WORKAROUND_2
	mov	w1, #\state
alternative_cb	spectre_v4_patch_fw_mitigation_conduit
	nop					// Patched to SMC/HVC #0
alternative_cb_end
.L__asm_ssbd_skip\@:
	.endm

	/* Check for MTE asynchronous tag check faults */
	.macro check_mte_async_tcf, tmp, ti_flags
#ifdef CONFIG_ARM64_MTE
	.arch_extension lse
alternative_if_not ARM64_MTE
	b	1f
alternative_else_nop_endif
	mrs_s	\tmp, SYS_TFSRE0_EL1
	tbz	\tmp, #SYS_TFSR_EL1_TF0_SHIFT, 1f
	/* Asynchronous TCF occurred for TTBR0 access, set the TI flag */
	mov	\tmp, #_TIF_MTE_ASYNC_FAULT
	add	\ti_flags, tsk, #TSK_TI_FLAGS
	stset	\tmp, [\ti_flags]
	msr_s	SYS_TFSRE0_EL1, xzr
1:
#endif
	.endm

	/* Clear the MTE asynchronous tag check faults */
	.macro clear_mte_async_tcf
#ifdef CONFIG_ARM64_MTE
alternative_if ARM64_MTE
	dsb	ish
	msr_s	SYS_TFSRE0_EL1, xzr
alternative_else_nop_endif
#endif
	.endm

	.macro mte_set_gcr, tmp, tmp2
#ifdef CONFIG_ARM64_MTE
	/*
	 * Calculate and set the exclude mask preserving
	 * the RRND (bit[16]) setting.
	 */
	mrs_s	\tmp2, SYS_GCR_EL1
	bfi	\tmp2, \tmp, #0, #16
	msr_s	SYS_GCR_EL1, \tmp2
#endif
	.endm

	.macro mte_set_kernel_gcr, tmp, tmp2
#ifdef CONFIG_KASAN_HW_TAGS
alternative_if_not ARM64_MTE
	b	1f
alternative_else_nop_endif
	ldr_l	\tmp, gcr_kernel_excl

	mte_set_gcr \tmp, \tmp2
	isb
1:
#endif
	.endm

	.macro mte_set_user_gcr, tsk, tmp, tmp2
#ifdef CONFIG_ARM64_MTE
alternative_if_not ARM64_MTE
	b	1f
alternative_else_nop_endif
	ldr	\tmp, [\tsk, #THREAD_GCR_EL1_USER]

	mte_set_gcr \tmp, \tmp2
1:
#endif
	.endm

	.macro	kernel_entry, el, regsize = 64
	.if	\regsize == 32
	mov	w0, w0				// zero upper 32 bits of x0
	.endif
	stp	x0, x1, [sp, #16 * 0]
	stp	x2, x3, [sp, #16 * 1]
	stp	x4, x5, [sp, #16 * 2]
	stp	x6, x7, [sp, #16 * 3]
	stp	x8, x9, [sp, #16 * 4]
	stp	x10, x11, [sp, #16 * 5]
	stp	x12, x13, [sp, #16 * 6]
	stp	x14, x15, [sp, #16 * 7]
	stp	x16, x17, [sp, #16 * 8]
	stp	x18, x19, [sp, #16 * 9]
	stp	x20, x21, [sp, #16 * 10]
	stp	x22, x23, [sp, #16 * 11]
	stp	x24, x25, [sp, #16 * 12]
	stp	x26, x27, [sp, #16 * 13]
	stp	x28, x29, [sp, #16 * 14]

	.if	\el == 0
	clear_gp_regs
	mrs	x21, sp_el0
	ldr_this_cpu	tsk, __entry_task, x20
	msr	sp_el0, tsk

	/*
	 * Ensure MDSCR_EL1.SS is clear, since we can unmask debug exceptions
	 * when scheduling.
	 */
	ldr	x19, [tsk, #TSK_TI_FLAGS]
	disable_step_tsk x19, x20

	/* Check for asynchronous tag check faults in user space */
	check_mte_async_tcf x22, x23
	apply_ssbd 1, x22, x23

#ifdef CONFIG_ARM64_PTR_AUTH
alternative_if ARM64_HAS_ADDRESS_AUTH
	/*
	 * Enable IA for in-kernel PAC if the task had it disabled. Although
	 * this could be implemented with an unconditional MRS which would avoid
	 * a load, this was measured to be slower on Cortex-A75 and Cortex-A76.
	 *
	 * Install the kernel IA key only if IA was enabled in the task. If IA
	 * was disabled on kernel exit then we would have left the kernel IA
	 * installed so there is no need to install it again.
	 */
	ldr	x0, [tsk, THREAD_SCTLR_USER]
	tbz	x0, SCTLR_ELx_ENIA_SHIFT, 1f
	__ptrauth_keys_install_kernel_nosync tsk, x20, x22, x23
	b	2f
1:
	mrs	x0, sctlr_el1
	orr	x0, x0, SCTLR_ELx_ENIA
	msr	sctlr_el1, x0
2:
	isb
alternative_else_nop_endif
#endif

	mte_set_kernel_gcr x22, x23

	scs_load tsk
	.else
	add	x21, sp, #PT_REGS_SIZE
	get_current_task tsk
	.endif /* \el == 0 */
	mrs	x22, elr_el1
	mrs	x23, spsr_el1
	stp	lr, x21, [sp, #S_LR]

	/*
	 * For exceptions from EL0, create a final frame record.
	 * For exceptions from EL1, create a synthetic frame record so the
	 * interrupted code shows up in the backtrace.
	 */
	.if \el == 0
	stp	xzr, xzr, [sp, #S_STACKFRAME]
	.else
	stp	x29, x22, [sp, #S_STACKFRAME]
	.endif
	add	x29, sp, #S_STACKFRAME

#ifdef CONFIG_ARM64_SW_TTBR0_PAN
alternative_if_not ARM64_HAS_PAN
	bl	__swpan_entry_el\el
alternative_else_nop_endif
#endif

	stp	x22, x23, [sp, #S_PC]

	/* Not in a syscall by default (el0_svc overwrites for real syscall) */
	.if	\el == 0
	mov	w21, #NO_SYSCALL
	str	w21, [sp, #S_SYSCALLNO]
	.endif

	/* Save pmr */
alternative_if ARM64_HAS_IRQ_PRIO_MASKING
	mrs_s	x20, SYS_ICC_PMR_EL1
	str	x20, [sp, #S_PMR_SAVE]
	mov	x20, #GIC_PRIO_IRQON | GIC_PRIO_PSR_I_SET
	msr_s	SYS_ICC_PMR_EL1, x20
alternative_else_nop_endif

	/* Re-enable tag checking (TCO set on exception entry) */
#ifdef CONFIG_ARM64_MTE
alternative_if ARM64_MTE
	SET_PSTATE_TCO(0)
alternative_else_nop_endif
#endif

	/*
	 * Registers that may be useful after this macro is invoked:
	 *
	 * x20 - ICC_PMR_EL1
	 * x21 - aborted SP
	 * x22 - aborted PC
	 * x23 - aborted PSTATE
	*/
	.endm

	.macro	kernel_exit, el
	.if	\el != 0
	disable_daif
	.endif

	/* Restore pmr */
alternative_if ARM64_HAS_IRQ_PRIO_MASKING
	ldr	x20, [sp, #S_PMR_SAVE]
	msr_s	SYS_ICC_PMR_EL1, x20
	mrs_s	x21, SYS_ICC_CTLR_EL1
	tbz	x21, #6, .L__skip_pmr_sync\@	// Check for ICC_CTLR_EL1.PMHE
	dsb	sy				// Ensure priority change is seen by redistributor
.L__skip_pmr_sync\@:
alternative_else_nop_endif

	ldp	x21, x22, [sp, #S_PC]		// load ELR, SPSR

#ifdef CONFIG_ARM64_SW_TTBR0_PAN
alternative_if_not ARM64_HAS_PAN
	bl	__swpan_exit_el\el
alternative_else_nop_endif
#endif

	.if	\el == 0
	ldr	x23, [sp, #S_SP]		// load return stack pointer
	msr	sp_el0, x23
	tst	x22, #PSR_MODE32_BIT		// native task?
	b.eq	3f

#ifdef CONFIG_ARM64_ERRATUM_845719
alternative_if ARM64_WORKAROUND_845719
#ifdef CONFIG_PID_IN_CONTEXTIDR
	mrs	x29, contextidr_el1
	msr	contextidr_el1, x29
#else
	msr contextidr_el1, xzr
#endif
alternative_else_nop_endif
#endif
3:
	scs_save tsk

#ifdef CONFIG_ARM64_PTR_AUTH
alternative_if ARM64_HAS_ADDRESS_AUTH
	/*
	 * IA was enabled for in-kernel PAC. Disable it now if needed, or
	 * alternatively install the user's IA. All other per-task keys and
	 * SCTLR bits were updated on task switch.
	 *
	 * No kernel C function calls after this.
	 */
	ldr	x0, [tsk, THREAD_SCTLR_USER]
	tbz	x0, SCTLR_ELx_ENIA_SHIFT, 1f
	__ptrauth_keys_install_user tsk, x0, x1, x2
	b	2f
1:
	mrs	x0, sctlr_el1
	bic	x0, x0, SCTLR_ELx_ENIA
	msr	sctlr_el1, x0
2:
alternative_else_nop_endif
#endif

	mte_set_user_gcr tsk, x0, x1

	apply_ssbd 0, x0, x1
	.endif

	msr	elr_el1, x21			// set up the return data
	msr	spsr_el1, x22
	ldp	x0, x1, [sp, #16 * 0]
	ldp	x2, x3, [sp, #16 * 1]
	ldp	x4, x5, [sp, #16 * 2]
	ldp	x6, x7, [sp, #16 * 3]
	ldp	x8, x9, [sp, #16 * 4]
	ldp	x10, x11, [sp, #16 * 5]
	ldp	x12, x13, [sp, #16 * 6]
	ldp	x14, x15, [sp, #16 * 7]
	ldp	x16, x17, [sp, #16 * 8]
	ldp	x18, x19, [sp, #16 * 9]
	ldp	x20, x21, [sp, #16 * 10]
	ldp	x22, x23, [sp, #16 * 11]
	ldp	x24, x25, [sp, #16 * 12]
	ldp	x26, x27, [sp, #16 * 13]
	ldp	x28, x29, [sp, #16 * 14]
	ldr	lr, [sp, #S_LR]
	add	sp, sp, #PT_REGS_SIZE		// restore sp

	.if	\el == 0
alternative_insn eret, nop, ARM64_UNMAP_KERNEL_AT_EL0
#ifdef CONFIG_UNMAP_KERNEL_AT_EL0
	bne	4f
	msr	far_el1, x30
	tramp_alias	x30, tramp_exit_native
	br	x30
4:
	tramp_alias	x30, tramp_exit_compat
	br	x30
#endif
	.else
	/* Ensure any device/NC reads complete */
	alternative_insn nop, "dmb sy", ARM64_WORKAROUND_1508412

	eret
	.endif
	sb
	.endm

#ifdef CONFIG_ARM64_SW_TTBR0_PAN
	/*
	 * Set the TTBR0 PAN bit in SPSR. When the exception is taken from
	 * EL0, there is no need to check the state of TTBR0_EL1 since
	 * accesses are always enabled.
	 * Note that the meaning of this bit differs from the ARMv8.1 PAN
	 * feature as all TTBR0_EL1 accesses are disabled, not just those to
	 * user mappings.
	 */
SYM_CODE_START_LOCAL(__swpan_entry_el1)
	mrs	x21, ttbr0_el1
	tst	x21, #TTBR_ASID_MASK		// Check for the reserved ASID
	orr	x23, x23, #PSR_PAN_BIT		// Set the emulated PAN in the saved SPSR
	b.eq	1f				// TTBR0 access already disabled
	and	x23, x23, #~PSR_PAN_BIT		// Clear the emulated PAN in the saved SPSR
SYM_INNER_LABEL(__swpan_entry_el0, SYM_L_LOCAL)
	__uaccess_ttbr0_disable x21
1:	ret
SYM_CODE_END(__swpan_entry_el1)

	/*
	 * Restore access to TTBR0_EL1. If returning to EL0, no need for SPSR
	 * PAN bit checking.
	 */
SYM_CODE_START_LOCAL(__swpan_exit_el1)
	tbnz	x22, #22, 1f			// Skip re-enabling TTBR0 access if the PSR_PAN_BIT is set
	__uaccess_ttbr0_enable x0, x1
1:	and	x22, x22, #~PSR_PAN_BIT		// ARMv8.0 CPUs do not understand this bit
	ret
SYM_CODE_END(__swpan_exit_el1)

SYM_CODE_START_LOCAL(__swpan_exit_el0)
	__uaccess_ttbr0_enable x0, x1
	/*
	 * Enable errata workarounds only if returning to user. The only
	 * workaround currently required for TTBR0_EL1 changes are for the
	 * Cavium erratum 27456 (broadcast TLBI instructions may cause I-cache
	 * corruption).
	 */
	b	post_ttbr_update_workaround
SYM_CODE_END(__swpan_exit_el0)
#endif

/* GPRs used by entry code */
tsk	.req	x28		// current thread_info

/*
 * Interrupt handling.
 */
	.macro	gic_prio_kentry_setup, tmp:req
#ifdef CONFIG_ARM64_PSEUDO_NMI
	alternative_if ARM64_HAS_IRQ_PRIO_MASKING
	mov	\tmp, #(GIC_PRIO_PSR_I_SET | GIC_PRIO_IRQON)
	msr_s	SYS_ICC_PMR_EL1, \tmp
	alternative_else_nop_endif
#endif
	.endm

	.text

/*
 * Exception vectors.
 */
	.pushsection ".entry.text", "ax"

	.align	11
SYM_CODE_START(vectors)
	kernel_ventry	1, t, 64, sync		// Synchronous EL1t
	kernel_ventry	1, t, 64, irq		// IRQ EL1t
	kernel_ventry	1, t, 64, fiq		// FIQ EL1h
	kernel_ventry	1, t, 64, error		// Error EL1t

	kernel_ventry	1, h, 64, sync		// Synchronous EL1h
	kernel_ventry	1, h, 64, irq		// IRQ EL1h
	kernel_ventry	1, h, 64, fiq		// FIQ EL1h
	kernel_ventry	1, h, 64, error		// Error EL1h

	kernel_ventry	0, t, 64, sync		// Synchronous 64-bit EL0
	kernel_ventry	0, t, 64, irq		// IRQ 64-bit EL0
	kernel_ventry	0, t, 64, fiq		// FIQ 64-bit EL0
	kernel_ventry	0, t, 64, error		// Error 64-bit EL0

	kernel_ventry	0, t, 32, sync		// Synchronous 32-bit EL0
	kernel_ventry	0, t, 32, irq		// IRQ 32-bit EL0
	kernel_ventry	0, t, 32, fiq		// FIQ 32-bit EL0
	kernel_ventry	0, t, 32, error		// Error 32-bit EL0
SYM_CODE_END(vectors)

#ifdef CONFIG_VMAP_STACK
	/*
	 * We detected an overflow in kernel_ventry, which switched to the
	 * overflow stack. Stash the exception regs, and head to our overflow
	 * handler.
	 */
__bad_stack:
	/* Restore the original x0 value */
	mrs	x0, tpidrro_el0

	/*
	 * Store the original GPRs to the new stack. The orginal SP (minus
	 * PT_REGS_SIZE) was stashed in tpidr_el0 by kernel_ventry.
	 */
	sub	sp, sp, #PT_REGS_SIZE
	kernel_entry 1
	mrs	x0, tpidr_el0
	add	x0, x0, #PT_REGS_SIZE
	str	x0, [sp, #S_SP]

	/* Stash the regs for handle_bad_stack */
	mov	x0, sp

	/* Time to die */
	bl	handle_bad_stack
	ASM_BUG()
#endif /* CONFIG_VMAP_STACK */


	.macro entry_handler el:req, ht:req, regsize:req, label:req
SYM_CODE_START_LOCAL(el\el\ht\()_\regsize\()_\label)
	kernel_entry \el, \regsize
	mov	x0, sp
	bl	el\el\ht\()_\regsize\()_\label\()_handler
	.if \el == 0
	b	ret_to_user
	.else
	b	ret_to_kernel
	.endif
SYM_CODE_END(el\el\ht\()_\regsize\()_\label)
	.endm

/*
 * Early exception handlers
 */
	entry_handler	1, t, 64, sync
	entry_handler	1, t, 64, irq
	entry_handler	1, t, 64, fiq
	entry_handler	1, t, 64, error

	entry_handler	1, h, 64, sync
	entry_handler	1, h, 64, irq
	entry_handler	1, h, 64, fiq
	entry_handler	1, h, 64, error

	entry_handler	0, t, 64, sync
	entry_handler	0, t, 64, irq
	entry_handler	0, t, 64, fiq
	entry_handler	0, t, 64, error

	entry_handler	0, t, 32, sync
	entry_handler	0, t, 32, irq
	entry_handler	0, t, 32, fiq
	entry_handler	0, t, 32, error

SYM_CODE_START_LOCAL(ret_to_kernel)
	kernel_exit 1
<<<<<<< HEAD
el1_dbg:
	/*
	 * Debug exception handling
	 */
	cmp	x24, #ESR_ELx_EC_BRK64		// if BRK64
	cinc	x24, x24, eq			// set bit '0'
	tbz	x24, #0, el1_inv		// EL1 only
	gic_prio_kentry_setup tmp=x3
	mrs	x0, far_el1
	mov	x2, sp				// struct pt_regs
	bl	do_debug_exception
	kernel_exit 1
el1_inv:
	// TODO: add support for undefined instructions in kernel mode
	inherit_daif	pstate=x23, tmp=x2
	mov	x0, sp
	mov	x2, x1
	mov	x1, #BAD_SYNC
	bl	bad_mode
	ASM_BUG()
ENDPROC(el1_sync)

	.align	6
el1_irq:
	kernel_entry 1
	gic_prio_irq_setup pmr=x20, tmp=x1
	enable_da_f

#ifdef CONFIG_ARM64_PSEUDO_NMI
	test_irqs_unmasked	res=x0, pmr=x20
	cbz	x0, 1f
	bl	asm_nmi_enter
1:
#endif

#ifdef CONFIG_TRACE_IRQFLAGS
	bl	trace_hardirqs_off
#endif

	irq_handler

#ifdef CONFIG_PREEMPTION
	ldr	x24, [tsk, #TSK_TI_PREEMPT]	// get preempt count
alternative_if ARM64_HAS_IRQ_PRIO_MASKING
	/*
	 * DA_F were cleared at start of handling. If anything is set in DAIF,
	 * we come back from an NMI, so skip preemption
	 */
	mrs	x0, daif
	orr	x24, x24, x0
alternative_else_nop_endif
	cbnz	x24, 1f				// preempt count != 0 || NMI return path
	bl	arm64_preempt_schedule_irq	// irq en/disable is done inside
1:
#endif

#ifdef CONFIG_ARM64_PSEUDO_NMI
	/*
	 * When using IRQ priority masking, we can get spurious interrupts while
	 * PMR is set to GIC_PRIO_IRQOFF. An NMI might also have occurred in a
	 * section with interrupts disabled. Skip tracing in those cases.
	 */
	test_irqs_unmasked	res=x0, pmr=x20
	cbz	x0, 1f
	bl	asm_nmi_exit
1:
#endif

#ifdef CONFIG_TRACE_IRQFLAGS
#ifdef CONFIG_ARM64_PSEUDO_NMI
	test_irqs_unmasked	res=x0, pmr=x20
	cbnz	x0, 1f
#endif
	bl	trace_hardirqs_on
1:
#endif

	kernel_exit 1
ENDPROC(el1_irq)
=======
SYM_CODE_END(ret_to_kernel)
>>>>>>> 7d2a07b7

/*
 * "slow" syscall return path.
 */
<<<<<<< HEAD
	.align	6
el0_sync:
	kernel_entry 0
	mrs	x25, esr_el1			// read the syndrome register
	lsr	x24, x25, #ESR_ELx_EC_SHIFT	// exception class
	cmp	x24, #ESR_ELx_EC_SVC64		// SVC in 64-bit state
	b.eq	el0_svc
	cmp	x24, #ESR_ELx_EC_DABT_LOW	// data abort in EL0
	b.eq	el0_da
	cmp	x24, #ESR_ELx_EC_IABT_LOW	// instruction abort in EL0
	b.eq	el0_ia
	cmp	x24, #ESR_ELx_EC_FP_ASIMD	// FP/ASIMD access
	b.eq	el0_fpsimd_acc
	cmp	x24, #ESR_ELx_EC_SVE		// SVE access
	b.eq	el0_sve_acc
	cmp	x24, #ESR_ELx_EC_FP_EXC64	// FP/ASIMD exception
	b.eq	el0_fpsimd_exc
	cmp	x24, #ESR_ELx_EC_SYS64		// configurable trap
	ccmp	x24, #ESR_ELx_EC_WFx, #4, ne
	b.eq	el0_sys
	cmp	x24, #ESR_ELx_EC_SP_ALIGN	// stack alignment exception
	b.eq	el0_sp
	cmp	x24, #ESR_ELx_EC_PC_ALIGN	// pc alignment exception
	b.eq	el0_pc
	cmp	x24, #ESR_ELx_EC_UNKNOWN	// unknown exception in EL0
	b.eq	el0_undef
	cmp	x24, #ESR_ELx_EC_BREAKPT_LOW	// debug exception in EL0
	b.ge	el0_dbg
	b	el0_inv

#ifdef CONFIG_COMPAT
	.align	6
el0_sync_compat:
	kernel_entry 0, 32
	mrs	x25, esr_el1			// read the syndrome register
	lsr	x24, x25, #ESR_ELx_EC_SHIFT	// exception class
	cmp	x24, #ESR_ELx_EC_SVC32		// SVC in 32-bit state
	b.eq	el0_svc_compat
	cmp	x24, #ESR_ELx_EC_DABT_LOW	// data abort in EL0
	b.eq	el0_da
	cmp	x24, #ESR_ELx_EC_IABT_LOW	// instruction abort in EL0
	b.eq	el0_ia
	cmp	x24, #ESR_ELx_EC_FP_ASIMD	// FP/ASIMD access
	b.eq	el0_fpsimd_acc
	cmp	x24, #ESR_ELx_EC_FP_EXC32	// FP/ASIMD exception
	b.eq	el0_fpsimd_exc
	cmp	x24, #ESR_ELx_EC_PC_ALIGN	// pc alignment exception
	b.eq	el0_pc
	cmp	x24, #ESR_ELx_EC_UNKNOWN	// unknown exception in EL0
	b.eq	el0_undef
	cmp	x24, #ESR_ELx_EC_CP15_32	// CP15 MRC/MCR trap
	b.eq	el0_cp15
	cmp	x24, #ESR_ELx_EC_CP15_64	// CP15 MRRC/MCRR trap
	b.eq	el0_cp15
	cmp	x24, #ESR_ELx_EC_CP14_MR	// CP14 MRC/MCR trap
	b.eq	el0_undef
	cmp	x24, #ESR_ELx_EC_CP14_LS	// CP14 LDC/STC trap
	b.eq	el0_undef
	cmp	x24, #ESR_ELx_EC_CP14_64	// CP14 MRRC/MCRR trap
	b.eq	el0_undef
	cmp	x24, #ESR_ELx_EC_BREAKPT_LOW	// debug exception in EL0
	b.ge	el0_dbg
	b	el0_inv
el0_svc_compat:
	gic_prio_kentry_setup tmp=x1
	mov	x0, sp
	bl	el0_svc_compat_handler
	b	ret_to_user

	.align	6
el0_irq_compat:
	kernel_entry 0, 32
	b	el0_irq_naked

el0_error_compat:
	kernel_entry 0, 32
	b	el0_error_naked

el0_cp15:
	/*
	 * Trapped CP15 (MRC, MCR, MRRC, MCRR) instructions
	 */
	ct_user_exit_irqoff
	enable_daif
	mov	x0, x25
	mov	x1, sp
	bl	do_cp15instr
	b	ret_to_user
#endif

el0_da:
	/*
	 * Data abort handling
	 */
	mrs	x26, far_el1
	ct_user_exit_irqoff
	enable_daif
	clear_address_tag x0, x26
	mov	x1, x25
	mov	x2, sp
	bl	do_mem_abort
	b	ret_to_user
el0_ia:
	/*
	 * Instruction abort handling
	 */
	mrs	x26, far_el1
	gic_prio_kentry_setup tmp=x0
	ct_user_exit_irqoff
	enable_da_f
#ifdef CONFIG_TRACE_IRQFLAGS
	bl	trace_hardirqs_off
#endif
	mov	x0, x26
	mov	x1, x25
	mov	x2, sp
	bl	do_el0_ia_bp_hardening
	b	ret_to_user
el0_fpsimd_acc:
	/*
	 * Floating Point or Advanced SIMD access
	 */
	ct_user_exit_irqoff
	enable_daif
	mov	x0, x25
	mov	x1, sp
	bl	do_fpsimd_acc
	b	ret_to_user
el0_sve_acc:
	/*
	 * Scalable Vector Extension access
	 */
	ct_user_exit_irqoff
	enable_daif
	mov	x0, x25
	mov	x1, sp
	bl	do_sve_acc
	b	ret_to_user
el0_fpsimd_exc:
	/*
	 * Floating Point, Advanced SIMD or SVE exception
	 */
	ct_user_exit_irqoff
	enable_daif
	mov	x0, x25
	mov	x1, sp
	bl	do_fpsimd_exc
	b	ret_to_user
el0_sp:
	ldr	x26, [sp, #S_SP]
	b	el0_sp_pc
el0_pc:
	mrs	x26, far_el1
el0_sp_pc:
	/*
	 * Stack or PC alignment exception handling
	 */
	gic_prio_kentry_setup tmp=x0
	ct_user_exit_irqoff
	enable_da_f
#ifdef CONFIG_TRACE_IRQFLAGS
	bl	trace_hardirqs_off
#endif
	mov	x0, x26
	mov	x1, x25
	mov	x2, sp
	bl	do_sp_pc_abort
	b	ret_to_user
el0_undef:
	/*
	 * Undefined instruction
	 */
	ct_user_exit_irqoff
	enable_daif
	mov	x0, sp
	bl	do_undefinstr
	b	ret_to_user
el0_sys:
	/*
	 * System instructions, for trapped cache maintenance instructions
	 */
	ct_user_exit_irqoff
	enable_daif
	mov	x0, x25
	mov	x1, sp
	bl	do_sysinstr
	b	ret_to_user
el0_dbg:
	/*
	 * Debug exception handling
	 */
	tbnz	x24, #0, el0_inv		// EL0 only
	mrs	x24, far_el1
	gic_prio_kentry_setup tmp=x3
	ct_user_exit_irqoff
	mov	x0, x24
	mov	x1, x25
	mov	x2, sp
	bl	do_debug_exception
	enable_da_f
	b	ret_to_user
el0_inv:
	ct_user_exit_irqoff
	enable_daif
	mov	x0, sp
	mov	x1, #BAD_SYNC
	mov	x2, x25
	bl	bad_el0_sync
	b	ret_to_user
ENDPROC(el0_sync)

	.align	6
el0_irq:
	kernel_entry 0
el0_irq_naked:
	gic_prio_irq_setup pmr=x20, tmp=x0
	ct_user_exit_irqoff
	enable_da_f

#ifdef CONFIG_TRACE_IRQFLAGS
	bl	trace_hardirqs_off
#endif

#ifdef CONFIG_HARDEN_BRANCH_PREDICTOR
	tbz	x22, #55, 1f
	bl	do_el0_irq_bp_hardening
1:
#endif
	irq_handler

#ifdef CONFIG_TRACE_IRQFLAGS
	bl	trace_hardirqs_on
#endif
	b	ret_to_user
ENDPROC(el0_irq)

el1_error:
	kernel_entry 1
	mrs	x1, esr_el1
	gic_prio_kentry_setup tmp=x2
	enable_dbg
	mov	x0, sp
	bl	do_serror
	kernel_exit 1
ENDPROC(el1_error)

el0_error:
	kernel_entry 0
el0_error_naked:
	mrs	x25, esr_el1
	gic_prio_kentry_setup tmp=x2
	ct_user_exit_irqoff
	enable_dbg
	mov	x0, sp
	mov	x1, x25
	bl	do_serror
	enable_da_f
	b	ret_to_user
ENDPROC(el0_error)

/*
 * Ok, we need to do extra processing, enter the slow path.
 */
work_pending:
	mov	x0, sp				// 'regs'
	bl	do_notify_resume
#ifdef CONFIG_TRACE_IRQFLAGS
	bl	trace_hardirqs_on		// enabled while in userspace
#endif
	ldr	x1, [tsk, #TSK_TI_FLAGS]	// re-check for single-step
	b	finish_ret_to_user
/*
 * "slow" syscall return path.
 */
ret_to_user:
	disable_daif
	gic_prio_kentry_setup tmp=x3
	ldr	x1, [tsk, #TSK_TI_FLAGS]
	and	x2, x1, #_TIF_WORK_MASK
=======
SYM_CODE_START_LOCAL(ret_to_user)
	disable_daif
	gic_prio_kentry_setup tmp=x3
#ifdef CONFIG_TRACE_IRQFLAGS
	bl	trace_hardirqs_off
#endif
	ldr	x19, [tsk, #TSK_TI_FLAGS]
	and	x2, x19, #_TIF_WORK_MASK
>>>>>>> 7d2a07b7
	cbnz	x2, work_pending
finish_ret_to_user:
	user_enter_irqoff
	/* Ignore asynchronous tag check faults in the uaccess routines */
	clear_mte_async_tcf
	enable_step_tsk x19, x2
#ifdef CONFIG_GCC_PLUGIN_STACKLEAK
	bl	stackleak_erase
#endif
	kernel_exit 0

/*
 * Ok, we need to do extra processing, enter the slow path.
 */
work_pending:
	mov	x0, sp				// 'regs'
	mov	x1, x19
	bl	do_notify_resume
	ldr	x19, [tsk, #TSK_TI_FLAGS]	// re-check for single-step
	b	finish_ret_to_user
SYM_CODE_END(ret_to_user)

	.popsection				// .entry.text

#ifdef CONFIG_UNMAP_KERNEL_AT_EL0
/*
 * Exception vectors trampoline.
 */
	.pushsection ".entry.tramp.text", "ax"

	// Move from tramp_pg_dir to swapper_pg_dir
	.macro tramp_map_kernel, tmp
	mrs	\tmp, ttbr1_el1
	add	\tmp, \tmp, #TRAMP_SWAPPER_OFFSET
	bic	\tmp, \tmp, #USER_ASID_FLAG
	msr	ttbr1_el1, \tmp
#ifdef CONFIG_QCOM_FALKOR_ERRATUM_1003
alternative_if ARM64_WORKAROUND_QCOM_FALKOR_E1003
	/* ASID already in \tmp[63:48] */
	movk	\tmp, #:abs_g2_nc:(TRAMP_VALIAS >> 12)
	movk	\tmp, #:abs_g1_nc:(TRAMP_VALIAS >> 12)
	/* 2MB boundary containing the vectors, so we nobble the walk cache */
	movk	\tmp, #:abs_g0_nc:((TRAMP_VALIAS & ~(SZ_2M - 1)) >> 12)
	isb
	tlbi	vae1, \tmp
	dsb	nsh
alternative_else_nop_endif
#endif /* CONFIG_QCOM_FALKOR_ERRATUM_1003 */
	.endm

	// Move from swapper_pg_dir to tramp_pg_dir
	.macro tramp_unmap_kernel, tmp
	mrs	\tmp, ttbr1_el1
	sub	\tmp, \tmp, #TRAMP_SWAPPER_OFFSET
	orr	\tmp, \tmp, #USER_ASID_FLAG
	msr	ttbr1_el1, \tmp
	/*
	 * We avoid running the post_ttbr_update_workaround here because
	 * it's only needed by Cavium ThunderX, which requires KPTI to be
	 * disabled.
	 */
	.endm

	.macro tramp_ventry, regsize = 64
	.align	7
1:
	.if	\regsize == 64
	msr	tpidrro_el0, x30	// Restored in kernel_ventry
	.endif
	/*
	 * Defend against branch aliasing attacks by pushing a dummy
	 * entry onto the return stack and using a RET instruction to
	 * enter the full-fat kernel vectors.
	 */
	bl	2f
	b	.
2:
	tramp_map_kernel	x30
#ifdef CONFIG_RANDOMIZE_BASE
	adr	x30, tramp_vectors + PAGE_SIZE
alternative_insn isb, nop, ARM64_WORKAROUND_QCOM_FALKOR_E1003
	ldr	x30, [x30]
#else
	ldr	x30, =vectors
#endif
alternative_if_not ARM64_WORKAROUND_CAVIUM_TX2_219_PRFM
	prfm	plil1strm, [x30, #(1b - tramp_vectors)]
alternative_else_nop_endif
	msr	vbar_el1, x30
	add	x30, x30, #(1b - tramp_vectors)
	isb
	ret
	.endm

	.macro tramp_exit, regsize = 64
	adr	x30, tramp_vectors
	msr	vbar_el1, x30
	tramp_unmap_kernel	x30
	.if	\regsize == 64
	mrs	x30, far_el1
	.endif
	eret
	sb
	.endm

	.align	11
SYM_CODE_START_NOALIGN(tramp_vectors)
	.space	0x400

	tramp_ventry
	tramp_ventry
	tramp_ventry
	tramp_ventry

	tramp_ventry	32
	tramp_ventry	32
	tramp_ventry	32
	tramp_ventry	32
SYM_CODE_END(tramp_vectors)

SYM_CODE_START(tramp_exit_native)
	tramp_exit
SYM_CODE_END(tramp_exit_native)

SYM_CODE_START(tramp_exit_compat)
	tramp_exit	32
SYM_CODE_END(tramp_exit_compat)

	.ltorg
	.popsection				// .entry.tramp.text
#ifdef CONFIG_RANDOMIZE_BASE
	.pushsection ".rodata", "a"
	.align PAGE_SHIFT
SYM_DATA_START(__entry_tramp_data_start)
	.quad	vectors
SYM_DATA_END(__entry_tramp_data_start)
	.popsection				// .rodata
#endif /* CONFIG_RANDOMIZE_BASE */
#endif /* CONFIG_UNMAP_KERNEL_AT_EL0 */

/*
 * Register switch for AArch64. The callee-saved registers need to be saved
 * and restored. On entry:
 *   x0 = previous task_struct (must be preserved across the switch)
 *   x1 = next task_struct
 * Previous and next are guaranteed not to be the same.
 *
 */
SYM_FUNC_START(cpu_switch_to)
	mov	x10, #THREAD_CPU_CONTEXT
	add	x8, x0, x10
	mov	x9, sp
	stp	x19, x20, [x8], #16		// store callee-saved registers
	stp	x21, x22, [x8], #16
	stp	x23, x24, [x8], #16
	stp	x25, x26, [x8], #16
	stp	x27, x28, [x8], #16
	stp	x29, x9, [x8], #16
	str	lr, [x8]
	add	x8, x1, x10
	ldp	x19, x20, [x8], #16		// restore callee-saved registers
	ldp	x21, x22, [x8], #16
	ldp	x23, x24, [x8], #16
	ldp	x25, x26, [x8], #16
	ldp	x27, x28, [x8], #16
	ldp	x29, x9, [x8], #16
	ldr	lr, [x8]
	mov	sp, x9
	msr	sp_el0, x1
	ptrauth_keys_install_kernel x1, x8, x9, x10
	scs_save x0
	scs_load x1
	ret
SYM_FUNC_END(cpu_switch_to)
NOKPROBE(cpu_switch_to)

/*
 * This is how we return from a fork.
 */
SYM_CODE_START(ret_from_fork)
	bl	schedule_tail
	cbz	x19, 1f				// not a kernel thread
	mov	x0, x20
	blr	x19
1:	get_current_task tsk
	b	ret_to_user
SYM_CODE_END(ret_from_fork)
NOKPROBE(ret_from_fork)

/*
 * void call_on_irq_stack(struct pt_regs *regs,
 * 		          void (*func)(struct pt_regs *));
 *
 * Calls func(regs) using this CPU's irq stack and shadow irq stack.
 */
SYM_FUNC_START(call_on_irq_stack)
#ifdef CONFIG_SHADOW_CALL_STACK
	stp	scs_sp, xzr, [sp, #-16]!
	ldr_this_cpu scs_sp, irq_shadow_call_stack_ptr, x17
#endif
	/* Create a frame record to save our LR and SP (implicit in FP) */
	stp	x29, x30, [sp, #-16]!
	mov	x29, sp

	ldr_this_cpu x16, irq_stack_ptr, x17
	mov	x15, #IRQ_STACK_SIZE
	add	x16, x16, x15

	/* Move to the new stack and call the function there */
	mov	sp, x16
	blr	x1

	/*
	 * Restore the SP from the FP, and restore the FP and LR from the frame
	 * record.
	 */
	mov	sp, x29
	ldp	x29, x30, [sp], #16
#ifdef CONFIG_SHADOW_CALL_STACK
	ldp	scs_sp, xzr, [sp], #16
#endif
	ret
SYM_FUNC_END(call_on_irq_stack)
NOKPROBE(call_on_irq_stack)

#ifdef CONFIG_ARM_SDE_INTERFACE

#include <asm/sdei.h>
#include <uapi/linux/arm_sdei.h>

.macro sdei_handler_exit exit_mode
	/* On success, this call never returns... */
	cmp	\exit_mode, #SDEI_EXIT_SMC
	b.ne	99f
	smc	#0
	b	.
99:	hvc	#0
	b	.
.endm

#ifdef CONFIG_UNMAP_KERNEL_AT_EL0
/*
 * The regular SDEI entry point may have been unmapped along with the rest of
 * the kernel. This trampoline restores the kernel mapping to make the x1 memory
 * argument accessible.
 *
 * This clobbers x4, __sdei_handler() will restore this from firmware's
 * copy.
 */
.ltorg
.pushsection ".entry.tramp.text", "ax"
SYM_CODE_START(__sdei_asm_entry_trampoline)
	mrs	x4, ttbr1_el1
	tbz	x4, #USER_ASID_BIT, 1f

	tramp_map_kernel tmp=x4
	isb
	mov	x4, xzr

	/*
	 * Remember whether to unmap the kernel on exit.
	 */
1:	str	x4, [x1, #(SDEI_EVENT_INTREGS + S_SDEI_TTBR1)]

#ifdef CONFIG_RANDOMIZE_BASE
	adr	x4, tramp_vectors + PAGE_SIZE
	add	x4, x4, #:lo12:__sdei_asm_trampoline_next_handler
	ldr	x4, [x4]
#else
	ldr	x4, =__sdei_asm_handler
#endif
	br	x4
SYM_CODE_END(__sdei_asm_entry_trampoline)
NOKPROBE(__sdei_asm_entry_trampoline)

/*
 * Make the exit call and restore the original ttbr1_el1
 *
 * x0 & x1: setup for the exit API call
 * x2: exit_mode
 * x4: struct sdei_registered_event argument from registration time.
 */
SYM_CODE_START(__sdei_asm_exit_trampoline)
	ldr	x4, [x4, #(SDEI_EVENT_INTREGS + S_SDEI_TTBR1)]
	cbnz	x4, 1f

	tramp_unmap_kernel	tmp=x4

1:	sdei_handler_exit exit_mode=x2
SYM_CODE_END(__sdei_asm_exit_trampoline)
NOKPROBE(__sdei_asm_exit_trampoline)
	.ltorg
.popsection		// .entry.tramp.text
#ifdef CONFIG_RANDOMIZE_BASE
.pushsection ".rodata", "a"
SYM_DATA_START(__sdei_asm_trampoline_next_handler)
	.quad	__sdei_asm_handler
SYM_DATA_END(__sdei_asm_trampoline_next_handler)
.popsection		// .rodata
#endif /* CONFIG_RANDOMIZE_BASE */
#endif /* CONFIG_UNMAP_KERNEL_AT_EL0 */

/*
 * Software Delegated Exception entry point.
 *
 * x0: Event number
 * x1: struct sdei_registered_event argument from registration time.
 * x2: interrupted PC
 * x3: interrupted PSTATE
 * x4: maybe clobbered by the trampoline
 *
 * Firmware has preserved x0->x17 for us, we must save/restore the rest to
 * follow SMC-CC. We save (or retrieve) all the registers as the handler may
 * want them.
 */
SYM_CODE_START(__sdei_asm_handler)
	stp     x2, x3, [x1, #SDEI_EVENT_INTREGS + S_PC]
	stp     x4, x5, [x1, #SDEI_EVENT_INTREGS + 16 * 2]
	stp     x6, x7, [x1, #SDEI_EVENT_INTREGS + 16 * 3]
	stp     x8, x9, [x1, #SDEI_EVENT_INTREGS + 16 * 4]
	stp     x10, x11, [x1, #SDEI_EVENT_INTREGS + 16 * 5]
	stp     x12, x13, [x1, #SDEI_EVENT_INTREGS + 16 * 6]
	stp     x14, x15, [x1, #SDEI_EVENT_INTREGS + 16 * 7]
	stp     x16, x17, [x1, #SDEI_EVENT_INTREGS + 16 * 8]
	stp     x18, x19, [x1, #SDEI_EVENT_INTREGS + 16 * 9]
	stp     x20, x21, [x1, #SDEI_EVENT_INTREGS + 16 * 10]
	stp     x22, x23, [x1, #SDEI_EVENT_INTREGS + 16 * 11]
	stp     x24, x25, [x1, #SDEI_EVENT_INTREGS + 16 * 12]
	stp     x26, x27, [x1, #SDEI_EVENT_INTREGS + 16 * 13]
	stp     x28, x29, [x1, #SDEI_EVENT_INTREGS + 16 * 14]
	mov	x4, sp
	stp     lr, x4, [x1, #SDEI_EVENT_INTREGS + S_LR]

	mov	x19, x1

#if defined(CONFIG_VMAP_STACK) || defined(CONFIG_SHADOW_CALL_STACK)
	ldrb	w4, [x19, #SDEI_EVENT_PRIORITY]
#endif

#ifdef CONFIG_VMAP_STACK
	/*
	 * entry.S may have been using sp as a scratch register, find whether
	 * this is a normal or critical event and switch to the appropriate
	 * stack for this CPU.
	 */
	cbnz	w4, 1f
	ldr_this_cpu dst=x5, sym=sdei_stack_normal_ptr, tmp=x6
	b	2f
1:	ldr_this_cpu dst=x5, sym=sdei_stack_critical_ptr, tmp=x6
2:	mov	x6, #SDEI_STACK_SIZE
	add	x5, x5, x6
	mov	sp, x5
#endif

#ifdef CONFIG_SHADOW_CALL_STACK
	/* Use a separate shadow call stack for normal and critical events */
	cbnz	w4, 3f
	ldr_this_cpu dst=scs_sp, sym=sdei_shadow_call_stack_normal_ptr, tmp=x6
	b	4f
3:	ldr_this_cpu dst=scs_sp, sym=sdei_shadow_call_stack_critical_ptr, tmp=x6
4:
#endif

	/*
	 * We may have interrupted userspace, or a guest, or exit-from or
	 * return-to either of these. We can't trust sp_el0, restore it.
	 */
	mrs	x28, sp_el0
	ldr_this_cpu	dst=x0, sym=__entry_task, tmp=x1
	msr	sp_el0, x0

	/* If we interrupted the kernel point to the previous stack/frame. */
	and     x0, x3, #0xc
	mrs     x1, CurrentEL
	cmp     x0, x1
	csel	x29, x29, xzr, eq	// fp, or zero
	csel	x4, x2, xzr, eq		// elr, or zero

	stp	x29, x4, [sp, #-16]!
	mov	x29, sp

	add	x0, x19, #SDEI_EVENT_INTREGS
	mov	x1, x19
	bl	__sdei_handler

	msr	sp_el0, x28
	/* restore regs >x17 that we clobbered */
	mov	x4, x19         // keep x4 for __sdei_asm_exit_trampoline
	ldp	x28, x29, [x4, #SDEI_EVENT_INTREGS + 16 * 14]
	ldp	x18, x19, [x4, #SDEI_EVENT_INTREGS + 16 * 9]
	ldp	lr, x1, [x4, #SDEI_EVENT_INTREGS + S_LR]
	mov	sp, x1

	mov	x1, x0			// address to complete_and_resume
	/* x0 = (x0 <= 1) ? EVENT_COMPLETE:EVENT_COMPLETE_AND_RESUME */
	cmp	x0, #1
	mov_q	x2, SDEI_1_0_FN_SDEI_EVENT_COMPLETE
	mov_q	x3, SDEI_1_0_FN_SDEI_EVENT_COMPLETE_AND_RESUME
	csel	x0, x2, x3, ls

	ldr_l	x2, sdei_exit_mode

alternative_if_not ARM64_UNMAP_KERNEL_AT_EL0
	sdei_handler_exit exit_mode=x2
alternative_else_nop_endif

#ifdef CONFIG_UNMAP_KERNEL_AT_EL0
	tramp_alias	dst=x5, sym=__sdei_asm_exit_trampoline
	br	x5
#endif
SYM_CODE_END(__sdei_asm_handler)
NOKPROBE(__sdei_asm_handler)
#endif /* CONFIG_ARM_SDE_INTERFACE */<|MERGE_RESOLUTION|>--- conflicted
+++ resolved
@@ -33,21 +33,9 @@
  * Context tracking and irqflag tracing need to instrument transitions between
  * user and kernel mode.
  */
-<<<<<<< HEAD
-	.macro ct_user_exit_irqoff
-#ifdef CONFIG_CONTEXT_TRACKING
-	bl	enter_from_user_mode
-#endif
-	.endm
-
-	.macro ct_user_enter
-#ifdef CONFIG_CONTEXT_TRACKING
-	bl	context_tracking_user_enter
-=======
 	.macro user_enter_irqoff
 #if defined(CONFIG_CONTEXT_TRACKING) || defined(CONFIG_TRACE_IRQFLAGS)
 	bl	exit_to_user_mode
->>>>>>> 7d2a07b7
 #endif
 	.endm
 
@@ -595,374 +583,11 @@
 
 SYM_CODE_START_LOCAL(ret_to_kernel)
 	kernel_exit 1
-<<<<<<< HEAD
-el1_dbg:
-	/*
-	 * Debug exception handling
-	 */
-	cmp	x24, #ESR_ELx_EC_BRK64		// if BRK64
-	cinc	x24, x24, eq			// set bit '0'
-	tbz	x24, #0, el1_inv		// EL1 only
-	gic_prio_kentry_setup tmp=x3
-	mrs	x0, far_el1
-	mov	x2, sp				// struct pt_regs
-	bl	do_debug_exception
-	kernel_exit 1
-el1_inv:
-	// TODO: add support for undefined instructions in kernel mode
-	inherit_daif	pstate=x23, tmp=x2
-	mov	x0, sp
-	mov	x2, x1
-	mov	x1, #BAD_SYNC
-	bl	bad_mode
-	ASM_BUG()
-ENDPROC(el1_sync)
-
-	.align	6
-el1_irq:
-	kernel_entry 1
-	gic_prio_irq_setup pmr=x20, tmp=x1
-	enable_da_f
-
-#ifdef CONFIG_ARM64_PSEUDO_NMI
-	test_irqs_unmasked	res=x0, pmr=x20
-	cbz	x0, 1f
-	bl	asm_nmi_enter
-1:
-#endif
-
-#ifdef CONFIG_TRACE_IRQFLAGS
-	bl	trace_hardirqs_off
-#endif
-
-	irq_handler
-
-#ifdef CONFIG_PREEMPTION
-	ldr	x24, [tsk, #TSK_TI_PREEMPT]	// get preempt count
-alternative_if ARM64_HAS_IRQ_PRIO_MASKING
-	/*
-	 * DA_F were cleared at start of handling. If anything is set in DAIF,
-	 * we come back from an NMI, so skip preemption
-	 */
-	mrs	x0, daif
-	orr	x24, x24, x0
-alternative_else_nop_endif
-	cbnz	x24, 1f				// preempt count != 0 || NMI return path
-	bl	arm64_preempt_schedule_irq	// irq en/disable is done inside
-1:
-#endif
-
-#ifdef CONFIG_ARM64_PSEUDO_NMI
-	/*
-	 * When using IRQ priority masking, we can get spurious interrupts while
-	 * PMR is set to GIC_PRIO_IRQOFF. An NMI might also have occurred in a
-	 * section with interrupts disabled. Skip tracing in those cases.
-	 */
-	test_irqs_unmasked	res=x0, pmr=x20
-	cbz	x0, 1f
-	bl	asm_nmi_exit
-1:
-#endif
-
-#ifdef CONFIG_TRACE_IRQFLAGS
-#ifdef CONFIG_ARM64_PSEUDO_NMI
-	test_irqs_unmasked	res=x0, pmr=x20
-	cbnz	x0, 1f
-#endif
-	bl	trace_hardirqs_on
-1:
-#endif
-
-	kernel_exit 1
-ENDPROC(el1_irq)
-=======
 SYM_CODE_END(ret_to_kernel)
->>>>>>> 7d2a07b7
 
 /*
  * "slow" syscall return path.
  */
-<<<<<<< HEAD
-	.align	6
-el0_sync:
-	kernel_entry 0
-	mrs	x25, esr_el1			// read the syndrome register
-	lsr	x24, x25, #ESR_ELx_EC_SHIFT	// exception class
-	cmp	x24, #ESR_ELx_EC_SVC64		// SVC in 64-bit state
-	b.eq	el0_svc
-	cmp	x24, #ESR_ELx_EC_DABT_LOW	// data abort in EL0
-	b.eq	el0_da
-	cmp	x24, #ESR_ELx_EC_IABT_LOW	// instruction abort in EL0
-	b.eq	el0_ia
-	cmp	x24, #ESR_ELx_EC_FP_ASIMD	// FP/ASIMD access
-	b.eq	el0_fpsimd_acc
-	cmp	x24, #ESR_ELx_EC_SVE		// SVE access
-	b.eq	el0_sve_acc
-	cmp	x24, #ESR_ELx_EC_FP_EXC64	// FP/ASIMD exception
-	b.eq	el0_fpsimd_exc
-	cmp	x24, #ESR_ELx_EC_SYS64		// configurable trap
-	ccmp	x24, #ESR_ELx_EC_WFx, #4, ne
-	b.eq	el0_sys
-	cmp	x24, #ESR_ELx_EC_SP_ALIGN	// stack alignment exception
-	b.eq	el0_sp
-	cmp	x24, #ESR_ELx_EC_PC_ALIGN	// pc alignment exception
-	b.eq	el0_pc
-	cmp	x24, #ESR_ELx_EC_UNKNOWN	// unknown exception in EL0
-	b.eq	el0_undef
-	cmp	x24, #ESR_ELx_EC_BREAKPT_LOW	// debug exception in EL0
-	b.ge	el0_dbg
-	b	el0_inv
-
-#ifdef CONFIG_COMPAT
-	.align	6
-el0_sync_compat:
-	kernel_entry 0, 32
-	mrs	x25, esr_el1			// read the syndrome register
-	lsr	x24, x25, #ESR_ELx_EC_SHIFT	// exception class
-	cmp	x24, #ESR_ELx_EC_SVC32		// SVC in 32-bit state
-	b.eq	el0_svc_compat
-	cmp	x24, #ESR_ELx_EC_DABT_LOW	// data abort in EL0
-	b.eq	el0_da
-	cmp	x24, #ESR_ELx_EC_IABT_LOW	// instruction abort in EL0
-	b.eq	el0_ia
-	cmp	x24, #ESR_ELx_EC_FP_ASIMD	// FP/ASIMD access
-	b.eq	el0_fpsimd_acc
-	cmp	x24, #ESR_ELx_EC_FP_EXC32	// FP/ASIMD exception
-	b.eq	el0_fpsimd_exc
-	cmp	x24, #ESR_ELx_EC_PC_ALIGN	// pc alignment exception
-	b.eq	el0_pc
-	cmp	x24, #ESR_ELx_EC_UNKNOWN	// unknown exception in EL0
-	b.eq	el0_undef
-	cmp	x24, #ESR_ELx_EC_CP15_32	// CP15 MRC/MCR trap
-	b.eq	el0_cp15
-	cmp	x24, #ESR_ELx_EC_CP15_64	// CP15 MRRC/MCRR trap
-	b.eq	el0_cp15
-	cmp	x24, #ESR_ELx_EC_CP14_MR	// CP14 MRC/MCR trap
-	b.eq	el0_undef
-	cmp	x24, #ESR_ELx_EC_CP14_LS	// CP14 LDC/STC trap
-	b.eq	el0_undef
-	cmp	x24, #ESR_ELx_EC_CP14_64	// CP14 MRRC/MCRR trap
-	b.eq	el0_undef
-	cmp	x24, #ESR_ELx_EC_BREAKPT_LOW	// debug exception in EL0
-	b.ge	el0_dbg
-	b	el0_inv
-el0_svc_compat:
-	gic_prio_kentry_setup tmp=x1
-	mov	x0, sp
-	bl	el0_svc_compat_handler
-	b	ret_to_user
-
-	.align	6
-el0_irq_compat:
-	kernel_entry 0, 32
-	b	el0_irq_naked
-
-el0_error_compat:
-	kernel_entry 0, 32
-	b	el0_error_naked
-
-el0_cp15:
-	/*
-	 * Trapped CP15 (MRC, MCR, MRRC, MCRR) instructions
-	 */
-	ct_user_exit_irqoff
-	enable_daif
-	mov	x0, x25
-	mov	x1, sp
-	bl	do_cp15instr
-	b	ret_to_user
-#endif
-
-el0_da:
-	/*
-	 * Data abort handling
-	 */
-	mrs	x26, far_el1
-	ct_user_exit_irqoff
-	enable_daif
-	clear_address_tag x0, x26
-	mov	x1, x25
-	mov	x2, sp
-	bl	do_mem_abort
-	b	ret_to_user
-el0_ia:
-	/*
-	 * Instruction abort handling
-	 */
-	mrs	x26, far_el1
-	gic_prio_kentry_setup tmp=x0
-	ct_user_exit_irqoff
-	enable_da_f
-#ifdef CONFIG_TRACE_IRQFLAGS
-	bl	trace_hardirqs_off
-#endif
-	mov	x0, x26
-	mov	x1, x25
-	mov	x2, sp
-	bl	do_el0_ia_bp_hardening
-	b	ret_to_user
-el0_fpsimd_acc:
-	/*
-	 * Floating Point or Advanced SIMD access
-	 */
-	ct_user_exit_irqoff
-	enable_daif
-	mov	x0, x25
-	mov	x1, sp
-	bl	do_fpsimd_acc
-	b	ret_to_user
-el0_sve_acc:
-	/*
-	 * Scalable Vector Extension access
-	 */
-	ct_user_exit_irqoff
-	enable_daif
-	mov	x0, x25
-	mov	x1, sp
-	bl	do_sve_acc
-	b	ret_to_user
-el0_fpsimd_exc:
-	/*
-	 * Floating Point, Advanced SIMD or SVE exception
-	 */
-	ct_user_exit_irqoff
-	enable_daif
-	mov	x0, x25
-	mov	x1, sp
-	bl	do_fpsimd_exc
-	b	ret_to_user
-el0_sp:
-	ldr	x26, [sp, #S_SP]
-	b	el0_sp_pc
-el0_pc:
-	mrs	x26, far_el1
-el0_sp_pc:
-	/*
-	 * Stack or PC alignment exception handling
-	 */
-	gic_prio_kentry_setup tmp=x0
-	ct_user_exit_irqoff
-	enable_da_f
-#ifdef CONFIG_TRACE_IRQFLAGS
-	bl	trace_hardirqs_off
-#endif
-	mov	x0, x26
-	mov	x1, x25
-	mov	x2, sp
-	bl	do_sp_pc_abort
-	b	ret_to_user
-el0_undef:
-	/*
-	 * Undefined instruction
-	 */
-	ct_user_exit_irqoff
-	enable_daif
-	mov	x0, sp
-	bl	do_undefinstr
-	b	ret_to_user
-el0_sys:
-	/*
-	 * System instructions, for trapped cache maintenance instructions
-	 */
-	ct_user_exit_irqoff
-	enable_daif
-	mov	x0, x25
-	mov	x1, sp
-	bl	do_sysinstr
-	b	ret_to_user
-el0_dbg:
-	/*
-	 * Debug exception handling
-	 */
-	tbnz	x24, #0, el0_inv		// EL0 only
-	mrs	x24, far_el1
-	gic_prio_kentry_setup tmp=x3
-	ct_user_exit_irqoff
-	mov	x0, x24
-	mov	x1, x25
-	mov	x2, sp
-	bl	do_debug_exception
-	enable_da_f
-	b	ret_to_user
-el0_inv:
-	ct_user_exit_irqoff
-	enable_daif
-	mov	x0, sp
-	mov	x1, #BAD_SYNC
-	mov	x2, x25
-	bl	bad_el0_sync
-	b	ret_to_user
-ENDPROC(el0_sync)
-
-	.align	6
-el0_irq:
-	kernel_entry 0
-el0_irq_naked:
-	gic_prio_irq_setup pmr=x20, tmp=x0
-	ct_user_exit_irqoff
-	enable_da_f
-
-#ifdef CONFIG_TRACE_IRQFLAGS
-	bl	trace_hardirqs_off
-#endif
-
-#ifdef CONFIG_HARDEN_BRANCH_PREDICTOR
-	tbz	x22, #55, 1f
-	bl	do_el0_irq_bp_hardening
-1:
-#endif
-	irq_handler
-
-#ifdef CONFIG_TRACE_IRQFLAGS
-	bl	trace_hardirqs_on
-#endif
-	b	ret_to_user
-ENDPROC(el0_irq)
-
-el1_error:
-	kernel_entry 1
-	mrs	x1, esr_el1
-	gic_prio_kentry_setup tmp=x2
-	enable_dbg
-	mov	x0, sp
-	bl	do_serror
-	kernel_exit 1
-ENDPROC(el1_error)
-
-el0_error:
-	kernel_entry 0
-el0_error_naked:
-	mrs	x25, esr_el1
-	gic_prio_kentry_setup tmp=x2
-	ct_user_exit_irqoff
-	enable_dbg
-	mov	x0, sp
-	mov	x1, x25
-	bl	do_serror
-	enable_da_f
-	b	ret_to_user
-ENDPROC(el0_error)
-
-/*
- * Ok, we need to do extra processing, enter the slow path.
- */
-work_pending:
-	mov	x0, sp				// 'regs'
-	bl	do_notify_resume
-#ifdef CONFIG_TRACE_IRQFLAGS
-	bl	trace_hardirqs_on		// enabled while in userspace
-#endif
-	ldr	x1, [tsk, #TSK_TI_FLAGS]	// re-check for single-step
-	b	finish_ret_to_user
-/*
- * "slow" syscall return path.
- */
-ret_to_user:
-	disable_daif
-	gic_prio_kentry_setup tmp=x3
-	ldr	x1, [tsk, #TSK_TI_FLAGS]
-	and	x2, x1, #_TIF_WORK_MASK
-=======
 SYM_CODE_START_LOCAL(ret_to_user)
 	disable_daif
 	gic_prio_kentry_setup tmp=x3
@@ -971,7 +596,6 @@
 #endif
 	ldr	x19, [tsk, #TSK_TI_FLAGS]
 	and	x2, x19, #_TIF_WORK_MASK
->>>>>>> 7d2a07b7
 	cbnz	x2, work_pending
 finish_ret_to_user:
 	user_enter_irqoff
