/*
 * Low-level exception handling code
 *
 * Copyright (C) 2012 ARM Ltd.
 * Authors:	Catalin Marinas <catalin.marinas@arm.com>
 *		Will Deacon <will.deacon@arm.com>
 *
 * This program is free software; you can redistribute it and/or modify
 * it under the terms of the GNU General Public License version 2 as
 * published by the Free Software Foundation.
 *
 * This program is distributed in the hope that it will be useful,
 * but WITHOUT ANY WARRANTY; without even the implied warranty of
 * MERCHANTABILITY or FITNESS FOR A PARTICULAR PURPOSE.  See the
 * GNU General Public License for more details.
 *
 * You should have received a copy of the GNU General Public License
 * along with this program.  If not, see <http://www.gnu.org/licenses/>.
 */

#include <linux/init.h>
#include <linux/linkage.h>

#include <asm/alternative.h>
#include <asm/assembler.h>
#include <asm/asm-offsets.h>
#include <asm/cpufeature.h>
#include <asm/errno.h>
#include <asm/esr.h>
#include <asm/irq.h>
#include <asm/memory.h>
#include <asm/mmu.h>
#include <asm/processor.h>
#include <asm/ptrace.h>
#include <asm/thread_info.h>
#include <asm/asm-uaccess.h>
#include <asm/unistd.h>

/*
 * Context tracking subsystem.  Used to instrument transitions
 * between user and kernel mode.
 */
	.macro ct_user_exit, syscall = 0
#ifdef CONFIG_CONTEXT_TRACKING
	bl	context_tracking_user_exit
	.if \syscall == 1
	/*
	 * Save/restore needed during syscalls.  Restore syscall arguments from
	 * the values already saved on stack during kernel_entry.
	 */
	ldp	x0, x1, [sp]
	ldp	x2, x3, [sp, #S_X2]
	ldp	x4, x5, [sp, #S_X4]
	ldp	x6, x7, [sp, #S_X6]
	.endif
#endif
	.endm

	.macro ct_user_enter
#ifdef CONFIG_CONTEXT_TRACKING
	bl	context_tracking_user_enter
#endif
	.endm

/*
 * Bad Abort numbers
 *-----------------
 */
#define BAD_SYNC	0
#define BAD_IRQ		1
#define BAD_FIQ		2
#define BAD_ERROR	3

	.macro kernel_ventry, el, label, regsize = 64
	.align 7
#ifdef CONFIG_UNMAP_KERNEL_AT_EL0
alternative_if ARM64_UNMAP_KERNEL_AT_EL0
	.if	\el == 0
	.if	\regsize == 64
	mrs	x30, tpidrro_el0
	msr	tpidrro_el0, xzr
	.else
	mov	x30, xzr
	.endif
	.endif
alternative_else_nop_endif
#endif

	sub	sp, sp, #S_FRAME_SIZE
#ifdef CONFIG_VMAP_STACK
	/*
	 * Test whether the SP has overflowed, without corrupting a GPR.
	 * Task and IRQ stacks are aligned to (1 << THREAD_SHIFT).
	 */
	add	sp, sp, x0			// sp' = sp + x0
	sub	x0, sp, x0			// x0' = sp' - x0 = (sp + x0) - x0 = sp
	tbnz	x0, #THREAD_SHIFT, 0f
	sub	x0, sp, x0			// x0'' = sp' - x0' = (sp + x0) - sp = x0
	sub	sp, sp, x0			// sp'' = sp' - x0 = (sp + x0) - x0 = sp
	b	el\()\el\()_\label

0:
	/*
	 * Either we've just detected an overflow, or we've taken an exception
	 * while on the overflow stack. Either way, we won't return to
	 * userspace, and can clobber EL0 registers to free up GPRs.
	 */

	/* Stash the original SP (minus S_FRAME_SIZE) in tpidr_el0. */
	msr	tpidr_el0, x0

	/* Recover the original x0 value and stash it in tpidrro_el0 */
	sub	x0, sp, x0
	msr	tpidrro_el0, x0

	/* Switch to the overflow stack */
	adr_this_cpu sp, overflow_stack + OVERFLOW_STACK_SIZE, x0

	/*
	 * Check whether we were already on the overflow stack. This may happen
	 * after panic() re-enables interrupts.
	 */
	mrs	x0, tpidr_el0			// sp of interrupted context
	sub	x0, sp, x0			// delta with top of overflow stack
	tst	x0, #~(OVERFLOW_STACK_SIZE - 1)	// within range?
	b.ne	__bad_stack			// no? -> bad stack pointer

	/* We were already on the overflow stack. Restore sp/x0 and carry on. */
	sub	sp, sp, x0
	mrs	x0, tpidrro_el0
#endif
	b	el\()\el\()_\label
	.endm

	.macro tramp_alias, dst, sym
	mov_q	\dst, TRAMP_VALIAS
	add	\dst, \dst, #(\sym - .entry.tramp.text)
	.endm

	.macro	kernel_entry, el, regsize = 64
	.if	\regsize == 32
	mov	w0, w0				// zero upper 32 bits of x0
	.endif
	stp	x0, x1, [sp, #16 * 0]
	stp	x2, x3, [sp, #16 * 1]
	stp	x4, x5, [sp, #16 * 2]
	stp	x6, x7, [sp, #16 * 3]
	stp	x8, x9, [sp, #16 * 4]
	stp	x10, x11, [sp, #16 * 5]
	stp	x12, x13, [sp, #16 * 6]
	stp	x14, x15, [sp, #16 * 7]
	stp	x16, x17, [sp, #16 * 8]
	stp	x18, x19, [sp, #16 * 9]
	stp	x20, x21, [sp, #16 * 10]
	stp	x22, x23, [sp, #16 * 11]
	stp	x24, x25, [sp, #16 * 12]
	stp	x26, x27, [sp, #16 * 13]
	stp	x28, x29, [sp, #16 * 14]

	.if	\el == 0
	mrs	x21, sp_el0
	ldr_this_cpu	tsk, __entry_task, x20	// Ensure MDSCR_EL1.SS is clear,
	ldr	x19, [tsk, #TSK_TI_FLAGS]	// since we can unmask debug
	disable_step_tsk x19, x20		// exceptions when scheduling.

	mov	x29, xzr			// fp pointed to user-space
	.else
	add	x21, sp, #S_FRAME_SIZE
	get_thread_info tsk
	/* Save the task's original addr_limit and set USER_DS */
	ldr	x20, [tsk, #TSK_TI_ADDR_LIMIT]
	str	x20, [sp, #S_ORIG_ADDR_LIMIT]
	mov	x20, #USER_DS
	str	x20, [tsk, #TSK_TI_ADDR_LIMIT]
	/* No need to reset PSTATE.UAO, hardware's already set it to 0 for us */
	.endif /* \el == 0 */
	mrs	x22, elr_el1
	mrs	x23, spsr_el1
	stp	lr, x21, [sp, #S_LR]

	/*
	 * In order to be able to dump the contents of struct pt_regs at the
	 * time the exception was taken (in case we attempt to walk the call
	 * stack later), chain it together with the stack frames.
	 */
	.if \el == 0
	stp	xzr, xzr, [sp, #S_STACKFRAME]
	.else
	stp	x29, x22, [sp, #S_STACKFRAME]
	.endif
	add	x29, sp, #S_STACKFRAME

#ifdef CONFIG_ARM64_SW_TTBR0_PAN
	/*
	 * Set the TTBR0 PAN bit in SPSR. When the exception is taken from
	 * EL0, there is no need to check the state of TTBR0_EL1 since
	 * accesses are always enabled.
	 * Note that the meaning of this bit differs from the ARMv8.1 PAN
	 * feature as all TTBR0_EL1 accesses are disabled, not just those to
	 * user mappings.
	 */
alternative_if ARM64_HAS_PAN
	b	1f				// skip TTBR0 PAN
alternative_else_nop_endif

	.if	\el != 0
	mrs	x21, ttbr0_el1
	tst	x21, #TTBR_ASID_MASK		// Check for the reserved ASID
	orr	x23, x23, #PSR_PAN_BIT		// Set the emulated PAN in the saved SPSR
	b.eq	1f				// TTBR0 access already disabled
	and	x23, x23, #~PSR_PAN_BIT		// Clear the emulated PAN in the saved SPSR
	.endif

	__uaccess_ttbr0_disable x21
1:
#endif

	stp	x22, x23, [sp, #S_PC]

	/* Not in a syscall by default (el0_svc overwrites for real syscall) */
	.if	\el == 0
	mov	w21, #NO_SYSCALL
	str	w21, [sp, #S_SYSCALLNO]
	.endif

	/*
	 * Set sp_el0 to current thread_info.
	 */
	.if	\el == 0
	msr	sp_el0, tsk
	.endif

	/*
	 * Registers that may be useful after this macro is invoked:
	 *
	 * x21 - aborted SP
	 * x22 - aborted PC
	 * x23 - aborted PSTATE
	*/
	.endm

	.macro	kernel_exit, el
	.if	\el != 0
	disable_daif

	/* Restore the task's original addr_limit. */
	ldr	x20, [sp, #S_ORIG_ADDR_LIMIT]
	str	x20, [tsk, #TSK_TI_ADDR_LIMIT]

	/* No need to restore UAO, it will be restored from SPSR_EL1 */
	.endif

	ldp	x21, x22, [sp, #S_PC]		// load ELR, SPSR
	.if	\el == 0
	ct_user_enter
	.endif

#ifdef CONFIG_ARM64_SW_TTBR0_PAN
	/*
	 * Restore access to TTBR0_EL1. If returning to EL0, no need for SPSR
	 * PAN bit checking.
	 */
alternative_if ARM64_HAS_PAN
	b	2f				// skip TTBR0 PAN
alternative_else_nop_endif

	.if	\el != 0
	tbnz	x22, #22, 1f			// Skip re-enabling TTBR0 access if the PSR_PAN_BIT is set
	.endif

	__uaccess_ttbr0_enable x0, x1

	.if	\el == 0
	/*
	 * Enable errata workarounds only if returning to user. The only
	 * workaround currently required for TTBR0_EL1 changes are for the
	 * Cavium erratum 27456 (broadcast TLBI instructions may cause I-cache
	 * corruption).
	 */
	bl	post_ttbr_update_workaround
	.endif
1:
	.if	\el != 0
	and	x22, x22, #~PSR_PAN_BIT		// ARMv8.0 CPUs do not understand this bit
	.endif
2:
#endif

	.if	\el == 0
	ldr	x23, [sp, #S_SP]		// load return stack pointer
	msr	sp_el0, x23
	tst	x22, #PSR_MODE32_BIT		// native task?
	b.eq	3f

#ifdef CONFIG_ARM64_ERRATUM_845719
alternative_if ARM64_WORKAROUND_845719
#ifdef CONFIG_PID_IN_CONTEXTIDR
	mrs	x29, contextidr_el1
	msr	contextidr_el1, x29
#else
	msr contextidr_el1, xzr
#endif
alternative_else_nop_endif
#endif
3:
	.endif

	msr	elr_el1, x21			// set up the return data
	msr	spsr_el1, x22
	ldp	x0, x1, [sp, #16 * 0]
	ldp	x2, x3, [sp, #16 * 1]
	ldp	x4, x5, [sp, #16 * 2]
	ldp	x6, x7, [sp, #16 * 3]
	ldp	x8, x9, [sp, #16 * 4]
	ldp	x10, x11, [sp, #16 * 5]
	ldp	x12, x13, [sp, #16 * 6]
	ldp	x14, x15, [sp, #16 * 7]
	ldp	x16, x17, [sp, #16 * 8]
	ldp	x18, x19, [sp, #16 * 9]
	ldp	x20, x21, [sp, #16 * 10]
	ldp	x22, x23, [sp, #16 * 11]
	ldp	x24, x25, [sp, #16 * 12]
	ldp	x26, x27, [sp, #16 * 13]
	ldp	x28, x29, [sp, #16 * 14]
	ldr	lr, [sp, #S_LR]
	add	sp, sp, #S_FRAME_SIZE		// restore sp

	.if	\el == 0
alternative_insn eret, nop, ARM64_UNMAP_KERNEL_AT_EL0
#ifdef CONFIG_UNMAP_KERNEL_AT_EL0
	bne	4f
	msr	far_el1, x30
	tramp_alias	x30, tramp_exit_native
	br	x30
4:
	tramp_alias	x30, tramp_exit_compat
	br	x30
#endif
	.else
	eret
	.endif
	.endm

	.macro	irq_stack_entry
	mov	x19, sp			// preserve the original sp

	/*
	 * Compare sp with the base of the task stack.
	 * If the top ~(THREAD_SIZE - 1) bits match, we are on a task stack,
	 * and should switch to the irq stack.
	 */
	ldr	x25, [tsk, TSK_STACK]
	eor	x25, x25, x19
	and	x25, x25, #~(THREAD_SIZE - 1)
	cbnz	x25, 9998f

	ldr_this_cpu x25, irq_stack_ptr, x26
	mov	x26, #IRQ_STACK_SIZE
	add	x26, x25, x26

	/* switch to the irq stack */
	mov	sp, x26
9998:
	.endm

	/*
	 * x19 should be preserved between irq_stack_entry and
	 * irq_stack_exit.
	 */
	.macro	irq_stack_exit
	mov	sp, x19
	.endm

/*
 * These are the registers used in the syscall handler, and allow us to
 * have in theory up to 7 arguments to a function - x0 to x6.
 *
 * x7 is reserved for the system call number in 32-bit mode.
 */
wsc_nr	.req	w25		// number of system calls
xsc_nr	.req	x25		// number of system calls (zero-extended)
wscno	.req	w26		// syscall number
xscno	.req	x26		// syscall number (zero-extended)
stbl	.req	x27		// syscall table pointer
tsk	.req	x28		// current thread_info

/*
 * Interrupt handling.
 */
	.macro	irq_handler
	ldr_l	x1, handle_arch_irq
	mov	x0, sp
	irq_stack_entry
	blr	x1
	irq_stack_exit
	.endm

	.text

/*
 * Exception vectors.
 */
	.pushsection ".entry.text", "ax"

	.align	11
ENTRY(vectors)
	kernel_ventry	1, sync_invalid			// Synchronous EL1t
	kernel_ventry	1, irq_invalid			// IRQ EL1t
	kernel_ventry	1, fiq_invalid			// FIQ EL1t
	kernel_ventry	1, error_invalid		// Error EL1t

	kernel_ventry	1, sync				// Synchronous EL1h
	kernel_ventry	1, irq				// IRQ EL1h
	kernel_ventry	1, fiq_invalid			// FIQ EL1h
	kernel_ventry	1, error			// Error EL1h

	kernel_ventry	0, sync				// Synchronous 64-bit EL0
	kernel_ventry	0, irq				// IRQ 64-bit EL0
	kernel_ventry	0, fiq_invalid			// FIQ 64-bit EL0
	kernel_ventry	0, error			// Error 64-bit EL0

#ifdef CONFIG_COMPAT
	kernel_ventry	0, sync_compat, 32		// Synchronous 32-bit EL0
	kernel_ventry	0, irq_compat, 32		// IRQ 32-bit EL0
	kernel_ventry	0, fiq_invalid_compat, 32	// FIQ 32-bit EL0
	kernel_ventry	0, error_compat, 32		// Error 32-bit EL0
#else
	kernel_ventry	0, sync_invalid, 32		// Synchronous 32-bit EL0
	kernel_ventry	0, irq_invalid, 32		// IRQ 32-bit EL0
	kernel_ventry	0, fiq_invalid, 32		// FIQ 32-bit EL0
	kernel_ventry	0, error_invalid, 32		// Error 32-bit EL0
#endif
END(vectors)

#ifdef CONFIG_VMAP_STACK
	/*
	 * We detected an overflow in kernel_ventry, which switched to the
	 * overflow stack. Stash the exception regs, and head to our overflow
	 * handler.
	 */
__bad_stack:
	/* Restore the original x0 value */
	mrs	x0, tpidrro_el0

	/*
	 * Store the original GPRs to the new stack. The orginal SP (minus
	 * S_FRAME_SIZE) was stashed in tpidr_el0 by kernel_ventry.
	 */
	sub	sp, sp, #S_FRAME_SIZE
	kernel_entry 1
	mrs	x0, tpidr_el0
	add	x0, x0, #S_FRAME_SIZE
	str	x0, [sp, #S_SP]

	/* Stash the regs for handle_bad_stack */
	mov	x0, sp

	/* Time to die */
	bl	handle_bad_stack
	ASM_BUG()
#endif /* CONFIG_VMAP_STACK */

/*
 * Invalid mode handlers
 */
	.macro	inv_entry, el, reason, regsize = 64
	kernel_entry \el, \regsize
	mov	x0, sp
	mov	x1, #\reason
	mrs	x2, esr_el1
	bl	bad_mode
	ASM_BUG()
	.endm

el0_sync_invalid:
	inv_entry 0, BAD_SYNC
ENDPROC(el0_sync_invalid)

el0_irq_invalid:
	inv_entry 0, BAD_IRQ
ENDPROC(el0_irq_invalid)

el0_fiq_invalid:
	inv_entry 0, BAD_FIQ
ENDPROC(el0_fiq_invalid)

el0_error_invalid:
	inv_entry 0, BAD_ERROR
ENDPROC(el0_error_invalid)

#ifdef CONFIG_COMPAT
el0_fiq_invalid_compat:
	inv_entry 0, BAD_FIQ, 32
ENDPROC(el0_fiq_invalid_compat)
#endif

el1_sync_invalid:
	inv_entry 1, BAD_SYNC
ENDPROC(el1_sync_invalid)

el1_irq_invalid:
	inv_entry 1, BAD_IRQ
ENDPROC(el1_irq_invalid)

el1_fiq_invalid:
	inv_entry 1, BAD_FIQ
ENDPROC(el1_fiq_invalid)

el1_error_invalid:
	inv_entry 1, BAD_ERROR
ENDPROC(el1_error_invalid)

/*
 * EL1 mode handlers.
 */
	.align	6
el1_sync:
	kernel_entry 1
	mrs	x1, esr_el1			// read the syndrome register
	lsr	x24, x1, #ESR_ELx_EC_SHIFT	// exception class
	cmp	x24, #ESR_ELx_EC_DABT_CUR	// data abort in EL1
	b.eq	el1_da
	cmp	x24, #ESR_ELx_EC_IABT_CUR	// instruction abort in EL1
	b.eq	el1_ia
	cmp	x24, #ESR_ELx_EC_SYS64		// configurable trap
	b.eq	el1_undef
	cmp	x24, #ESR_ELx_EC_SP_ALIGN	// stack alignment exception
	b.eq	el1_sp_pc
	cmp	x24, #ESR_ELx_EC_PC_ALIGN	// pc alignment exception
	b.eq	el1_sp_pc
	cmp	x24, #ESR_ELx_EC_UNKNOWN	// unknown exception in EL1
	b.eq	el1_undef
	cmp	x24, #ESR_ELx_EC_BREAKPT_CUR	// debug exception in EL1
	b.ge	el1_dbg
	b	el1_inv

el1_ia:
	/*
	 * Fall through to the Data abort case
	 */
el1_da:
	/*
	 * Data abort handling
	 */
	mrs	x3, far_el1
	inherit_daif	pstate=x23, tmp=x2
	clear_address_tag x0, x3
	mov	x2, sp				// struct pt_regs
	bl	do_mem_abort

	kernel_exit 1
el1_sp_pc:
	/*
	 * Stack or PC alignment exception handling
	 */
	mrs	x0, far_el1
	inherit_daif	pstate=x23, tmp=x2
	mov	x2, sp
	bl	do_sp_pc_abort
	ASM_BUG()
el1_undef:
	/*
	 * Undefined instruction
	 */
	inherit_daif	pstate=x23, tmp=x2
	mov	x0, sp
	bl	do_undefinstr
	ASM_BUG()
el1_dbg:
	/*
	 * Debug exception handling
	 */
	cmp	x24, #ESR_ELx_EC_BRK64		// if BRK64
	cinc	x24, x24, eq			// set bit '0'
	tbz	x24, #0, el1_inv		// EL1 only
	mrs	x0, far_el1
	mov	x2, sp				// struct pt_regs
	bl	do_debug_exception
	kernel_exit 1
el1_inv:
	// TODO: add support for undefined instructions in kernel mode
	inherit_daif	pstate=x23, tmp=x2
	mov	x0, sp
	mov	x2, x1
	mov	x1, #BAD_SYNC
	bl	bad_mode
	ASM_BUG()
ENDPROC(el1_sync)

	.align	6
el1_irq:
	kernel_entry 1
	enable_da_f
#ifdef CONFIG_TRACE_IRQFLAGS
	bl	trace_hardirqs_off
#endif

	irq_handler

#ifdef CONFIG_PREEMPT
	ldr	w24, [tsk, #TSK_TI_PREEMPT]	// get preempt count
	cbnz	w24, 1f				// preempt count != 0
	ldr	x0, [tsk, #TSK_TI_FLAGS]	// get flags
	tbz	x0, #TIF_NEED_RESCHED, 1f	// needs rescheduling?
	bl	el1_preempt
1:
#endif
#ifdef CONFIG_TRACE_IRQFLAGS
	bl	trace_hardirqs_on
#endif
	kernel_exit 1
ENDPROC(el1_irq)

#ifdef CONFIG_PREEMPT
el1_preempt:
	mov	x24, lr
1:	bl	preempt_schedule_irq		// irq en/disable is done inside
	ldr	x0, [tsk, #TSK_TI_FLAGS]	// get new tasks TI_FLAGS
	tbnz	x0, #TIF_NEED_RESCHED, 1b	// needs rescheduling?
	ret	x24
#endif

/*
 * EL0 mode handlers.
 */
	.align	6
el0_sync:
	kernel_entry 0
	mrs	x25, esr_el1			// read the syndrome register
	lsr	x24, x25, #ESR_ELx_EC_SHIFT	// exception class
	cmp	x24, #ESR_ELx_EC_SVC64		// SVC in 64-bit state
	b.eq	el0_svc
	cmp	x24, #ESR_ELx_EC_DABT_LOW	// data abort in EL0
	b.eq	el0_da
	cmp	x24, #ESR_ELx_EC_IABT_LOW	// instruction abort in EL0
	b.eq	el0_ia
	cmp	x24, #ESR_ELx_EC_FP_ASIMD	// FP/ASIMD access
	b.eq	el0_fpsimd_acc
	cmp	x24, #ESR_ELx_EC_SVE		// SVE access
	b.eq	el0_sve_acc
	cmp	x24, #ESR_ELx_EC_FP_EXC64	// FP/ASIMD exception
	b.eq	el0_fpsimd_exc
	cmp	x24, #ESR_ELx_EC_SYS64		// configurable trap
	b.eq	el0_sys
	cmp	x24, #ESR_ELx_EC_SP_ALIGN	// stack alignment exception
	b.eq	el0_sp_pc
	cmp	x24, #ESR_ELx_EC_PC_ALIGN	// pc alignment exception
	b.eq	el0_sp_pc
	cmp	x24, #ESR_ELx_EC_UNKNOWN	// unknown exception in EL0
	b.eq	el0_undef
	cmp	x24, #ESR_ELx_EC_BREAKPT_LOW	// debug exception in EL0
	b.ge	el0_dbg
	b	el0_inv

#ifdef CONFIG_COMPAT
	.align	6
el0_sync_compat:
	kernel_entry 0, 32
	mrs	x25, esr_el1			// read the syndrome register
	lsr	x24, x25, #ESR_ELx_EC_SHIFT	// exception class
	cmp	x24, #ESR_ELx_EC_SVC32		// SVC in 32-bit state
	b.eq	el0_svc_compat
	cmp	x24, #ESR_ELx_EC_DABT_LOW	// data abort in EL0
	b.eq	el0_da
	cmp	x24, #ESR_ELx_EC_IABT_LOW	// instruction abort in EL0
	b.eq	el0_ia
	cmp	x24, #ESR_ELx_EC_FP_ASIMD	// FP/ASIMD access
	b.eq	el0_fpsimd_acc
	cmp	x24, #ESR_ELx_EC_FP_EXC32	// FP/ASIMD exception
	b.eq	el0_fpsimd_exc
	cmp	x24, #ESR_ELx_EC_PC_ALIGN	// pc alignment exception
	b.eq	el0_sp_pc
	cmp	x24, #ESR_ELx_EC_UNKNOWN	// unknown exception in EL0
	b.eq	el0_undef
	cmp	x24, #ESR_ELx_EC_CP15_32	// CP15 MRC/MCR trap
	b.eq	el0_undef
	cmp	x24, #ESR_ELx_EC_CP15_64	// CP15 MRRC/MCRR trap
	b.eq	el0_undef
	cmp	x24, #ESR_ELx_EC_CP14_MR	// CP14 MRC/MCR trap
	b.eq	el0_undef
	cmp	x24, #ESR_ELx_EC_CP14_LS	// CP14 LDC/STC trap
	b.eq	el0_undef
	cmp	x24, #ESR_ELx_EC_CP14_64	// CP14 MRRC/MCRR trap
	b.eq	el0_undef
	cmp	x24, #ESR_ELx_EC_BREAKPT_LOW	// debug exception in EL0
	b.ge	el0_dbg
	b	el0_inv
el0_svc_compat:
	/*
	 * AArch32 syscall handling
	 */
	ldr	x16, [tsk, #TSK_TI_FLAGS]	// load thread flags
	adrp	stbl, compat_sys_call_table	// load compat syscall table pointer
	mov	wscno, w7			// syscall number in w7 (r7)
	mov     wsc_nr, #__NR_compat_syscalls
	b	el0_svc_naked

	.align	6
el0_irq_compat:
	kernel_entry 0, 32
	b	el0_irq_naked

el0_error_compat:
	kernel_entry 0, 32
	b	el0_error_naked
#endif

el0_da:
	/*
	 * Data abort handling
	 */
	mrs	x26, far_el1
	enable_daif
	ct_user_exit
	clear_address_tag x0, x26
	mov	x1, x25
	mov	x2, sp
	bl	do_mem_abort
	b	ret_to_user
el0_ia:
	/*
	 * Instruction abort handling
	 */
	mrs	x26, far_el1
	enable_da_f
#ifdef CONFIG_TRACE_IRQFLAGS
	bl	trace_hardirqs_off
#endif
	ct_user_exit
	mov	x0, x26
	mov	x1, x25
	mov	x2, sp
	bl	do_el0_ia_bp_hardening
	b	ret_to_user
el0_fpsimd_acc:
	/*
	 * Floating Point or Advanced SIMD access
	 */
	enable_daif
	ct_user_exit
	mov	x0, x25
	mov	x1, sp
	bl	do_fpsimd_acc
	b	ret_to_user
el0_sve_acc:
	/*
	 * Scalable Vector Extension access
	 */
	enable_daif
	ct_user_exit
	mov	x0, x25
	mov	x1, sp
	bl	do_sve_acc
	b	ret_to_user
el0_fpsimd_exc:
	/*
	 * Floating Point, Advanced SIMD or SVE exception
	 */
	enable_daif
	ct_user_exit
	mov	x0, x25
	mov	x1, sp
	bl	do_fpsimd_exc
	b	ret_to_user
el0_sp_pc:
	/*
	 * Stack or PC alignment exception handling
	 */
	mrs	x26, far_el1
	enable_da_f
#ifdef CONFIG_TRACE_IRQFLAGS
	bl	trace_hardirqs_off
#endif
	ct_user_exit
	mov	x0, x26
	mov	x1, x25
	mov	x2, sp
	bl	do_sp_pc_abort
	b	ret_to_user
el0_undef:
	/*
	 * Undefined instruction
	 */
	enable_daif
	ct_user_exit
	mov	x0, sp
	bl	do_undefinstr
	b	ret_to_user
el0_sys:
	/*
	 * System instructions, for trapped cache maintenance instructions
	 */
	enable_daif
	ct_user_exit
	mov	x0, x25
	mov	x1, sp
	bl	do_sysinstr
	b	ret_to_user
el0_dbg:
	/*
	 * Debug exception handling
	 */
	tbnz	x24, #0, el0_inv		// EL0 only
	mrs	x0, far_el1
	mov	x1, x25
	mov	x2, sp
	bl	do_debug_exception
	enable_daif
	ct_user_exit
	b	ret_to_user
el0_inv:
	enable_daif
	ct_user_exit
	mov	x0, sp
	mov	x1, #BAD_SYNC
	mov	x2, x25
	bl	bad_el0_sync
	b	ret_to_user
ENDPROC(el0_sync)

	.align	6
el0_irq:
	kernel_entry 0
el0_irq_naked:
	enable_da_f
#ifdef CONFIG_TRACE_IRQFLAGS
	bl	trace_hardirqs_off
#endif

	ct_user_exit
#ifdef CONFIG_HARDEN_BRANCH_PREDICTOR
	tbz	x22, #55, 1f
	bl	do_el0_irq_bp_hardening
1:
#endif
	irq_handler

#ifdef CONFIG_TRACE_IRQFLAGS
	bl	trace_hardirqs_on
#endif
	b	ret_to_user
ENDPROC(el0_irq)

el1_error:
	kernel_entry 1
	mrs	x1, esr_el1
	enable_dbg
	mov	x0, sp
	bl	do_serror
	kernel_exit 1
ENDPROC(el1_error)

el0_error:
	kernel_entry 0
el0_error_naked:
	mrs	x1, esr_el1
	enable_dbg
	mov	x0, sp
	bl	do_serror
	enable_daif
	ct_user_exit
	b	ret_to_user
ENDPROC(el0_error)


/*
 * This is the fast syscall return path.  We do as little as possible here,
 * and this includes saving x0 back into the kernel stack.
 */
ret_fast_syscall:
	disable_daif
	str	x0, [sp, #S_X0]			// returned x0
	ldr	x1, [tsk, #TSK_TI_FLAGS]	// re-check for syscall tracing
	and	x2, x1, #_TIF_SYSCALL_WORK
	cbnz	x2, ret_fast_syscall_trace
	and	x2, x1, #_TIF_WORK_MASK
	cbnz	x2, work_pending
	enable_step_tsk x1, x2
	kernel_exit 0
ret_fast_syscall_trace:
	enable_daif
	b	__sys_trace_return_skipped	// we already saved x0

/*
 * Ok, we need to do extra processing, enter the slow path.
 */
work_pending:
	mov	x0, sp				// 'regs'
	bl	do_notify_resume
#ifdef CONFIG_TRACE_IRQFLAGS
	bl	trace_hardirqs_on		// enabled while in userspace
#endif
	ldr	x1, [tsk, #TSK_TI_FLAGS]	// re-check for single-step
	b	finish_ret_to_user
/*
 * "slow" syscall return path.
 */
ret_to_user:
	disable_daif
	ldr	x1, [tsk, #TSK_TI_FLAGS]
	and	x2, x1, #_TIF_WORK_MASK
	cbnz	x2, work_pending
finish_ret_to_user:
	enable_step_tsk x1, x2
	kernel_exit 0
ENDPROC(ret_to_user)

/*
 * SVC handler.
 */
	.align	6
el0_svc:
	ldr	x16, [tsk, #TSK_TI_FLAGS]	// load thread flags
	adrp	stbl, sys_call_table		// load syscall table pointer
	mov	wscno, w8			// syscall number in w8
	mov	wsc_nr, #__NR_syscalls

#ifdef CONFIG_ARM64_SVE
alternative_if_not ARM64_SVE
	b	el0_svc_naked
alternative_else_nop_endif
	tbz	x16, #TIF_SVE, el0_svc_naked	// Skip unless TIF_SVE set:
	bic	x16, x16, #_TIF_SVE		// discard SVE state
	str	x16, [tsk, #TSK_TI_FLAGS]

	/*
	 * task_fpsimd_load() won't be called to update CPACR_EL1 in
	 * ret_to_user unless TIF_FOREIGN_FPSTATE is still set, which only
	 * happens if a context switch or kernel_neon_begin() or context
	 * modification (sigreturn, ptrace) intervenes.
	 * So, ensure that CPACR_EL1 is already correct for the fast-path case:
	 */
	mrs	x9, cpacr_el1
	bic	x9, x9, #CPACR_EL1_ZEN_EL0EN	// disable SVE for el0
	msr	cpacr_el1, x9			// synchronised by eret to el0
#endif

el0_svc_naked:					// compat entry point
	stp	x0, xscno, [sp, #S_ORIG_X0]	// save the original x0 and syscall number
	enable_daif
	ct_user_exit 1

	tst	x16, #_TIF_SYSCALL_WORK		// check for syscall hooks
	b.ne	__sys_trace
	cmp     wscno, wsc_nr			// check upper syscall limit
	b.hs	ni_sys
	mask_nospec64 xscno, xsc_nr, x19	// enforce bounds for syscall number
	ldr	x16, [stbl, xscno, lsl #3]	// address in the syscall table
	blr	x16				// call sys_* routine
	b	ret_fast_syscall
ni_sys:
	mov	x0, sp
	bl	do_ni_syscall
	b	ret_fast_syscall
ENDPROC(el0_svc)

	/*
	 * This is the really slow path.  We're going to be doing context
	 * switches, and waiting for our parent to respond.
	 */
__sys_trace:
	cmp     wscno, #NO_SYSCALL		// user-issued syscall(-1)?
	b.ne	1f
	mov	x0, #-ENOSYS			// set default errno if so
	str	x0, [sp, #S_X0]
1:	mov	x0, sp
	bl	syscall_trace_enter
	cmp	w0, #NO_SYSCALL			// skip the syscall?
	b.eq	__sys_trace_return_skipped
	mov	wscno, w0			// syscall number (possibly new)
	mov	x1, sp				// pointer to regs
	cmp	wscno, wsc_nr			// check upper syscall limit
	b.hs	__ni_sys_trace
	ldp	x0, x1, [sp]			// restore the syscall args
	ldp	x2, x3, [sp, #S_X2]
	ldp	x4, x5, [sp, #S_X4]
	ldp	x6, x7, [sp, #S_X6]
	ldr	x16, [stbl, xscno, lsl #3]	// address in the syscall table
	blr	x16				// call sys_* routine

__sys_trace_return:
	str	x0, [sp, #S_X0]			// save returned x0
__sys_trace_return_skipped:
	mov	x0, sp
	bl	syscall_trace_exit
	b	ret_to_user

__ni_sys_trace:
	mov	x0, sp
	bl	do_ni_syscall
	b	__sys_trace_return

	.popsection				// .entry.text

#ifdef CONFIG_UNMAP_KERNEL_AT_EL0
/*
 * Exception vectors trampoline.
 */
	.pushsection ".entry.tramp.text", "ax"

	.macro tramp_map_kernel, tmp
	mrs	\tmp, ttbr1_el1
	sub	\tmp, \tmp, #(SWAPPER_DIR_SIZE + RESERVED_TTBR0_SIZE)
	bic	\tmp, \tmp, #USER_ASID_FLAG
	msr	ttbr1_el1, \tmp
#ifdef CONFIG_QCOM_FALKOR_ERRATUM_1003
alternative_if ARM64_WORKAROUND_QCOM_FALKOR_E1003
	/* ASID already in \tmp[63:48] */
	movk	\tmp, #:abs_g2_nc:(TRAMP_VALIAS >> 12)
	movk	\tmp, #:abs_g1_nc:(TRAMP_VALIAS >> 12)
	/* 2MB boundary containing the vectors, so we nobble the walk cache */
	movk	\tmp, #:abs_g0_nc:((TRAMP_VALIAS & ~(SZ_2M - 1)) >> 12)
	isb
	tlbi	vae1, \tmp
	dsb	nsh
alternative_else_nop_endif
#endif /* CONFIG_QCOM_FALKOR_ERRATUM_1003 */
	.endm

	.macro tramp_unmap_kernel, tmp
	mrs	\tmp, ttbr1_el1
	add	\tmp, \tmp, #(SWAPPER_DIR_SIZE + RESERVED_TTBR0_SIZE)
	orr	\tmp, \tmp, #USER_ASID_FLAG
	msr	ttbr1_el1, \tmp
	/*
<<<<<<< HEAD
	 * We avoid running the post_ttbr_update_workaround here because the
	 * user and kernel ASIDs don't have conflicting mappings, so any
	 * "blessing" as described in:
	 *
	 *   http://lkml.kernel.org/r/56BB848A.6060603@caviumnetworks.com
	 *
	 * will not hurt correctness. Whilst this may partially defeat the
	 * point of using split ASIDs in the first place, it avoids
	 * the hit of invalidating the entire I-cache on every return to
	 * userspace.
=======
	 * We avoid running the post_ttbr_update_workaround here because
	 * it's only needed by Cavium ThunderX, which requires KPTI to be
	 * disabled.
>>>>>>> bb61956d
	 */
	.endm

	.macro tramp_ventry, regsize = 64
	.align	7
1:
	.if	\regsize == 64
	msr	tpidrro_el0, x30	// Restored in kernel_ventry
	.endif
	/*
	 * Defend against branch aliasing attacks by pushing a dummy
	 * entry onto the return stack and using a RET instruction to
	 * enter the full-fat kernel vectors.
	 */
	bl	2f
	b	.
2:
	tramp_map_kernel	x30
#ifdef CONFIG_RANDOMIZE_BASE
	adr	x30, tramp_vectors + PAGE_SIZE
alternative_insn isb, nop, ARM64_WORKAROUND_QCOM_FALKOR_E1003
	ldr	x30, [x30]
#else
	ldr	x30, =vectors
#endif
	prfm	plil1strm, [x30, #(1b - tramp_vectors)]
	msr	vbar_el1, x30
	add	x30, x30, #(1b - tramp_vectors)
	isb
	ret
	.endm

	.macro tramp_exit, regsize = 64
	adr	x30, tramp_vectors
	msr	vbar_el1, x30
	tramp_unmap_kernel	x30
	.if	\regsize == 64
	mrs	x30, far_el1
	.endif
	eret
	.endm

	.align	11
ENTRY(tramp_vectors)
	.space	0x400

	tramp_ventry
	tramp_ventry
	tramp_ventry
	tramp_ventry

	tramp_ventry	32
	tramp_ventry	32
	tramp_ventry	32
	tramp_ventry	32
END(tramp_vectors)

ENTRY(tramp_exit_native)
	tramp_exit
END(tramp_exit_native)

ENTRY(tramp_exit_compat)
	tramp_exit	32
END(tramp_exit_compat)

	.ltorg
	.popsection				// .entry.tramp.text
#ifdef CONFIG_RANDOMIZE_BASE
	.pushsection ".rodata", "a"
	.align PAGE_SHIFT
	.globl	__entry_tramp_data_start
__entry_tramp_data_start:
	.quad	vectors
	.popsection				// .rodata
#endif /* CONFIG_RANDOMIZE_BASE */
#endif /* CONFIG_UNMAP_KERNEL_AT_EL0 */

/*
 * Special system call wrappers.
 */
ENTRY(sys_rt_sigreturn_wrapper)
	mov	x0, sp
	b	sys_rt_sigreturn
ENDPROC(sys_rt_sigreturn_wrapper)

/*
 * Register switch for AArch64. The callee-saved registers need to be saved
 * and restored. On entry:
 *   x0 = previous task_struct (must be preserved across the switch)
 *   x1 = next task_struct
 * Previous and next are guaranteed not to be the same.
 *
 */
ENTRY(cpu_switch_to)
	mov	x10, #THREAD_CPU_CONTEXT
	add	x8, x0, x10
	mov	x9, sp
	stp	x19, x20, [x8], #16		// store callee-saved registers
	stp	x21, x22, [x8], #16
	stp	x23, x24, [x8], #16
	stp	x25, x26, [x8], #16
	stp	x27, x28, [x8], #16
	stp	x29, x9, [x8], #16
	str	lr, [x8]
	add	x8, x1, x10
	ldp	x19, x20, [x8], #16		// restore callee-saved registers
	ldp	x21, x22, [x8], #16
	ldp	x23, x24, [x8], #16
	ldp	x25, x26, [x8], #16
	ldp	x27, x28, [x8], #16
	ldp	x29, x9, [x8], #16
	ldr	lr, [x8]
	mov	sp, x9
	msr	sp_el0, x1
	ret
ENDPROC(cpu_switch_to)
NOKPROBE(cpu_switch_to)

/*
 * This is how we return from a fork.
 */
ENTRY(ret_from_fork)
	bl	schedule_tail
	cbz	x19, 1f				// not a kernel thread
	mov	x0, x20
	blr	x19
1:	get_thread_info tsk
	b	ret_to_user
ENDPROC(ret_from_fork)
NOKPROBE(ret_from_fork)<|MERGE_RESOLUTION|>--- conflicted
+++ resolved
@@ -1023,22 +1023,9 @@
 	orr	\tmp, \tmp, #USER_ASID_FLAG
 	msr	ttbr1_el1, \tmp
 	/*
-<<<<<<< HEAD
-	 * We avoid running the post_ttbr_update_workaround here because the
-	 * user and kernel ASIDs don't have conflicting mappings, so any
-	 * "blessing" as described in:
-	 *
-	 *   http://lkml.kernel.org/r/56BB848A.6060603@caviumnetworks.com
-	 *
-	 * will not hurt correctness. Whilst this may partially defeat the
-	 * point of using split ASIDs in the first place, it avoids
-	 * the hit of invalidating the entire I-cache on every return to
-	 * userspace.
-=======
 	 * We avoid running the post_ttbr_update_workaround here because
 	 * it's only needed by Cavium ThunderX, which requires KPTI to be
 	 * disabled.
->>>>>>> bb61956d
 	 */
 	.endm
 
