/*
 * File:	mca.c
 * Purpose:	Generic MCA handling layer
 *
 * Updated for latest kernel
 * Copyright (C) 2003 Hewlett-Packard Co
 *	David Mosberger-Tang <davidm@hpl.hp.com>
 *
 * Copyright (C) 2002 Dell Inc.
 * Copyright (C) Matt Domsch (Matt_Domsch@dell.com)
 *
 * Copyright (C) 2002 Intel
 * Copyright (C) Jenna Hall (jenna.s.hall@intel.com)
 *
 * Copyright (C) 2001 Intel
 * Copyright (C) Fred Lewis (frederick.v.lewis@intel.com)
 *
 * Copyright (C) 2000 Intel
 * Copyright (C) Chuck Fleckenstein (cfleck@co.intel.com)
 *
 * Copyright (C) 1999, 2004 Silicon Graphics, Inc.
 * Copyright (C) Vijay Chander(vijay@engr.sgi.com)
 *
 * 03/04/15 D. Mosberger Added INIT backtrace support.
 * 02/03/25 M. Domsch	GUID cleanups
 *
 * 02/01/04 J. Hall	Aligned MCA stack to 16 bytes, added platform vs. CPU
 *			error flag, set SAL default return values, changed
 *			error record structure to linked list, added init call
 *			to sal_get_state_info_size().
 *
 * 01/01/03 F. Lewis    Added setup of CMCI and CPEI IRQs, logging of corrected
 *                      platform errors, completed code for logging of
 *                      corrected & uncorrected machine check errors, and
 *                      updated for conformance with Nov. 2000 revision of the
 *                      SAL 3.0 spec.
 * 00/03/29 C. Fleckenstein  Fixed PAL/SAL update issues, began MCA bug fixes, logging issues,
 *                           added min save state dump, added INIT handler.
 *
 * 2003-12-08 Keith Owens <kaos@sgi.com>
 *            smp_call_function() must not be called from interrupt context (can
 *            deadlock on tasklist_lock).  Use keventd to call smp_call_function().
 *
 * 2004-02-01 Keith Owens <kaos@sgi.com>
 *            Avoid deadlock when using printk() for MCA and INIT records.
 *            Delete all record printing code, moved to salinfo_decode in user space.
 *            Mark variables and functions static where possible.
 *            Delete dead variables and functions.
 *            Reorder to remove the need for forward declarations and to consolidate
 *            related code.
 *
 * 2005-08-12 Keith Owens <kaos@sgi.com>
 *	      Convert MCA/INIT handlers to use per event stacks and SAL/OS state.
 *
 * 2005-10-07 Keith Owens <kaos@sgi.com>
 *	      Add notify_die() hooks.
 */
#include <linux/config.h>
#include <linux/types.h>
#include <linux/init.h>
#include <linux/sched.h>
#include <linux/interrupt.h>
#include <linux/irq.h>
#include <linux/smp_lock.h>
#include <linux/bootmem.h>
#include <linux/acpi.h>
#include <linux/timer.h>
#include <linux/module.h>
#include <linux/kernel.h>
#include <linux/smp.h>
#include <linux/workqueue.h>
#ifdef	CONFIG_KDB
#include <linux/kdb.h>
#include <linux/kdbprivate.h>	/* for switch state wrappers */
#endif	/* CONFIG_KDB */

#include <asm/delay.h>
#include <asm/kdebug.h>
#include <asm/machvec.h>
#include <asm/meminit.h>
#include <asm/page.h>
#include <asm/ptrace.h>
#include <asm/system.h>
#include <asm/sal.h>
#include <asm/mca.h>

#include <asm/irq.h>
#include <asm/hw_irq.h>

#include "entry.h"

#if defined(IA64_MCA_DEBUG_INFO)
# define IA64_MCA_DEBUG(fmt...)	printk(fmt)
#else
# define IA64_MCA_DEBUG(fmt...)
#endif

#ifdef	CONFIG_KDB
/* Warning: usage of kdba_mca_trace assumes that ia64 atomic inc/dec are lock
 * free.  If atomic operations ever use spinlocks on ia64 then, sooner or later,
 * this will deadlock on an MCA or INIT event (not irq safe).
 *
 * If you want kdb procedure traces at all times, not just during MCA/INIT
 * handling, then use kdb to set kdba_mca_trace to 1, 'mm4 kdba_mca_trace 1' or
 * patch this code to set kdba_mca_trace = ATOMIC_INIT(1).
 * To disable kdb MCA tracing, 'mm4 no_kdba_mca_trace 1' or patch this code
 * to set no_kdba_mca_trace = 1.
 */
static atomic_t kdba_mca_trace;
static int no_kdba_mca_trace;
#define INC_KDBA_MCA_TRACE() (void)(atomic_inc(&kdba_mca_trace))
#define DEC_KDBA_MCA_TRACE() (void)(atomic_dec(&kdba_mca_trace))
#define KDBA_MCA_TRACE_TEST()						\
	(!no_kdba_mca_trace && atomic_read(&kdba_mca_trace))
#define KDBA_MCA_TRACE()						\
	if (KDBA_MCA_TRACE_TEST())					\
		kdb_printf("KDBA_MCA_TRACE: %s: cpu %d itc %ld\n",	\
			__FUNCTION__,					\
			smp_processor_id(),				\
			ia64_get_itc())
extern int kdb_wait_for_cpus_secs;
#else/* !CONFIG_KDB */
#define INC_KDBA_MCA_TRACE() do {} while(0)
#define DEC_KDBA_MCA_TRACE() do {} while(0)
#define KDBA_MCA_TRACE_TEST() 0
#define KDBA_MCA_TRACE() do {} while(0)
#endif/* CONFIG_KDB */

/* Used by mca_asm.S */
u32				ia64_mca_serialize;
DEFINE_PER_CPU(u64, ia64_mca_data); /* == __per_cpu_mca[smp_processor_id()] */
DEFINE_PER_CPU(u64, ia64_mca_per_cpu_pte); /* PTE to map per-CPU area */
DEFINE_PER_CPU(u64, ia64_mca_pal_pte);	    /* PTE to map PAL code */
DEFINE_PER_CPU(u64, ia64_mca_pal_base);    /* vaddr PAL code granule */

unsigned long __per_cpu_mca[NR_CPUS];

/* In mca_asm.S */
extern void			ia64_os_init_dispatch_monarch (void);
extern void			ia64_os_init_dispatch_slave (void);

static int monarch_cpu = -1;

static ia64_mc_info_t		ia64_mc_info;

#define MAX_CPE_POLL_INTERVAL (15*60*HZ) /* 15 minutes */
#define MIN_CPE_POLL_INTERVAL (2*60*HZ)  /* 2 minutes */
#define CMC_POLL_INTERVAL     (1*60*HZ)  /* 1 minute */
#define CPE_HISTORY_LENGTH    5
#define CMC_HISTORY_LENGTH    5

static struct timer_list cpe_poll_timer;
static struct timer_list cmc_poll_timer;
/*
 * This variable tells whether we are currently in polling mode.
 * Start with this in the wrong state so we won't play w/ timers
 * before the system is ready.
 */
static int cmc_polling_enabled = 1;

/*
 * Clearing this variable prevents CPE polling from getting activated
 * in mca_late_init.  Use it if your system doesn't provide a CPEI,
 * but encounters problems retrieving CPE logs.  This should only be
 * necessary for debugging.
 */
static int cpe_poll_enabled = 1;

extern void salinfo_log_wakeup(int type, u8 *buffer, u64 size, int irqsafe);

static int mca_init;


static void inline
ia64_mca_spin(const char *func)
{
	printk(KERN_EMERG "%s: spinning here, not returning to SAL\n", func);
	while (1)
		cpu_relax();
}
/*
 * IA64_MCA log support
 */
#define IA64_MAX_LOGS		2	/* Double-buffering for nested MCAs */
#define IA64_MAX_LOG_TYPES      4   /* MCA, INIT, CMC, CPE */

typedef struct ia64_state_log_s
{
	spinlock_t	isl_lock;
	int		isl_index;
	unsigned long	isl_count;
	ia64_err_rec_t  *isl_log[IA64_MAX_LOGS]; /* need space to store header + error log */
} ia64_state_log_t;

static ia64_state_log_t ia64_state_log[IA64_MAX_LOG_TYPES];

#define IA64_LOG_ALLOCATE(it, size) \
	{ia64_state_log[it].isl_log[IA64_LOG_CURR_INDEX(it)] = \
		(ia64_err_rec_t *)alloc_bootmem(size); \
	ia64_state_log[it].isl_log[IA64_LOG_NEXT_INDEX(it)] = \
		(ia64_err_rec_t *)alloc_bootmem(size);}
#define IA64_LOG_LOCK_INIT(it) spin_lock_init(&ia64_state_log[it].isl_lock)
#define IA64_LOG_LOCK(it)      spin_lock_irqsave(&ia64_state_log[it].isl_lock, s)
#define IA64_LOG_UNLOCK(it)    spin_unlock_irqrestore(&ia64_state_log[it].isl_lock,s)
#define IA64_LOG_NEXT_INDEX(it)    ia64_state_log[it].isl_index
#define IA64_LOG_CURR_INDEX(it)    1 - ia64_state_log[it].isl_index
#define IA64_LOG_INDEX_INC(it) \
    {ia64_state_log[it].isl_index = 1 - ia64_state_log[it].isl_index; \
    ia64_state_log[it].isl_count++;}
#define IA64_LOG_INDEX_DEC(it) \
    ia64_state_log[it].isl_index = 1 - ia64_state_log[it].isl_index
#define IA64_LOG_NEXT_BUFFER(it)   (void *)((ia64_state_log[it].isl_log[IA64_LOG_NEXT_INDEX(it)]))
#define IA64_LOG_CURR_BUFFER(it)   (void *)((ia64_state_log[it].isl_log[IA64_LOG_CURR_INDEX(it)]))
#define IA64_LOG_COUNT(it)         ia64_state_log[it].isl_count

/*
 * ia64_log_init
 *	Reset the OS ia64 log buffer
 * Inputs   :   info_type   (SAL_INFO_TYPE_{MCA,INIT,CMC,CPE})
 * Outputs	:	None
 */
static void
ia64_log_init(int sal_info_type)
{
	u64	max_size = 0;

	IA64_LOG_NEXT_INDEX(sal_info_type) = 0;
	IA64_LOG_LOCK_INIT(sal_info_type);

	// SAL will tell us the maximum size of any error record of this type
	max_size = ia64_sal_get_state_info_size(sal_info_type);
	if (!max_size)
		/* alloc_bootmem() doesn't like zero-sized allocations! */
		return;

	// set up OS data structures to hold error info
	IA64_LOG_ALLOCATE(sal_info_type, max_size);
	memset(IA64_LOG_CURR_BUFFER(sal_info_type), 0, max_size);
	memset(IA64_LOG_NEXT_BUFFER(sal_info_type), 0, max_size);
}

/*
 * ia64_log_get
 *
 *	Get the current MCA log from SAL and copy it into the OS log buffer.
 *
 *  Inputs  :   info_type   (SAL_INFO_TYPE_{MCA,INIT,CMC,CPE})
 *              irq_safe    whether you can use printk at this point
 *  Outputs :   size        (total record length)
 *              *buffer     (ptr to error record)
 *
 */
static u64
ia64_log_get(int sal_info_type, u8 **buffer, int irq_safe)
{
	sal_log_record_header_t     *log_buffer;
	u64                         total_len = 0;
	int                         s;

	IA64_LOG_LOCK(sal_info_type);

	/* Get the process state information */
	log_buffer = IA64_LOG_NEXT_BUFFER(sal_info_type);

	total_len = ia64_sal_get_state_info(sal_info_type, (u64 *)log_buffer);

	if (total_len) {
		IA64_LOG_INDEX_INC(sal_info_type);
		IA64_LOG_UNLOCK(sal_info_type);
		if (irq_safe) {
			IA64_MCA_DEBUG("%s: SAL error record type %d retrieved. "
				       "Record length = %ld\n", __FUNCTION__, sal_info_type, total_len);
		}
		*buffer = (u8 *) log_buffer;
		return total_len;
	} else {
		IA64_LOG_UNLOCK(sal_info_type);
		return 0;
	}
}

/*
 *  ia64_mca_log_sal_error_record
 *
 *  This function retrieves a specified error record type from SAL
 *  and wakes up any processes waiting for error records.
 *
 *  Inputs  :   sal_info_type   (Type of error record MCA/CMC/CPE)
 *              FIXME: remove MCA and irq_safe.
 */
static void
ia64_mca_log_sal_error_record(int sal_info_type)
{
	u8 *buffer;
	sal_log_record_header_t *rh;
	u64 size;
	int irq_safe = sal_info_type != SAL_INFO_TYPE_MCA;
#ifdef IA64_MCA_DEBUG_INFO
	static const char * const rec_name[] = { "MCA", "INIT", "CMC", "CPE" };
#endif

	KDBA_MCA_TRACE();
	size = ia64_log_get(sal_info_type, &buffer, irq_safe);
	if (!size)
		return;

	salinfo_log_wakeup(sal_info_type, buffer, size, irq_safe);

	if (irq_safe)
		IA64_MCA_DEBUG("CPU %d: SAL log contains %s error record\n",
			smp_processor_id(),
			sal_info_type < ARRAY_SIZE(rec_name) ? rec_name[sal_info_type] : "UNKNOWN");

	/* Clear logs from corrected errors in case there's no user-level logger */
	rh = (sal_log_record_header_t *)buffer;
	if (rh->severity == sal_log_severity_corrected)
		ia64_sal_clear_state_info(sal_info_type);
}

/*
 * platform dependent error handling
 */
#ifndef PLATFORM_MCA_HANDLERS

#ifdef CONFIG_ACPI

int cpe_vector = -1;

static irqreturn_t
ia64_mca_cpe_int_handler (int cpe_irq, void *arg, struct pt_regs *ptregs)
{
	static unsigned long	cpe_history[CPE_HISTORY_LENGTH];
	static int		index;
	static DEFINE_SPINLOCK(cpe_history_lock);

	KDBA_MCA_TRACE();
	IA64_MCA_DEBUG("%s: received interrupt vector = %#x on CPU %d\n",
		       __FUNCTION__, cpe_irq, smp_processor_id());

	/* SAL spec states this should run w/ interrupts enabled */
	local_irq_enable();

	/* Get the CPE error record and log it */
	ia64_mca_log_sal_error_record(SAL_INFO_TYPE_CPE);

	spin_lock(&cpe_history_lock);
	if (!cpe_poll_enabled && cpe_vector >= 0) {

		int i, count = 1; /* we know 1 happened now */
		unsigned long now = jiffies;

		for (i = 0; i < CPE_HISTORY_LENGTH; i++) {
			if (now - cpe_history[i] <= HZ)
				count++;
		}

		IA64_MCA_DEBUG(KERN_INFO "CPE threshold %d/%d\n", count, CPE_HISTORY_LENGTH);
		if (count >= CPE_HISTORY_LENGTH) {

			cpe_poll_enabled = 1;
			spin_unlock(&cpe_history_lock);
			disable_irq_nosync(local_vector_to_irq(IA64_CPE_VECTOR));

			/*
			 * Corrected errors will still be corrected, but
			 * make sure there's a log somewhere that indicates
			 * something is generating more than we can handle.
			 */
			printk(KERN_WARNING "WARNING: Switching to polling CPE handler; error records may be lost\n");

			mod_timer(&cpe_poll_timer, jiffies + MIN_CPE_POLL_INTERVAL);

			/* lock already released, get out now */
			return IRQ_HANDLED;
		} else {
			cpe_history[index++] = now;
			if (index == CPE_HISTORY_LENGTH)
				index = 0;
		}
	}
	spin_unlock(&cpe_history_lock);
	return IRQ_HANDLED;
}

#endif /* CONFIG_ACPI */

#ifdef CONFIG_ACPI
/*
 * ia64_mca_register_cpev
 *
 *  Register the corrected platform error vector with SAL.
 *
 *  Inputs
 *      cpev        Corrected Platform Error Vector number
 *
 *  Outputs
 *      None
 */
static void
ia64_mca_register_cpev (int cpev)
{
	/* Register the CPE interrupt vector with SAL */
	struct ia64_sal_retval isrv;

	isrv = ia64_sal_mc_set_params(SAL_MC_PARAM_CPE_INT, SAL_MC_PARAM_MECHANISM_INT, cpev, 0, 0);
	if (isrv.status) {
		printk(KERN_ERR "Failed to register Corrected Platform "
		       "Error interrupt vector with SAL (status %ld)\n", isrv.status);
		return;
	}

	IA64_MCA_DEBUG("%s: corrected platform error "
		       "vector %#x registered\n", __FUNCTION__, cpev);
}
#endif /* CONFIG_ACPI */

#endif /* PLATFORM_MCA_HANDLERS */

/*
 * ia64_mca_cmc_vector_setup
 *
 *  Setup the corrected machine check vector register in the processor.
 *  (The interrupt is masked on boot. ia64_mca_late_init unmask this.)
 *  This function is invoked on a per-processor basis.
 *
 * Inputs
 *      None
 *
 * Outputs
 *	None
 */
void
ia64_mca_cmc_vector_setup (void)
{
	cmcv_reg_t	cmcv;

	cmcv.cmcv_regval	= 0;
	cmcv.cmcv_mask		= 1;        /* Mask/disable interrupt at first */
	cmcv.cmcv_vector	= IA64_CMC_VECTOR;
	ia64_setreg(_IA64_REG_CR_CMCV, cmcv.cmcv_regval);

	IA64_MCA_DEBUG("%s: CPU %d corrected "
		       "machine check vector %#x registered.\n",
		       __FUNCTION__, smp_processor_id(), IA64_CMC_VECTOR);

	IA64_MCA_DEBUG("%s: CPU %d CMCV = %#016lx\n",
		       __FUNCTION__, smp_processor_id(), ia64_getreg(_IA64_REG_CR_CMCV));
}

/*
 * ia64_mca_cmc_vector_disable
 *
 *  Mask the corrected machine check vector register in the processor.
 *  This function is invoked on a per-processor basis.
 *
 * Inputs
 *      dummy(unused)
 *
 * Outputs
 *	None
 */
static void
ia64_mca_cmc_vector_disable (void *dummy)
{
	cmcv_reg_t	cmcv;

	cmcv.cmcv_regval = ia64_getreg(_IA64_REG_CR_CMCV);

	cmcv.cmcv_mask = 1; /* Mask/disable interrupt */
	ia64_setreg(_IA64_REG_CR_CMCV, cmcv.cmcv_regval);

	IA64_MCA_DEBUG("%s: CPU %d corrected "
		       "machine check vector %#x disabled.\n",
		       __FUNCTION__, smp_processor_id(), cmcv.cmcv_vector);
}

/*
 * ia64_mca_cmc_vector_enable
 *
 *  Unmask the corrected machine check vector register in the processor.
 *  This function is invoked on a per-processor basis.
 *
 * Inputs
 *      dummy(unused)
 *
 * Outputs
 *	None
 */
static void
ia64_mca_cmc_vector_enable (void *dummy)
{
	cmcv_reg_t	cmcv;

	cmcv.cmcv_regval = ia64_getreg(_IA64_REG_CR_CMCV);

	cmcv.cmcv_mask = 0; /* Unmask/enable interrupt */
	ia64_setreg(_IA64_REG_CR_CMCV, cmcv.cmcv_regval);

	IA64_MCA_DEBUG("%s: CPU %d corrected "
		       "machine check vector %#x enabled.\n",
		       __FUNCTION__, smp_processor_id(), cmcv.cmcv_vector);
}

/*
 * ia64_mca_cmc_vector_disable_keventd
 *
 * Called via keventd (smp_call_function() is not safe in interrupt context) to
 * disable the cmc interrupt vector.
 */
static void
ia64_mca_cmc_vector_disable_keventd(void *unused)
{
	on_each_cpu(ia64_mca_cmc_vector_disable, NULL, 1, 0);
}

/*
 * ia64_mca_cmc_vector_enable_keventd
 *
 * Called via keventd (smp_call_function() is not safe in interrupt context) to
 * enable the cmc interrupt vector.
 */
static void
ia64_mca_cmc_vector_enable_keventd(void *unused)
{
	on_each_cpu(ia64_mca_cmc_vector_enable, NULL, 1, 0);
}

/*
 * ia64_mca_wakeup
 *
 *	Send an inter-cpu interrupt to wake-up a particular cpu
 *	and mark that cpu to be out of rendez.
 *
 *  Inputs  :   cpuid
 *  Outputs :   None
 */
static void
ia64_mca_wakeup(int cpu)
{
	platform_send_ipi(cpu, IA64_MCA_WAKEUP_VECTOR, IA64_IPI_DM_INT, 0);
	ia64_mc_info.imi_rendez_checkin[cpu] = IA64_MCA_RENDEZ_CHECKIN_NOTDONE;

}

/*
 * ia64_mca_wakeup_all
 *
 *	Wakeup all the cpus which have rendez'ed previously.
 *
 *  Inputs  :   None
 *  Outputs :   None
 */
static void
ia64_mca_wakeup_all(void)
{
	int cpu;
	KDBA_MCA_TRACE();

	/* Clear the Rendez checkin flag for all cpus */
	for_each_online_cpu(cpu) {
		if (ia64_mc_info.imi_rendez_checkin[cpu] == IA64_MCA_RENDEZ_CHECKIN_DONE)
			ia64_mca_wakeup(cpu);
	}

}

/*
 * ia64_mca_rendez_interrupt_handler
 *
 *	This is handler used to put slave processors into spinloop
 *	while the monarch processor does the mca handling and later
 *	wake each slave up once the monarch is done.
 *
 *  Inputs  :   None
 *  Outputs :   None
 */
static irqreturn_t
ia64_mca_rendez_int_handler(int rendez_irq, void *arg, struct pt_regs *regs)
{
	unsigned long flags;
	int cpu = smp_processor_id();

	INC_KDBA_MCA_TRACE();
	KDBA_MCA_TRACE();
	/* Mask all interrupts */
	local_irq_save(flags);
	if (notify_die(DIE_MCA_RENDZVOUS_ENTER, "MCA", regs, 0, 0, 0)
			== NOTIFY_STOP)
		ia64_mca_spin(__FUNCTION__);

	ia64_mc_info.imi_rendez_checkin[cpu] = IA64_MCA_RENDEZ_CHECKIN_DONE;
	/* Register with the SAL monarch that the slave has
	 * reached SAL
	 */
	ia64_sal_mc_rendez();

<<<<<<< HEAD
#ifdef	CONFIG_KDB
	/* We get here when the MCA monarch has entered and has woken up the
	 * slaves.  Do a KDB rendezvous to meet the monarch cpu.
	 */
	KDB_ENTER_SLAVE();
#endif
=======
	if (notify_die(DIE_MCA_RENDZVOUS_PROCESS, "MCA", regs, 0, 0, 0)
			== NOTIFY_STOP)
		ia64_mca_spin(__FUNCTION__);
>>>>>>> 5666c094

	/* Wait for the monarch cpu to exit. */
	while (monarch_cpu != -1)
	       cpu_relax();	/* spin until monarch leaves */

	if (notify_die(DIE_MCA_RENDZVOUS_LEAVE, "MCA", regs, 0, 0, 0)
			== NOTIFY_STOP)
		ia64_mca_spin(__FUNCTION__);

	/* Enable all interrupts */
	local_irq_restore(flags);
	DEC_KDBA_MCA_TRACE();
	return IRQ_HANDLED;
}

/*
 * ia64_mca_wakeup_int_handler
 *
 *	The interrupt handler for processing the inter-cpu interrupt to the
 *	slave cpu which was spinning in the rendez loop.
 *	Since this spinning is done by turning off the interrupts and
 *	polling on the wakeup-interrupt bit in the IRR, there is
 *	nothing useful to be done in the handler.
 *
 *  Inputs  :   wakeup_irq  (Wakeup-interrupt bit)
 *	arg		(Interrupt handler specific argument)
 *	ptregs		(Exception frame at the time of the interrupt)
 *  Outputs :   None
 *
 */
static irqreturn_t
ia64_mca_wakeup_int_handler(int wakeup_irq, void *arg, struct pt_regs *ptregs)
{
	KDBA_MCA_TRACE();
	return IRQ_HANDLED;
}

/* Function pointer for extra MCA recovery */
int (*ia64_mca_ucmc_extension)
	(void*,struct ia64_sal_os_state*)
	= NULL;

int
ia64_reg_MCA_extension(int (*fn)(void *, struct ia64_sal_os_state *))
{
	if (ia64_mca_ucmc_extension)
		return 1;

	ia64_mca_ucmc_extension = fn;
	return 0;
}

void
ia64_unreg_MCA_extension(void)
{
	if (ia64_mca_ucmc_extension)
		ia64_mca_ucmc_extension = NULL;
}

EXPORT_SYMBOL(ia64_reg_MCA_extension);
EXPORT_SYMBOL(ia64_unreg_MCA_extension);


static inline void
copy_reg(const u64 *fr, u64 fnat, u64 *tr, u64 *tnat)
{
	u64 fslot, tslot, nat;
	*tr = *fr;
	fslot = ((unsigned long)fr >> 3) & 63;
	tslot = ((unsigned long)tr >> 3) & 63;
	*tnat &= ~(1UL << tslot);
	nat = (fnat >> fslot) & 1;
	*tnat |= (nat << tslot);
}

/* On entry to this routine, we are running on the per cpu stack, see
 * mca_asm.h.  The original stack has not been touched by this event.  Some of
 * the original stack's registers will be in the RBS on this stack.  This stack
 * also contains a partial pt_regs and switch_stack, the rest of the data is in
 * PAL minstate.
 *
 * The first thing to do is modify the original stack to look like a blocked
 * task so we can run backtrace on the original task.  Also mark the per cpu
 * stack as current to ensure that we use the correct task state, it also means
 * that we can do backtrace on the MCA/INIT handler code itself.
 */

static task_t *
ia64_mca_modify_original_stack(struct pt_regs *regs,
		const struct switch_stack *sw,
		struct ia64_sal_os_state *sos,
		const char *type)
{
	char *p, comm[sizeof(current->comm)];
	ia64_va va;
	extern char ia64_leave_kernel[];	/* Need asm address, not function descriptor */
	const pal_min_state_area_t *ms = sos->pal_min_state;
	task_t *previous_current;
	struct pt_regs *old_regs;
	struct switch_stack *old_sw;
	unsigned size = sizeof(struct pt_regs) +
			sizeof(struct switch_stack) + 16;
	u64 *old_bspstore, *old_bsp;
	u64 *new_bspstore, *new_bsp;
	u64 old_unat, old_rnat, new_rnat, nat;
	u64 slots, loadrs = regs->loadrs;
	u64 r12 = ms->pmsa_gr[12-1], r13 = ms->pmsa_gr[13-1];
	u64 ar_bspstore = regs->ar_bspstore;
	u64 ar_bsp = regs->ar_bspstore + (loadrs >> 16);
	const u64 *bank;
	const char *msg;
	int cpu = smp_processor_id();

	previous_current = curr_task(cpu);
	set_curr_task(cpu, current);
	if ((p = strchr(current->comm, ' ')))
		*p = '\0';

	/* Best effort attempt to cope with MCA/INIT delivered while in
	 * physical mode.
	 */
	regs->cr_ipsr = ms->pmsa_ipsr;
	if (ia64_psr(regs)->dt == 0) {
		va.l = r12;
		if (va.f.reg == 0) {
			va.f.reg = 7;
			r12 = va.l;
		}
		va.l = r13;
		if (va.f.reg == 0) {
			va.f.reg = 7;
			r13 = va.l;
		}
	}
	if (ia64_psr(regs)->rt == 0) {
		va.l = ar_bspstore;
		if (va.f.reg == 0) {
			va.f.reg = 7;
			ar_bspstore = va.l;
		}
		va.l = ar_bsp;
		if (va.f.reg == 0) {
			va.f.reg = 7;
			ar_bsp = va.l;
		}
	}

	/* mca_asm.S ia64_old_stack() cannot assume that the dirty registers
	 * have been copied to the old stack, the old stack may fail the
	 * validation tests below.  So ia64_old_stack() must restore the dirty
	 * registers from the new stack.  The old and new bspstore probably
	 * have different alignments, so loadrs calculated on the old bsp
	 * cannot be used to restore from the new bsp.  Calculate a suitable
	 * loadrs for the new stack and save it in the new pt_regs, where
	 * ia64_old_stack() can get it.
	 */
	old_bspstore = (u64 *)ar_bspstore;
	old_bsp = (u64 *)ar_bsp;
	slots = ia64_rse_num_regs(old_bspstore, old_bsp);
	new_bspstore = (u64 *)((u64)current + IA64_RBS_OFFSET);
	new_bsp = ia64_rse_skip_regs(new_bspstore, slots);
	regs->loadrs = (new_bsp - new_bspstore) * 8 << 16;

	/* Verify the previous stack state before we change it */
	if (user_mode(regs)) {
		msg = "occurred in user space";
		goto no_mod;
	}
	if (r13 != sos->prev_IA64_KR_CURRENT) {
		msg = "inconsistent previous current and r13";
		goto no_mod;
	}
	if ((r12 - r13) >= KERNEL_STACK_SIZE) {
		msg = "inconsistent r12 and r13";
		goto no_mod;
	}
	if ((ar_bspstore - r13) >= KERNEL_STACK_SIZE) {
		msg = "inconsistent ar.bspstore and r13";
		goto no_mod;
	}
	va.p = old_bspstore;
	if (va.f.reg < 5) {
		msg = "old_bspstore is in the wrong region";
		goto no_mod;
	}
	if ((ar_bsp - r13) >= KERNEL_STACK_SIZE) {
		msg = "inconsistent ar.bsp and r13";
		goto no_mod;
	}
	size += (ia64_rse_skip_regs(old_bspstore, slots) - old_bspstore) * 8;
	if (ar_bspstore + size > r12) {
		msg = "no room for blocked state";
		goto no_mod;
	}

	/* Change the comm field on the MCA/INT task to include the pid that
	 * was interrupted, it makes for easier debugging.  If that pid was 0
	 * (swapper or nested MCA/INIT) then use the start of the previous comm
	 * field suffixed with its cpu.
	 */
	if (previous_current->pid)
		snprintf(comm, sizeof(comm), "%s %d",
			current->comm, previous_current->pid);
	else {
		int l;
		if ((p = strchr(previous_current->comm, ' ')))
			l = p - previous_current->comm;
		else
			l = strlen(previous_current->comm);
		snprintf(comm, sizeof(comm), "%s %*s %d",
			current->comm, l, previous_current->comm,
			previous_current->thread_info->cpu);
	}
	memcpy(current->comm, comm, sizeof(current->comm));

	/* Make the original task look blocked.  First stack a struct pt_regs,
	 * describing the state at the time of interrupt.  mca_asm.S built a
	 * partial pt_regs, copy it and fill in the blanks using minstate.
	 */
	p = (char *)r12 - sizeof(*regs);
	old_regs = (struct pt_regs *)p;
	memcpy(old_regs, regs, sizeof(*regs));
	/* If ipsr.ic then use pmsa_{iip,ipsr,ifs}, else use
	 * pmsa_{xip,xpsr,xfs}
	 */
	if (ia64_psr(regs)->ic) {
		old_regs->cr_iip = ms->pmsa_iip;
		old_regs->cr_ipsr = ms->pmsa_ipsr;
		old_regs->cr_ifs = ms->pmsa_ifs;
	} else {
		old_regs->cr_iip = ms->pmsa_xip;
		old_regs->cr_ipsr = ms->pmsa_xpsr;
		old_regs->cr_ifs = ms->pmsa_xfs;
	}
	old_regs->pr = ms->pmsa_pr;
	old_regs->b0 = ms->pmsa_br0;
	old_regs->loadrs = loadrs;
	old_regs->ar_rsc = ms->pmsa_rsc;
	old_unat = old_regs->ar_unat;
	copy_reg(&ms->pmsa_gr[1-1], ms->pmsa_nat_bits, &old_regs->r1, &old_unat);
	copy_reg(&ms->pmsa_gr[2-1], ms->pmsa_nat_bits, &old_regs->r2, &old_unat);
	copy_reg(&ms->pmsa_gr[3-1], ms->pmsa_nat_bits, &old_regs->r3, &old_unat);
	copy_reg(&ms->pmsa_gr[8-1], ms->pmsa_nat_bits, &old_regs->r8, &old_unat);
	copy_reg(&ms->pmsa_gr[9-1], ms->pmsa_nat_bits, &old_regs->r9, &old_unat);
	copy_reg(&ms->pmsa_gr[10-1], ms->pmsa_nat_bits, &old_regs->r10, &old_unat);
	copy_reg(&ms->pmsa_gr[11-1], ms->pmsa_nat_bits, &old_regs->r11, &old_unat);
	copy_reg(&ms->pmsa_gr[12-1], ms->pmsa_nat_bits, &old_regs->r12, &old_unat);
	copy_reg(&ms->pmsa_gr[13-1], ms->pmsa_nat_bits, &old_regs->r13, &old_unat);
	copy_reg(&ms->pmsa_gr[14-1], ms->pmsa_nat_bits, &old_regs->r14, &old_unat);
	copy_reg(&ms->pmsa_gr[15-1], ms->pmsa_nat_bits, &old_regs->r15, &old_unat);
	if (ia64_psr(old_regs)->bn)
		bank = ms->pmsa_bank1_gr;
	else
		bank = ms->pmsa_bank0_gr;
	copy_reg(&bank[16-16], ms->pmsa_nat_bits, &old_regs->r16, &old_unat);
	copy_reg(&bank[17-16], ms->pmsa_nat_bits, &old_regs->r17, &old_unat);
	copy_reg(&bank[18-16], ms->pmsa_nat_bits, &old_regs->r18, &old_unat);
	copy_reg(&bank[19-16], ms->pmsa_nat_bits, &old_regs->r19, &old_unat);
	copy_reg(&bank[20-16], ms->pmsa_nat_bits, &old_regs->r20, &old_unat);
	copy_reg(&bank[21-16], ms->pmsa_nat_bits, &old_regs->r21, &old_unat);
	copy_reg(&bank[22-16], ms->pmsa_nat_bits, &old_regs->r22, &old_unat);
	copy_reg(&bank[23-16], ms->pmsa_nat_bits, &old_regs->r23, &old_unat);
	copy_reg(&bank[24-16], ms->pmsa_nat_bits, &old_regs->r24, &old_unat);
	copy_reg(&bank[25-16], ms->pmsa_nat_bits, &old_regs->r25, &old_unat);
	copy_reg(&bank[26-16], ms->pmsa_nat_bits, &old_regs->r26, &old_unat);
	copy_reg(&bank[27-16], ms->pmsa_nat_bits, &old_regs->r27, &old_unat);
	copy_reg(&bank[28-16], ms->pmsa_nat_bits, &old_regs->r28, &old_unat);
	copy_reg(&bank[29-16], ms->pmsa_nat_bits, &old_regs->r29, &old_unat);
	copy_reg(&bank[30-16], ms->pmsa_nat_bits, &old_regs->r30, &old_unat);
	copy_reg(&bank[31-16], ms->pmsa_nat_bits, &old_regs->r31, &old_unat);

	/* Next stack a struct switch_stack.  mca_asm.S built a partial
	 * switch_stack, copy it and fill in the blanks using pt_regs and
	 * minstate.
	 *
	 * In the synthesized switch_stack, b0 points to ia64_leave_kernel,
	 * ar.pfs is set to 0.
	 *
	 * unwind.c::unw_unwind() does special processing for interrupt frames.
	 * It checks if the PRED_NON_SYSCALL predicate is set, if the predicate
	 * is clear then unw_unwind() does _not_ adjust bsp over pt_regs.  Not
	 * that this is documented, of course.  Set PRED_NON_SYSCALL in the
	 * switch_stack on the original stack so it will unwind correctly when
	 * unwind.c reads pt_regs.
	 *
	 * thread.ksp is updated to point to the synthesized switch_stack.
	 */
	p -= sizeof(struct switch_stack);
	old_sw = (struct switch_stack *)p;
	memcpy(old_sw, sw, sizeof(*sw));
	old_sw->caller_unat = old_unat;
	old_sw->ar_fpsr = old_regs->ar_fpsr;
	copy_reg(&ms->pmsa_gr[4-1], ms->pmsa_nat_bits, &old_sw->r4, &old_unat);
	copy_reg(&ms->pmsa_gr[5-1], ms->pmsa_nat_bits, &old_sw->r5, &old_unat);
	copy_reg(&ms->pmsa_gr[6-1], ms->pmsa_nat_bits, &old_sw->r6, &old_unat);
	copy_reg(&ms->pmsa_gr[7-1], ms->pmsa_nat_bits, &old_sw->r7, &old_unat);
	old_sw->b0 = (u64)ia64_leave_kernel;
	old_sw->b1 = ms->pmsa_br1;
	old_sw->ar_pfs = 0;
	old_sw->ar_unat = old_unat;
	old_sw->pr = old_regs->pr | (1UL << PRED_NON_SYSCALL);
	previous_current->thread.ksp = (u64)p - 16;

	/* Finally copy the original stack's registers back to its RBS.
	 * Registers from ar.bspstore through ar.bsp at the time of the event
	 * are in the current RBS, copy them back to the original stack.  The
	 * copy must be done register by register because the original bspstore
	 * and the current one have different alignments, so the saved RNAT
	 * data occurs at different places.
	 *
	 * mca_asm does cover, so the old_bsp already includes all registers at
	 * the time of MCA/INIT.  It also does flushrs, so all registers before
	 * this function have been written to backing store on the MCA/INIT
	 * stack.
	 */
	new_rnat = ia64_get_rnat(ia64_rse_rnat_addr(new_bspstore));
	old_rnat = regs->ar_rnat;
	while (slots--) {
		if (ia64_rse_is_rnat_slot(new_bspstore)) {
			new_rnat = ia64_get_rnat(new_bspstore++);
		}
		if (ia64_rse_is_rnat_slot(old_bspstore)) {
			*old_bspstore++ = old_rnat;
			old_rnat = 0;
		}
		nat = (new_rnat >> ia64_rse_slot_num(new_bspstore)) & 1UL;
		old_rnat &= ~(1UL << ia64_rse_slot_num(old_bspstore));
		old_rnat |= (nat << ia64_rse_slot_num(old_bspstore));
		*old_bspstore++ = *new_bspstore++;
	}
	old_sw->ar_bspstore = (unsigned long)old_bspstore;
	old_sw->ar_rnat = old_rnat;

	sos->prev_task = previous_current;
	return previous_current;

no_mod:
	printk(KERN_INFO "cpu %d, %s %s, original stack not modified\n",
			smp_processor_id(), type, msg);
	return previous_current;
}

/* The monarch/slave interaction is based on monarch_cpu and requires that all
 * slaves have entered rendezvous before the monarch leaves.  If any cpu has
 * not entered rendezvous yet then wait a bit.  The assumption is that any
 * slave that has not rendezvoused after a reasonable time is never going to do
 * so.  In this context, slave includes cpus that respond to the MCA rendezvous
 * interrupt, as well as cpus that receive the INIT slave event.
 */

static void
ia64_wait_for_slaves(int monarch)
{
	int c, wait = 0;
	for_each_online_cpu(c) {
		if (c == monarch)
			continue;
		if (ia64_mc_info.imi_rendez_checkin[c] == IA64_MCA_RENDEZ_CHECKIN_NOTDONE) {
			udelay(1000);		/* short wait first */
			wait = 1;
			break;
		}
	}
	if (!wait)
		return;
	for_each_online_cpu(c) {
		if (c == monarch)
			continue;
		if (ia64_mc_info.imi_rendez_checkin[c] == IA64_MCA_RENDEZ_CHECKIN_NOTDONE) {
			udelay(5*1000000);	/* wait 5 seconds for slaves (arbitrary) */
			break;
		}
	}
}

/*
 * ia64_mca_handler
 *
 *	This is uncorrectable machine check handler called from OS_MCA
 *	dispatch code which is in turn called from SAL_CHECK().
 *	This is the place where the core of OS MCA handling is done.
 *	Right now the logs are extracted and displayed in a well-defined
 *	format. This handler code is supposed to be run only on the
 *	monarch processor. Once the monarch is done with MCA handling
 *	further MCA logging is enabled by clearing logs.
 *	Monarch also has the duty of sending wakeup-IPIs to pull the
 *	slave processors out of rendezvous spinloop.
 */
void
ia64_mca_handler(struct pt_regs *regs, struct switch_stack *sw,
		 struct ia64_sal_os_state *sos)
{
	pal_processor_state_info_t *psp = (pal_processor_state_info_t *)
		&sos->proc_state_param;
	int recover, cpu = smp_processor_id();
	task_t *previous_current;
	INC_KDBA_MCA_TRACE();
	KDBA_MCA_TRACE();

	oops_in_progress = 1;	/* FIXME: make printk NMI/MCA/INIT safe */
	previous_current = ia64_mca_modify_original_stack(regs, sw, sos, "MCA");
	monarch_cpu = cpu;
	if (notify_die(DIE_MCA_MONARCH_ENTER, "MCA", regs, 0, 0, 0)
			== NOTIFY_STOP)
		ia64_mca_spin(__FUNCTION__);
	ia64_wait_for_slaves(cpu);

	/* Wakeup all the processors which are spinning in the rendezvous loop.
	 * They will leave SAL, then spin in the OS with interrupts disabled
	 * until this monarch cpu leaves the MCA handler.  That gets control
	 * back to the OS so we can backtrace the other cpus, backtrace when
	 * spinning in SAL does not work.
	 */
	ia64_mca_wakeup_all();
	if (notify_die(DIE_MCA_MONARCH_PROCESS, "MCA", regs, 0, 0, 0)
			== NOTIFY_STOP)
		ia64_mca_spin(__FUNCTION__);

	/* Get the MCA error record and log it */
	ia64_mca_log_sal_error_record(SAL_INFO_TYPE_MCA);

	/* TLB error is only exist in this SAL error record */
	recover = (psp->tc && !(psp->cc || psp->bc || psp->rc || psp->uc))
	/* other error recovery */
	   || (ia64_mca_ucmc_extension
		&& ia64_mca_ucmc_extension(
			IA64_LOG_CURR_BUFFER(SAL_INFO_TYPE_MCA),
			sos));

	if (recover) {
		sal_log_record_header_t *rh = IA64_LOG_CURR_BUFFER(SAL_INFO_TYPE_MCA);
		rh->severity = sal_log_severity_corrected;
		ia64_sal_clear_state_info(SAL_INFO_TYPE_MCA);
		sos->os_status = IA64_MCA_CORRECTED;
	}
	if (notify_die(DIE_MCA_MONARCH_LEAVE, "MCA", regs, 0, 0, recover)
			== NOTIFY_STOP)
		ia64_mca_spin(__FUNCTION__);

#ifdef	CONFIG_KDB
	if (!recover)
		KDB_FLAG_SET(CATASTROPHIC);
	KDB_FLAG_SET(NOIPI);		/* do not send IPI for MCA/INIT events */
	KDB_ENTER();
	KDB_FLAG_CLEAR(NOIPI);
#endif	/* CONFIG_KDB */

	set_curr_task(cpu, previous_current);
	monarch_cpu = -1;
	DEC_KDBA_MCA_TRACE();
}

static DECLARE_WORK(cmc_disable_work, ia64_mca_cmc_vector_disable_keventd, NULL);
static DECLARE_WORK(cmc_enable_work, ia64_mca_cmc_vector_enable_keventd, NULL);

/*
 * ia64_mca_cmc_int_handler
 *
 *  This is corrected machine check interrupt handler.
 *	Right now the logs are extracted and displayed in a well-defined
 *	format.
 *
 * Inputs
 *      interrupt number
 *      client data arg ptr
 *      saved registers ptr
 *
 * Outputs
 *	None
 */
static irqreturn_t
ia64_mca_cmc_int_handler(int cmc_irq, void *arg, struct pt_regs *ptregs)
{
	static unsigned long	cmc_history[CMC_HISTORY_LENGTH];
	static int		index;
	static DEFINE_SPINLOCK(cmc_history_lock);

	IA64_MCA_DEBUG("%s: received interrupt vector = %#x on CPU %d\n",
		       __FUNCTION__, cmc_irq, smp_processor_id());

	/* SAL spec states this should run w/ interrupts enabled */
	local_irq_enable();

	/* Get the CMC error record and log it */
	ia64_mca_log_sal_error_record(SAL_INFO_TYPE_CMC);

	spin_lock(&cmc_history_lock);
	if (!cmc_polling_enabled) {
		int i, count = 1; /* we know 1 happened now */
		unsigned long now = jiffies;

		for (i = 0; i < CMC_HISTORY_LENGTH; i++) {
			if (now - cmc_history[i] <= HZ)
				count++;
		}

		IA64_MCA_DEBUG(KERN_INFO "CMC threshold %d/%d\n", count, CMC_HISTORY_LENGTH);
		if (count >= CMC_HISTORY_LENGTH) {

			cmc_polling_enabled = 1;
			spin_unlock(&cmc_history_lock);
			/* If we're being hit with CMC interrupts, we won't
			 * ever execute the schedule_work() below.  Need to
			 * disable CMC interrupts on this processor now.
			 */
			ia64_mca_cmc_vector_disable(NULL);
			schedule_work(&cmc_disable_work);

			/*
			 * Corrected errors will still be corrected, but
			 * make sure there's a log somewhere that indicates
			 * something is generating more than we can handle.
			 */
			printk(KERN_WARNING "WARNING: Switching to polling CMC handler; error records may be lost\n");

			mod_timer(&cmc_poll_timer, jiffies + CMC_POLL_INTERVAL);

			/* lock already released, get out now */
			return IRQ_HANDLED;
		} else {
			cmc_history[index++] = now;
			if (index == CMC_HISTORY_LENGTH)
				index = 0;
		}
	}
	spin_unlock(&cmc_history_lock);
	return IRQ_HANDLED;
}

/*
 *  ia64_mca_cmc_int_caller
 *
 * 	Triggered by sw interrupt from CMC polling routine.  Calls
 * 	real interrupt handler and either triggers a sw interrupt
 * 	on the next cpu or does cleanup at the end.
 *
 * Inputs
 *	interrupt number
 *	client data arg ptr
 *	saved registers ptr
 * Outputs
 * 	handled
 */
static irqreturn_t
ia64_mca_cmc_int_caller(int cmc_irq, void *arg, struct pt_regs *ptregs)
{
	static int start_count = -1;
	unsigned int cpuid;

	cpuid = smp_processor_id();

	/* If first cpu, update count */
	if (start_count == -1)
		start_count = IA64_LOG_COUNT(SAL_INFO_TYPE_CMC);

	ia64_mca_cmc_int_handler(cmc_irq, arg, ptregs);

	for (++cpuid ; cpuid < NR_CPUS && !cpu_online(cpuid) ; cpuid++);

	if (cpuid < NR_CPUS) {
		platform_send_ipi(cpuid, IA64_CMCP_VECTOR, IA64_IPI_DM_INT, 0);
	} else {
		/* If no log record, switch out of polling mode */
		if (start_count == IA64_LOG_COUNT(SAL_INFO_TYPE_CMC)) {

			printk(KERN_WARNING "Returning to interrupt driven CMC handler\n");
			schedule_work(&cmc_enable_work);
			cmc_polling_enabled = 0;

		} else {

			mod_timer(&cmc_poll_timer, jiffies + CMC_POLL_INTERVAL);
		}

		start_count = -1;
	}

	return IRQ_HANDLED;
}

/*
 *  ia64_mca_cmc_poll
 *
 *	Poll for Corrected Machine Checks (CMCs)
 *
 * Inputs   :   dummy(unused)
 * Outputs  :   None
 *
 */
static void
ia64_mca_cmc_poll (unsigned long dummy)
{
	/* Trigger a CMC interrupt cascade  */
	platform_send_ipi(first_cpu(cpu_online_map), IA64_CMCP_VECTOR, IA64_IPI_DM_INT, 0);
}

/*
 *  ia64_mca_cpe_int_caller
 *
 * 	Triggered by sw interrupt from CPE polling routine.  Calls
 * 	real interrupt handler and either triggers a sw interrupt
 * 	on the next cpu or does cleanup at the end.
 *
 * Inputs
 *	interrupt number
 *	client data arg ptr
 *	saved registers ptr
 * Outputs
 * 	handled
 */
#ifdef CONFIG_ACPI

static irqreturn_t
ia64_mca_cpe_int_caller(int cpe_irq, void *arg, struct pt_regs *ptregs)
{
	static int start_count = -1;
	static int poll_time = MIN_CPE_POLL_INTERVAL;
	unsigned int cpuid;

	cpuid = smp_processor_id();

	/* If first cpu, update count */
	if (start_count == -1)
		start_count = IA64_LOG_COUNT(SAL_INFO_TYPE_CPE);

	ia64_mca_cpe_int_handler(cpe_irq, arg, ptregs);

	for (++cpuid ; cpuid < NR_CPUS && !cpu_online(cpuid) ; cpuid++);

	if (cpuid < NR_CPUS) {
		platform_send_ipi(cpuid, IA64_CPEP_VECTOR, IA64_IPI_DM_INT, 0);
	} else {
		/*
		 * If a log was recorded, increase our polling frequency,
		 * otherwise, backoff or return to interrupt mode.
		 */
		if (start_count != IA64_LOG_COUNT(SAL_INFO_TYPE_CPE)) {
			poll_time = max(MIN_CPE_POLL_INTERVAL, poll_time / 2);
		} else if (cpe_vector < 0) {
			poll_time = min(MAX_CPE_POLL_INTERVAL, poll_time * 2);
		} else {
			poll_time = MIN_CPE_POLL_INTERVAL;

			printk(KERN_WARNING "Returning to interrupt driven CPE handler\n");
			enable_irq(local_vector_to_irq(IA64_CPE_VECTOR));
			cpe_poll_enabled = 0;
		}

		if (cpe_poll_enabled)
			mod_timer(&cpe_poll_timer, jiffies + poll_time);
		start_count = -1;
	}

	return IRQ_HANDLED;
}

/*
 *  ia64_mca_cpe_poll
 *
 *	Poll for Corrected Platform Errors (CPEs), trigger interrupt
 *	on first cpu, from there it will trickle through all the cpus.
 *
 * Inputs   :   dummy(unused)
 * Outputs  :   None
 *
 */
static void
ia64_mca_cpe_poll (unsigned long dummy)
{
	/* Trigger a CPE interrupt cascade  */
	platform_send_ipi(first_cpu(cpu_online_map), IA64_CPEP_VECTOR, IA64_IPI_DM_INT, 0);
}

#endif /* CONFIG_ACPI */

static int
default_monarch_init_process(struct notifier_block *self, unsigned long val, void *data)
{
	int c;
	struct task_struct *g, *t;
	if (val != DIE_INIT_MONARCH_PROCESS)
		return NOTIFY_DONE;
	printk(KERN_ERR "Processes interrupted by INIT -");
	for_each_online_cpu(c) {
		struct ia64_sal_os_state *s;
		t = __va(__per_cpu_mca[c] + IA64_MCA_CPU_INIT_STACK_OFFSET);
		s = (struct ia64_sal_os_state *)((char *)t + MCA_SOS_OFFSET);
		g = s->prev_task;
		if (g) {
			if (g->pid)
				printk(" %d", g->pid);
			else
				printk(" %d (cpu %d task 0x%p)", g->pid, task_cpu(g), g);
		}
	}
	printk("\n\n");
	if (read_trylock(&tasklist_lock)) {
		do_each_thread (g, t) {
			printk("\nBacktrace of pid %d (%s)\n", t->pid, t->comm);
			show_stack(t, NULL);
		} while_each_thread (g, t);
		read_unlock(&tasklist_lock);
	}
	return NOTIFY_DONE;
}

/*
 * C portion of the OS INIT handler
 *
 * Called from ia64_os_init_dispatch
 *
 * Inputs: pointer to pt_regs where processor info was saved.  SAL/OS state for
 * this event.  This code is used for both monarch and slave INIT events, see
 * sos->monarch.
 *
 * All INIT events switch to the INIT stack and change the previous process to
 * blocked status.  If one of the INIT events is the monarch then we are
 * probably processing the nmi button/command.  Use the monarch cpu to dump all
 * the processes.  The slave INIT events all spin until the monarch cpu
 * returns.  We can also get INIT slave events for MCA, in which case the MCA
 * process is the monarch.
 */

void
ia64_init_handler(struct pt_regs *regs, struct switch_stack *sw,
		  struct ia64_sal_os_state *sos)
{
	static atomic_t slaves;
	static atomic_t monarchs;
	task_t *previous_current;
<<<<<<< HEAD
	int cpu = smp_processor_id(), c;
	struct task_struct *g, *t;
	INC_KDBA_MCA_TRACE();
	KDBA_MCA_TRACE();
=======
	int cpu = smp_processor_id();
>>>>>>> 5666c094

	oops_in_progress = 1;	/* FIXME: make printk NMI/MCA/INIT safe */
	console_loglevel = 15;	/* make sure printks make it to console */

	printk(KERN_INFO "Entered OS INIT handler. PSP=%lx cpu=%d monarch=%ld\n",
		sos->proc_state_param, cpu, sos->monarch);
	salinfo_log_wakeup(SAL_INFO_TYPE_INIT, NULL, 0, 0);

	previous_current = ia64_mca_modify_original_stack(regs, sw, sos, "INIT");
	sos->os_status = IA64_INIT_RESUME;

	/* FIXME: Workaround for broken proms that drive all INIT events as
	 * slaves.  The last slave that enters is promoted to be a monarch.
	 * Remove this code in September 2006, that gives platforms a year to
	 * fix their proms and get their customers updated.
	 */
	if (!sos->monarch && atomic_add_return(1, &slaves) == num_online_cpus()) {
		printk(KERN_WARNING "%s: Promoting cpu %d to monarch.\n",
		       __FUNCTION__, cpu);
		atomic_dec(&slaves);
		sos->monarch = 1;
	}

	/* FIXME: Workaround for broken proms that drive all INIT events as
	 * monarchs.  Second and subsequent monarchs are demoted to slaves.
	 * Remove this code in September 2006, that gives platforms a year to
	 * fix their proms and get their customers updated.
	 */
	if (sos->monarch && atomic_add_return(1, &monarchs) > 1) {
		printk(KERN_WARNING "%s: Demoting cpu %d to slave.\n",
			       __FUNCTION__, cpu);
		atomic_dec(&monarchs);
		sos->monarch = 0;
	}

	if (!sos->monarch) {
		ia64_mc_info.imi_rendez_checkin[cpu] = IA64_MCA_RENDEZ_CHECKIN_INIT;
		while (monarch_cpu == -1)
		       cpu_relax();	/* spin until monarch enters */
<<<<<<< HEAD
#ifdef	CONFIG_KDB
		KDB_ENTER_SLAVE();
#endif	/* CONFIG_KDB */
=======
		if (notify_die(DIE_INIT_SLAVE_ENTER, "INIT", regs, 0, 0, 0)
				== NOTIFY_STOP)
			ia64_mca_spin(__FUNCTION__);
		if (notify_die(DIE_INIT_SLAVE_PROCESS, "INIT", regs, 0, 0, 0)
				== NOTIFY_STOP)
			ia64_mca_spin(__FUNCTION__);
>>>>>>> 5666c094
		while (monarch_cpu != -1)
		       cpu_relax();	/* spin until monarch leaves */
		if (notify_die(DIE_INIT_SLAVE_LEAVE, "INIT", regs, 0, 0, 0)
				== NOTIFY_STOP)
			ia64_mca_spin(__FUNCTION__);
		printk("Slave on cpu %d returning to normal service.\n", cpu);
		set_curr_task(cpu, previous_current);
		ia64_mc_info.imi_rendez_checkin[cpu] = IA64_MCA_RENDEZ_CHECKIN_NOTDONE;
		atomic_dec(&slaves);
		return;
	}

	monarch_cpu = cpu;
	if (notify_die(DIE_INIT_MONARCH_ENTER, "INIT", regs, 0, 0, 0)
			== NOTIFY_STOP)
		ia64_mca_spin(__FUNCTION__);

	/*
	 * Wait for a bit.  On some machines (e.g., HP's zx2000 and zx6000, INIT can be
	 * generated via the BMC's command-line interface, but since the console is on the
	 * same serial line, the user will need some time to switch out of the BMC before
	 * the dump begins.
	 */
	printk("Delaying for 5 seconds...\n");
	udelay(5*1000000);
	ia64_wait_for_slaves(cpu);
<<<<<<< HEAD
	printk(KERN_ERR "Processes interrupted by INIT -");
	for_each_online_cpu(c) {
		struct ia64_sal_os_state *s;
		t = __va(__per_cpu_mca[c] + IA64_MCA_CPU_INIT_STACK_OFFSET);
		s = (struct ia64_sal_os_state *)((char *)t + MCA_SOS_OFFSET);
		g = s->prev_task;
		if (g) {
			if (g->pid)
				printk(" %d", g->pid);
			else
				printk(" %d (cpu %d task 0x%p)", g->pid, task_cpu(g), g);
		}
	}
	printk("\n\n");
#ifdef	CONFIG_KDB
	KDB_FLAG_SET(NOIPI);		/* do not send IPI for MCA/INIT events */
	KDB_ENTER();
	KDB_FLAG_CLEAR(NOIPI);
#else	/* !CONFIG_KDB */
	if (read_trylock(&tasklist_lock)) {
		do_each_thread (g, t) {
			printk("\nBacktrace of pid %d (%s)\n", t->pid, t->comm);
			show_stack(t, NULL);
		} while_each_thread (g, t);
		read_unlock(&tasklist_lock);
	}
#endif	/* CONFIG_KDB */
=======
	/* If nobody intercepts DIE_INIT_MONARCH_PROCESS then we drop through
	 * to default_monarch_init_process() above and just print all the
	 * tasks.
	 */
	if (notify_die(DIE_INIT_MONARCH_PROCESS, "INIT", regs, 0, 0, 0)
			== NOTIFY_STOP)
		ia64_mca_spin(__FUNCTION__);
	if (notify_die(DIE_INIT_MONARCH_LEAVE, "INIT", regs, 0, 0, 0)
			== NOTIFY_STOP)
		ia64_mca_spin(__FUNCTION__);
>>>>>>> 5666c094
	printk("\nINIT dump complete.  Monarch on cpu %d returning to normal service.\n", cpu);
	atomic_dec(&monarchs);
	set_curr_task(cpu, previous_current);
	monarch_cpu = -1;
	DEC_KDBA_MCA_TRACE();
	return;
}

static int __init
ia64_mca_disable_cpe_polling(char *str)
{
	cpe_poll_enabled = 0;
	return 1;
}

__setup("disable_cpe_poll", ia64_mca_disable_cpe_polling);

static struct irqaction cmci_irqaction = {
	.handler =	ia64_mca_cmc_int_handler,
	.flags =	SA_INTERRUPT,
	.name =		"cmc_hndlr"
};

static struct irqaction cmcp_irqaction = {
	.handler =	ia64_mca_cmc_int_caller,
	.flags =	SA_INTERRUPT,
	.name =		"cmc_poll"
};

static struct irqaction mca_rdzv_irqaction = {
	.handler =	ia64_mca_rendez_int_handler,
	.flags =	SA_INTERRUPT,
	.name =		"mca_rdzv"
};

static struct irqaction mca_wkup_irqaction = {
	.handler =	ia64_mca_wakeup_int_handler,
	.flags =	SA_INTERRUPT,
	.name =		"mca_wkup"
};

#ifdef CONFIG_ACPI
static struct irqaction mca_cpe_irqaction = {
	.handler =	ia64_mca_cpe_int_handler,
	.flags =	SA_INTERRUPT,
	.name =		"cpe_hndlr"
};

static struct irqaction mca_cpep_irqaction = {
	.handler =	ia64_mca_cpe_int_caller,
	.flags =	SA_INTERRUPT,
	.name =		"cpe_poll"
};
#endif /* CONFIG_ACPI */

/* Minimal format of the MCA/INIT stacks.  The pseudo processes that run on
 * these stacks can never sleep, they cannot return from the kernel to user
 * space, they do not appear in a normal ps listing.  So there is no need to
 * format most of the fields.
 */

static void
format_mca_init_stack(void *mca_data, unsigned long offset,
		const char *type, int cpu)
{
	struct task_struct *p = (struct task_struct *)((char *)mca_data + offset);
	struct thread_info *ti;
	memset(p, 0, KERNEL_STACK_SIZE);
	ti = (struct thread_info *)((char *)p + IA64_TASK_SIZE);
	ti->flags = _TIF_MCA_INIT;
	ti->preempt_count = 1;
	ti->task = p;
	ti->cpu = cpu;
	p->thread_info = ti;
	p->state = TASK_UNINTERRUPTIBLE;
	__set_bit(cpu, &p->cpus_allowed);
	INIT_LIST_HEAD(&p->tasks);
	p->parent = p->real_parent = p->group_leader = p;
	INIT_LIST_HEAD(&p->children);
	INIT_LIST_HEAD(&p->sibling);
	strncpy(p->comm, type, sizeof(p->comm)-1);
}

/* Do per-CPU MCA-related initialization.  */

void __devinit
ia64_mca_cpu_init(void *cpu_data)
{
	void *pal_vaddr;

	if (smp_processor_id() == 0) {
		void *mca_data;
		int cpu;

		mca_data = alloc_bootmem(sizeof(struct ia64_mca_cpu)
					 * NR_CPUS + KERNEL_STACK_SIZE);
		mca_data = (void *)(((unsigned long)mca_data +
					KERNEL_STACK_SIZE - 1) &
				(-KERNEL_STACK_SIZE));
		for (cpu = 0; cpu < NR_CPUS; cpu++) {
			format_mca_init_stack(mca_data,
					offsetof(struct ia64_mca_cpu, mca_stack),
					"MCA", cpu);
			format_mca_init_stack(mca_data,
					offsetof(struct ia64_mca_cpu, init_stack),
					"INIT", cpu);
			__per_cpu_mca[cpu] = __pa(mca_data);
			mca_data += sizeof(struct ia64_mca_cpu);
		}
	}

	/*
	 * The MCA info structure was allocated earlier and its
	 * physical address saved in __per_cpu_mca[cpu].  Copy that
	 * address * to ia64_mca_data so we can access it as a per-CPU
	 * variable.
	 */
	__get_cpu_var(ia64_mca_data) = __per_cpu_mca[smp_processor_id()];

	/*
	 * Stash away a copy of the PTE needed to map the per-CPU page.
	 * We may need it during MCA recovery.
	 */
	__get_cpu_var(ia64_mca_per_cpu_pte) =
		pte_val(mk_pte_phys(__pa(cpu_data), PAGE_KERNEL));

	/*
	 * Also, stash away a copy of the PAL address and the PTE
	 * needed to map it.
	 */
	pal_vaddr = efi_get_pal_addr();
	if (!pal_vaddr)
		return;
	__get_cpu_var(ia64_mca_pal_base) =
		GRANULEROUNDDOWN((unsigned long) pal_vaddr);
	__get_cpu_var(ia64_mca_pal_pte) = pte_val(mk_pte_phys(__pa(pal_vaddr),
							      PAGE_KERNEL));
}

/*
 * ia64_mca_init
 *
 *  Do all the system level mca specific initialization.
 *
 *	1. Register spinloop and wakeup request interrupt vectors
 *
 *	2. Register OS_MCA handler entry point
 *
 *	3. Register OS_INIT handler entry point
 *
 *  4. Initialize MCA/CMC/INIT related log buffers maintained by the OS.
 *
 *  Note that this initialization is done very early before some kernel
 *  services are available.
 *
 *  Inputs  :   None
 *
 *  Outputs :   None
 */
void __init
ia64_mca_init(void)
{
	ia64_fptr_t *init_hldlr_ptr_monarch = (ia64_fptr_t *)ia64_os_init_dispatch_monarch;
	ia64_fptr_t *init_hldlr_ptr_slave = (ia64_fptr_t *)ia64_os_init_dispatch_slave;
	ia64_fptr_t *mca_hldlr_ptr = (ia64_fptr_t *)ia64_os_mca_dispatch;
	int i;
	s64 rc;
	struct ia64_sal_retval isrv;
	u64 timeout = IA64_MCA_RENDEZ_TIMEOUT;	/* platform specific */
	static struct notifier_block default_init_monarch_nb = {
		.notifier_call = default_monarch_init_process,
		.priority = 0/* we need to notified last */
	};

	IA64_MCA_DEBUG("%s: begin\n", __FUNCTION__);

	/* Clear the Rendez checkin flag for all cpus */
	for(i = 0 ; i < NR_CPUS; i++)
		ia64_mc_info.imi_rendez_checkin[i] = IA64_MCA_RENDEZ_CHECKIN_NOTDONE;

	/*
	 * Register the rendezvous spinloop and wakeup mechanism with SAL
	 */

	/* Register the rendezvous interrupt vector with SAL */
	while (1) {
		isrv = ia64_sal_mc_set_params(SAL_MC_PARAM_RENDEZ_INT,
					      SAL_MC_PARAM_MECHANISM_INT,
					      IA64_MCA_RENDEZ_VECTOR,
					      timeout,
					      SAL_MC_PARAM_RZ_ALWAYS);
		rc = isrv.status;
		if (rc == 0)
			break;
		if (rc == -2) {
			printk(KERN_INFO "Increasing MCA rendezvous timeout from "
				"%ld to %ld milliseconds\n", timeout, isrv.v0);
			timeout = isrv.v0;
#ifdef	CONFIG_KDB
			/* kdb must wait long enough for the MCA timeout to trip
			 * and process.  The MCA timeout is in milliseconds.
			 */
			kdb_wait_for_cpus_secs = max(kdb_wait_for_cpus_secs, (int)(timeout/1000) + 10);
#endif	/* CONFIG_KDB */
			continue;
		}
		printk(KERN_ERR "Failed to register rendezvous interrupt "
		       "with SAL (status %ld)\n", rc);
		return;
	}

	/* Register the wakeup interrupt vector with SAL */
	isrv = ia64_sal_mc_set_params(SAL_MC_PARAM_RENDEZ_WAKEUP,
				      SAL_MC_PARAM_MECHANISM_INT,
				      IA64_MCA_WAKEUP_VECTOR,
				      0, 0);
	rc = isrv.status;
	if (rc) {
		printk(KERN_ERR "Failed to register wakeup interrupt with SAL "
		       "(status %ld)\n", rc);
		return;
	}

	IA64_MCA_DEBUG("%s: registered MCA rendezvous spinloop and wakeup mech.\n", __FUNCTION__);

	ia64_mc_info.imi_mca_handler        = ia64_tpa(mca_hldlr_ptr->fp);
	/*
	 * XXX - disable SAL checksum by setting size to 0; should be
	 *	ia64_tpa(ia64_os_mca_dispatch_end) - ia64_tpa(ia64_os_mca_dispatch);
	 */
	ia64_mc_info.imi_mca_handler_size	= 0;

	/* Register the os mca handler with SAL */
	if ((rc = ia64_sal_set_vectors(SAL_VECTOR_OS_MCA,
				       ia64_mc_info.imi_mca_handler,
				       ia64_tpa(mca_hldlr_ptr->gp),
				       ia64_mc_info.imi_mca_handler_size,
				       0, 0, 0)))
	{
		printk(KERN_ERR "Failed to register OS MCA handler with SAL "
		       "(status %ld)\n", rc);
		return;
	}

	IA64_MCA_DEBUG("%s: registered OS MCA handler with SAL at 0x%lx, gp = 0x%lx\n", __FUNCTION__,
		       ia64_mc_info.imi_mca_handler, ia64_tpa(mca_hldlr_ptr->gp));

	/*
	 * XXX - disable SAL checksum by setting size to 0, should be
	 * size of the actual init handler in mca_asm.S.
	 */
	ia64_mc_info.imi_monarch_init_handler		= ia64_tpa(init_hldlr_ptr_monarch->fp);
	ia64_mc_info.imi_monarch_init_handler_size	= 0;
	ia64_mc_info.imi_slave_init_handler		= ia64_tpa(init_hldlr_ptr_slave->fp);
	ia64_mc_info.imi_slave_init_handler_size	= 0;

	IA64_MCA_DEBUG("%s: OS INIT handler at %lx\n", __FUNCTION__,
		       ia64_mc_info.imi_monarch_init_handler);

	/* Register the os init handler with SAL */
	if ((rc = ia64_sal_set_vectors(SAL_VECTOR_OS_INIT,
				       ia64_mc_info.imi_monarch_init_handler,
				       ia64_tpa(ia64_getreg(_IA64_REG_GP)),
				       ia64_mc_info.imi_monarch_init_handler_size,
				       ia64_mc_info.imi_slave_init_handler,
				       ia64_tpa(ia64_getreg(_IA64_REG_GP)),
				       ia64_mc_info.imi_slave_init_handler_size)))
	{
		printk(KERN_ERR "Failed to register m/s INIT handlers with SAL "
		       "(status %ld)\n", rc);
		return;
	}
	if (register_die_notifier(&default_init_monarch_nb)) {
		printk(KERN_ERR "Failed to register default monarch INIT process\n");
		return;
	}

	IA64_MCA_DEBUG("%s: registered OS INIT handler with SAL\n", __FUNCTION__);

	/*
	 *  Configure the CMCI/P vector and handler. Interrupts for CMC are
	 *  per-processor, so AP CMC interrupts are setup in smp_callin() (smpboot.c).
	 */
	register_percpu_irq(IA64_CMC_VECTOR, &cmci_irqaction);
	register_percpu_irq(IA64_CMCP_VECTOR, &cmcp_irqaction);
	ia64_mca_cmc_vector_setup();       /* Setup vector on BSP */

	/* Setup the MCA rendezvous interrupt vector */
	register_percpu_irq(IA64_MCA_RENDEZ_VECTOR, &mca_rdzv_irqaction);

	/* Setup the MCA wakeup interrupt vector */
	register_percpu_irq(IA64_MCA_WAKEUP_VECTOR, &mca_wkup_irqaction);

#ifdef CONFIG_ACPI
	/* Setup the CPEI/P handler */
	register_percpu_irq(IA64_CPEP_VECTOR, &mca_cpep_irqaction);
#endif

	/* Initialize the areas set aside by the OS to buffer the
	 * platform/processor error states for MCA/INIT/CMC
	 * handling.
	 */
	ia64_log_init(SAL_INFO_TYPE_MCA);
	ia64_log_init(SAL_INFO_TYPE_INIT);
	ia64_log_init(SAL_INFO_TYPE_CMC);
	ia64_log_init(SAL_INFO_TYPE_CPE);

	mca_init = 1;
	printk(KERN_INFO "MCA related initialization done\n");
}

/*
 * ia64_mca_late_init
 *
 *	Opportunity to setup things that require initialization later
 *	than ia64_mca_init.  Setup a timer to poll for CPEs if the
 *	platform doesn't support an interrupt driven mechanism.
 *
 *  Inputs  :   None
 *  Outputs :   Status
 */
static int __init
ia64_mca_late_init(void)
{
	if (!mca_init)
		return 0;

	/* Setup the CMCI/P vector and handler */
	init_timer(&cmc_poll_timer);
	cmc_poll_timer.function = ia64_mca_cmc_poll;

	/* Unmask/enable the vector */
	cmc_polling_enabled = 0;
	schedule_work(&cmc_enable_work);

	IA64_MCA_DEBUG("%s: CMCI/P setup and enabled.\n", __FUNCTION__);

#ifdef CONFIG_ACPI
	/* Setup the CPEI/P vector and handler */
	cpe_vector = acpi_request_vector(ACPI_INTERRUPT_CPEI);
	init_timer(&cpe_poll_timer);
	cpe_poll_timer.function = ia64_mca_cpe_poll;

	{
		irq_desc_t *desc;
		unsigned int irq;

		if (cpe_vector >= 0) {
			/* If platform supports CPEI, enable the irq. */
			cpe_poll_enabled = 0;
			for (irq = 0; irq < NR_IRQS; ++irq)
				if (irq_to_vector(irq) == cpe_vector) {
					desc = irq_descp(irq);
					desc->status |= IRQ_PER_CPU;
					setup_irq(irq, &mca_cpe_irqaction);
				}
			ia64_mca_register_cpev(cpe_vector);
			IA64_MCA_DEBUG("%s: CPEI/P setup and enabled.\n", __FUNCTION__);
		} else {
			/* If platform doesn't support CPEI, get the timer going. */
			if (cpe_poll_enabled) {
				ia64_mca_cpe_poll(0UL);
				IA64_MCA_DEBUG("%s: CPEP setup and enabled.\n", __FUNCTION__);
			}
		}
	}
#endif

	return 0;
}

device_initcall(ia64_mca_late_init);<|MERGE_RESOLUTION|>--- conflicted
+++ resolved
@@ -594,18 +594,16 @@
 	 */
 	ia64_sal_mc_rendez();
 
-<<<<<<< HEAD
 #ifdef	CONFIG_KDB
 	/* We get here when the MCA monarch has entered and has woken up the
 	 * slaves.  Do a KDB rendezvous to meet the monarch cpu.
 	 */
 	KDB_ENTER_SLAVE();
 #endif
-=======
+
 	if (notify_die(DIE_MCA_RENDZVOUS_PROCESS, "MCA", regs, 0, 0, 0)
 			== NOTIFY_STOP)
 		ia64_mca_spin(__FUNCTION__);
->>>>>>> 5666c094
 
 	/* Wait for the monarch cpu to exit. */
 	while (monarch_cpu != -1)
@@ -1302,140 +1300,6 @@
 		}
 	}
 	printk("\n\n");
-	if (read_trylock(&tasklist_lock)) {
-		do_each_thread (g, t) {
-			printk("\nBacktrace of pid %d (%s)\n", t->pid, t->comm);
-			show_stack(t, NULL);
-		} while_each_thread (g, t);
-		read_unlock(&tasklist_lock);
-	}
-	return NOTIFY_DONE;
-}
-
-/*
- * C portion of the OS INIT handler
- *
- * Called from ia64_os_init_dispatch
- *
- * Inputs: pointer to pt_regs where processor info was saved.  SAL/OS state for
- * this event.  This code is used for both monarch and slave INIT events, see
- * sos->monarch.
- *
- * All INIT events switch to the INIT stack and change the previous process to
- * blocked status.  If one of the INIT events is the monarch then we are
- * probably processing the nmi button/command.  Use the monarch cpu to dump all
- * the processes.  The slave INIT events all spin until the monarch cpu
- * returns.  We can also get INIT slave events for MCA, in which case the MCA
- * process is the monarch.
- */
-
-void
-ia64_init_handler(struct pt_regs *regs, struct switch_stack *sw,
-		  struct ia64_sal_os_state *sos)
-{
-	static atomic_t slaves;
-	static atomic_t monarchs;
-	task_t *previous_current;
-<<<<<<< HEAD
-	int cpu = smp_processor_id(), c;
-	struct task_struct *g, *t;
-	INC_KDBA_MCA_TRACE();
-	KDBA_MCA_TRACE();
-=======
-	int cpu = smp_processor_id();
->>>>>>> 5666c094
-
-	oops_in_progress = 1;	/* FIXME: make printk NMI/MCA/INIT safe */
-	console_loglevel = 15;	/* make sure printks make it to console */
-
-	printk(KERN_INFO "Entered OS INIT handler. PSP=%lx cpu=%d monarch=%ld\n",
-		sos->proc_state_param, cpu, sos->monarch);
-	salinfo_log_wakeup(SAL_INFO_TYPE_INIT, NULL, 0, 0);
-
-	previous_current = ia64_mca_modify_original_stack(regs, sw, sos, "INIT");
-	sos->os_status = IA64_INIT_RESUME;
-
-	/* FIXME: Workaround for broken proms that drive all INIT events as
-	 * slaves.  The last slave that enters is promoted to be a monarch.
-	 * Remove this code in September 2006, that gives platforms a year to
-	 * fix their proms and get their customers updated.
-	 */
-	if (!sos->monarch && atomic_add_return(1, &slaves) == num_online_cpus()) {
-		printk(KERN_WARNING "%s: Promoting cpu %d to monarch.\n",
-		       __FUNCTION__, cpu);
-		atomic_dec(&slaves);
-		sos->monarch = 1;
-	}
-
-	/* FIXME: Workaround for broken proms that drive all INIT events as
-	 * monarchs.  Second and subsequent monarchs are demoted to slaves.
-	 * Remove this code in September 2006, that gives platforms a year to
-	 * fix their proms and get their customers updated.
-	 */
-	if (sos->monarch && atomic_add_return(1, &monarchs) > 1) {
-		printk(KERN_WARNING "%s: Demoting cpu %d to slave.\n",
-			       __FUNCTION__, cpu);
-		atomic_dec(&monarchs);
-		sos->monarch = 0;
-	}
-
-	if (!sos->monarch) {
-		ia64_mc_info.imi_rendez_checkin[cpu] = IA64_MCA_RENDEZ_CHECKIN_INIT;
-		while (monarch_cpu == -1)
-		       cpu_relax();	/* spin until monarch enters */
-<<<<<<< HEAD
-#ifdef	CONFIG_KDB
-		KDB_ENTER_SLAVE();
-#endif	/* CONFIG_KDB */
-=======
-		if (notify_die(DIE_INIT_SLAVE_ENTER, "INIT", regs, 0, 0, 0)
-				== NOTIFY_STOP)
-			ia64_mca_spin(__FUNCTION__);
-		if (notify_die(DIE_INIT_SLAVE_PROCESS, "INIT", regs, 0, 0, 0)
-				== NOTIFY_STOP)
-			ia64_mca_spin(__FUNCTION__);
->>>>>>> 5666c094
-		while (monarch_cpu != -1)
-		       cpu_relax();	/* spin until monarch leaves */
-		if (notify_die(DIE_INIT_SLAVE_LEAVE, "INIT", regs, 0, 0, 0)
-				== NOTIFY_STOP)
-			ia64_mca_spin(__FUNCTION__);
-		printk("Slave on cpu %d returning to normal service.\n", cpu);
-		set_curr_task(cpu, previous_current);
-		ia64_mc_info.imi_rendez_checkin[cpu] = IA64_MCA_RENDEZ_CHECKIN_NOTDONE;
-		atomic_dec(&slaves);
-		return;
-	}
-
-	monarch_cpu = cpu;
-	if (notify_die(DIE_INIT_MONARCH_ENTER, "INIT", regs, 0, 0, 0)
-			== NOTIFY_STOP)
-		ia64_mca_spin(__FUNCTION__);
-
-	/*
-	 * Wait for a bit.  On some machines (e.g., HP's zx2000 and zx6000, INIT can be
-	 * generated via the BMC's command-line interface, but since the console is on the
-	 * same serial line, the user will need some time to switch out of the BMC before
-	 * the dump begins.
-	 */
-	printk("Delaying for 5 seconds...\n");
-	udelay(5*1000000);
-	ia64_wait_for_slaves(cpu);
-<<<<<<< HEAD
-	printk(KERN_ERR "Processes interrupted by INIT -");
-	for_each_online_cpu(c) {
-		struct ia64_sal_os_state *s;
-		t = __va(__per_cpu_mca[c] + IA64_MCA_CPU_INIT_STACK_OFFSET);
-		s = (struct ia64_sal_os_state *)((char *)t + MCA_SOS_OFFSET);
-		g = s->prev_task;
-		if (g) {
-			if (g->pid)
-				printk(" %d", g->pid);
-			else
-				printk(" %d (cpu %d task 0x%p)", g->pid, task_cpu(g), g);
-		}
-	}
-	printk("\n\n");
 #ifdef	CONFIG_KDB
 	KDB_FLAG_SET(NOIPI);		/* do not send IPI for MCA/INIT events */
 	KDB_ENTER();
@@ -1449,7 +1313,110 @@
 		read_unlock(&tasklist_lock);
 	}
 #endif	/* CONFIG_KDB */
-=======
+	return NOTIFY_DONE;
+}
+
+/*
+ * C portion of the OS INIT handler
+ *
+ * Called from ia64_os_init_dispatch
+ *
+ * Inputs: pointer to pt_regs where processor info was saved.  SAL/OS state for
+ * this event.  This code is used for both monarch and slave INIT events, see
+ * sos->monarch.
+ *
+ * All INIT events switch to the INIT stack and change the previous process to
+ * blocked status.  If one of the INIT events is the monarch then we are
+ * probably processing the nmi button/command.  Use the monarch cpu to dump all
+ * the processes.  The slave INIT events all spin until the monarch cpu
+ * returns.  We can also get INIT slave events for MCA, in which case the MCA
+ * process is the monarch.
+ */
+
+void
+ia64_init_handler(struct pt_regs *regs, struct switch_stack *sw,
+		  struct ia64_sal_os_state *sos)
+{
+	static atomic_t slaves;
+	static atomic_t monarchs;
+	task_t *previous_current;
+	int cpu = smp_processor_id();
+	INC_KDBA_MCA_TRACE();
+	KDBA_MCA_TRACE();
+
+	oops_in_progress = 1;	/* FIXME: make printk NMI/MCA/INIT safe */
+	console_loglevel = 15;	/* make sure printks make it to console */
+
+	printk(KERN_INFO "Entered OS INIT handler. PSP=%lx cpu=%d monarch=%ld\n",
+		sos->proc_state_param, cpu, sos->monarch);
+	salinfo_log_wakeup(SAL_INFO_TYPE_INIT, NULL, 0, 0);
+
+	previous_current = ia64_mca_modify_original_stack(regs, sw, sos, "INIT");
+	sos->os_status = IA64_INIT_RESUME;
+
+	/* FIXME: Workaround for broken proms that drive all INIT events as
+	 * slaves.  The last slave that enters is promoted to be a monarch.
+	 * Remove this code in September 2006, that gives platforms a year to
+	 * fix their proms and get their customers updated.
+	 */
+	if (!sos->monarch && atomic_add_return(1, &slaves) == num_online_cpus()) {
+		printk(KERN_WARNING "%s: Promoting cpu %d to monarch.\n",
+		       __FUNCTION__, cpu);
+		atomic_dec(&slaves);
+		sos->monarch = 1;
+	}
+
+	/* FIXME: Workaround for broken proms that drive all INIT events as
+	 * monarchs.  Second and subsequent monarchs are demoted to slaves.
+	 * Remove this code in September 2006, that gives platforms a year to
+	 * fix their proms and get their customers updated.
+	 */
+	if (sos->monarch && atomic_add_return(1, &monarchs) > 1) {
+		printk(KERN_WARNING "%s: Demoting cpu %d to slave.\n",
+			       __FUNCTION__, cpu);
+		atomic_dec(&monarchs);
+		sos->monarch = 0;
+	}
+
+	if (!sos->monarch) {
+		ia64_mc_info.imi_rendez_checkin[cpu] = IA64_MCA_RENDEZ_CHECKIN_INIT;
+		while (monarch_cpu == -1)
+		       cpu_relax();	/* spin until monarch enters */
+#ifdef	CONFIG_KDB
+		KDB_ENTER_SLAVE();
+#endif	/* CONFIG_KDB */
+		if (notify_die(DIE_INIT_SLAVE_ENTER, "INIT", regs, 0, 0, 0)
+				== NOTIFY_STOP)
+			ia64_mca_spin(__FUNCTION__);
+		if (notify_die(DIE_INIT_SLAVE_PROCESS, "INIT", regs, 0, 0, 0)
+				== NOTIFY_STOP)
+			ia64_mca_spin(__FUNCTION__);
+		while (monarch_cpu != -1)
+		       cpu_relax();	/* spin until monarch leaves */
+		if (notify_die(DIE_INIT_SLAVE_LEAVE, "INIT", regs, 0, 0, 0)
+				== NOTIFY_STOP)
+			ia64_mca_spin(__FUNCTION__);
+		printk("Slave on cpu %d returning to normal service.\n", cpu);
+		set_curr_task(cpu, previous_current);
+		ia64_mc_info.imi_rendez_checkin[cpu] = IA64_MCA_RENDEZ_CHECKIN_NOTDONE;
+		atomic_dec(&slaves);
+		return;
+	}
+
+	monarch_cpu = cpu;
+	if (notify_die(DIE_INIT_MONARCH_ENTER, "INIT", regs, 0, 0, 0)
+			== NOTIFY_STOP)
+		ia64_mca_spin(__FUNCTION__);
+
+	/*
+	 * Wait for a bit.  On some machines (e.g., HP's zx2000 and zx6000, INIT can be
+	 * generated via the BMC's command-line interface, but since the console is on the
+	 * same serial line, the user will need some time to switch out of the BMC before
+	 * the dump begins.
+	 */
+	printk("Delaying for 5 seconds...\n");
+	udelay(5*1000000);
+	ia64_wait_for_slaves(cpu);
 	/* If nobody intercepts DIE_INIT_MONARCH_PROCESS then we drop through
 	 * to default_monarch_init_process() above and just print all the
 	 * tasks.
@@ -1460,7 +1427,6 @@
 	if (notify_die(DIE_INIT_MONARCH_LEAVE, "INIT", regs, 0, 0, 0)
 			== NOTIFY_STOP)
 		ia64_mca_spin(__FUNCTION__);
->>>>>>> 5666c094
 	printk("\nINIT dump complete.  Monarch on cpu %d returning to normal service.\n", cpu);
 	atomic_dec(&monarchs);
 	set_curr_task(cpu, previous_current);
