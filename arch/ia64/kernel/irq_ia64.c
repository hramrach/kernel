--- conflicted
+++ resolved
@@ -344,11 +344,7 @@
 
 		desc = irq_desc + irq;
 		cfg = irq_cfg + irq;
-<<<<<<< HEAD
-		atomic_spin_lock(&desc->lock);
-=======
 		raw_spin_lock(&desc->lock);
->>>>>>> 4ec62b2b
 		if (!cfg->move_cleanup_count)
 			goto unlock;
 
@@ -361,11 +357,7 @@
 		spin_unlock_irqrestore(&vector_lock, flags);
 		cfg->move_cleanup_count--;
 	unlock:
-<<<<<<< HEAD
-		atomic_spin_unlock(&desc->lock);
-=======
 		raw_spin_unlock(&desc->lock);
->>>>>>> 4ec62b2b
 	}
 	return IRQ_HANDLED;
 }
