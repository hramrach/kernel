--- conflicted
+++ resolved
@@ -227,15 +227,6 @@
 		 unsigned long arg4, unsigned long arg5, unsigned long arg6, unsigned long arg7,
 		 unsigned long stack)
 {
-<<<<<<< HEAD
-#if 0
-	struct pt_regs *regs = (struct pt_regs *) &stack;
-
-	printk(KERN_DEBUG "%s(%d): <sc%ld(%lx,%lx,%lx,%lx)>\n", current->comm, current->pid,
-	       regs->r15, arg0, arg1, arg2, arg3);
-#endif
-=======
->>>>>>> a3d93eb3
 	return -ENOSYS;
 }
 
