--- conflicted
+++ resolved
@@ -20,42 +20,17 @@
 extern void die (char *, struct pt_regs *, long);
 
 #ifdef CONFIG_KPROBES
-<<<<<<< HEAD
-struct notifier_block *notify_page_fault_chain;
-static DEFINE_SPINLOCK(page_fault_notifier_lock);
-=======
 ATOMIC_NOTIFIER_HEAD(notify_page_fault_chain);
->>>>>>> 120bda20
 
 /* Hook to register for page fault notifications */
 int register_page_fault_notifier(struct notifier_block *nb)
 {
-<<<<<<< HEAD
-	unsigned long flags;
-	int err = 0;
-
-	spin_lock_irqsave(&page_fault_notifier_lock, flags);
-	err = notifier_chain_register(&notify_page_fault_chain, nb);
-	spin_unlock_irqrestore(&page_fault_notifier_lock, flags);
-	return err;
-=======
 	return atomic_notifier_chain_register(&notify_page_fault_chain, nb);
->>>>>>> 120bda20
 }
 
 int unregister_page_fault_notifier(struct notifier_block *nb)
 {
-<<<<<<< HEAD
-	unsigned long flags;
-	int err = 0;
-
-	spin_lock_irqsave(&page_fault_notifier_lock, flags);
-	err = notifier_chain_unregister(&notify_page_fault_chain, nb);
-	spin_unlock_irqrestore(&page_fault_notifier_lock, flags);
-	return err;
-=======
 	return atomic_notifier_chain_unregister(&notify_page_fault_chain, nb);
->>>>>>> 120bda20
 }
 
 static inline int notify_page_fault(enum die_val val, const char *str,
@@ -68,11 +43,7 @@
 		.trapnr = trap,
 		.signr = sig
 	};
-<<<<<<< HEAD
-	return notifier_call_chain(&notify_page_fault_chain, val, &args);
-=======
 	return atomic_notifier_call_chain(&notify_page_fault_chain, val, &args);
->>>>>>> 120bda20
 }
 #else
 static inline int notify_page_fault(enum die_val val, const char *str,
