# SPDX-License-Identifier: GPL-2.0-only
#
# For a description of the syntax of this configuration file,
# see Documentation/kbuild/kconfig-language.rst.
#

config 64BIT
	bool

config 32BIT
	bool

config RISCV
	def_bool y
	# even on 32-bit, physical (and DMA) addresses are > 32-bits
	select PHYS_ADDR_T_64BIT
	select OF
	select OF_EARLY_FLATTREE
	select OF_IRQ
	select ARCH_HAS_BINFMT_FLAT
	select ARCH_WANT_FRAME_POINTERS
	select CLONE_BACKWARDS
	select COMMON_CLK
	select GENERIC_CLOCKEVENTS
	select GENERIC_CPU_DEVICES
	select GENERIC_IRQ_SHOW
	select GENERIC_PCI_IOMAP
	select GENERIC_SCHED_CLOCK
	select GENERIC_STRNCPY_FROM_USER if MMU
	select GENERIC_STRNLEN_USER if MMU
	select GENERIC_SMP_IDLE_THREAD
	select GENERIC_ATOMIC64 if !64BIT
	select GENERIC_IOREMAP
	select HAVE_ARCH_AUDITSYSCALL
	select HAVE_ARCH_SECCOMP_FILTER
	select HAVE_ASM_MODVERSIONS
	select HAVE_MEMBLOCK_NODE_MAP
	select HAVE_DMA_CONTIGUOUS if MMU
	select HAVE_FUTEX_CMPXCHG if FUTEX
	select HAVE_PERF_EVENTS
	select HAVE_PERF_REGS
	select HAVE_PERF_USER_STACK_DUMP
	select HAVE_SYSCALL_TRACEPOINTS
	select IRQ_DOMAIN
	select SPARSE_IRQ
	select SYSCTL_EXCEPTION_TRACE
	select HAVE_ARCH_TRACEHOOK
	select HAVE_PCI
	select MODULES_USE_ELF_RELA if MODULES
	select MODULE_SECTIONS if MODULES
	select THREAD_INFO_IN_TASK
	select PCI_DOMAINS_GENERIC if PCI
	select PCI_MSI if PCI
	select RISCV_TIMER
	select UACCESS_MEMCPY if !MMU
	select GENERIC_IRQ_MULTI_HANDLER
	select GENERIC_ARCH_TOPOLOGY if SMP
	select ARCH_HAS_PTE_SPECIAL
	select ARCH_HAS_MMIOWB
	select HAVE_EBPF_JIT if 64BIT
	select EDAC_SUPPORT
	select ARCH_HAS_GIGANTIC_PAGE
	select ARCH_WANT_HUGE_PMD_SHARE if 64BIT
	select SPARSEMEM_STATIC if 32BIT
	select ARCH_WANT_DEFAULT_TOPDOWN_MMAP_LAYOUT if MMU
<<<<<<< HEAD
	select HAVE_ARCH_MMAP_RND_BITS
=======
	select HAVE_ARCH_MMAP_RND_BITS if MMU
	select ARCH_HAS_GCOV_PROFILE_ALL
>>>>>>> 0d3821eb
	select HAVE_COPY_THREAD_TLS

config ARCH_MMAP_RND_BITS_MIN
	default 18 if 64BIT
	default 8

# max bits determined by the following formula:
#  VA_BITS - PAGE_SHIFT - 3
config ARCH_MMAP_RND_BITS_MAX
	default 24 if 64BIT # SV39 based
	default 17

# set if we run in machine mode, cleared if we run in supervisor mode
config RISCV_M_MODE
	bool
	default !MMU

# set if we are running in S-mode and can use SBI calls
config RISCV_SBI
	bool
	depends on !RISCV_M_MODE
	default y

config MMU
	bool "MMU-based Paged Memory Management Support"
	default y
	help
	  Select if you want MMU-based virtualised addressing space
	  support by paged memory management. If unsure, say 'Y'.

config ZONE_DMA32
	bool
	default y if 64BIT

config VA_BITS
	int
	default 32 if 32BIT
	default 39 if 64BIT

config PA_BITS
	int
	default 34 if 32BIT
	default 56 if 64BIT

config PAGE_OFFSET
	hex
	default 0xC0000000 if 32BIT && MAXPHYSMEM_2GB
	default 0x80000000 if 64BIT && !MMU
	default 0xffffffff80000000 if 64BIT && MAXPHYSMEM_2GB
	default 0xffffffe000000000 if 64BIT && MAXPHYSMEM_128GB

config ARCH_FLATMEM_ENABLE
	def_bool y

config ARCH_SPARSEMEM_ENABLE
	def_bool y
	select SPARSEMEM_VMEMMAP_ENABLE

config ARCH_SELECT_MEMORY_MODEL
	def_bool ARCH_SPARSEMEM_ENABLE

config ARCH_WANT_GENERAL_HUGETLB
	def_bool y

config SYS_SUPPORTS_HUGETLBFS
	def_bool y

config STACKTRACE_SUPPORT
	def_bool y

config TRACE_IRQFLAGS_SUPPORT
	def_bool y

config GENERIC_BUG
	def_bool y
	depends on BUG
	select GENERIC_BUG_RELATIVE_POINTERS if 64BIT

config GENERIC_BUG_RELATIVE_POINTERS
	bool

config GENERIC_CALIBRATE_DELAY
	def_bool y

config GENERIC_CSUM
	def_bool y

config GENERIC_HWEIGHT
	def_bool y

config FIX_EARLYCON_MEM
	def_bool MMU

config PGTABLE_LEVELS
	int
	default 3 if 64BIT
	default 2

source "arch/riscv/Kconfig.socs"

menu "Platform type"

choice
	prompt "Base ISA"
	default ARCH_RV64I
	help
	  This selects the base ISA that this kernel will target and must match
	  the target platform.

config ARCH_RV32I
	bool "RV32I"
	select 32BIT
	select GENERIC_LIB_ASHLDI3
	select GENERIC_LIB_ASHRDI3
	select GENERIC_LIB_LSHRDI3
	select GENERIC_LIB_UCMPDI2
	select MMU

config ARCH_RV64I
	bool "RV64I"
	select 64BIT
	select ARCH_SUPPORTS_INT128 if CC_HAS_INT128 && GCC_VERSION >= 50000
	select HAVE_FUNCTION_TRACER
	select HAVE_FUNCTION_GRAPH_TRACER
	select HAVE_FTRACE_MCOUNT_RECORD
	select HAVE_DYNAMIC_FTRACE if MMU
	select HAVE_DYNAMIC_FTRACE_WITH_REGS if HAVE_DYNAMIC_FTRACE
	select SWIOTLB if MMU

endchoice

# We must be able to map all physical memory into the kernel, but the compiler
# is still a bit more efficient when generating code if it's setup in a manner
# such that it can only map 2GiB of memory.
choice
	prompt "Kernel Code Model"
	default CMODEL_MEDLOW if 32BIT
	default CMODEL_MEDANY if 64BIT

	config CMODEL_MEDLOW
		bool "medium low code model"
	config CMODEL_MEDANY
		bool "medium any code model"
endchoice

config MODULE_SECTIONS
	bool
	select HAVE_MOD_ARCH_SPECIFIC

choice
	prompt "Maximum Physical Memory"
	default MAXPHYSMEM_2GB if 32BIT
	default MAXPHYSMEM_2GB if 64BIT && CMODEL_MEDLOW
	default MAXPHYSMEM_128GB if 64BIT && CMODEL_MEDANY

	config MAXPHYSMEM_2GB
		bool "2GiB"
	config MAXPHYSMEM_128GB
		depends on 64BIT && CMODEL_MEDANY
		bool "128GiB"
endchoice


config SMP
	bool "Symmetric Multi-Processing"
	help
	  This enables support for systems with more than one CPU.  If
	  you say N here, the kernel will run on single and
	  multiprocessor machines, but will use only one CPU of a
	  multiprocessor machine. If you say Y here, the kernel will run
	  on many, but not all, single processor machines. On a single
	  processor machine, the kernel will run faster if you say N
	  here.

	  If you don't know what to do here, say N.

config NR_CPUS
	int "Maximum number of CPUs (2-32)"
	range 2 32
	depends on SMP
	default "8"

choice
	prompt "CPU Tuning"
	default TUNE_GENERIC

config TUNE_GENERIC
	bool "generic"

endchoice

config RISCV_ISA_C
	bool "Emit compressed instructions when building Linux"
	default y
	help
	   Adds "C" to the ISA subsets that the toolchain is allowed to emit
	   when building Linux, which results in compressed instructions in the
	   Linux binary.

	   If you don't know what to do here, say Y.

menu "supported PMU type"
	depends on PERF_EVENTS

config RISCV_BASE_PMU
	bool "Base Performance Monitoring Unit"
	def_bool y
	help
	  A base PMU that serves as a reference implementation and has limited
	  feature of perf.  It can run on any RISC-V machines so serves as the
	  fallback, but this option can also be disable to reduce kernel size.

endmenu

config FPU
	bool "FPU support"
	default y
	help
	  Say N here if you want to disable all floating-point related procedure
	  in the kernel.

	  If you don't know what to do here, say Y.

endmenu

menu "Kernel features"

source "kernel/Kconfig.hz"

config SECCOMP
	bool "Enable seccomp to safely compute untrusted bytecode"
	help
	  This kernel feature is useful for number crunching applications
	  that may need to compute untrusted bytecode during their
	  execution. By using pipes or other transports made available to
	  the process as file descriptors supporting the read/write
	  syscalls, it's possible to isolate those applications in
	  their own address space using seccomp. Once seccomp is
	  enabled via prctl(PR_SET_SECCOMP), it cannot be disabled
	  and the task is only allowed to execute a few safe syscalls
	  defined by each seccomp mode.

endmenu

menu "Boot options"

config CMDLINE
	string "Built-in kernel command line"
	help
	  For most platforms, the arguments for the kernel's command line
	  are provided at run-time, during boot. However, there are cases
	  where either no arguments are being provided or the provided
	  arguments are insufficient or even invalid.

	  When that occurs, it is possible to define a built-in command
	  line here and choose how the kernel should use it later on.

choice
	prompt "Built-in command line usage" if CMDLINE != ""
	default CMDLINE_FALLBACK
	help
	  Choose how the kernel will handle the provided built-in command
	  line.

config CMDLINE_FALLBACK
	bool "Use bootloader kernel arguments if available"
	help
	  Use the built-in command line as fallback in case we get nothing
	  during boot. This is the default behaviour.

config CMDLINE_EXTEND
	bool "Extend bootloader kernel arguments"
	help
	  The command-line arguments provided during boot will be
	  appended to the built-in command line. This is useful in
	  cases where the provided arguments are insufficient and
	  you don't want to or cannot modify them.


config CMDLINE_FORCE
	bool "Always use the default kernel command string"
	help
	  Always use the built-in command line, even if we get one during
	  boot. This is useful in case you need to override the provided
	  command line on systems where you don't have or want control
	  over it.

endchoice

endmenu

menu "Power management options"

source "kernel/power/Kconfig"

endmenu<|MERGE_RESOLUTION|>--- conflicted
+++ resolved
@@ -63,12 +63,8 @@
 	select ARCH_WANT_HUGE_PMD_SHARE if 64BIT
 	select SPARSEMEM_STATIC if 32BIT
 	select ARCH_WANT_DEFAULT_TOPDOWN_MMAP_LAYOUT if MMU
-<<<<<<< HEAD
-	select HAVE_ARCH_MMAP_RND_BITS
-=======
 	select HAVE_ARCH_MMAP_RND_BITS if MMU
 	select ARCH_HAS_GCOV_PROFILE_ALL
->>>>>>> 0d3821eb
 	select HAVE_COPY_THREAD_TLS
 
 config ARCH_MMAP_RND_BITS_MIN
