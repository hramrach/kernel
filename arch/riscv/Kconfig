# SPDX-License-Identifier: GPL-2.0-only
#
# For a description of the syntax of this configuration file,
# see Documentation/kbuild/kconfig-language.rst.
#

config 64BIT
	bool

config 32BIT
	bool

config RISCV
	def_bool y
	select ARCH_CLOCKSOURCE_INIT
	select ARCH_SUPPORTS_ATOMIC_RMW
<<<<<<< HEAD
	select ARCH_SUPPORTS_DEBUG_PAGEALLOC if MMU
=======
	select ARCH_STACKWALK
>>>>>>> 7d95a88f
	select ARCH_HAS_BINFMT_FLAT
	select ARCH_HAS_DEBUG_VM_PGTABLE
	select ARCH_HAS_DEBUG_VIRTUAL if MMU
	select ARCH_HAS_DEBUG_WX
	select ARCH_HAS_GCOV_PROFILE_ALL
	select ARCH_HAS_GIGANTIC_PAGE
	select ARCH_HAS_KCOV
	select ARCH_HAS_MMIOWB
	select ARCH_HAS_PTE_SPECIAL
	select ARCH_HAS_SET_DIRECT_MAP
	select ARCH_HAS_SET_MEMORY
	select ARCH_HAS_STRICT_KERNEL_RWX if MMU
	select ARCH_OPTIONAL_KERNEL_RWX if ARCH_HAS_STRICT_KERNEL_RWX
	select ARCH_OPTIONAL_KERNEL_RWX_DEFAULT
	select ARCH_WANT_DEFAULT_TOPDOWN_MMAP_LAYOUT if MMU
	select ARCH_WANT_FRAME_POINTERS
	select ARCH_WANT_HUGE_PMD_SHARE if 64BIT
	select CLONE_BACKWARDS
	select CLINT_TIMER if !MMU
	select COMMON_CLK
	select EDAC_SUPPORT
	select GENERIC_ARCH_TOPOLOGY if SMP
	select GENERIC_ATOMIC64 if !64BIT
	select GENERIC_EARLY_IOREMAP
	select GENERIC_GETTIMEOFDAY if HAVE_GENERIC_VDSO
	select GENERIC_IOREMAP
	select GENERIC_IRQ_MULTI_HANDLER
	select GENERIC_IRQ_SHOW
	select GENERIC_LIB_DEVMEM_IS_ALLOWED
	select GENERIC_PCI_IOMAP
	select GENERIC_PTDUMP if MMU
	select GENERIC_SCHED_CLOCK
	select GENERIC_SMP_IDLE_THREAD
	select GENERIC_STRNCPY_FROM_USER if MMU
	select GENERIC_STRNLEN_USER if MMU
	select GENERIC_TIME_VSYSCALL if MMU && 64BIT
	select HANDLE_DOMAIN_IRQ
	select HAVE_ARCH_AUDITSYSCALL
	select HAVE_ARCH_JUMP_LABEL
	select HAVE_ARCH_JUMP_LABEL_RELATIVE
	select HAVE_ARCH_KASAN if MMU && 64BIT
	select HAVE_ARCH_KGDB
	select HAVE_ARCH_KGDB_QXFER_PKT
	select HAVE_ARCH_MMAP_RND_BITS if MMU
	select HAVE_ARCH_SECCOMP_FILTER
	select HAVE_ARCH_TRACEHOOK
	select HAVE_ASM_MODVERSIONS
	select HAVE_CONTEXT_TRACKING
	select HAVE_DEBUG_KMEMLEAK
	select HAVE_DMA_CONTIGUOUS if MMU
	select HAVE_EBPF_JIT if MMU
	select HAVE_FUTEX_CMPXCHG if FUTEX
	select HAVE_GCC_PLUGINS
	select HAVE_GENERIC_VDSO if MMU && 64BIT
	select HAVE_IRQ_TIME_ACCOUNTING
	select HAVE_PCI
	select HAVE_PERF_EVENTS
	select HAVE_PERF_REGS
	select HAVE_PERF_USER_STACK_DUMP
	select HAVE_STACKPROTECTOR
	select HAVE_SYSCALL_TRACEPOINTS
	select IRQ_DOMAIN
	select MODULES_USE_ELF_RELA if MODULES
	select MODULE_SECTIONS if MODULES
	select OF
	select OF_EARLY_FLATTREE
	select OF_IRQ
	select PCI_DOMAINS_GENERIC if PCI
	select PCI_MSI if PCI
	select RISCV_INTC
	select RISCV_TIMER if RISCV_SBI
	select SPARSEMEM_STATIC if 32BIT
	select SPARSE_IRQ
	select SYSCTL_EXCEPTION_TRACE
	select THREAD_INFO_IN_TASK
	select UACCESS_MEMCPY if !MMU

config ARCH_MMAP_RND_BITS_MIN
	default 18 if 64BIT
	default 8

# max bits determined by the following formula:
#  VA_BITS - PAGE_SHIFT - 3
config ARCH_MMAP_RND_BITS_MAX
	default 24 if 64BIT # SV39 based
	default 17

# set if we run in machine mode, cleared if we run in supervisor mode
config RISCV_M_MODE
	bool
	default !MMU

# set if we are running in S-mode and can use SBI calls
config RISCV_SBI
	bool
	depends on !RISCV_M_MODE
	default y

config MMU
	bool "MMU-based Paged Memory Management Support"
	default y
	help
	  Select if you want MMU-based virtualised addressing space
	  support by paged memory management. If unsure, say 'Y'.

config ZONE_DMA32
	bool
	default y if 64BIT

config VA_BITS
	int
	default 32 if 32BIT
	default 39 if 64BIT

config PA_BITS
	int
	default 34 if 32BIT
	default 56 if 64BIT

config PAGE_OFFSET
	hex
	default 0xC0000000 if 32BIT && MAXPHYSMEM_2GB
	default 0x80000000 if 64BIT && !MMU
	default 0xffffffff80000000 if 64BIT && MAXPHYSMEM_2GB
	default 0xffffffe000000000 if 64BIT && MAXPHYSMEM_128GB

config ARCH_FLATMEM_ENABLE
	def_bool y

config ARCH_SPARSEMEM_ENABLE
	def_bool y
	depends on MMU
	select SPARSEMEM_VMEMMAP_ENABLE

config ARCH_SELECT_MEMORY_MODEL
	def_bool ARCH_SPARSEMEM_ENABLE

config ARCH_WANT_GENERAL_HUGETLB
	def_bool y

config SYS_SUPPORTS_HUGETLBFS
	depends on MMU
	def_bool y

config STACKTRACE_SUPPORT
	def_bool y

config TRACE_IRQFLAGS_SUPPORT
	def_bool y

config GENERIC_BUG
	def_bool y
	depends on BUG
	select GENERIC_BUG_RELATIVE_POINTERS if 64BIT

config GENERIC_BUG_RELATIVE_POINTERS
	bool

config GENERIC_CALIBRATE_DELAY
	def_bool y

config GENERIC_CSUM
	def_bool y

config GENERIC_HWEIGHT
	def_bool y

config FIX_EARLYCON_MEM
	def_bool MMU

config PGTABLE_LEVELS
	int
	default 3 if 64BIT
	default 2

config LOCKDEP_SUPPORT
	def_bool y

source "arch/riscv/Kconfig.socs"

menu "Platform type"

choice
	prompt "Base ISA"
	default ARCH_RV64I
	help
	  This selects the base ISA that this kernel will target and must match
	  the target platform.

config ARCH_RV32I
	bool "RV32I"
	select 32BIT
	select GENERIC_LIB_ASHLDI3
	select GENERIC_LIB_ASHRDI3
	select GENERIC_LIB_LSHRDI3
	select GENERIC_LIB_UCMPDI2
	select MMU

config ARCH_RV64I
	bool "RV64I"
	select 64BIT
	select ARCH_SUPPORTS_INT128 if CC_HAS_INT128 && GCC_VERSION >= 50000
	select HAVE_DYNAMIC_FTRACE if MMU
	select HAVE_DYNAMIC_FTRACE_WITH_REGS if HAVE_DYNAMIC_FTRACE
	select HAVE_FTRACE_MCOUNT_RECORD
	select HAVE_FUNCTION_GRAPH_TRACER
	select HAVE_FUNCTION_TRACER
	select SWIOTLB if MMU

endchoice

# We must be able to map all physical memory into the kernel, but the compiler
# is still a bit more efficient when generating code if it's setup in a manner
# such that it can only map 2GiB of memory.
choice
	prompt "Kernel Code Model"
	default CMODEL_MEDLOW if 32BIT
	default CMODEL_MEDANY if 64BIT

	config CMODEL_MEDLOW
		bool "medium low code model"
	config CMODEL_MEDANY
		bool "medium any code model"
endchoice

config MODULE_SECTIONS
	bool
	select HAVE_MOD_ARCH_SPECIFIC

choice
	prompt "Maximum Physical Memory"
	default MAXPHYSMEM_2GB if 32BIT
	default MAXPHYSMEM_2GB if 64BIT && CMODEL_MEDLOW
	default MAXPHYSMEM_128GB if 64BIT && CMODEL_MEDANY

	config MAXPHYSMEM_2GB
		bool "2GiB"
	config MAXPHYSMEM_128GB
		depends on 64BIT && CMODEL_MEDANY
		bool "128GiB"
endchoice


config SMP
	bool "Symmetric Multi-Processing"
	help
	  This enables support for systems with more than one CPU.  If
	  you say N here, the kernel will run on single and
	  multiprocessor machines, but will use only one CPU of a
	  multiprocessor machine. If you say Y here, the kernel will run
	  on many, but not all, single processor machines. On a single
	  processor machine, the kernel will run faster if you say N
	  here.

	  If you don't know what to do here, say N.

config NR_CPUS
	int "Maximum number of CPUs (2-32)"
	range 2 32
	depends on SMP
	default "8"

config HOTPLUG_CPU
	bool "Support for hot-pluggable CPUs"
	depends on SMP
	select GENERIC_IRQ_MIGRATION
	help

	  Say Y here to experiment with turning CPUs off and on.  CPUs
	  can be controlled through /sys/devices/system/cpu.

	  Say N if you want to disable CPU hotplug.

choice
	prompt "CPU Tuning"
	default TUNE_GENERIC

config TUNE_GENERIC
	bool "generic"

endchoice

config RISCV_ISA_C
	bool "Emit compressed instructions when building Linux"
	default y
	help
	   Adds "C" to the ISA subsets that the toolchain is allowed to emit
	   when building Linux, which results in compressed instructions in the
	   Linux binary.

	   If you don't know what to do here, say Y.

menu "supported PMU type"
	depends on PERF_EVENTS

config RISCV_BASE_PMU
	bool "Base Performance Monitoring Unit"
	def_bool y
	help
	  A base PMU that serves as a reference implementation and has limited
	  feature of perf.  It can run on any RISC-V machines so serves as the
	  fallback, but this option can also be disable to reduce kernel size.

endmenu

config FPU
	bool "FPU support"
	default y
	help
	  Say N here if you want to disable all floating-point related procedure
	  in the kernel.

	  If you don't know what to do here, say Y.

endmenu

menu "Kernel features"

source "kernel/Kconfig.hz"

config RISCV_SBI_V01
	bool "SBI v0.1 support"
	default y
	depends on RISCV_SBI
	help
	  This config allows kernel to use SBI v0.1 APIs. This will be
	  deprecated in future once legacy M-mode software are no longer in use.
endmenu

menu "Boot options"

config CMDLINE
	string "Built-in kernel command line"
	help
	  For most platforms, the arguments for the kernel's command line
	  are provided at run-time, during boot. However, there are cases
	  where either no arguments are being provided or the provided
	  arguments are insufficient or even invalid.

	  When that occurs, it is possible to define a built-in command
	  line here and choose how the kernel should use it later on.

choice
	prompt "Built-in command line usage" if CMDLINE != ""
	default CMDLINE_FALLBACK
	help
	  Choose how the kernel will handle the provided built-in command
	  line.

config CMDLINE_FALLBACK
	bool "Use bootloader kernel arguments if available"
	help
	  Use the built-in command line as fallback in case we get nothing
	  during boot. This is the default behaviour.

config CMDLINE_EXTEND
	bool "Extend bootloader kernel arguments"
	help
	  The command-line arguments provided during boot will be
	  appended to the built-in command line. This is useful in
	  cases where the provided arguments are insufficient and
	  you don't want to or cannot modify them.


config CMDLINE_FORCE
	bool "Always use the default kernel command string"
	help
	  Always use the built-in command line, even if we get one during
	  boot. This is useful in case you need to override the provided
	  command line on systems where you don't have or want control
	  over it.

endchoice

config EFI_STUB
	bool

config EFI
	bool "UEFI runtime support"
	depends on OF
	select LIBFDT
	select UCS2_STRING
	select EFI_PARAMS_FROM_FDT
	select EFI_STUB
	select EFI_GENERIC_STUB
	select EFI_RUNTIME_WRAPPERS
	select RISCV_ISA_C
	depends on MMU
	default y
	help
	  This option provides support for runtime services provided
	  by UEFI firmware (such as non-volatile variables, realtime
	  clock, and platform reset). A UEFI stub is also provided to
	  allow the kernel to be booted as an EFI application. This
	  is only useful on systems that have UEFI firmware.

endmenu

config BUILTIN_DTB
	def_bool n
	depends on RISCV_M_MODE
	depends on OF

menu "Power management options"

source "kernel/power/Kconfig"

endmenu

source "drivers/firmware/Kconfig"<|MERGE_RESOLUTION|>--- conflicted
+++ resolved
@@ -14,11 +14,8 @@
 	def_bool y
 	select ARCH_CLOCKSOURCE_INIT
 	select ARCH_SUPPORTS_ATOMIC_RMW
-<<<<<<< HEAD
 	select ARCH_SUPPORTS_DEBUG_PAGEALLOC if MMU
-=======
 	select ARCH_STACKWALK
->>>>>>> 7d95a88f
 	select ARCH_HAS_BINFMT_FLAT
 	select ARCH_HAS_DEBUG_VM_PGTABLE
 	select ARCH_HAS_DEBUG_VIRTUAL if MMU
