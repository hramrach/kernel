/*
 * This file is subject to the terms and conditions of the GNU General Public
 * License.  See the file "COPYING" in the main directory of this archive
 * for more details.
 *
 * KVM/MIPS: Instruction/Exception emulation
 *
 * Copyright (C) 2012  MIPS Technologies, Inc.  All rights reserved.
 * Authors: Sanjay Lal <sanjayl@kymasys.com>
 */

#include <linux/errno.h>
#include <linux/err.h>
#include <linux/ktime.h>
#include <linux/kvm_host.h>
#include <linux/module.h>
#include <linux/vmalloc.h>
#include <linux/fs.h>
#include <linux/bootmem.h>
#include <linux/random.h>
#include <asm/page.h>
#include <asm/cacheflush.h>
#include <asm/cpu-info.h>
#include <asm/mmu_context.h>
#include <asm/tlbflush.h>
#include <asm/inst.h>

#undef CONFIG_MIPS_MT
#include <asm/r4kcache.h>
#define CONFIG_MIPS_MT

#include "opcode.h"
#include "interrupt.h"
#include "commpage.h"

#include "trace.h"

/*
 * Compute the return address and do emulate branch simulation, if required.
 * This function should be called only in branch delay slot active.
 */
unsigned long kvm_compute_return_epc(struct kvm_vcpu *vcpu,
	unsigned long instpc)
{
	unsigned int dspcontrol;
	union mips_instruction insn;
	struct kvm_vcpu_arch *arch = &vcpu->arch;
	long epc = instpc;
	long nextpc = KVM_INVALID_INST;

	if (epc & 3)
		goto unaligned;

	/* Read the instruction */
	insn.word = kvm_get_inst((uint32_t *) epc, vcpu);

	if (insn.word == KVM_INVALID_INST)
		return KVM_INVALID_INST;

	switch (insn.i_format.opcode) {
		/* jr and jalr are in r_format format. */
	case spec_op:
		switch (insn.r_format.func) {
		case jalr_op:
			arch->gprs[insn.r_format.rd] = epc + 8;
			/* Fall through */
		case jr_op:
			nextpc = arch->gprs[insn.r_format.rs];
			break;
		}
		break;

		/*
		 * This group contains:
		 * bltz_op, bgez_op, bltzl_op, bgezl_op,
		 * bltzal_op, bgezal_op, bltzall_op, bgezall_op.
		 */
	case bcond_op:
		switch (insn.i_format.rt) {
		case bltz_op:
		case bltzl_op:
			if ((long)arch->gprs[insn.i_format.rs] < 0)
				epc = epc + 4 + (insn.i_format.simmediate << 2);
			else
				epc += 8;
			nextpc = epc;
			break;

		case bgez_op:
		case bgezl_op:
			if ((long)arch->gprs[insn.i_format.rs] >= 0)
				epc = epc + 4 + (insn.i_format.simmediate << 2);
			else
				epc += 8;
			nextpc = epc;
			break;

		case bltzal_op:
		case bltzall_op:
			arch->gprs[31] = epc + 8;
			if ((long)arch->gprs[insn.i_format.rs] < 0)
				epc = epc + 4 + (insn.i_format.simmediate << 2);
			else
				epc += 8;
			nextpc = epc;
			break;

		case bgezal_op:
		case bgezall_op:
			arch->gprs[31] = epc + 8;
			if ((long)arch->gprs[insn.i_format.rs] >= 0)
				epc = epc + 4 + (insn.i_format.simmediate << 2);
			else
				epc += 8;
			nextpc = epc;
			break;
		case bposge32_op:
			if (!cpu_has_dsp)
				goto sigill;

			dspcontrol = rddsp(0x01);

			if (dspcontrol >= 32)
				epc = epc + 4 + (insn.i_format.simmediate << 2);
			else
				epc += 8;
			nextpc = epc;
			break;
		}
		break;

		/* These are unconditional and in j_format. */
	case jal_op:
		arch->gprs[31] = instpc + 8;
	case j_op:
		epc += 4;
		epc >>= 28;
		epc <<= 28;
		epc |= (insn.j_format.target << 2);
		nextpc = epc;
		break;

		/* These are conditional and in i_format. */
	case beq_op:
	case beql_op:
		if (arch->gprs[insn.i_format.rs] ==
		    arch->gprs[insn.i_format.rt])
			epc = epc + 4 + (insn.i_format.simmediate << 2);
		else
			epc += 8;
		nextpc = epc;
		break;

	case bne_op:
	case bnel_op:
		if (arch->gprs[insn.i_format.rs] !=
		    arch->gprs[insn.i_format.rt])
			epc = epc + 4 + (insn.i_format.simmediate << 2);
		else
			epc += 8;
		nextpc = epc;
		break;

	case blez_op:		/* not really i_format */
	case blezl_op:
		/* rt field assumed to be zero */
		if ((long)arch->gprs[insn.i_format.rs] <= 0)
			epc = epc + 4 + (insn.i_format.simmediate << 2);
		else
			epc += 8;
		nextpc = epc;
		break;

	case bgtz_op:
	case bgtzl_op:
		/* rt field assumed to be zero */
		if ((long)arch->gprs[insn.i_format.rs] > 0)
			epc = epc + 4 + (insn.i_format.simmediate << 2);
		else
			epc += 8;
		nextpc = epc;
		break;

		/* And now the FPA/cp1 branch instructions. */
	case cop1_op:
		kvm_err("%s: unsupported cop1_op\n", __func__);
		break;
	}

	return nextpc;

unaligned:
	kvm_err("%s: unaligned epc\n", __func__);
	return nextpc;

sigill:
	kvm_err("%s: DSP branch but not DSP ASE\n", __func__);
	return nextpc;
}

enum emulation_result update_pc(struct kvm_vcpu *vcpu, uint32_t cause)
{
	unsigned long branch_pc;
	enum emulation_result er = EMULATE_DONE;

	if (cause & CAUSEF_BD) {
		branch_pc = kvm_compute_return_epc(vcpu, vcpu->arch.pc);
		if (branch_pc == KVM_INVALID_INST) {
			er = EMULATE_FAIL;
		} else {
			vcpu->arch.pc = branch_pc;
			kvm_debug("BD update_pc(): New PC: %#lx\n",
				  vcpu->arch.pc);
		}
	} else
		vcpu->arch.pc += 4;

	kvm_debug("update_pc(): New PC: %#lx\n", vcpu->arch.pc);

	return er;
}

/**
 * kvm_mips_count_disabled() - Find whether the CP0_Count timer is disabled.
 * @vcpu:	Virtual CPU.
 *
 * Returns:	1 if the CP0_Count timer is disabled by either the guest
 *		CP0_Cause.DC bit or the count_ctl.DC bit.
 *		0 otherwise (in which case CP0_Count timer is running).
 */
static inline int kvm_mips_count_disabled(struct kvm_vcpu *vcpu)
{
	struct mips_coproc *cop0 = vcpu->arch.cop0;

	return	(vcpu->arch.count_ctl & KVM_REG_MIPS_COUNT_CTL_DC) ||
		(kvm_read_c0_guest_cause(cop0) & CAUSEF_DC);
}

/**
 * kvm_mips_ktime_to_count() - Scale ktime_t to a 32-bit count.
 *
 * Caches the dynamic nanosecond bias in vcpu->arch.count_dyn_bias.
 *
 * Assumes !kvm_mips_count_disabled(@vcpu) (guest CP0_Count timer is running).
 */
static uint32_t kvm_mips_ktime_to_count(struct kvm_vcpu *vcpu, ktime_t now)
{
	s64 now_ns, periods;
	u64 delta;

	now_ns = ktime_to_ns(now);
	delta = now_ns + vcpu->arch.count_dyn_bias;

	if (delta >= vcpu->arch.count_period) {
		/* If delta is out of safe range the bias needs adjusting */
		periods = div64_s64(now_ns, vcpu->arch.count_period);
		vcpu->arch.count_dyn_bias = -periods * vcpu->arch.count_period;
		/* Recalculate delta with new bias */
		delta = now_ns + vcpu->arch.count_dyn_bias;
	}

	/*
	 * We've ensured that:
	 *   delta < count_period
	 *
	 * Therefore the intermediate delta*count_hz will never overflow since
	 * at the boundary condition:
	 *   delta = count_period
	 *   delta = NSEC_PER_SEC * 2^32 / count_hz
	 *   delta * count_hz = NSEC_PER_SEC * 2^32
	 */
	return div_u64(delta * vcpu->arch.count_hz, NSEC_PER_SEC);
}

/**
 * kvm_mips_count_time() - Get effective current time.
 * @vcpu:	Virtual CPU.
 *
 * Get effective monotonic ktime. This is usually a straightforward ktime_get(),
 * except when the master disable bit is set in count_ctl, in which case it is
 * count_resume, i.e. the time that the count was disabled.
 *
 * Returns:	Effective monotonic ktime for CP0_Count.
 */
static inline ktime_t kvm_mips_count_time(struct kvm_vcpu *vcpu)
{
	if (unlikely(vcpu->arch.count_ctl & KVM_REG_MIPS_COUNT_CTL_DC))
		return vcpu->arch.count_resume;

	return ktime_get();
}

/**
 * kvm_mips_read_count_running() - Read the current count value as if running.
 * @vcpu:	Virtual CPU.
 * @now:	Kernel time to read CP0_Count at.
 *
 * Returns the current guest CP0_Count register at time @now and handles if the
 * timer interrupt is pending and hasn't been handled yet.
 *
 * Returns:	The current value of the guest CP0_Count register.
 */
static uint32_t kvm_mips_read_count_running(struct kvm_vcpu *vcpu, ktime_t now)
{
	ktime_t expires;
	int running;

	/* Is the hrtimer pending? */
	expires = hrtimer_get_expires(&vcpu->arch.comparecount_timer);
	if (ktime_compare(now, expires) >= 0) {
		/*
		 * Cancel it while we handle it so there's no chance of
		 * interference with the timeout handler.
		 */
		running = hrtimer_cancel(&vcpu->arch.comparecount_timer);

		/* Nothing should be waiting on the timeout */
		kvm_mips_callbacks->queue_timer_int(vcpu);

		/*
		 * Restart the timer if it was running based on the expiry time
		 * we read, so that we don't push it back 2 periods.
		 */
		if (running) {
			expires = ktime_add_ns(expires,
					       vcpu->arch.count_period);
			hrtimer_start(&vcpu->arch.comparecount_timer, expires,
				      HRTIMER_MODE_ABS);
		}
	}

	/* Return the biased and scaled guest CP0_Count */
	return vcpu->arch.count_bias + kvm_mips_ktime_to_count(vcpu, now);
}

/**
 * kvm_mips_read_count() - Read the current count value.
 * @vcpu:	Virtual CPU.
 *
 * Read the current guest CP0_Count value, taking into account whether the timer
 * is stopped.
 *
 * Returns:	The current guest CP0_Count value.
 */
uint32_t kvm_mips_read_count(struct kvm_vcpu *vcpu)
{
	struct mips_coproc *cop0 = vcpu->arch.cop0;

	/* If count disabled just read static copy of count */
	if (kvm_mips_count_disabled(vcpu))
		return kvm_read_c0_guest_count(cop0);

	return kvm_mips_read_count_running(vcpu, ktime_get());
}

/**
 * kvm_mips_freeze_hrtimer() - Safely stop the hrtimer.
 * @vcpu:	Virtual CPU.
 * @count:	Output pointer for CP0_Count value at point of freeze.
 *
 * Freeze the hrtimer safely and return both the ktime and the CP0_Count value
 * at the point it was frozen. It is guaranteed that any pending interrupts at
 * the point it was frozen are handled, and none after that point.
 *
 * This is useful where the time/CP0_Count is needed in the calculation of the
 * new parameters.
 *
 * Assumes !kvm_mips_count_disabled(@vcpu) (guest CP0_Count timer is running).
 *
 * Returns:	The ktime at the point of freeze.
 */
static ktime_t kvm_mips_freeze_hrtimer(struct kvm_vcpu *vcpu,
				       uint32_t *count)
{
	ktime_t now;

	/* stop hrtimer before finding time */
	hrtimer_cancel(&vcpu->arch.comparecount_timer);
	now = ktime_get();

	/* find count at this point and handle pending hrtimer */
	*count = kvm_mips_read_count_running(vcpu, now);

	return now;
}

/**
 * kvm_mips_resume_hrtimer() - Resume hrtimer, updating expiry.
 * @vcpu:	Virtual CPU.
 * @now:	ktime at point of resume.
 * @count:	CP0_Count at point of resume.
 *
 * Resumes the timer and updates the timer expiry based on @now and @count.
 * This can be used in conjunction with kvm_mips_freeze_timer() when timer
 * parameters need to be changed.
 *
 * It is guaranteed that a timer interrupt immediately after resume will be
 * handled, but not if CP_Compare is exactly at @count. That case is already
 * handled by kvm_mips_freeze_timer().
 *
 * Assumes !kvm_mips_count_disabled(@vcpu) (guest CP0_Count timer is running).
 */
static void kvm_mips_resume_hrtimer(struct kvm_vcpu *vcpu,
				    ktime_t now, uint32_t count)
{
	struct mips_coproc *cop0 = vcpu->arch.cop0;
	uint32_t compare;
	u64 delta;
	ktime_t expire;

	/* Calculate timeout (wrap 0 to 2^32) */
	compare = kvm_read_c0_guest_compare(cop0);
	delta = (u64)(uint32_t)(compare - count - 1) + 1;
	delta = div_u64(delta * NSEC_PER_SEC, vcpu->arch.count_hz);
	expire = ktime_add_ns(now, delta);

	/* Update hrtimer to use new timeout */
	hrtimer_cancel(&vcpu->arch.comparecount_timer);
	hrtimer_start(&vcpu->arch.comparecount_timer, expire, HRTIMER_MODE_ABS);
}

/**
 * kvm_mips_update_hrtimer() - Update next expiry time of hrtimer.
 * @vcpu:	Virtual CPU.
 *
 * Recalculates and updates the expiry time of the hrtimer. This can be used
 * after timer parameters have been altered which do not depend on the time that
 * the change occurs (in those cases kvm_mips_freeze_hrtimer() and
 * kvm_mips_resume_hrtimer() are used directly).
 *
 * It is guaranteed that no timer interrupts will be lost in the process.
 *
 * Assumes !kvm_mips_count_disabled(@vcpu) (guest CP0_Count timer is running).
 */
static void kvm_mips_update_hrtimer(struct kvm_vcpu *vcpu)
{
	ktime_t now;
	uint32_t count;

	/*
	 * freeze_hrtimer takes care of a timer interrupts <= count, and
	 * resume_hrtimer the hrtimer takes care of a timer interrupts > count.
	 */
	now = kvm_mips_freeze_hrtimer(vcpu, &count);
	kvm_mips_resume_hrtimer(vcpu, now, count);
}

/**
 * kvm_mips_write_count() - Modify the count and update timer.
 * @vcpu:	Virtual CPU.
 * @count:	Guest CP0_Count value to set.
 *
 * Sets the CP0_Count value and updates the timer accordingly.
 */
void kvm_mips_write_count(struct kvm_vcpu *vcpu, uint32_t count)
{
	struct mips_coproc *cop0 = vcpu->arch.cop0;
	ktime_t now;

	/* Calculate bias */
	now = kvm_mips_count_time(vcpu);
	vcpu->arch.count_bias = count - kvm_mips_ktime_to_count(vcpu, now);

	if (kvm_mips_count_disabled(vcpu))
		/* The timer's disabled, adjust the static count */
		kvm_write_c0_guest_count(cop0, count);
	else
		/* Update timeout */
		kvm_mips_resume_hrtimer(vcpu, now, count);
}

/**
 * kvm_mips_init_count() - Initialise timer.
 * @vcpu:	Virtual CPU.
 *
 * Initialise the timer to a sensible frequency, namely 100MHz, zero it, and set
 * it going if it's enabled.
 */
void kvm_mips_init_count(struct kvm_vcpu *vcpu)
{
	/* 100 MHz */
	vcpu->arch.count_hz = 100*1000*1000;
	vcpu->arch.count_period = div_u64((u64)NSEC_PER_SEC << 32,
					  vcpu->arch.count_hz);
	vcpu->arch.count_dyn_bias = 0;

	/* Starting at 0 */
	kvm_mips_write_count(vcpu, 0);
}

/**
 * kvm_mips_set_count_hz() - Update the frequency of the timer.
 * @vcpu:	Virtual CPU.
 * @count_hz:	Frequency of CP0_Count timer in Hz.
 *
 * Change the frequency of the CP0_Count timer. This is done atomically so that
 * CP0_Count is continuous and no timer interrupt is lost.
 *
 * Returns:	-EINVAL if @count_hz is out of range.
 *		0 on success.
 */
int kvm_mips_set_count_hz(struct kvm_vcpu *vcpu, s64 count_hz)
{
	struct mips_coproc *cop0 = vcpu->arch.cop0;
	int dc;
	ktime_t now;
	u32 count;

	/* ensure the frequency is in a sensible range... */
	if (count_hz <= 0 || count_hz > NSEC_PER_SEC)
		return -EINVAL;
	/* ... and has actually changed */
	if (vcpu->arch.count_hz == count_hz)
		return 0;

	/* Safely freeze timer so we can keep it continuous */
	dc = kvm_mips_count_disabled(vcpu);
	if (dc) {
		now = kvm_mips_count_time(vcpu);
		count = kvm_read_c0_guest_count(cop0);
	} else {
		now = kvm_mips_freeze_hrtimer(vcpu, &count);
	}

	/* Update the frequency */
	vcpu->arch.count_hz = count_hz;
	vcpu->arch.count_period = div_u64((u64)NSEC_PER_SEC << 32, count_hz);
	vcpu->arch.count_dyn_bias = 0;

	/* Calculate adjusted bias so dynamic count is unchanged */
	vcpu->arch.count_bias = count - kvm_mips_ktime_to_count(vcpu, now);

	/* Update and resume hrtimer */
	if (!dc)
		kvm_mips_resume_hrtimer(vcpu, now, count);
	return 0;
}

/**
 * kvm_mips_write_compare() - Modify compare and update timer.
 * @vcpu:	Virtual CPU.
 * @compare:	New CP0_Compare value.
 *
 * Update CP0_Compare to a new value and update the timeout.
 */
void kvm_mips_write_compare(struct kvm_vcpu *vcpu, uint32_t compare)
{
	struct mips_coproc *cop0 = vcpu->arch.cop0;

	/* if unchanged, must just be an ack */
	if (kvm_read_c0_guest_compare(cop0) == compare)
		return;

	/* Update compare */
	kvm_write_c0_guest_compare(cop0, compare);

	/* Update timeout if count enabled */
	if (!kvm_mips_count_disabled(vcpu))
		kvm_mips_update_hrtimer(vcpu);
}

/**
 * kvm_mips_count_disable() - Disable count.
 * @vcpu:	Virtual CPU.
 *
 * Disable the CP0_Count timer. A timer interrupt on or before the final stop
 * time will be handled but not after.
 *
 * Assumes CP0_Count was previously enabled but now Guest.CP0_Cause.DC or
 * count_ctl.DC has been set (count disabled).
 *
 * Returns:	The time that the timer was stopped.
 */
static ktime_t kvm_mips_count_disable(struct kvm_vcpu *vcpu)
{
	struct mips_coproc *cop0 = vcpu->arch.cop0;
	uint32_t count;
	ktime_t now;

	/* Stop hrtimer */
	hrtimer_cancel(&vcpu->arch.comparecount_timer);

	/* Set the static count from the dynamic count, handling pending TI */
	now = ktime_get();
	count = kvm_mips_read_count_running(vcpu, now);
	kvm_write_c0_guest_count(cop0, count);

	return now;
}

/**
 * kvm_mips_count_disable_cause() - Disable count using CP0_Cause.DC.
 * @vcpu:	Virtual CPU.
 *
 * Disable the CP0_Count timer and set CP0_Cause.DC. A timer interrupt on or
 * before the final stop time will be handled if the timer isn't disabled by
 * count_ctl.DC, but not after.
 *
 * Assumes CP0_Cause.DC is clear (count enabled).
 */
void kvm_mips_count_disable_cause(struct kvm_vcpu *vcpu)
{
	struct mips_coproc *cop0 = vcpu->arch.cop0;

	kvm_set_c0_guest_cause(cop0, CAUSEF_DC);
	if (!(vcpu->arch.count_ctl & KVM_REG_MIPS_COUNT_CTL_DC))
		kvm_mips_count_disable(vcpu);
}

/**
 * kvm_mips_count_enable_cause() - Enable count using CP0_Cause.DC.
 * @vcpu:	Virtual CPU.
 *
 * Enable the CP0_Count timer and clear CP0_Cause.DC. A timer interrupt after
 * the start time will be handled if the timer isn't disabled by count_ctl.DC,
 * potentially before even returning, so the caller should be careful with
 * ordering of CP0_Cause modifications so as not to lose it.
 *
 * Assumes CP0_Cause.DC is set (count disabled).
 */
void kvm_mips_count_enable_cause(struct kvm_vcpu *vcpu)
{
	struct mips_coproc *cop0 = vcpu->arch.cop0;
	uint32_t count;

	kvm_clear_c0_guest_cause(cop0, CAUSEF_DC);

	/*
	 * Set the dynamic count to match the static count.
	 * This starts the hrtimer if count_ctl.DC allows it.
	 * Otherwise it conveniently updates the biases.
	 */
	count = kvm_read_c0_guest_count(cop0);
	kvm_mips_write_count(vcpu, count);
}

/**
 * kvm_mips_set_count_ctl() - Update the count control KVM register.
 * @vcpu:	Virtual CPU.
 * @count_ctl:	Count control register new value.
 *
 * Set the count control KVM register. The timer is updated accordingly.
 *
 * Returns:	-EINVAL if reserved bits are set.
 *		0 on success.
 */
int kvm_mips_set_count_ctl(struct kvm_vcpu *vcpu, s64 count_ctl)
{
	struct mips_coproc *cop0 = vcpu->arch.cop0;
	s64 changed = count_ctl ^ vcpu->arch.count_ctl;
	s64 delta;
	ktime_t expire, now;
	uint32_t count, compare;

	/* Only allow defined bits to be changed */
	if (changed & ~(s64)(KVM_REG_MIPS_COUNT_CTL_DC))
		return -EINVAL;

	/* Apply new value */
	vcpu->arch.count_ctl = count_ctl;

	/* Master CP0_Count disable */
	if (changed & KVM_REG_MIPS_COUNT_CTL_DC) {
		/* Is CP0_Cause.DC already disabling CP0_Count? */
		if (kvm_read_c0_guest_cause(cop0) & CAUSEF_DC) {
			if (count_ctl & KVM_REG_MIPS_COUNT_CTL_DC)
				/* Just record the current time */
				vcpu->arch.count_resume = ktime_get();
		} else if (count_ctl & KVM_REG_MIPS_COUNT_CTL_DC) {
			/* disable timer and record current time */
			vcpu->arch.count_resume = kvm_mips_count_disable(vcpu);
		} else {
			/*
			 * Calculate timeout relative to static count at resume
			 * time (wrap 0 to 2^32).
			 */
			count = kvm_read_c0_guest_count(cop0);
			compare = kvm_read_c0_guest_compare(cop0);
			delta = (u64)(uint32_t)(compare - count - 1) + 1;
			delta = div_u64(delta * NSEC_PER_SEC,
					vcpu->arch.count_hz);
			expire = ktime_add_ns(vcpu->arch.count_resume, delta);

			/* Handle pending interrupt */
			now = ktime_get();
			if (ktime_compare(now, expire) >= 0)
				/* Nothing should be waiting on the timeout */
				kvm_mips_callbacks->queue_timer_int(vcpu);

			/* Resume hrtimer without changing bias */
			count = kvm_mips_read_count_running(vcpu, now);
			kvm_mips_resume_hrtimer(vcpu, now, count);
		}
	}

	return 0;
}

/**
 * kvm_mips_set_count_resume() - Update the count resume KVM register.
 * @vcpu:		Virtual CPU.
 * @count_resume:	Count resume register new value.
 *
 * Set the count resume KVM register.
 *
 * Returns:	-EINVAL if out of valid range (0..now).
 *		0 on success.
 */
int kvm_mips_set_count_resume(struct kvm_vcpu *vcpu, s64 count_resume)
{
	/*
	 * It doesn't make sense for the resume time to be in the future, as it
	 * would be possible for the next interrupt to be more than a full
	 * period in the future.
	 */
	if (count_resume < 0 || count_resume > ktime_to_ns(ktime_get()))
		return -EINVAL;

	vcpu->arch.count_resume = ns_to_ktime(count_resume);
	return 0;
}

/**
 * kvm_mips_count_timeout() - Push timer forward on timeout.
 * @vcpu:	Virtual CPU.
 *
 * Handle an hrtimer event by push the hrtimer forward a period.
 *
 * Returns:	The hrtimer_restart value to return to the hrtimer subsystem.
 */
enum hrtimer_restart kvm_mips_count_timeout(struct kvm_vcpu *vcpu)
{
	/* Add the Count period to the current expiry time */
	hrtimer_add_expires_ns(&vcpu->arch.comparecount_timer,
			       vcpu->arch.count_period);
	return HRTIMER_RESTART;
}

enum emulation_result kvm_mips_emul_eret(struct kvm_vcpu *vcpu)
{
	struct mips_coproc *cop0 = vcpu->arch.cop0;
	enum emulation_result er = EMULATE_DONE;

	if (kvm_read_c0_guest_status(cop0) & ST0_EXL) {
		kvm_debug("[%#lx] ERET to %#lx\n", vcpu->arch.pc,
			  kvm_read_c0_guest_epc(cop0));
		kvm_clear_c0_guest_status(cop0, ST0_EXL);
		vcpu->arch.pc = kvm_read_c0_guest_epc(cop0);

	} else if (kvm_read_c0_guest_status(cop0) & ST0_ERL) {
		kvm_clear_c0_guest_status(cop0, ST0_ERL);
		vcpu->arch.pc = kvm_read_c0_guest_errorepc(cop0);
	} else {
		kvm_err("[%#lx] ERET when MIPS_SR_EXL|MIPS_SR_ERL == 0\n",
			vcpu->arch.pc);
		er = EMULATE_FAIL;
	}

	return er;
}

enum emulation_result kvm_mips_emul_wait(struct kvm_vcpu *vcpu)
{
	kvm_debug("[%#lx] !!!WAIT!!! (%#lx)\n", vcpu->arch.pc,
		  vcpu->arch.pending_exceptions);

	++vcpu->stat.wait_exits;
	trace_kvm_exit(vcpu, WAIT_EXITS);
	if (!vcpu->arch.pending_exceptions) {
		vcpu->arch.wait = 1;
		kvm_vcpu_block(vcpu);

		/*
		 * We we are runnable, then definitely go off to user space to
		 * check if any I/O interrupts are pending.
		 */
		if (kvm_check_request(KVM_REQ_UNHALT, vcpu)) {
			clear_bit(KVM_REQ_UNHALT, &vcpu->requests);
			vcpu->run->exit_reason = KVM_EXIT_IRQ_WINDOW_OPEN;
		}
	}

	return EMULATE_DONE;
}

/*
 * XXXKYMA: Linux doesn't seem to use TLBR, return EMULATE_FAIL for now so that
 * we can catch this, if things ever change
 */
enum emulation_result kvm_mips_emul_tlbr(struct kvm_vcpu *vcpu)
{
	struct mips_coproc *cop0 = vcpu->arch.cop0;
	uint32_t pc = vcpu->arch.pc;

	kvm_err("[%#x] COP0_TLBR [%ld]\n", pc, kvm_read_c0_guest_index(cop0));
	return EMULATE_FAIL;
}

/* Write Guest TLB Entry @ Index */
enum emulation_result kvm_mips_emul_tlbwi(struct kvm_vcpu *vcpu)
{
	struct mips_coproc *cop0 = vcpu->arch.cop0;
	int index = kvm_read_c0_guest_index(cop0);
	struct kvm_mips_tlb *tlb = NULL;
	uint32_t pc = vcpu->arch.pc;

	if (index < 0 || index >= KVM_MIPS_GUEST_TLB_SIZE) {
		kvm_debug("%s: illegal index: %d\n", __func__, index);
		kvm_debug("[%#x] COP0_TLBWI [%d] (entryhi: %#lx, entrylo0: %#lx entrylo1: %#lx, mask: %#lx)\n",
			  pc, index, kvm_read_c0_guest_entryhi(cop0),
			  kvm_read_c0_guest_entrylo0(cop0),
			  kvm_read_c0_guest_entrylo1(cop0),
			  kvm_read_c0_guest_pagemask(cop0));
		index = (index & ~0x80000000) % KVM_MIPS_GUEST_TLB_SIZE;
	}

	tlb = &vcpu->arch.guest_tlb[index];
	/*
	 * Probe the shadow host TLB for the entry being overwritten, if one
	 * matches, invalidate it
	 */
	kvm_mips_host_tlb_inv(vcpu, tlb->tlb_hi);

	tlb->tlb_mask = kvm_read_c0_guest_pagemask(cop0);
	tlb->tlb_hi = kvm_read_c0_guest_entryhi(cop0);
	tlb->tlb_lo0 = kvm_read_c0_guest_entrylo0(cop0);
	tlb->tlb_lo1 = kvm_read_c0_guest_entrylo1(cop0);

	kvm_debug("[%#x] COP0_TLBWI [%d] (entryhi: %#lx, entrylo0: %#lx entrylo1: %#lx, mask: %#lx)\n",
		  pc, index, kvm_read_c0_guest_entryhi(cop0),
		  kvm_read_c0_guest_entrylo0(cop0),
		  kvm_read_c0_guest_entrylo1(cop0),
		  kvm_read_c0_guest_pagemask(cop0));

	return EMULATE_DONE;
}

/* Write Guest TLB Entry @ Random Index */
enum emulation_result kvm_mips_emul_tlbwr(struct kvm_vcpu *vcpu)
{
	struct mips_coproc *cop0 = vcpu->arch.cop0;
	struct kvm_mips_tlb *tlb = NULL;
	uint32_t pc = vcpu->arch.pc;
	int index;

	get_random_bytes(&index, sizeof(index));
	index &= (KVM_MIPS_GUEST_TLB_SIZE - 1);

	tlb = &vcpu->arch.guest_tlb[index];

	/*
	 * Probe the shadow host TLB for the entry being overwritten, if one
	 * matches, invalidate it
	 */
	kvm_mips_host_tlb_inv(vcpu, tlb->tlb_hi);

	tlb->tlb_mask = kvm_read_c0_guest_pagemask(cop0);
	tlb->tlb_hi = kvm_read_c0_guest_entryhi(cop0);
	tlb->tlb_lo0 = kvm_read_c0_guest_entrylo0(cop0);
	tlb->tlb_lo1 = kvm_read_c0_guest_entrylo1(cop0);

	kvm_debug("[%#x] COP0_TLBWR[%d] (entryhi: %#lx, entrylo0: %#lx entrylo1: %#lx)\n",
		  pc, index, kvm_read_c0_guest_entryhi(cop0),
		  kvm_read_c0_guest_entrylo0(cop0),
		  kvm_read_c0_guest_entrylo1(cop0));

	return EMULATE_DONE;
}

enum emulation_result kvm_mips_emul_tlbp(struct kvm_vcpu *vcpu)
{
	struct mips_coproc *cop0 = vcpu->arch.cop0;
	long entryhi = kvm_read_c0_guest_entryhi(cop0);
	uint32_t pc = vcpu->arch.pc;
	int index = -1;

	index = kvm_mips_guest_tlb_lookup(vcpu, entryhi);

	kvm_write_c0_guest_index(cop0, index);

	kvm_debug("[%#x] COP0_TLBP (entryhi: %#lx), index: %d\n", pc, entryhi,
		  index);

	return EMULATE_DONE;
}

/**
 * kvm_mips_config1_wrmask() - Find mask of writable bits in guest Config1
 * @vcpu:	Virtual CPU.
 *
 * Finds the mask of bits which are writable in the guest's Config1 CP0
 * register, by userland (currently read-only to the guest).
 */
unsigned int kvm_mips_config1_wrmask(struct kvm_vcpu *vcpu)
{
	unsigned int mask = 0;

	/* Permit FPU to be present if FPU is supported */
	if (kvm_mips_guest_can_have_fpu(&vcpu->arch))
		mask |= MIPS_CONF1_FP;

	return mask;
}

/**
 * kvm_mips_config3_wrmask() - Find mask of writable bits in guest Config3
 * @vcpu:	Virtual CPU.
 *
 * Finds the mask of bits which are writable in the guest's Config3 CP0
 * register, by userland (currently read-only to the guest).
 */
unsigned int kvm_mips_config3_wrmask(struct kvm_vcpu *vcpu)
{
	/* Config4 is optional */
	unsigned int mask = MIPS_CONF_M;

	/* Permit MSA to be present if MSA is supported */
	if (kvm_mips_guest_can_have_msa(&vcpu->arch))
		mask |= MIPS_CONF3_MSA;

	return mask;
}

/**
 * kvm_mips_config4_wrmask() - Find mask of writable bits in guest Config4
 * @vcpu:	Virtual CPU.
 *
 * Finds the mask of bits which are writable in the guest's Config4 CP0
 * register, by userland (currently read-only to the guest).
 */
unsigned int kvm_mips_config4_wrmask(struct kvm_vcpu *vcpu)
{
	/* Config5 is optional */
	return MIPS_CONF_M;
}

/**
 * kvm_mips_config5_wrmask() - Find mask of writable bits in guest Config5
 * @vcpu:	Virtual CPU.
 *
 * Finds the mask of bits which are writable in the guest's Config5 CP0
 * register, by the guest itself.
 */
unsigned int kvm_mips_config5_wrmask(struct kvm_vcpu *vcpu)
{
	unsigned int mask = 0;

	/* Permit MSAEn changes if MSA supported and enabled */
	if (kvm_mips_guest_has_msa(&vcpu->arch))
		mask |= MIPS_CONF5_MSAEN;

	/*
	 * Permit guest FPU mode changes if FPU is enabled and the relevant
	 * feature exists according to FIR register.
	 */
	if (kvm_mips_guest_has_fpu(&vcpu->arch)) {
		if (cpu_has_fre)
			mask |= MIPS_CONF5_FRE;
		/* We don't support UFR or UFE */
	}

	return mask;
}

enum emulation_result kvm_mips_emulate_CP0(uint32_t inst, uint32_t *opc,
					   uint32_t cause, struct kvm_run *run,
					   struct kvm_vcpu *vcpu)
{
	struct mips_coproc *cop0 = vcpu->arch.cop0;
	enum emulation_result er = EMULATE_DONE;
	int32_t rt, rd, copz, sel, co_bit, op;
	uint32_t pc = vcpu->arch.pc;
	unsigned long curr_pc;

	/*
	 * Update PC and hold onto current PC in case there is
	 * an error and we want to rollback the PC
	 */
	curr_pc = vcpu->arch.pc;
	er = update_pc(vcpu, cause);
	if (er == EMULATE_FAIL)
		return er;

	copz = (inst >> 21) & 0x1f;
	rt = (inst >> 16) & 0x1f;
	rd = (inst >> 11) & 0x1f;
	sel = inst & 0x7;
	co_bit = (inst >> 25) & 1;

	if (co_bit) {
		op = (inst) & 0xff;

		switch (op) {
		case tlbr_op:	/*  Read indexed TLB entry  */
			er = kvm_mips_emul_tlbr(vcpu);
			break;
		case tlbwi_op:	/*  Write indexed  */
			er = kvm_mips_emul_tlbwi(vcpu);
			break;
		case tlbwr_op:	/*  Write random  */
			er = kvm_mips_emul_tlbwr(vcpu);
			break;
		case tlbp_op:	/* TLB Probe */
			er = kvm_mips_emul_tlbp(vcpu);
			break;
		case rfe_op:
			kvm_err("!!!COP0_RFE!!!\n");
			break;
		case eret_op:
			er = kvm_mips_emul_eret(vcpu);
			goto dont_update_pc;
			break;
		case wait_op:
			er = kvm_mips_emul_wait(vcpu);
			break;
		}
	} else {
		switch (copz) {
		case mfc_op:
#ifdef CONFIG_KVM_MIPS_DEBUG_COP0_COUNTERS
			cop0->stat[rd][sel]++;
#endif
			/* Get reg */
			if ((rd == MIPS_CP0_COUNT) && (sel == 0)) {
				vcpu->arch.gprs[rt] = kvm_mips_read_count(vcpu);
			} else if ((rd == MIPS_CP0_ERRCTL) && (sel == 0)) {
				vcpu->arch.gprs[rt] = 0x0;
#ifdef CONFIG_KVM_MIPS_DYN_TRANS
				kvm_mips_trans_mfc0(inst, opc, vcpu);
#endif
			} else {
				vcpu->arch.gprs[rt] = cop0->reg[rd][sel];

#ifdef CONFIG_KVM_MIPS_DYN_TRANS
				kvm_mips_trans_mfc0(inst, opc, vcpu);
#endif
			}

			kvm_debug
			    ("[%#x] MFCz[%d][%d], vcpu->arch.gprs[%d]: %#lx\n",
			     pc, rd, sel, rt, vcpu->arch.gprs[rt]);

			break;

		case dmfc_op:
			vcpu->arch.gprs[rt] = cop0->reg[rd][sel];
			break;

		case mtc_op:
#ifdef CONFIG_KVM_MIPS_DEBUG_COP0_COUNTERS
			cop0->stat[rd][sel]++;
#endif
			if ((rd == MIPS_CP0_TLB_INDEX)
			    && (vcpu->arch.gprs[rt] >=
				KVM_MIPS_GUEST_TLB_SIZE)) {
				kvm_err("Invalid TLB Index: %ld",
					vcpu->arch.gprs[rt]);
				er = EMULATE_FAIL;
				break;
			}
#define C0_EBASE_CORE_MASK 0xff
			if ((rd == MIPS_CP0_PRID) && (sel == 1)) {
				/* Preserve CORE number */
				kvm_change_c0_guest_ebase(cop0,
							  ~(C0_EBASE_CORE_MASK),
							  vcpu->arch.gprs[rt]);
				kvm_err("MTCz, cop0->reg[EBASE]: %#lx\n",
					kvm_read_c0_guest_ebase(cop0));
			} else if (rd == MIPS_CP0_TLB_HI && sel == 0) {
				uint32_t nasid =
					vcpu->arch.gprs[rt] & ASID_MASK;
				if ((KSEGX(vcpu->arch.gprs[rt]) != CKSEG0) &&
				    ((kvm_read_c0_guest_entryhi(cop0) &
				      ASID_MASK) != nasid)) {
					kvm_debug("MTCz, change ASID from %#lx to %#lx\n",
						kvm_read_c0_guest_entryhi(cop0)
						& ASID_MASK,
						vcpu->arch.gprs[rt]
						& ASID_MASK);

					/* Blow away the shadow host TLBs */
					kvm_mips_flush_host_tlb(1);
				}
				kvm_write_c0_guest_entryhi(cop0,
							   vcpu->arch.gprs[rt]);
			}
			/* Are we writing to COUNT */
			else if ((rd == MIPS_CP0_COUNT) && (sel == 0)) {
				kvm_mips_write_count(vcpu, vcpu->arch.gprs[rt]);
				goto done;
			} else if ((rd == MIPS_CP0_COMPARE) && (sel == 0)) {
				kvm_debug("[%#x] MTCz, COMPARE %#lx <- %#lx\n",
					  pc, kvm_read_c0_guest_compare(cop0),
					  vcpu->arch.gprs[rt]);

				/* If we are writing to COMPARE */
				/* Clear pending timer interrupt, if any */
				kvm_mips_callbacks->dequeue_timer_int(vcpu);
				kvm_mips_write_compare(vcpu,
						       vcpu->arch.gprs[rt]);
			} else if ((rd == MIPS_CP0_STATUS) && (sel == 0)) {
				unsigned int old_val, val, change;

				old_val = kvm_read_c0_guest_status(cop0);
				val = vcpu->arch.gprs[rt];
				change = val ^ old_val;

				/* Make sure that the NMI bit is never set */
				val &= ~ST0_NMI;

				/*
				 * Don't allow CU1 or FR to be set unless FPU
				 * capability enabled and exists in guest
				 * configuration.
				 */
				if (!kvm_mips_guest_has_fpu(&vcpu->arch))
					val &= ~(ST0_CU1 | ST0_FR);

				/*
				 * Also don't allow FR to be set if host doesn't
				 * support it.
				 */
				if (!(current_cpu_data.fpu_id & MIPS_FPIR_F64))
					val &= ~ST0_FR;


				/* Handle changes in FPU mode */
				preempt_disable();

				/*
				 * FPU and Vector register state is made
				 * UNPREDICTABLE by a change of FR, so don't
				 * even bother saving it.
				 */
				if (change & ST0_FR)
					kvm_drop_fpu(vcpu);

				/*
				 * If MSA state is already live, it is undefined
				 * how it interacts with FR=0 FPU state, and we
				 * don't want to hit reserved instruction
				 * exceptions trying to save the MSA state later
				 * when CU=1 && FR=1, so play it safe and save
				 * it first.
				 */
				if (change & ST0_CU1 && !(val & ST0_FR) &&
				    vcpu->arch.fpu_inuse & KVM_MIPS_FPU_MSA)
					kvm_lose_fpu(vcpu);

				/*
				 * Propagate CU1 (FPU enable) changes
				 * immediately if the FPU context is already
				 * loaded. When disabling we leave the context
				 * loaded so it can be quickly enabled again in
				 * the near future.
				 */
				if (change & ST0_CU1 &&
				    vcpu->arch.fpu_inuse & KVM_MIPS_FPU_FPU)
					change_c0_status(ST0_CU1, val);

				preempt_enable();

				kvm_write_c0_guest_status(cop0, val);

#ifdef CONFIG_KVM_MIPS_DYN_TRANS
				/*
				 * If FPU present, we need CU1/FR bits to take
				 * effect fairly soon.
				 */
				if (!kvm_mips_guest_has_fpu(&vcpu->arch))
					kvm_mips_trans_mtc0(inst, opc, vcpu);
#endif
			} else if ((rd == MIPS_CP0_CONFIG) && (sel == 5)) {
				unsigned int old_val, val, change, wrmask;

				old_val = kvm_read_c0_guest_config5(cop0);
				val = vcpu->arch.gprs[rt];

				/* Only a few bits are writable in Config5 */
				wrmask = kvm_mips_config5_wrmask(vcpu);
				change = (val ^ old_val) & wrmask;
				val = old_val ^ change;


				/* Handle changes in FPU/MSA modes */
				preempt_disable();

				/*
				 * Propagate FRE changes immediately if the FPU
				 * context is already loaded.
				 */
				if (change & MIPS_CONF5_FRE &&
				    vcpu->arch.fpu_inuse & KVM_MIPS_FPU_FPU)
					change_c0_config5(MIPS_CONF5_FRE, val);

				/*
				 * Propagate MSAEn changes immediately if the
				 * MSA context is already loaded. When disabling
				 * we leave the context loaded so it can be
				 * quickly enabled again in the near future.
				 */
				if (change & MIPS_CONF5_MSAEN &&
				    vcpu->arch.fpu_inuse & KVM_MIPS_FPU_MSA)
					change_c0_config5(MIPS_CONF5_MSAEN,
							  val);

				preempt_enable();

				kvm_write_c0_guest_config5(cop0, val);
			} else if ((rd == MIPS_CP0_CAUSE) && (sel == 0)) {
				uint32_t old_cause, new_cause;

				old_cause = kvm_read_c0_guest_cause(cop0);
				new_cause = vcpu->arch.gprs[rt];
				/* Update R/W bits */
				kvm_change_c0_guest_cause(cop0, 0x08800300,
							  new_cause);
				/* DC bit enabling/disabling timer? */
				if ((old_cause ^ new_cause) & CAUSEF_DC) {
					if (new_cause & CAUSEF_DC)
						kvm_mips_count_disable_cause(vcpu);
					else
						kvm_mips_count_enable_cause(vcpu);
				}
			} else {
				cop0->reg[rd][sel] = vcpu->arch.gprs[rt];
#ifdef CONFIG_KVM_MIPS_DYN_TRANS
				kvm_mips_trans_mtc0(inst, opc, vcpu);
#endif
			}

			kvm_debug("[%#x] MTCz, cop0->reg[%d][%d]: %#lx\n", pc,
				  rd, sel, cop0->reg[rd][sel]);
			break;

		case dmtc_op:
			kvm_err("!!!!!!![%#lx]dmtc_op: rt: %d, rd: %d, sel: %d!!!!!!\n",
				vcpu->arch.pc, rt, rd, sel);
			er = EMULATE_FAIL;
			break;

		case mfmcz_op:
#ifdef KVM_MIPS_DEBUG_COP0_COUNTERS
			cop0->stat[MIPS_CP0_STATUS][0]++;
#endif
			if (rt != 0) {
				vcpu->arch.gprs[rt] =
				    kvm_read_c0_guest_status(cop0);
			}
			/* EI */
			if (inst & 0x20) {
				kvm_debug("[%#lx] mfmcz_op: EI\n",
					  vcpu->arch.pc);
				kvm_set_c0_guest_status(cop0, ST0_IE);
			} else {
				kvm_debug("[%#lx] mfmcz_op: DI\n",
					  vcpu->arch.pc);
				kvm_clear_c0_guest_status(cop0, ST0_IE);
			}

			break;

		case wrpgpr_op:
			{
				uint32_t css =
				    cop0->reg[MIPS_CP0_STATUS][2] & 0xf;
				uint32_t pss =
				    (cop0->reg[MIPS_CP0_STATUS][2] >> 6) & 0xf;
				/*
				 * We don't support any shadow register sets, so
				 * SRSCtl[PSS] == SRSCtl[CSS] = 0
				 */
				if (css || pss) {
					er = EMULATE_FAIL;
					break;
				}
				kvm_debug("WRPGPR[%d][%d] = %#lx\n", pss, rd,
					  vcpu->arch.gprs[rt]);
				vcpu->arch.gprs[rd] = vcpu->arch.gprs[rt];
			}
			break;
		default:
			kvm_err("[%#lx]MachEmulateCP0: unsupported COP0, copz: 0x%x\n",
				vcpu->arch.pc, copz);
			er = EMULATE_FAIL;
			break;
		}
	}

done:
	/* Rollback PC only if emulation was unsuccessful */
	if (er == EMULATE_FAIL)
		vcpu->arch.pc = curr_pc;

dont_update_pc:
	/*
	 * This is for special instructions whose emulation
	 * updates the PC, so do not overwrite the PC under
	 * any circumstances
	 */

	return er;
}

enum emulation_result kvm_mips_emulate_store(uint32_t inst, uint32_t cause,
					     struct kvm_run *run,
					     struct kvm_vcpu *vcpu)
{
	enum emulation_result er = EMULATE_DO_MMIO;
	int32_t op, base, rt, offset;
	uint32_t bytes;
	void *data = run->mmio.data;
	unsigned long curr_pc;

	/*
	 * Update PC and hold onto current PC in case there is
	 * an error and we want to rollback the PC
	 */
	curr_pc = vcpu->arch.pc;
	er = update_pc(vcpu, cause);
	if (er == EMULATE_FAIL)
		return er;

	rt = (inst >> 16) & 0x1f;
	base = (inst >> 21) & 0x1f;
	offset = inst & 0xffff;
	op = (inst >> 26) & 0x3f;

	switch (op) {
	case sb_op:
		bytes = 1;
		if (bytes > sizeof(run->mmio.data)) {
			kvm_err("%s: bad MMIO length: %d\n", __func__,
			       run->mmio.len);
		}
		run->mmio.phys_addr =
		    kvm_mips_callbacks->gva_to_gpa(vcpu->arch.
						   host_cp0_badvaddr);
		if (run->mmio.phys_addr == KVM_INVALID_ADDR) {
			er = EMULATE_FAIL;
			break;
		}
		run->mmio.len = bytes;
		run->mmio.is_write = 1;
		vcpu->mmio_needed = 1;
		vcpu->mmio_is_write = 1;
		*(u8 *) data = vcpu->arch.gprs[rt];
		kvm_debug("OP_SB: eaddr: %#lx, gpr: %#lx, data: %#x\n",
			  vcpu->arch.host_cp0_badvaddr, vcpu->arch.gprs[rt],
			  *(uint8_t *) data);

		break;

	case sw_op:
		bytes = 4;
		if (bytes > sizeof(run->mmio.data)) {
			kvm_err("%s: bad MMIO length: %d\n", __func__,
			       run->mmio.len);
		}
		run->mmio.phys_addr =
		    kvm_mips_callbacks->gva_to_gpa(vcpu->arch.
						   host_cp0_badvaddr);
		if (run->mmio.phys_addr == KVM_INVALID_ADDR) {
			er = EMULATE_FAIL;
			break;
		}

		run->mmio.len = bytes;
		run->mmio.is_write = 1;
		vcpu->mmio_needed = 1;
		vcpu->mmio_is_write = 1;
		*(uint32_t *) data = vcpu->arch.gprs[rt];

		kvm_debug("[%#lx] OP_SW: eaddr: %#lx, gpr: %#lx, data: %#x\n",
			  vcpu->arch.pc, vcpu->arch.host_cp0_badvaddr,
			  vcpu->arch.gprs[rt], *(uint32_t *) data);
		break;

	case sh_op:
		bytes = 2;
		if (bytes > sizeof(run->mmio.data)) {
			kvm_err("%s: bad MMIO length: %d\n", __func__,
			       run->mmio.len);
		}
		run->mmio.phys_addr =
		    kvm_mips_callbacks->gva_to_gpa(vcpu->arch.
						   host_cp0_badvaddr);
		if (run->mmio.phys_addr == KVM_INVALID_ADDR) {
			er = EMULATE_FAIL;
			break;
		}

		run->mmio.len = bytes;
		run->mmio.is_write = 1;
		vcpu->mmio_needed = 1;
		vcpu->mmio_is_write = 1;
		*(uint16_t *) data = vcpu->arch.gprs[rt];

		kvm_debug("[%#lx] OP_SH: eaddr: %#lx, gpr: %#lx, data: %#x\n",
			  vcpu->arch.pc, vcpu->arch.host_cp0_badvaddr,
			  vcpu->arch.gprs[rt], *(uint32_t *) data);
		break;

	default:
		kvm_err("Store not yet supported");
		er = EMULATE_FAIL;
		break;
	}

	/* Rollback PC if emulation was unsuccessful */
	if (er == EMULATE_FAIL)
		vcpu->arch.pc = curr_pc;

	return er;
}

enum emulation_result kvm_mips_emulate_load(uint32_t inst, uint32_t cause,
					    struct kvm_run *run,
					    struct kvm_vcpu *vcpu)
{
	enum emulation_result er = EMULATE_DO_MMIO;
	int32_t op, base, rt, offset;
	uint32_t bytes;

	rt = (inst >> 16) & 0x1f;
	base = (inst >> 21) & 0x1f;
	offset = inst & 0xffff;
	op = (inst >> 26) & 0x3f;

	vcpu->arch.pending_load_cause = cause;
	vcpu->arch.io_gpr = rt;

	switch (op) {
	case lw_op:
		bytes = 4;
		if (bytes > sizeof(run->mmio.data)) {
			kvm_err("%s: bad MMIO length: %d\n", __func__,
			       run->mmio.len);
			er = EMULATE_FAIL;
			break;
		}
		run->mmio.phys_addr =
		    kvm_mips_callbacks->gva_to_gpa(vcpu->arch.
						   host_cp0_badvaddr);
		if (run->mmio.phys_addr == KVM_INVALID_ADDR) {
			er = EMULATE_FAIL;
			break;
		}

		run->mmio.len = bytes;
		run->mmio.is_write = 0;
		vcpu->mmio_needed = 1;
		vcpu->mmio_is_write = 0;
		break;

	case lh_op:
	case lhu_op:
		bytes = 2;
		if (bytes > sizeof(run->mmio.data)) {
			kvm_err("%s: bad MMIO length: %d\n", __func__,
			       run->mmio.len);
			er = EMULATE_FAIL;
			break;
		}
		run->mmio.phys_addr =
		    kvm_mips_callbacks->gva_to_gpa(vcpu->arch.
						   host_cp0_badvaddr);
		if (run->mmio.phys_addr == KVM_INVALID_ADDR) {
			er = EMULATE_FAIL;
			break;
		}

		run->mmio.len = bytes;
		run->mmio.is_write = 0;
		vcpu->mmio_needed = 1;
		vcpu->mmio_is_write = 0;

		if (op == lh_op)
			vcpu->mmio_needed = 2;
		else
			vcpu->mmio_needed = 1;

		break;

	case lbu_op:
	case lb_op:
		bytes = 1;
		if (bytes > sizeof(run->mmio.data)) {
			kvm_err("%s: bad MMIO length: %d\n", __func__,
			       run->mmio.len);
			er = EMULATE_FAIL;
			break;
		}
		run->mmio.phys_addr =
		    kvm_mips_callbacks->gva_to_gpa(vcpu->arch.
						   host_cp0_badvaddr);
		if (run->mmio.phys_addr == KVM_INVALID_ADDR) {
			er = EMULATE_FAIL;
			break;
		}

		run->mmio.len = bytes;
		run->mmio.is_write = 0;
		vcpu->mmio_is_write = 0;

		if (op == lb_op)
			vcpu->mmio_needed = 2;
		else
			vcpu->mmio_needed = 1;

		break;

	default:
		kvm_err("Load not yet supported");
		er = EMULATE_FAIL;
		break;
	}

	return er;
}

int kvm_mips_sync_icache(unsigned long va, struct kvm_vcpu *vcpu)
{
	unsigned long offset = (va & ~PAGE_MASK);
	struct kvm *kvm = vcpu->kvm;
	unsigned long pa;
	gfn_t gfn;
	pfn_t pfn;

	gfn = va >> PAGE_SHIFT;

	if (gfn >= kvm->arch.guest_pmap_npages) {
		kvm_err("%s: Invalid gfn: %#llx\n", __func__, gfn);
		kvm_mips_dump_host_tlbs();
		kvm_arch_vcpu_dump_regs(vcpu);
		return -1;
	}
	pfn = kvm->arch.guest_pmap[gfn];
	pa = (pfn << PAGE_SHIFT) | offset;

	kvm_debug("%s: va: %#lx, unmapped: %#x\n", __func__, va,
		  CKSEG0ADDR(pa));

	local_flush_icache_range(CKSEG0ADDR(pa), 32);
	return 0;
}

#define MIPS_CACHE_OP_INDEX_INV         0x0
#define MIPS_CACHE_OP_INDEX_LD_TAG      0x1
#define MIPS_CACHE_OP_INDEX_ST_TAG      0x2
#define MIPS_CACHE_OP_IMP               0x3
#define MIPS_CACHE_OP_HIT_INV           0x4
#define MIPS_CACHE_OP_FILL_WB_INV       0x5
#define MIPS_CACHE_OP_HIT_HB            0x6
#define MIPS_CACHE_OP_FETCH_LOCK        0x7

#define MIPS_CACHE_ICACHE               0x0
#define MIPS_CACHE_DCACHE               0x1
#define MIPS_CACHE_SEC                  0x3

enum emulation_result kvm_mips_emulate_cache(uint32_t inst, uint32_t *opc,
					     uint32_t cause,
					     struct kvm_run *run,
					     struct kvm_vcpu *vcpu)
{
	struct mips_coproc *cop0 = vcpu->arch.cop0;
	enum emulation_result er = EMULATE_DONE;
	int32_t offset, cache, op_inst, op, base;
	struct kvm_vcpu_arch *arch = &vcpu->arch;
	unsigned long va;
	unsigned long curr_pc;

	/*
	 * Update PC and hold onto current PC in case there is
	 * an error and we want to rollback the PC
	 */
	curr_pc = vcpu->arch.pc;
	er = update_pc(vcpu, cause);
	if (er == EMULATE_FAIL)
		return er;

	base = (inst >> 21) & 0x1f;
	op_inst = (inst >> 16) & 0x1f;
	offset = inst & 0xffff;
	cache = (inst >> 16) & 0x3;
	op = (inst >> 18) & 0x7;

	va = arch->gprs[base] + offset;

	kvm_debug("CACHE (cache: %#x, op: %#x, base[%d]: %#lx, offset: %#x\n",
		  cache, op, base, arch->gprs[base], offset);

	/*
	 * Treat INDEX_INV as a nop, basically issued by Linux on startup to
	 * invalidate the caches entirely by stepping through all the
	 * ways/indexes
	 */
	if (op == MIPS_CACHE_OP_INDEX_INV) {
		kvm_debug("@ %#lx/%#lx CACHE (cache: %#x, op: %#x, base[%d]: %#lx, offset: %#x\n",
			  vcpu->arch.pc, vcpu->arch.gprs[31], cache, op, base,
			  arch->gprs[base], offset);

		if (cache == MIPS_CACHE_DCACHE)
			r4k_blast_dcache();
		else if (cache == MIPS_CACHE_ICACHE)
			r4k_blast_icache();
		else {
			kvm_err("%s: unsupported CACHE INDEX operation\n",
				__func__);
			return EMULATE_FAIL;
		}

#ifdef CONFIG_KVM_MIPS_DYN_TRANS
		kvm_mips_trans_cache_index(inst, opc, vcpu);
#endif
		goto done;
	}

	preempt_disable();
	if (KVM_GUEST_KSEGX(va) == KVM_GUEST_KSEG0) {
		if (kvm_mips_host_tlb_lookup(vcpu, va) < 0)
			kvm_mips_handle_kseg0_tlb_fault(va, vcpu);
	} else if ((KVM_GUEST_KSEGX(va) < KVM_GUEST_KSEG0) ||
		   KVM_GUEST_KSEGX(va) == KVM_GUEST_KSEG23) {
		int index;

		/* If an entry already exists then skip */
		if (kvm_mips_host_tlb_lookup(vcpu, va) >= 0)
			goto skip_fault;

		/*
		 * If address not in the guest TLB, then give the guest a fault,
		 * the resulting handler will do the right thing
		 */
		index = kvm_mips_guest_tlb_lookup(vcpu, (va & VPN2_MASK) |
						  (kvm_read_c0_guest_entryhi
						   (cop0) & ASID_MASK));

		if (index < 0) {
			vcpu->arch.host_cp0_entryhi = (va & VPN2_MASK);
			vcpu->arch.host_cp0_badvaddr = va;
			er = kvm_mips_emulate_tlbmiss_ld(cause, NULL, run,
							 vcpu);
			preempt_enable();
			goto dont_update_pc;
		} else {
			struct kvm_mips_tlb *tlb = &vcpu->arch.guest_tlb[index];
			/*
			 * Check if the entry is valid, if not then setup a TLB
			 * invalid exception to the guest
			 */
			if (!TLB_IS_VALID(*tlb, va)) {
				er = kvm_mips_emulate_tlbinv_ld(cause, NULL,
								run, vcpu);
				preempt_enable();
				goto dont_update_pc;
			} else {
				/*
				 * We fault an entry from the guest tlb to the
				 * shadow host TLB
				 */
				kvm_mips_handle_mapped_seg_tlb_fault(vcpu, tlb,
								     NULL,
								     NULL);
			}
		}
	} else {
		kvm_err("INVALID CACHE INDEX/ADDRESS (cache: %#x, op: %#x, base[%d]: %#lx, offset: %#x\n",
			cache, op, base, arch->gprs[base], offset);
		er = EMULATE_FAIL;
		preempt_enable();
		goto dont_update_pc;

	}

skip_fault:
	/* XXXKYMA: Only a subset of cache ops are supported, used by Linux */
	if (cache == MIPS_CACHE_DCACHE
	    && (op == MIPS_CACHE_OP_FILL_WB_INV
		|| op == MIPS_CACHE_OP_HIT_INV)) {
		flush_dcache_line(va);

#ifdef CONFIG_KVM_MIPS_DYN_TRANS
		/*
		 * Replace the CACHE instruction, with a SYNCI, not the same,
		 * but avoids a trap
		 */
		kvm_mips_trans_cache_va(inst, opc, vcpu);
#endif
	} else if (op == MIPS_CACHE_OP_HIT_INV && cache == MIPS_CACHE_ICACHE) {
		flush_dcache_line(va);
		flush_icache_line(va);

#ifdef CONFIG_KVM_MIPS_DYN_TRANS
		/* Replace the CACHE instruction, with a SYNCI */
		kvm_mips_trans_cache_va(inst, opc, vcpu);
#endif
	} else {
		kvm_err("NO-OP CACHE (cache: %#x, op: %#x, base[%d]: %#lx, offset: %#x\n",
			cache, op, base, arch->gprs[base], offset);
		er = EMULATE_FAIL;
		preempt_enable();
		goto dont_update_pc;
	}

	preempt_enable();

dont_update_pc:
	/* Rollback PC */
	vcpu->arch.pc = curr_pc;
done:
	return er;
}

enum emulation_result kvm_mips_emulate_inst(unsigned long cause, uint32_t *opc,
					    struct kvm_run *run,
					    struct kvm_vcpu *vcpu)
{
	enum emulation_result er = EMULATE_DONE;
	uint32_t inst;

	/* Fetch the instruction. */
	if (cause & CAUSEF_BD)
		opc += 1;

	inst = kvm_get_inst(opc, vcpu);

	switch (((union mips_instruction)inst).r_format.opcode) {
	case cop0_op:
		er = kvm_mips_emulate_CP0(inst, opc, cause, run, vcpu);
		break;
	case sb_op:
	case sh_op:
	case sw_op:
		er = kvm_mips_emulate_store(inst, cause, run, vcpu);
		break;
	case lb_op:
	case lbu_op:
	case lhu_op:
	case lh_op:
	case lw_op:
		er = kvm_mips_emulate_load(inst, cause, run, vcpu);
		break;

	case cache_op:
		++vcpu->stat.cache_exits;
		trace_kvm_exit(vcpu, CACHE_EXITS);
		er = kvm_mips_emulate_cache(inst, opc, cause, run, vcpu);
		break;

	default:
		kvm_err("Instruction emulation not supported (%p/%#x)\n", opc,
			inst);
		kvm_arch_vcpu_dump_regs(vcpu);
		er = EMULATE_FAIL;
		break;
	}

	return er;
}

enum emulation_result kvm_mips_emulate_syscall(unsigned long cause,
					       uint32_t *opc,
					       struct kvm_run *run,
					       struct kvm_vcpu *vcpu)
{
	struct mips_coproc *cop0 = vcpu->arch.cop0;
	struct kvm_vcpu_arch *arch = &vcpu->arch;
	enum emulation_result er = EMULATE_DONE;

	if ((kvm_read_c0_guest_status(cop0) & ST0_EXL) == 0) {
		/* save old pc */
		kvm_write_c0_guest_epc(cop0, arch->pc);
		kvm_set_c0_guest_status(cop0, ST0_EXL);

		if (cause & CAUSEF_BD)
			kvm_set_c0_guest_cause(cop0, CAUSEF_BD);
		else
			kvm_clear_c0_guest_cause(cop0, CAUSEF_BD);

		kvm_debug("Delivering SYSCALL @ pc %#lx\n", arch->pc);

		kvm_change_c0_guest_cause(cop0, (0xff),
					  (T_SYSCALL << CAUSEB_EXCCODE));

		/* Set PC to the exception entry point */
		arch->pc = KVM_GUEST_KSEG0 + 0x180;

	} else {
		kvm_err("Trying to deliver SYSCALL when EXL is already set\n");
		er = EMULATE_FAIL;
	}

	return er;
}

enum emulation_result kvm_mips_emulate_tlbmiss_ld(unsigned long cause,
						  uint32_t *opc,
						  struct kvm_run *run,
						  struct kvm_vcpu *vcpu)
{
	struct mips_coproc *cop0 = vcpu->arch.cop0;
	struct kvm_vcpu_arch *arch = &vcpu->arch;
	unsigned long entryhi = (vcpu->arch.  host_cp0_badvaddr & VPN2_MASK) |
				(kvm_read_c0_guest_entryhi(cop0) & ASID_MASK);

	if ((kvm_read_c0_guest_status(cop0) & ST0_EXL) == 0) {
		/* save old pc */
		kvm_write_c0_guest_epc(cop0, arch->pc);
		kvm_set_c0_guest_status(cop0, ST0_EXL);

		if (cause & CAUSEF_BD)
			kvm_set_c0_guest_cause(cop0, CAUSEF_BD);
		else
			kvm_clear_c0_guest_cause(cop0, CAUSEF_BD);

		kvm_debug("[EXL == 0] delivering TLB MISS @ pc %#lx\n",
			  arch->pc);

		/* set pc to the exception entry point */
		arch->pc = KVM_GUEST_KSEG0 + 0x0;

	} else {
		kvm_debug("[EXL == 1] delivering TLB MISS @ pc %#lx\n",
			  arch->pc);

		arch->pc = KVM_GUEST_KSEG0 + 0x180;
	}

	kvm_change_c0_guest_cause(cop0, (0xff),
				  (T_TLB_LD_MISS << CAUSEB_EXCCODE));

	/* setup badvaddr, context and entryhi registers for the guest */
	kvm_write_c0_guest_badvaddr(cop0, vcpu->arch.host_cp0_badvaddr);
	/* XXXKYMA: is the context register used by linux??? */
	kvm_write_c0_guest_entryhi(cop0, entryhi);
	/* Blow away the shadow host TLBs */
	kvm_mips_flush_host_tlb(1);

	return EMULATE_DONE;
}

enum emulation_result kvm_mips_emulate_tlbinv_ld(unsigned long cause,
						 uint32_t *opc,
						 struct kvm_run *run,
						 struct kvm_vcpu *vcpu)
{
	struct mips_coproc *cop0 = vcpu->arch.cop0;
	struct kvm_vcpu_arch *arch = &vcpu->arch;
	unsigned long entryhi =
		(vcpu->arch.host_cp0_badvaddr & VPN2_MASK) |
		(kvm_read_c0_guest_entryhi(cop0) & ASID_MASK);

	if ((kvm_read_c0_guest_status(cop0) & ST0_EXL) == 0) {
		/* save old pc */
		kvm_write_c0_guest_epc(cop0, arch->pc);
		kvm_set_c0_guest_status(cop0, ST0_EXL);

		if (cause & CAUSEF_BD)
			kvm_set_c0_guest_cause(cop0, CAUSEF_BD);
		else
			kvm_clear_c0_guest_cause(cop0, CAUSEF_BD);

		kvm_debug("[EXL == 0] delivering TLB INV @ pc %#lx\n",
			  arch->pc);

		/* set pc to the exception entry point */
		arch->pc = KVM_GUEST_KSEG0 + 0x180;

	} else {
		kvm_debug("[EXL == 1] delivering TLB MISS @ pc %#lx\n",
			  arch->pc);
		arch->pc = KVM_GUEST_KSEG0 + 0x180;
	}

	kvm_change_c0_guest_cause(cop0, (0xff),
				  (T_TLB_LD_MISS << CAUSEB_EXCCODE));

	/* setup badvaddr, context and entryhi registers for the guest */
	kvm_write_c0_guest_badvaddr(cop0, vcpu->arch.host_cp0_badvaddr);
	/* XXXKYMA: is the context register used by linux??? */
	kvm_write_c0_guest_entryhi(cop0, entryhi);
	/* Blow away the shadow host TLBs */
	kvm_mips_flush_host_tlb(1);

	return EMULATE_DONE;
}

enum emulation_result kvm_mips_emulate_tlbmiss_st(unsigned long cause,
						  uint32_t *opc,
						  struct kvm_run *run,
						  struct kvm_vcpu *vcpu)
{
	struct mips_coproc *cop0 = vcpu->arch.cop0;
	struct kvm_vcpu_arch *arch = &vcpu->arch;
	unsigned long entryhi = (vcpu->arch.host_cp0_badvaddr & VPN2_MASK) |
				(kvm_read_c0_guest_entryhi(cop0) & ASID_MASK);

	if ((kvm_read_c0_guest_status(cop0) & ST0_EXL) == 0) {
		/* save old pc */
		kvm_write_c0_guest_epc(cop0, arch->pc);
		kvm_set_c0_guest_status(cop0, ST0_EXL);

		if (cause & CAUSEF_BD)
			kvm_set_c0_guest_cause(cop0, CAUSEF_BD);
		else
			kvm_clear_c0_guest_cause(cop0, CAUSEF_BD);

		kvm_debug("[EXL == 0] Delivering TLB MISS @ pc %#lx\n",
			  arch->pc);

		/* Set PC to the exception entry point */
		arch->pc = KVM_GUEST_KSEG0 + 0x0;
	} else {
		kvm_debug("[EXL == 1] Delivering TLB MISS @ pc %#lx\n",
			  arch->pc);
		arch->pc = KVM_GUEST_KSEG0 + 0x180;
	}

	kvm_change_c0_guest_cause(cop0, (0xff),
				  (T_TLB_ST_MISS << CAUSEB_EXCCODE));

	/* setup badvaddr, context and entryhi registers for the guest */
	kvm_write_c0_guest_badvaddr(cop0, vcpu->arch.host_cp0_badvaddr);
	/* XXXKYMA: is the context register used by linux??? */
	kvm_write_c0_guest_entryhi(cop0, entryhi);
	/* Blow away the shadow host TLBs */
	kvm_mips_flush_host_tlb(1);

	return EMULATE_DONE;
}

enum emulation_result kvm_mips_emulate_tlbinv_st(unsigned long cause,
						 uint32_t *opc,
						 struct kvm_run *run,
						 struct kvm_vcpu *vcpu)
{
	struct mips_coproc *cop0 = vcpu->arch.cop0;
	struct kvm_vcpu_arch *arch = &vcpu->arch;
	unsigned long entryhi = (vcpu->arch.host_cp0_badvaddr & VPN2_MASK) |
		(kvm_read_c0_guest_entryhi(cop0) & ASID_MASK);

	if ((kvm_read_c0_guest_status(cop0) & ST0_EXL) == 0) {
		/* save old pc */
		kvm_write_c0_guest_epc(cop0, arch->pc);
		kvm_set_c0_guest_status(cop0, ST0_EXL);

		if (cause & CAUSEF_BD)
			kvm_set_c0_guest_cause(cop0, CAUSEF_BD);
		else
			kvm_clear_c0_guest_cause(cop0, CAUSEF_BD);

		kvm_debug("[EXL == 0] Delivering TLB MISS @ pc %#lx\n",
			  arch->pc);

		/* Set PC to the exception entry point */
		arch->pc = KVM_GUEST_KSEG0 + 0x180;
	} else {
		kvm_debug("[EXL == 1] Delivering TLB MISS @ pc %#lx\n",
			  arch->pc);
		arch->pc = KVM_GUEST_KSEG0 + 0x180;
	}

	kvm_change_c0_guest_cause(cop0, (0xff),
				  (T_TLB_ST_MISS << CAUSEB_EXCCODE));

	/* setup badvaddr, context and entryhi registers for the guest */
	kvm_write_c0_guest_badvaddr(cop0, vcpu->arch.host_cp0_badvaddr);
	/* XXXKYMA: is the context register used by linux??? */
	kvm_write_c0_guest_entryhi(cop0, entryhi);
	/* Blow away the shadow host TLBs */
	kvm_mips_flush_host_tlb(1);

	return EMULATE_DONE;
}

/* TLBMOD: store into address matching TLB with Dirty bit off */
enum emulation_result kvm_mips_handle_tlbmod(unsigned long cause, uint32_t *opc,
					     struct kvm_run *run,
					     struct kvm_vcpu *vcpu)
{
	enum emulation_result er = EMULATE_DONE;
#ifdef DEBUG
	struct mips_coproc *cop0 = vcpu->arch.cop0;
	unsigned long entryhi = (vcpu->arch.host_cp0_badvaddr & VPN2_MASK) |
				(kvm_read_c0_guest_entryhi(cop0) & ASID_MASK);
	int index;

	/* If address not in the guest TLB, then we are in trouble */
	index = kvm_mips_guest_tlb_lookup(vcpu, entryhi);
	if (index < 0) {
		/* XXXKYMA Invalidate and retry */
		kvm_mips_host_tlb_inv(vcpu, vcpu->arch.host_cp0_badvaddr);
		kvm_err("%s: host got TLBMOD for %#lx but entry not present in Guest TLB\n",
		     __func__, entryhi);
		kvm_mips_dump_guest_tlbs(vcpu);
		kvm_mips_dump_host_tlbs();
		return EMULATE_FAIL;
	}
#endif

	er = kvm_mips_emulate_tlbmod(cause, opc, run, vcpu);
	return er;
}

enum emulation_result kvm_mips_emulate_tlbmod(unsigned long cause,
					      uint32_t *opc,
					      struct kvm_run *run,
					      struct kvm_vcpu *vcpu)
{
	struct mips_coproc *cop0 = vcpu->arch.cop0;
	unsigned long entryhi = (vcpu->arch.host_cp0_badvaddr & VPN2_MASK) |
				(kvm_read_c0_guest_entryhi(cop0) & ASID_MASK);
	struct kvm_vcpu_arch *arch = &vcpu->arch;

	if ((kvm_read_c0_guest_status(cop0) & ST0_EXL) == 0) {
		/* save old pc */
		kvm_write_c0_guest_epc(cop0, arch->pc);
		kvm_set_c0_guest_status(cop0, ST0_EXL);

		if (cause & CAUSEF_BD)
			kvm_set_c0_guest_cause(cop0, CAUSEF_BD);
		else
			kvm_clear_c0_guest_cause(cop0, CAUSEF_BD);

		kvm_debug("[EXL == 0] Delivering TLB MOD @ pc %#lx\n",
			  arch->pc);

		arch->pc = KVM_GUEST_KSEG0 + 0x180;
	} else {
		kvm_debug("[EXL == 1] Delivering TLB MOD @ pc %#lx\n",
			  arch->pc);
		arch->pc = KVM_GUEST_KSEG0 + 0x180;
	}

	kvm_change_c0_guest_cause(cop0, (0xff), (T_TLB_MOD << CAUSEB_EXCCODE));

	/* setup badvaddr, context and entryhi registers for the guest */
	kvm_write_c0_guest_badvaddr(cop0, vcpu->arch.host_cp0_badvaddr);
	/* XXXKYMA: is the context register used by linux??? */
	kvm_write_c0_guest_entryhi(cop0, entryhi);
	/* Blow away the shadow host TLBs */
	kvm_mips_flush_host_tlb(1);

	return EMULATE_DONE;
}

enum emulation_result kvm_mips_emulate_fpu_exc(unsigned long cause,
					       uint32_t *opc,
					       struct kvm_run *run,
					       struct kvm_vcpu *vcpu)
{
	struct mips_coproc *cop0 = vcpu->arch.cop0;
	struct kvm_vcpu_arch *arch = &vcpu->arch;

	if ((kvm_read_c0_guest_status(cop0) & ST0_EXL) == 0) {
		/* save old pc */
		kvm_write_c0_guest_epc(cop0, arch->pc);
		kvm_set_c0_guest_status(cop0, ST0_EXL);

		if (cause & CAUSEF_BD)
			kvm_set_c0_guest_cause(cop0, CAUSEF_BD);
		else
			kvm_clear_c0_guest_cause(cop0, CAUSEF_BD);

	}

	arch->pc = KVM_GUEST_KSEG0 + 0x180;

	kvm_change_c0_guest_cause(cop0, (0xff),
				  (T_COP_UNUSABLE << CAUSEB_EXCCODE));
	kvm_change_c0_guest_cause(cop0, (CAUSEF_CE), (0x1 << CAUSEB_CE));

	return EMULATE_DONE;
}

enum emulation_result kvm_mips_emulate_ri_exc(unsigned long cause,
					      uint32_t *opc,
					      struct kvm_run *run,
					      struct kvm_vcpu *vcpu)
{
	struct mips_coproc *cop0 = vcpu->arch.cop0;
	struct kvm_vcpu_arch *arch = &vcpu->arch;
	enum emulation_result er = EMULATE_DONE;

	if ((kvm_read_c0_guest_status(cop0) & ST0_EXL) == 0) {
		/* save old pc */
		kvm_write_c0_guest_epc(cop0, arch->pc);
		kvm_set_c0_guest_status(cop0, ST0_EXL);

		if (cause & CAUSEF_BD)
			kvm_set_c0_guest_cause(cop0, CAUSEF_BD);
		else
			kvm_clear_c0_guest_cause(cop0, CAUSEF_BD);

		kvm_debug("Delivering RI @ pc %#lx\n", arch->pc);

		kvm_change_c0_guest_cause(cop0, (0xff),
					  (T_RES_INST << CAUSEB_EXCCODE));

		/* Set PC to the exception entry point */
		arch->pc = KVM_GUEST_KSEG0 + 0x180;

	} else {
		kvm_err("Trying to deliver RI when EXL is already set\n");
		er = EMULATE_FAIL;
	}

	return er;
}

enum emulation_result kvm_mips_emulate_bp_exc(unsigned long cause,
					      uint32_t *opc,
					      struct kvm_run *run,
					      struct kvm_vcpu *vcpu)
{
	struct mips_coproc *cop0 = vcpu->arch.cop0;
	struct kvm_vcpu_arch *arch = &vcpu->arch;
	enum emulation_result er = EMULATE_DONE;

	if ((kvm_read_c0_guest_status(cop0) & ST0_EXL) == 0) {
		/* save old pc */
		kvm_write_c0_guest_epc(cop0, arch->pc);
		kvm_set_c0_guest_status(cop0, ST0_EXL);

		if (cause & CAUSEF_BD)
			kvm_set_c0_guest_cause(cop0, CAUSEF_BD);
		else
			kvm_clear_c0_guest_cause(cop0, CAUSEF_BD);

		kvm_debug("Delivering BP @ pc %#lx\n", arch->pc);

		kvm_change_c0_guest_cause(cop0, (0xff),
					  (T_BREAK << CAUSEB_EXCCODE));

		/* Set PC to the exception entry point */
		arch->pc = KVM_GUEST_KSEG0 + 0x180;

	} else {
		kvm_err("Trying to deliver BP when EXL is already set\n");
		er = EMULATE_FAIL;
	}

	return er;
}

enum emulation_result kvm_mips_emulate_trap_exc(unsigned long cause,
						uint32_t *opc,
						struct kvm_run *run,
						struct kvm_vcpu *vcpu)
{
	struct mips_coproc *cop0 = vcpu->arch.cop0;
	struct kvm_vcpu_arch *arch = &vcpu->arch;
	enum emulation_result er = EMULATE_DONE;

	if ((kvm_read_c0_guest_status(cop0) & ST0_EXL) == 0) {
		/* save old pc */
		kvm_write_c0_guest_epc(cop0, arch->pc);
		kvm_set_c0_guest_status(cop0, ST0_EXL);

		if (cause & CAUSEF_BD)
			kvm_set_c0_guest_cause(cop0, CAUSEF_BD);
		else
			kvm_clear_c0_guest_cause(cop0, CAUSEF_BD);

		kvm_debug("Delivering TRAP @ pc %#lx\n", arch->pc);

		kvm_change_c0_guest_cause(cop0, (0xff),
					  (T_TRAP << CAUSEB_EXCCODE));

		/* Set PC to the exception entry point */
		arch->pc = KVM_GUEST_KSEG0 + 0x180;

	} else {
		kvm_err("Trying to deliver TRAP when EXL is already set\n");
		er = EMULATE_FAIL;
	}

	return er;
}

enum emulation_result kvm_mips_emulate_msafpe_exc(unsigned long cause,
						  uint32_t *opc,
						  struct kvm_run *run,
						  struct kvm_vcpu *vcpu)
{
	struct mips_coproc *cop0 = vcpu->arch.cop0;
	struct kvm_vcpu_arch *arch = &vcpu->arch;
	enum emulation_result er = EMULATE_DONE;

	if ((kvm_read_c0_guest_status(cop0) & ST0_EXL) == 0) {
		/* save old pc */
		kvm_write_c0_guest_epc(cop0, arch->pc);
		kvm_set_c0_guest_status(cop0, ST0_EXL);

		if (cause & CAUSEF_BD)
			kvm_set_c0_guest_cause(cop0, CAUSEF_BD);
		else
			kvm_clear_c0_guest_cause(cop0, CAUSEF_BD);

		kvm_debug("Delivering MSAFPE @ pc %#lx\n", arch->pc);

		kvm_change_c0_guest_cause(cop0, (0xff),
					  (T_MSAFPE << CAUSEB_EXCCODE));

		/* Set PC to the exception entry point */
		arch->pc = KVM_GUEST_KSEG0 + 0x180;

	} else {
		kvm_err("Trying to deliver MSAFPE when EXL is already set\n");
		er = EMULATE_FAIL;
	}

	return er;
}

enum emulation_result kvm_mips_emulate_fpe_exc(unsigned long cause,
					       uint32_t *opc,
					       struct kvm_run *run,
					       struct kvm_vcpu *vcpu)
{
	struct mips_coproc *cop0 = vcpu->arch.cop0;
	struct kvm_vcpu_arch *arch = &vcpu->arch;
	enum emulation_result er = EMULATE_DONE;

	if ((kvm_read_c0_guest_status(cop0) & ST0_EXL) == 0) {
		/* save old pc */
		kvm_write_c0_guest_epc(cop0, arch->pc);
		kvm_set_c0_guest_status(cop0, ST0_EXL);

		if (cause & CAUSEF_BD)
			kvm_set_c0_guest_cause(cop0, CAUSEF_BD);
		else
			kvm_clear_c0_guest_cause(cop0, CAUSEF_BD);

		kvm_debug("Delivering FPE @ pc %#lx\n", arch->pc);

		kvm_change_c0_guest_cause(cop0, (0xff),
					  (T_FPE << CAUSEB_EXCCODE));

		/* Set PC to the exception entry point */
		arch->pc = KVM_GUEST_KSEG0 + 0x180;

	} else {
		kvm_err("Trying to deliver FPE when EXL is already set\n");
		er = EMULATE_FAIL;
	}

	return er;
}

enum emulation_result kvm_mips_emulate_msadis_exc(unsigned long cause,
						  uint32_t *opc,
						  struct kvm_run *run,
						  struct kvm_vcpu *vcpu)
{
	struct mips_coproc *cop0 = vcpu->arch.cop0;
	struct kvm_vcpu_arch *arch = &vcpu->arch;
	enum emulation_result er = EMULATE_DONE;

	if ((kvm_read_c0_guest_status(cop0) & ST0_EXL) == 0) {
		/* save old pc */
		kvm_write_c0_guest_epc(cop0, arch->pc);
		kvm_set_c0_guest_status(cop0, ST0_EXL);

		if (cause & CAUSEF_BD)
			kvm_set_c0_guest_cause(cop0, CAUSEF_BD);
		else
			kvm_clear_c0_guest_cause(cop0, CAUSEF_BD);

		kvm_debug("Delivering MSADIS @ pc %#lx\n", arch->pc);

		kvm_change_c0_guest_cause(cop0, (0xff),
					  (T_MSADIS << CAUSEB_EXCCODE));

		/* Set PC to the exception entry point */
		arch->pc = KVM_GUEST_KSEG0 + 0x180;

	} else {
		kvm_err("Trying to deliver MSADIS when EXL is already set\n");
		er = EMULATE_FAIL;
	}

	return er;
}

/* ll/sc, rdhwr, sync emulation */

#define OPCODE 0xfc000000
#define BASE   0x03e00000
#define RT     0x001f0000
#define OFFSET 0x0000ffff
#define LL     0xc0000000
#define SC     0xe0000000
#define SPEC0  0x00000000
#define SPEC3  0x7c000000
#define RD     0x0000f800
#define FUNC   0x0000003f
#define SYNC   0x0000000f
#define RDHWR  0x0000003b

enum emulation_result kvm_mips_handle_ri(unsigned long cause, uint32_t *opc,
					 struct kvm_run *run,
					 struct kvm_vcpu *vcpu)
{
	struct mips_coproc *cop0 = vcpu->arch.cop0;
	struct kvm_vcpu_arch *arch = &vcpu->arch;
	enum emulation_result er = EMULATE_DONE;
	unsigned long curr_pc;
	uint32_t inst;

	/*
	 * Update PC and hold onto current PC in case there is
	 * an error and we want to rollback the PC
	 */
	curr_pc = vcpu->arch.pc;
	er = update_pc(vcpu, cause);
	if (er == EMULATE_FAIL)
		return er;

	/* Fetch the instruction. */
	if (cause & CAUSEF_BD)
		opc += 1;

	inst = kvm_get_inst(opc, vcpu);

	if (inst == KVM_INVALID_INST) {
		kvm_err("%s: Cannot get inst @ %p\n", __func__, opc);
		return EMULATE_FAIL;
	}

	if ((inst & OPCODE) == SPEC3 && (inst & FUNC) == RDHWR) {
		int usermode = !KVM_GUEST_KERNEL_MODE(vcpu);
		int rd = (inst & RD) >> 11;
		int rt = (inst & RT) >> 16;
		/* If usermode, check RDHWR rd is allowed by guest HWREna */
		if (usermode && !(kvm_read_c0_guest_hwrena(cop0) & BIT(rd))) {
			kvm_debug("RDHWR %#x disallowed by HWREna @ %p\n",
				  rd, opc);
			goto emulate_ri;
		}
		switch (rd) {
		case 0:	/* CPU number */
			arch->gprs[rt] = 0;
			break;
		case 1:	/* SYNCI length */
			arch->gprs[rt] = min(current_cpu_data.dcache.linesz,
					     current_cpu_data.icache.linesz);
			break;
		case 2:	/* Read count register */
			arch->gprs[rt] = kvm_mips_read_count(vcpu);
			break;
		case 3:	/* Count register resolution */
			switch (current_cpu_data.cputype) {
			case CPU_20KC:
			case CPU_25KF:
				arch->gprs[rt] = 1;
				break;
			default:
				arch->gprs[rt] = 2;
			}
			break;
		case 29:
			arch->gprs[rt] = kvm_read_c0_guest_userlocal(cop0);
			break;

		default:
			kvm_debug("RDHWR %#x not supported @ %p\n", rd, opc);
			goto emulate_ri;
		}
	} else {
		kvm_debug("Emulate RI not supported @ %p: %#x\n", opc, inst);
		goto emulate_ri;
	}

	return EMULATE_DONE;

emulate_ri:
	/*
	 * Rollback PC (if in branch delay slot then the PC already points to
	 * branch target), and pass the RI exception to the guest OS.
	 */
	vcpu->arch.pc = curr_pc;
	return kvm_mips_emulate_ri_exc(cause, opc, run, vcpu);
}

enum emulation_result kvm_mips_complete_mmio_load(struct kvm_vcpu *vcpu,
						  struct kvm_run *run)
{
	unsigned long *gpr = &vcpu->arch.gprs[vcpu->arch.io_gpr];
	enum emulation_result er = EMULATE_DONE;

	if (run->mmio.len > sizeof(*gpr)) {
		kvm_err("Bad MMIO length: %d", run->mmio.len);
		er = EMULATE_FAIL;
		goto done;
	}

	er = update_pc(vcpu, vcpu->arch.pending_load_cause);
	if (er == EMULATE_FAIL)
		return er;

	switch (run->mmio.len) {
	case 4:
		*gpr = *(int32_t *) run->mmio.data;
		break;

	case 2:
		if (vcpu->mmio_needed == 2)
			*gpr = *(int16_t *) run->mmio.data;
		else
			*gpr = *(uint16_t *)run->mmio.data;

		break;
	case 1:
		if (vcpu->mmio_needed == 2)
			*gpr = *(int8_t *) run->mmio.data;
		else
			*gpr = *(u8 *) run->mmio.data;
		break;
	}

	if (vcpu->arch.pending_load_cause & CAUSEF_BD)
		kvm_debug("[%#lx] Completing %d byte BD Load to gpr %d (0x%08lx) type %d\n",
			  vcpu->arch.pc, run->mmio.len, vcpu->arch.io_gpr, *gpr,
			  vcpu->mmio_needed);

done:
	return er;
}

static enum emulation_result kvm_mips_emulate_exc(unsigned long cause,
						  uint32_t *opc,
						  struct kvm_run *run,
						  struct kvm_vcpu *vcpu)
{
	uint32_t exccode = (cause >> CAUSEB_EXCCODE) & 0x1f;
	struct mips_coproc *cop0 = vcpu->arch.cop0;
	struct kvm_vcpu_arch *arch = &vcpu->arch;
	enum emulation_result er = EMULATE_DONE;

	if ((kvm_read_c0_guest_status(cop0) & ST0_EXL) == 0) {
		/* save old pc */
		kvm_write_c0_guest_epc(cop0, arch->pc);
		kvm_set_c0_guest_status(cop0, ST0_EXL);

		if (cause & CAUSEF_BD)
			kvm_set_c0_guest_cause(cop0, CAUSEF_BD);
		else
			kvm_clear_c0_guest_cause(cop0, CAUSEF_BD);

		kvm_change_c0_guest_cause(cop0, (0xff),
					  (exccode << CAUSEB_EXCCODE));

		/* Set PC to the exception entry point */
		arch->pc = KVM_GUEST_KSEG0 + 0x180;
		kvm_write_c0_guest_badvaddr(cop0, vcpu->arch.host_cp0_badvaddr);

		kvm_debug("Delivering EXC %d @ pc %#lx, badVaddr: %#lx\n",
			  exccode, kvm_read_c0_guest_epc(cop0),
			  kvm_read_c0_guest_badvaddr(cop0));
	} else {
		kvm_err("Trying to deliver EXC when EXL is already set\n");
		er = EMULATE_FAIL;
	}

	return er;
}

enum emulation_result kvm_mips_check_privilege(unsigned long cause,
					       uint32_t *opc,
					       struct kvm_run *run,
					       struct kvm_vcpu *vcpu)
{
	enum emulation_result er = EMULATE_DONE;
	uint32_t exccode = (cause >> CAUSEB_EXCCODE) & 0x1f;
	unsigned long badvaddr = vcpu->arch.host_cp0_badvaddr;

	int usermode = !KVM_GUEST_KERNEL_MODE(vcpu);

	if (usermode) {
		switch (exccode) {
		case T_INT:
		case T_SYSCALL:
		case T_BREAK:
		case T_RES_INST:
<<<<<<< HEAD
=======
		case T_TRAP:
		case T_MSAFPE:
		case T_FPE:
>>>>>>> 53b729de
		case T_MSADIS:
			break;

		case T_COP_UNUSABLE:
			if (((cause & CAUSEF_CE) >> CAUSEB_CE) == 0)
				er = EMULATE_PRIV_FAIL;
			break;

		case T_TLB_MOD:
			break;

		case T_TLB_LD_MISS:
			/*
			 * We we are accessing Guest kernel space, then send an
			 * address error exception to the guest
			 */
			if (badvaddr >= (unsigned long) KVM_GUEST_KSEG0) {
				kvm_debug("%s: LD MISS @ %#lx\n", __func__,
					  badvaddr);
				cause &= ~0xff;
				cause |= (T_ADDR_ERR_LD << CAUSEB_EXCCODE);
				er = EMULATE_PRIV_FAIL;
			}
			break;

		case T_TLB_ST_MISS:
			/*
			 * We we are accessing Guest kernel space, then send an
			 * address error exception to the guest
			 */
			if (badvaddr >= (unsigned long) KVM_GUEST_KSEG0) {
				kvm_debug("%s: ST MISS @ %#lx\n", __func__,
					  badvaddr);
				cause &= ~0xff;
				cause |= (T_ADDR_ERR_ST << CAUSEB_EXCCODE);
				er = EMULATE_PRIV_FAIL;
			}
			break;

		case T_ADDR_ERR_ST:
			kvm_debug("%s: address error ST @ %#lx\n", __func__,
				  badvaddr);
			if ((badvaddr & PAGE_MASK) == KVM_GUEST_COMMPAGE_ADDR) {
				cause &= ~0xff;
				cause |= (T_TLB_ST_MISS << CAUSEB_EXCCODE);
			}
			er = EMULATE_PRIV_FAIL;
			break;
		case T_ADDR_ERR_LD:
			kvm_debug("%s: address error LD @ %#lx\n", __func__,
				  badvaddr);
			if ((badvaddr & PAGE_MASK) == KVM_GUEST_COMMPAGE_ADDR) {
				cause &= ~0xff;
				cause |= (T_TLB_LD_MISS << CAUSEB_EXCCODE);
			}
			er = EMULATE_PRIV_FAIL;
			break;
		default:
			er = EMULATE_PRIV_FAIL;
			break;
		}
	}

	if (er == EMULATE_PRIV_FAIL)
		kvm_mips_emulate_exc(cause, opc, run, vcpu);

	return er;
}

/*
 * User Address (UA) fault, this could happen if
 * (1) TLB entry not present/valid in both Guest and shadow host TLBs, in this
 *     case we pass on the fault to the guest kernel and let it handle it.
 * (2) TLB entry is present in the Guest TLB but not in the shadow, in this
 *     case we inject the TLB from the Guest TLB into the shadow host TLB
 */
enum emulation_result kvm_mips_handle_tlbmiss(unsigned long cause,
					      uint32_t *opc,
					      struct kvm_run *run,
					      struct kvm_vcpu *vcpu)
{
	enum emulation_result er = EMULATE_DONE;
	uint32_t exccode = (cause >> CAUSEB_EXCCODE) & 0x1f;
	unsigned long va = vcpu->arch.host_cp0_badvaddr;
	int index;

	kvm_debug("kvm_mips_handle_tlbmiss: badvaddr: %#lx, entryhi: %#lx\n",
		  vcpu->arch.host_cp0_badvaddr, vcpu->arch.host_cp0_entryhi);

	/*
	 * KVM would not have got the exception if this entry was valid in the
	 * shadow host TLB. Check the Guest TLB, if the entry is not there then
	 * send the guest an exception. The guest exc handler should then inject
	 * an entry into the guest TLB.
	 */
	index = kvm_mips_guest_tlb_lookup(vcpu,
					  (va & VPN2_MASK) |
					  (kvm_read_c0_guest_entryhi
					   (vcpu->arch.cop0) & ASID_MASK));
	if (index < 0) {
		if (exccode == T_TLB_LD_MISS) {
			er = kvm_mips_emulate_tlbmiss_ld(cause, opc, run, vcpu);
		} else if (exccode == T_TLB_ST_MISS) {
			er = kvm_mips_emulate_tlbmiss_st(cause, opc, run, vcpu);
		} else {
			kvm_err("%s: invalid exc code: %d\n", __func__,
				exccode);
			er = EMULATE_FAIL;
		}
	} else {
		struct kvm_mips_tlb *tlb = &vcpu->arch.guest_tlb[index];

		/*
		 * Check if the entry is valid, if not then setup a TLB invalid
		 * exception to the guest
		 */
		if (!TLB_IS_VALID(*tlb, va)) {
			if (exccode == T_TLB_LD_MISS) {
				er = kvm_mips_emulate_tlbinv_ld(cause, opc, run,
								vcpu);
			} else if (exccode == T_TLB_ST_MISS) {
				er = kvm_mips_emulate_tlbinv_st(cause, opc, run,
								vcpu);
			} else {
				kvm_err("%s: invalid exc code: %d\n", __func__,
					exccode);
				er = EMULATE_FAIL;
			}
		} else {
			kvm_debug("Injecting hi: %#lx, lo0: %#lx, lo1: %#lx into shadow host TLB\n",
				  tlb->tlb_hi, tlb->tlb_lo0, tlb->tlb_lo1);
			/*
			 * OK we have a Guest TLB entry, now inject it into the
			 * shadow host TLB
			 */
			kvm_mips_handle_mapped_seg_tlb_fault(vcpu, tlb, NULL,
							     NULL);
		}
	}

	return er;
}<|MERGE_RESOLUTION|>--- conflicted
+++ resolved
@@ -2484,12 +2484,9 @@
 		case T_SYSCALL:
 		case T_BREAK:
 		case T_RES_INST:
-<<<<<<< HEAD
-=======
 		case T_TRAP:
 		case T_MSAFPE:
 		case T_FPE:
->>>>>>> 53b729de
 		case T_MSADIS:
 			break;
 
