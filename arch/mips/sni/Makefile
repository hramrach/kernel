#
# Makefile for the SNI specific part of the kernel
#

obj-y	 	+= irq.o pcimt_scache.o reset.o setup.o
<<<<<<< HEAD
=======
obj-$(CONFIG_CPU_BIG_ENDIAN) += sniprom.o
>>>>>>> 120bda20

EXTRA_AFLAGS := $(CFLAGS)<|MERGE_RESOLUTION|>--- conflicted
+++ resolved
@@ -3,9 +3,6 @@
 #
 
 obj-y	 	+= irq.o pcimt_scache.o reset.o setup.o
-<<<<<<< HEAD
-=======
 obj-$(CONFIG_CPU_BIG_ENDIAN) += sniprom.o
->>>>>>> 120bda20
 
 EXTRA_AFLAGS := $(CFLAGS)