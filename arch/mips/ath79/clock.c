--- conflicted
+++ resolved
@@ -205,10 +205,6 @@
 		ahb_rate = freq / t;
 	}
 
-<<<<<<< HEAD
-	ath79_wdt_clk.rate = ath79_ahb_clk.rate;
-	ath79_uart_clk.rate = ath79_ref_clk.rate;
-=======
 	ath79_add_sys_clkdev("ref", ref_rate);
 	ath79_add_sys_clkdev("cpu", cpu_rate);
 	ath79_add_sys_clkdev("ddr", ddr_rate);
@@ -216,7 +212,6 @@
 
 	clk_add_alias("wdt", NULL, "ahb", NULL);
 	clk_add_alias("uart", NULL, "ref", NULL);
->>>>>>> 10ab4096
 }
 
 static u32 __init ar934x_get_pll_freq(u32 ref, u32 ref_div, u32 nint, u32 nfrac,
