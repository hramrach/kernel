/*
 * Support for o32 Linux/MIPS ELF binaries.
 *
 * Copyright (C) 1999, 2001 Ralf Baechle
 * Copyright (C) 1999, 2001 Silicon Graphics, Inc.
 *
 * Heavily inspired by the 32-bit Sparc compat code which is
 * Copyright (C) 1995, 1996, 1997, 1998 David S. Miller (davem@redhat.com)
 * Copyright (C) 1995, 1996, 1997, 1998 Jakub Jelinek	(jj@ultra.linux.cz)
 */

#define ELF_ARCH		EM_MIPS
#define ELF_CLASS		ELFCLASS32
#ifdef __MIPSEB__
#define ELF_DATA		ELFDATA2MSB;
#else /* __MIPSEL__ */
#define ELF_DATA		ELFDATA2LSB;
#endif

/* ELF register definitions */
#define ELF_NGREG	45
#define ELF_NFPREG	33

typedef unsigned int elf_greg_t;
typedef elf_greg_t elf_gregset_t[ELF_NGREG];

typedef double elf_fpreg_t;
typedef elf_fpreg_t elf_fpregset_t[ELF_NFPREG];

/*
 * In order to be sure that we don't attempt to execute an O32 binary which
 * requires 64 bit FP (FR=1) on a system which does not support it we refuse
 * to execute any binary which has bits specified by the following macro set
 * in its ELF header flags.
 */
#ifdef CONFIG_MIPS_O32_FP64_SUPPORT
# define __MIPS_O32_FP64_MUST_BE_ZERO	0
#else
# define __MIPS_O32_FP64_MUST_BE_ZERO	EF_MIPS_FP64
#endif

/*
 * This is used to ensure we don't load something for the wrong architecture.
 */
#define elf_check_arch(hdr)						\
({									\
	int __res = 1;							\
	struct elfhdr *__h = (hdr);					\
									\
	if (__h->e_machine != EM_MIPS)					\
		__res = 0;						\
	if (__h->e_ident[EI_CLASS] != ELFCLASS32)			\
		__res = 0;						\
	if ((__h->e_flags & EF_MIPS_ABI2) != 0)				\
		__res = 0;						\
	if (((__h->e_flags & EF_MIPS_ABI) != 0) &&			\
	    ((__h->e_flags & EF_MIPS_ABI) != EF_MIPS_ABI_O32))		\
		__res = 0;						\
	if (__h->e_flags & __MIPS_O32_FP64_MUST_BE_ZERO)		\
		__res = 0;						\
									\
	__res;								\
})

#ifdef CONFIG_KVM_GUEST
#define TASK32_SIZE		0x3fff8000UL
#else
#define TASK32_SIZE		0x7fff8000UL
#endif
#undef ELF_ET_DYN_BASE
#define ELF_ET_DYN_BASE		(TASK32_SIZE / 3 * 2)

#include <asm/processor.h>

<<<<<<< HEAD
/* These MUST be defined before elf.h gets included */
extern void elf32_core_copy_regs(elf_gregset_t grp, struct pt_regs *regs);
#define ELF_CORE_COPY_REGS(_dest, _regs) elf32_core_copy_regs(_dest, _regs);
#define ELF_CORE_COPY_TASK_REGS(_tsk, _dest)				\
({									\
	int __res = 1;							\
	elf32_core_copy_regs(*(_dest), task_pt_regs(_tsk));		\
	__res;								\
})

=======
>>>>>>> 4a53ddf5
#include <linux/module.h>
#include <linux/elfcore.h>
#include <linux/compat.h>
#include <linux/math64.h>

#define elf_prstatus elf_prstatus32
struct elf_prstatus32
{
	struct elf_siginfo pr_info;	/* Info associated with signal */
	short	pr_cursig;		/* Current signal */
	unsigned int pr_sigpend;	/* Set of pending signals */
	unsigned int pr_sighold;	/* Set of held signals */
	pid_t	pr_pid;
	pid_t	pr_ppid;
	pid_t	pr_pgrp;
	pid_t	pr_sid;
	struct compat_timeval pr_utime; /* User time */
	struct compat_timeval pr_stime; /* System time */
	struct compat_timeval pr_cutime;/* Cumulative user time */
	struct compat_timeval pr_cstime;/* Cumulative system time */
	elf_gregset_t pr_reg;	/* GP registers */
	int pr_fpvalid;		/* True if math co-processor being used.  */
};

#define elf_prpsinfo elf_prpsinfo32
struct elf_prpsinfo32
{
	char	pr_state;	/* numeric process state */
	char	pr_sname;	/* char for pr_state */
	char	pr_zomb;	/* zombie */
	char	pr_nice;	/* nice val */
	unsigned int pr_flag;	/* flags */
	__kernel_uid_t	pr_uid;
	__kernel_gid_t	pr_gid;
	pid_t	pr_pid, pr_ppid, pr_pgrp, pr_sid;
	/* Lots missing */
	char	pr_fname[16];	/* filename of executable */
	char	pr_psargs[ELF_PRARGSZ]; /* initial part of arg list */
};

#define elf_caddr_t	u32
#define init_elf_binfmt init_elf32_binfmt

#define jiffies_to_timeval jiffies_to_compat_timeval
static inline void
jiffies_to_compat_timeval(unsigned long jiffies, struct compat_timeval *value)
{
	/*
	 * Convert jiffies to nanoseconds and separate with
	 * one divide.
	 */
	u64 nsec = (u64)jiffies * TICK_NSEC;
	u32 rem;
	value->tv_sec = div_u64_rem(nsec, NSEC_PER_SEC, &rem);
	value->tv_usec = rem / NSEC_PER_USEC;
}

<<<<<<< HEAD
void elf32_core_copy_regs(elf_gregset_t grp, struct pt_regs *regs)
{
	int i;

	for (i = 0; i < MIPS32_EF_R0; i++)
		grp[i] = 0;
	grp[MIPS32_EF_R0] = 0;
	for (i = 1; i <= 31; i++)
		grp[MIPS32_EF_R0 + i] = (elf_greg_t) regs->regs[i];
	grp[MIPS32_EF_R26] = 0;
	grp[MIPS32_EF_R27] = 0;
	grp[MIPS32_EF_LO] = (elf_greg_t) regs->lo;
	grp[MIPS32_EF_HI] = (elf_greg_t) regs->hi;
	grp[MIPS32_EF_CP0_EPC] = (elf_greg_t) regs->cp0_epc;
	grp[MIPS32_EF_CP0_BADVADDR] = (elf_greg_t) regs->cp0_badvaddr;
	grp[MIPS32_EF_CP0_STATUS] = (elf_greg_t) regs->cp0_status;
	grp[MIPS32_EF_CP0_CAUSE] = (elf_greg_t) regs->cp0_cause;
#ifdef MIPS32_EF_UNUSED0
	grp[MIPS32_EF_UNUSED0] = 0;
#endif
}

=======
>>>>>>> 4a53ddf5
MODULE_DESCRIPTION("Binary format loader for compatibility with o32 Linux/MIPS binaries");
MODULE_AUTHOR("Ralf Baechle (ralf@linux-mips.org)");

#undef MODULE_DESCRIPTION
#undef MODULE_AUTHOR

#undef TASK_SIZE
#define TASK_SIZE TASK_SIZE32

#undef cputime_to_timeval
#define cputime_to_timeval cputime_to_compat_timeval
static __inline__ void
cputime_to_compat_timeval(const cputime_t cputime, struct compat_timeval *value)
{
	unsigned long jiffies = cputime_to_jiffies(cputime);

	value->tv_usec = (jiffies % HZ) * (1000000L / HZ);
	value->tv_sec = jiffies / HZ;
}

#include "../../../fs/binfmt_elf.c"<|MERGE_RESOLUTION|>--- conflicted
+++ resolved
@@ -72,19 +72,6 @@
 
 #include <asm/processor.h>
 
-<<<<<<< HEAD
-/* These MUST be defined before elf.h gets included */
-extern void elf32_core_copy_regs(elf_gregset_t grp, struct pt_regs *regs);
-#define ELF_CORE_COPY_REGS(_dest, _regs) elf32_core_copy_regs(_dest, _regs);
-#define ELF_CORE_COPY_TASK_REGS(_tsk, _dest)				\
-({									\
-	int __res = 1;							\
-	elf32_core_copy_regs(*(_dest), task_pt_regs(_tsk));		\
-	__res;								\
-})
-
-=======
->>>>>>> 4a53ddf5
 #include <linux/module.h>
 #include <linux/elfcore.h>
 #include <linux/compat.h>
@@ -142,31 +129,6 @@
 	value->tv_usec = rem / NSEC_PER_USEC;
 }
 
-<<<<<<< HEAD
-void elf32_core_copy_regs(elf_gregset_t grp, struct pt_regs *regs)
-{
-	int i;
-
-	for (i = 0; i < MIPS32_EF_R0; i++)
-		grp[i] = 0;
-	grp[MIPS32_EF_R0] = 0;
-	for (i = 1; i <= 31; i++)
-		grp[MIPS32_EF_R0 + i] = (elf_greg_t) regs->regs[i];
-	grp[MIPS32_EF_R26] = 0;
-	grp[MIPS32_EF_R27] = 0;
-	grp[MIPS32_EF_LO] = (elf_greg_t) regs->lo;
-	grp[MIPS32_EF_HI] = (elf_greg_t) regs->hi;
-	grp[MIPS32_EF_CP0_EPC] = (elf_greg_t) regs->cp0_epc;
-	grp[MIPS32_EF_CP0_BADVADDR] = (elf_greg_t) regs->cp0_badvaddr;
-	grp[MIPS32_EF_CP0_STATUS] = (elf_greg_t) regs->cp0_status;
-	grp[MIPS32_EF_CP0_CAUSE] = (elf_greg_t) regs->cp0_cause;
-#ifdef MIPS32_EF_UNUSED0
-	grp[MIPS32_EF_UNUSED0] = 0;
-#endif
-}
-
-=======
->>>>>>> 4a53ddf5
 MODULE_DESCRIPTION("Binary format loader for compatibility with o32 Linux/MIPS binaries");
 MODULE_AUTHOR("Ralf Baechle (ralf@linux-mips.org)");
 
