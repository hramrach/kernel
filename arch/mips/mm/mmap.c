--- conflicted
+++ resolved
@@ -203,17 +203,10 @@
 
 bool __virt_addr_valid(const volatile void *kaddr)
 {
-<<<<<<< HEAD
-	unsigned long vaddr = (unsigned long)vaddr;
-
-	if ((vaddr < PAGE_OFFSET) || (vaddr >= MAP_BASE))
-		return 0;
-=======
 	unsigned long vaddr = (unsigned long)kaddr;
 
 	if ((vaddr < PAGE_OFFSET) || (vaddr >= MAP_BASE))
 		return false;
->>>>>>> c59c1e66
 
 	return pfn_valid(PFN_DOWN(virt_to_phys(kaddr)));
 }
