#include <linux/signal.h>

#define SIGUNKNOWN 0
#define MAXMAPPED_SIG 35
#define MAXMAPPED_SIGNAME (MAXMAPPED_SIG + 1)
<<<<<<< HEAD
=======
#define SIGRT_BASE 128
>>>>>>> 28783bf4

/* provide a mapping of arch signal to internal signal # for mediation
 * those that are always an alias SIGCLD for SIGCLHD and SIGPOLL for SIGIO
 * map to the same entry those that may/or may not get a separate entry
 */
static const int sig_map[MAXMAPPED_SIG] = {
	[0] = MAXMAPPED_SIG,	/* existence test */
	[SIGHUP] = 1,
	[SIGINT] = 2,
	[SIGQUIT] = 3,
	[SIGILL] = 4,
	[SIGTRAP] = 5,		/* -, 5, - */
	[SIGABRT] = 6,		/*  SIGIOT: -, 6, - */
	[SIGBUS] = 7,		/* 10, 7, 10 */
	[SIGFPE] = 8,
	[SIGKILL] = 9,
	[SIGUSR1] = 10,		/* 30, 10, 16 */
	[SIGSEGV] = 11,
	[SIGUSR2] = 12,		/* 31, 12, 17 */
	[SIGPIPE] = 13,
	[SIGALRM] = 14,
	[SIGTERM] = 15,
#ifdef SIGSTKFLT
	[SIGSTKFLT] = 16,	/* -, 16, - */
#endif
	[SIGCHLD] = 17,		/* 20, 17, 18.  SIGCHLD -, -, 18 */
	[SIGCONT] = 18,		/* 19, 18, 25 */
	[SIGSTOP] = 19,		/* 17, 19, 23 */
	[SIGTSTP] = 20,		/* 18, 20, 24 */
	[SIGTTIN] = 21,		/* 21, 21, 26 */
	[SIGTTOU] = 22,		/* 22, 22, 27 */
	[SIGURG] = 23,		/* 16, 23, 21 */
	[SIGXCPU] = 24,		/* 24, 24, 30 */
	[SIGXFSZ] = 25,		/* 25, 25, 31 */
	[SIGVTALRM] = 26,	/* 26, 26, 28 */
	[SIGPROF] = 27,		/* 27, 27, 29 */
	[SIGWINCH] = 28,	/* 28, 28, 20 */
	[SIGIO] = 29,		/* SIGPOLL: 23, 29, 22 */
	[SIGPWR] = 30,		/* 29, 30, 19.  SIGINFO 29, -, - */
#ifdef SIGSYS
	[SIGSYS] = 31,		/* 12, 31, 12. often SIG LOST/UNUSED */
#endif
#ifdef SIGEMT
	[SIGEMT] = 32,		/* 7, - , 7 */
#endif
#if defined(SIGLOST) && SIGPWR != SIGLOST		/* sparc */
	[SIGLOST] = 33,		/* unused on Linux */
#endif
#if defined(SIGUNUSED) && \
    defined(SIGLOST) && defined(SIGSYS) && SIGLOST != SIGSYS
	[SIGUNUSED] = 34,	/* -, 31, - */
#endif
};

/* this table is ordered post sig_map[sig] mapping */
static const char *const sig_names[MAXMAPPED_SIGNAME] = {
	"unknown",
	"hup",
	"int",
	"quit",
	"ill",
	"trap",
	"abrt",
	"bus",
	"fpe",
	"kill",
	"usr1",
	"segv",
	"usr2",
	"pipe",
	"alrm",
	"term",
	"stkflt",
	"chld",
	"cont",
	"stop",
	"stp",
	"ttin",
	"ttou",
	"urg",
	"xcpu",
	"xfsz",
	"vtalrm",
	"prof",
	"winch",
	"io",
	"pwr",
	"sys",
	"emt",
	"lost",
	"unused",

	"exists",	/* always last existence test mapped to MAXMAPPED_SIG */
};
<|MERGE_RESOLUTION|>--- conflicted
+++ resolved
@@ -3,10 +3,7 @@
 #define SIGUNKNOWN 0
 #define MAXMAPPED_SIG 35
 #define MAXMAPPED_SIGNAME (MAXMAPPED_SIG + 1)
-<<<<<<< HEAD
-=======
 #define SIGRT_BASE 128
->>>>>>> 28783bf4
 
 /* provide a mapping of arch signal to internal signal # for mediation
  * those that are always an alias SIGCLD for SIGCLHD and SIGPOLL for SIGIO
