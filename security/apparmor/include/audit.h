--- conflicted
+++ resolved
@@ -110,26 +110,6 @@
 	union {
 		/* these entries require a custom callback fn */
 		struct {
-<<<<<<< HEAD
-			struct aa_label *peer;
-			union {
-				struct {
-					const char *target;
-					kuid_t ouid;
-				} fs;
-				struct {
-					int rlim;
-					unsigned long max;
-				} rlim;
-				struct {
-					int type, protocol;
-					struct sock *peer_sk;
-					void *addr;
-					int addrlen;
-				} net;
-				int signal;
-			};
-=======
 			struct aa_profile *peer;
 			struct {
 				const char *target;
@@ -141,7 +121,6 @@
 				int type, protocol;
 				struct sock *sk;
 			} net;
->>>>>>> 4abf6905
 		};
 		struct {
 			const char *name;
