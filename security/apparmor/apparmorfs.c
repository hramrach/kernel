/*
 * AppArmor security module
 *
 * This file contains AppArmor /sys/kernel/security/apparmor interface functions
 *
 * Copyright (C) 1998-2008 Novell/SUSE
 * Copyright 2009-2010 Canonical Ltd.
 *
 * This program is free software; you can redistribute it and/or
 * modify it under the terms of the GNU General Public License as
 * published by the Free Software Foundation, version 2 of the
 * License.
 */

#include <linux/ctype.h>
#include <linux/security.h>
#include <linux/vmalloc.h>
#include <linux/module.h>
#include <linux/seq_file.h>
#include <linux/uaccess.h>
#include <linux/namei.h>
#include <linux/capability.h>
#include <linux/rcupdate.h>

#include "include/apparmor.h"
#include "include/apparmorfs.h"
#include "include/audit.h"
#include "include/context.h"
#include "include/crypto.h"
#include "include/policy.h"
#include "include/resource.h"

/**
 * aa_mangle_name - mangle a profile name to std profile layout form
 * @name: profile name to mangle  (NOT NULL)
 * @target: buffer to store mangled name, same length as @name (MAYBE NULL)
 *
 * Returns: length of mangled name
 */
static int mangle_name(char *name, char *target)
{
	char *t = target;

	while (*name == '/' || *name == '.')
		name++;

	if (target) {
		for (; *name; name++) {
			if (*name == '/')
				*(t)++ = '.';
			else if (isspace(*name))
				*(t)++ = '_';
			else if (isalnum(*name) || strchr("._-", *name))
				*(t)++ = *name;
		}

		*t = 0;
	} else {
		int len = 0;
		for (; *name; name++) {
			if (isalnum(*name) || isspace(*name) ||
			    strchr("/._-", *name))
				len++;
		}

		return len;
	}

	return t - target;
}

/**
 * aa_simple_write_to_buffer - common routine for getting policy from user
 * @op: operation doing the user buffer copy
 * @userbuf: user buffer to copy data from  (NOT NULL)
 * @alloc_size: size of user buffer (REQUIRES: @alloc_size >= @copy_size)
 * @copy_size: size of data to copy from user buffer
 * @pos: position write is at in the file (NOT NULL)
 *
 * Returns: kernel buffer containing copy of user buffer data or an
 *          ERR_PTR on failure.
 */
static char *aa_simple_write_to_buffer(int op, const char __user *userbuf,
				       size_t alloc_size, size_t copy_size,
				       loff_t *pos)
{
	char *data;

	BUG_ON(copy_size > alloc_size);

	if (*pos != 0)
		/* only writes from pos 0, that is complete writes */
		return ERR_PTR(-ESPIPE);

	/*
	 * Don't allow profile load/replace/remove from profiles that don't
	 * have CAP_MAC_ADMIN
	 */
	if (!aa_may_manage_policy(op))
		return ERR_PTR(-EACCES);

	/* freed by caller to simple_write_to_buffer */
	data = kvmalloc(alloc_size);
	if (data == NULL)
		return ERR_PTR(-ENOMEM);

	if (copy_from_user(data, userbuf, copy_size)) {
		kvfree(data);
		return ERR_PTR(-EFAULT);
	}

	return data;
}


/* .load file hook fn to load policy */
static ssize_t profile_load(struct file *f, const char __user *buf, size_t size,
			    loff_t *pos)
{
	char *data;
	ssize_t error;

	data = aa_simple_write_to_buffer(OP_PROF_LOAD, buf, size, size, pos);

	error = PTR_ERR(data);
	if (!IS_ERR(data)) {
		error = aa_replace_profiles(data, size, PROF_ADD);
		kvfree(data);
	}

	return error;
}

static const struct file_operations aa_fs_profile_load = {
	.write = profile_load,
	.llseek = default_llseek,
};

/* .replace file hook fn to load and/or replace policy */
static ssize_t profile_replace(struct file *f, const char __user *buf,
			       size_t size, loff_t *pos)
{
	char *data;
	ssize_t error;

	data = aa_simple_write_to_buffer(OP_PROF_REPL, buf, size, size, pos);
	error = PTR_ERR(data);
	if (!IS_ERR(data)) {
		error = aa_replace_profiles(data, size, PROF_REPLACE);
		kvfree(data);
	}

	return error;
}

static const struct file_operations aa_fs_profile_replace = {
	.write = profile_replace,
	.llseek = default_llseek,
};

/* .remove file hook fn to remove loaded policy */
static ssize_t profile_remove(struct file *f, const char __user *buf,
			      size_t size, loff_t *pos)
{
	char *data;
	ssize_t error;

	/*
	 * aa_remove_profile needs a null terminated string so 1 extra
	 * byte is allocated and the copied data is null terminated.
	 */
	data = aa_simple_write_to_buffer(OP_PROF_RM, buf, size + 1, size, pos);

	error = PTR_ERR(data);
	if (!IS_ERR(data)) {
		data[size] = 0;
		error = aa_remove_profiles(data, size);
		kvfree(data);
	}

	return error;
}

static const struct file_operations aa_fs_profile_remove = {
	.write = profile_remove,
	.llseek = default_llseek,
};

/**
 * __next_namespace - find the next namespace to list
 * @root: root namespace to stop search at (NOT NULL)
 * @ns: current ns position (NOT NULL)
 *
 * Find the next namespace from @ns under @root and handle all locking needed
 * while switching current namespace.
 *
 * Returns: next namespace or NULL if at last namespace under @root
 * NOTE: will not unlock root->lock
 */
static struct aa_namespace *__next_namespace(struct aa_namespace *root,
					     struct aa_namespace *ns)
{
	struct aa_namespace *parent;

	/* is next namespace a child */
	if (!list_empty(&ns->sub_ns)) {
		struct aa_namespace *next;
		next = list_first_entry(&ns->sub_ns, typeof(*ns), base.list);
		read_lock(&next->lock);
		return next;
	}

	/* check if the next ns is a sibling, parent, gp, .. */
	parent = ns->parent;
	while (parent) {
		read_unlock(&ns->lock);
		list_for_each_entry_continue(ns, &parent->sub_ns, base.list) {
			read_lock(&ns->lock);
			return ns;
		}
		if (parent == root)
			return NULL;
		ns = parent;
		parent = parent->parent;
	}

	return NULL;
}

/**
 * __first_profile - find the first profile in a namespace
 * @root: namespace that is root of profiles being displayed (NOT NULL)
 * @ns: namespace to start in   (NOT NULL)
 *
 * Returns: unrefcounted profile or NULL if no profile
 */
static struct aa_profile *__first_profile(struct aa_namespace *root,
					  struct aa_namespace *ns)
{
	for ( ; ns; ns = __next_namespace(root, ns)) {
		if (!list_empty(&ns->base.profiles))
			return list_first_entry(&ns->base.profiles,
						struct aa_profile, base.list);
	}
	return NULL;
}

/**
 * __next_profile - step to the next profile in a profile tree
 * @profile: current profile in tree (NOT NULL)
 *
 * Perform a depth first taversal on the profile tree in a namespace
 *
 * Returns: next profile or NULL if done
 * Requires: profile->ns.lock to be held
 */
static struct aa_profile *__next_profile(struct aa_profile *p)
{
	struct aa_profile *parent;
	struct aa_namespace *ns = p->ns;

	/* is next profile a child */
	if (!list_empty(&p->base.profiles))
		return list_first_entry(&p->base.profiles, typeof(*p),
					base.list);

	/* is next profile a sibling, parent sibling, gp, subling, .. */
	parent = p->parent;
	while (parent) {
		list_for_each_entry_continue(p, &parent->base.profiles,
					     base.list)
				return p;
		p = parent;
		parent = parent->parent;
	}

	/* is next another profile in the namespace */
	list_for_each_entry_continue(p, &ns->base.profiles, base.list)
		return p;

	return NULL;
}

/**
 * next_profile - step to the next profile in where ever it may be
 * @root: root namespace  (NOT NULL)
 * @profile: current profile  (NOT NULL)
 *
 * Returns: next profile or NULL if there isn't one
 */
static struct aa_profile *next_profile(struct aa_namespace *root,
				       struct aa_profile *profile)
{
	struct aa_profile *next = __next_profile(profile);
	if (next)
		return next;

	/* finished all profiles in namespace move to next namespace */
	return __first_profile(root, __next_namespace(root, profile->ns));
}

/**
 * p_start - start a depth first traversal of profile tree
 * @f: seq_file to fill
 * @pos: current position
 *
 * Returns: first profile under current namespace or NULL if none found
 *
 * acquires first ns->lock
 */
static void *p_start(struct seq_file *f, loff_t *pos)
	__acquires(root->lock)
{
	struct aa_profile *profile = NULL;
	struct aa_namespace *root = aa_current_profile()->ns;
	loff_t l = *pos;
	f->private = aa_get_namespace(root);


	/* find the first profile */
	read_lock(&root->lock);
	profile = __first_profile(root, root);

	/* skip to position */
	for (; profile && l > 0; l--)
		profile = next_profile(root, profile);

	return profile;
}

/**
 * p_next - read the next profile entry
 * @f: seq_file to fill
 * @p: profile previously returned
 * @pos: current position
 *
 * Returns: next profile after @p or NULL if none
 *
 * may acquire/release locks in namespace tree as necessary
 */
static void *p_next(struct seq_file *f, void *p, loff_t *pos)
{
	struct aa_profile *profile = p;
	struct aa_namespace *root = f->private;
	(*pos)++;

	return next_profile(root, profile);
}

/**
 * p_stop - stop depth first traversal
 * @f: seq_file we are filling
 * @p: the last profile writen
 *
 * Release all locking done by p_start/p_next on namespace tree
 */
static void p_stop(struct seq_file *f, void *p)
	__releases(root->lock)
{
	struct aa_profile *profile = p;
	struct aa_namespace *root = f->private, *ns;

	if (profile) {
		for (ns = profile->ns; ns && ns != root; ns = ns->parent)
			read_unlock(&ns->lock);
	}
	read_unlock(&root->lock);
	aa_put_namespace(root);
}

/**
 * seq_show_profile - show a profile entry
 * @f: seq_file to file
 * @p: current position (profile)    (NOT NULL)
 *
 * Returns: error on failure
 */
static int seq_show_profile(struct seq_file *f, void *p)
{
	struct aa_profile *profile = (struct aa_profile *)p;
	struct aa_namespace *root = f->private;

	if (profile->ns != root)
		seq_printf(f, ":%s://", aa_ns_name(root, profile->ns));
	seq_printf(f, "%s (%s)\n", profile->base.hname,
		   COMPLAIN_MODE(profile) ? "complain" : "enforce");

	return 0;
}

static const struct seq_operations aa_fs_profiles_op = {
	.start = p_start,
	.next = p_next,
	.stop = p_stop,
	.show = seq_show_profile,
};

static int profiles_open(struct inode *inode, struct file *file)
{
	return seq_open(file, &aa_fs_profiles_op);
}

static int profiles_release(struct inode *inode, struct file *file)
{
	return seq_release(inode, file);
}

static const struct file_operations aa_fs_profiles_fops = {
	.open = profiles_open,
	.read = seq_read,
	.llseek = seq_lseek,
	.release = profiles_release,
};

static int aa_fs_seq_show(struct seq_file *seq, void *v)
{
	struct aa_fs_entry *fs_file = seq->private;

	if (!fs_file)
		return 0;

	switch (fs_file->v_type) {
	case AA_FS_TYPE_BOOLEAN:
		seq_printf(seq, "%s\n", fs_file->v.boolean ? "yes" : "no");
		break;
	case AA_FS_TYPE_STRING:
		seq_printf(seq, "%s\n", fs_file->v.string);
		break;
	case AA_FS_TYPE_U64:
		seq_printf(seq, "%#08lx\n", fs_file->v.u64);
		break;
	default:
		/* Ignore unpritable entry types. */
		break;
	}

	return 0;
}

static int aa_fs_seq_open(struct inode *inode, struct file *file)
{
	return single_open(file, aa_fs_seq_show, inode->i_private);
}

const struct file_operations aa_fs_seq_file_ops = {
	.owner		= THIS_MODULE,
	.open		= aa_fs_seq_open,
	.read		= seq_read,
	.llseek		= seq_lseek,
	.release	= single_release,
};

static int aa_fs_seq_profile_open(struct inode *inode, struct file *file,
				  int (*show)(struct seq_file *, void *))
{
	struct aa_replacedby *r = aa_get_replacedby(inode->i_private);
	int error = single_open(file, show, r);

	if (error) {
		file->private_data = NULL;
		aa_put_replacedby(r);
	}

	return error;
}

static int aa_fs_seq_profile_release(struct inode *inode, struct file *file)
{
	struct seq_file *seq = (struct seq_file *) file->private_data;
	if (seq)
		aa_put_replacedby(seq->private);
	return single_release(inode, file);
}

static int aa_fs_seq_profname_show(struct seq_file *seq, void *v)
{
	struct aa_replacedby *r = seq->private;
	struct aa_profile *profile = aa_get_profile_rcu(&r->profile);
	seq_printf(seq, "%s\n", profile->base.name);
	aa_put_profile(profile);

	return 0;
}

static int aa_fs_seq_profname_open(struct inode *inode, struct file *file)
{
	return aa_fs_seq_profile_open(inode, file, aa_fs_seq_profname_show);
}

static const struct file_operations aa_fs_profname_fops = {
	.owner		= THIS_MODULE,
	.open		= aa_fs_seq_profname_open,
	.read		= seq_read,
	.llseek		= seq_lseek,
	.release	= aa_fs_seq_profile_release,
};

static int aa_fs_seq_profmode_show(struct seq_file *seq, void *v)
{
	struct aa_replacedby *r = seq->private;
	struct aa_profile *profile = aa_get_profile_rcu(&r->profile);
	seq_printf(seq, "%s\n", aa_profile_mode_names[profile->mode]);
	aa_put_profile(profile);

	return 0;
}

static int aa_fs_seq_profmode_open(struct inode *inode, struct file *file)
{
	return aa_fs_seq_profile_open(inode, file, aa_fs_seq_profmode_show);
}

static const struct file_operations aa_fs_profmode_fops = {
	.owner		= THIS_MODULE,
	.open		= aa_fs_seq_profmode_open,
	.read		= seq_read,
	.llseek		= seq_lseek,
	.release	= aa_fs_seq_profile_release,
};

static int aa_fs_seq_profattach_show(struct seq_file *seq, void *v)
{
	struct aa_replacedby *r = seq->private;
	struct aa_profile *profile = aa_get_profile_rcu(&r->profile);
	if (profile->attach)
		seq_printf(seq, "%s\n", profile->attach);
	else if (profile->xmatch)
		seq_puts(seq, "<unknown>\n");
	else
		seq_printf(seq, "%s\n", profile->base.name);
	aa_put_profile(profile);

	return 0;
}

static int aa_fs_seq_profattach_open(struct inode *inode, struct file *file)
{
	return aa_fs_seq_profile_open(inode, file, aa_fs_seq_profattach_show);
}

static const struct file_operations aa_fs_profattach_fops = {
	.owner		= THIS_MODULE,
	.open		= aa_fs_seq_profattach_open,
	.read		= seq_read,
	.llseek		= seq_lseek,
	.release	= aa_fs_seq_profile_release,
};

static int aa_fs_seq_hash_show(struct seq_file *seq, void *v)
{
	struct aa_replacedby *r = seq->private;
	struct aa_profile *profile = aa_get_profile_rcu(&r->profile);
	unsigned int i, size = aa_hash_size();

	if (profile->hash) {
		for (i = 0; i < size; i++)
			seq_printf(seq, "%.2x", profile->hash[i]);
		seq_puts(seq, "\n");
	}

	return 0;
}

static int aa_fs_seq_hash_open(struct inode *inode, struct file *file)
{
	return single_open(file, aa_fs_seq_hash_show, inode->i_private);
}

static const struct file_operations aa_fs_seq_hash_fops = {
	.owner		= THIS_MODULE,
	.open		= aa_fs_seq_hash_open,
	.read		= seq_read,
	.llseek		= seq_lseek,
	.release	= single_release,
};

/** fns to setup dynamic per profile/namespace files **/
void __aa_fs_profile_rmdir(struct aa_profile *profile)
{
	struct aa_profile *child;
	int i;

	if (!profile)
		return;

	list_for_each_entry(child, &profile->base.profiles, base.list)
		__aa_fs_profile_rmdir(child);

	for (i = AAFS_PROF_SIZEOF - 1; i >= 0; --i) {
		struct aa_replacedby *r;
		if (!profile->dents[i])
			continue;

		r = profile->dents[i]->d_inode->i_private;
		securityfs_remove(profile->dents[i]);
		aa_put_replacedby(r);
		profile->dents[i] = NULL;
	}
}

void __aa_fs_profile_migrate_dents(struct aa_profile *old,
				   struct aa_profile *new)
{
	int i;

	for (i = 0; i < AAFS_PROF_SIZEOF; i++) {
		new->dents[i] = old->dents[i];
		old->dents[i] = NULL;
	}
}

static struct dentry *create_profile_file(struct dentry *dir, const char *name,
					  struct aa_profile *profile,
					  const struct file_operations *fops)
{
	struct aa_replacedby *r = aa_get_replacedby(profile->replacedby);
	struct dentry *dent;

	dent = securityfs_create_file(name, S_IFREG | 0444, dir, r, fops);
	if (IS_ERR(dent))
		aa_put_replacedby(r);

	return dent;
}

/* requires lock be held */
int __aa_fs_profile_mkdir(struct aa_profile *profile, struct dentry *parent)
{
	struct aa_profile *child;
	struct dentry *dent = NULL, *dir;
	int error;

	if (!parent) {
		struct aa_profile *p;
		p = aa_deref_parent(profile);
		dent = prof_dir(p);
		/* adding to parent that previously didn't have children */
		dent = securityfs_create_dir("profiles", dent);
		if (IS_ERR(dent))
			goto fail;
		prof_child_dir(p) = parent = dent;
	}

	if (!profile->dirname) {
		int len, id_len;
		len = mangle_name(profile->base.name, NULL);
		id_len = snprintf(NULL, 0, ".%ld", profile->ns->uniq_id);

		profile->dirname = kmalloc(len + id_len + 1, GFP_KERNEL);
		if (!profile->dirname)
			goto fail;

		mangle_name(profile->base.name, profile->dirname);
		sprintf(profile->dirname + len, ".%ld", profile->ns->uniq_id++);
	}

	dent = securityfs_create_dir(profile->dirname, parent);
	if (IS_ERR(dent))
		goto fail;
	prof_dir(profile) = dir = dent;

	dent = create_profile_file(dir, "name", profile, &aa_fs_profname_fops);
	if (IS_ERR(dent))
		goto fail;
	profile->dents[AAFS_PROF_NAME] = dent;

	dent = create_profile_file(dir, "mode", profile, &aa_fs_profmode_fops);
	if (IS_ERR(dent))
		goto fail;
	profile->dents[AAFS_PROF_MODE] = dent;

	dent = create_profile_file(dir, "attach", profile,
				   &aa_fs_profattach_fops);
	if (IS_ERR(dent))
		goto fail;
	profile->dents[AAFS_PROF_ATTACH] = dent;

	if (profile->hash) {
		dent = create_profile_file(dir, "sha1", profile,
					   &aa_fs_seq_hash_fops);
		if (IS_ERR(dent))
			goto fail;
		profile->dents[AAFS_PROF_HASH] = dent;
	}

	list_for_each_entry(child, &profile->base.profiles, base.list) {
		error = __aa_fs_profile_mkdir(child, prof_child_dir(profile));
		if (error)
			goto fail2;
	}

	return 0;

fail:
	error = PTR_ERR(dent);

fail2:
	__aa_fs_profile_rmdir(profile);

	return error;
}

void __aa_fs_namespace_rmdir(struct aa_namespace *ns)
{
	struct aa_namespace *sub;
	struct aa_profile *child;
	int i;

	if (!ns)
		return;

	list_for_each_entry(child, &ns->base.profiles, base.list)
		__aa_fs_profile_rmdir(child);

	list_for_each_entry(sub, &ns->sub_ns, base.list) {
		mutex_lock(&sub->lock);
		__aa_fs_namespace_rmdir(sub);
		mutex_unlock(&sub->lock);
	}

	for (i = AAFS_NS_SIZEOF - 1; i >= 0; --i) {
		securityfs_remove(ns->dents[i]);
		ns->dents[i] = NULL;
	}
}

int __aa_fs_namespace_mkdir(struct aa_namespace *ns, struct dentry *parent,
			    const char *name)
{
	struct aa_namespace *sub;
	struct aa_profile *child;
	struct dentry *dent, *dir;
	int error;

	if (!name)
		name = ns->base.name;

	dent = securityfs_create_dir(name, parent);
	if (IS_ERR(dent))
		goto fail;
	ns_dir(ns) = dir = dent;

	dent = securityfs_create_dir("profiles", dir);
	if (IS_ERR(dent))
		goto fail;
	ns_subprofs_dir(ns) = dent;

	dent = securityfs_create_dir("namespaces", dir);
	if (IS_ERR(dent))
		goto fail;
	ns_subns_dir(ns) = dent;

	list_for_each_entry(child, &ns->base.profiles, base.list) {
		error = __aa_fs_profile_mkdir(child, ns_subprofs_dir(ns));
		if (error)
			goto fail2;
	}

	list_for_each_entry(sub, &ns->sub_ns, base.list) {
		mutex_lock(&sub->lock);
		error = __aa_fs_namespace_mkdir(sub, ns_subns_dir(ns), NULL);
		mutex_unlock(&sub->lock);
		if (error)
			goto fail2;
	}

	return 0;

fail:
	error = PTR_ERR(dent);

fail2:
	__aa_fs_namespace_rmdir(ns);

	return error;
}


#define list_entry_next(pos, member) \
	list_entry(pos->member.next, typeof(*pos), member)
#define list_entry_is_head(pos, head, member) (&pos->member == (head))

/**
 * __next_namespace - find the next namespace to list
 * @root: root namespace to stop search at (NOT NULL)
 * @ns: current ns position (NOT NULL)
 *
 * Find the next namespace from @ns under @root and handle all locking needed
 * while switching current namespace.
 *
 * Returns: next namespace or NULL if at last namespace under @root
 * Requires: ns->parent->lock to be held
 * NOTE: will not unlock root->lock
 */
static struct aa_namespace *__next_namespace(struct aa_namespace *root,
					     struct aa_namespace *ns)
{
	struct aa_namespace *parent, *next;

	/* is next namespace a child */
	if (!list_empty(&ns->sub_ns)) {
		next = list_first_entry(&ns->sub_ns, typeof(*ns), base.list);
		mutex_lock(&next->lock);
		return next;
	}

	/* check if the next ns is a sibling, parent, gp, .. */
	parent = ns->parent;
	while (parent) {
		mutex_unlock(&ns->lock);
		next = list_entry_next(ns, base.list);
		if (!list_entry_is_head(next, &parent->sub_ns, base.list)) {
			mutex_lock(&next->lock);
			return next;
		}
		if (parent == root)
			return NULL;
		ns = parent;
		parent = parent->parent;
	}

	return NULL;
}

/**
 * __first_profile - find the first profile in a namespace
 * @root: namespace that is root of profiles being displayed (NOT NULL)
 * @ns: namespace to start in   (NOT NULL)
 *
 * Returns: unrefcounted profile or NULL if no profile
 * Requires: profile->ns.lock to be held
 */
static struct aa_profile *__first_profile(struct aa_namespace *root,
					  struct aa_namespace *ns)
{
	for (; ns; ns = __next_namespace(root, ns)) {
		if (!list_empty(&ns->base.profiles))
			return list_first_entry(&ns->base.profiles,
						struct aa_profile, base.list);
	}
	return NULL;
}

/**
 * __next_profile - step to the next profile in a profile tree
 * @profile: current profile in tree (NOT NULL)
 *
 * Perform a depth first traversal on the profile tree in a namespace
 *
 * Returns: next profile or NULL if done
 * Requires: profile->ns.lock to be held
 */
static struct aa_profile *__next_profile(struct aa_profile *p)
{
	struct aa_profile *parent;
	struct aa_namespace *ns = p->ns;

	/* is next profile a child */
	if (!list_empty(&p->base.profiles))
		return list_first_entry(&p->base.profiles, typeof(*p),
					base.list);

	/* is next profile a sibling, parent sibling, gp, sibling, .. */
	parent = rcu_dereference_protected(p->parent,
					   mutex_is_locked(&p->ns->lock));
	while (parent) {
		p = list_entry_next(p, base.list);
		if (!list_entry_is_head(p, &parent->base.profiles, base.list))
			return p;
		p = parent;
		parent = rcu_dereference_protected(parent->parent,
					    mutex_is_locked(&parent->ns->lock));
	}

	/* is next another profile in the namespace */
	p = list_entry_next(p, base.list);
	if (!list_entry_is_head(p, &ns->base.profiles, base.list))
		return p;

	return NULL;
}

/**
 * next_profile - step to the next profile in where ever it may be
 * @root: root namespace  (NOT NULL)
 * @profile: current profile  (NOT NULL)
 *
 * Returns: next profile or NULL if there isn't one
 */
static struct aa_profile *next_profile(struct aa_namespace *root,
				       struct aa_profile *profile)
{
	struct aa_profile *next = __next_profile(profile);
	if (next)
		return next;

	/* finished all profiles in namespace move to next namespace */
	return __first_profile(root, __next_namespace(root, profile->ns));
}

/**
 * p_start - start a depth first traversal of profile tree
 * @f: seq_file to fill
 * @pos: current position
 *
 * Returns: first profile under current namespace or NULL if none found
 *
 * acquires first ns->lock
 */
static void *p_start(struct seq_file *f, loff_t *pos)
{
	struct aa_profile *profile = NULL;
	struct aa_namespace *root = aa_current_profile()->ns;
	loff_t l = *pos;
	f->private = aa_get_namespace(root);


	/* find the first profile */
	mutex_lock(&root->lock);
	profile = __first_profile(root, root);

	/* skip to position */
	for (; profile && l > 0; l--)
		profile = next_profile(root, profile);

	return profile;
}

/**
 * p_next - read the next profile entry
 * @f: seq_file to fill
 * @p: profile previously returned
 * @pos: current position
 *
 * Returns: next profile after @p or NULL if none
 *
 * may acquire/release locks in namespace tree as necessary
 */
static void *p_next(struct seq_file *f, void *p, loff_t *pos)
{
	struct aa_profile *profile = p;
	struct aa_namespace *ns = f->private;
	(*pos)++;

	return next_profile(ns, profile);
}

/**
 * p_stop - stop depth first traversal
 * @f: seq_file we are filling
 * @p: the last profile writen
 *
 * Release all locking done by p_start/p_next on namespace tree
 */
static void p_stop(struct seq_file *f, void *p)
{
	struct aa_profile *profile = p;
	struct aa_namespace *root = f->private, *ns;

	if (profile) {
		for (ns = profile->ns; ns && ns != root; ns = ns->parent)
			mutex_unlock(&ns->lock);
	}
	mutex_unlock(&root->lock);
	aa_put_namespace(root);
}

/**
 * seq_show_profile - show a profile entry
 * @f: seq_file to file
 * @p: current position (profile)    (NOT NULL)
 *
 * Returns: error on failure
 */
static int seq_show_profile(struct seq_file *f, void *p)
{
	struct aa_profile *profile = (struct aa_profile *)p;
	struct aa_namespace *root = f->private;

	if (profile->ns != root)
		seq_printf(f, ":%s://", aa_ns_name(root, profile->ns));
	seq_printf(f, "%s (%s)\n", profile->base.hname,
		   aa_profile_mode_names[profile->mode]);

	return 0;
}

static const struct seq_operations aa_fs_profiles_op = {
	.start = p_start,
	.next = p_next,
	.stop = p_stop,
	.show = seq_show_profile,
};

static int profiles_open(struct inode *inode, struct file *file)
{
	return seq_open(file, &aa_fs_profiles_op);
}

static int profiles_release(struct inode *inode, struct file *file)
{
	return seq_release(inode, file);
}

static const struct file_operations aa_fs_profiles_fops = {
	.open = profiles_open,
	.read = seq_read,
	.llseek = seq_lseek,
	.release = profiles_release,
};


/** Base file system setup **/
static struct aa_fs_entry aa_fs_entry_file[] = {
	AA_FS_FILE_STRING("mask", "create read write exec append mmap_exec " \
				  "link lock"),
	{ }
};

static struct aa_fs_entry aa_fs_entry_domain[] = {
	AA_FS_FILE_BOOLEAN("change_hat",	1),
	AA_FS_FILE_BOOLEAN("change_hatv",	1),
	AA_FS_FILE_BOOLEAN("change_onexec",	1),
	AA_FS_FILE_BOOLEAN("change_profile",	1),
	{ }
};

static struct aa_fs_entry aa_fs_entry_policy[] = {
	AA_FS_FILE_BOOLEAN("set_load",          1),
	{}
};

static struct aa_fs_entry aa_fs_entry_features[] = {
	AA_FS_DIR("policy",			aa_fs_entry_policy),
	AA_FS_DIR("domain",			aa_fs_entry_domain),
	AA_FS_DIR("file",			aa_fs_entry_file),
	AA_FS_FILE_U64("capability",		VFS_CAP_FLAGS_MASK),
	AA_FS_DIR("rlimit",			aa_fs_entry_rlimit),
<<<<<<< HEAD
	AA_FS_FILE_BOOLEAN("network",		1),
=======
	AA_FS_DIR("caps",			aa_fs_entry_caps),
>>>>>>> 61e6cfa8
	{ }
};

static struct aa_fs_entry aa_fs_entry_apparmor[] = {
	AA_FS_FILE_FOPS(".load", 0640, &aa_fs_profile_load),
	AA_FS_FILE_FOPS(".replace", 0640, &aa_fs_profile_replace),
	AA_FS_FILE_FOPS(".remove", 0640, &aa_fs_profile_remove),
	AA_FS_FILE_FOPS("profiles", 0640, &aa_fs_profiles_fops),
	AA_FS_DIR("features", aa_fs_entry_features),
	AA_FS_FILE_STRING("matching", "pattern=aadfa audit perms=crwxamlk/ "
			  "user::other"),
	AA_FS_FILE_FOPS("profiles", 0440, &aa_fs_profiles_fops),
	{ }
};

static struct aa_fs_entry aa_fs_entry =
	AA_FS_DIR("apparmor", aa_fs_entry_apparmor);

/**
 * aafs_create_file - create a file entry in the apparmor securityfs
 * @fs_file: aa_fs_entry to build an entry for (NOT NULL)
 * @parent: the parent dentry in the securityfs
 *
 * Use aafs_remove_file to remove entries created with this fn.
 */
static int __init aafs_create_file(struct aa_fs_entry *fs_file,
				   struct dentry *parent)
{
	int error = 0;

	fs_file->dentry = securityfs_create_file(fs_file->name,
						 S_IFREG | fs_file->mode,
						 parent, fs_file,
						 fs_file->file_ops);
	if (IS_ERR(fs_file->dentry)) {
		error = PTR_ERR(fs_file->dentry);
		fs_file->dentry = NULL;
	}
	return error;
}

static void __init aafs_remove_dir(struct aa_fs_entry *fs_dir);
/**
 * aafs_create_dir - recursively create a directory entry in the securityfs
 * @fs_dir: aa_fs_entry (and all child entries) to build (NOT NULL)
 * @parent: the parent dentry in the securityfs
 *
 * Use aafs_remove_dir to remove entries created with this fn.
 */
static int __init aafs_create_dir(struct aa_fs_entry *fs_dir,
				  struct dentry *parent)
{
	struct aa_fs_entry *fs_file;
	struct dentry *dir;
	int error;

	dir = securityfs_create_dir(fs_dir->name, parent);
	if (IS_ERR(dir))
		return PTR_ERR(dir);
	fs_dir->dentry = dir;

	for (fs_file = fs_dir->v.files; fs_file && fs_file->name; ++fs_file) {
		if (fs_file->v_type == AA_FS_TYPE_DIR)
			error = aafs_create_dir(fs_file, fs_dir->dentry);
		else
			error = aafs_create_file(fs_file, fs_dir->dentry);
		if (error)
			goto failed;
	}

	return 0;

failed:
	aafs_remove_dir(fs_dir);

	return error;
}

/**
 * aafs_remove_file - drop a single file entry in the apparmor securityfs
 * @fs_file: aa_fs_entry to detach from the securityfs (NOT NULL)
 */
static void __init aafs_remove_file(struct aa_fs_entry *fs_file)
{
	if (!fs_file->dentry)
		return;

	securityfs_remove(fs_file->dentry);
	fs_file->dentry = NULL;
}

/**
 * aafs_remove_dir - recursively drop a directory entry from the securityfs
 * @fs_dir: aa_fs_entry (and all child entries) to detach (NOT NULL)
 */
static void __init aafs_remove_dir(struct aa_fs_entry *fs_dir)
{
	struct aa_fs_entry *fs_file;

	for (fs_file = fs_dir->v.files; fs_file && fs_file->name; ++fs_file) {
		if (fs_file->v_type == AA_FS_TYPE_DIR)
			aafs_remove_dir(fs_file);
		else
			aafs_remove_file(fs_file);
	}

	aafs_remove_file(fs_dir);
}

/**
 * aa_destroy_aafs - cleanup and free aafs
 *
 * releases dentries allocated by aa_create_aafs
 */
void __init aa_destroy_aafs(void)
{
	aafs_remove_dir(&aa_fs_entry);
}

/**
 * aa_create_aafs - create the apparmor security filesystem
 *
 * dentries created here are released by aa_destroy_aafs
 *
 * Returns: error on failure
 */
static int __init aa_create_aafs(void)
{
	int error;

	if (!apparmor_initialized)
		return 0;

	if (aa_fs_entry.dentry) {
		AA_ERROR("%s: AppArmor securityfs already exists\n", __func__);
		return -EEXIST;
	}

	/* Populate fs tree. */
	error = aafs_create_dir(&aa_fs_entry, NULL);
	if (error)
		goto error;

	error = __aa_fs_namespace_mkdir(root_ns, aa_fs_entry.dentry,
					"policy");
	if (error)
		goto error;

	/* TODO: add support for apparmorfs_null and apparmorfs_mnt */

	/* Report that AppArmor fs is enabled */
	aa_info_message("AppArmor Filesystem Enabled");
	return 0;

error:
	aa_destroy_aafs();
	AA_ERROR("Error creating AppArmor securityfs\n");
	return error;
}

fs_initcall(aa_create_aafs);<|MERGE_RESOLUTION|>--- conflicted
+++ resolved
@@ -184,232 +184,6 @@
 static const struct file_operations aa_fs_profile_remove = {
 	.write = profile_remove,
 	.llseek = default_llseek,
-};
-
-/**
- * __next_namespace - find the next namespace to list
- * @root: root namespace to stop search at (NOT NULL)
- * @ns: current ns position (NOT NULL)
- *
- * Find the next namespace from @ns under @root and handle all locking needed
- * while switching current namespace.
- *
- * Returns: next namespace or NULL if at last namespace under @root
- * NOTE: will not unlock root->lock
- */
-static struct aa_namespace *__next_namespace(struct aa_namespace *root,
-					     struct aa_namespace *ns)
-{
-	struct aa_namespace *parent;
-
-	/* is next namespace a child */
-	if (!list_empty(&ns->sub_ns)) {
-		struct aa_namespace *next;
-		next = list_first_entry(&ns->sub_ns, typeof(*ns), base.list);
-		read_lock(&next->lock);
-		return next;
-	}
-
-	/* check if the next ns is a sibling, parent, gp, .. */
-	parent = ns->parent;
-	while (parent) {
-		read_unlock(&ns->lock);
-		list_for_each_entry_continue(ns, &parent->sub_ns, base.list) {
-			read_lock(&ns->lock);
-			return ns;
-		}
-		if (parent == root)
-			return NULL;
-		ns = parent;
-		parent = parent->parent;
-	}
-
-	return NULL;
-}
-
-/**
- * __first_profile - find the first profile in a namespace
- * @root: namespace that is root of profiles being displayed (NOT NULL)
- * @ns: namespace to start in   (NOT NULL)
- *
- * Returns: unrefcounted profile or NULL if no profile
- */
-static struct aa_profile *__first_profile(struct aa_namespace *root,
-					  struct aa_namespace *ns)
-{
-	for ( ; ns; ns = __next_namespace(root, ns)) {
-		if (!list_empty(&ns->base.profiles))
-			return list_first_entry(&ns->base.profiles,
-						struct aa_profile, base.list);
-	}
-	return NULL;
-}
-
-/**
- * __next_profile - step to the next profile in a profile tree
- * @profile: current profile in tree (NOT NULL)
- *
- * Perform a depth first taversal on the profile tree in a namespace
- *
- * Returns: next profile or NULL if done
- * Requires: profile->ns.lock to be held
- */
-static struct aa_profile *__next_profile(struct aa_profile *p)
-{
-	struct aa_profile *parent;
-	struct aa_namespace *ns = p->ns;
-
-	/* is next profile a child */
-	if (!list_empty(&p->base.profiles))
-		return list_first_entry(&p->base.profiles, typeof(*p),
-					base.list);
-
-	/* is next profile a sibling, parent sibling, gp, subling, .. */
-	parent = p->parent;
-	while (parent) {
-		list_for_each_entry_continue(p, &parent->base.profiles,
-					     base.list)
-				return p;
-		p = parent;
-		parent = parent->parent;
-	}
-
-	/* is next another profile in the namespace */
-	list_for_each_entry_continue(p, &ns->base.profiles, base.list)
-		return p;
-
-	return NULL;
-}
-
-/**
- * next_profile - step to the next profile in where ever it may be
- * @root: root namespace  (NOT NULL)
- * @profile: current profile  (NOT NULL)
- *
- * Returns: next profile or NULL if there isn't one
- */
-static struct aa_profile *next_profile(struct aa_namespace *root,
-				       struct aa_profile *profile)
-{
-	struct aa_profile *next = __next_profile(profile);
-	if (next)
-		return next;
-
-	/* finished all profiles in namespace move to next namespace */
-	return __first_profile(root, __next_namespace(root, profile->ns));
-}
-
-/**
- * p_start - start a depth first traversal of profile tree
- * @f: seq_file to fill
- * @pos: current position
- *
- * Returns: first profile under current namespace or NULL if none found
- *
- * acquires first ns->lock
- */
-static void *p_start(struct seq_file *f, loff_t *pos)
-	__acquires(root->lock)
-{
-	struct aa_profile *profile = NULL;
-	struct aa_namespace *root = aa_current_profile()->ns;
-	loff_t l = *pos;
-	f->private = aa_get_namespace(root);
-
-
-	/* find the first profile */
-	read_lock(&root->lock);
-	profile = __first_profile(root, root);
-
-	/* skip to position */
-	for (; profile && l > 0; l--)
-		profile = next_profile(root, profile);
-
-	return profile;
-}
-
-/**
- * p_next - read the next profile entry
- * @f: seq_file to fill
- * @p: profile previously returned
- * @pos: current position
- *
- * Returns: next profile after @p or NULL if none
- *
- * may acquire/release locks in namespace tree as necessary
- */
-static void *p_next(struct seq_file *f, void *p, loff_t *pos)
-{
-	struct aa_profile *profile = p;
-	struct aa_namespace *root = f->private;
-	(*pos)++;
-
-	return next_profile(root, profile);
-}
-
-/**
- * p_stop - stop depth first traversal
- * @f: seq_file we are filling
- * @p: the last profile writen
- *
- * Release all locking done by p_start/p_next on namespace tree
- */
-static void p_stop(struct seq_file *f, void *p)
-	__releases(root->lock)
-{
-	struct aa_profile *profile = p;
-	struct aa_namespace *root = f->private, *ns;
-
-	if (profile) {
-		for (ns = profile->ns; ns && ns != root; ns = ns->parent)
-			read_unlock(&ns->lock);
-	}
-	read_unlock(&root->lock);
-	aa_put_namespace(root);
-}
-
-/**
- * seq_show_profile - show a profile entry
- * @f: seq_file to file
- * @p: current position (profile)    (NOT NULL)
- *
- * Returns: error on failure
- */
-static int seq_show_profile(struct seq_file *f, void *p)
-{
-	struct aa_profile *profile = (struct aa_profile *)p;
-	struct aa_namespace *root = f->private;
-
-	if (profile->ns != root)
-		seq_printf(f, ":%s://", aa_ns_name(root, profile->ns));
-	seq_printf(f, "%s (%s)\n", profile->base.hname,
-		   COMPLAIN_MODE(profile) ? "complain" : "enforce");
-
-	return 0;
-}
-
-static const struct seq_operations aa_fs_profiles_op = {
-	.start = p_start,
-	.next = p_next,
-	.stop = p_stop,
-	.show = seq_show_profile,
-};
-
-static int profiles_open(struct inode *inode, struct file *file)
-{
-	return seq_open(file, &aa_fs_profiles_op);
-}
-
-static int profiles_release(struct inode *inode, struct file *file)
-{
-	return seq_release(inode, file);
-}
-
-static const struct file_operations aa_fs_profiles_fops = {
-	.open = profiles_open,
-	.read = seq_read,
-	.llseek = seq_lseek,
-	.release = profiles_release,
 };
 
 static int aa_fs_seq_show(struct seq_file *seq, void *v)
@@ -1036,11 +810,8 @@
 	AA_FS_DIR("file",			aa_fs_entry_file),
 	AA_FS_FILE_U64("capability",		VFS_CAP_FLAGS_MASK),
 	AA_FS_DIR("rlimit",			aa_fs_entry_rlimit),
-<<<<<<< HEAD
+	AA_FS_DIR("caps",			aa_fs_entry_caps),
 	AA_FS_FILE_BOOLEAN("network",		1),
-=======
-	AA_FS_DIR("caps",			aa_fs_entry_caps),
->>>>>>> 61e6cfa8
 	{ }
 };
 
@@ -1052,7 +823,6 @@
 	AA_FS_DIR("features", aa_fs_entry_features),
 	AA_FS_FILE_STRING("matching", "pattern=aadfa audit perms=crwxamlk/ "
 			  "user::other"),
-	AA_FS_FILE_FOPS("profiles", 0440, &aa_fs_profiles_fops),
 	{ }
 };
 
