--- conflicted
+++ resolved
@@ -13,10 +13,7 @@
 subdir-$(CONFIG_SECURITY_SAFESETID)    += safesetid
 subdir-$(CONFIG_SECURITY_LOCKDOWN_LSM)	+= lockdown
 subdir-$(CONFIG_BPF_LSM)		+= bpf
-<<<<<<< HEAD
-=======
 subdir-$(CONFIG_SECURITY_LANDLOCK)	+= landlock
->>>>>>> 7d2a07b7
 
 # always enable default capabilities
 obj-y					+= commoncap.o
@@ -34,15 +31,9 @@
 obj-$(CONFIG_SECURITY_LOADPIN)		+= loadpin/
 obj-$(CONFIG_SECURITY_SAFESETID)       += safesetid/
 obj-$(CONFIG_SECURITY_LOCKDOWN_LSM)	+= lockdown/
-<<<<<<< HEAD
-obj-$(CONFIG_CGROUP_DEVICE)		+= device_cgroup.o
-obj-$(CONFIG_BPF_LSM)			+= bpf/
-obj-$(CONFIG_HIDDEN_AREA)		+= hidden_area.o
-=======
 obj-$(CONFIG_CGROUPS)			+= device_cgroup.o
 obj-$(CONFIG_BPF_LSM)			+= bpf/
 obj-$(CONFIG_SECURITY_LANDLOCK)		+= landlock/
->>>>>>> 7d2a07b7
 
 # Object integrity file lists
 subdir-$(CONFIG_INTEGRITY)		+= integrity
