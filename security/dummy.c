/*
 * Stub functions for the default security function pointers in case no
 * security model is loaded.
 *
 * Copyright (C) 2001 WireX Communications, Inc <chris@wirex.com>
 * Copyright (C) 2001-2002  Greg Kroah-Hartman <greg@kroah.com>
 * Copyright (C) 2001 Networks Associates Technology, Inc <ssmalley@nai.com>
 *
 *	This program is free software; you can redistribute it and/or modify
 *	it under the terms of the GNU General Public License as published by
 *	the Free Software Foundation; either version 2 of the License, or
 *	(at your option) any later version.
 */

#undef DEBUG

#include <linux/capability.h>
#include <linux/kernel.h>
#include <linux/mman.h>
#include <linux/pagemap.h>
#include <linux/swap.h>
#include <linux/security.h>
#include <linux/skbuff.h>
#include <linux/netlink.h>
#include <net/sock.h>
#include <linux/xattr.h>
#include <linux/hugetlb.h>
#include <linux/ptrace.h>
#include <linux/file.h>

static int dummy_ptrace (struct task_struct *parent, struct task_struct *child)
{
	return 0;
}

static int dummy_capget (struct task_struct *target, kernel_cap_t * effective,
			 kernel_cap_t * inheritable, kernel_cap_t * permitted)
{
	if (target->euid == 0) {
		cap_set_full(*permitted);
		cap_set_init_eff(*effective);
	} else {
		cap_clear(*permitted);
		cap_clear(*effective);
	}

	cap_clear(*inheritable);

	if (target->fsuid != 0) {
		*permitted = cap_drop_fs_set(*permitted);
		*effective = cap_drop_fs_set(*effective);
	}
	return 0;
}

static int dummy_capset_check (struct task_struct *target,
			       kernel_cap_t * effective,
			       kernel_cap_t * inheritable,
			       kernel_cap_t * permitted)
{
	return -EPERM;
}

static void dummy_capset_set (struct task_struct *target,
			      kernel_cap_t * effective,
			      kernel_cap_t * inheritable,
			      kernel_cap_t * permitted)
{
	return;
}

static int dummy_acct (struct file *file)
{
	return 0;
}

static int dummy_capable (struct task_struct *tsk, int cap)
{
	if (cap_raised (tsk->cap_effective, cap))
		return 0;
	return -EPERM;
}

static int dummy_sysctl (ctl_table * table, int op)
{
	return 0;
}

static int dummy_quotactl (int cmds, int type, int id, struct super_block *sb)
{
	return 0;
}

static int dummy_quota_on (struct dentry *dentry)
{
	return 0;
}

static int dummy_syslog (int type)
{
	if ((type != 3 && type != 10) && current->euid)
		return -EPERM;
	return 0;
}

static int dummy_settime(struct timespec *ts, struct timezone *tz)
{
	if (!capable(CAP_SYS_TIME))
		return -EPERM;
	return 0;
}

static int dummy_vm_enough_memory(struct mm_struct *mm, long pages)
{
	int cap_sys_admin = 0;

	if (dummy_capable(current, CAP_SYS_ADMIN) == 0)
		cap_sys_admin = 1;
	return __vm_enough_memory(mm, pages, cap_sys_admin);
}

static int dummy_bprm_alloc_security (struct linux_binprm *bprm)
{
	return 0;
}

static void dummy_bprm_free_security (struct linux_binprm *bprm)
{
	return;
}

static void dummy_bprm_apply_creds (struct linux_binprm *bprm, int unsafe)
{
	if (bprm->e_uid != current->uid || bprm->e_gid != current->gid) {
		set_dumpable(current->mm, suid_dumpable);

		if ((unsafe & ~LSM_UNSAFE_PTRACE_CAP) && !capable(CAP_SETUID)) {
			bprm->e_uid = current->uid;
			bprm->e_gid = current->gid;
		}
	}

	current->suid = current->euid = current->fsuid = bprm->e_uid;
	current->sgid = current->egid = current->fsgid = bprm->e_gid;

	dummy_capget(current, &current->cap_effective, &current->cap_inheritable, &current->cap_permitted);
}

static void dummy_bprm_post_apply_creds (struct linux_binprm *bprm)
{
	return;
}

static int dummy_bprm_set_security (struct linux_binprm *bprm)
{
	return 0;
}

static int dummy_bprm_check_security (struct linux_binprm *bprm)
{
	return 0;
}

static int dummy_bprm_secureexec (struct linux_binprm *bprm)
{
	/* The new userland will simply use the value provided
	   in the AT_SECURE field to decide whether secure mode
	   is required.  Hence, this logic is required to preserve
	   the legacy decision algorithm used by the old userland. */
	return (current->euid != current->uid ||
		current->egid != current->gid);
}

static int dummy_sb_alloc_security (struct super_block *sb)
{
	return 0;
}

static void dummy_sb_free_security (struct super_block *sb)
{
	return;
}

static int dummy_sb_copy_data (char *orig, char *copy)
{
	return 0;
}

static int dummy_sb_kern_mount (struct super_block *sb, void *data)
{
	return 0;
}

static int dummy_sb_statfs (struct dentry *dentry)
{
	return 0;
}

static int dummy_sb_mount (char *dev_name, struct path *path, char *type,
			   unsigned long flags, void *data)
{
	return 0;
}

static int dummy_sb_check_sb (struct vfsmount *mnt, struct path *path)
{
	return 0;
}

static int dummy_sb_umount (struct vfsmount *mnt, int flags)
{
	return 0;
}

static void dummy_sb_umount_close (struct vfsmount *mnt)
{
	return;
}

static void dummy_sb_umount_busy (struct vfsmount *mnt)
{
	return;
}

static void dummy_sb_post_remount (struct vfsmount *mnt, unsigned long flags,
				   void *data)
{
	return;
}


static void dummy_sb_post_addmount (struct vfsmount *mnt, struct path *path)
{
	return;
}

static int dummy_sb_pivotroot (struct path *old_path, struct path *new_path)
{
	return 0;
}

static void dummy_sb_post_pivotroot (struct path *old_path, struct path *new_path)
{
	return;
}

static int dummy_sb_get_mnt_opts(const struct super_block *sb,
				 struct security_mnt_opts *opts)
{
	security_init_mnt_opts(opts);
	return 0;
}

static int dummy_sb_set_mnt_opts(struct super_block *sb,
				 struct security_mnt_opts *opts)
{
	if (unlikely(opts->num_mnt_opts))
		return -EOPNOTSUPP;
	return 0;
}

static void dummy_sb_clone_mnt_opts(const struct super_block *oldsb,
				    struct super_block *newsb)
{
	return;
}

static int dummy_sb_parse_opts_str(char *options, struct security_mnt_opts *opts)
{
	return 0;
}

static int dummy_inode_alloc_security (struct inode *inode)
{
	return 0;
}

static void dummy_inode_free_security (struct inode *inode)
{
	return;
}

static int dummy_inode_init_security (struct inode *inode, struct inode *dir,
				      char **name, void **value, size_t *len)
{
	return -EOPNOTSUPP;
}

static int dummy_inode_create (struct inode *inode, struct dentry *dentry,
			       struct vfsmount *mnt, int mask)
{
	return 0;
}

static int dummy_inode_link (struct dentry *old_dentry,
			     struct vfsmount *old_mnt, struct inode *inode,
			     struct dentry *new_dentry,
			     struct vfsmount *new_mnt)
{
	return 0;
}

static int dummy_inode_unlink (struct inode *inode, struct dentry *dentry,
			       struct vfsmount *mnt)
{
	return 0;
}

static int dummy_inode_symlink (struct inode *inode, struct dentry *dentry,
				struct vfsmount *mnt, const char *name)
{
	return 0;
}

static int dummy_inode_mkdir (struct inode *inode, struct dentry *dentry,
			      struct vfsmount *mnt, int mask)
{
	return 0;
}

static int dummy_inode_rmdir (struct inode *inode, struct dentry *dentry,
			      struct vfsmount *mnt)
{
	return 0;
}

static int dummy_inode_mknod (struct inode *inode, struct dentry *dentry,
			      struct vfsmount *mnt, int mode, dev_t dev)
{
	return 0;
}

static int dummy_inode_rename (struct inode *old_inode,
			       struct dentry *old_dentry,
			       struct vfsmount *old_mnt,
			       struct inode *new_inode,
			       struct dentry *new_dentry,
			       struct vfsmount *new_mnt)
{
	return 0;
}

static int dummy_inode_readlink (struct dentry *dentry, struct vfsmount *mnt)
{
	return 0;
}

static int dummy_inode_follow_link (struct dentry *dentry,
				    struct nameidata *nameidata)
{
	return 0;
}

static int dummy_inode_permission (struct inode *inode, int mask, struct nameidata *nd)
{
	return 0;
}

static int dummy_inode_setattr (struct dentry *dentry, struct vfsmount *mnt,
				struct iattr *iattr)
{
	return 0;
}

static int dummy_inode_getattr (struct vfsmount *mnt, struct dentry *dentry)
{
	return 0;
}

static void dummy_inode_delete (struct inode *ino)
{
	return;
}

<<<<<<< HEAD
static int dummy_inode_setxattr (struct dentry *dentry, struct vfsmount *mnt,
				 char *name, void *value, size_t size,
				 int flags, struct file *file)
=======
static int dummy_inode_setxattr (struct dentry *dentry, const char *name,
				 const void *value, size_t size, int flags)
>>>>>>> 28ffb5d3
{
	if (!strncmp(name, XATTR_SECURITY_PREFIX,
		     sizeof(XATTR_SECURITY_PREFIX) - 1) &&
	    !capable(CAP_SYS_ADMIN))
		return -EPERM;
	return 0;
}

<<<<<<< HEAD
static void dummy_inode_post_setxattr (struct dentry *dentry,
				       struct vfsmount *mnt,
				       char *name, void *value,
				       size_t size, int flags)
{
}

static int dummy_inode_getxattr (struct dentry *dentry,
			          struct vfsmount *mnt, char *name,
				  struct file *file)
=======
static void dummy_inode_post_setxattr (struct dentry *dentry, const char *name,
				       const void *value, size_t size,
				       int flags)
{
}

static int dummy_inode_getxattr (struct dentry *dentry, const char *name)
>>>>>>> 28ffb5d3
{
	return 0;
}

static int dummy_inode_listxattr (struct dentry *dentry, struct vfsmount *mnt,
				  struct file *file)
{
	return 0;
}

<<<<<<< HEAD
static int dummy_inode_removexattr (struct dentry *dentry, struct vfsmount *mnt,
				    char *name, struct file *file)
=======
static int dummy_inode_removexattr (struct dentry *dentry, const char *name)
>>>>>>> 28ffb5d3
{
	if (!strncmp(name, XATTR_SECURITY_PREFIX,
		     sizeof(XATTR_SECURITY_PREFIX) - 1) &&
	    !capable(CAP_SYS_ADMIN))
		return -EPERM;
	return 0;
}

static int dummy_inode_need_killpriv(struct dentry *dentry)
{
	return 0;
}

static int dummy_inode_killpriv(struct dentry *dentry)
{
	return 0;
}

static int dummy_inode_getsecurity(const struct inode *inode, const char *name, void **buffer, bool alloc)
{
	return -EOPNOTSUPP;
}

static int dummy_inode_setsecurity(struct inode *inode, const char *name, const void *value, size_t size, int flags)
{
	return -EOPNOTSUPP;
}

static int dummy_inode_listsecurity(struct inode *inode, char *buffer, size_t buffer_size)
{
	return 0;
}

static void dummy_inode_getsecid(const struct inode *inode, u32 *secid)
{
	*secid = 0;
}

static int dummy_file_permission (struct file *file, int mask)
{
	return 0;
}

static int dummy_file_alloc_security (struct file *file)
{
	return 0;
}

static void dummy_file_free_security (struct file *file)
{
	return;
}

static int dummy_file_ioctl (struct file *file, unsigned int command,
			     unsigned long arg)
{
	return 0;
}

static int dummy_file_mmap (struct file *file, unsigned long reqprot,
			    unsigned long prot,
			    unsigned long flags,
			    unsigned long addr,
			    unsigned long addr_only)
{
	if ((addr < mmap_min_addr) && !capable(CAP_SYS_RAWIO))
		return -EACCES;
	return 0;
}

static int dummy_file_mprotect (struct vm_area_struct *vma,
				unsigned long reqprot,
				unsigned long prot)
{
	return 0;
}

static int dummy_file_lock (struct file *file, unsigned int cmd)
{
	return 0;
}

static int dummy_file_fcntl (struct file *file, unsigned int cmd,
			     unsigned long arg)
{
	return 0;
}

static int dummy_file_set_fowner (struct file *file)
{
	return 0;
}

static int dummy_file_send_sigiotask (struct task_struct *tsk,
				      struct fown_struct *fown, int sig)
{
	return 0;
}

static int dummy_file_receive (struct file *file)
{
	return 0;
}

static int dummy_dentry_open (struct file *file)
{
	return 0;
}

static int dummy_task_create (unsigned long clone_flags)
{
	return 0;
}

static int dummy_task_alloc_security (struct task_struct *p)
{
	return 0;
}

static void dummy_task_free_security (struct task_struct *p)
{
	return;
}

static int dummy_task_setuid (uid_t id0, uid_t id1, uid_t id2, int flags)
{
	return 0;
}

static int dummy_task_post_setuid (uid_t id0, uid_t id1, uid_t id2, int flags)
{
	dummy_capget(current, &current->cap_effective, &current->cap_inheritable, &current->cap_permitted);
	return 0;
}

static int dummy_task_setgid (gid_t id0, gid_t id1, gid_t id2, int flags)
{
	return 0;
}

static int dummy_task_setpgid (struct task_struct *p, pid_t pgid)
{
	return 0;
}

static int dummy_task_getpgid (struct task_struct *p)
{
	return 0;
}

static int dummy_task_getsid (struct task_struct *p)
{
	return 0;
}

static void dummy_task_getsecid (struct task_struct *p, u32 *secid)
{
	*secid = 0;
}

static int dummy_task_setgroups (struct group_info *group_info)
{
	return 0;
}

static int dummy_task_setnice (struct task_struct *p, int nice)
{
	return 0;
}

static int dummy_task_setioprio (struct task_struct *p, int ioprio)
{
	return 0;
}

static int dummy_task_getioprio (struct task_struct *p)
{
	return 0;
}

static int dummy_task_setrlimit (unsigned int resource, struct rlimit *new_rlim)
{
	return 0;
}

static int dummy_task_setscheduler (struct task_struct *p, int policy,
				    struct sched_param *lp)
{
	return 0;
}

static int dummy_task_getscheduler (struct task_struct *p)
{
	return 0;
}

static int dummy_task_movememory (struct task_struct *p)
{
	return 0;
}

static int dummy_task_wait (struct task_struct *p)
{
	return 0;
}

static int dummy_task_kill (struct task_struct *p, struct siginfo *info,
			    int sig, u32 secid)
{
	return 0;
}

static int dummy_task_prctl (int option, unsigned long arg2, unsigned long arg3,
			     unsigned long arg4, unsigned long arg5, long *rc_p)
{
	return 0;
}

static void dummy_task_reparent_to_init (struct task_struct *p)
{
	p->euid = p->fsuid = 0;
	return;
}

static void dummy_task_to_inode(struct task_struct *p, struct inode *inode)
{ }

static int dummy_ipc_permission (struct kern_ipc_perm *ipcp, short flag)
{
	return 0;
}

static void dummy_ipc_getsecid(struct kern_ipc_perm *ipcp, u32 *secid)
{
	*secid = 0;
}

static int dummy_msg_msg_alloc_security (struct msg_msg *msg)
{
	return 0;
}

static void dummy_msg_msg_free_security (struct msg_msg *msg)
{
	return;
}

static int dummy_msg_queue_alloc_security (struct msg_queue *msq)
{
	return 0;
}

static void dummy_msg_queue_free_security (struct msg_queue *msq)
{
	return;
}

static int dummy_msg_queue_associate (struct msg_queue *msq, 
				      int msqflg)
{
	return 0;
}

static int dummy_msg_queue_msgctl (struct msg_queue *msq, int cmd)
{
	return 0;
}

static int dummy_msg_queue_msgsnd (struct msg_queue *msq, struct msg_msg *msg,
				   int msgflg)
{
	return 0;
}

static int dummy_msg_queue_msgrcv (struct msg_queue *msq, struct msg_msg *msg,
				   struct task_struct *target, long type,
				   int mode)
{
	return 0;
}

static int dummy_shm_alloc_security (struct shmid_kernel *shp)
{
	return 0;
}

static void dummy_shm_free_security (struct shmid_kernel *shp)
{
	return;
}

static int dummy_shm_associate (struct shmid_kernel *shp, int shmflg)
{
	return 0;
}

static int dummy_shm_shmctl (struct shmid_kernel *shp, int cmd)
{
	return 0;
}

static int dummy_shm_shmat (struct shmid_kernel *shp, char __user *shmaddr,
			    int shmflg)
{
	return 0;
}

static int dummy_sem_alloc_security (struct sem_array *sma)
{
	return 0;
}

static void dummy_sem_free_security (struct sem_array *sma)
{
	return;
}

static int dummy_sem_associate (struct sem_array *sma, int semflg)
{
	return 0;
}

static int dummy_sem_semctl (struct sem_array *sma, int cmd)
{
	return 0;
}

static int dummy_sem_semop (struct sem_array *sma, 
			    struct sembuf *sops, unsigned nsops, int alter)
{
	return 0;
}

static int dummy_netlink_send (struct sock *sk, struct sk_buff *skb)
{
	NETLINK_CB(skb).eff_cap = current->cap_effective;
	return 0;
}

static int dummy_netlink_recv (struct sk_buff *skb, int cap)
{
	if (!cap_raised (NETLINK_CB (skb).eff_cap, cap))
		return -EPERM;
	return 0;
}

#ifdef CONFIG_SECURITY_NETWORK
static int dummy_unix_stream_connect (struct socket *sock,
				      struct socket *other,
				      struct sock *newsk)
{
	return 0;
}

static int dummy_unix_may_send (struct socket *sock,
				struct socket *other)
{
	return 0;
}

static int dummy_socket_create (int family, int type,
				int protocol, int kern)
{
	return 0;
}

static int dummy_socket_post_create (struct socket *sock, int family, int type,
				     int protocol, int kern)
{
	return 0;
}

static int dummy_socket_bind (struct socket *sock, struct sockaddr *address,
			      int addrlen)
{
	return 0;
}

static int dummy_socket_connect (struct socket *sock, struct sockaddr *address,
				 int addrlen)
{
	return 0;
}

static int dummy_socket_listen (struct socket *sock, int backlog)
{
	return 0;
}

static int dummy_socket_accept (struct socket *sock, struct socket *newsock)
{
	return 0;
}

static void dummy_socket_post_accept (struct socket *sock, 
				      struct socket *newsock)
{
	return;
}

static int dummy_socket_sendmsg (struct socket *sock, struct msghdr *msg,
				 int size)
{
	return 0;
}

static int dummy_socket_recvmsg (struct socket *sock, struct msghdr *msg,
				 int size, int flags)
{
	return 0;
}

static int dummy_socket_getsockname (struct socket *sock)
{
	return 0;
}

static int dummy_socket_getpeername (struct socket *sock)
{
	return 0;
}

static int dummy_socket_setsockopt (struct socket *sock, int level, int optname)
{
	return 0;
}

static int dummy_socket_getsockopt (struct socket *sock, int level, int optname)
{
	return 0;
}

static int dummy_socket_shutdown (struct socket *sock, int how)
{
	return 0;
}

static int dummy_socket_sock_rcv_skb (struct sock *sk, struct sk_buff *skb)
{
	return 0;
}

static int dummy_socket_getpeersec_stream(struct socket *sock, char __user *optval,
					  int __user *optlen, unsigned len)
{
	return -ENOPROTOOPT;
}

static int dummy_socket_getpeersec_dgram(struct socket *sock, struct sk_buff *skb, u32 *secid)
{
	return -ENOPROTOOPT;
}

static inline int dummy_sk_alloc_security (struct sock *sk, int family, gfp_t priority)
{
	return 0;
}

static inline void dummy_sk_free_security (struct sock *sk)
{
}

static inline void dummy_sk_clone_security (const struct sock *sk, struct sock *newsk)
{
}

static inline void dummy_sk_getsecid(struct sock *sk, u32 *secid)
{
}

static inline void dummy_sock_graft(struct sock* sk, struct socket *parent)
{
}

static inline int dummy_inet_conn_request(struct sock *sk,
			struct sk_buff *skb, struct request_sock *req)
{
	return 0;
}

static inline void dummy_inet_csk_clone(struct sock *newsk,
			const struct request_sock *req)
{
}

static inline void dummy_inet_conn_established(struct sock *sk,
			struct sk_buff *skb)
{
}

static inline void dummy_req_classify_flow(const struct request_sock *req,
			struct flowi *fl)
{
}
#endif	/* CONFIG_SECURITY_NETWORK */

#ifdef CONFIG_SECURITY_NETWORK_XFRM
static int dummy_xfrm_policy_alloc_security(struct xfrm_sec_ctx **ctxp,
					    struct xfrm_user_sec_ctx *sec_ctx)
{
	return 0;
}

static inline int dummy_xfrm_policy_clone_security(struct xfrm_sec_ctx *old_ctx,
					   struct xfrm_sec_ctx **new_ctxp)
{
	return 0;
}

static void dummy_xfrm_policy_free_security(struct xfrm_sec_ctx *ctx)
{
}

static int dummy_xfrm_policy_delete_security(struct xfrm_sec_ctx *ctx)
{
	return 0;
}

static int dummy_xfrm_state_alloc_security(struct xfrm_state *x,
	struct xfrm_user_sec_ctx *sec_ctx, u32 secid)
{
	return 0;
}

static void dummy_xfrm_state_free_security(struct xfrm_state *x)
{
}

static int dummy_xfrm_state_delete_security(struct xfrm_state *x)
{
	return 0;
}

static int dummy_xfrm_policy_lookup(struct xfrm_sec_ctx *ctx,
				    u32 sk_sid, u8 dir)
{
	return 0;
}

static int dummy_xfrm_state_pol_flow_match(struct xfrm_state *x,
				struct xfrm_policy *xp, struct flowi *fl)
{
	return 1;
}

static int dummy_xfrm_decode_session(struct sk_buff *skb, u32 *fl, int ckall)
{
	return 0;
}

#endif /* CONFIG_SECURITY_NETWORK_XFRM */
static int dummy_register_security (const char *name, struct security_operations *ops)
{
	return -EINVAL;
}

static void dummy_d_instantiate (struct dentry *dentry, struct inode *inode)
{
	return;
}

static int dummy_getprocattr(struct task_struct *p, char *name, char **value)
{
	return -EINVAL;
}

static int dummy_setprocattr(struct task_struct *p, char *name, void *value, size_t size)
{
	return -EINVAL;
}

static int dummy_secid_to_secctx(u32 secid, char **secdata, u32 *seclen)
{
	return -EOPNOTSUPP;
}

static int dummy_secctx_to_secid(const char *secdata, u32 seclen, u32 *secid)
{
	return -EOPNOTSUPP;
}

static void dummy_release_secctx(char *secdata, u32 seclen)
{
}

#ifdef CONFIG_KEYS
static inline int dummy_key_alloc(struct key *key, struct task_struct *ctx,
				  unsigned long flags)
{
	return 0;
}

static inline void dummy_key_free(struct key *key)
{
}

static inline int dummy_key_permission(key_ref_t key_ref,
				       struct task_struct *context,
				       key_perm_t perm)
{
	return 0;
}

static int dummy_key_getsecurity(struct key *key, char **_buffer)
{
	*_buffer = NULL;
	return 0;
}

#endif /* CONFIG_KEYS */

#ifdef CONFIG_AUDIT
static inline int dummy_audit_rule_init(u32 field, u32 op, char *rulestr,
					void **lsmrule)
{
	return 0;
}

static inline int dummy_audit_rule_known(struct audit_krule *krule)
{
	return 0;
}

static inline int dummy_audit_rule_match(u32 secid, u32 field, u32 op,
					 void *lsmrule,
					 struct audit_context *actx)
{
	return 0;
}

static inline void dummy_audit_rule_free(void *lsmrule)
{ }

#endif /* CONFIG_AUDIT */

struct security_operations dummy_security_ops = {
	.name = "dummy",
};

#define set_to_dummy_if_null(ops, function)				\
	do {								\
		if (!ops->function) {					\
			ops->function = dummy_##function;		\
			pr_debug("Had to override the " #function	\
				 " security operation with the dummy one.\n");\
			}						\
	} while (0)

void security_fixup_ops (struct security_operations *ops)
{
	set_to_dummy_if_null(ops, ptrace);
	set_to_dummy_if_null(ops, capget);
	set_to_dummy_if_null(ops, capset_check);
	set_to_dummy_if_null(ops, capset_set);
	set_to_dummy_if_null(ops, acct);
	set_to_dummy_if_null(ops, capable);
	set_to_dummy_if_null(ops, quotactl);
	set_to_dummy_if_null(ops, quota_on);
	set_to_dummy_if_null(ops, sysctl);
	set_to_dummy_if_null(ops, syslog);
	set_to_dummy_if_null(ops, settime);
	set_to_dummy_if_null(ops, vm_enough_memory);
	set_to_dummy_if_null(ops, bprm_alloc_security);
	set_to_dummy_if_null(ops, bprm_free_security);
	set_to_dummy_if_null(ops, bprm_apply_creds);
	set_to_dummy_if_null(ops, bprm_post_apply_creds);
	set_to_dummy_if_null(ops, bprm_set_security);
	set_to_dummy_if_null(ops, bprm_check_security);
	set_to_dummy_if_null(ops, bprm_secureexec);
	set_to_dummy_if_null(ops, sb_alloc_security);
	set_to_dummy_if_null(ops, sb_free_security);
	set_to_dummy_if_null(ops, sb_copy_data);
	set_to_dummy_if_null(ops, sb_kern_mount);
	set_to_dummy_if_null(ops, sb_statfs);
	set_to_dummy_if_null(ops, sb_mount);
	set_to_dummy_if_null(ops, sb_check_sb);
	set_to_dummy_if_null(ops, sb_umount);
	set_to_dummy_if_null(ops, sb_umount_close);
	set_to_dummy_if_null(ops, sb_umount_busy);
	set_to_dummy_if_null(ops, sb_post_remount);
	set_to_dummy_if_null(ops, sb_post_addmount);
	set_to_dummy_if_null(ops, sb_pivotroot);
	set_to_dummy_if_null(ops, sb_post_pivotroot);
	set_to_dummy_if_null(ops, sb_get_mnt_opts);
	set_to_dummy_if_null(ops, sb_set_mnt_opts);
	set_to_dummy_if_null(ops, sb_clone_mnt_opts);
	set_to_dummy_if_null(ops, sb_parse_opts_str);
	set_to_dummy_if_null(ops, inode_alloc_security);
	set_to_dummy_if_null(ops, inode_free_security);
	set_to_dummy_if_null(ops, inode_init_security);
	set_to_dummy_if_null(ops, inode_create);
	set_to_dummy_if_null(ops, inode_link);
	set_to_dummy_if_null(ops, inode_unlink);
	set_to_dummy_if_null(ops, inode_symlink);
	set_to_dummy_if_null(ops, inode_mkdir);
	set_to_dummy_if_null(ops, inode_rmdir);
	set_to_dummy_if_null(ops, inode_mknod);
	set_to_dummy_if_null(ops, inode_rename);
	set_to_dummy_if_null(ops, inode_readlink);
	set_to_dummy_if_null(ops, inode_follow_link);
	set_to_dummy_if_null(ops, inode_permission);
	set_to_dummy_if_null(ops, inode_setattr);
	set_to_dummy_if_null(ops, inode_getattr);
	set_to_dummy_if_null(ops, inode_delete);
	set_to_dummy_if_null(ops, inode_setxattr);
	set_to_dummy_if_null(ops, inode_post_setxattr);
	set_to_dummy_if_null(ops, inode_getxattr);
	set_to_dummy_if_null(ops, inode_listxattr);
	set_to_dummy_if_null(ops, inode_removexattr);
	set_to_dummy_if_null(ops, inode_need_killpriv);
	set_to_dummy_if_null(ops, inode_killpriv);
	set_to_dummy_if_null(ops, inode_getsecurity);
	set_to_dummy_if_null(ops, inode_setsecurity);
	set_to_dummy_if_null(ops, inode_listsecurity);
	set_to_dummy_if_null(ops, inode_getsecid);
	set_to_dummy_if_null(ops, file_permission);
	set_to_dummy_if_null(ops, file_alloc_security);
	set_to_dummy_if_null(ops, file_free_security);
	set_to_dummy_if_null(ops, file_ioctl);
	set_to_dummy_if_null(ops, file_mmap);
	set_to_dummy_if_null(ops, file_mprotect);
	set_to_dummy_if_null(ops, file_lock);
	set_to_dummy_if_null(ops, file_fcntl);
	set_to_dummy_if_null(ops, file_set_fowner);
	set_to_dummy_if_null(ops, file_send_sigiotask);
	set_to_dummy_if_null(ops, file_receive);
	set_to_dummy_if_null(ops, dentry_open);
	set_to_dummy_if_null(ops, task_create);
	set_to_dummy_if_null(ops, task_alloc_security);
	set_to_dummy_if_null(ops, task_free_security);
	set_to_dummy_if_null(ops, task_setuid);
	set_to_dummy_if_null(ops, task_post_setuid);
	set_to_dummy_if_null(ops, task_setgid);
	set_to_dummy_if_null(ops, task_setpgid);
	set_to_dummy_if_null(ops, task_getpgid);
	set_to_dummy_if_null(ops, task_getsid);
	set_to_dummy_if_null(ops, task_getsecid);
	set_to_dummy_if_null(ops, task_setgroups);
	set_to_dummy_if_null(ops, task_setnice);
	set_to_dummy_if_null(ops, task_setioprio);
	set_to_dummy_if_null(ops, task_getioprio);
	set_to_dummy_if_null(ops, task_setrlimit);
	set_to_dummy_if_null(ops, task_setscheduler);
	set_to_dummy_if_null(ops, task_getscheduler);
	set_to_dummy_if_null(ops, task_movememory);
	set_to_dummy_if_null(ops, task_wait);
	set_to_dummy_if_null(ops, task_kill);
	set_to_dummy_if_null(ops, task_prctl);
	set_to_dummy_if_null(ops, task_reparent_to_init);
 	set_to_dummy_if_null(ops, task_to_inode);
	set_to_dummy_if_null(ops, ipc_permission);
	set_to_dummy_if_null(ops, ipc_getsecid);
	set_to_dummy_if_null(ops, msg_msg_alloc_security);
	set_to_dummy_if_null(ops, msg_msg_free_security);
	set_to_dummy_if_null(ops, msg_queue_alloc_security);
	set_to_dummy_if_null(ops, msg_queue_free_security);
	set_to_dummy_if_null(ops, msg_queue_associate);
	set_to_dummy_if_null(ops, msg_queue_msgctl);
	set_to_dummy_if_null(ops, msg_queue_msgsnd);
	set_to_dummy_if_null(ops, msg_queue_msgrcv);
	set_to_dummy_if_null(ops, shm_alloc_security);
	set_to_dummy_if_null(ops, shm_free_security);
	set_to_dummy_if_null(ops, shm_associate);
	set_to_dummy_if_null(ops, shm_shmctl);
	set_to_dummy_if_null(ops, shm_shmat);
	set_to_dummy_if_null(ops, sem_alloc_security);
	set_to_dummy_if_null(ops, sem_free_security);
	set_to_dummy_if_null(ops, sem_associate);
	set_to_dummy_if_null(ops, sem_semctl);
	set_to_dummy_if_null(ops, sem_semop);
	set_to_dummy_if_null(ops, netlink_send);
	set_to_dummy_if_null(ops, netlink_recv);
	set_to_dummy_if_null(ops, register_security);
	set_to_dummy_if_null(ops, d_instantiate);
 	set_to_dummy_if_null(ops, getprocattr);
 	set_to_dummy_if_null(ops, setprocattr);
 	set_to_dummy_if_null(ops, secid_to_secctx);
	set_to_dummy_if_null(ops, secctx_to_secid);
 	set_to_dummy_if_null(ops, release_secctx);
#ifdef CONFIG_SECURITY_NETWORK
	set_to_dummy_if_null(ops, unix_stream_connect);
	set_to_dummy_if_null(ops, unix_may_send);
	set_to_dummy_if_null(ops, socket_create);
	set_to_dummy_if_null(ops, socket_post_create);
	set_to_dummy_if_null(ops, socket_bind);
	set_to_dummy_if_null(ops, socket_connect);
	set_to_dummy_if_null(ops, socket_listen);
	set_to_dummy_if_null(ops, socket_accept);
	set_to_dummy_if_null(ops, socket_post_accept);
	set_to_dummy_if_null(ops, socket_sendmsg);
	set_to_dummy_if_null(ops, socket_recvmsg);
	set_to_dummy_if_null(ops, socket_getsockname);
	set_to_dummy_if_null(ops, socket_getpeername);
	set_to_dummy_if_null(ops, socket_setsockopt);
	set_to_dummy_if_null(ops, socket_getsockopt);
	set_to_dummy_if_null(ops, socket_shutdown);
	set_to_dummy_if_null(ops, socket_sock_rcv_skb);
	set_to_dummy_if_null(ops, socket_getpeersec_stream);
	set_to_dummy_if_null(ops, socket_getpeersec_dgram);
	set_to_dummy_if_null(ops, sk_alloc_security);
	set_to_dummy_if_null(ops, sk_free_security);
	set_to_dummy_if_null(ops, sk_clone_security);
	set_to_dummy_if_null(ops, sk_getsecid);
	set_to_dummy_if_null(ops, sock_graft);
	set_to_dummy_if_null(ops, inet_conn_request);
	set_to_dummy_if_null(ops, inet_csk_clone);
	set_to_dummy_if_null(ops, inet_conn_established);
	set_to_dummy_if_null(ops, req_classify_flow);
 #endif	/* CONFIG_SECURITY_NETWORK */
#ifdef  CONFIG_SECURITY_NETWORK_XFRM
	set_to_dummy_if_null(ops, xfrm_policy_alloc_security);
	set_to_dummy_if_null(ops, xfrm_policy_clone_security);
	set_to_dummy_if_null(ops, xfrm_policy_free_security);
	set_to_dummy_if_null(ops, xfrm_policy_delete_security);
	set_to_dummy_if_null(ops, xfrm_state_alloc_security);
	set_to_dummy_if_null(ops, xfrm_state_free_security);
	set_to_dummy_if_null(ops, xfrm_state_delete_security);
	set_to_dummy_if_null(ops, xfrm_policy_lookup);
	set_to_dummy_if_null(ops, xfrm_state_pol_flow_match);
	set_to_dummy_if_null(ops, xfrm_decode_session);
#endif	/* CONFIG_SECURITY_NETWORK_XFRM */
#ifdef CONFIG_KEYS
	set_to_dummy_if_null(ops, key_alloc);
	set_to_dummy_if_null(ops, key_free);
	set_to_dummy_if_null(ops, key_permission);
	set_to_dummy_if_null(ops, key_getsecurity);
#endif	/* CONFIG_KEYS */
#ifdef CONFIG_AUDIT
	set_to_dummy_if_null(ops, audit_rule_init);
	set_to_dummy_if_null(ops, audit_rule_known);
	set_to_dummy_if_null(ops, audit_rule_match);
	set_to_dummy_if_null(ops, audit_rule_free);
#endif
}
<|MERGE_RESOLUTION|>--- conflicted
+++ resolved
@@ -372,14 +372,9 @@
 	return;
 }
 
-<<<<<<< HEAD
-static int dummy_inode_setxattr (struct dentry *dentry, struct vfsmount *mnt,
-				 char *name, void *value, size_t size,
-				 int flags, struct file *file)
-=======
-static int dummy_inode_setxattr (struct dentry *dentry, const char *name,
-				 const void *value, size_t size, int flags)
->>>>>>> 28ffb5d3
+static int dummy_inode_setxattr(struct dentry *dentry, struct vfsmount *mnt,
+				const char *name, const void *value,
+				size_t size, int flags, struct file *file)
 {
 	if (!strncmp(name, XATTR_SECURITY_PREFIX,
 		     sizeof(XATTR_SECURITY_PREFIX) - 1) &&
@@ -388,26 +383,16 @@
 	return 0;
 }
 
-<<<<<<< HEAD
-static void dummy_inode_post_setxattr (struct dentry *dentry,
-				       struct vfsmount *mnt,
-				       char *name, void *value,
-				       size_t size, int flags)
-{
-}
-
-static int dummy_inode_getxattr (struct dentry *dentry,
-			          struct vfsmount *mnt, char *name,
-				  struct file *file)
-=======
-static void dummy_inode_post_setxattr (struct dentry *dentry, const char *name,
+static void dummy_inode_post_setxattr(struct dentry *dentry,
+				       struct vfsmount *mnt, const char *name,
 				       const void *value, size_t size,
 				       int flags)
 {
 }
 
-static int dummy_inode_getxattr (struct dentry *dentry, const char *name)
->>>>>>> 28ffb5d3
+static int dummy_inode_getxattr (struct dentry *dentry,
+			         struct vfsmount *mnt, const char *name,
+				 struct file *file)
 {
 	return 0;
 }
@@ -418,12 +403,8 @@
 	return 0;
 }
 
-<<<<<<< HEAD
 static int dummy_inode_removexattr (struct dentry *dentry, struct vfsmount *mnt,
-				    char *name, struct file *file)
-=======
-static int dummy_inode_removexattr (struct dentry *dentry, const char *name)
->>>>>>> 28ffb5d3
+				    const char *name, struct file *file)
 {
 	if (!strncmp(name, XATTR_SECURITY_PREFIX,
 		     sizeof(XATTR_SECURITY_PREFIX) - 1) &&
