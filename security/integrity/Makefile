--- conflicted
+++ resolved
@@ -17,11 +17,5 @@
 integrity-$(CONFIG_LOAD_PPC_KEYS) += platform_certs/efi_parser.o \
                                      platform_certs/load_powerpc.o \
                                      platform_certs/keyring_handler.o
-<<<<<<< HEAD
-$(obj)/load_uefi.o: KBUILD_CFLAGS += -fshort-wchar
-
-subdir-$(CONFIG_IMA)			+= ima
-=======
->>>>>>> 7d2a07b7
 obj-$(CONFIG_IMA)			+= ima/
 obj-$(CONFIG_EVM)			+= evm/