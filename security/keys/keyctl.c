// SPDX-License-Identifier: GPL-2.0-or-later
/* Userspace key control operations
 *
 * Copyright (C) 2004-5 Red Hat, Inc. All Rights Reserved.
 * Written by David Howells (dhowells@redhat.com)
 */

#include <linux/init.h>
#include <linux/sched.h>
#include <linux/sched/task.h>
#include <linux/slab.h>
#include <linux/syscalls.h>
#include <linux/key.h>
#include <linux/keyctl.h>
#include <linux/fs.h>
#include <linux/capability.h>
#include <linux/cred.h>
#include <linux/string.h>
#include <linux/err.h>
#include <linux/vmalloc.h>
#include <linux/security.h>
#include <linux/uio.h>
#include <linux/uaccess.h>
#include <keys/request_key_auth-type.h>
#include "internal.h"

#define KEY_MAX_DESC_SIZE 4096

static const unsigned char keyrings_capabilities[2] = {
	[0] = (KEYCTL_CAPS0_CAPABILITIES |
	       (IS_ENABLED(CONFIG_PERSISTENT_KEYRINGS)	? KEYCTL_CAPS0_PERSISTENT_KEYRINGS : 0) |
	       (IS_ENABLED(CONFIG_KEY_DH_OPERATIONS)	? KEYCTL_CAPS0_DIFFIE_HELLMAN : 0) |
	       (IS_ENABLED(CONFIG_ASYMMETRIC_KEY_TYPE)	? KEYCTL_CAPS0_PUBLIC_KEY : 0) |
	       (IS_ENABLED(CONFIG_BIG_KEYS)		? KEYCTL_CAPS0_BIG_KEY : 0) |
	       KEYCTL_CAPS0_INVALIDATE |
	       KEYCTL_CAPS0_RESTRICT_KEYRING |
	       KEYCTL_CAPS0_MOVE
	       ),
	[1] = (KEYCTL_CAPS1_NS_KEYRING_NAME |
	       KEYCTL_CAPS1_NS_KEY_TAG |
	       (IS_ENABLED(CONFIG_KEY_NOTIFICATIONS)	? KEYCTL_CAPS1_NOTIFICATIONS : 0)
	       ),
};

static int key_get_type_from_user(char *type,
				  const char __user *_type,
				  unsigned len)
{
	int ret;

	ret = strncpy_from_user(type, _type, len);
	if (ret < 0)
		return ret;
	if (ret == 0 || ret >= len)
		return -EINVAL;
	if (type[0] == '.')
		return -EPERM;
	type[len - 1] = '\0';
	return 0;
}

/*
 * Extract the description of a new key from userspace and either add it as a
 * new key to the specified keyring or update a matching key in that keyring.
 *
 * If the description is NULL or an empty string, the key type is asked to
 * generate one from the payload.
 *
 * The keyring must be writable so that we can attach the key to it.
 *
 * If successful, the new key's serial number is returned, otherwise an error
 * code is returned.
 */
SYSCALL_DEFINE5(add_key, const char __user *, _type,
		const char __user *, _description,
		const void __user *, _payload,
		size_t, plen,
		key_serial_t, ringid)
{
	key_ref_t keyring_ref, key_ref;
	char type[32], *description;
	void *payload;
	long ret;

	ret = -EINVAL;
	if (plen > 1024 * 1024 - 1)
		goto error;

	/* draw all the data into kernel space */
	ret = key_get_type_from_user(type, _type, sizeof(type));
	if (ret < 0)
		goto error;

	description = NULL;
	if (_description) {
		description = strndup_user(_description, KEY_MAX_DESC_SIZE);
		if (IS_ERR(description)) {
			ret = PTR_ERR(description);
			goto error;
		}
		if (!*description) {
			kfree(description);
			description = NULL;
		} else if ((description[0] == '.') &&
			   (strncmp(type, "keyring", 7) == 0)) {
			ret = -EPERM;
			goto error2;
		}
	}

	/* pull the payload in if one was supplied */
	payload = NULL;

	if (plen) {
		ret = -ENOMEM;
		payload = kvmalloc(plen, GFP_KERNEL);
		if (!payload)
			goto error2;

		ret = -EFAULT;
		if (copy_from_user(payload, _payload, plen) != 0)
			goto error3;
	}

	/* find the target keyring (which must be writable) */
	keyring_ref = lookup_user_key(ringid, KEY_LOOKUP_CREATE, KEY_NEED_WRITE);
	if (IS_ERR(keyring_ref)) {
		ret = PTR_ERR(keyring_ref);
		goto error3;
	}

	/* create or update the requested key and add it to the target
	 * keyring */
	key_ref = key_create_or_update(keyring_ref, type, description,
				       payload, plen, KEY_PERM_UNDEF,
				       KEY_ALLOC_IN_QUOTA);
	if (!IS_ERR(key_ref)) {
		ret = key_ref_to_ptr(key_ref)->serial;
		key_ref_put(key_ref);
	}
	else {
		ret = PTR_ERR(key_ref);
	}

	key_ref_put(keyring_ref);
 error3:
	kvfree_sensitive(payload, plen);
 error2:
	kfree(description);
 error:
	return ret;
}

/*
 * Search the process keyrings and keyring trees linked from those for a
 * matching key.  Keyrings must have appropriate Search permission to be
 * searched.
 *
 * If a key is found, it will be attached to the destination keyring if there's
 * one specified and the serial number of the key will be returned.
 *
 * If no key is found, /sbin/request-key will be invoked if _callout_info is
 * non-NULL in an attempt to create a key.  The _callout_info string will be
 * passed to /sbin/request-key to aid with completing the request.  If the
 * _callout_info string is "" then it will be changed to "-".
 */
SYSCALL_DEFINE4(request_key, const char __user *, _type,
		const char __user *, _description,
		const char __user *, _callout_info,
		key_serial_t, destringid)
{
	struct key_type *ktype;
	struct key *key;
	key_ref_t dest_ref;
	size_t callout_len;
	char type[32], *description, *callout_info;
	long ret;

	/* pull the type into kernel space */
	ret = key_get_type_from_user(type, _type, sizeof(type));
	if (ret < 0)
		goto error;

	/* pull the description into kernel space */
	description = strndup_user(_description, KEY_MAX_DESC_SIZE);
	if (IS_ERR(description)) {
		ret = PTR_ERR(description);
		goto error;
	}

	/* pull the callout info into kernel space */
	callout_info = NULL;
	callout_len = 0;
	if (_callout_info) {
		callout_info = strndup_user(_callout_info, PAGE_SIZE);
		if (IS_ERR(callout_info)) {
			ret = PTR_ERR(callout_info);
			goto error2;
		}
		callout_len = strlen(callout_info);
	}

	/* get the destination keyring if specified */
	dest_ref = NULL;
	if (destringid) {
		dest_ref = lookup_user_key(destringid, KEY_LOOKUP_CREATE,
					   KEY_NEED_WRITE);
		if (IS_ERR(dest_ref)) {
			ret = PTR_ERR(dest_ref);
			goto error3;
		}
	}

	/* find the key type */
	ktype = key_type_lookup(type);
	if (IS_ERR(ktype)) {
		ret = PTR_ERR(ktype);
		goto error4;
	}

	/* do the search */
	key = request_key_and_link(ktype, description, NULL, callout_info,
				   callout_len, NULL, key_ref_to_ptr(dest_ref),
				   KEY_ALLOC_IN_QUOTA);
	if (IS_ERR(key)) {
		ret = PTR_ERR(key);
		goto error5;
	}

	/* wait for the key to finish being constructed */
	ret = wait_for_key_construction(key, 1);
	if (ret < 0)
		goto error6;

	ret = key->serial;

error6:
 	key_put(key);
error5:
	key_type_put(ktype);
error4:
	key_ref_put(dest_ref);
error3:
	kfree(callout_info);
error2:
	kfree(description);
error:
	return ret;
}

/*
 * Get the ID of the specified process keyring.
 *
 * The requested keyring must have search permission to be found.
 *
 * If successful, the ID of the requested keyring will be returned.
 */
long keyctl_get_keyring_ID(key_serial_t id, int create)
{
	key_ref_t key_ref;
	unsigned long lflags;
	long ret;

	lflags = create ? KEY_LOOKUP_CREATE : 0;
	key_ref = lookup_user_key(id, lflags, KEY_NEED_SEARCH);
	if (IS_ERR(key_ref)) {
		ret = PTR_ERR(key_ref);
		goto error;
	}

	ret = key_ref_to_ptr(key_ref)->serial;
	key_ref_put(key_ref);
error:
	return ret;
}

/*
 * Join a (named) session keyring.
 *
 * Create and join an anonymous session keyring or join a named session
 * keyring, creating it if necessary.  A named session keyring must have Search
 * permission for it to be joined.  Session keyrings without this permit will
 * be skipped over.  It is not permitted for userspace to create or join
 * keyrings whose name begin with a dot.
 *
 * If successful, the ID of the joined session keyring will be returned.
 */
long keyctl_join_session_keyring(const char __user *_name)
{
	char *name;
	long ret;

	/* fetch the name from userspace */
	name = NULL;
	if (_name) {
		name = strndup_user(_name, KEY_MAX_DESC_SIZE);
		if (IS_ERR(name)) {
			ret = PTR_ERR(name);
			goto error;
		}

		ret = -EPERM;
		if (name[0] == '.')
			goto error_name;
	}

	/* join the session */
	ret = join_session_keyring(name);
error_name:
	kfree(name);
error:
	return ret;
}

/*
 * Update a key's data payload from the given data.
 *
 * The key must grant the caller Write permission and the key type must support
 * updating for this to work.  A negative key can be positively instantiated
 * with this call.
 *
 * If successful, 0 will be returned.  If the key type does not support
 * updating, then -EOPNOTSUPP will be returned.
 */
long keyctl_update_key(key_serial_t id,
		       const void __user *_payload,
		       size_t plen)
{
	key_ref_t key_ref;
	void *payload;
	long ret;

	ret = -EINVAL;
	if (plen > PAGE_SIZE)
		goto error;

	/* pull the payload in if one was supplied */
	payload = NULL;
	if (plen) {
		ret = -ENOMEM;
		payload = kvmalloc(plen, GFP_KERNEL);
		if (!payload)
			goto error;

		ret = -EFAULT;
		if (copy_from_user(payload, _payload, plen) != 0)
			goto error2;
	}

	/* find the target key (which must be writable) */
	key_ref = lookup_user_key(id, 0, KEY_NEED_WRITE);
	if (IS_ERR(key_ref)) {
		ret = PTR_ERR(key_ref);
		goto error2;
	}

	/* update the key */
	ret = key_update(key_ref, payload, plen);

	key_ref_put(key_ref);
error2:
	kvfree_sensitive(payload, plen);
error:
	return ret;
}

/*
 * Revoke a key.
 *
 * The key must be grant the caller Write or Setattr permission for this to
 * work.  The key type should give up its quota claim when revoked.  The key
 * and any links to the key will be automatically garbage collected after a
 * certain amount of time (/proc/sys/kernel/keys/gc_delay).
 *
 * Keys with KEY_FLAG_KEEP set should not be revoked.
 *
 * If successful, 0 is returned.
 */
long keyctl_revoke_key(key_serial_t id)
{
	key_ref_t key_ref;
	struct key *key;
	long ret;

	key_ref = lookup_user_key(id, 0, KEY_NEED_WRITE);
	if (IS_ERR(key_ref)) {
		ret = PTR_ERR(key_ref);
		if (ret != -EACCES)
			goto error;
		key_ref = lookup_user_key(id, 0, KEY_NEED_SETATTR);
		if (IS_ERR(key_ref)) {
			ret = PTR_ERR(key_ref);
			goto error;
		}
	}

	key = key_ref_to_ptr(key_ref);
	ret = 0;
	if (test_bit(KEY_FLAG_KEEP, &key->flags))
		ret = -EPERM;
	else
		key_revoke(key);

	key_ref_put(key_ref);
error:
	return ret;
}

/*
 * Invalidate a key.
 *
 * The key must be grant the caller Invalidate permission for this to work.
 * The key and any links to the key will be automatically garbage collected
 * immediately.
 *
 * Keys with KEY_FLAG_KEEP set should not be invalidated.
 *
 * If successful, 0 is returned.
 */
long keyctl_invalidate_key(key_serial_t id)
{
	key_ref_t key_ref;
	struct key *key;
	long ret;

	kenter("%d", id);

	key_ref = lookup_user_key(id, 0, KEY_NEED_SEARCH);
	if (IS_ERR(key_ref)) {
		ret = PTR_ERR(key_ref);

		/* Root is permitted to invalidate certain special keys */
		if (capable(CAP_SYS_ADMIN)) {
			key_ref = lookup_user_key(id, 0, KEY_SYSADMIN_OVERRIDE);
			if (IS_ERR(key_ref))
				goto error;
			if (test_bit(KEY_FLAG_ROOT_CAN_INVAL,
				     &key_ref_to_ptr(key_ref)->flags))
				goto invalidate;
			goto error_put;
		}

		goto error;
	}

invalidate:
	key = key_ref_to_ptr(key_ref);
	ret = 0;
	if (test_bit(KEY_FLAG_KEEP, &key->flags))
		ret = -EPERM;
	else
		key_invalidate(key);
error_put:
	key_ref_put(key_ref);
error:
	kleave(" = %ld", ret);
	return ret;
}

/*
 * Clear the specified keyring, creating an empty process keyring if one of the
 * special keyring IDs is used.
 *
 * The keyring must grant the caller Write permission and not have
 * KEY_FLAG_KEEP set for this to work.  If successful, 0 will be returned.
 */
long keyctl_keyring_clear(key_serial_t ringid)
{
	key_ref_t keyring_ref;
	struct key *keyring;
	long ret;

	keyring_ref = lookup_user_key(ringid, KEY_LOOKUP_CREATE, KEY_NEED_WRITE);
	if (IS_ERR(keyring_ref)) {
		ret = PTR_ERR(keyring_ref);

		/* Root is permitted to invalidate certain special keyrings */
		if (capable(CAP_SYS_ADMIN)) {
			keyring_ref = lookup_user_key(ringid, 0,
						      KEY_SYSADMIN_OVERRIDE);
			if (IS_ERR(keyring_ref))
				goto error;
			if (test_bit(KEY_FLAG_ROOT_CAN_CLEAR,
				     &key_ref_to_ptr(keyring_ref)->flags))
				goto clear;
			goto error_put;
		}

		goto error;
	}

clear:
	keyring = key_ref_to_ptr(keyring_ref);
	if (test_bit(KEY_FLAG_KEEP, &keyring->flags))
		ret = -EPERM;
	else
		ret = keyring_clear(keyring);
error_put:
	key_ref_put(keyring_ref);
error:
	return ret;
}

/*
 * Create a link from a keyring to a key if there's no matching key in the
 * keyring, otherwise replace the link to the matching key with a link to the
 * new key.
 *
 * The key must grant the caller Link permission and the keyring must grant
 * the caller Write permission.  Furthermore, if an additional link is created,
 * the keyring's quota will be extended.
 *
 * If successful, 0 will be returned.
 */
long keyctl_keyring_link(key_serial_t id, key_serial_t ringid)
{
	key_ref_t keyring_ref, key_ref;
	long ret;

	keyring_ref = lookup_user_key(ringid, KEY_LOOKUP_CREATE, KEY_NEED_WRITE);
	if (IS_ERR(keyring_ref)) {
		ret = PTR_ERR(keyring_ref);
		goto error;
	}

	key_ref = lookup_user_key(id, KEY_LOOKUP_CREATE, KEY_NEED_LINK);
	if (IS_ERR(key_ref)) {
		ret = PTR_ERR(key_ref);
		goto error2;
	}

	ret = key_link(key_ref_to_ptr(keyring_ref), key_ref_to_ptr(key_ref));

	key_ref_put(key_ref);
error2:
	key_ref_put(keyring_ref);
error:
	return ret;
}

/*
 * Unlink a key from a keyring.
 *
 * The keyring must grant the caller Write permission for this to work; the key
 * itself need not grant the caller anything.  If the last link to a key is
 * removed then that key will be scheduled for destruction.
 *
 * Keys or keyrings with KEY_FLAG_KEEP set should not be unlinked.
 *
 * If successful, 0 will be returned.
 */
long keyctl_keyring_unlink(key_serial_t id, key_serial_t ringid)
{
	key_ref_t keyring_ref, key_ref;
	struct key *keyring, *key;
	long ret;

	keyring_ref = lookup_user_key(ringid, 0, KEY_NEED_WRITE);
	if (IS_ERR(keyring_ref)) {
		ret = PTR_ERR(keyring_ref);
		goto error;
	}

	key_ref = lookup_user_key(id, KEY_LOOKUP_PARTIAL, KEY_NEED_UNLINK);
	if (IS_ERR(key_ref)) {
		ret = PTR_ERR(key_ref);
		goto error2;
	}

	keyring = key_ref_to_ptr(keyring_ref);
	key = key_ref_to_ptr(key_ref);
	if (test_bit(KEY_FLAG_KEEP, &keyring->flags) &&
	    test_bit(KEY_FLAG_KEEP, &key->flags))
		ret = -EPERM;
	else
		ret = key_unlink(keyring, key);

	key_ref_put(key_ref);
error2:
	key_ref_put(keyring_ref);
error:
	return ret;
}

/*
 * Move a link to a key from one keyring to another, displacing any matching
 * key from the destination keyring.
 *
 * The key must grant the caller Link permission and both keyrings must grant
 * the caller Write permission.  There must also be a link in the from keyring
 * to the key.  If both keyrings are the same, nothing is done.
 *
 * If successful, 0 will be returned.
 */
long keyctl_keyring_move(key_serial_t id, key_serial_t from_ringid,
			 key_serial_t to_ringid, unsigned int flags)
{
	key_ref_t key_ref, from_ref, to_ref;
	long ret;

	if (flags & ~KEYCTL_MOVE_EXCL)
		return -EINVAL;

	key_ref = lookup_user_key(id, KEY_LOOKUP_CREATE, KEY_NEED_LINK);
	if (IS_ERR(key_ref))
		return PTR_ERR(key_ref);

	from_ref = lookup_user_key(from_ringid, 0, KEY_NEED_WRITE);
	if (IS_ERR(from_ref)) {
		ret = PTR_ERR(from_ref);
		goto error2;
	}

	to_ref = lookup_user_key(to_ringid, KEY_LOOKUP_CREATE, KEY_NEED_WRITE);
	if (IS_ERR(to_ref)) {
		ret = PTR_ERR(to_ref);
		goto error3;
	}

	ret = key_move(key_ref_to_ptr(key_ref), key_ref_to_ptr(from_ref),
		       key_ref_to_ptr(to_ref), flags);

	key_ref_put(to_ref);
error3:
	key_ref_put(from_ref);
error2:
	key_ref_put(key_ref);
	return ret;
}

/*
 * Return a description of a key to userspace.
 *
 * The key must grant the caller View permission for this to work.
 *
 * If there's a buffer, we place up to buflen bytes of data into it formatted
 * in the following way:
 *
 *	type;uid;gid;perm;description<NUL>
 *
 * If successful, we return the amount of description available, irrespective
 * of how much we may have copied into the buffer.
 */
long keyctl_describe_key(key_serial_t keyid,
			 char __user *buffer,
			 size_t buflen)
{
	struct key *key, *instkey;
	key_ref_t key_ref;
	char *infobuf;
	long ret;
	int desclen, infolen;

	key_ref = lookup_user_key(keyid, KEY_LOOKUP_PARTIAL, KEY_NEED_VIEW);
	if (IS_ERR(key_ref)) {
		/* viewing a key under construction is permitted if we have the
		 * authorisation token handy */
		if (PTR_ERR(key_ref) == -EACCES) {
			instkey = key_get_instantiation_authkey(keyid);
			if (!IS_ERR(instkey)) {
				key_put(instkey);
				key_ref = lookup_user_key(keyid,
							  KEY_LOOKUP_PARTIAL,
							  KEY_AUTHTOKEN_OVERRIDE);
				if (!IS_ERR(key_ref))
					goto okay;
			}
		}

		ret = PTR_ERR(key_ref);
		goto error;
	}

okay:
	key = key_ref_to_ptr(key_ref);
	desclen = strlen(key->description);

	/* calculate how much information we're going to return */
	ret = -ENOMEM;
	infobuf = kasprintf(GFP_KERNEL,
			    "%s;%d;%d;%08x;",
			    key->type->name,
			    from_kuid_munged(current_user_ns(), key->uid),
			    from_kgid_munged(current_user_ns(), key->gid),
			    key->perm);
	if (!infobuf)
		goto error2;
	infolen = strlen(infobuf);
	ret = infolen + desclen + 1;

	/* consider returning the data */
	if (buffer && buflen >= ret) {
		if (copy_to_user(buffer, infobuf, infolen) != 0 ||
		    copy_to_user(buffer + infolen, key->description,
				 desclen + 1) != 0)
			ret = -EFAULT;
	}

	kfree(infobuf);
error2:
	key_ref_put(key_ref);
error:
	return ret;
}

/*
 * Search the specified keyring and any keyrings it links to for a matching
 * key.  Only keyrings that grant the caller Search permission will be searched
 * (this includes the starting keyring).  Only keys with Search permission can
 * be found.
 *
 * If successful, the found key will be linked to the destination keyring if
 * supplied and the key has Link permission, and the found key ID will be
 * returned.
 */
long keyctl_keyring_search(key_serial_t ringid,
			   const char __user *_type,
			   const char __user *_description,
			   key_serial_t destringid)
{
	struct key_type *ktype;
	key_ref_t keyring_ref, key_ref, dest_ref;
	char type[32], *description;
	long ret;

	/* pull the type and description into kernel space */
	ret = key_get_type_from_user(type, _type, sizeof(type));
	if (ret < 0)
		goto error;

	description = strndup_user(_description, KEY_MAX_DESC_SIZE);
	if (IS_ERR(description)) {
		ret = PTR_ERR(description);
		goto error;
	}

	/* get the keyring at which to begin the search */
	keyring_ref = lookup_user_key(ringid, 0, KEY_NEED_SEARCH);
	if (IS_ERR(keyring_ref)) {
		ret = PTR_ERR(keyring_ref);
		goto error2;
	}

	/* get the destination keyring if specified */
	dest_ref = NULL;
	if (destringid) {
		dest_ref = lookup_user_key(destringid, KEY_LOOKUP_CREATE,
					   KEY_NEED_WRITE);
		if (IS_ERR(dest_ref)) {
			ret = PTR_ERR(dest_ref);
			goto error3;
		}
	}

	/* find the key type */
	ktype = key_type_lookup(type);
	if (IS_ERR(ktype)) {
		ret = PTR_ERR(ktype);
		goto error4;
	}

	/* do the search */
	key_ref = keyring_search(keyring_ref, ktype, description, true);
	if (IS_ERR(key_ref)) {
		ret = PTR_ERR(key_ref);

		/* treat lack or presence of a negative key the same */
		if (ret == -EAGAIN)
			ret = -ENOKEY;
		goto error5;
	}

	/* link the resulting key to the destination keyring if we can */
	if (dest_ref) {
		ret = key_permission(key_ref, KEY_NEED_LINK);
		if (ret < 0)
			goto error6;

		ret = key_link(key_ref_to_ptr(dest_ref), key_ref_to_ptr(key_ref));
		if (ret < 0)
			goto error6;
	}

	ret = key_ref_to_ptr(key_ref)->serial;

error6:
	key_ref_put(key_ref);
error5:
	key_type_put(ktype);
error4:
	key_ref_put(dest_ref);
error3:
	key_ref_put(keyring_ref);
error2:
	kfree(description);
error:
	return ret;
}

/*
 * Call the read method
 */
static long __keyctl_read_key(struct key *key, char *buffer, size_t buflen)
{
	long ret;

	down_read(&key->sem);
	ret = key_validate(key);
	if (ret == 0)
		ret = key->type->read(key, buffer, buflen);
	up_read(&key->sem);
	return ret;
}

/*
 * Read a key's payload.
 *
 * The key must either grant the caller Read permission, or it must grant the
 * caller Search permission when searched for from the process keyrings.
 *
 * If successful, we place up to buflen bytes of data into the buffer, if one
 * is provided, and return the amount of data that is available in the key,
 * irrespective of how much we copied into the buffer.
 */
long keyctl_read_key(key_serial_t keyid, char __user *buffer, size_t buflen)
{
	struct key *key;
	key_ref_t key_ref;
	long ret;
	char *key_data = NULL;
	size_t key_data_len;

	/* find the key first */
	key_ref = lookup_user_key(keyid, 0, KEY_DEFER_PERM_CHECK);
	if (IS_ERR(key_ref)) {
		ret = -ENOKEY;
		goto out;
	}

	key = key_ref_to_ptr(key_ref);

	ret = key_read_state(key);
	if (ret < 0)
		goto key_put_out; /* Negatively instantiated */

	/* see if we can read it directly */
	ret = key_permission(key_ref, KEY_NEED_READ);
	if (ret == 0)
		goto can_read_key;
	if (ret != -EACCES)
		goto key_put_out;

	/* we can't; see if it's searchable from this process's keyrings
	 * - we automatically take account of the fact that it may be
	 *   dangling off an instantiation key
	 */
	if (!is_key_possessed(key_ref)) {
		ret = -EACCES;
		goto key_put_out;
	}

	/* the key is probably readable - now try to read it */
can_read_key:
	if (!key->type->read) {
		ret = -EOPNOTSUPP;
		goto key_put_out;
	}

	if (!buffer || !buflen) {
		/* Get the key length from the read method */
		ret = __keyctl_read_key(key, NULL, 0);
		goto key_put_out;
	}

	/*
	 * Read the data with the semaphore held (since we might sleep)
	 * to protect against the key being updated or revoked.
	 *
	 * Allocating a temporary buffer to hold the keys before
	 * transferring them to user buffer to avoid potential
<<<<<<< HEAD
	 * deadlock involving page fault and mmap_sem.
=======
	 * deadlock involving page fault and mmap_lock.
>>>>>>> 7d2a07b7
	 *
	 * key_data_len = (buflen <= PAGE_SIZE)
	 *		? buflen : actual length of key data
	 *
	 * This prevents allocating arbitrary large buffer which can
	 * be much larger than the actual key length. In the latter case,
	 * at least 2 passes of this loop is required.
	 */
	key_data_len = (buflen <= PAGE_SIZE) ? buflen : 0;
	for (;;) {
		if (key_data_len) {
			key_data = kvmalloc(key_data_len, GFP_KERNEL);
			if (!key_data) {
				ret = -ENOMEM;
				goto key_put_out;
			}
		}

		ret = __keyctl_read_key(key, key_data, key_data_len);

		/*
		 * Read methods will just return the required length without
		 * any copying if the provided length isn't large enough.
		 */
		if (ret <= 0 || ret > buflen)
			break;

		/*
		 * The key may change (unlikely) in between 2 consecutive
		 * __keyctl_read_key() calls. In this case, we reallocate
		 * a larger buffer and redo the key read when
		 * key_data_len < ret <= buflen.
		 */
		if (ret > key_data_len) {
			if (unlikely(key_data))
				kvfree_sensitive(key_data, key_data_len);
			key_data_len = ret;
			continue;	/* Allocate buffer */
		}

		if (copy_to_user(buffer, key_data, ret))
			ret = -EFAULT;
		break;
	}
	kvfree_sensitive(key_data, key_data_len);

key_put_out:
	key_put(key);
out:
	return ret;
}

/*
 * Change the ownership of a key
 *
 * The key must grant the caller Setattr permission for this to work, though
 * the key need not be fully instantiated yet.  For the UID to be changed, or
 * for the GID to be changed to a group the caller is not a member of, the
 * caller must have sysadmin capability.  If either uid or gid is -1 then that
 * attribute is not changed.
 *
 * If the UID is to be changed, the new user must have sufficient quota to
 * accept the key.  The quota deduction will be removed from the old user to
 * the new user should the attribute be changed.
 *
 * If successful, 0 will be returned.
 */
long keyctl_chown_key(key_serial_t id, uid_t user, gid_t group)
{
	struct key_user *newowner, *zapowner = NULL;
	struct key *key;
	key_ref_t key_ref;
	long ret;
	kuid_t uid;
	kgid_t gid;

	uid = make_kuid(current_user_ns(), user);
	gid = make_kgid(current_user_ns(), group);
	ret = -EINVAL;
	if ((user != (uid_t) -1) && !uid_valid(uid))
		goto error;
	if ((group != (gid_t) -1) && !gid_valid(gid))
		goto error;

	ret = 0;
	if (user == (uid_t) -1 && group == (gid_t) -1)
		goto error;

	key_ref = lookup_user_key(id, KEY_LOOKUP_CREATE | KEY_LOOKUP_PARTIAL,
				  KEY_NEED_SETATTR);
	if (IS_ERR(key_ref)) {
		ret = PTR_ERR(key_ref);
		goto error;
	}

	key = key_ref_to_ptr(key_ref);

	/* make the changes with the locks held to prevent chown/chown races */
	ret = -EACCES;
	down_write(&key->sem);

	if (!capable(CAP_SYS_ADMIN)) {
		/* only the sysadmin can chown a key to some other UID */
		if (user != (uid_t) -1 && !uid_eq(key->uid, uid))
			goto error_put;

		/* only the sysadmin can set the key's GID to a group other
		 * than one of those that the current process subscribes to */
		if (group != (gid_t) -1 && !gid_eq(gid, key->gid) && !in_group_p(gid))
			goto error_put;
	}

	/* change the UID */
	if (user != (uid_t) -1 && !uid_eq(uid, key->uid)) {
		ret = -ENOMEM;
		newowner = key_user_lookup(uid);
		if (!newowner)
			goto error_put;

		/* transfer the quota burden to the new user */
		if (test_bit(KEY_FLAG_IN_QUOTA, &key->flags)) {
			unsigned maxkeys = uid_eq(uid, GLOBAL_ROOT_UID) ?
				key_quota_root_maxkeys : key_quota_maxkeys;
			unsigned maxbytes = uid_eq(uid, GLOBAL_ROOT_UID) ?
				key_quota_root_maxbytes : key_quota_maxbytes;

			spin_lock(&newowner->lock);
			if (newowner->qnkeys + 1 > maxkeys ||
			    newowner->qnbytes + key->quotalen > maxbytes ||
			    newowner->qnbytes + key->quotalen <
			    newowner->qnbytes)
				goto quota_overrun;

			newowner->qnkeys++;
			newowner->qnbytes += key->quotalen;
			spin_unlock(&newowner->lock);

			spin_lock(&key->user->lock);
			key->user->qnkeys--;
			key->user->qnbytes -= key->quotalen;
			spin_unlock(&key->user->lock);
		}

		atomic_dec(&key->user->nkeys);
		atomic_inc(&newowner->nkeys);

		if (key->state != KEY_IS_UNINSTANTIATED) {
			atomic_dec(&key->user->nikeys);
			atomic_inc(&newowner->nikeys);
		}

		zapowner = key->user;
		key->user = newowner;
		key->uid = uid;
	}

	/* change the GID */
	if (group != (gid_t) -1)
		key->gid = gid;

	notify_key(key, NOTIFY_KEY_SETATTR, 0);
	ret = 0;

error_put:
	up_write(&key->sem);
	key_put(key);
	if (zapowner)
		key_user_put(zapowner);
error:
	return ret;

quota_overrun:
	spin_unlock(&newowner->lock);
	zapowner = newowner;
	ret = -EDQUOT;
	goto error_put;
}

/*
 * Change the permission mask on a key.
 *
 * The key must grant the caller Setattr permission for this to work, though
 * the key need not be fully instantiated yet.  If the caller does not have
 * sysadmin capability, it may only change the permission on keys that it owns.
 */
long keyctl_setperm_key(key_serial_t id, key_perm_t perm)
{
	struct key *key;
	key_ref_t key_ref;
	long ret;

	ret = -EINVAL;
	if (perm & ~(KEY_POS_ALL | KEY_USR_ALL | KEY_GRP_ALL | KEY_OTH_ALL))
		goto error;

	key_ref = lookup_user_key(id, KEY_LOOKUP_CREATE | KEY_LOOKUP_PARTIAL,
				  KEY_NEED_SETATTR);
	if (IS_ERR(key_ref)) {
		ret = PTR_ERR(key_ref);
		goto error;
	}

	key = key_ref_to_ptr(key_ref);

	/* make the changes with the locks held to prevent chown/chmod races */
	ret = -EACCES;
	down_write(&key->sem);

	/* if we're not the sysadmin, we can only change a key that we own */
	if (capable(CAP_SYS_ADMIN) || uid_eq(key->uid, current_fsuid())) {
		key->perm = perm;
		notify_key(key, NOTIFY_KEY_SETATTR, 0);
		ret = 0;
	}

	up_write(&key->sem);
	key_put(key);
error:
	return ret;
}

/*
 * Get the destination keyring for instantiation and check that the caller has
 * Write permission on it.
 */
static long get_instantiation_keyring(key_serial_t ringid,
				      struct request_key_auth *rka,
				      struct key **_dest_keyring)
{
	key_ref_t dkref;

	*_dest_keyring = NULL;

	/* just return a NULL pointer if we weren't asked to make a link */
	if (ringid == 0)
		return 0;

	/* if a specific keyring is nominated by ID, then use that */
	if (ringid > 0) {
		dkref = lookup_user_key(ringid, KEY_LOOKUP_CREATE, KEY_NEED_WRITE);
		if (IS_ERR(dkref))
			return PTR_ERR(dkref);
		*_dest_keyring = key_ref_to_ptr(dkref);
		return 0;
	}

	if (ringid == KEY_SPEC_REQKEY_AUTH_KEY)
		return -EINVAL;

	/* otherwise specify the destination keyring recorded in the
	 * authorisation key (any KEY_SPEC_*_KEYRING) */
	if (ringid >= KEY_SPEC_REQUESTOR_KEYRING) {
		*_dest_keyring = key_get(rka->dest_keyring);
		return 0;
	}

	return -ENOKEY;
}

/*
 * Change the request_key authorisation key on the current process.
 */
static int keyctl_change_reqkey_auth(struct key *key)
{
	struct cred *new;

	new = prepare_creds();
	if (!new)
		return -ENOMEM;

	key_put(new->request_key_auth);
	new->request_key_auth = key_get(key);

	return commit_creds(new);
}

/*
 * Instantiate a key with the specified payload and link the key into the
 * destination keyring if one is given.
 *
 * The caller must have the appropriate instantiation permit set for this to
 * work (see keyctl_assume_authority).  No other permissions are required.
 *
 * If successful, 0 will be returned.
 */
static long keyctl_instantiate_key_common(key_serial_t id,
				   struct iov_iter *from,
				   key_serial_t ringid)
{
	const struct cred *cred = current_cred();
	struct request_key_auth *rka;
	struct key *instkey, *dest_keyring;
	size_t plen = from ? iov_iter_count(from) : 0;
	void *payload;
	long ret;

	kenter("%d,,%zu,%d", id, plen, ringid);

	if (!plen)
		from = NULL;

	ret = -EINVAL;
	if (plen > 1024 * 1024 - 1)
		goto error;

	/* the appropriate instantiation authorisation key must have been
	 * assumed before calling this */
	ret = -EPERM;
	instkey = cred->request_key_auth;
	if (!instkey)
		goto error;

	rka = instkey->payload.data[0];
	if (rka->target_key->serial != id)
		goto error;

	/* pull the payload in if one was supplied */
	payload = NULL;

	if (from) {
		ret = -ENOMEM;
		payload = kvmalloc(plen, GFP_KERNEL);
		if (!payload)
			goto error;

		ret = -EFAULT;
		if (!copy_from_iter_full(payload, plen, from))
			goto error2;
	}

	/* find the destination keyring amongst those belonging to the
	 * requesting task */
	ret = get_instantiation_keyring(ringid, rka, &dest_keyring);
	if (ret < 0)
		goto error2;

	/* instantiate the key and link it into a keyring */
	ret = key_instantiate_and_link(rka->target_key, payload, plen,
				       dest_keyring, instkey);

	key_put(dest_keyring);

	/* discard the assumed authority if it's just been disabled by
	 * instantiation of the key */
	if (ret == 0)
		keyctl_change_reqkey_auth(NULL);

error2:
	kvfree_sensitive(payload, plen);
error:
	return ret;
}

/*
 * Instantiate a key with the specified payload and link the key into the
 * destination keyring if one is given.
 *
 * The caller must have the appropriate instantiation permit set for this to
 * work (see keyctl_assume_authority).  No other permissions are required.
 *
 * If successful, 0 will be returned.
 */
long keyctl_instantiate_key(key_serial_t id,
			    const void __user *_payload,
			    size_t plen,
			    key_serial_t ringid)
{
	if (_payload && plen) {
		struct iovec iov;
		struct iov_iter from;
		int ret;

		ret = import_single_range(WRITE, (void __user *)_payload, plen,
					  &iov, &from);
		if (unlikely(ret))
			return ret;

		return keyctl_instantiate_key_common(id, &from, ringid);
	}

	return keyctl_instantiate_key_common(id, NULL, ringid);
}

/*
 * Instantiate a key with the specified multipart payload and link the key into
 * the destination keyring if one is given.
 *
 * The caller must have the appropriate instantiation permit set for this to
 * work (see keyctl_assume_authority).  No other permissions are required.
 *
 * If successful, 0 will be returned.
 */
long keyctl_instantiate_key_iov(key_serial_t id,
				const struct iovec __user *_payload_iov,
				unsigned ioc,
				key_serial_t ringid)
{
	struct iovec iovstack[UIO_FASTIOV], *iov = iovstack;
	struct iov_iter from;
	long ret;

	if (!_payload_iov)
		ioc = 0;

	ret = import_iovec(WRITE, _payload_iov, ioc,
				    ARRAY_SIZE(iovstack), &iov, &from);
	if (ret < 0)
		return ret;
	ret = keyctl_instantiate_key_common(id, &from, ringid);
	kfree(iov);
	return ret;
}

/*
 * Negatively instantiate the key with the given timeout (in seconds) and link
 * the key into the destination keyring if one is given.
 *
 * The caller must have the appropriate instantiation permit set for this to
 * work (see keyctl_assume_authority).  No other permissions are required.
 *
 * The key and any links to the key will be automatically garbage collected
 * after the timeout expires.
 *
 * Negative keys are used to rate limit repeated request_key() calls by causing
 * them to return -ENOKEY until the negative key expires.
 *
 * If successful, 0 will be returned.
 */
long keyctl_negate_key(key_serial_t id, unsigned timeout, key_serial_t ringid)
{
	return keyctl_reject_key(id, timeout, ENOKEY, ringid);
}

/*
 * Negatively instantiate the key with the given timeout (in seconds) and error
 * code and link the key into the destination keyring if one is given.
 *
 * The caller must have the appropriate instantiation permit set for this to
 * work (see keyctl_assume_authority).  No other permissions are required.
 *
 * The key and any links to the key will be automatically garbage collected
 * after the timeout expires.
 *
 * Negative keys are used to rate limit repeated request_key() calls by causing
 * them to return the specified error code until the negative key expires.
 *
 * If successful, 0 will be returned.
 */
long keyctl_reject_key(key_serial_t id, unsigned timeout, unsigned error,
		       key_serial_t ringid)
{
	const struct cred *cred = current_cred();
	struct request_key_auth *rka;
	struct key *instkey, *dest_keyring;
	long ret;

	kenter("%d,%u,%u,%d", id, timeout, error, ringid);

	/* must be a valid error code and mustn't be a kernel special */
	if (error <= 0 ||
	    error >= MAX_ERRNO ||
	    error == ERESTARTSYS ||
	    error == ERESTARTNOINTR ||
	    error == ERESTARTNOHAND ||
	    error == ERESTART_RESTARTBLOCK)
		return -EINVAL;

	/* the appropriate instantiation authorisation key must have been
	 * assumed before calling this */
	ret = -EPERM;
	instkey = cred->request_key_auth;
	if (!instkey)
		goto error;

	rka = instkey->payload.data[0];
	if (rka->target_key->serial != id)
		goto error;

	/* find the destination keyring if present (which must also be
	 * writable) */
	ret = get_instantiation_keyring(ringid, rka, &dest_keyring);
	if (ret < 0)
		goto error;

	/* instantiate the key and link it into a keyring */
	ret = key_reject_and_link(rka->target_key, timeout, error,
				  dest_keyring, instkey);

	key_put(dest_keyring);

	/* discard the assumed authority if it's just been disabled by
	 * instantiation of the key */
	if (ret == 0)
		keyctl_change_reqkey_auth(NULL);

error:
	return ret;
}

/*
 * Read or set the default keyring in which request_key() will cache keys and
 * return the old setting.
 *
 * If a thread or process keyring is specified then it will be created if it
 * doesn't yet exist.  The old setting will be returned if successful.
 */
long keyctl_set_reqkey_keyring(int reqkey_defl)
{
	struct cred *new;
	int ret, old_setting;

	old_setting = current_cred_xxx(jit_keyring);

	if (reqkey_defl == KEY_REQKEY_DEFL_NO_CHANGE)
		return old_setting;

	new = prepare_creds();
	if (!new)
		return -ENOMEM;

	switch (reqkey_defl) {
	case KEY_REQKEY_DEFL_THREAD_KEYRING:
		ret = install_thread_keyring_to_cred(new);
		if (ret < 0)
			goto error;
		goto set;

	case KEY_REQKEY_DEFL_PROCESS_KEYRING:
		ret = install_process_keyring_to_cred(new);
		if (ret < 0)
			goto error;
		goto set;

	case KEY_REQKEY_DEFL_DEFAULT:
	case KEY_REQKEY_DEFL_SESSION_KEYRING:
	case KEY_REQKEY_DEFL_USER_KEYRING:
	case KEY_REQKEY_DEFL_USER_SESSION_KEYRING:
	case KEY_REQKEY_DEFL_REQUESTOR_KEYRING:
		goto set;

	case KEY_REQKEY_DEFL_NO_CHANGE:
	case KEY_REQKEY_DEFL_GROUP_KEYRING:
	default:
		ret = -EINVAL;
		goto error;
	}

set:
	new->jit_keyring = reqkey_defl;
	commit_creds(new);
	return old_setting;
error:
	abort_creds(new);
	return ret;
}

/*
 * Set or clear the timeout on a key.
 *
 * Either the key must grant the caller Setattr permission or else the caller
 * must hold an instantiation authorisation token for the key.
 *
 * The timeout is either 0 to clear the timeout, or a number of seconds from
 * the current time.  The key and any links to the key will be automatically
 * garbage collected after the timeout expires.
 *
 * Keys with KEY_FLAG_KEEP set should not be timed out.
 *
 * If successful, 0 is returned.
 */
long keyctl_set_timeout(key_serial_t id, unsigned timeout)
{
	struct key *key, *instkey;
	key_ref_t key_ref;
	long ret;

	key_ref = lookup_user_key(id, KEY_LOOKUP_CREATE | KEY_LOOKUP_PARTIAL,
				  KEY_NEED_SETATTR);
	if (IS_ERR(key_ref)) {
		/* setting the timeout on a key under construction is permitted
		 * if we have the authorisation token handy */
		if (PTR_ERR(key_ref) == -EACCES) {
			instkey = key_get_instantiation_authkey(id);
			if (!IS_ERR(instkey)) {
				key_put(instkey);
				key_ref = lookup_user_key(id,
							  KEY_LOOKUP_PARTIAL,
							  KEY_AUTHTOKEN_OVERRIDE);
				if (!IS_ERR(key_ref))
					goto okay;
			}
		}

		ret = PTR_ERR(key_ref);
		goto error;
	}

okay:
	key = key_ref_to_ptr(key_ref);
	ret = 0;
	if (test_bit(KEY_FLAG_KEEP, &key->flags)) {
		ret = -EPERM;
	} else {
		key_set_timeout(key, timeout);
		notify_key(key, NOTIFY_KEY_SETATTR, 0);
	}
	key_put(key);

error:
	return ret;
}

/*
 * Assume (or clear) the authority to instantiate the specified key.
 *
 * This sets the authoritative token currently in force for key instantiation.
 * This must be done for a key to be instantiated.  It has the effect of making
 * available all the keys from the caller of the request_key() that created a
 * key to request_key() calls made by the caller of this function.
 *
 * The caller must have the instantiation key in their process keyrings with a
 * Search permission grant available to the caller.
 *
 * If the ID given is 0, then the setting will be cleared and 0 returned.
 *
 * If the ID given has a matching an authorisation key, then that key will be
 * set and its ID will be returned.  The authorisation key can be read to get
 * the callout information passed to request_key().
 */
long keyctl_assume_authority(key_serial_t id)
{
	struct key *authkey;
	long ret;

	/* special key IDs aren't permitted */
	ret = -EINVAL;
	if (id < 0)
		goto error;

	/* we divest ourselves of authority if given an ID of 0 */
	if (id == 0) {
		ret = keyctl_change_reqkey_auth(NULL);
		goto error;
	}

	/* attempt to assume the authority temporarily granted to us whilst we
	 * instantiate the specified key
	 * - the authorisation key must be in the current task's keyrings
	 *   somewhere
	 */
	authkey = key_get_instantiation_authkey(id);
	if (IS_ERR(authkey)) {
		ret = PTR_ERR(authkey);
		goto error;
	}

	ret = keyctl_change_reqkey_auth(authkey);
	if (ret == 0)
		ret = authkey->serial;
	key_put(authkey);
error:
	return ret;
}

/*
 * Get a key's the LSM security label.
 *
 * The key must grant the caller View permission for this to work.
 *
 * If there's a buffer, then up to buflen bytes of data will be placed into it.
 *
 * If successful, the amount of information available will be returned,
 * irrespective of how much was copied (including the terminal NUL).
 */
long keyctl_get_security(key_serial_t keyid,
			 char __user *buffer,
			 size_t buflen)
{
	struct key *key, *instkey;
	key_ref_t key_ref;
	char *context;
	long ret;

	key_ref = lookup_user_key(keyid, KEY_LOOKUP_PARTIAL, KEY_NEED_VIEW);
	if (IS_ERR(key_ref)) {
		if (PTR_ERR(key_ref) != -EACCES)
			return PTR_ERR(key_ref);

		/* viewing a key under construction is also permitted if we
		 * have the authorisation token handy */
		instkey = key_get_instantiation_authkey(keyid);
		if (IS_ERR(instkey))
			return PTR_ERR(instkey);
		key_put(instkey);

		key_ref = lookup_user_key(keyid, KEY_LOOKUP_PARTIAL,
					  KEY_AUTHTOKEN_OVERRIDE);
		if (IS_ERR(key_ref))
			return PTR_ERR(key_ref);
	}

	key = key_ref_to_ptr(key_ref);
	ret = security_key_getsecurity(key, &context);
	if (ret == 0) {
		/* if no information was returned, give userspace an empty
		 * string */
		ret = 1;
		if (buffer && buflen > 0 &&
		    copy_to_user(buffer, "", 1) != 0)
			ret = -EFAULT;
	} else if (ret > 0) {
		/* return as much data as there's room for */
		if (buffer && buflen > 0) {
			if (buflen > ret)
				buflen = ret;

			if (copy_to_user(buffer, context, buflen) != 0)
				ret = -EFAULT;
		}

		kfree(context);
	}

	key_ref_put(key_ref);
	return ret;
}

/*
 * Attempt to install the calling process's session keyring on the process's
 * parent process.
 *
 * The keyring must exist and must grant the caller LINK permission, and the
 * parent process must be single-threaded and must have the same effective
 * ownership as this process and mustn't be SUID/SGID.
 *
 * The keyring will be emplaced on the parent when it next resumes userspace.
 *
 * If successful, 0 will be returned.
 */
long keyctl_session_to_parent(void)
{
	struct task_struct *me, *parent;
	const struct cred *mycred, *pcred;
	struct callback_head *newwork, *oldwork;
	key_ref_t keyring_r;
	struct cred *cred;
	int ret;

	keyring_r = lookup_user_key(KEY_SPEC_SESSION_KEYRING, 0, KEY_NEED_LINK);
	if (IS_ERR(keyring_r))
		return PTR_ERR(keyring_r);

	ret = -ENOMEM;

	/* our parent is going to need a new cred struct, a new tgcred struct
	 * and new security data, so we allocate them here to prevent ENOMEM in
	 * our parent */
	cred = cred_alloc_blank();
	if (!cred)
		goto error_keyring;
	newwork = &cred->rcu;

	cred->session_keyring = key_ref_to_ptr(keyring_r);
	keyring_r = NULL;
	init_task_work(newwork, key_change_session_keyring);

	me = current;
	rcu_read_lock();
	write_lock_irq(&tasklist_lock);

	ret = -EPERM;
	oldwork = NULL;
	parent = rcu_dereference_protected(me->real_parent,
					   lockdep_is_held(&tasklist_lock));

	/* the parent mustn't be init and mustn't be a kernel thread */
	if (parent->pid <= 1 || !parent->mm)
		goto unlock;

	/* the parent must be single threaded */
	if (!thread_group_empty(parent))
		goto unlock;

	/* the parent and the child must have different session keyrings or
	 * there's no point */
	mycred = current_cred();
	pcred = __task_cred(parent);
	if (mycred == pcred ||
	    mycred->session_keyring == pcred->session_keyring) {
		ret = 0;
		goto unlock;
	}

	/* the parent must have the same effective ownership and mustn't be
	 * SUID/SGID */
	if (!uid_eq(pcred->uid,	 mycred->euid) ||
	    !uid_eq(pcred->euid, mycred->euid) ||
	    !uid_eq(pcred->suid, mycred->euid) ||
	    !gid_eq(pcred->gid,	 mycred->egid) ||
	    !gid_eq(pcred->egid, mycred->egid) ||
	    !gid_eq(pcred->sgid, mycred->egid))
		goto unlock;

	/* the keyrings must have the same UID */
	if ((pcred->session_keyring &&
	     !uid_eq(pcred->session_keyring->uid, mycred->euid)) ||
	    !uid_eq(mycred->session_keyring->uid, mycred->euid))
		goto unlock;

	/* cancel an already pending keyring replacement */
	oldwork = task_work_cancel(parent, key_change_session_keyring);

	/* the replacement session keyring is applied just prior to userspace
	 * restarting */
	ret = task_work_add(parent, newwork, TWA_RESUME);
	if (!ret)
		newwork = NULL;
unlock:
	write_unlock_irq(&tasklist_lock);
	rcu_read_unlock();
	if (oldwork)
		put_cred(container_of(oldwork, struct cred, rcu));
	if (newwork)
		put_cred(cred);
	return ret;

error_keyring:
	key_ref_put(keyring_r);
	return ret;
}

/*
 * Apply a restriction to a given keyring.
 *
 * The caller must have Setattr permission to change keyring restrictions.
 *
 * The requested type name may be a NULL pointer to reject all attempts
 * to link to the keyring.  In this case, _restriction must also be NULL.
 * Otherwise, both _type and _restriction must be non-NULL.
 *
 * Returns 0 if successful.
 */
long keyctl_restrict_keyring(key_serial_t id, const char __user *_type,
			     const char __user *_restriction)
{
	key_ref_t key_ref;
	char type[32];
	char *restriction = NULL;
	long ret;

	key_ref = lookup_user_key(id, 0, KEY_NEED_SETATTR);
	if (IS_ERR(key_ref))
		return PTR_ERR(key_ref);

	ret = -EINVAL;
	if (_type) {
		if (!_restriction)
			goto error;

		ret = key_get_type_from_user(type, _type, sizeof(type));
		if (ret < 0)
			goto error;

		restriction = strndup_user(_restriction, PAGE_SIZE);
		if (IS_ERR(restriction)) {
			ret = PTR_ERR(restriction);
			goto error;
		}
	} else {
		if (_restriction)
			goto error;
	}

	ret = keyring_restrict(key_ref, _type ? type : NULL, restriction);
	kfree(restriction);
error:
	key_ref_put(key_ref);
	return ret;
}

#ifdef CONFIG_KEY_NOTIFICATIONS
/*
 * Watch for changes to a key.
 *
 * The caller must have View permission to watch a key or keyring.
 */
long keyctl_watch_key(key_serial_t id, int watch_queue_fd, int watch_id)
{
	struct watch_queue *wqueue;
	struct watch_list *wlist = NULL;
	struct watch *watch = NULL;
	struct key *key;
	key_ref_t key_ref;
	long ret;

	if (watch_id < -1 || watch_id > 0xff)
		return -EINVAL;

	key_ref = lookup_user_key(id, KEY_LOOKUP_CREATE, KEY_NEED_VIEW);
	if (IS_ERR(key_ref))
		return PTR_ERR(key_ref);
	key = key_ref_to_ptr(key_ref);

	wqueue = get_watch_queue(watch_queue_fd);
	if (IS_ERR(wqueue)) {
		ret = PTR_ERR(wqueue);
		goto err_key;
	}

	if (watch_id >= 0) {
		ret = -ENOMEM;
		if (!key->watchers) {
			wlist = kzalloc(sizeof(*wlist), GFP_KERNEL);
			if (!wlist)
				goto err_wqueue;
			init_watch_list(wlist, NULL);
		}

		watch = kzalloc(sizeof(*watch), GFP_KERNEL);
		if (!watch)
			goto err_wlist;

		init_watch(watch, wqueue);
		watch->id	= key->serial;
		watch->info_id	= (u32)watch_id << WATCH_INFO_ID__SHIFT;

		ret = security_watch_key(key);
		if (ret < 0)
			goto err_watch;

		down_write(&key->sem);
		if (!key->watchers) {
			key->watchers = wlist;
			wlist = NULL;
		}

		ret = add_watch_to_object(watch, key->watchers);
		up_write(&key->sem);

		if (ret == 0)
			watch = NULL;
	} else {
		ret = -EBADSLT;
		if (key->watchers) {
			down_write(&key->sem);
			ret = remove_watch_from_object(key->watchers,
						       wqueue, key_serial(key),
						       false);
			up_write(&key->sem);
		}
	}

err_watch:
	kfree(watch);
err_wlist:
	kfree(wlist);
err_wqueue:
	put_watch_queue(wqueue);
err_key:
	key_put(key);
	return ret;
}
#endif /* CONFIG_KEY_NOTIFICATIONS */

/*
 * Get keyrings subsystem capabilities.
 */
long keyctl_capabilities(unsigned char __user *_buffer, size_t buflen)
{
	size_t size = buflen;

	if (size > 0) {
		if (size > sizeof(keyrings_capabilities))
			size = sizeof(keyrings_capabilities);
		if (copy_to_user(_buffer, keyrings_capabilities, size) != 0)
			return -EFAULT;
		if (size < buflen &&
		    clear_user(_buffer + size, buflen - size) != 0)
			return -EFAULT;
	}

	return sizeof(keyrings_capabilities);
}

/*
 * The key control system call
 */
SYSCALL_DEFINE5(keyctl, int, option, unsigned long, arg2, unsigned long, arg3,
		unsigned long, arg4, unsigned long, arg5)
{
	switch (option) {
	case KEYCTL_GET_KEYRING_ID:
		return keyctl_get_keyring_ID((key_serial_t) arg2,
					     (int) arg3);

	case KEYCTL_JOIN_SESSION_KEYRING:
		return keyctl_join_session_keyring((const char __user *) arg2);

	case KEYCTL_UPDATE:
		return keyctl_update_key((key_serial_t) arg2,
					 (const void __user *) arg3,
					 (size_t) arg4);

	case KEYCTL_REVOKE:
		return keyctl_revoke_key((key_serial_t) arg2);

	case KEYCTL_DESCRIBE:
		return keyctl_describe_key((key_serial_t) arg2,
					   (char __user *) arg3,
					   (unsigned) arg4);

	case KEYCTL_CLEAR:
		return keyctl_keyring_clear((key_serial_t) arg2);

	case KEYCTL_LINK:
		return keyctl_keyring_link((key_serial_t) arg2,
					   (key_serial_t) arg3);

	case KEYCTL_UNLINK:
		return keyctl_keyring_unlink((key_serial_t) arg2,
					     (key_serial_t) arg3);

	case KEYCTL_SEARCH:
		return keyctl_keyring_search((key_serial_t) arg2,
					     (const char __user *) arg3,
					     (const char __user *) arg4,
					     (key_serial_t) arg5);

	case KEYCTL_READ:
		return keyctl_read_key((key_serial_t) arg2,
				       (char __user *) arg3,
				       (size_t) arg4);

	case KEYCTL_CHOWN:
		return keyctl_chown_key((key_serial_t) arg2,
					(uid_t) arg3,
					(gid_t) arg4);

	case KEYCTL_SETPERM:
		return keyctl_setperm_key((key_serial_t) arg2,
					  (key_perm_t) arg3);

	case KEYCTL_INSTANTIATE:
		return keyctl_instantiate_key((key_serial_t) arg2,
					      (const void __user *) arg3,
					      (size_t) arg4,
					      (key_serial_t) arg5);

	case KEYCTL_NEGATE:
		return keyctl_negate_key((key_serial_t) arg2,
					 (unsigned) arg3,
					 (key_serial_t) arg4);

	case KEYCTL_SET_REQKEY_KEYRING:
		return keyctl_set_reqkey_keyring(arg2);

	case KEYCTL_SET_TIMEOUT:
		return keyctl_set_timeout((key_serial_t) arg2,
					  (unsigned) arg3);

	case KEYCTL_ASSUME_AUTHORITY:
		return keyctl_assume_authority((key_serial_t) arg2);

	case KEYCTL_GET_SECURITY:
		return keyctl_get_security((key_serial_t) arg2,
					   (char __user *) arg3,
					   (size_t) arg4);

	case KEYCTL_SESSION_TO_PARENT:
		return keyctl_session_to_parent();

	case KEYCTL_REJECT:
		return keyctl_reject_key((key_serial_t) arg2,
					 (unsigned) arg3,
					 (unsigned) arg4,
					 (key_serial_t) arg5);

	case KEYCTL_INSTANTIATE_IOV:
		return keyctl_instantiate_key_iov(
			(key_serial_t) arg2,
			(const struct iovec __user *) arg3,
			(unsigned) arg4,
			(key_serial_t) arg5);

	case KEYCTL_INVALIDATE:
		return keyctl_invalidate_key((key_serial_t) arg2);

	case KEYCTL_GET_PERSISTENT:
		return keyctl_get_persistent((uid_t)arg2, (key_serial_t)arg3);

	case KEYCTL_DH_COMPUTE:
		return keyctl_dh_compute((struct keyctl_dh_params __user *) arg2,
					 (char __user *) arg3, (size_t) arg4,
					 (struct keyctl_kdf_params __user *) arg5);

	case KEYCTL_RESTRICT_KEYRING:
		return keyctl_restrict_keyring((key_serial_t) arg2,
					       (const char __user *) arg3,
					       (const char __user *) arg4);

	case KEYCTL_PKEY_QUERY:
		if (arg3 != 0)
			return -EINVAL;
		return keyctl_pkey_query((key_serial_t)arg2,
					 (const char __user *)arg4,
					 (struct keyctl_pkey_query __user *)arg5);

	case KEYCTL_PKEY_ENCRYPT:
	case KEYCTL_PKEY_DECRYPT:
	case KEYCTL_PKEY_SIGN:
		return keyctl_pkey_e_d_s(
			option,
			(const struct keyctl_pkey_params __user *)arg2,
			(const char __user *)arg3,
			(const void __user *)arg4,
			(void __user *)arg5);

	case KEYCTL_PKEY_VERIFY:
		return keyctl_pkey_verify(
			(const struct keyctl_pkey_params __user *)arg2,
			(const char __user *)arg3,
			(const void __user *)arg4,
			(const void __user *)arg5);

	case KEYCTL_MOVE:
		return keyctl_keyring_move((key_serial_t)arg2,
					   (key_serial_t)arg3,
					   (key_serial_t)arg4,
					   (unsigned int)arg5);

	case KEYCTL_CAPABILITIES:
		return keyctl_capabilities((unsigned char __user *)arg2, (size_t)arg3);

	case KEYCTL_WATCH_KEY:
		return keyctl_watch_key((key_serial_t)arg2, (int)arg3, (int)arg4);

	default:
		return -EOPNOTSUPP;
	}
}<|MERGE_RESOLUTION|>--- conflicted
+++ resolved
@@ -878,11 +878,7 @@
 	 *
 	 * Allocating a temporary buffer to hold the keys before
 	 * transferring them to user buffer to avoid potential
-<<<<<<< HEAD
-	 * deadlock involving page fault and mmap_sem.
-=======
 	 * deadlock involving page fault and mmap_lock.
->>>>>>> 7d2a07b7
 	 *
 	 * key_data_len = (buflen <= PAGE_SIZE)
 	 *		? buflen : actual length of key data
