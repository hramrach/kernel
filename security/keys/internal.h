--- conflicted
+++ resolved
@@ -110,15 +110,9 @@
 
 extern struct key *find_keyring_by_name(const char *name, bool skip_perm_check);
 
-<<<<<<< HEAD
-extern int install_user_keyrings(struct task_struct *tsk);
-extern int install_thread_keyring(struct task_struct *tsk);
-extern int install_process_keyring(struct task_struct *tsk);
-=======
 extern int install_user_keyrings(void);
 extern int install_thread_keyring_to_cred(struct cred *);
 extern int install_process_keyring_to_cred(struct cred *);
->>>>>>> 18e352e4
 
 extern struct key *request_key_and_link(struct key_type *type,
 					const char *description,
