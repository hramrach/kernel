--- conflicted
+++ resolved
@@ -408,8 +408,6 @@
 	DEVLINK_ATTR_PORT_PCI_PF_NUMBER,	/* u16 */
 	DEVLINK_ATTR_PORT_PCI_VF_NUMBER,	/* u16 */
 
-<<<<<<< HEAD
-=======
 	DEVLINK_ATTR_STATS,				/* nested */
 
 	DEVLINK_ATTR_TRAP_NAME,				/* string */
@@ -423,7 +421,6 @@
 
 	DEVLINK_ATTR_RELOAD_FAILED,			/* u8 0 or 1 */
 
->>>>>>> fec38890
 	DEVLINK_ATTR_HEALTH_REPORTER_DUMP_TS_NS,	/* u64 */
 	/* add new attributes above here, update the policy in devlink.c */
 
