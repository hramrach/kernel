--- conflicted
+++ resolved
@@ -341,8 +341,6 @@
 	IFLA_ALT_IFNAME, /* Alternative ifname */
 	IFLA_PERM_ADDRESS,
 	IFLA_PROTO_DOWN_REASON,
-<<<<<<< HEAD
-=======
 
 	/* device (sysfs) name as parent, used instead
 	 * of IFLA_LINK where there's no parent netdev
@@ -350,7 +348,6 @@
 	IFLA_PARENT_DEV_NAME,
 	IFLA_PARENT_DEV_BUS_NAME,
 
->>>>>>> 7d2a07b7
 	__IFLA_MAX
 };
 
