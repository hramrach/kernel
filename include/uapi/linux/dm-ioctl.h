/* SPDX-License-Identifier: LGPL-2.0+ WITH Linux-syscall-note */
/*
 * Copyright (C) 2001 - 2003 Sistina Software (UK) Limited.
 * Copyright (C) 2004 - 2009 Red Hat, Inc. All rights reserved.
 *
 * This file is released under the LGPL.
 */

#ifndef _LINUX_DM_IOCTL_V4_H
#define _LINUX_DM_IOCTL_V4_H

#include <linux/types.h>

#define DM_DIR "mapper"		/* Slashes not supported */
#define DM_CONTROL_NODE "control"
#define DM_MAX_TYPE_NAME 16
#define DM_NAME_LEN 128
#define DM_UUID_LEN 129

/*
 * A traditional ioctl interface for the device mapper.
 *
 * Each device can have two tables associated with it, an
 * 'active' table which is the one currently used by io passing
 * through the device, and an 'inactive' one which is a table
 * that is being prepared as a replacement for the 'active' one.
 *
 * DM_VERSION:
 * Just get the version information for the ioctl interface.
 *
 * DM_REMOVE_ALL:
 * Remove all dm devices, destroy all tables.  Only really used
 * for debug.
 *
 * DM_LIST_DEVICES:
 * Get a list of all the dm device names.
 *
 * DM_DEV_CREATE:
 * Create a new device, neither the 'active' or 'inactive' table
 * slots will be filled.  The device will be in suspended state
 * after creation, however any io to the device will get errored
 * since it will be out-of-bounds.
 *
 * DM_DEV_REMOVE:
 * Remove a device, destroy any tables.
 *
 * DM_DEV_RENAME:
 * Rename a device or set its uuid if none was previously supplied.
 *
 * DM_SUSPEND:
 * This performs both suspend and resume, depending which flag is
 * passed in.
 * Suspend: This command will not return until all pending io to
 * the device has completed.  Further io will be deferred until
 * the device is resumed.
 * Resume: It is no longer an error to issue this command on an
 * unsuspended device.  If a table is present in the 'inactive'
 * slot, it will be moved to the active slot, then the old table
 * from the active slot will be _destroyed_.  Finally the device
 * is resumed.
 *
 * DM_DEV_STATUS:
 * Retrieves the status for the table in the 'active' slot.
 *
 * DM_DEV_WAIT:
 * Wait for a significant event to occur to the device.  This
 * could either be caused by an event triggered by one of the
 * targets of the table in the 'active' slot, or a table change.
 *
 * DM_TABLE_LOAD:
 * Load a table into the 'inactive' slot for the device.  The
 * device does _not_ need to be suspended prior to this command.
 *
 * DM_TABLE_CLEAR:
 * Destroy any table in the 'inactive' slot (ie. abort).
 *
 * DM_TABLE_DEPS:
 * Return a set of device dependencies for the 'active' table.
 *
 * DM_TABLE_STATUS:
 * Return the targets status for the 'active' table.
 *
 * DM_TARGET_MSG:
 * Pass a message string to the target at a specific offset of a device.
 *
 * DM_DEV_SET_GEOMETRY:
 * Set the geometry of a device by passing in a string in this format:
 *
 * "cylinders heads sectors_per_track start_sector"
 *
 * Beware that CHS geometry is nearly obsolete and only provided
 * for compatibility with dm devices that can be booted by a PC
 * BIOS.  See struct hd_geometry for range limits.  Also note that
 * the geometry is erased if the device size changes.
 */

/*
 * All ioctl arguments consist of a single chunk of memory, with
 * this structure at the start.  If a uuid is specified any
 * lookup (eg. for a DM_INFO) will be done on that, *not* the
 * name.
 */
struct dm_ioctl {
	/*
	 * The version number is made up of three parts:
	 * major - no backward or forward compatibility,
	 * minor - only backwards compatible,
	 * patch - both backwards and forwards compatible.
	 *
	 * All clients of the ioctl interface should fill in the
	 * version number of the interface that they were
	 * compiled with.
	 *
	 * All recognised ioctl commands (ie. those that don't
	 * return -ENOTTY) fill out this field, even if the
	 * command failed.
	 */
	__u32 version[3];	/* in/out */
	__u32 data_size;	/* total size of data passed in
				 * including this struct */

	__u32 data_start;	/* offset to start of data
				 * relative to start of this struct */

	__u32 target_count;	/* in/out */
	__s32 open_count;	/* out */
	__u32 flags;		/* in/out */

	/*
	 * event_nr holds either the event number (input and output) or the
	 * udev cookie value (input only).
	 * The DM_DEV_WAIT ioctl takes an event number as input.
	 * The DM_SUSPEND, DM_DEV_REMOVE and DM_DEV_RENAME ioctls
	 * use the field as a cookie to return in the DM_COOKIE
	 * variable with the uevents they issue.
	 * For output, the ioctls return the event number, not the cookie.
	 */
	__u32 event_nr;      	/* in/out */
	__u32 padding;

	__u64 dev;		/* in/out */

	char name[DM_NAME_LEN];	/* device name */
	char uuid[DM_UUID_LEN];	/* unique identifier for
				 * the block device */
	char data[7];		/* padding or data */
};

/*
 * Used to specify tables.  These structures appear after the
 * dm_ioctl.
 */
struct dm_target_spec {
	__u64 sector_start;
	__u64 length;
	__s32 status;		/* used when reading from kernel only */

	/*
	 * Location of the next dm_target_spec.
	 * - When specifying targets on a DM_TABLE_LOAD command, this value is
	 *   the number of bytes from the start of the "current" dm_target_spec
	 *   to the start of the "next" dm_target_spec.
	 * - When retrieving targets on a DM_TABLE_STATUS command, this value
	 *   is the number of bytes from the start of the first dm_target_spec
	 *   (that follows the dm_ioctl struct) to the start of the "next"
	 *   dm_target_spec.
	 */
	__u32 next;

	char target_type[DM_MAX_TYPE_NAME];

	/*
	 * Parameter string starts immediately after this object.
	 * Be careful to add padding after string to ensure correct
	 * alignment of subsequent dm_target_spec.
	 */
};

/*
 * Used to retrieve the target dependencies.
 */
struct dm_target_deps {
	__u32 count;	/* Array size */
	__u32 padding;	/* unused */
	__u64 dev[0];	/* out */
};

/*
 * Used to get a list of all dm devices.
 */
struct dm_name_list {
	__u64 dev;
	__u32 next;		/* offset to the next record from
				   the _start_ of this */
	char name[0];

	/*
	 * The following members can be accessed by taking a pointer that
	 * points immediately after the terminating zero character in "name"
	 * and aligning this pointer to next 8-byte boundary.
	 * Uuid is present if the flag DM_NAME_LIST_FLAG_HAS_UUID is set.
	 *
	 * __u32 event_nr;
	 * __u32 flags;
	 * char uuid[0];
	 */
};

#define DM_NAME_LIST_FLAG_HAS_UUID		1
#define DM_NAME_LIST_FLAG_DOESNT_HAVE_UUID	2

/*
 * Used to retrieve the target versions
 */
struct dm_target_versions {
        __u32 next;
        __u32 version[3];

        char name[0];
};

/*
 * Used to pass message to a target
 */
struct dm_target_msg {
	__u64 sector;	/* Device sector */

	char message[0];
};

/*
 * If you change this make sure you make the corresponding change
 * to dm-ioctl.c:lookup_ioctl()
 */
enum {
	/* Top level cmds */
	DM_VERSION_CMD = 0,
	DM_REMOVE_ALL_CMD,
	DM_LIST_DEVICES_CMD,

	/* device level cmds */
	DM_DEV_CREATE_CMD,
	DM_DEV_REMOVE_CMD,
	DM_DEV_RENAME_CMD,
	DM_DEV_SUSPEND_CMD,
	DM_DEV_STATUS_CMD,
	DM_DEV_WAIT_CMD,

	/* Table level cmds */
	DM_TABLE_LOAD_CMD,
	DM_TABLE_CLEAR_CMD,
	DM_TABLE_DEPS_CMD,
	DM_TABLE_STATUS_CMD,

	/* Added later */
	DM_LIST_VERSIONS_CMD,
	DM_TARGET_MSG_CMD,
	DM_DEV_SET_GEOMETRY_CMD,
	DM_DEV_ARM_POLL_CMD,
	DM_GET_TARGET_VERSION_CMD,
};

#define DM_IOCTL 0xfd

#define DM_VERSION       _IOWR(DM_IOCTL, DM_VERSION_CMD, struct dm_ioctl)
#define DM_REMOVE_ALL    _IOWR(DM_IOCTL, DM_REMOVE_ALL_CMD, struct dm_ioctl)
#define DM_LIST_DEVICES  _IOWR(DM_IOCTL, DM_LIST_DEVICES_CMD, struct dm_ioctl)

#define DM_DEV_CREATE    _IOWR(DM_IOCTL, DM_DEV_CREATE_CMD, struct dm_ioctl)
#define DM_DEV_REMOVE    _IOWR(DM_IOCTL, DM_DEV_REMOVE_CMD, struct dm_ioctl)
#define DM_DEV_RENAME    _IOWR(DM_IOCTL, DM_DEV_RENAME_CMD, struct dm_ioctl)
#define DM_DEV_SUSPEND   _IOWR(DM_IOCTL, DM_DEV_SUSPEND_CMD, struct dm_ioctl)
#define DM_DEV_STATUS    _IOWR(DM_IOCTL, DM_DEV_STATUS_CMD, struct dm_ioctl)
#define DM_DEV_WAIT      _IOWR(DM_IOCTL, DM_DEV_WAIT_CMD, struct dm_ioctl)
#define DM_DEV_ARM_POLL  _IOWR(DM_IOCTL, DM_DEV_ARM_POLL_CMD, struct dm_ioctl)

#define DM_TABLE_LOAD    _IOWR(DM_IOCTL, DM_TABLE_LOAD_CMD, struct dm_ioctl)
#define DM_TABLE_CLEAR   _IOWR(DM_IOCTL, DM_TABLE_CLEAR_CMD, struct dm_ioctl)
#define DM_TABLE_DEPS    _IOWR(DM_IOCTL, DM_TABLE_DEPS_CMD, struct dm_ioctl)
#define DM_TABLE_STATUS  _IOWR(DM_IOCTL, DM_TABLE_STATUS_CMD, struct dm_ioctl)

#define DM_LIST_VERSIONS _IOWR(DM_IOCTL, DM_LIST_VERSIONS_CMD, struct dm_ioctl)
#define DM_GET_TARGET_VERSION _IOWR(DM_IOCTL, DM_GET_TARGET_VERSION_CMD, struct dm_ioctl)

#define DM_TARGET_MSG	 _IOWR(DM_IOCTL, DM_TARGET_MSG_CMD, struct dm_ioctl)
#define DM_DEV_SET_GEOMETRY	_IOWR(DM_IOCTL, DM_DEV_SET_GEOMETRY_CMD, struct dm_ioctl)

#define DM_VERSION_MAJOR	4
<<<<<<< HEAD
#define DM_VERSION_MINOR	42
#define DM_VERSION_PATCHLEVEL	0
#define DM_VERSION_EXTRA	"-ioctl (2020-02-27)"
=======
#define DM_VERSION_MINOR	45
#define DM_VERSION_PATCHLEVEL	0
#define DM_VERSION_EXTRA	"-ioctl (2021-03-22)"
>>>>>>> 7d2a07b7

/* Status bits */
#define DM_READONLY_FLAG	(1 << 0) /* In/Out */
#define DM_SUSPEND_FLAG		(1 << 1) /* In/Out */
#define DM_PERSISTENT_DEV_FLAG	(1 << 3) /* In */

/*
 * Flag passed into ioctl STATUS command to get table information
 * rather than current status.
 */
#define DM_STATUS_TABLE_FLAG	(1 << 4) /* In */

/*
 * Flags that indicate whether a table is present in either of
 * the two table slots that a device has.
 */
#define DM_ACTIVE_PRESENT_FLAG   (1 << 5) /* Out */
#define DM_INACTIVE_PRESENT_FLAG (1 << 6) /* Out */

/*
 * Indicates that the buffer passed in wasn't big enough for the
 * results.
 */
#define DM_BUFFER_FULL_FLAG	(1 << 8) /* Out */

/*
 * This flag is now ignored.
 */
#define DM_SKIP_BDGET_FLAG	(1 << 9) /* In */

/*
 * Set this to avoid attempting to freeze any filesystem when suspending.
 */
#define DM_SKIP_LOCKFS_FLAG	(1 << 10) /* In */

/*
 * Set this to suspend without flushing queued ios.
 * Also disables flushing uncommitted changes in the thin target before
 * generating statistics for DM_TABLE_STATUS and DM_DEV_WAIT.
 */
#define DM_NOFLUSH_FLAG		(1 << 11) /* In */

/*
 * If set, any table information returned will relate to the inactive
 * table instead of the live one.  Always check DM_INACTIVE_PRESENT_FLAG
 * is set before using the data returned.
 */
#define DM_QUERY_INACTIVE_TABLE_FLAG	(1 << 12) /* In */

/*
 * If set, a uevent was generated for which the caller may need to wait.
 */
#define DM_UEVENT_GENERATED_FLAG	(1 << 13) /* Out */

/*
 * If set, rename changes the uuid not the name.  Only permitted
 * if no uuid was previously supplied: an existing uuid cannot be changed.
 */
#define DM_UUID_FLAG			(1 << 14) /* In */

/*
 * If set, all buffers are wiped after use. Use when sending
 * or requesting sensitive data such as an encryption key.
 */
#define DM_SECURE_DATA_FLAG		(1 << 15) /* In */

/*
 * If set, a message generated output data.
 */
#define DM_DATA_OUT_FLAG		(1 << 16) /* Out */

/*
 * If set with DM_DEV_REMOVE or DM_REMOVE_ALL this indicates that if
 * the device cannot be removed immediately because it is still in use
 * it should instead be scheduled for removal when it gets closed.
 *
 * On return from DM_DEV_REMOVE, DM_DEV_STATUS or other ioctls, this
 * flag indicates that the device is scheduled to be removed when it
 * gets closed.
 */
#define DM_DEFERRED_REMOVE		(1 << 17) /* In/Out */

/*
 * If set, the device is suspended internally.
 */
#define DM_INTERNAL_SUSPEND_FLAG	(1 << 18) /* Out */

#endif				/* _LINUX_DM_IOCTL_H */<|MERGE_RESOLUTION|>--- conflicted
+++ resolved
@@ -286,15 +286,9 @@
 #define DM_DEV_SET_GEOMETRY	_IOWR(DM_IOCTL, DM_DEV_SET_GEOMETRY_CMD, struct dm_ioctl)
 
 #define DM_VERSION_MAJOR	4
-<<<<<<< HEAD
-#define DM_VERSION_MINOR	42
-#define DM_VERSION_PATCHLEVEL	0
-#define DM_VERSION_EXTRA	"-ioctl (2020-02-27)"
-=======
 #define DM_VERSION_MINOR	45
 #define DM_VERSION_PATCHLEVEL	0
 #define DM_VERSION_EXTRA	"-ioctl (2021-03-22)"
->>>>>>> 7d2a07b7
 
 /* Status bits */
 #define DM_READONLY_FLAG	(1 << 0) /* In/Out */
