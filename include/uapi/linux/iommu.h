--- conflicted
+++ resolved
@@ -224,10 +224,7 @@
 /**
  * struct iommu_cache_invalidate_info - First level/stage invalidation
  *     information
-<<<<<<< HEAD
-=======
  * @argsz: User filled size of this data
->>>>>>> 7d2a07b7
  * @version: API version of this structure
  * @cache: bitfield that allows to select which caches to invalidate
  * @granularity: defines the lowest granularity used for the invalidation:
@@ -256,10 +253,7 @@
  * must support the used granularity.
  */
 struct iommu_cache_invalidate_info {
-<<<<<<< HEAD
-=======
 	__u32	argsz;
->>>>>>> 7d2a07b7
 #define IOMMU_CACHE_INVALIDATE_INFO_VERSION_1 1
 	__u32	version;
 /* IOMMU paging structure cache */
@@ -269,19 +263,11 @@
 #define IOMMU_CACHE_INV_TYPE_NR		(3)
 	__u8	cache;
 	__u8	granularity;
-<<<<<<< HEAD
-	__u8	padding[2];
-	union {
-		struct iommu_inv_pasid_info pasid_info;
-		struct iommu_inv_addr_info addr_info;
-	};
-=======
 	__u8	padding[6];
 	union {
 		struct iommu_inv_pasid_info pasid_info;
 		struct iommu_inv_addr_info addr_info;
 	} granu;
->>>>>>> 7d2a07b7
 };
 
 /**
@@ -302,11 +288,8 @@
 #define IOMMU_SVA_VTD_GPASID_PWT	(1 << 3) /* page-level write through */
 #define IOMMU_SVA_VTD_GPASID_EMTE	(1 << 4) /* extended mem type enable */
 #define IOMMU_SVA_VTD_GPASID_CD		(1 << 5) /* PASID-level cache disable */
-<<<<<<< HEAD
-=======
 #define IOMMU_SVA_VTD_GPASID_WPE	(1 << 6) /* Write protect enable */
 #define IOMMU_SVA_VTD_GPASID_LAST	(1 << 7)
->>>>>>> 7d2a07b7
 	__u64 flags;
 	__u32 pat;
 	__u32 emt;
@@ -319,10 +302,7 @@
 
 /**
  * struct iommu_gpasid_bind_data - Information about device and guest PASID binding
-<<<<<<< HEAD
-=======
  * @argsz:	User filled size of this data
->>>>>>> 7d2a07b7
  * @version:	Version of this data structure
  * @format:	PASID table entry format
  * @flags:	Additional information on guest bind request
@@ -340,12 +320,6 @@
  * PASID to host PASID based on this bind data.
  */
 struct iommu_gpasid_bind_data {
-<<<<<<< HEAD
-#define IOMMU_GPASID_BIND_VERSION_1	1
-	__u32 version;
-#define IOMMU_PASID_FORMAT_INTEL_VTD	1
-	__u32 format;
-=======
 	__u32 argsz;
 #define IOMMU_GPASID_BIND_VERSION_1	1
 	__u32 version;
@@ -353,26 +327,16 @@
 #define IOMMU_PASID_FORMAT_LAST		2
 	__u32 format;
 	__u32 addr_width;
->>>>>>> 7d2a07b7
 #define IOMMU_SVA_GPASID_VAL	(1 << 0) /* guest PASID valid */
 	__u64 flags;
 	__u64 gpgd;
 	__u64 hpasid;
 	__u64 gpasid;
-<<<<<<< HEAD
-	__u32 addr_width;
-	__u8  padding[12];
-	/* Vendor specific data */
-	union {
-		struct iommu_gpasid_bind_data_vtd vtd;
-	};
-=======
 	__u8  padding[8];
 	/* Vendor specific data */
 	union {
 		struct iommu_gpasid_bind_data_vtd vtd;
 	} vendor;
->>>>>>> 7d2a07b7
 };
 
 #endif /* _UAPI_IOMMU_H */