/* SPDX-License-Identifier: GPL-2.0+ WITH Linux-syscall-note */
/*
 *  Advanced Linux Sound Architecture - ALSA - Driver
 *  Copyright (c) 1994-2003 by Jaroslav Kysela <perex@perex.cz>,
 *                             Abramo Bagnara <abramo@alsa-project.org>
 *
 *
 *   This program is free software; you can redistribute it and/or modify
 *   it under the terms of the GNU General Public License as published by
 *   the Free Software Foundation; either version 2 of the License, or
 *   (at your option) any later version.
 *
 *   This program is distributed in the hope that it will be useful,
 *   but WITHOUT ANY WARRANTY; without even the implied warranty of
 *   MERCHANTABILITY or FITNESS FOR A PARTICULAR PURPOSE.  See the
 *   GNU General Public License for more details.
 *
 *   You should have received a copy of the GNU General Public License
 *   along with this program; if not, write to the Free Software
 *   Foundation, Inc., 59 Temple Place, Suite 330, Boston, MA  02111-1307 USA
 *
 */

#ifndef _UAPI__SOUND_ASOUND_H
#define _UAPI__SOUND_ASOUND_H

#if defined(__KERNEL__) || defined(__linux__)
#include <linux/types.h>
#include <asm/byteorder.h>
#else
#include <endian.h>
#include <sys/ioctl.h>
#endif

#ifndef __KERNEL__
#include <stdlib.h>
#include <time.h>
#endif

/*
 *  protocol version
 */

#define SNDRV_PROTOCOL_VERSION(major, minor, subminor) (((major)<<16)|((minor)<<8)|(subminor))
#define SNDRV_PROTOCOL_MAJOR(version) (((version)>>16)&0xffff)
#define SNDRV_PROTOCOL_MINOR(version) (((version)>>8)&0xff)
#define SNDRV_PROTOCOL_MICRO(version) ((version)&0xff)
#define SNDRV_PROTOCOL_INCOMPATIBLE(kversion, uversion) \
	(SNDRV_PROTOCOL_MAJOR(kversion) != SNDRV_PROTOCOL_MAJOR(uversion) || \
	 (SNDRV_PROTOCOL_MAJOR(kversion) == SNDRV_PROTOCOL_MAJOR(uversion) && \
	   SNDRV_PROTOCOL_MINOR(kversion) != SNDRV_PROTOCOL_MINOR(uversion)))

/****************************************************************************
 *                                                                          *
 *        Digital audio interface					    *
 *                                                                          *
 ****************************************************************************/

struct snd_aes_iec958 {
	unsigned char status[24];	/* AES/IEC958 channel status bits */
	unsigned char subcode[147];	/* AES/IEC958 subcode bits */
	unsigned char pad;		/* nothing */
	unsigned char dig_subframe[4];	/* AES/IEC958 subframe bits */
};

/****************************************************************************
 *                                                                          *
 *        CEA-861 Audio InfoFrame. Used in HDMI and DisplayPort		    *
 *                                                                          *
 ****************************************************************************/

struct snd_cea_861_aud_if {
	unsigned char db1_ct_cc; /* coding type and channel count */
	unsigned char db2_sf_ss; /* sample frequency and size */
	unsigned char db3; /* not used, all zeros */
	unsigned char db4_ca; /* channel allocation code */
	unsigned char db5_dminh_lsv; /* downmix inhibit & level-shit values */
};

/****************************************************************************
 *                                                                          *
 *      Section for driver hardware dependent interface - /dev/snd/hw?      *
 *                                                                          *
 ****************************************************************************/

#define SNDRV_HWDEP_VERSION		SNDRV_PROTOCOL_VERSION(1, 0, 1)

enum {
	SNDRV_HWDEP_IFACE_OPL2 = 0,
	SNDRV_HWDEP_IFACE_OPL3,
	SNDRV_HWDEP_IFACE_OPL4,
	SNDRV_HWDEP_IFACE_SB16CSP,	/* Creative Signal Processor */
	SNDRV_HWDEP_IFACE_EMU10K1,	/* FX8010 processor in EMU10K1 chip */
	SNDRV_HWDEP_IFACE_YSS225,	/* Yamaha FX processor */
	SNDRV_HWDEP_IFACE_ICS2115,	/* Wavetable synth */
	SNDRV_HWDEP_IFACE_SSCAPE,	/* Ensoniq SoundScape ISA card (MC68EC000) */
	SNDRV_HWDEP_IFACE_VX,		/* Digigram VX cards */
	SNDRV_HWDEP_IFACE_MIXART,	/* Digigram miXart cards */
	SNDRV_HWDEP_IFACE_USX2Y,	/* Tascam US122, US224 & US428 usb */
	SNDRV_HWDEP_IFACE_EMUX_WAVETABLE, /* EmuX wavetable */
	SNDRV_HWDEP_IFACE_BLUETOOTH,	/* Bluetooth audio */
	SNDRV_HWDEP_IFACE_USX2Y_PCM,	/* Tascam US122, US224 & US428 rawusb pcm */
	SNDRV_HWDEP_IFACE_PCXHR,	/* Digigram PCXHR */
	SNDRV_HWDEP_IFACE_SB_RC,	/* SB Extigy/Audigy2NX remote control */
	SNDRV_HWDEP_IFACE_HDA,		/* HD-audio */
	SNDRV_HWDEP_IFACE_USB_STREAM,	/* direct access to usb stream */
	SNDRV_HWDEP_IFACE_FW_DICE,	/* TC DICE FireWire device */
	SNDRV_HWDEP_IFACE_FW_FIREWORKS,	/* Echo Audio Fireworks based device */
	SNDRV_HWDEP_IFACE_FW_BEBOB,	/* BridgeCo BeBoB based device */
	SNDRV_HWDEP_IFACE_FW_OXFW,	/* Oxford OXFW970/971 based device */
	SNDRV_HWDEP_IFACE_FW_DIGI00X,	/* Digidesign Digi 002/003 family */
	SNDRV_HWDEP_IFACE_FW_TASCAM,	/* TASCAM FireWire series */
	SNDRV_HWDEP_IFACE_LINE6,	/* Line6 USB processors */
	SNDRV_HWDEP_IFACE_FW_MOTU,	/* MOTU FireWire series */
	SNDRV_HWDEP_IFACE_FW_FIREFACE,	/* RME Fireface series */

	/* Don't forget to change the following: */
	SNDRV_HWDEP_IFACE_LAST = SNDRV_HWDEP_IFACE_FW_FIREFACE
};

struct snd_hwdep_info {
	unsigned int device;		/* WR: device number */
	int card;			/* R: card number */
	unsigned char id[64];		/* ID (user selectable) */
	unsigned char name[80];		/* hwdep name */
	int iface;			/* hwdep interface */
	unsigned char reserved[64];	/* reserved for future */
};

/* generic DSP loader */
struct snd_hwdep_dsp_status {
	unsigned int version;		/* R: driver-specific version */
	unsigned char id[32];		/* R: driver-specific ID string */
	unsigned int num_dsps;		/* R: number of DSP images to transfer */
	unsigned int dsp_loaded;	/* R: bit flags indicating the loaded DSPs */
	unsigned int chip_ready;	/* R: 1 = initialization finished */
	unsigned char reserved[16];	/* reserved for future use */
};

struct snd_hwdep_dsp_image {
	unsigned int index;		/* W: DSP index */
	unsigned char name[64];		/* W: ID (e.g. file name) */
	unsigned char __user *image;	/* W: binary image */
	size_t length;			/* W: size of image in bytes */
	unsigned long driver_data;	/* W: driver-specific data */
};

#define SNDRV_HWDEP_IOCTL_PVERSION	_IOR ('H', 0x00, int)
#define SNDRV_HWDEP_IOCTL_INFO		_IOR ('H', 0x01, struct snd_hwdep_info)
#define SNDRV_HWDEP_IOCTL_DSP_STATUS	_IOR('H', 0x02, struct snd_hwdep_dsp_status)
#define SNDRV_HWDEP_IOCTL_DSP_LOAD	_IOW('H', 0x03, struct snd_hwdep_dsp_image)

/*****************************************************************************
 *                                                                           *
 *             Digital Audio (PCM) interface - /dev/snd/pcm??                *
 *                                                                           *
 *****************************************************************************/

#define SNDRV_PCM_VERSION		SNDRV_PROTOCOL_VERSION(2, 0, 15)

typedef unsigned long snd_pcm_uframes_t;
typedef signed long snd_pcm_sframes_t;

enum {
	SNDRV_PCM_CLASS_GENERIC = 0,	/* standard mono or stereo device */
	SNDRV_PCM_CLASS_MULTI,		/* multichannel device */
	SNDRV_PCM_CLASS_MODEM,		/* software modem class */
	SNDRV_PCM_CLASS_DIGITIZER,	/* digitizer class */
	/* Don't forget to change the following: */
	SNDRV_PCM_CLASS_LAST = SNDRV_PCM_CLASS_DIGITIZER,
};

enum {
	SNDRV_PCM_SUBCLASS_GENERIC_MIX = 0, /* mono or stereo subdevices are mixed together */
	SNDRV_PCM_SUBCLASS_MULTI_MIX,	/* multichannel subdevices are mixed together */
	/* Don't forget to change the following: */
	SNDRV_PCM_SUBCLASS_LAST = SNDRV_PCM_SUBCLASS_MULTI_MIX,
};

enum {
	SNDRV_PCM_STREAM_PLAYBACK = 0,
	SNDRV_PCM_STREAM_CAPTURE,
	SNDRV_PCM_STREAM_LAST = SNDRV_PCM_STREAM_CAPTURE,
};

typedef int __bitwise snd_pcm_access_t;
#define	SNDRV_PCM_ACCESS_MMAP_INTERLEAVED	((__force snd_pcm_access_t) 0) /* interleaved mmap */
#define	SNDRV_PCM_ACCESS_MMAP_NONINTERLEAVED	((__force snd_pcm_access_t) 1) /* noninterleaved mmap */
#define	SNDRV_PCM_ACCESS_MMAP_COMPLEX		((__force snd_pcm_access_t) 2) /* complex mmap */
#define	SNDRV_PCM_ACCESS_RW_INTERLEAVED		((__force snd_pcm_access_t) 3) /* readi/writei */
#define	SNDRV_PCM_ACCESS_RW_NONINTERLEAVED	((__force snd_pcm_access_t) 4) /* readn/writen */
#define	SNDRV_PCM_ACCESS_LAST		SNDRV_PCM_ACCESS_RW_NONINTERLEAVED

typedef int __bitwise snd_pcm_format_t;
#define	SNDRV_PCM_FORMAT_S8	((__force snd_pcm_format_t) 0)
#define	SNDRV_PCM_FORMAT_U8	((__force snd_pcm_format_t) 1)
#define	SNDRV_PCM_FORMAT_S16_LE	((__force snd_pcm_format_t) 2)
#define	SNDRV_PCM_FORMAT_S16_BE	((__force snd_pcm_format_t) 3)
#define	SNDRV_PCM_FORMAT_U16_LE	((__force snd_pcm_format_t) 4)
#define	SNDRV_PCM_FORMAT_U16_BE	((__force snd_pcm_format_t) 5)
#define	SNDRV_PCM_FORMAT_S24_LE	((__force snd_pcm_format_t) 6) /* low three bytes */
#define	SNDRV_PCM_FORMAT_S24_BE	((__force snd_pcm_format_t) 7) /* low three bytes */
#define	SNDRV_PCM_FORMAT_U24_LE	((__force snd_pcm_format_t) 8) /* low three bytes */
#define	SNDRV_PCM_FORMAT_U24_BE	((__force snd_pcm_format_t) 9) /* low three bytes */
#define	SNDRV_PCM_FORMAT_S32_LE	((__force snd_pcm_format_t) 10)
#define	SNDRV_PCM_FORMAT_S32_BE	((__force snd_pcm_format_t) 11)
#define	SNDRV_PCM_FORMAT_U32_LE	((__force snd_pcm_format_t) 12)
#define	SNDRV_PCM_FORMAT_U32_BE	((__force snd_pcm_format_t) 13)
#define	SNDRV_PCM_FORMAT_FLOAT_LE	((__force snd_pcm_format_t) 14) /* 4-byte float, IEEE-754 32-bit, range -1.0 to 1.0 */
#define	SNDRV_PCM_FORMAT_FLOAT_BE	((__force snd_pcm_format_t) 15) /* 4-byte float, IEEE-754 32-bit, range -1.0 to 1.0 */
#define	SNDRV_PCM_FORMAT_FLOAT64_LE	((__force snd_pcm_format_t) 16) /* 8-byte float, IEEE-754 64-bit, range -1.0 to 1.0 */
#define	SNDRV_PCM_FORMAT_FLOAT64_BE	((__force snd_pcm_format_t) 17) /* 8-byte float, IEEE-754 64-bit, range -1.0 to 1.0 */
#define	SNDRV_PCM_FORMAT_IEC958_SUBFRAME_LE ((__force snd_pcm_format_t) 18) /* IEC-958 subframe, Little Endian */
#define	SNDRV_PCM_FORMAT_IEC958_SUBFRAME_BE ((__force snd_pcm_format_t) 19) /* IEC-958 subframe, Big Endian */
#define	SNDRV_PCM_FORMAT_MU_LAW		((__force snd_pcm_format_t) 20)
#define	SNDRV_PCM_FORMAT_A_LAW		((__force snd_pcm_format_t) 21)
#define	SNDRV_PCM_FORMAT_IMA_ADPCM	((__force snd_pcm_format_t) 22)
#define	SNDRV_PCM_FORMAT_MPEG		((__force snd_pcm_format_t) 23)
#define	SNDRV_PCM_FORMAT_GSM		((__force snd_pcm_format_t) 24)
#define	SNDRV_PCM_FORMAT_S20_LE	((__force snd_pcm_format_t) 25) /* in four bytes, LSB justified */
#define	SNDRV_PCM_FORMAT_S20_BE	((__force snd_pcm_format_t) 26) /* in four bytes, LSB justified */
#define	SNDRV_PCM_FORMAT_U20_LE	((__force snd_pcm_format_t) 27) /* in four bytes, LSB justified */
#define	SNDRV_PCM_FORMAT_U20_BE	((__force snd_pcm_format_t) 28) /* in four bytes, LSB justified */
/* gap in the numbering for a future standard linear format */
#define	SNDRV_PCM_FORMAT_SPECIAL	((__force snd_pcm_format_t) 31)
#define	SNDRV_PCM_FORMAT_S24_3LE	((__force snd_pcm_format_t) 32)	/* in three bytes */
#define	SNDRV_PCM_FORMAT_S24_3BE	((__force snd_pcm_format_t) 33)	/* in three bytes */
#define	SNDRV_PCM_FORMAT_U24_3LE	((__force snd_pcm_format_t) 34)	/* in three bytes */
#define	SNDRV_PCM_FORMAT_U24_3BE	((__force snd_pcm_format_t) 35)	/* in three bytes */
#define	SNDRV_PCM_FORMAT_S20_3LE	((__force snd_pcm_format_t) 36)	/* in three bytes */
#define	SNDRV_PCM_FORMAT_S20_3BE	((__force snd_pcm_format_t) 37)	/* in three bytes */
#define	SNDRV_PCM_FORMAT_U20_3LE	((__force snd_pcm_format_t) 38)	/* in three bytes */
#define	SNDRV_PCM_FORMAT_U20_3BE	((__force snd_pcm_format_t) 39)	/* in three bytes */
#define	SNDRV_PCM_FORMAT_S18_3LE	((__force snd_pcm_format_t) 40)	/* in three bytes */
#define	SNDRV_PCM_FORMAT_S18_3BE	((__force snd_pcm_format_t) 41)	/* in three bytes */
#define	SNDRV_PCM_FORMAT_U18_3LE	((__force snd_pcm_format_t) 42)	/* in three bytes */
#define	SNDRV_PCM_FORMAT_U18_3BE	((__force snd_pcm_format_t) 43)	/* in three bytes */
#define	SNDRV_PCM_FORMAT_G723_24	((__force snd_pcm_format_t) 44) /* 8 samples in 3 bytes */
#define	SNDRV_PCM_FORMAT_G723_24_1B	((__force snd_pcm_format_t) 45) /* 1 sample in 1 byte */
#define	SNDRV_PCM_FORMAT_G723_40	((__force snd_pcm_format_t) 46) /* 8 Samples in 5 bytes */
#define	SNDRV_PCM_FORMAT_G723_40_1B	((__force snd_pcm_format_t) 47) /* 1 sample in 1 byte */
#define	SNDRV_PCM_FORMAT_DSD_U8		((__force snd_pcm_format_t) 48) /* DSD, 1-byte samples DSD (x8) */
#define	SNDRV_PCM_FORMAT_DSD_U16_LE	((__force snd_pcm_format_t) 49) /* DSD, 2-byte samples DSD (x16), little endian */
#define	SNDRV_PCM_FORMAT_DSD_U32_LE	((__force snd_pcm_format_t) 50) /* DSD, 4-byte samples DSD (x32), little endian */
#define	SNDRV_PCM_FORMAT_DSD_U16_BE	((__force snd_pcm_format_t) 51) /* DSD, 2-byte samples DSD (x16), big endian */
#define	SNDRV_PCM_FORMAT_DSD_U32_BE	((__force snd_pcm_format_t) 52) /* DSD, 4-byte samples DSD (x32), big endian */
#define	SNDRV_PCM_FORMAT_LAST		SNDRV_PCM_FORMAT_DSD_U32_BE
#define	SNDRV_PCM_FORMAT_FIRST		SNDRV_PCM_FORMAT_S8

#ifdef SNDRV_LITTLE_ENDIAN
#define	SNDRV_PCM_FORMAT_S16		SNDRV_PCM_FORMAT_S16_LE
#define	SNDRV_PCM_FORMAT_U16		SNDRV_PCM_FORMAT_U16_LE
#define	SNDRV_PCM_FORMAT_S24		SNDRV_PCM_FORMAT_S24_LE
#define	SNDRV_PCM_FORMAT_U24		SNDRV_PCM_FORMAT_U24_LE
#define	SNDRV_PCM_FORMAT_S32		SNDRV_PCM_FORMAT_S32_LE
#define	SNDRV_PCM_FORMAT_U32		SNDRV_PCM_FORMAT_U32_LE
#define	SNDRV_PCM_FORMAT_FLOAT		SNDRV_PCM_FORMAT_FLOAT_LE
#define	SNDRV_PCM_FORMAT_FLOAT64	SNDRV_PCM_FORMAT_FLOAT64_LE
#define	SNDRV_PCM_FORMAT_IEC958_SUBFRAME SNDRV_PCM_FORMAT_IEC958_SUBFRAME_LE
#define	SNDRV_PCM_FORMAT_S20		SNDRV_PCM_FORMAT_S20_LE
#define	SNDRV_PCM_FORMAT_U20		SNDRV_PCM_FORMAT_U20_LE
#endif
#ifdef SNDRV_BIG_ENDIAN
#define	SNDRV_PCM_FORMAT_S16		SNDRV_PCM_FORMAT_S16_BE
#define	SNDRV_PCM_FORMAT_U16		SNDRV_PCM_FORMAT_U16_BE
#define	SNDRV_PCM_FORMAT_S24		SNDRV_PCM_FORMAT_S24_BE
#define	SNDRV_PCM_FORMAT_U24		SNDRV_PCM_FORMAT_U24_BE
#define	SNDRV_PCM_FORMAT_S32		SNDRV_PCM_FORMAT_S32_BE
#define	SNDRV_PCM_FORMAT_U32		SNDRV_PCM_FORMAT_U32_BE
#define	SNDRV_PCM_FORMAT_FLOAT		SNDRV_PCM_FORMAT_FLOAT_BE
#define	SNDRV_PCM_FORMAT_FLOAT64	SNDRV_PCM_FORMAT_FLOAT64_BE
#define	SNDRV_PCM_FORMAT_IEC958_SUBFRAME SNDRV_PCM_FORMAT_IEC958_SUBFRAME_BE
#define	SNDRV_PCM_FORMAT_S20		SNDRV_PCM_FORMAT_S20_BE
#define	SNDRV_PCM_FORMAT_U20		SNDRV_PCM_FORMAT_U20_BE
#endif

typedef int __bitwise snd_pcm_subformat_t;
#define	SNDRV_PCM_SUBFORMAT_STD		((__force snd_pcm_subformat_t) 0)
#define	SNDRV_PCM_SUBFORMAT_LAST	SNDRV_PCM_SUBFORMAT_STD

#define SNDRV_PCM_INFO_MMAP		0x00000001	/* hardware supports mmap */
#define SNDRV_PCM_INFO_MMAP_VALID	0x00000002	/* period data are valid during transfer */
#define SNDRV_PCM_INFO_DOUBLE		0x00000004	/* Double buffering needed for PCM start/stop */
#define SNDRV_PCM_INFO_BATCH		0x00000010	/* double buffering */
#define SNDRV_PCM_INFO_SYNC_APPLPTR	0x00000020	/* need the explicit sync of appl_ptr update */
#define SNDRV_PCM_INFO_INTERLEAVED	0x00000100	/* channels are interleaved */
#define SNDRV_PCM_INFO_NONINTERLEAVED	0x00000200	/* channels are not interleaved */
#define SNDRV_PCM_INFO_COMPLEX		0x00000400	/* complex frame organization (mmap only) */
#define SNDRV_PCM_INFO_BLOCK_TRANSFER	0x00010000	/* hardware transfer block of samples */
#define SNDRV_PCM_INFO_OVERRANGE	0x00020000	/* hardware supports ADC (capture) overrange detection */
#define SNDRV_PCM_INFO_RESUME		0x00040000	/* hardware supports stream resume after suspend */
#define SNDRV_PCM_INFO_PAUSE		0x00080000	/* pause ioctl is supported */
#define SNDRV_PCM_INFO_HALF_DUPLEX	0x00100000	/* only half duplex */
#define SNDRV_PCM_INFO_JOINT_DUPLEX	0x00200000	/* playback and capture stream are somewhat correlated */
#define SNDRV_PCM_INFO_SYNC_START	0x00400000	/* pcm support some kind of sync go */
#define SNDRV_PCM_INFO_NO_PERIOD_WAKEUP	0x00800000	/* period wakeup can be disabled */
#define SNDRV_PCM_INFO_HAS_WALL_CLOCK   0x01000000      /* (Deprecated)has audio wall clock for audio/system time sync */
#define SNDRV_PCM_INFO_HAS_LINK_ATIME              0x01000000  /* report hardware link audio time, reset on startup */
#define SNDRV_PCM_INFO_HAS_LINK_ABSOLUTE_ATIME     0x02000000  /* report absolute hardware link audio time, not reset on startup */
#define SNDRV_PCM_INFO_HAS_LINK_ESTIMATED_ATIME    0x04000000  /* report estimated link audio time */
#define SNDRV_PCM_INFO_HAS_LINK_SYNCHRONIZED_ATIME 0x08000000  /* report synchronized audio/system time */

#define SNDRV_PCM_INFO_DRAIN_TRIGGER	0x40000000		/* internal kernel flag - trigger in drain */
#define SNDRV_PCM_INFO_FIFO_IN_FRAMES	0x80000000	/* internal kernel flag - FIFO size is in frames */

#if (__BITS_PER_LONG == 32 && defined(__USE_TIME_BITS64)) || defined __KERNEL__
#define __SND_STRUCT_TIME64
#endif

typedef int __bitwise snd_pcm_state_t;
#define	SNDRV_PCM_STATE_OPEN		((__force snd_pcm_state_t) 0) /* stream is open */
#define	SNDRV_PCM_STATE_SETUP		((__force snd_pcm_state_t) 1) /* stream has a setup */
#define	SNDRV_PCM_STATE_PREPARED	((__force snd_pcm_state_t) 2) /* stream is ready to start */
#define	SNDRV_PCM_STATE_RUNNING		((__force snd_pcm_state_t) 3) /* stream is running */
#define	SNDRV_PCM_STATE_XRUN		((__force snd_pcm_state_t) 4) /* stream reached an xrun */
#define	SNDRV_PCM_STATE_DRAINING	((__force snd_pcm_state_t) 5) /* stream is draining */
#define	SNDRV_PCM_STATE_PAUSED		((__force snd_pcm_state_t) 6) /* stream is paused */
#define	SNDRV_PCM_STATE_SUSPENDED	((__force snd_pcm_state_t) 7) /* hardware is suspended */
#define	SNDRV_PCM_STATE_DISCONNECTED	((__force snd_pcm_state_t) 8) /* hardware is disconnected */
#define	SNDRV_PCM_STATE_LAST		SNDRV_PCM_STATE_DISCONNECTED

enum {
	SNDRV_PCM_MMAP_OFFSET_DATA = 0x00000000,
	SNDRV_PCM_MMAP_OFFSET_STATUS_OLD = 0x80000000,
	SNDRV_PCM_MMAP_OFFSET_CONTROL_OLD = 0x81000000,
	SNDRV_PCM_MMAP_OFFSET_STATUS_NEW = 0x82000000,
	SNDRV_PCM_MMAP_OFFSET_CONTROL_NEW = 0x83000000,
#ifdef __SND_STRUCT_TIME64
	SNDRV_PCM_MMAP_OFFSET_STATUS = SNDRV_PCM_MMAP_OFFSET_STATUS_NEW,
	SNDRV_PCM_MMAP_OFFSET_CONTROL = SNDRV_PCM_MMAP_OFFSET_CONTROL_NEW,
#else
	SNDRV_PCM_MMAP_OFFSET_STATUS = SNDRV_PCM_MMAP_OFFSET_STATUS_OLD,
	SNDRV_PCM_MMAP_OFFSET_CONTROL = SNDRV_PCM_MMAP_OFFSET_CONTROL_OLD,
#endif
};

union snd_pcm_sync_id {
	unsigned char id[16];
	unsigned short id16[8];
	unsigned int id32[4];
};

struct snd_pcm_info {
	unsigned int device;		/* RO/WR (control): device number */
	unsigned int subdevice;		/* RO/WR (control): subdevice number */
	int stream;			/* RO/WR (control): stream direction */
	int card;			/* R: card number */
	unsigned char id[64];		/* ID (user selectable) */
	unsigned char name[80];		/* name of this device */
	unsigned char subname[32];	/* subdevice name */
	int dev_class;			/* SNDRV_PCM_CLASS_* */
	int dev_subclass;		/* SNDRV_PCM_SUBCLASS_* */
	unsigned int subdevices_count;
	unsigned int subdevices_avail;
	union snd_pcm_sync_id sync;	/* hardware synchronization ID */
	unsigned char reserved[64];	/* reserved for future... */
};

typedef int snd_pcm_hw_param_t;
#define	SNDRV_PCM_HW_PARAM_ACCESS	0	/* Access type */
#define	SNDRV_PCM_HW_PARAM_FORMAT	1	/* Format */
#define	SNDRV_PCM_HW_PARAM_SUBFORMAT	2	/* Subformat */
#define	SNDRV_PCM_HW_PARAM_FIRST_MASK	SNDRV_PCM_HW_PARAM_ACCESS
#define	SNDRV_PCM_HW_PARAM_LAST_MASK	SNDRV_PCM_HW_PARAM_SUBFORMAT

#define	SNDRV_PCM_HW_PARAM_SAMPLE_BITS	8	/* Bits per sample */
#define	SNDRV_PCM_HW_PARAM_FRAME_BITS	9	/* Bits per frame */
#define	SNDRV_PCM_HW_PARAM_CHANNELS	10	/* Channels */
#define	SNDRV_PCM_HW_PARAM_RATE		11	/* Approx rate */
#define	SNDRV_PCM_HW_PARAM_PERIOD_TIME	12	/* Approx distance between
						 * interrupts in us
						 */
#define	SNDRV_PCM_HW_PARAM_PERIOD_SIZE	13	/* Approx frames between
						 * interrupts
						 */
#define	SNDRV_PCM_HW_PARAM_PERIOD_BYTES	14	/* Approx bytes between
						 * interrupts
						 */
#define	SNDRV_PCM_HW_PARAM_PERIODS	15	/* Approx interrupts per
						 * buffer
						 */
#define	SNDRV_PCM_HW_PARAM_BUFFER_TIME	16	/* Approx duration of buffer
						 * in us
						 */
#define	SNDRV_PCM_HW_PARAM_BUFFER_SIZE	17	/* Size of buffer in frames */
#define	SNDRV_PCM_HW_PARAM_BUFFER_BYTES	18	/* Size of buffer in bytes */
#define	SNDRV_PCM_HW_PARAM_TICK_TIME	19	/* Approx tick duration in us */
#define	SNDRV_PCM_HW_PARAM_FIRST_INTERVAL	SNDRV_PCM_HW_PARAM_SAMPLE_BITS
#define	SNDRV_PCM_HW_PARAM_LAST_INTERVAL	SNDRV_PCM_HW_PARAM_TICK_TIME

#define SNDRV_PCM_HW_PARAMS_NORESAMPLE	(1<<0)	/* avoid rate resampling */
#define SNDRV_PCM_HW_PARAMS_EXPORT_BUFFER	(1<<1)	/* export buffer */
#define SNDRV_PCM_HW_PARAMS_NO_PERIOD_WAKEUP	(1<<2)	/* disable period wakeups */

struct snd_interval {
	unsigned int min, max;
	unsigned int openmin:1,
		     openmax:1,
		     integer:1,
		     empty:1;
};

#define SNDRV_MASK_MAX	256

struct snd_mask {
	__u32 bits[(SNDRV_MASK_MAX+31)/32];
};

struct snd_pcm_hw_params {
	unsigned int flags;
	struct snd_mask masks[SNDRV_PCM_HW_PARAM_LAST_MASK -
			       SNDRV_PCM_HW_PARAM_FIRST_MASK + 1];
	struct snd_mask mres[5];	/* reserved masks */
	struct snd_interval intervals[SNDRV_PCM_HW_PARAM_LAST_INTERVAL -
				        SNDRV_PCM_HW_PARAM_FIRST_INTERVAL + 1];
	struct snd_interval ires[9];	/* reserved intervals */
	unsigned int rmask;		/* W: requested masks */
	unsigned int cmask;		/* R: changed masks */
	unsigned int info;		/* R: Info flags for returned setup */
	unsigned int msbits;		/* R: used most significant bits */
	unsigned int rate_num;		/* R: rate numerator */
	unsigned int rate_den;		/* R: rate denominator */
	snd_pcm_uframes_t fifo_size;	/* R: chip FIFO size in frames */
	unsigned char reserved[64];	/* reserved for future */
};

enum {
	SNDRV_PCM_TSTAMP_NONE = 0,
	SNDRV_PCM_TSTAMP_ENABLE,
	SNDRV_PCM_TSTAMP_LAST = SNDRV_PCM_TSTAMP_ENABLE,
};

struct snd_pcm_sw_params {
	int tstamp_mode;			/* timestamp mode */
	unsigned int period_step;
	unsigned int sleep_min;			/* min ticks to sleep */
	snd_pcm_uframes_t avail_min;		/* min avail frames for wakeup */
	snd_pcm_uframes_t xfer_align;		/* obsolete: xfer size need to be a multiple */
	snd_pcm_uframes_t start_threshold;	/* min hw_avail frames for automatic start */
	snd_pcm_uframes_t stop_threshold;	/* min avail frames for automatic stop */
	snd_pcm_uframes_t silence_threshold;	/* min distance from noise for silence filling */
	snd_pcm_uframes_t silence_size;		/* silence block size */
	snd_pcm_uframes_t boundary;		/* pointers wrap point */
	unsigned int proto;			/* protocol version */
	unsigned int tstamp_type;		/* timestamp type (req. proto >= 2.0.12) */
	unsigned char reserved[56];		/* reserved for future */
};

struct snd_pcm_channel_info {
	unsigned int channel;
	__kernel_off_t offset;		/* mmap offset */
	unsigned int first;		/* offset to first sample in bits */
	unsigned int step;		/* samples distance in bits */
};

enum {
	/*
	 *  first definition for backwards compatibility only,
	 *  maps to wallclock/link time for HDAudio playback and DEFAULT/DMA time for everything else
	 */
	SNDRV_PCM_AUDIO_TSTAMP_TYPE_COMPAT = 0,

	/* timestamp definitions */
	SNDRV_PCM_AUDIO_TSTAMP_TYPE_DEFAULT = 1,           /* DMA time, reported as per hw_ptr */
	SNDRV_PCM_AUDIO_TSTAMP_TYPE_LINK = 2,	           /* link time reported by sample or wallclock counter, reset on startup */
	SNDRV_PCM_AUDIO_TSTAMP_TYPE_LINK_ABSOLUTE = 3,	   /* link time reported by sample or wallclock counter, not reset on startup */
	SNDRV_PCM_AUDIO_TSTAMP_TYPE_LINK_ESTIMATED = 4,    /* link time estimated indirectly */
	SNDRV_PCM_AUDIO_TSTAMP_TYPE_LINK_SYNCHRONIZED = 5, /* link time synchronized with system time */
	SNDRV_PCM_AUDIO_TSTAMP_TYPE_LAST = SNDRV_PCM_AUDIO_TSTAMP_TYPE_LINK_SYNCHRONIZED
};

#ifndef __KERNEL__
/* explicit padding avoids incompatibility between i386 and x86-64 */
typedef struct { unsigned char pad[sizeof(time_t) - sizeof(int)]; } __time_pad;

struct snd_pcm_status {
	snd_pcm_state_t state;		/* stream state */
	__time_pad pad1;		/* align to timespec */
	struct timespec trigger_tstamp;	/* time when stream was started/stopped/paused */
	struct timespec tstamp;		/* reference timestamp */
	snd_pcm_uframes_t appl_ptr;	/* appl ptr */
	snd_pcm_uframes_t hw_ptr;	/* hw ptr */
	snd_pcm_sframes_t delay;	/* current delay in frames */
	snd_pcm_uframes_t avail;	/* number of frames available */
	snd_pcm_uframes_t avail_max;	/* max frames available on hw since last status */
	snd_pcm_uframes_t overrange;	/* count of ADC (capture) overrange detections from last status */
	snd_pcm_state_t suspended_state; /* suspended stream state */
	__u32 audio_tstamp_data;	 /* needed for 64-bit alignment, used for configs/report to/from userspace */
	struct timespec audio_tstamp;	/* sample counter, wall clock, PHC or on-demand sync'ed */
	struct timespec driver_tstamp;	/* useful in case reference system tstamp is reported with delay */
	__u32 audio_tstamp_accuracy;	/* in ns units, only valid if indicated in audio_tstamp_data */
	unsigned char reserved[52-2*sizeof(struct timespec)]; /* must be filled with zero */
};
#endif

/*
 * For mmap operations, we need the 64-bit layout, both for compat mode,
 * and for y2038 compatibility. For 64-bit applications, the two definitions
 * are identical, so we keep the traditional version.
 */
#ifdef __SND_STRUCT_TIME64
#define __snd_pcm_mmap_status64		snd_pcm_mmap_status
#define __snd_pcm_mmap_control64	snd_pcm_mmap_control
#define __snd_pcm_sync_ptr64		snd_pcm_sync_ptr
#ifdef __KERNEL__
#define __snd_timespec64		__kernel_timespec
#else
#define __snd_timespec64		timespec
#endif
struct __snd_timespec {
	__s32 tv_sec;
	__s32 tv_nsec;
};
#else
#define __snd_pcm_mmap_status		snd_pcm_mmap_status
#define __snd_pcm_mmap_control		snd_pcm_mmap_control
#define __snd_pcm_sync_ptr		snd_pcm_sync_ptr
#define __snd_timespec			timespec
struct __snd_timespec64 {
	__s64 tv_sec;
	__s64 tv_nsec;
};
<<<<<<< HEAD

#endif

=======

#endif

>>>>>>> 7d2a07b7
struct __snd_pcm_mmap_status {
	snd_pcm_state_t state;		/* RO: state - SNDRV_PCM_STATE_XXXX */
	int pad1;			/* Needed for 64 bit alignment */
	snd_pcm_uframes_t hw_ptr;	/* RO: hw ptr (0...boundary-1) */
	struct __snd_timespec tstamp;	/* Timestamp */
	snd_pcm_state_t suspended_state; /* RO: suspended stream state */
	struct __snd_timespec audio_tstamp; /* from sample counter or wall clock */
};

struct __snd_pcm_mmap_control {
	snd_pcm_uframes_t appl_ptr;	/* RW: appl ptr (0...boundary-1) */
	snd_pcm_uframes_t avail_min;	/* RW: min available frames for wakeup */
};

#define SNDRV_PCM_SYNC_PTR_HWSYNC	(1<<0)	/* execute hwsync */
#define SNDRV_PCM_SYNC_PTR_APPL		(1<<1)	/* get appl_ptr from driver (r/w op) */
#define SNDRV_PCM_SYNC_PTR_AVAIL_MIN	(1<<2)	/* get avail_min from driver */

struct __snd_pcm_sync_ptr {
	unsigned int flags;
	union {
		struct __snd_pcm_mmap_status status;
<<<<<<< HEAD
		unsigned char reserved[64];
	} s;
	union {
		struct __snd_pcm_mmap_control control;
		unsigned char reserved[64];
	} c;
};

#if defined(__BYTE_ORDER) ? __BYTE_ORDER == __BIG_ENDIAN : defined(__BIG_ENDIAN)
typedef char __pad_before_uframe[sizeof(__u64) - sizeof(snd_pcm_uframes_t)];
typedef char __pad_after_uframe[0];
#endif

#if defined(__BYTE_ORDER) ? __BYTE_ORDER == __LITTLE_ENDIAN : defined(__LITTLE_ENDIAN)
typedef char __pad_before_uframe[0];
typedef char __pad_after_uframe[sizeof(__u64) - sizeof(snd_pcm_uframes_t)];
#endif

struct __snd_pcm_mmap_status64 {
	snd_pcm_state_t state;		/* RO: state - SNDRV_PCM_STATE_XXXX */
	__u32 pad1;			/* Needed for 64 bit alignment */
	__pad_before_uframe __pad1;
	snd_pcm_uframes_t hw_ptr;	/* RO: hw ptr (0...boundary-1) */
	__pad_after_uframe __pad2;
	struct __snd_timespec64 tstamp;	/* Timestamp */
	snd_pcm_state_t suspended_state;/* RO: suspended stream state */
	__u32 pad3;			/* Needed for 64 bit alignment */
	struct __snd_timespec64 audio_tstamp; /* sample counter or wall clock */
};

struct __snd_pcm_mmap_control64 {
	__pad_before_uframe __pad1;
	snd_pcm_uframes_t appl_ptr;	 /* RW: appl ptr (0...boundary-1) */
	__pad_before_uframe __pad2;

	__pad_before_uframe __pad3;
	snd_pcm_uframes_t  avail_min;	 /* RW: min available frames for wakeup */
	__pad_after_uframe __pad4;
};

struct __snd_pcm_sync_ptr64 {
	__u32 flags;
	__u32 pad1;
	union {
		struct __snd_pcm_mmap_status64 status;
		unsigned char reserved[64];
	} s;
	union {
=======
		unsigned char reserved[64];
	} s;
	union {
		struct __snd_pcm_mmap_control control;
		unsigned char reserved[64];
	} c;
};

#if defined(__BYTE_ORDER) ? __BYTE_ORDER == __BIG_ENDIAN : defined(__BIG_ENDIAN)
typedef char __pad_before_uframe[sizeof(__u64) - sizeof(snd_pcm_uframes_t)];
typedef char __pad_after_uframe[0];
#endif

#if defined(__BYTE_ORDER) ? __BYTE_ORDER == __LITTLE_ENDIAN : defined(__LITTLE_ENDIAN)
typedef char __pad_before_uframe[0];
typedef char __pad_after_uframe[sizeof(__u64) - sizeof(snd_pcm_uframes_t)];
#endif

struct __snd_pcm_mmap_status64 {
	snd_pcm_state_t state;		/* RO: state - SNDRV_PCM_STATE_XXXX */
	__u32 pad1;			/* Needed for 64 bit alignment */
	__pad_before_uframe __pad1;
	snd_pcm_uframes_t hw_ptr;	/* RO: hw ptr (0...boundary-1) */
	__pad_after_uframe __pad2;
	struct __snd_timespec64 tstamp;	/* Timestamp */
	snd_pcm_state_t suspended_state;/* RO: suspended stream state */
	__u32 pad3;			/* Needed for 64 bit alignment */
	struct __snd_timespec64 audio_tstamp; /* sample counter or wall clock */
};

struct __snd_pcm_mmap_control64 {
	__pad_before_uframe __pad1;
	snd_pcm_uframes_t appl_ptr;	 /* RW: appl ptr (0...boundary-1) */
	__pad_before_uframe __pad2;

	__pad_before_uframe __pad3;
	snd_pcm_uframes_t  avail_min;	 /* RW: min available frames for wakeup */
	__pad_after_uframe __pad4;
};

struct __snd_pcm_sync_ptr64 {
	__u32 flags;
	__u32 pad1;
	union {
		struct __snd_pcm_mmap_status64 status;
		unsigned char reserved[64];
	} s;
	union {
>>>>>>> 7d2a07b7
		struct __snd_pcm_mmap_control64 control;
		unsigned char reserved[64];
	} c;
};

struct snd_xferi {
	snd_pcm_sframes_t result;
	void __user *buf;
	snd_pcm_uframes_t frames;
};

struct snd_xfern {
	snd_pcm_sframes_t result;
	void __user * __user *bufs;
	snd_pcm_uframes_t frames;
};

enum {
	SNDRV_PCM_TSTAMP_TYPE_GETTIMEOFDAY = 0,	/* gettimeofday equivalent */
	SNDRV_PCM_TSTAMP_TYPE_MONOTONIC,	/* posix_clock_monotonic equivalent */
	SNDRV_PCM_TSTAMP_TYPE_MONOTONIC_RAW,    /* monotonic_raw (no NTP) */
	SNDRV_PCM_TSTAMP_TYPE_LAST = SNDRV_PCM_TSTAMP_TYPE_MONOTONIC_RAW,
};

/* channel positions */
enum {
	SNDRV_CHMAP_UNKNOWN = 0,
	SNDRV_CHMAP_NA,		/* N/A, silent */
	SNDRV_CHMAP_MONO,	/* mono stream */
	/* this follows the alsa-lib mixer channel value + 3 */
	SNDRV_CHMAP_FL,		/* front left */
	SNDRV_CHMAP_FR,		/* front right */
	SNDRV_CHMAP_RL,		/* rear left */
	SNDRV_CHMAP_RR,		/* rear right */
	SNDRV_CHMAP_FC,		/* front center */
	SNDRV_CHMAP_LFE,	/* LFE */
	SNDRV_CHMAP_SL,		/* side left */
	SNDRV_CHMAP_SR,		/* side right */
	SNDRV_CHMAP_RC,		/* rear center */
	/* new definitions */
	SNDRV_CHMAP_FLC,	/* front left center */
	SNDRV_CHMAP_FRC,	/* front right center */
	SNDRV_CHMAP_RLC,	/* rear left center */
	SNDRV_CHMAP_RRC,	/* rear right center */
	SNDRV_CHMAP_FLW,	/* front left wide */
	SNDRV_CHMAP_FRW,	/* front right wide */
	SNDRV_CHMAP_FLH,	/* front left high */
	SNDRV_CHMAP_FCH,	/* front center high */
	SNDRV_CHMAP_FRH,	/* front right high */
	SNDRV_CHMAP_TC,		/* top center */
	SNDRV_CHMAP_TFL,	/* top front left */
	SNDRV_CHMAP_TFR,	/* top front right */
	SNDRV_CHMAP_TFC,	/* top front center */
	SNDRV_CHMAP_TRL,	/* top rear left */
	SNDRV_CHMAP_TRR,	/* top rear right */
	SNDRV_CHMAP_TRC,	/* top rear center */
	/* new definitions for UAC2 */
	SNDRV_CHMAP_TFLC,	/* top front left center */
	SNDRV_CHMAP_TFRC,	/* top front right center */
	SNDRV_CHMAP_TSL,	/* top side left */
	SNDRV_CHMAP_TSR,	/* top side right */
	SNDRV_CHMAP_LLFE,	/* left LFE */
	SNDRV_CHMAP_RLFE,	/* right LFE */
	SNDRV_CHMAP_BC,		/* bottom center */
	SNDRV_CHMAP_BLC,	/* bottom left center */
	SNDRV_CHMAP_BRC,	/* bottom right center */
	SNDRV_CHMAP_LAST = SNDRV_CHMAP_BRC,
};

#define SNDRV_CHMAP_POSITION_MASK	0xffff
#define SNDRV_CHMAP_PHASE_INVERSE	(0x01 << 16)
#define SNDRV_CHMAP_DRIVER_SPEC		(0x02 << 16)

#define SNDRV_PCM_IOCTL_PVERSION	_IOR('A', 0x00, int)
#define SNDRV_PCM_IOCTL_INFO		_IOR('A', 0x01, struct snd_pcm_info)
#define SNDRV_PCM_IOCTL_TSTAMP		_IOW('A', 0x02, int)
#define SNDRV_PCM_IOCTL_TTSTAMP		_IOW('A', 0x03, int)
#define SNDRV_PCM_IOCTL_USER_PVERSION	_IOW('A', 0x04, int)
#define SNDRV_PCM_IOCTL_HW_REFINE	_IOWR('A', 0x10, struct snd_pcm_hw_params)
#define SNDRV_PCM_IOCTL_HW_PARAMS	_IOWR('A', 0x11, struct snd_pcm_hw_params)
#define SNDRV_PCM_IOCTL_HW_FREE		_IO('A', 0x12)
#define SNDRV_PCM_IOCTL_SW_PARAMS	_IOWR('A', 0x13, struct snd_pcm_sw_params)
#define SNDRV_PCM_IOCTL_STATUS		_IOR('A', 0x20, struct snd_pcm_status)
#define SNDRV_PCM_IOCTL_DELAY		_IOR('A', 0x21, snd_pcm_sframes_t)
#define SNDRV_PCM_IOCTL_HWSYNC		_IO('A', 0x22)
#define __SNDRV_PCM_IOCTL_SYNC_PTR	_IOWR('A', 0x23, struct __snd_pcm_sync_ptr)
#define __SNDRV_PCM_IOCTL_SYNC_PTR64	_IOWR('A', 0x23, struct __snd_pcm_sync_ptr64)
#define SNDRV_PCM_IOCTL_SYNC_PTR	_IOWR('A', 0x23, struct snd_pcm_sync_ptr)
#define SNDRV_PCM_IOCTL_STATUS_EXT	_IOWR('A', 0x24, struct snd_pcm_status)
#define SNDRV_PCM_IOCTL_CHANNEL_INFO	_IOR('A', 0x32, struct snd_pcm_channel_info)
#define SNDRV_PCM_IOCTL_PREPARE		_IO('A', 0x40)
#define SNDRV_PCM_IOCTL_RESET		_IO('A', 0x41)
#define SNDRV_PCM_IOCTL_START		_IO('A', 0x42)
#define SNDRV_PCM_IOCTL_DROP		_IO('A', 0x43)
#define SNDRV_PCM_IOCTL_DRAIN		_IO('A', 0x44)
#define SNDRV_PCM_IOCTL_PAUSE		_IOW('A', 0x45, int)
#define SNDRV_PCM_IOCTL_REWIND		_IOW('A', 0x46, snd_pcm_uframes_t)
#define SNDRV_PCM_IOCTL_RESUME		_IO('A', 0x47)
#define SNDRV_PCM_IOCTL_XRUN		_IO('A', 0x48)
#define SNDRV_PCM_IOCTL_FORWARD		_IOW('A', 0x49, snd_pcm_uframes_t)
#define SNDRV_PCM_IOCTL_WRITEI_FRAMES	_IOW('A', 0x50, struct snd_xferi)
#define SNDRV_PCM_IOCTL_READI_FRAMES	_IOR('A', 0x51, struct snd_xferi)
#define SNDRV_PCM_IOCTL_WRITEN_FRAMES	_IOW('A', 0x52, struct snd_xfern)
#define SNDRV_PCM_IOCTL_READN_FRAMES	_IOR('A', 0x53, struct snd_xfern)
#define SNDRV_PCM_IOCTL_LINK		_IOW('A', 0x60, int)
#define SNDRV_PCM_IOCTL_UNLINK		_IO('A', 0x61)

/*****************************************************************************
 *                                                                           *
 *                            MIDI v1.0 interface                            *
 *                                                                           *
 *****************************************************************************/

/*
 *  Raw MIDI section - /dev/snd/midi??
 */

<<<<<<< HEAD
#define SNDRV_RAWMIDI_VERSION		SNDRV_PROTOCOL_VERSION(2, 0, 1)
=======
#define SNDRV_RAWMIDI_VERSION		SNDRV_PROTOCOL_VERSION(2, 0, 2)
>>>>>>> 7d2a07b7

enum {
	SNDRV_RAWMIDI_STREAM_OUTPUT = 0,
	SNDRV_RAWMIDI_STREAM_INPUT,
	SNDRV_RAWMIDI_STREAM_LAST = SNDRV_RAWMIDI_STREAM_INPUT,
};

#define SNDRV_RAWMIDI_INFO_OUTPUT		0x00000001
#define SNDRV_RAWMIDI_INFO_INPUT		0x00000002
#define SNDRV_RAWMIDI_INFO_DUPLEX		0x00000004

struct snd_rawmidi_info {
	unsigned int device;		/* RO/WR (control): device number */
	unsigned int subdevice;		/* RO/WR (control): subdevice number */
	int stream;			/* WR: stream */
	int card;			/* R: card number */
	unsigned int flags;		/* SNDRV_RAWMIDI_INFO_XXXX */
	unsigned char id[64];		/* ID (user selectable) */
	unsigned char name[80];		/* name of device */
	unsigned char subname[32];	/* name of active or selected subdevice */
	unsigned int subdevices_count;
	unsigned int subdevices_avail;
	unsigned char reserved[64];	/* reserved for future use */
};

#define SNDRV_RAWMIDI_MODE_FRAMING_MASK		(7<<0)
#define SNDRV_RAWMIDI_MODE_FRAMING_SHIFT	0
#define SNDRV_RAWMIDI_MODE_FRAMING_NONE		(0<<0)
#define SNDRV_RAWMIDI_MODE_FRAMING_TSTAMP	(1<<0)
#define SNDRV_RAWMIDI_MODE_CLOCK_MASK		(7<<3)
#define SNDRV_RAWMIDI_MODE_CLOCK_SHIFT		3
#define SNDRV_RAWMIDI_MODE_CLOCK_NONE		(0<<3)
#define SNDRV_RAWMIDI_MODE_CLOCK_REALTIME	(1<<3)
#define SNDRV_RAWMIDI_MODE_CLOCK_MONOTONIC	(2<<3)
#define SNDRV_RAWMIDI_MODE_CLOCK_MONOTONIC_RAW	(3<<3)

#define SNDRV_RAWMIDI_FRAMING_DATA_LENGTH 16

struct snd_rawmidi_framing_tstamp {
	/* For now, frame_type is always 0. Midi 2.0 is expected to add new
	 * types here. Applications are expected to skip unknown frame types.
	 */
	__u8 frame_type;
	__u8 length; /* number of valid bytes in data field */
	__u8 reserved[2];
	__u32 tv_nsec;		/* nanoseconds */
	__u64 tv_sec;		/* seconds */
	__u8 data[SNDRV_RAWMIDI_FRAMING_DATA_LENGTH];
} __packed;

struct snd_rawmidi_params {
	int stream;
	size_t buffer_size;		/* queue size in bytes */
	size_t avail_min;		/* minimum avail bytes for wakeup */
	unsigned int no_active_sensing: 1; /* do not send active sensing byte in close() */
	unsigned int mode;		/* For input data only, frame incoming data */
	unsigned char reserved[12];	/* reserved for future use */
};

#ifndef __KERNEL__
struct snd_rawmidi_status {
	int stream;
	__time_pad pad1;
	struct timespec tstamp;		/* Timestamp */
	size_t avail;			/* available bytes */
	size_t xruns;			/* count of overruns since last status (in bytes) */
	unsigned char reserved[16];	/* reserved for future use */
};
#endif

#define SNDRV_RAWMIDI_IOCTL_PVERSION	_IOR('W', 0x00, int)
#define SNDRV_RAWMIDI_IOCTL_INFO	_IOR('W', 0x01, struct snd_rawmidi_info)
#define SNDRV_RAWMIDI_IOCTL_PARAMS	_IOWR('W', 0x10, struct snd_rawmidi_params)
#define SNDRV_RAWMIDI_IOCTL_STATUS	_IOWR('W', 0x20, struct snd_rawmidi_status)
#define SNDRV_RAWMIDI_IOCTL_DROP	_IOW('W', 0x30, int)
#define SNDRV_RAWMIDI_IOCTL_DRAIN	_IOW('W', 0x31, int)

/*
 *  Timer section - /dev/snd/timer
 */

#define SNDRV_TIMER_VERSION		SNDRV_PROTOCOL_VERSION(2, 0, 7)

enum {
	SNDRV_TIMER_CLASS_NONE = -1,
	SNDRV_TIMER_CLASS_SLAVE = 0,
	SNDRV_TIMER_CLASS_GLOBAL,
	SNDRV_TIMER_CLASS_CARD,
	SNDRV_TIMER_CLASS_PCM,
	SNDRV_TIMER_CLASS_LAST = SNDRV_TIMER_CLASS_PCM,
};

/* slave timer classes */
enum {
	SNDRV_TIMER_SCLASS_NONE = 0,
	SNDRV_TIMER_SCLASS_APPLICATION,
	SNDRV_TIMER_SCLASS_SEQUENCER,		/* alias */
	SNDRV_TIMER_SCLASS_OSS_SEQUENCER,	/* alias */
	SNDRV_TIMER_SCLASS_LAST = SNDRV_TIMER_SCLASS_OSS_SEQUENCER,
};

/* global timers (device member) */
#define SNDRV_TIMER_GLOBAL_SYSTEM	0
#define SNDRV_TIMER_GLOBAL_RTC		1	/* unused */
#define SNDRV_TIMER_GLOBAL_HPET		2
#define SNDRV_TIMER_GLOBAL_HRTIMER	3

/* info flags */
#define SNDRV_TIMER_FLG_SLAVE		(1<<0)	/* cannot be controlled */

struct snd_timer_id {
	int dev_class;
	int dev_sclass;
	int card;
	int device;
	int subdevice;
};

struct snd_timer_ginfo {
	struct snd_timer_id tid;	/* requested timer ID */
	unsigned int flags;		/* timer flags - SNDRV_TIMER_FLG_* */
	int card;			/* card number */
	unsigned char id[64];		/* timer identification */
	unsigned char name[80];		/* timer name */
	unsigned long reserved0;	/* reserved for future use */
	unsigned long resolution;	/* average period resolution in ns */
	unsigned long resolution_min;	/* minimal period resolution in ns */
	unsigned long resolution_max;	/* maximal period resolution in ns */
	unsigned int clients;		/* active timer clients */
	unsigned char reserved[32];
};

struct snd_timer_gparams {
	struct snd_timer_id tid;	/* requested timer ID */
	unsigned long period_num;	/* requested precise period duration (in seconds) - numerator */
	unsigned long period_den;	/* requested precise period duration (in seconds) - denominator */
	unsigned char reserved[32];
};

struct snd_timer_gstatus {
	struct snd_timer_id tid;	/* requested timer ID */
	unsigned long resolution;	/* current period resolution in ns */
	unsigned long resolution_num;	/* precise current period resolution (in seconds) - numerator */
	unsigned long resolution_den;	/* precise current period resolution (in seconds) - denominator */
	unsigned char reserved[32];
};

struct snd_timer_select {
	struct snd_timer_id id;	/* bind to timer ID */
	unsigned char reserved[32];	/* reserved */
};

struct snd_timer_info {
	unsigned int flags;		/* timer flags - SNDRV_TIMER_FLG_* */
	int card;			/* card number */
	unsigned char id[64];		/* timer identificator */
	unsigned char name[80];		/* timer name */
	unsigned long reserved0;	/* reserved for future use */
	unsigned long resolution;	/* average period resolution in ns */
	unsigned char reserved[64];	/* reserved */
};

#define SNDRV_TIMER_PSFLG_AUTO		(1<<0)	/* auto start, otherwise one-shot */
#define SNDRV_TIMER_PSFLG_EXCLUSIVE	(1<<1)	/* exclusive use, precise start/stop/pause/continue */
#define SNDRV_TIMER_PSFLG_EARLY_EVENT	(1<<2)	/* write early event to the poll queue */

struct snd_timer_params {
	unsigned int flags;		/* flags - SNDRV_TIMER_PSFLG_* */
	unsigned int ticks;		/* requested resolution in ticks */
	unsigned int queue_size;	/* total size of queue (32-1024) */
	unsigned int reserved0;		/* reserved, was: failure locations */
	unsigned int filter;		/* event filter (bitmask of SNDRV_TIMER_EVENT_*) */
	unsigned char reserved[60];	/* reserved */
};

#ifndef __KERNEL__
struct snd_timer_status {
	struct timespec tstamp;		/* Timestamp - last update */
	unsigned int resolution;	/* current period resolution in ns */
	unsigned int lost;		/* counter of master tick lost */
	unsigned int overrun;		/* count of read queue overruns */
	unsigned int queue;		/* used queue size */
	unsigned char reserved[64];	/* reserved */
};
#endif

#define SNDRV_TIMER_IOCTL_PVERSION	_IOR('T', 0x00, int)
#define SNDRV_TIMER_IOCTL_NEXT_DEVICE	_IOWR('T', 0x01, struct snd_timer_id)
#define SNDRV_TIMER_IOCTL_TREAD_OLD	_IOW('T', 0x02, int)
#define SNDRV_TIMER_IOCTL_GINFO		_IOWR('T', 0x03, struct snd_timer_ginfo)
#define SNDRV_TIMER_IOCTL_GPARAMS	_IOW('T', 0x04, struct snd_timer_gparams)
#define SNDRV_TIMER_IOCTL_GSTATUS	_IOWR('T', 0x05, struct snd_timer_gstatus)
#define SNDRV_TIMER_IOCTL_SELECT	_IOW('T', 0x10, struct snd_timer_select)
#define SNDRV_TIMER_IOCTL_INFO		_IOR('T', 0x11, struct snd_timer_info)
#define SNDRV_TIMER_IOCTL_PARAMS	_IOW('T', 0x12, struct snd_timer_params)
#define SNDRV_TIMER_IOCTL_STATUS	_IOR('T', 0x14, struct snd_timer_status)
/* The following four ioctls are changed since 1.0.9 due to confliction */
#define SNDRV_TIMER_IOCTL_START		_IO('T', 0xa0)
#define SNDRV_TIMER_IOCTL_STOP		_IO('T', 0xa1)
#define SNDRV_TIMER_IOCTL_CONTINUE	_IO('T', 0xa2)
#define SNDRV_TIMER_IOCTL_PAUSE		_IO('T', 0xa3)
#define SNDRV_TIMER_IOCTL_TREAD64	_IOW('T', 0xa4, int)

#if __BITS_PER_LONG == 64
#define SNDRV_TIMER_IOCTL_TREAD SNDRV_TIMER_IOCTL_TREAD_OLD
#else
#define SNDRV_TIMER_IOCTL_TREAD ((sizeof(__kernel_long_t) >= sizeof(time_t)) ? \
				 SNDRV_TIMER_IOCTL_TREAD_OLD : \
				 SNDRV_TIMER_IOCTL_TREAD64)
#endif

struct snd_timer_read {
	unsigned int resolution;
	unsigned int ticks;
};

enum {
	SNDRV_TIMER_EVENT_RESOLUTION = 0,	/* val = resolution in ns */
	SNDRV_TIMER_EVENT_TICK,			/* val = ticks */
	SNDRV_TIMER_EVENT_START,		/* val = resolution in ns */
	SNDRV_TIMER_EVENT_STOP,			/* val = 0 */
	SNDRV_TIMER_EVENT_CONTINUE,		/* val = resolution in ns */
	SNDRV_TIMER_EVENT_PAUSE,		/* val = 0 */
	SNDRV_TIMER_EVENT_EARLY,		/* val = 0, early event */
	SNDRV_TIMER_EVENT_SUSPEND,		/* val = 0 */
	SNDRV_TIMER_EVENT_RESUME,		/* val = resolution in ns */
	/* master timer events for slave timer instances */
	SNDRV_TIMER_EVENT_MSTART = SNDRV_TIMER_EVENT_START + 10,
	SNDRV_TIMER_EVENT_MSTOP = SNDRV_TIMER_EVENT_STOP + 10,
	SNDRV_TIMER_EVENT_MCONTINUE = SNDRV_TIMER_EVENT_CONTINUE + 10,
	SNDRV_TIMER_EVENT_MPAUSE = SNDRV_TIMER_EVENT_PAUSE + 10,
	SNDRV_TIMER_EVENT_MSUSPEND = SNDRV_TIMER_EVENT_SUSPEND + 10,
	SNDRV_TIMER_EVENT_MRESUME = SNDRV_TIMER_EVENT_RESUME + 10,
};

#ifndef __KERNEL__
struct snd_timer_tread {
	int event;
	__time_pad pad1;
	struct timespec tstamp;
	unsigned int val;
	__time_pad pad2;
};
#endif

/****************************************************************************
 *                                                                          *
 *        Section for driver control interface - /dev/snd/control?          *
 *                                                                          *
 ****************************************************************************/

#define SNDRV_CTL_VERSION		SNDRV_PROTOCOL_VERSION(2, 0, 8)

struct snd_ctl_card_info {
	int card;			/* card number */
	int pad;			/* reserved for future (was type) */
	unsigned char id[16];		/* ID of card (user selectable) */
	unsigned char driver[16];	/* Driver name */
	unsigned char name[32];		/* Short name of soundcard */
	unsigned char longname[80];	/* name + info text about soundcard */
	unsigned char reserved_[16];	/* reserved for future (was ID of mixer) */
	unsigned char mixername[80];	/* visual mixer identification */
	unsigned char components[128];	/* card components / fine identification, delimited with one space (AC97 etc..) */
};

typedef int __bitwise snd_ctl_elem_type_t;
#define	SNDRV_CTL_ELEM_TYPE_NONE	((__force snd_ctl_elem_type_t) 0) /* invalid */
#define	SNDRV_CTL_ELEM_TYPE_BOOLEAN	((__force snd_ctl_elem_type_t) 1) /* boolean type */
#define	SNDRV_CTL_ELEM_TYPE_INTEGER	((__force snd_ctl_elem_type_t) 2) /* integer type */
#define	SNDRV_CTL_ELEM_TYPE_ENUMERATED	((__force snd_ctl_elem_type_t) 3) /* enumerated type */
#define	SNDRV_CTL_ELEM_TYPE_BYTES	((__force snd_ctl_elem_type_t) 4) /* byte array */
#define	SNDRV_CTL_ELEM_TYPE_IEC958	((__force snd_ctl_elem_type_t) 5) /* IEC958 (S/PDIF) setup */
#define	SNDRV_CTL_ELEM_TYPE_INTEGER64	((__force snd_ctl_elem_type_t) 6) /* 64-bit integer type */
#define	SNDRV_CTL_ELEM_TYPE_LAST	SNDRV_CTL_ELEM_TYPE_INTEGER64

typedef int __bitwise snd_ctl_elem_iface_t;
#define	SNDRV_CTL_ELEM_IFACE_CARD	((__force snd_ctl_elem_iface_t) 0) /* global control */
#define	SNDRV_CTL_ELEM_IFACE_HWDEP	((__force snd_ctl_elem_iface_t) 1) /* hardware dependent device */
#define	SNDRV_CTL_ELEM_IFACE_MIXER	((__force snd_ctl_elem_iface_t) 2) /* virtual mixer device */
#define	SNDRV_CTL_ELEM_IFACE_PCM	((__force snd_ctl_elem_iface_t) 3) /* PCM device */
#define	SNDRV_CTL_ELEM_IFACE_RAWMIDI	((__force snd_ctl_elem_iface_t) 4) /* RawMidi device */
#define	SNDRV_CTL_ELEM_IFACE_TIMER	((__force snd_ctl_elem_iface_t) 5) /* timer device */
#define	SNDRV_CTL_ELEM_IFACE_SEQUENCER	((__force snd_ctl_elem_iface_t) 6) /* sequencer client */
#define	SNDRV_CTL_ELEM_IFACE_LAST	SNDRV_CTL_ELEM_IFACE_SEQUENCER

#define SNDRV_CTL_ELEM_ACCESS_READ		(1<<0)
#define SNDRV_CTL_ELEM_ACCESS_WRITE		(1<<1)
#define SNDRV_CTL_ELEM_ACCESS_READWRITE		(SNDRV_CTL_ELEM_ACCESS_READ|SNDRV_CTL_ELEM_ACCESS_WRITE)
#define SNDRV_CTL_ELEM_ACCESS_VOLATILE		(1<<2)	/* control value may be changed without a notification */
// (1 << 3) is unused.
#define SNDRV_CTL_ELEM_ACCESS_TLV_READ		(1<<4)	/* TLV read is possible */
#define SNDRV_CTL_ELEM_ACCESS_TLV_WRITE		(1<<5)	/* TLV write is possible */
#define SNDRV_CTL_ELEM_ACCESS_TLV_READWRITE	(SNDRV_CTL_ELEM_ACCESS_TLV_READ|SNDRV_CTL_ELEM_ACCESS_TLV_WRITE)
#define SNDRV_CTL_ELEM_ACCESS_TLV_COMMAND	(1<<6)	/* TLV command is possible */
#define SNDRV_CTL_ELEM_ACCESS_INACTIVE		(1<<8)	/* control does actually nothing, but may be updated */
#define SNDRV_CTL_ELEM_ACCESS_LOCK		(1<<9)	/* write lock */
#define SNDRV_CTL_ELEM_ACCESS_OWNER		(1<<10)	/* write lock owner */
#define SNDRV_CTL_ELEM_ACCESS_TLV_CALLBACK	(1<<28)	/* kernel use a TLV callback */
#define SNDRV_CTL_ELEM_ACCESS_USER		(1<<29) /* user space element */
/* bits 30 and 31 are obsoleted (for indirect access) */

/* for further details see the ACPI and PCI power management specification */
#define SNDRV_CTL_POWER_D0		0x0000	/* full On */
#define SNDRV_CTL_POWER_D1		0x0100	/* partial On */
#define SNDRV_CTL_POWER_D2		0x0200	/* partial On */
#define SNDRV_CTL_POWER_D3		0x0300	/* Off */
#define SNDRV_CTL_POWER_D3hot		(SNDRV_CTL_POWER_D3|0x0000)	/* Off, with power */
#define SNDRV_CTL_POWER_D3cold		(SNDRV_CTL_POWER_D3|0x0001)	/* Off, without power */

#define SNDRV_CTL_ELEM_ID_NAME_MAXLEN	44

struct snd_ctl_elem_id {
	unsigned int numid;		/* numeric identifier, zero = invalid */
	snd_ctl_elem_iface_t iface;	/* interface identifier */
	unsigned int device;		/* device/client number */
	unsigned int subdevice;		/* subdevice (substream) number */
	unsigned char name[SNDRV_CTL_ELEM_ID_NAME_MAXLEN];		/* ASCII name of item */
	unsigned int index;		/* index of item */
};

struct snd_ctl_elem_list {
	unsigned int offset;		/* W: first element ID to get */
	unsigned int space;		/* W: count of element IDs to get */
	unsigned int used;		/* R: count of element IDs set */
	unsigned int count;		/* R: count of all elements */
	struct snd_ctl_elem_id __user *pids; /* R: IDs */
	unsigned char reserved[50];
};

struct snd_ctl_elem_info {
	struct snd_ctl_elem_id id;	/* W: element ID */
	snd_ctl_elem_type_t type;	/* R: value type - SNDRV_CTL_ELEM_TYPE_* */
	unsigned int access;		/* R: value access (bitmask) - SNDRV_CTL_ELEM_ACCESS_* */
	unsigned int count;		/* count of values */
	__kernel_pid_t owner;		/* owner's PID of this control */
	union {
		struct {
			long min;		/* R: minimum value */
			long max;		/* R: maximum value */
			long step;		/* R: step (0 variable) */
		} integer;
		struct {
			long long min;		/* R: minimum value */
			long long max;		/* R: maximum value */
			long long step;		/* R: step (0 variable) */
		} integer64;
		struct {
			unsigned int items;	/* R: number of items */
			unsigned int item;	/* W: item number */
			char name[64];		/* R: value name */
			__u64 names_ptr;	/* W: names list (ELEM_ADD only) */
			unsigned int names_length;
		} enumerated;
		unsigned char reserved[128];
	} value;
	unsigned char reserved[64];
};

struct snd_ctl_elem_value {
	struct snd_ctl_elem_id id;	/* W: element ID */
	unsigned int indirect: 1;	/* W: indirect access - obsoleted */
	union {
		union {
			long value[128];
			long *value_ptr;	/* obsoleted */
		} integer;
		union {
			long long value[64];
			long long *value_ptr;	/* obsoleted */
		} integer64;
		union {
			unsigned int item[128];
			unsigned int *item_ptr;	/* obsoleted */
		} enumerated;
		union {
			unsigned char data[512];
			unsigned char *data_ptr;	/* obsoleted */
		} bytes;
		struct snd_aes_iec958 iec958;
	} value;		/* RO */
	unsigned char reserved[128];
};

struct snd_ctl_tlv {
	unsigned int numid;	/* control element numeric identification */
	unsigned int length;	/* in bytes aligned to 4 */
	unsigned int tlv[0];	/* first TLV */
};

#define SNDRV_CTL_IOCTL_PVERSION	_IOR('U', 0x00, int)
#define SNDRV_CTL_IOCTL_CARD_INFO	_IOR('U', 0x01, struct snd_ctl_card_info)
#define SNDRV_CTL_IOCTL_ELEM_LIST	_IOWR('U', 0x10, struct snd_ctl_elem_list)
#define SNDRV_CTL_IOCTL_ELEM_INFO	_IOWR('U', 0x11, struct snd_ctl_elem_info)
#define SNDRV_CTL_IOCTL_ELEM_READ	_IOWR('U', 0x12, struct snd_ctl_elem_value)
#define SNDRV_CTL_IOCTL_ELEM_WRITE	_IOWR('U', 0x13, struct snd_ctl_elem_value)
#define SNDRV_CTL_IOCTL_ELEM_LOCK	_IOW('U', 0x14, struct snd_ctl_elem_id)
#define SNDRV_CTL_IOCTL_ELEM_UNLOCK	_IOW('U', 0x15, struct snd_ctl_elem_id)
#define SNDRV_CTL_IOCTL_SUBSCRIBE_EVENTS _IOWR('U', 0x16, int)
#define SNDRV_CTL_IOCTL_ELEM_ADD	_IOWR('U', 0x17, struct snd_ctl_elem_info)
#define SNDRV_CTL_IOCTL_ELEM_REPLACE	_IOWR('U', 0x18, struct snd_ctl_elem_info)
#define SNDRV_CTL_IOCTL_ELEM_REMOVE	_IOWR('U', 0x19, struct snd_ctl_elem_id)
#define SNDRV_CTL_IOCTL_TLV_READ	_IOWR('U', 0x1a, struct snd_ctl_tlv)
#define SNDRV_CTL_IOCTL_TLV_WRITE	_IOWR('U', 0x1b, struct snd_ctl_tlv)
#define SNDRV_CTL_IOCTL_TLV_COMMAND	_IOWR('U', 0x1c, struct snd_ctl_tlv)
#define SNDRV_CTL_IOCTL_HWDEP_NEXT_DEVICE _IOWR('U', 0x20, int)
#define SNDRV_CTL_IOCTL_HWDEP_INFO	_IOR('U', 0x21, struct snd_hwdep_info)
#define SNDRV_CTL_IOCTL_PCM_NEXT_DEVICE	_IOR('U', 0x30, int)
#define SNDRV_CTL_IOCTL_PCM_INFO	_IOWR('U', 0x31, struct snd_pcm_info)
#define SNDRV_CTL_IOCTL_PCM_PREFER_SUBDEVICE _IOW('U', 0x32, int)
#define SNDRV_CTL_IOCTL_RAWMIDI_NEXT_DEVICE _IOWR('U', 0x40, int)
#define SNDRV_CTL_IOCTL_RAWMIDI_INFO	_IOWR('U', 0x41, struct snd_rawmidi_info)
#define SNDRV_CTL_IOCTL_RAWMIDI_PREFER_SUBDEVICE _IOW('U', 0x42, int)
#define SNDRV_CTL_IOCTL_POWER		_IOWR('U', 0xd0, int)
#define SNDRV_CTL_IOCTL_POWER_STATE	_IOR('U', 0xd1, int)

/*
 *  Read interface.
 */

enum sndrv_ctl_event_type {
	SNDRV_CTL_EVENT_ELEM = 0,
	SNDRV_CTL_EVENT_LAST = SNDRV_CTL_EVENT_ELEM,
};

#define SNDRV_CTL_EVENT_MASK_VALUE	(1<<0)	/* element value was changed */
#define SNDRV_CTL_EVENT_MASK_INFO	(1<<1)	/* element info was changed */
#define SNDRV_CTL_EVENT_MASK_ADD	(1<<2)	/* element was added */
#define SNDRV_CTL_EVENT_MASK_TLV	(1<<3)	/* element TLV tree was changed */
#define SNDRV_CTL_EVENT_MASK_REMOVE	(~0U)	/* element was removed */

struct snd_ctl_event {
	int type;	/* event type - SNDRV_CTL_EVENT_* */
	union {
		struct {
			unsigned int mask;
			struct snd_ctl_elem_id id;
		} elem;
		unsigned char data8[60];
	} data;
};

/*
 *  Control names
 */

#define SNDRV_CTL_NAME_NONE				""
#define SNDRV_CTL_NAME_PLAYBACK				"Playback "
#define SNDRV_CTL_NAME_CAPTURE				"Capture "

#define SNDRV_CTL_NAME_IEC958_NONE			""
#define SNDRV_CTL_NAME_IEC958_SWITCH			"Switch"
#define SNDRV_CTL_NAME_IEC958_VOLUME			"Volume"
#define SNDRV_CTL_NAME_IEC958_DEFAULT			"Default"
#define SNDRV_CTL_NAME_IEC958_MASK			"Mask"
#define SNDRV_CTL_NAME_IEC958_CON_MASK			"Con Mask"
#define SNDRV_CTL_NAME_IEC958_PRO_MASK			"Pro Mask"
#define SNDRV_CTL_NAME_IEC958_PCM_STREAM		"PCM Stream"
#define SNDRV_CTL_NAME_IEC958(expl,direction,what)	"IEC958 " expl SNDRV_CTL_NAME_##direction SNDRV_CTL_NAME_IEC958_##what

#endif /* _UAPI__SOUND_ASOUND_H */<|MERGE_RESOLUTION|>--- conflicted
+++ resolved
@@ -520,15 +520,9 @@
 	__s64 tv_sec;
 	__s64 tv_nsec;
 };
-<<<<<<< HEAD
-
-#endif
-
-=======
-
-#endif
-
->>>>>>> 7d2a07b7
+
+#endif
+
 struct __snd_pcm_mmap_status {
 	snd_pcm_state_t state;		/* RO: state - SNDRV_PCM_STATE_XXXX */
 	int pad1;			/* Needed for 64 bit alignment */
@@ -551,7 +545,6 @@
 	unsigned int flags;
 	union {
 		struct __snd_pcm_mmap_status status;
-<<<<<<< HEAD
 		unsigned char reserved[64];
 	} s;
 	union {
@@ -600,56 +593,6 @@
 		unsigned char reserved[64];
 	} s;
 	union {
-=======
-		unsigned char reserved[64];
-	} s;
-	union {
-		struct __snd_pcm_mmap_control control;
-		unsigned char reserved[64];
-	} c;
-};
-
-#if defined(__BYTE_ORDER) ? __BYTE_ORDER == __BIG_ENDIAN : defined(__BIG_ENDIAN)
-typedef char __pad_before_uframe[sizeof(__u64) - sizeof(snd_pcm_uframes_t)];
-typedef char __pad_after_uframe[0];
-#endif
-
-#if defined(__BYTE_ORDER) ? __BYTE_ORDER == __LITTLE_ENDIAN : defined(__LITTLE_ENDIAN)
-typedef char __pad_before_uframe[0];
-typedef char __pad_after_uframe[sizeof(__u64) - sizeof(snd_pcm_uframes_t)];
-#endif
-
-struct __snd_pcm_mmap_status64 {
-	snd_pcm_state_t state;		/* RO: state - SNDRV_PCM_STATE_XXXX */
-	__u32 pad1;			/* Needed for 64 bit alignment */
-	__pad_before_uframe __pad1;
-	snd_pcm_uframes_t hw_ptr;	/* RO: hw ptr (0...boundary-1) */
-	__pad_after_uframe __pad2;
-	struct __snd_timespec64 tstamp;	/* Timestamp */
-	snd_pcm_state_t suspended_state;/* RO: suspended stream state */
-	__u32 pad3;			/* Needed for 64 bit alignment */
-	struct __snd_timespec64 audio_tstamp; /* sample counter or wall clock */
-};
-
-struct __snd_pcm_mmap_control64 {
-	__pad_before_uframe __pad1;
-	snd_pcm_uframes_t appl_ptr;	 /* RW: appl ptr (0...boundary-1) */
-	__pad_before_uframe __pad2;
-
-	__pad_before_uframe __pad3;
-	snd_pcm_uframes_t  avail_min;	 /* RW: min available frames for wakeup */
-	__pad_after_uframe __pad4;
-};
-
-struct __snd_pcm_sync_ptr64 {
-	__u32 flags;
-	__u32 pad1;
-	union {
-		struct __snd_pcm_mmap_status64 status;
-		unsigned char reserved[64];
-	} s;
-	union {
->>>>>>> 7d2a07b7
 		struct __snd_pcm_mmap_control64 control;
 		unsigned char reserved[64];
 	} c;
@@ -767,11 +710,7 @@
  *  Raw MIDI section - /dev/snd/midi??
  */
 
-<<<<<<< HEAD
-#define SNDRV_RAWMIDI_VERSION		SNDRV_PROTOCOL_VERSION(2, 0, 1)
-=======
 #define SNDRV_RAWMIDI_VERSION		SNDRV_PROTOCOL_VERSION(2, 0, 2)
->>>>>>> 7d2a07b7
 
 enum {
 	SNDRV_RAWMIDI_STREAM_OUTPUT = 0,
