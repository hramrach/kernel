/******************************************************************************
 * balloon.h
 *
 * Xen balloon driver - enables returning/claiming memory to/from Xen.
 *
 * Copyright (c) 2003, B Dragovic
 * Copyright (c) 2003-2004, M Williamson, K Fraser
 *
 * This program is free software; you can redistribute it and/or
 * modify it under the terms of the GNU General Public License version 2
 * as published by the Free Software Foundation; or, when distributed
 * separately from the Linux kernel or incorporated into other
 * software packages, subject to the following license:
 *
 * Permission is hereby granted, free of charge, to any person obtaining a copy
 * of this source file (the "Software"), to deal in the Software without
 * restriction, including without limitation the rights to use, copy, modify,
 * merge, publish, distribute, sublicense, and/or sell copies of the Software,
 * and to permit persons to whom the Software is furnished to do so, subject to
 * the following conditions:
 *
 * The above copyright notice and this permission notice shall be included in
 * all copies or substantial portions of the Software.
 *
 * THE SOFTWARE IS PROVIDED "AS IS", WITHOUT WARRANTY OF ANY KIND, EXPRESS OR
 * IMPLIED, INCLUDING BUT NOT LIMITED TO THE WARRANTIES OF MERCHANTABILITY,
 * FITNESS FOR A PARTICULAR PURPOSE AND NONINFRINGEMENT. IN NO EVENT SHALL THE
 * AUTHORS OR COPYRIGHT HOLDERS BE LIABLE FOR ANY CLAIM, DAMAGES OR OTHER
 * LIABILITY, WHETHER IN AN ACTION OF CONTRACT, TORT OR OTHERWISE, ARISING
 * FROM, OUT OF OR IN CONNECTION WITH THE SOFTWARE OR THE USE OR OTHER DEALINGS
 * IN THE SOFTWARE.
 */

#ifndef __XEN_BALLOON_H__
#define __XEN_BALLOON_H__

#include <linux/spinlock.h>

#if !defined(CONFIG_PARAVIRT_XEN) || defined(HAVE_XEN_PLATFORM_COMPAT_H)
/*
 * Inform the balloon driver that it should allow some slop for device-driver
 * memory activities.
 */
void balloon_update_driver_allowance(long delta);

/* Allocate/free a set of empty pages in low memory (i.e., no RAM mapped). */
struct page **alloc_empty_pages_and_pagevec(int nr_pages);
void free_empty_pages_and_pagevec(struct page **pagevec, int nr_pages);

/* Free an empty page range (not allocated through
   alloc_empty_pages_and_pagevec), adding to the balloon. */
void free_empty_pages(struct page **pagevec, int nr_pages);

void balloon_release_driver_page(struct page *page);

/*
 * Prevent the balloon driver from changing the memory reservation during
 * a driver critical region.
 */
extern spinlock_t balloon_lock;
#define balloon_lock(__flags)   spin_lock_irqsave(&balloon_lock, __flags)
#define balloon_unlock(__flags) spin_unlock_irqrestore(&balloon_lock, __flags)

#else /* CONFIG_PARAVIRT_XEN */

#define RETRY_UNLIMITED	0

struct balloon_stats {
	/* We aim for 'current allocation' == 'target allocation'. */
	unsigned long current_pages;
	unsigned long target_pages;
	unsigned long target_unpopulated;
	/* Number of pages in high- and low-memory balloons. */
	unsigned long balloon_low;
	unsigned long balloon_high;
	unsigned long total_pages;
	unsigned long schedule_delay;
	unsigned long max_schedule_delay;
	unsigned long retry_count;
	unsigned long max_retry_count;
};

extern struct balloon_stats balloon_stats;

void balloon_set_new_target(unsigned long target);

int alloc_xenballooned_pages(int nr_pages, struct page **pages);
void free_xenballooned_pages(int nr_pages, struct page **pages);

<<<<<<< HEAD
struct page *get_balloon_scratch_page(void);
void put_balloon_scratch_page(void);

#endif /* CONFIG_PARAVIRT_XEN */

=======
>>>>>>> 8005c49d
struct device;
#ifdef CONFIG_XEN_SELFBALLOONING
extern int register_xen_selfballooning(struct device *dev);
#else
static inline int register_xen_selfballooning(struct device *dev)
{
	return -ENOSYS;
}
#endif

#endif /* __XEN_BALLOON_H__ */<|MERGE_RESOLUTION|>--- conflicted
+++ resolved
@@ -1,67 +1,6 @@
 /******************************************************************************
- * balloon.h
- *
- * Xen balloon driver - enables returning/claiming memory to/from Xen.
- *
- * Copyright (c) 2003, B Dragovic
- * Copyright (c) 2003-2004, M Williamson, K Fraser
- *
- * This program is free software; you can redistribute it and/or
- * modify it under the terms of the GNU General Public License version 2
- * as published by the Free Software Foundation; or, when distributed
- * separately from the Linux kernel or incorporated into other
- * software packages, subject to the following license:
- *
- * Permission is hereby granted, free of charge, to any person obtaining a copy
- * of this source file (the "Software"), to deal in the Software without
- * restriction, including without limitation the rights to use, copy, modify,
- * merge, publish, distribute, sublicense, and/or sell copies of the Software,
- * and to permit persons to whom the Software is furnished to do so, subject to
- * the following conditions:
- *
- * The above copyright notice and this permission notice shall be included in
- * all copies or substantial portions of the Software.
- *
- * THE SOFTWARE IS PROVIDED "AS IS", WITHOUT WARRANTY OF ANY KIND, EXPRESS OR
- * IMPLIED, INCLUDING BUT NOT LIMITED TO THE WARRANTIES OF MERCHANTABILITY,
- * FITNESS FOR A PARTICULAR PURPOSE AND NONINFRINGEMENT. IN NO EVENT SHALL THE
- * AUTHORS OR COPYRIGHT HOLDERS BE LIABLE FOR ANY CLAIM, DAMAGES OR OTHER
- * LIABILITY, WHETHER IN AN ACTION OF CONTRACT, TORT OR OTHERWISE, ARISING
- * FROM, OUT OF OR IN CONNECTION WITH THE SOFTWARE OR THE USE OR OTHER DEALINGS
- * IN THE SOFTWARE.
+ * Xen balloon functionality
  */
-
-#ifndef __XEN_BALLOON_H__
-#define __XEN_BALLOON_H__
-
-#include <linux/spinlock.h>
-
-#if !defined(CONFIG_PARAVIRT_XEN) || defined(HAVE_XEN_PLATFORM_COMPAT_H)
-/*
- * Inform the balloon driver that it should allow some slop for device-driver
- * memory activities.
- */
-void balloon_update_driver_allowance(long delta);
-
-/* Allocate/free a set of empty pages in low memory (i.e., no RAM mapped). */
-struct page **alloc_empty_pages_and_pagevec(int nr_pages);
-void free_empty_pages_and_pagevec(struct page **pagevec, int nr_pages);
-
-/* Free an empty page range (not allocated through
-   alloc_empty_pages_and_pagevec), adding to the balloon. */
-void free_empty_pages(struct page **pagevec, int nr_pages);
-
-void balloon_release_driver_page(struct page *page);
-
-/*
- * Prevent the balloon driver from changing the memory reservation during
- * a driver critical region.
- */
-extern spinlock_t balloon_lock;
-#define balloon_lock(__flags)   spin_lock_irqsave(&balloon_lock, __flags)
-#define balloon_unlock(__flags) spin_unlock_irqrestore(&balloon_lock, __flags)
-
-#else /* CONFIG_PARAVIRT_XEN */
 
 #define RETRY_UNLIMITED	0
 
@@ -87,14 +26,6 @@
 int alloc_xenballooned_pages(int nr_pages, struct page **pages);
 void free_xenballooned_pages(int nr_pages, struct page **pages);
 
-<<<<<<< HEAD
-struct page *get_balloon_scratch_page(void);
-void put_balloon_scratch_page(void);
-
-#endif /* CONFIG_PARAVIRT_XEN */
-
-=======
->>>>>>> 8005c49d
 struct device;
 #ifdef CONFIG_XEN_SELFBALLOONING
 extern int register_xen_selfballooning(struct device *dev);
@@ -103,6 +34,4 @@
 {
 	return -ENOSYS;
 }
-#endif
-
-#endif /* __XEN_BALLOON_H__ */+#endif