--- conflicted
+++ resolved
@@ -2,24 +2,6 @@
  * memory.h
  *
  * Memory reservation and information.
- *
- * Permission is hereby granted, free of charge, to any person obtaining a copy
- * of this software and associated documentation files (the "Software"), to
- * deal in the Software without restriction, including without limitation the
- * rights to use, copy, modify, merge, publish, distribute, sublicense, and/or
- * sell copies of the Software, and to permit persons to whom the Software is
- * furnished to do so, subject to the following conditions:
- *
- * The above copyright notice and this permission notice shall be included in
- * all copies or substantial portions of the Software.
- *
- * THE SOFTWARE IS PROVIDED "AS IS", WITHOUT WARRANTY OF ANY KIND, EXPRESS OR
- * IMPLIED, INCLUDING BUT NOT LIMITED TO THE WARRANTIES OF MERCHANTABILITY,
- * FITNESS FOR A PARTICULAR PURPOSE AND NONINFRINGEMENT. IN NO EVENT SHALL THE
- * AUTHORS OR COPYRIGHT HOLDERS BE LIABLE FOR ANY CLAIM, DAMAGES OR OTHER
- * LIABILITY, WHETHER IN AN ACTION OF CONTRACT, TORT OR OTHERWISE, ARISING
- * FROM, OUT OF OR IN CONNECTION WITH THE SOFTWARE OR THE USE OR OTHER
- * DEALINGS IN THE SOFTWARE.
  *
  * Copyright (c) 2005, Keir Fraser <keir@xensource.com>
  */
@@ -28,8 +10,8 @@
 #define __XEN_PUBLIC_MEMORY_H__
 
 /*
- * Increase or decrease the specified domain's memory reservation. Returns the
- * number of extents successfully allocated or freed.
+ * Increase or decrease the specified domain's memory reservation. Returns a
+ * -ve errcode on failure, or the # extents successfully allocated or freed.
  * arg == addr of struct xen_memory_reservation.
  */
 #define XENMEM_increase_reservation 0
@@ -47,18 +29,10 @@
      *   OUT: GMFN bases of extents that were allocated
      *   (NB. This command also updates the mach_to_phys translation table)
      */
-<<<<<<< HEAD
-#ifndef CONFIG_PARAVIRT_XEN
-    XEN_GUEST_HANDLE(xen_pfn_t) extent_start;
-#else
-    ulong extent_start;
-#endif
-=======
     GUEST_HANDLE(ulong) extent_start;
->>>>>>> 30a2f3c6
 
     /* Number of extents, and size/alignment of each (2^extent_order pages). */
-    xen_ulong_t    nr_extents;
+    unsigned long  nr_extents;
     unsigned int   extent_order;
 
     /*
@@ -74,56 +48,9 @@
      * Unprivileged domains can specify only DOMID_SELF.
      */
     domid_t        domid;
+
 };
-typedef struct xen_memory_reservation xen_memory_reservation_t;
-DEFINE_XEN_GUEST_HANDLE(xen_memory_reservation_t);
-
-/*
- * An atomic exchange of memory pages. If return code is zero then
- * @out.extent_list provides GMFNs of the newly-allocated memory.
- * Returns zero on complete success, otherwise a negative error code.
- * On complete success then always @nr_exchanged == @in.nr_extents.
- * On partial success @nr_exchanged indicates how much work was done.
- */
-#define XENMEM_exchange             11
-struct xen_memory_exchange {
-    /*
-     * [IN] Details of memory extents to be exchanged (GMFN bases).
-     * Note that @in.address_bits is ignored and unused.
-     */
-    struct xen_memory_reservation in;
-
-    /*
-     * [IN/OUT] Details of new memory extents.
-     * We require that:
-     *  1. @in.domid == @out.domid
-     *  2. @in.nr_extents  << @in.extent_order ==
-     *     @out.nr_extents << @out.extent_order
-     *  3. @in.extent_start and @out.extent_start lists must not overlap
-     *  4. @out.extent_start lists GPFN bases to be populated
-     *  5. @out.extent_start is overwritten with allocated GMFN bases
-     */
-    struct xen_memory_reservation out;
-
-    /*
-     * [OUT] Number of input extents that were successfully exchanged:
-     *  1. The first @nr_exchanged input extents were successfully
-     *     deallocated.
-     *  2. The corresponding first entries in the output extent list correctly
-     *     indicate the GMFNs that were successfully exchanged.
-     *  3. All other input and output extents are untouched.
-     *  4. If not all input exents are exchanged then the return code of this
-     *     command will be non-zero.
-     *  5. THIS FIELD MUST BE INITIALISED TO ZERO BY THE CALLER!
-     */
-    xen_ulong_t nr_exchanged;
-};
-<<<<<<< HEAD
-typedef struct xen_memory_exchange xen_memory_exchange_t;
-DEFINE_XEN_GUEST_HANDLE(xen_memory_exchange_t);
-=======
 DEFINE_GUEST_HANDLE_STRUCT(xen_memory_reservation);
->>>>>>> 30a2f3c6
 
 /*
  * Returns the maximum machine frame number of mapped RAM in this system.
@@ -139,11 +66,6 @@
  */
 #define XENMEM_current_reservation  3
 #define XENMEM_maximum_reservation  4
-
-/*
- * Returns the maximum GPFN in use by the guest, or -ve errcode on failure.
- */
-#define XENMEM_maximum_gpfn         14
 
 /*
  * Returns a list of MFN bases of 2MB extents comprising the machine_to_phys
@@ -164,15 +86,7 @@
      * any large discontiguities in the machine address space, 2MB gaps in
      * the machphys table will be represented by an MFN base of zero.
      */
-<<<<<<< HEAD
-#ifndef CONFIG_PARAVIRT_XEN
-    XEN_GUEST_HANDLE(xen_pfn_t) extent_start;
-#else
-    ulong extent_start;
-#endif
-=======
     GUEST_HANDLE(ulong) extent_start;
->>>>>>> 30a2f3c6
 
     /*
      * Number of extents written to the above array. This will be smaller
@@ -180,26 +94,7 @@
      */
     unsigned int nr_extents;
 };
-<<<<<<< HEAD
-typedef struct xen_machphys_mfn_list xen_machphys_mfn_list_t;
-DEFINE_XEN_GUEST_HANDLE(xen_machphys_mfn_list_t);
-
-/*
- * Returns the location in virtual address space of the machine_to_phys
- * mapping table. Architectures which do not have a m2p table, or which do not
- * map it by default into guest address space, do not implement this command.
- * arg == addr of xen_machphys_mapping_t.
- */
-#define XENMEM_machphys_mapping     12
-struct xen_machphys_mapping {
-    xen_ulong_t v_start, v_end; /* Start and end virtual addresses.   */
-    xen_ulong_t max_mfn;        /* Maximum MFN that can be looked up. */
-};
-typedef struct xen_machphys_mapping xen_machphys_mapping_t;
-DEFINE_XEN_GUEST_HANDLE(xen_machphys_mapping_t);
-=======
 DEFINE_GUEST_HANDLE_STRUCT(xen_machphys_mfn_list);
->>>>>>> 30a2f3c6
 
 /*
  * Sets the GPFN at which a particular page appears in the specified guest's
@@ -217,17 +112,12 @@
     unsigned int space;
 
     /* Index into source mapping space. */
-    xen_ulong_t idx;
+    unsigned long idx;
 
     /* GPFN where the source mapping page should appear. */
-    xen_pfn_t     gpfn;
+    unsigned long gpfn;
 };
-<<<<<<< HEAD
-typedef struct xen_add_to_physmap xen_add_to_physmap_t;
-DEFINE_XEN_GUEST_HANDLE(xen_add_to_physmap_t);
-=======
 DEFINE_GUEST_HANDLE_STRUCT(xen_add_to_physmap);
->>>>>>> 30a2f3c6
 
 /*
  * Translates a list of domain-specific GPFNs into MFNs. Returns a -ve error
@@ -239,90 +129,17 @@
     domid_t domid;
 
     /* Length of list. */
-    xen_ulong_t nr_gpfns;
+    unsigned long nr_gpfns;
 
     /* List of GPFNs to translate. */
-<<<<<<< HEAD
-#ifndef CONFIG_PARAVIRT_XEN
-    XEN_GUEST_HANDLE(xen_pfn_t) gpfn_list;
-#else
-    ulong gpfn_list;
-#endif
-=======
     GUEST_HANDLE(ulong) gpfn_list;
->>>>>>> 30a2f3c6
 
     /*
      * Output list to contain MFN translations. May be the same as the input
      * list (in which case each input GPFN is overwritten with the output MFN).
      */
-<<<<<<< HEAD
-#ifndef CONFIG_PARAVIRT_XEN
-    XEN_GUEST_HANDLE(xen_pfn_t) mfn_list;
-#else
-    ulong mfn_list;
-#endif
-};
-DEFINE_XEN_GUEST_HANDLE_STRUCT(xen_translate_gpfn_list);
-typedef struct xen_translate_gpfn_list xen_translate_gpfn_list_t;
-DEFINE_XEN_GUEST_HANDLE(xen_translate_gpfn_list_t);
-
-/*
- * Returns the pseudo-physical memory map as it was when the domain
- * was started (specified by XENMEM_set_memory_map).
- * arg == addr of xen_memory_map_t.
- */
-#define XENMEM_memory_map           9
-struct xen_memory_map {
-    /*
-     * On call the number of entries which can be stored in buffer. On
-     * return the number of entries which have been stored in
-     * buffer.
-     */
-    unsigned int nr_entries;
-
-    /*
-     * Entries in the buffer are in the same format as returned by the
-     * BIOS INT 0x15 EAX=0xE820 call.
-     */
-    XEN_GUEST_HANDLE(void) buffer;
-};
-typedef struct xen_memory_map xen_memory_map_t;
-DEFINE_XEN_GUEST_HANDLE(xen_memory_map_t);
-=======
     GUEST_HANDLE(ulong) mfn_list;
 };
 DEFINE_GUEST_HANDLE_STRUCT(xen_translate_gpfn_list);
->>>>>>> 30a2f3c6
 
-/*
- * Returns the real physical memory map. Passes the same structure as
- * XENMEM_memory_map.
- * arg == addr of xen_memory_map_t.
- */
-#define XENMEM_machine_memory_map   10
-
-/*
- * Set the pseudo-physical memory map of a domain, as returned by
- * XENMEM_memory_map.
- * arg == addr of xen_foreign_memory_map_t.
- */
-#define XENMEM_set_memory_map       13
-struct xen_foreign_memory_map {
-    domid_t domid;
-    struct xen_memory_map map;
-};
-typedef struct xen_foreign_memory_map xen_foreign_memory_map_t;
-DEFINE_XEN_GUEST_HANDLE(xen_foreign_memory_map_t);
-
-#endif /* __XEN_PUBLIC_MEMORY_H__ */
-
-/*
- * Local variables:
- * mode: C
- * c-set-style: "BSD"
- * c-basic-offset: 4
- * tab-width: 4
- * indent-tabs-mode: nil
- * End:
- */+#endif /* __XEN_PUBLIC_MEMORY_H__ */