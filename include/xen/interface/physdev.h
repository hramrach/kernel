--- conflicted
+++ resolved
@@ -166,16 +166,12 @@
     int bus;
     /* IN */
     int devfn;
-<<<<<<< HEAD
-    /* IN (also OUT for ..._MULTI_MSI) */
-=======
     /* IN
      * - For MSI-X contains entry number.
      * - For MSI with ..._MULTI_MSI contains number of vectors.
      * OUT (..._MULTI_MSI only)
      * - Number of vectors allocated.
      */
->>>>>>> d6d211db
     int entry_nr;
     /* IN */
     uint64_t table_base;
