/******************************************************************************
 * acpi.h
 * acpi file for domain 0 kernel
 *
 * Copyright (c) 2011 Konrad Rzeszutek Wilk <konrad.wilk@oracle.com>
 * Copyright (c) 2011 Yu Ke <ke.yu@intel.com>
 *
 * This program is free software; you can redistribute it and/or
 * modify it under the terms of the GNU General Public License version 2
 * as published by the Free Software Foundation; or, when distributed
 * separately from the Linux kernel or incorporated into other
 * software packages, subject to the following license:
 *
 * Permission is hereby granted, free of charge, to any person obtaining a copy
 * of this source file (the "Software"), to deal in the Software without
 * restriction, including without limitation the rights to use, copy, modify,
 * merge, publish, distribute, sublicense, and/or sell copies of the Software,
 * and to permit persons to whom the Software is furnished to do so, subject to
 * the following conditions:
 *
 * The above copyright notice and this permission notice shall be included in
 * all copies or substantial portions of the Software.
 *
 * THE SOFTWARE IS PROVIDED "AS IS", WITHOUT WARRANTY OF ANY KIND, EXPRESS OR
 * IMPLIED, INCLUDING BUT NOT LIMITED TO THE WARRANTIES OF MERCHANTABILITY,
 * FITNESS FOR A PARTICULAR PURPOSE AND NONINFRINGEMENT. IN NO EVENT SHALL THE
 * AUTHORS OR COPYRIGHT HOLDERS BE LIABLE FOR ANY CLAIM, DAMAGES OR OTHER
 * LIABILITY, WHETHER IN AN ACTION OF CONTRACT, TORT OR OTHERWISE, ARISING
 * FROM, OUT OF OR IN CONNECTION WITH THE SOFTWARE OR THE USE OR OTHER DEALINGS
 * IN THE SOFTWARE.
 */

#ifndef _XEN_ACPI_H
#define _XEN_ACPI_H

#include <linux/types.h>

#ifdef CONFIG_XEN_DOM0
#include <asm/xen/hypervisor.h>
#include <xen/xen.h>
#include <linux/acpi.h>

<<<<<<< HEAD
int xen_acpi_notify_hypervisor_state(u8 sleep_state, u32 val_a, u32 val_b,
				     bool extended);
=======
#define ACPI_MEMORY_DEVICE_CLASS        "memory"
#define ACPI_MEMORY_DEVICE_HID          "PNP0C80"
#define ACPI_MEMORY_DEVICE_NAME         "Hotplug Mem Device"

int xen_stub_memory_device_init(void);
void xen_stub_memory_device_exit(void);

#define ACPI_PROCESSOR_CLASS            "processor"
#define ACPI_PROCESSOR_DEVICE_HID       "ACPI0007"
#define ACPI_PROCESSOR_DEVICE_NAME      "Processor"

int xen_stub_processor_init(void);
void xen_stub_processor_exit(void);

void xen_pcpu_hotplug_sync(void);
int xen_pcpu_id(uint32_t acpi_id);

static inline int xen_acpi_get_pxm(acpi_handle h)
{
	unsigned long long pxm;
	acpi_status status;
	acpi_handle handle;
	acpi_handle phandle = h;

	do {
		handle = phandle;
		status = acpi_evaluate_integer(handle, "_PXM", NULL, &pxm);
		if (ACPI_SUCCESS(status))
			return pxm;
		status = acpi_get_parent(handle, &phandle);
	} while (ACPI_SUCCESS(status));

	return -ENXIO;
}

int xen_acpi_notify_hypervisor_state(u8 sleep_state,
				     u32 pm1a_cnt, u32 pm1b_cnd);
>>>>>>> f6161aa1

static inline void xen_acpi_sleep_register(void)
{
	if (xen_initial_domain())
		acpi_os_set_prepare_sleep(
			&xen_acpi_notify_hypervisor_state);
}
#else
static inline void xen_acpi_sleep_register(void)
{
}
#endif

#endif	/* _XEN_ACPI_H */<|MERGE_RESOLUTION|>--- conflicted
+++ resolved
@@ -40,10 +40,6 @@
 #include <xen/xen.h>
 #include <linux/acpi.h>
 
-<<<<<<< HEAD
-int xen_acpi_notify_hypervisor_state(u8 sleep_state, u32 val_a, u32 val_b,
-				     bool extended);
-=======
 #define ACPI_MEMORY_DEVICE_CLASS        "memory"
 #define ACPI_MEMORY_DEVICE_HID          "PNP0C80"
 #define ACPI_MEMORY_DEVICE_NAME         "Hotplug Mem Device"
@@ -81,7 +77,6 @@
 
 int xen_acpi_notify_hypervisor_state(u8 sleep_state,
 				     u32 pm1a_cnt, u32 pm1b_cnd);
->>>>>>> f6161aa1
 
 static inline void xen_acpi_sleep_register(void)
 {
