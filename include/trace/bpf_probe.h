/* SPDX-License-Identifier: GPL-2.0 */

#undef TRACE_SYSTEM_VAR

#ifdef CONFIG_BPF_EVENTS

#undef __entry
#define __entry entry

#undef __get_dynamic_array
#define __get_dynamic_array(field)	\
		((void *)__entry + (__entry->__data_loc_##field & 0xffff))

#undef __get_dynamic_array_len
#define __get_dynamic_array_len(field)	\
		((__entry->__data_loc_##field >> 16) & 0xffff)

#undef __get_str
#define __get_str(field) ((char *)__get_dynamic_array(field))

#undef __get_bitmask
#define __get_bitmask(field) (char *)__get_dynamic_array(field)

#undef __perf_count
#define __perf_count(c)	(c)

#undef __perf_task
#define __perf_task(t)	(t)

/* cast any integer, pointer, or small struct to u64 */
#define UINTTYPE(size) \
	__typeof__(__builtin_choose_expr(size == 1,  (u8)1, \
		   __builtin_choose_expr(size == 2, (u16)2, \
		   __builtin_choose_expr(size == 4, (u32)3, \
		   __builtin_choose_expr(size == 8, (u64)4, \
					 (void)5)))))
#define __CAST_TO_U64(x) ({ \
	typeof(x) __src = (x); \
	UINTTYPE(sizeof(x)) __dst; \
	memcpy(&__dst, &__src, sizeof(__dst)); \
	(u64)__dst; })

#define __CAST1(a,...) __CAST_TO_U64(a)
#define __CAST2(a,...) __CAST_TO_U64(a), __CAST1(__VA_ARGS__)
#define __CAST3(a,...) __CAST_TO_U64(a), __CAST2(__VA_ARGS__)
#define __CAST4(a,...) __CAST_TO_U64(a), __CAST3(__VA_ARGS__)
#define __CAST5(a,...) __CAST_TO_U64(a), __CAST4(__VA_ARGS__)
#define __CAST6(a,...) __CAST_TO_U64(a), __CAST5(__VA_ARGS__)
#define __CAST7(a,...) __CAST_TO_U64(a), __CAST6(__VA_ARGS__)
#define __CAST8(a,...) __CAST_TO_U64(a), __CAST7(__VA_ARGS__)
#define __CAST9(a,...) __CAST_TO_U64(a), __CAST8(__VA_ARGS__)
#define __CAST10(a,...) __CAST_TO_U64(a), __CAST9(__VA_ARGS__)
#define __CAST11(a,...) __CAST_TO_U64(a), __CAST10(__VA_ARGS__)
#define __CAST12(a,...) __CAST_TO_U64(a), __CAST11(__VA_ARGS__)
/* tracepoints with more than 12 arguments will hit build error */
#define CAST_TO_U64(...) CONCATENATE(__CAST, COUNT_ARGS(__VA_ARGS__))(__VA_ARGS__)

#define __BPF_DECLARE_TRACE(call, proto, args)				\
static notrace void							\
__bpf_trace_##call(void *__data, proto)					\
{									\
	struct bpf_prog *prog = __data;					\
	CONCATENATE(bpf_trace_run, COUNT_ARGS(args))(prog, CAST_TO_U64(args));	\
}

#undef DECLARE_EVENT_CLASS
#define DECLARE_EVENT_CLASS(call, proto, args, tstruct, assign, print)	\
	__BPF_DECLARE_TRACE(call, PARAMS(proto), PARAMS(args))

/*
 * This part is compiled out, it is only here as a build time check
 * to make sure that if the tracepoint handling changes, the
 * bpf probe will fail to compile unless it too is updated.
 */
#define __DEFINE_EVENT(template, call, proto, args, size)		\
static inline void bpf_test_probe_##call(void)				\
{									\
	check_trace_callback_type_##call(__bpf_trace_##template);	\
}									\
typedef void (*btf_trace_##call)(void *__data, proto);			\
static union {								\
	struct bpf_raw_event_map event;					\
	btf_trace_##call handler;					\
} __bpf_trace_tp_map_##call __used					\
<<<<<<< HEAD
__attribute__((section("__bpf_raw_tp_map"))) = {			\
=======
__section("__bpf_raw_tp_map") = {					\
>>>>>>> 7d2a07b7
	.event = {							\
		.tp		= &__tracepoint_##call,			\
		.bpf_func	= __bpf_trace_##template,		\
		.num_args	= COUNT_ARGS(args),			\
		.writable_size	= size,					\
	},								\
};

#define FIRST(x, ...) x

#undef DEFINE_EVENT_WRITABLE
#define DEFINE_EVENT_WRITABLE(template, call, proto, args, size)	\
static inline void bpf_test_buffer_##call(void)				\
{									\
	/* BUILD_BUG_ON() is ignored if the code is completely eliminated, but \
	 * BUILD_BUG_ON_ZERO() uses a different mechanism that is not	\
	 * dead-code-eliminated.					\
	 */								\
	FIRST(proto);							\
	(void)BUILD_BUG_ON_ZERO(size != sizeof(*FIRST(args)));		\
}									\
__DEFINE_EVENT(template, call, PARAMS(proto), PARAMS(args), size)

#undef DEFINE_EVENT
#define DEFINE_EVENT(template, call, proto, args)			\
	__DEFINE_EVENT(template, call, PARAMS(proto), PARAMS(args), 0)

#undef DEFINE_EVENT_PRINT
#define DEFINE_EVENT_PRINT(template, name, proto, args, print)	\
	DEFINE_EVENT(template, name, PARAMS(proto), PARAMS(args))

#undef DECLARE_TRACE
#define DECLARE_TRACE(call, proto, args)				\
	__BPF_DECLARE_TRACE(call, PARAMS(proto), PARAMS(args))		\
	__DEFINE_EVENT(call, call, PARAMS(proto), PARAMS(args), 0)

#include TRACE_INCLUDE(TRACE_INCLUDE_FILE)

#undef DEFINE_EVENT_WRITABLE
#undef __DEFINE_EVENT
#undef FIRST

#endif /* CONFIG_BPF_EVENTS */<|MERGE_RESOLUTION|>--- conflicted
+++ resolved
@@ -82,11 +82,7 @@
 	struct bpf_raw_event_map event;					\
 	btf_trace_##call handler;					\
 } __bpf_trace_tp_map_##call __used					\
-<<<<<<< HEAD
-__attribute__((section("__bpf_raw_tp_map"))) = {			\
-=======
 __section("__bpf_raw_tp_map") = {					\
->>>>>>> 7d2a07b7
 	.event = {							\
 		.tp		= &__tracepoint_##call,			\
 		.bpf_func	= __bpf_trace_##template,		\
