/* 
 * Copyright (C) 2002 Jeff Dike (jdike@karaya.com)
 * Licensed under the GPL
 */

#ifndef __UM_UACCESS_H
#define __UM_UACCESS_H

#define VERIFY_READ 0
#define VERIFY_WRITE 1

/*
 * The fs value determines whether argument validity checking should be
 * performed or not.  If get_fs() == USER_DS, checking is performed, with
 * get_fs() == KERNEL_DS, checking is bypassed.
 *
 * For historical reasons, these macros are grossly misnamed.
 */

#define MAKE_MM_SEG(s)	((mm_segment_t) { (s) })

#define KERNEL_DS	MAKE_MM_SEG(0xFFFFFFFF)
#define USER_DS		MAKE_MM_SEG(TASK_SIZE)

#define get_ds()	(KERNEL_DS)
#define get_fs()	(current_thread_info()->addr_limit)
#define set_fs(x)	(current_thread_info()->addr_limit = (x))

#define segment_eq(a, b) ((a).seg == (b).seg)

#include "um_uaccess.h"

#define __copy_from_user(to, from, n) copy_from_user(to, from, n)

#define __copy_to_user(to, from, n) copy_to_user(to, from, n)

#define __get_user(x, ptr) \
({ \
        const __typeof__(ptr) __private_ptr = ptr; \
        __typeof__(*(__private_ptr)) __private_val; \
        int __private_ret = -EFAULT; \
        (x) = 0; \
	if (__copy_from_user(&__private_val, (__private_ptr), \
	    sizeof(*(__private_ptr))) == 0) {\
        	(x) = (__typeof__(*(__private_ptr))) __private_val; \
		__private_ret = 0; \
	} \
        __private_ret; \
}) 

#define get_user(x, ptr) \
({ \
        const __typeof__((*ptr)) *private_ptr = (ptr); \
        (access_ok(VERIFY_READ, private_ptr, sizeof(*private_ptr)) ? \
	 __get_user(x, private_ptr) : ((x) = 0, -EFAULT)); \
})

#define __put_user(x, ptr) \
({ \
        __typeof__(ptr) __private_ptr = ptr; \
        __typeof__(*(__private_ptr)) __private_val; \
        int __private_ret = -EFAULT; \
        __private_val = (__typeof__(*(__private_ptr))) (x); \
        if (__copy_to_user((__private_ptr), &__private_val, \
			   sizeof(*(__private_ptr))) == 0) { \
		__private_ret = 0; \
	} \
        __private_ret; \
})

#define put_user(x, ptr) \
({ \
        __typeof__(*(ptr)) *private_ptr = (ptr); \
        (access_ok(VERIFY_WRITE, private_ptr, sizeof(*private_ptr)) ? \
	 __put_user(x, private_ptr) : -EFAULT); \
})

<<<<<<< HEAD
extern int __do_strncpy_from_user(char *dst, const char *src, size_t n,
				  void **fault_addr, void **fault_catcher);

static inline int strncpy_from_user(char *dst, const char *src, int count)
{
	int n;

	if(!access_ok(VERIFY_READ, src, 1)) return(-EFAULT);
	n = __do_strncpy_from_user(dst, src, count, 
				   &current->thread.fault_addr,
				   &current->thread.fault_catcher);
	if(n < 0) return(-EFAULT);
	return(n);
}

extern int __do_clear_user(void *mem, size_t len, void **fault_addr,
			   void **fault_catcher);

static inline int __clear_user(void *mem, int len)
{
	return(__do_clear_user(mem, len,
			       &current->thread.fault_addr,
			       &current->thread.fault_catcher));
}

static inline int clear_user(void *mem, int len)
{
	return(access_ok(VERIFY_WRITE, mem, len) ? 
	       __do_clear_user(mem, len, 
			       &current->thread.fault_addr,
			       &current->thread.fault_catcher) : len);
}

extern int __do_strnlen_user(const char *str, unsigned long n,
			     void **fault_addr, void **fault_catcher);

static inline int strnlen_user(const void *str, int len)
{
	return(__do_strnlen_user(str, len,
				 &current->thread.fault_addr,
				 &current->thread.fault_catcher));
}

=======
>>>>>>> 6d1d7b0e
#define strlen_user(str) strnlen_user(str, ~0UL >> 1)

struct exception_table_entry
{
        unsigned long insn;
	unsigned long fixup;
};

#endif

/*
 * Overrides for Emacs so that we follow Linus's tabbing style.
 * Emacs will notice this stuff at the end of the file and automatically
 * adjust the settings for this buffer only.  This must remain at the end
 * of the file.
 * ---------------------------------------------------------------------------
 * Local variables:
 * c-file-style: "linux"
 * End:
 */<|MERGE_RESOLUTION|>--- conflicted
+++ resolved
@@ -75,52 +75,6 @@
 	 __put_user(x, private_ptr) : -EFAULT); \
 })
 
-<<<<<<< HEAD
-extern int __do_strncpy_from_user(char *dst, const char *src, size_t n,
-				  void **fault_addr, void **fault_catcher);
-
-static inline int strncpy_from_user(char *dst, const char *src, int count)
-{
-	int n;
-
-	if(!access_ok(VERIFY_READ, src, 1)) return(-EFAULT);
-	n = __do_strncpy_from_user(dst, src, count, 
-				   &current->thread.fault_addr,
-				   &current->thread.fault_catcher);
-	if(n < 0) return(-EFAULT);
-	return(n);
-}
-
-extern int __do_clear_user(void *mem, size_t len, void **fault_addr,
-			   void **fault_catcher);
-
-static inline int __clear_user(void *mem, int len)
-{
-	return(__do_clear_user(mem, len,
-			       &current->thread.fault_addr,
-			       &current->thread.fault_catcher));
-}
-
-static inline int clear_user(void *mem, int len)
-{
-	return(access_ok(VERIFY_WRITE, mem, len) ? 
-	       __do_clear_user(mem, len, 
-			       &current->thread.fault_addr,
-			       &current->thread.fault_catcher) : len);
-}
-
-extern int __do_strnlen_user(const char *str, unsigned long n,
-			     void **fault_addr, void **fault_catcher);
-
-static inline int strnlen_user(const void *str, int len)
-{
-	return(__do_strnlen_user(str, len,
-				 &current->thread.fault_addr,
-				 &current->thread.fault_catcher));
-}
-
-=======
->>>>>>> 6d1d7b0e
 #define strlen_user(str) strnlen_user(str, ~0UL >> 1)
 
 struct exception_table_entry
