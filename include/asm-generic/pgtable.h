--- conflicted
+++ resolved
@@ -1188,7 +1188,16 @@
 #define mm_pmd_folded(mm)	__is_defined(__PAGETABLE_PMD_FOLDED)
 #endif
 
-<<<<<<< HEAD
+#ifndef p4d_offset_lockless
+#define p4d_offset_lockless(pgdp, pgd, address) p4d_offset(&(pgd), address)
+#endif
+#ifndef pud_offset_lockless
+#define pud_offset_lockless(p4dp, p4d, address) pud_offset(&(p4d), address)
+#endif
+#ifndef pmd_offset_lockless
+#define pmd_offset_lockless(pudp, pud, address) pmd_offset(&(pud), address)
+#endif
+
 /*
  * p?d_leaf() - true if this entry is a final mapping to a physical address.
  * This differs from p?d_huge() by the fact that they are always available (if
@@ -1207,16 +1216,6 @@
 #endif
 #ifndef pmd_leaf
 #define pmd_leaf(x)	0
-=======
-#ifndef p4d_offset_lockless
-#define p4d_offset_lockless(pgdp, pgd, address) p4d_offset(&(pgd), address)
-#endif
-#ifndef pud_offset_lockless
-#define pud_offset_lockless(p4dp, p4d, address) pud_offset(&(p4d), address)
-#endif
-#ifndef pmd_offset_lockless
-#define pmd_offset_lockless(pudp, pud, address) pmd_offset(&(pud), address)
->>>>>>> c78540a1
 #endif
 
 #endif /* _ASM_GENERIC_PGTABLE_H */