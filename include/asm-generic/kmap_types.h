--- conflicted
+++ resolved
@@ -8,29 +8,6 @@
 #endif
 
 enum km_type {
-<<<<<<< HEAD
-D(0)	KM_BOUNCE_READ,
-D(1)	KM_SKB_SUNRPC_DATA,
-D(2)	KM_SKB_DATA_SOFTIRQ,
-D(3)	KM_USER0,
-D(4)	KM_USER1,
-D(5)	KM_BIO_SRC_IRQ,
-D(6)	KM_BIO_DST_IRQ,
-D(7)	KM_PTE0,
-D(8)	KM_PTE1,
-D(9)	KM_IRQ0,
-D(10)	KM_IRQ1,
-D(11)	KM_SOFTIRQ0,
-D(12)	KM_SOFTIRQ1,
-D(13)	KM_SYNC_ICACHE,
-D(14)	KM_SYNC_DCACHE,
-D(15)	KM_UML_USERCOPY, /* UML specific, for copy_*_user - used in do_op_one_page */
-D(16)	KM_IRQ_PTE,
-D(17)	KM_NMI,
-D(18)	KM_NMI_PTE,
-D(19)	KM_KDB,
-D(20)	KM_TYPE_NR
-=======
 KMAP_D(0)	KM_BOUNCE_READ,
 KMAP_D(1)	KM_SKB_SUNRPC_DATA,
 KMAP_D(2)	KM_SKB_DATA_SOFTIRQ,
@@ -51,8 +28,8 @@
 KMAP_D(16)	KM_IRQ_PTE,
 KMAP_D(17)	KM_NMI,
 KMAP_D(18)	KM_NMI_PTE,
-KMAP_D(19)	KM_TYPE_NR
->>>>>>> 17d857be
+KMAP_D(19)	KM_KDB,
+KMAP_D(20)	KM_TYPE_NR
 };
 
 #undef KMAP_D
