#ifndef __ASM_SH_PAGE_H
#define __ASM_SH_PAGE_H

/*
 * Copyright (C) 1999  Niibe Yutaka
 */

/*
   [ P0/U0 (virtual) ]		0x00000000     <------ User space
   [ P1 (fixed)   cached ]	0x80000000     <------ Kernel space
   [ P2 (fixed)  non-cachable]	0xA0000000     <------ Physical access
   [ P3 (virtual) cached]	0xC0000000     <------ vmalloced area
   [ P4 control   ]		0xE0000000
 */


/* PAGE_SHIFT determines the page size */
#define PAGE_SHIFT	12

#ifdef __ASSEMBLY__
#define PAGE_SIZE	(1 << PAGE_SHIFT)
#else
#define PAGE_SIZE	(1UL << PAGE_SHIFT)
#endif

#define PAGE_MASK	(~(PAGE_SIZE-1))
#define PTE_MASK	PAGE_MASK

#if defined(CONFIG_HUGETLB_PAGE_SIZE_64K)
#define HPAGE_SHIFT	16
#elif defined(CONFIG_HUGETLB_PAGE_SIZE_1MB)
#define HPAGE_SHIFT	20
#endif

#ifdef CONFIG_HUGETLB_PAGE
#define HPAGE_SIZE		(1UL << HPAGE_SHIFT)
#define HPAGE_MASK		(~(HPAGE_SIZE-1))
#define HUGETLB_PAGE_ORDER	(HPAGE_SHIFT-PAGE_SHIFT)
#endif

#ifdef __KERNEL__
#ifndef __ASSEMBLY__

extern void (*clear_page)(void *to);
extern void (*copy_page)(void *to, void *from);

extern unsigned long shm_align_mask;

#ifdef CONFIG_MMU
extern void clear_page_slow(void *to);
extern void copy_page_slow(void *to, void *from);
#else
extern void clear_page_nommu(void *to);
extern void copy_page_nommu(void *to, void *from);
#endif

#if defined(CONFIG_MMU) && (defined(CONFIG_CPU_SH4) || \
	defined(CONFIG_SH7705_CACHE_32KB))
struct page;
extern void clear_user_page(void *to, unsigned long address, struct page *pg);
extern void copy_user_page(void *to, void *from, unsigned long address, struct page *pg);
extern void __clear_user_page(void *to, void *orig_to);
extern void __copy_user_page(void *to, void *from, void *orig_to);
#elif defined(CONFIG_CPU_SH2) || defined(CONFIG_CPU_SH3) || !defined(CONFIG_MMU)
#define clear_user_page(page, vaddr, pg)	clear_page(page)
#define copy_user_page(to, from, vaddr, pg)	copy_page(to, from)
#endif

/*
 * These are used to make use of C type-checking..
 */
typedef struct { unsigned long pte; } pte_t;
typedef struct { unsigned long pgd; } pgd_t;
typedef struct { unsigned long pgprot; } pgprot_t;

#define pte_val(x)	((x).pte)
#define pgd_val(x)	((x).pgd)
#define pgprot_val(x)	((x).pgprot)

#define __pte(x) ((pte_t) { (x) } )
#define __pgd(x) ((pgd_t) { (x) } )
#define __pgprot(x)	((pgprot_t) { (x) } )

#endif /* !__ASSEMBLY__ */

/* to align the pointer to the (next) page boundary */
#define PAGE_ALIGN(addr)	(((addr)+PAGE_SIZE-1)&PAGE_MASK)

/*
 * IF YOU CHANGE THIS, PLEASE ALSO CHANGE
 *
 *	arch/sh/kernel/vmlinux.lds.S
 *
 * which has the same constant encoded..
 */

#define __MEMORY_START		CONFIG_MEMORY_START
#define __MEMORY_SIZE		CONFIG_MEMORY_SIZE

#define PAGE_OFFSET		CONFIG_PAGE_OFFSET
#define __pa(x)			((unsigned long)(x)-PAGE_OFFSET)
#define __va(x)			((void *)((unsigned long)(x)+PAGE_OFFSET))

#define MAP_NR(addr)		(((unsigned long)(addr)-PAGE_OFFSET) >> PAGE_SHIFT)

#define phys_to_page(phys)	(mem_map + (((phys)-__MEMORY_START) >> PAGE_SHIFT))
#define page_to_phys(page)	(((page - mem_map) << PAGE_SHIFT) + __MEMORY_START)

/* PFN start number, because of __MEMORY_START */
#define PFN_START		(__MEMORY_START >> PAGE_SHIFT)
#define ARCH_PFN_OFFSET		(PFN_START)
#define virt_to_page(kaddr)	pfn_to_page(__pa(kaddr) >> PAGE_SHIFT)
#define pfn_valid(pfn)		(((pfn) - PFN_START) < max_mapnr)
#define virt_addr_valid(kaddr)	pfn_valid(__pa(kaddr) >> PAGE_SHIFT)

#define VM_DATA_DEFAULT_FLAGS	(VM_READ | VM_WRITE | VM_EXEC | \
				 VM_MAYREAD | VM_MAYWRITE | VM_MAYEXEC)

#include <asm-generic/memory_model.h>
#include <asm-generic/page.h>

<<<<<<< HEAD
=======
/* vDSO support */
#ifdef CONFIG_VSYSCALL
#define __HAVE_ARCH_GATE_AREA
#endif

>>>>>>> 0215ffb0
#endif /* __KERNEL__ */
#endif /* __ASM_SH_PAGE_H */<|MERGE_RESOLUTION|>--- conflicted
+++ resolved
@@ -119,13 +119,10 @@
 #include <asm-generic/memory_model.h>
 #include <asm-generic/page.h>
 
-<<<<<<< HEAD
-=======
 /* vDSO support */
 #ifdef CONFIG_VSYSCALL
 #define __HAVE_ARCH_GATE_AREA
 #endif
 
->>>>>>> 0215ffb0
 #endif /* __KERNEL__ */
 #endif /* __ASM_SH_PAGE_H */