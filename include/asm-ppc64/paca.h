#ifndef _PPC64_PACA_H
#define _PPC64_PACA_H

/*
 * include/asm-ppc64/paca.h
 *
 * This control block defines the PACA which defines the processor 
 * specific data for each logical processor on the system.  
 * There are some pointers defined that are utilized by PLIC.
 *
 * C 2001 PPC 64 Team, IBM Corp
 *
 * This program is free software; you can redistribute it and/or
 * modify it under the terms of the GNU General Public License
 * as published by the Free Software Foundation; either version
 * 2 of the License, or (at your option) any later version.
 */    

#include	<asm/types.h>
#include	<asm/iSeries/ItLpPaca.h>
#include	<asm/iSeries/ItLpRegSave.h>
#include	<asm/mmu.h>

extern struct paca_struct paca[];
register struct paca_struct *local_paca asm("r13");
#define get_paca()	local_paca

struct task_struct;
struct ItLpQueue;

/*
 * Defines the layout of the paca.
 *
 * This structure is not directly accessed by firmware or the service
 * processor except for the first two pointers that point to the
 * ItLpPaca area and the ItLpRegSave area for this CPU.  Both the
 * ItLpPaca and ItLpRegSave objects are currently contained within the
 * PACA but they do not need to be.
 */
struct paca_struct {
<<<<<<< HEAD
/*=====================================================================================
 * CACHE_LINE_1 0x0000 - 0x007F
 *=====================================================================================
 */
	struct ItLpPaca *xLpPacaPtr;	/* Pointer to LpPaca for PLIC		0x00 */
	struct ItLpRegSave *xLpRegSavePtr; /* Pointer to LpRegSave for PLIC	0x08 */
	u64 xCurrent;  		        /* Pointer to current			0x10 */
	/* Note: the spinlock functions in arch/ppc64/lib/locks.c load lock_token and
	   xPacaIndex with a single lwz instruction, using the constant offset 24.
	   If you move either field, fix the spinlocks and rwlocks. */
	u16 lock_token;			/* Constant 0x8000, used in spinlocks	0x18 */
	u16 xPacaIndex;			/* Logical processor number		0x1A */
	u32 default_decr;		/* Default decrementer value		0x1c */	
	u64 xKsave;			/* Saved Kernel stack addr or zero	0x20 */
	struct ItLpQueue *lpQueuePtr;	/* LpQueue handled by this processor    0x28 */
	u64  xTOC;			/* Kernel TOC address			0x30 */
	STAB xStab_data;		/* Segment table information		0x38,0x40,0x48 */
	u8 *exception_sp;		/*                                      0x50 */
	u8 xProcEnabled;		/*                                      0x58 */
	u8 prof_enabled;		/* 1=iSeries profiling enabled          0x59 */
	u16 xHwProcNum;			/* Physical processor number		0x5a */
	u8 resv1[36];			/*					0x5c */
=======
	/*
	 * Because hw_cpu_id, unlike other paca fields, is accessed
	 * routinely from other CPUs (from the IRQ code), we stick to
	 * read-only (after boot) fields in the first cacheline to
	 * avoid cacheline bouncing.
	 */
>>>>>>> 30e74fea

	/*
	 * MAGIC: These first two pointers can't be moved - they're
	 * accessed by the firmware
	 */
	struct ItLpPaca *lppaca_ptr;	/* Pointer to LpPaca for PLIC */
	struct ItLpRegSave *reg_save_ptr; /* Pointer to LpRegSave for PLIC */

	/*
	 * MAGIC: the spinlock functions in arch/ppc64/lib/locks.c
	 * load lock_token and paca_index with a single lwz
	 * instruction.  They must travel together and be properly
	 * aligned.
	 */
	u16 lock_token;			/* Constant 0x8000, used in locks */
	u16 paca_index;			/* Logical processor number */

	u32 default_decr;		/* Default decrementer value */
	struct ItLpQueue *lpqueue_ptr;	/* LpQueue handled by this CPU */
	u64 kernel_toc;			/* Kernel TOC address */
	u64 stab_real;			/* Absolute address of segment table */
	u64 stab_addr;			/* Virtual address of segment table */
	void *emergency_sp;		/* pointer to emergency stack */
	u16 hw_cpu_id;			/* Physical processor number */
	u8 cpu_start;			/* At startup, processor spins until */
					/* this becomes non-zero. */

	/*
	 * Now, starting in cacheline 2, the exception save areas
	 */
	u64 exgen[8] __attribute__((aligned(0x80))); /* used for most interrupts/exceptions */
	u64 exmc[8];		/* used for machine checks */
	u64 exslb[8];		/* used for SLB/segment table misses
				 * on the linear mapping */
	u64 slb_r3;		/* spot to save R3 on SLB miss */
	mm_context_t context;
	u16 slb_cache[SLB_CACHE_ENTRIES];
	u16 slb_cache_ptr;

	/*
	 * then miscellaneous read-write fields
	 */
	struct task_struct *__current;	/* Pointer to current */
	u64 kstack;			/* Saved Kernel stack addr */
	u64 stab_rr;			/* stab/slb round-robin counter */
	u64 next_jiffy_update_tb;	/* TB value for next jiffy update */
	u64 saved_r1;			/* r1 save for RTAS calls */
	u64 saved_msr;			/* MSR saved here by enter_rtas */
	u32 lpevent_count;		/* lpevents processed  */
	u8 proc_enabled;		/* irq soft-enable flag */

	/* not yet used */
	u64 exdsi[8];		/* used for linear mapping hash table misses */

	/*
	 * iSeries structues which the hypervisor knows about - Not
	 * sure if these particularly need to be cacheline aligned.
	 * The lppaca is also used on POWER5 pSeries boxes.
	 */
	struct ItLpPaca lppaca __attribute__((aligned(0x80)));
	struct ItLpRegSave reg_save;

	/*
	 * iSeries profiling support
	 *
	 * FIXME: do we still want this, or can we ditch it in favour
	 * of oprofile?
	 */
	u32 *prof_buffer;		/* iSeries profiling buffer */
	u32 *prof_stext;		/* iSeries start of kernel text */
	u32 prof_multiplier;
	u32 prof_counter;
	u32 prof_shift;			/* iSeries shift for profile
					 * bucket size */
	u32 prof_len;			/* iSeries length of profile */
	u8 prof_enabled;		/* 1=iSeries profiling enabled */
};

#endif /* _PPC64_PACA_H */<|MERGE_RESOLUTION|>--- conflicted
+++ resolved
@@ -38,37 +38,12 @@
  * PACA but they do not need to be.
  */
 struct paca_struct {
-<<<<<<< HEAD
-/*=====================================================================================
- * CACHE_LINE_1 0x0000 - 0x007F
- *=====================================================================================
- */
-	struct ItLpPaca *xLpPacaPtr;	/* Pointer to LpPaca for PLIC		0x00 */
-	struct ItLpRegSave *xLpRegSavePtr; /* Pointer to LpRegSave for PLIC	0x08 */
-	u64 xCurrent;  		        /* Pointer to current			0x10 */
-	/* Note: the spinlock functions in arch/ppc64/lib/locks.c load lock_token and
-	   xPacaIndex with a single lwz instruction, using the constant offset 24.
-	   If you move either field, fix the spinlocks and rwlocks. */
-	u16 lock_token;			/* Constant 0x8000, used in spinlocks	0x18 */
-	u16 xPacaIndex;			/* Logical processor number		0x1A */
-	u32 default_decr;		/* Default decrementer value		0x1c */	
-	u64 xKsave;			/* Saved Kernel stack addr or zero	0x20 */
-	struct ItLpQueue *lpQueuePtr;	/* LpQueue handled by this processor    0x28 */
-	u64  xTOC;			/* Kernel TOC address			0x30 */
-	STAB xStab_data;		/* Segment table information		0x38,0x40,0x48 */
-	u8 *exception_sp;		/*                                      0x50 */
-	u8 xProcEnabled;		/*                                      0x58 */
-	u8 prof_enabled;		/* 1=iSeries profiling enabled          0x59 */
-	u16 xHwProcNum;			/* Physical processor number		0x5a */
-	u8 resv1[36];			/*					0x5c */
-=======
 	/*
 	 * Because hw_cpu_id, unlike other paca fields, is accessed
 	 * routinely from other CPUs (from the IRQ code), we stick to
 	 * read-only (after boot) fields in the first cacheline to
 	 * avoid cacheline bouncing.
 	 */
->>>>>>> 30e74fea
 
 	/*
 	 * MAGIC: These first two pointers can't be moved - they're
