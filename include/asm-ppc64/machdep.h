--- conflicted
+++ resolved
@@ -11,14 +11,10 @@
 
 #include <linux/config.h>
 #include <linux/seq_file.h>
-<<<<<<< HEAD
-#include <linux/dma-mapping.h>
-=======
 #include <linux/init.h>
 #include <linux/dma-mapping.h>
 
 #include <asm/setup.h>
->>>>>>> 30e74fea
 
 struct pt_regs;
 struct pci_bus;	
