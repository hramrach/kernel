/* SPDX-License-Identifier: GPL-2.0-only */
/*
 * Copyright (c) 2012, NVIDIA CORPORATION.  All rights reserved.
 */

#ifndef __SOC_TEGRA_FUSE_H__
#define __SOC_TEGRA_FUSE_H__

#define TEGRA20		0x20
#define TEGRA30		0x30
#define TEGRA114	0x35
#define TEGRA124	0x40
#define TEGRA132	0x13
#define TEGRA210	0x21
#define TEGRA186	0x18
#define TEGRA194	0x19
<<<<<<< HEAD
=======
#define TEGRA234	0x23
>>>>>>> 7d2a07b7

#define TEGRA_FUSE_SKU_CALIB_0	0xf0
#define TEGRA30_FUSE_SATA_CALIB	0x124
#define TEGRA_FUSE_USB_CALIB_EXT_0 0x250

#ifndef __ASSEMBLY__

u32 tegra_read_chipid(void);
u8 tegra_get_chip_id(void);
u8 tegra_get_platform(void);
bool tegra_is_silicon(void);

enum tegra_revision {
	TEGRA_REVISION_UNKNOWN = 0,
	TEGRA_REVISION_A01,
	TEGRA_REVISION_A02,
	TEGRA_REVISION_A03,
	TEGRA_REVISION_A03p,
	TEGRA_REVISION_A04,
	TEGRA_REVISION_MAX,
};

struct tegra_sku_info {
	int sku_id;
	int cpu_process_id;
	int cpu_speedo_id;
	int cpu_speedo_value;
	int cpu_iddq_value;
	int soc_process_id;
	int soc_speedo_id;
	int soc_speedo_value;
	int gpu_process_id;
	int gpu_speedo_id;
	int gpu_speedo_value;
	enum tegra_revision revision;
};

#ifdef CONFIG_ARCH_TEGRA
extern struct tegra_sku_info tegra_sku_info;
u32 tegra_read_straps(void);
u32 tegra_read_ram_code(void);
int tegra_fuse_readl(unsigned long offset, u32 *value);
#else
static struct tegra_sku_info tegra_sku_info __maybe_unused;

static inline u32 tegra_read_straps(void)
{
	return 0;
}

static inline u32 tegra_read_ram_code(void)
{
	return 0;
}

static inline int tegra_fuse_readl(unsigned long offset, u32 *value)
{
	return -ENODEV;
}
#endif

struct device *tegra_soc_device_register(void);

#endif /* __ASSEMBLY__ */

#endif /* __SOC_TEGRA_FUSE_H__ */<|MERGE_RESOLUTION|>--- conflicted
+++ resolved
@@ -14,10 +14,7 @@
 #define TEGRA210	0x21
 #define TEGRA186	0x18
 #define TEGRA194	0x19
-<<<<<<< HEAD
-=======
 #define TEGRA234	0x23
->>>>>>> 7d2a07b7
 
 #define TEGRA_FUSE_SKU_CALIB_0	0xf0
 #define TEGRA30_FUSE_SATA_CALIB	0x124
