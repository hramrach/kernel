/*
   BlueZ - Bluetooth protocol stack for Linux
   Copyright (C) 2000-2001 Qualcomm Incorporated
   Copyright (C) 2009-2010 Gustavo F. Padovan <gustavo@padovan.org>
   Copyright (C) 2010 Google Inc.

   Written 2000,2001 by Maxim Krasnyansky <maxk@qualcomm.com>

   This program is free software; you can redistribute it and/or modify
   it under the terms of the GNU General Public License version 2 as
   published by the Free Software Foundation;

   THE SOFTWARE IS PROVIDED "AS IS", WITHOUT WARRANTY OF ANY KIND, EXPRESS
   OR IMPLIED, INCLUDING BUT NOT LIMITED TO THE WARRANTIES OF MERCHANTABILITY,
   FITNESS FOR A PARTICULAR PURPOSE AND NONINFRINGEMENT OF THIRD PARTY RIGHTS.
   IN NO EVENT SHALL THE COPYRIGHT HOLDER(S) AND AUTHOR(S) BE LIABLE FOR ANY
   CLAIM, OR ANY SPECIAL INDIRECT OR CONSEQUENTIAL DAMAGES, OR ANY DAMAGES
   WHATSOEVER RESULTING FROM LOSS OF USE, DATA OR PROFITS, WHETHER IN AN
   ACTION OF CONTRACT, NEGLIGENCE OR OTHER TORTIOUS ACTION, ARISING OUT OF
   OR IN CONNECTION WITH THE USE OR PERFORMANCE OF THIS SOFTWARE.

   ALL LIABILITY, INCLUDING LIABILITY FOR INFRINGEMENT OF ANY PATENTS,
   COPYRIGHTS, TRADEMARKS OR OTHER RIGHTS, RELATING TO USE OF THIS
   SOFTWARE IS DISCLAIMED.
*/

#ifndef __L2CAP_H
#define __L2CAP_H

#include <asm/unaligned.h>
#include <linux/atomic.h>

/* L2CAP defaults */
#define L2CAP_DEFAULT_MTU		672
#define L2CAP_DEFAULT_MIN_MTU		48
#define L2CAP_DEFAULT_FLUSH_TO		0xFFFF
#define L2CAP_EFS_DEFAULT_FLUSH_TO	0xFFFFFFFF
#define L2CAP_DEFAULT_TX_WINDOW		63
#define L2CAP_DEFAULT_EXT_WINDOW	0x3FFF
#define L2CAP_DEFAULT_MAX_TX		3
#define L2CAP_DEFAULT_RETRANS_TO	2000    /* 2 seconds */
#define L2CAP_DEFAULT_MONITOR_TO	12000   /* 12 seconds */
#define L2CAP_DEFAULT_MAX_PDU_SIZE	1492    /* Sized for AMP packet */
#define L2CAP_DEFAULT_ACK_TO		200
#define L2CAP_DEFAULT_MAX_SDU_SIZE	0xFFFF
#define L2CAP_DEFAULT_SDU_ITIME		0xFFFFFFFF
#define L2CAP_DEFAULT_ACC_LAT		0xFFFFFFFF
#define L2CAP_BREDR_MAX_PAYLOAD		1019    /* 3-DH5 packet */
#define L2CAP_LE_MIN_MTU		23
#define L2CAP_ECRED_CONN_SCID_MAX	5

#define L2CAP_DISC_TIMEOUT		msecs_to_jiffies(100)
#define L2CAP_DISC_REJ_TIMEOUT		msecs_to_jiffies(5000)
#define L2CAP_ENC_TIMEOUT		msecs_to_jiffies(5000)
#define L2CAP_CONN_TIMEOUT		msecs_to_jiffies(40000)
#define L2CAP_INFO_TIMEOUT		msecs_to_jiffies(4000)
#define L2CAP_MOVE_TIMEOUT		msecs_to_jiffies(4000)
#define L2CAP_MOVE_ERTX_TIMEOUT		msecs_to_jiffies(60000)
#define L2CAP_WAIT_ACK_POLL_PERIOD	msecs_to_jiffies(200)
#define L2CAP_WAIT_ACK_TIMEOUT		msecs_to_jiffies(10000)

#define L2CAP_A2MP_DEFAULT_MTU		670

/* L2CAP socket address */
struct sockaddr_l2 {
	sa_family_t	l2_family;
	__le16		l2_psm;
	bdaddr_t	l2_bdaddr;
	__le16		l2_cid;
	__u8		l2_bdaddr_type;
};

/* L2CAP socket options */
#define L2CAP_OPTIONS	0x01
struct l2cap_options {
	__u16 omtu;
	__u16 imtu;
	__u16 flush_to;
	__u8  mode;
	__u8  fcs;
	__u8  max_tx;
	__u16 txwin_size;
};

#define L2CAP_CONNINFO	0x02
struct l2cap_conninfo {
	__u16 hci_handle;
	__u8  dev_class[3];
};

#define L2CAP_LM	0x03
#define L2CAP_LM_MASTER		0x0001
#define L2CAP_LM_AUTH		0x0002
#define L2CAP_LM_ENCRYPT	0x0004
#define L2CAP_LM_TRUSTED	0x0008
#define L2CAP_LM_RELIABLE	0x0010
#define L2CAP_LM_SECURE		0x0020
#define L2CAP_LM_FIPS		0x0040

/* L2CAP command codes */
#define L2CAP_COMMAND_REJ	0x01
#define L2CAP_CONN_REQ		0x02
#define L2CAP_CONN_RSP		0x03
#define L2CAP_CONF_REQ		0x04
#define L2CAP_CONF_RSP		0x05
#define L2CAP_DISCONN_REQ	0x06
#define L2CAP_DISCONN_RSP	0x07
#define L2CAP_ECHO_REQ		0x08
#define L2CAP_ECHO_RSP		0x09
#define L2CAP_INFO_REQ		0x0a
#define L2CAP_INFO_RSP		0x0b
#define L2CAP_CREATE_CHAN_REQ	0x0c
#define L2CAP_CREATE_CHAN_RSP	0x0d
#define L2CAP_MOVE_CHAN_REQ	0x0e
#define L2CAP_MOVE_CHAN_RSP	0x0f
#define L2CAP_MOVE_CHAN_CFM	0x10
#define L2CAP_MOVE_CHAN_CFM_RSP	0x11
#define L2CAP_CONN_PARAM_UPDATE_REQ	0x12
#define L2CAP_CONN_PARAM_UPDATE_RSP	0x13
#define L2CAP_LE_CONN_REQ	0x14
#define L2CAP_LE_CONN_RSP	0x15
#define L2CAP_LE_CREDITS	0x16
#define L2CAP_ECRED_CONN_REQ	0x17
#define L2CAP_ECRED_CONN_RSP	0x18
#define L2CAP_ECRED_RECONF_REQ	0x19
#define L2CAP_ECRED_RECONF_RSP	0x1a

/* L2CAP extended feature mask */
#define L2CAP_FEAT_FLOWCTL	0x00000001
#define L2CAP_FEAT_RETRANS	0x00000002
#define L2CAP_FEAT_BIDIR_QOS	0x00000004
#define L2CAP_FEAT_ERTM		0x00000008
#define L2CAP_FEAT_STREAMING	0x00000010
#define L2CAP_FEAT_FCS		0x00000020
#define L2CAP_FEAT_EXT_FLOW	0x00000040
#define L2CAP_FEAT_FIXED_CHAN	0x00000080
#define L2CAP_FEAT_EXT_WINDOW	0x00000100
#define L2CAP_FEAT_UCD		0x00000200

/* L2CAP checksum option */
#define L2CAP_FCS_NONE		0x00
#define L2CAP_FCS_CRC16		0x01

/* L2CAP fixed channels */
#define L2CAP_FC_SIG_BREDR	0x02
#define L2CAP_FC_CONNLESS	0x04
#define L2CAP_FC_A2MP		0x08
#define L2CAP_FC_ATT		0x10
#define L2CAP_FC_SIG_LE		0x20
#define L2CAP_FC_SMP_LE		0x40
#define L2CAP_FC_SMP_BREDR	0x80

/* L2CAP Control Field bit masks */
#define L2CAP_CTRL_SAR			0xC000
#define L2CAP_CTRL_REQSEQ		0x3F00
#define L2CAP_CTRL_TXSEQ		0x007E
#define L2CAP_CTRL_SUPERVISE		0x000C

#define L2CAP_CTRL_RETRANS		0x0080
#define L2CAP_CTRL_FINAL		0x0080
#define L2CAP_CTRL_POLL			0x0010
#define L2CAP_CTRL_FRAME_TYPE		0x0001 /* I- or S-Frame */

#define L2CAP_CTRL_TXSEQ_SHIFT		1
#define L2CAP_CTRL_SUPER_SHIFT		2
#define L2CAP_CTRL_POLL_SHIFT		4
#define L2CAP_CTRL_FINAL_SHIFT		7
#define L2CAP_CTRL_REQSEQ_SHIFT		8
#define L2CAP_CTRL_SAR_SHIFT		14

/* L2CAP Extended Control Field bit mask */
#define L2CAP_EXT_CTRL_TXSEQ		0xFFFC0000
#define L2CAP_EXT_CTRL_SAR		0x00030000
#define L2CAP_EXT_CTRL_SUPERVISE	0x00030000
#define L2CAP_EXT_CTRL_REQSEQ		0x0000FFFC

#define L2CAP_EXT_CTRL_POLL		0x00040000
#define L2CAP_EXT_CTRL_FINAL		0x00000002
#define L2CAP_EXT_CTRL_FRAME_TYPE	0x00000001 /* I- or S-Frame */

#define L2CAP_EXT_CTRL_FINAL_SHIFT	1
#define L2CAP_EXT_CTRL_REQSEQ_SHIFT	2
#define L2CAP_EXT_CTRL_SAR_SHIFT	16
#define L2CAP_EXT_CTRL_SUPER_SHIFT	16
#define L2CAP_EXT_CTRL_POLL_SHIFT	18
#define L2CAP_EXT_CTRL_TXSEQ_SHIFT	18

/* L2CAP Supervisory Function */
#define L2CAP_SUPER_RR		0x00
#define L2CAP_SUPER_REJ		0x01
#define L2CAP_SUPER_RNR		0x02
#define L2CAP_SUPER_SREJ	0x03

/* L2CAP Segmentation and Reassembly */
#define L2CAP_SAR_UNSEGMENTED	0x00
#define L2CAP_SAR_START		0x01
#define L2CAP_SAR_END		0x02
#define L2CAP_SAR_CONTINUE	0x03

/* L2CAP Command rej. reasons */
#define L2CAP_REJ_NOT_UNDERSTOOD	0x0000
#define L2CAP_REJ_MTU_EXCEEDED		0x0001
#define L2CAP_REJ_INVALID_CID		0x0002

/* L2CAP structures */
struct l2cap_hdr {
	__le16     len;
	__le16     cid;
} __packed;
#define L2CAP_LEN_SIZE		2
#define L2CAP_HDR_SIZE		4
#define L2CAP_ENH_HDR_SIZE	6
#define L2CAP_EXT_HDR_SIZE	8

#define L2CAP_FCS_SIZE		2
#define L2CAP_SDULEN_SIZE	2
#define L2CAP_PSMLEN_SIZE	2
#define L2CAP_ENH_CTRL_SIZE	2
#define L2CAP_EXT_CTRL_SIZE	4

struct l2cap_cmd_hdr {
	__u8       code;
	__u8       ident;
	__le16     len;
} __packed;
#define L2CAP_CMD_HDR_SIZE	4

struct l2cap_cmd_rej_unk {
	__le16     reason;
} __packed;

struct l2cap_cmd_rej_mtu {
	__le16     reason;
	__le16     max_mtu;
} __packed;

struct l2cap_cmd_rej_cid {
	__le16     reason;
	__le16     scid;
	__le16     dcid;
} __packed;

struct l2cap_conn_req {
	__le16     psm;
	__le16     scid;
} __packed;

struct l2cap_conn_rsp {
	__le16     dcid;
	__le16     scid;
	__le16     result;
	__le16     status;
} __packed;

/* protocol/service multiplexer (PSM) */
#define L2CAP_PSM_SDP		0x0001
#define L2CAP_PSM_RFCOMM	0x0003
#define L2CAP_PSM_3DSP		0x0021
#define L2CAP_PSM_IPSP		0x0023 /* 6LoWPAN */

#define L2CAP_PSM_DYN_START	0x1001
#define L2CAP_PSM_DYN_END	0xffff
#define L2CAP_PSM_AUTO_END	0x10ff
#define L2CAP_PSM_LE_DYN_START  0x0080
#define L2CAP_PSM_LE_DYN_END	0x00ff

/* channel identifier */
#define L2CAP_CID_SIGNALING	0x0001
#define L2CAP_CID_CONN_LESS	0x0002
#define L2CAP_CID_A2MP		0x0003
#define L2CAP_CID_ATT		0x0004
#define L2CAP_CID_LE_SIGNALING	0x0005
#define L2CAP_CID_SMP		0x0006
#define L2CAP_CID_SMP_BREDR	0x0007
#define L2CAP_CID_DYN_START	0x0040
#define L2CAP_CID_DYN_END	0xffff
#define L2CAP_CID_LE_DYN_END	0x007f

/* connect/create channel results */
#define L2CAP_CR_SUCCESS	0x0000
#define L2CAP_CR_PEND		0x0001
#define L2CAP_CR_BAD_PSM	0x0002
#define L2CAP_CR_SEC_BLOCK	0x0003
#define L2CAP_CR_NO_MEM		0x0004
#define L2CAP_CR_BAD_AMP	0x0005
#define L2CAP_CR_INVALID_SCID	0x0006
#define L2CAP_CR_SCID_IN_USE	0x0007

/* credit based connect results */
#define L2CAP_CR_LE_SUCCESS		0x0000
#define L2CAP_CR_LE_BAD_PSM		0x0002
#define L2CAP_CR_LE_NO_MEM		0x0004
#define L2CAP_CR_LE_AUTHENTICATION	0x0005
#define L2CAP_CR_LE_AUTHORIZATION	0x0006
#define L2CAP_CR_LE_BAD_KEY_SIZE	0x0007
#define L2CAP_CR_LE_ENCRYPTION		0x0008
#define L2CAP_CR_LE_INVALID_SCID	0x0009
#define L2CAP_CR_LE_SCID_IN_USE		0X000A
#define L2CAP_CR_LE_UNACCEPT_PARAMS	0X000B
#define L2CAP_CR_LE_INVALID_PARAMS	0X000C

/* connect/create channel status */
#define L2CAP_CS_NO_INFO	0x0000
#define L2CAP_CS_AUTHEN_PEND	0x0001
#define L2CAP_CS_AUTHOR_PEND	0x0002

struct l2cap_conf_req {
	__le16     dcid;
	__le16     flags;
	__u8       data[];
} __packed;

struct l2cap_conf_rsp {
	__le16     scid;
	__le16     flags;
	__le16     result;
	__u8       data[];
} __packed;

#define L2CAP_CONF_SUCCESS	0x0000
#define L2CAP_CONF_UNACCEPT	0x0001
#define L2CAP_CONF_REJECT	0x0002
#define L2CAP_CONF_UNKNOWN	0x0003
#define L2CAP_CONF_PENDING	0x0004
#define L2CAP_CONF_EFS_REJECT	0x0005

/* configuration req/rsp continuation flag */
#define L2CAP_CONF_FLAG_CONTINUATION	0x0001

struct l2cap_conf_opt {
	__u8       type;
	__u8       len;
	__u8       val[];
} __packed;
#define L2CAP_CONF_OPT_SIZE	2

#define L2CAP_CONF_HINT		0x80
#define L2CAP_CONF_MASK		0x7f

#define L2CAP_CONF_MTU		0x01
#define L2CAP_CONF_FLUSH_TO	0x02
#define L2CAP_CONF_QOS		0x03
#define L2CAP_CONF_RFC		0x04
#define L2CAP_CONF_FCS		0x05
#define L2CAP_CONF_EFS		0x06
#define L2CAP_CONF_EWS		0x07

#define L2CAP_CONF_MAX_SIZE	22

struct l2cap_conf_rfc {
	__u8       mode;
	__u8       txwin_size;
	__u8       max_transmit;
	__le16     retrans_timeout;
	__le16     monitor_timeout;
	__le16     max_pdu_size;
} __packed;

#define L2CAP_MODE_BASIC	0x00
#define L2CAP_MODE_RETRANS	0x01
#define L2CAP_MODE_FLOWCTL	0x02
#define L2CAP_MODE_ERTM		0x03
#define L2CAP_MODE_STREAMING	0x04

/* Unlike the above this one doesn't actually map to anything that would
 * ever be sent over the air. Therefore, use a value that's unlikely to
 * ever be used in the BR/EDR configuration phase.
 */
#define L2CAP_MODE_LE_FLOWCTL	0x80
#define L2CAP_MODE_EXT_FLOWCTL	0x81

struct l2cap_conf_efs {
	__u8	id;
	__u8	stype;
	__le16	msdu;
	__le32	sdu_itime;
	__le32	acc_lat;
	__le32	flush_to;
} __packed;

#define L2CAP_SERV_NOTRAFIC	0x00
#define L2CAP_SERV_BESTEFFORT	0x01
#define L2CAP_SERV_GUARANTEED	0x02

#define L2CAP_BESTEFFORT_ID	0x01

struct l2cap_disconn_req {
	__le16     dcid;
	__le16     scid;
} __packed;

struct l2cap_disconn_rsp {
	__le16     dcid;
	__le16     scid;
} __packed;

struct l2cap_info_req {
	__le16      type;
} __packed;

struct l2cap_info_rsp {
	__le16      type;
	__le16      result;
	__u8        data[];
} __packed;

struct l2cap_create_chan_req {
	__le16      psm;
	__le16      scid;
	__u8        amp_id;
} __packed;

struct l2cap_create_chan_rsp {
	__le16      dcid;
	__le16      scid;
	__le16      result;
	__le16      status;
} __packed;

struct l2cap_move_chan_req {
	__le16      icid;
	__u8        dest_amp_id;
} __packed;

struct l2cap_move_chan_rsp {
	__le16      icid;
	__le16      result;
} __packed;

#define L2CAP_MR_SUCCESS	0x0000
#define L2CAP_MR_PEND		0x0001
#define L2CAP_MR_BAD_ID		0x0002
#define L2CAP_MR_SAME_ID	0x0003
#define L2CAP_MR_NOT_SUPP	0x0004
#define L2CAP_MR_COLLISION	0x0005
#define L2CAP_MR_NOT_ALLOWED	0x0006

struct l2cap_move_chan_cfm {
	__le16      icid;
	__le16      result;
} __packed;

#define L2CAP_MC_CONFIRMED	0x0000
#define L2CAP_MC_UNCONFIRMED	0x0001

struct l2cap_move_chan_cfm_rsp {
	__le16      icid;
} __packed;

/* info type */
#define L2CAP_IT_CL_MTU		0x0001
#define L2CAP_IT_FEAT_MASK	0x0002
#define L2CAP_IT_FIXED_CHAN	0x0003

/* info result */
#define L2CAP_IR_SUCCESS	0x0000
#define L2CAP_IR_NOTSUPP	0x0001

struct l2cap_conn_param_update_req {
	__le16      min;
	__le16      max;
	__le16      latency;
	__le16      to_multiplier;
} __packed;

struct l2cap_conn_param_update_rsp {
	__le16      result;
} __packed;

/* Connection Parameters result */
#define L2CAP_CONN_PARAM_ACCEPTED	0x0000
#define L2CAP_CONN_PARAM_REJECTED	0x0001

struct l2cap_le_conn_req {
	__le16     psm;
	__le16     scid;
	__le16     mtu;
	__le16     mps;
	__le16     credits;
} __packed;

struct l2cap_le_conn_rsp {
	__le16     dcid;
	__le16     mtu;
	__le16     mps;
	__le16     credits;
	__le16     result;
} __packed;

struct l2cap_le_credits {
	__le16     cid;
	__le16     credits;
} __packed;

#define L2CAP_ECRED_MIN_MTU		64
#define L2CAP_ECRED_MIN_MPS		64
<<<<<<< HEAD
=======
#define L2CAP_ECRED_MAX_CID		5
>>>>>>> 7d2a07b7

struct l2cap_ecred_conn_req {
	__le16 psm;
	__le16 mtu;
	__le16 mps;
	__le16 credits;
	__le16 scid[];
} __packed;

struct l2cap_ecred_conn_rsp {
	__le16 mtu;
	__le16 mps;
	__le16 credits;
	__le16 result;
	__le16 dcid[];
};

struct l2cap_ecred_reconf_req {
	__le16 mtu;
	__le16 mps;
	__le16 scid[];
} __packed;

#define L2CAP_RECONF_SUCCESS		0x0000
#define L2CAP_RECONF_INVALID_MTU	0x0001
#define L2CAP_RECONF_INVALID_MPS	0x0002

struct l2cap_ecred_reconf_rsp {
	__le16 result;
} __packed;

/* ----- L2CAP channels and connections ----- */
struct l2cap_seq_list {
	__u16	head;
	__u16	tail;
	__u16	mask;
	__u16	*list;
};

#define L2CAP_SEQ_LIST_CLEAR	0xFFFF
#define L2CAP_SEQ_LIST_TAIL	0x8000

struct l2cap_chan {
	struct l2cap_conn	*conn;
	struct hci_conn		*hs_hcon;
	struct hci_chan		*hs_hchan;
	struct kref	kref;
	atomic_t	nesting;

	__u8		state;

	bdaddr_t	dst;
	__u8		dst_type;
	bdaddr_t	src;
	__u8		src_type;
	__le16		psm;
	__le16		sport;
	__u16		dcid;
	__u16		scid;

	__u16		imtu;
	__u16		omtu;
	__u16		flush_to;
	__u8		mode;
	__u8		chan_type;
	__u8		chan_policy;

	__u8		sec_level;

	__u8		ident;

	__u8		conf_req[64];
	__u8		conf_len;
	__u8		num_conf_req;
	__u8		num_conf_rsp;

	__u8		fcs;

	__u16		tx_win;
	__u16		tx_win_max;
	__u16		ack_win;
	__u8		max_tx;
	__u16		retrans_timeout;
	__u16		monitor_timeout;
	__u16		mps;

	__u16		tx_credits;
	__u16		rx_credits;

	__u8		tx_state;
	__u8		rx_state;

	unsigned long	conf_state;
	unsigned long	conn_state;
	unsigned long	flags;

	__u8		remote_amp_id;
	__u8		local_amp_id;
	__u8		move_id;
	__u8		move_state;
	__u8		move_role;

	__u16		next_tx_seq;
	__u16		expected_ack_seq;
	__u16		expected_tx_seq;
	__u16		buffer_seq;
	__u16		srej_save_reqseq;
	__u16		last_acked_seq;
	__u16		frames_sent;
	__u16		unacked_frames;
	__u8		retry_count;
	__u16		sdu_len;
	struct sk_buff	*sdu;
	struct sk_buff	*sdu_last_frag;

	__u16		remote_tx_win;
	__u8		remote_max_tx;
	__u16		remote_mps;

	__u8		local_id;
	__u8		local_stype;
	__u16		local_msdu;
	__u32		local_sdu_itime;
	__u32		local_acc_lat;
	__u32		local_flush_to;

	__u8		remote_id;
	__u8		remote_stype;
	__u16		remote_msdu;
	__u32		remote_sdu_itime;
	__u32		remote_acc_lat;
	__u32		remote_flush_to;

	struct delayed_work	chan_timer;
	struct delayed_work	retrans_timer;
	struct delayed_work	monitor_timer;
	struct delayed_work	ack_timer;

	struct sk_buff		*tx_send_head;
	struct sk_buff_head	tx_q;
	struct sk_buff_head	srej_q;
	struct l2cap_seq_list	srej_list;
	struct l2cap_seq_list	retrans_list;

	struct list_head	list;
	struct list_head	global_l;

	void			*data;
	const struct l2cap_ops	*ops;
	struct mutex		lock;
};

struct l2cap_ops {
	char			*name;

	struct l2cap_chan	*(*new_connection) (struct l2cap_chan *chan);
	int			(*recv) (struct l2cap_chan * chan,
					 struct sk_buff *skb);
	void			(*teardown) (struct l2cap_chan *chan, int err);
	void			(*close) (struct l2cap_chan *chan);
	void			(*state_change) (struct l2cap_chan *chan,
						 int state, int err);
	void			(*ready) (struct l2cap_chan *chan);
	void			(*defer) (struct l2cap_chan *chan);
	void			(*resume) (struct l2cap_chan *chan);
	void			(*suspend) (struct l2cap_chan *chan);
	void			(*set_shutdown) (struct l2cap_chan *chan);
	long			(*get_sndtimeo) (struct l2cap_chan *chan);
	struct pid		*(*get_peer_pid) (struct l2cap_chan *chan);
	struct sk_buff		*(*alloc_skb) (struct l2cap_chan *chan,
					       unsigned long hdr_len,
					       unsigned long len, int nb);
	int			(*filter) (struct l2cap_chan * chan,
					   struct sk_buff *skb);
};

struct l2cap_conn {
	struct hci_conn		*hcon;
	struct hci_chan		*hchan;

	unsigned int		mtu;

	__u32			feat_mask;
	__u8			remote_fixed_chan;
	__u8			local_fixed_chan;

	__u8			info_state;
	__u8			info_ident;

	struct delayed_work	info_timer;

	struct sk_buff		*rx_skb;
	__u32			rx_len;
	__u8			tx_ident;
	struct mutex		ident_lock;

	struct sk_buff_head	pending_rx;
	struct work_struct	pending_rx_work;

	struct work_struct	id_addr_update_work;

	__u8			disc_reason;

	struct l2cap_chan	*smp;

	struct list_head	chan_l;
	struct mutex		chan_lock;
	struct kref		ref;
	struct list_head	users;
};

struct l2cap_user {
	struct list_head list;
	int (*probe) (struct l2cap_conn *conn, struct l2cap_user *user);
	void (*remove) (struct l2cap_conn *conn, struct l2cap_user *user);
};

#define L2CAP_INFO_CL_MTU_REQ_SENT	0x01
#define L2CAP_INFO_FEAT_MASK_REQ_SENT	0x04
#define L2CAP_INFO_FEAT_MASK_REQ_DONE	0x08

#define L2CAP_CHAN_RAW			1
#define L2CAP_CHAN_CONN_LESS		2
#define L2CAP_CHAN_CONN_ORIENTED	3
#define L2CAP_CHAN_FIXED		4

/* ----- L2CAP socket info ----- */
#define l2cap_pi(sk) ((struct l2cap_pinfo *) sk)

struct l2cap_pinfo {
	struct bt_sock		bt;
	struct l2cap_chan	*chan;
	struct sk_buff		*rx_busy_skb;
};

enum {
	CONF_REQ_SENT,
	CONF_INPUT_DONE,
	CONF_OUTPUT_DONE,
	CONF_MTU_DONE,
	CONF_MODE_DONE,
	CONF_CONNECT_PEND,
	CONF_RECV_NO_FCS,
	CONF_STATE2_DEVICE,
	CONF_EWS_RECV,
	CONF_LOC_CONF_PEND,
	CONF_REM_CONF_PEND,
	CONF_NOT_COMPLETE,
};

#define L2CAP_CONF_MAX_CONF_REQ 2
#define L2CAP_CONF_MAX_CONF_RSP 2

enum {
	CONN_SREJ_SENT,
	CONN_WAIT_F,
	CONN_SREJ_ACT,
	CONN_SEND_PBIT,
	CONN_REMOTE_BUSY,
	CONN_LOCAL_BUSY,
	CONN_REJ_ACT,
	CONN_SEND_FBIT,
	CONN_RNR_SENT,
};

/* Definitions for flags in l2cap_chan */
enum {
	FLAG_ROLE_SWITCH,
	FLAG_FORCE_ACTIVE,
	FLAG_FORCE_RELIABLE,
	FLAG_FLUSHABLE,
	FLAG_EXT_CTRL,
	FLAG_EFS_ENABLE,
	FLAG_DEFER_SETUP,
	FLAG_LE_CONN_REQ_SENT,
	FLAG_ECRED_CONN_REQ_SENT,
	FLAG_PENDING_SECURITY,
	FLAG_HOLD_HCI_CONN,
};

/* Lock nesting levels for L2CAP channels. We need these because lockdep
 * otherwise considers all channels equal and will e.g. complain about a
 * connection oriented channel triggering SMP procedures or a listening
 * channel creating and locking a child channel.
 */
enum {
	L2CAP_NESTING_SMP,
	L2CAP_NESTING_NORMAL,
	L2CAP_NESTING_PARENT,
};

enum {
	L2CAP_TX_STATE_XMIT,
	L2CAP_TX_STATE_WAIT_F,
};

enum {
	L2CAP_RX_STATE_RECV,
	L2CAP_RX_STATE_SREJ_SENT,
	L2CAP_RX_STATE_MOVE,
	L2CAP_RX_STATE_WAIT_P,
	L2CAP_RX_STATE_WAIT_F,
};

enum {
	L2CAP_TXSEQ_EXPECTED,
	L2CAP_TXSEQ_EXPECTED_SREJ,
	L2CAP_TXSEQ_UNEXPECTED,
	L2CAP_TXSEQ_UNEXPECTED_SREJ,
	L2CAP_TXSEQ_DUPLICATE,
	L2CAP_TXSEQ_DUPLICATE_SREJ,
	L2CAP_TXSEQ_INVALID,
	L2CAP_TXSEQ_INVALID_IGNORE,
};

enum {
	L2CAP_EV_DATA_REQUEST,
	L2CAP_EV_LOCAL_BUSY_DETECTED,
	L2CAP_EV_LOCAL_BUSY_CLEAR,
	L2CAP_EV_RECV_REQSEQ_AND_FBIT,
	L2CAP_EV_RECV_FBIT,
	L2CAP_EV_RETRANS_TO,
	L2CAP_EV_MONITOR_TO,
	L2CAP_EV_EXPLICIT_POLL,
	L2CAP_EV_RECV_IFRAME,
	L2CAP_EV_RECV_RR,
	L2CAP_EV_RECV_REJ,
	L2CAP_EV_RECV_RNR,
	L2CAP_EV_RECV_SREJ,
	L2CAP_EV_RECV_FRAME,
};

enum {
	L2CAP_MOVE_ROLE_NONE,
	L2CAP_MOVE_ROLE_INITIATOR,
	L2CAP_MOVE_ROLE_RESPONDER,
};

enum {
	L2CAP_MOVE_STABLE,
	L2CAP_MOVE_WAIT_REQ,
	L2CAP_MOVE_WAIT_RSP,
	L2CAP_MOVE_WAIT_RSP_SUCCESS,
	L2CAP_MOVE_WAIT_CONFIRM,
	L2CAP_MOVE_WAIT_CONFIRM_RSP,
	L2CAP_MOVE_WAIT_LOGICAL_COMP,
	L2CAP_MOVE_WAIT_LOGICAL_CFM,
	L2CAP_MOVE_WAIT_LOCAL_BUSY,
	L2CAP_MOVE_WAIT_PREPARE,
};

void l2cap_chan_hold(struct l2cap_chan *c);
void l2cap_chan_put(struct l2cap_chan *c);

static inline void l2cap_chan_lock(struct l2cap_chan *chan)
{
	mutex_lock_nested(&chan->lock, atomic_read(&chan->nesting));
}

static inline void l2cap_chan_unlock(struct l2cap_chan *chan)
{
	mutex_unlock(&chan->lock);
}

static inline void l2cap_set_timer(struct l2cap_chan *chan,
				   struct delayed_work *work, long timeout)
{
	BT_DBG("chan %p state %s timeout %ld", chan,
	       state_to_string(chan->state), timeout);

	/* If delayed work cancelled do not hold(chan)
	   since it is already done with previous set_timer */
	if (!cancel_delayed_work(work))
		l2cap_chan_hold(chan);

	schedule_delayed_work(work, timeout);
}

static inline bool l2cap_clear_timer(struct l2cap_chan *chan,
				     struct delayed_work *work)
{
	bool ret;

	/* put(chan) if delayed work cancelled otherwise it
	   is done in delayed work function */
	ret = cancel_delayed_work(work);
	if (ret)
		l2cap_chan_put(chan);

	return ret;
}

#define __set_chan_timer(c, t) l2cap_set_timer(c, &c->chan_timer, (t))
#define __clear_chan_timer(c) l2cap_clear_timer(c, &c->chan_timer)
#define __clear_retrans_timer(c) l2cap_clear_timer(c, &c->retrans_timer)
#define __clear_monitor_timer(c) l2cap_clear_timer(c, &c->monitor_timer)
#define __set_ack_timer(c) l2cap_set_timer(c, &chan->ack_timer, \
		msecs_to_jiffies(L2CAP_DEFAULT_ACK_TO));
#define __clear_ack_timer(c) l2cap_clear_timer(c, &c->ack_timer)

static inline int __seq_offset(struct l2cap_chan *chan, __u16 seq1, __u16 seq2)
{
	if (seq1 >= seq2)
		return seq1 - seq2;
	else
		return chan->tx_win_max + 1 - seq2 + seq1;
}

static inline __u16 __next_seq(struct l2cap_chan *chan, __u16 seq)
{
	return (seq + 1) % (chan->tx_win_max + 1);
}

static inline struct l2cap_chan *l2cap_chan_no_new_connection(struct l2cap_chan *chan)
{
	return NULL;
}

static inline int l2cap_chan_no_recv(struct l2cap_chan *chan, struct sk_buff *skb)
{
	return -ENOSYS;
}

static inline struct sk_buff *l2cap_chan_no_alloc_skb(struct l2cap_chan *chan,
						      unsigned long hdr_len,
						      unsigned long len, int nb)
{
	return ERR_PTR(-ENOSYS);
}

static inline void l2cap_chan_no_teardown(struct l2cap_chan *chan, int err)
{
}

static inline void l2cap_chan_no_close(struct l2cap_chan *chan)
{
}

static inline void l2cap_chan_no_ready(struct l2cap_chan *chan)
{
}

static inline void l2cap_chan_no_state_change(struct l2cap_chan *chan,
					      int state, int err)
{
}

static inline void l2cap_chan_no_defer(struct l2cap_chan *chan)
{
}

static inline void l2cap_chan_no_suspend(struct l2cap_chan *chan)
{
}

static inline void l2cap_chan_no_resume(struct l2cap_chan *chan)
{
}

static inline void l2cap_chan_no_set_shutdown(struct l2cap_chan *chan)
{
}

static inline long l2cap_chan_no_get_sndtimeo(struct l2cap_chan *chan)
{
	return 0;
}

extern bool disable_ertm;
extern bool enable_ecred;

int l2cap_init_sockets(void);
void l2cap_cleanup_sockets(void);
bool l2cap_is_socket(struct socket *sock);

void __l2cap_le_connect_rsp_defer(struct l2cap_chan *chan);
void __l2cap_ecred_conn_rsp_defer(struct l2cap_chan *chan);
void __l2cap_connect_rsp_defer(struct l2cap_chan *chan);

int l2cap_add_psm(struct l2cap_chan *chan, bdaddr_t *src, __le16 psm);
int l2cap_add_scid(struct l2cap_chan *chan,  __u16 scid);

struct l2cap_chan *l2cap_chan_create(void);
void l2cap_chan_close(struct l2cap_chan *chan, int reason);
int l2cap_chan_connect(struct l2cap_chan *chan, __le16 psm, u16 cid,
		       bdaddr_t *dst, u8 dst_type);
int l2cap_chan_reconfigure(struct l2cap_chan *chan, __u16 mtu);
int l2cap_chan_send(struct l2cap_chan *chan, struct msghdr *msg, size_t len);
void l2cap_chan_busy(struct l2cap_chan *chan, int busy);
int l2cap_chan_check_security(struct l2cap_chan *chan, bool initiator);
void l2cap_chan_set_defaults(struct l2cap_chan *chan);
int l2cap_ertm_init(struct l2cap_chan *chan);
void l2cap_chan_add(struct l2cap_conn *conn, struct l2cap_chan *chan);
void __l2cap_chan_add(struct l2cap_conn *conn, struct l2cap_chan *chan);
typedef void (*l2cap_chan_func_t)(struct l2cap_chan *chan, void *data);
void l2cap_chan_list(struct l2cap_conn *conn, l2cap_chan_func_t func,
		     void *data);
void l2cap_chan_del(struct l2cap_chan *chan, int err);
void l2cap_send_conn_req(struct l2cap_chan *chan);
void l2cap_move_start(struct l2cap_chan *chan);
void l2cap_logical_cfm(struct l2cap_chan *chan, struct hci_chan *hchan,
		       u8 status);
void __l2cap_physical_cfm(struct l2cap_chan *chan, int result);

struct l2cap_conn *l2cap_conn_get(struct l2cap_conn *conn);
void l2cap_conn_put(struct l2cap_conn *conn);

int l2cap_register_user(struct l2cap_conn *conn, struct l2cap_user *user);
void l2cap_unregister_user(struct l2cap_conn *conn, struct l2cap_user *user);

#endif /* __L2CAP_H */<|MERGE_RESOLUTION|>--- conflicted
+++ resolved
@@ -494,10 +494,7 @@
 
 #define L2CAP_ECRED_MIN_MTU		64
 #define L2CAP_ECRED_MIN_MPS		64
-<<<<<<< HEAD
-=======
 #define L2CAP_ECRED_MAX_CID		5
->>>>>>> 7d2a07b7
 
 struct l2cap_ecred_conn_req {
 	__le16 psm;
