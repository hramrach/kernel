/*
 * Operations on the network namespace
 */
#ifndef __NET_NET_NAMESPACE_H
#define __NET_NET_NAMESPACE_H

#include <linux/atomic.h>
#include <linux/workqueue.h>
#include <linux/list.h>
#include <linux/sysctl.h>

#include <net/flow.h>
#include <net/netns/core.h>
#include <net/netns/mib.h>
#include <net/netns/unix.h>
#include <net/netns/packet.h>
#include <net/netns/ipv4.h>
#include <net/netns/ipv6.h>
#include <net/netns/ieee802154_6lowpan.h>
#include <net/netns/sctp.h>
#include <net/netns/dccp.h>
#include <net/netns/netfilter.h>
#include <net/netns/x_tables.h>
#if defined(CONFIG_NF_CONNTRACK) || defined(CONFIG_NF_CONNTRACK_MODULE)
#include <net/netns/conntrack.h>
#endif
#include <net/netns/nftables.h>
#include <net/netns/xfrm.h>
#include <net/netns/mpls.h>
#include <net/netns/can.h>
#include <linux/ns_common.h>
#include <linux/idr.h>
#include <linux/skbuff.h>

struct user_namespace;
struct proc_dir_entry;
struct net_device;
struct sock;
struct ctl_table_header;
struct net_generic;
struct uevent_sock;
struct netns_ipvs;


#define NETDEV_HASHBITS    8
#define NETDEV_HASHENTRIES (1 << NETDEV_HASHBITS)

struct net {
	atomic_t		passive;	/* To decided when the network
						 * namespace should be freed.
						 */
	atomic_t		count;		/* To decided when the network
						 *  namespace should be shut down.
						 */
	spinlock_t		rules_mod_lock;

	atomic64_t		cookie_gen;

	struct list_head	list;		/* list of network namespaces */
	struct list_head	cleanup_list;	/* namespaces on death row */
	struct list_head	exit_list;	/* Use only net_mutex */

	struct user_namespace   *user_ns;	/* Owning user namespace */
	struct ucounts		*ucounts;
	spinlock_t		nsid_lock;
	struct idr		netns_ids;

	struct ns_common	ns;

	struct proc_dir_entry 	*proc_net;
	struct proc_dir_entry 	*proc_net_stat;

#ifdef CONFIG_SYSCTL
	struct ctl_table_set	sysctls;
#endif

	struct sock 		*rtnl;			/* rtnetlink socket */
	struct sock		*genl_sock;

	struct uevent_sock	*uevent_sock;		/* uevent socket */

	struct list_head 	dev_base_head;
	struct hlist_head 	*dev_name_head;
	struct hlist_head	*dev_index_head;
	unsigned int		dev_base_seq;	/* protected by rtnl_mutex */
	int			ifindex;
	unsigned int		dev_unreg_count;

	/* core fib_rules */
	struct list_head	rules_ops;

	struct list_head	fib_notifier_ops;  /* protected by net_mutex */

	struct net_device       *loopback_dev;          /* The loopback */
	struct netns_core	core;
	struct netns_mib	mib;
	struct netns_packet	packet;
	struct netns_unix	unx;
	struct netns_ipv4	ipv4;
#if IS_ENABLED(CONFIG_IPV6)
	struct netns_ipv6	ipv6;
#endif
#if IS_ENABLED(CONFIG_IEEE802154_6LOWPAN)
	struct netns_ieee802154_lowpan	ieee802154_lowpan;
#endif
#if defined(CONFIG_IP_SCTP) || defined(CONFIG_IP_SCTP_MODULE)
	struct netns_sctp	sctp;
#endif
#if defined(CONFIG_IP_DCCP) || defined(CONFIG_IP_DCCP_MODULE)
	struct netns_dccp	dccp;
#endif
#ifdef CONFIG_NETFILTER
	struct netns_nf		nf;
	struct netns_xt		xt;
#if defined(CONFIG_NF_CONNTRACK) || defined(CONFIG_NF_CONNTRACK_MODULE)
	struct netns_ct		ct;
#endif
#if defined(CONFIG_NF_TABLES) || defined(CONFIG_NF_TABLES_MODULE)
	struct netns_nftables	nft;
#endif
#if IS_ENABLED(CONFIG_NF_DEFRAG_IPV6)
	struct netns_nf_frag	nf_frag;
	struct ctl_table_header *nf_frag_frags_hdr;
#endif
	struct sock		*nfnl;
	struct sock		*nfnl_stash;
#if IS_ENABLED(CONFIG_NETFILTER_NETLINK_ACCT)
	struct list_head        nfnl_acct_list;
#endif
#if IS_ENABLED(CONFIG_NF_CT_NETLINK_TIMEOUT)
	struct list_head	nfct_timeout_list;
#endif
#endif
#ifdef CONFIG_WEXT_CORE
	struct sk_buff_head	wext_nlevents;
#endif
	struct net_generic __rcu	*gen;

	/* Note : following structs are cache line aligned */
#ifdef CONFIG_XFRM
	struct netns_xfrm	xfrm;
#endif
#if IS_ENABLED(CONFIG_IP_VS)
	struct netns_ipvs	*ipvs;
#endif
#if IS_ENABLED(CONFIG_MPLS)
	struct netns_mpls	mpls;
#endif
#if IS_ENABLED(CONFIG_CAN)
	struct netns_can	can;
#endif
	struct sock		*diag_nlsk;
	atomic_t		fnhe_genid;
<<<<<<< HEAD
=======
#ifndef __GENKSYMS__
	struct {
		struct hlist_head head;
		spinlock_t	lock;
		u32		seq;
	} ip6addrlbl_table;
	struct uevent_sock	*uevent_sock;		/* uevent socket */
	int sysctl_tcp_min_snd_mss;
	u32			hash_mix;
	siphash_key_t		ip_id_key;
#endif
>>>>>>> b4bba2ed
};

#include <linux/seq_file_net.h>

/* Init's network namespace */
extern struct net init_net;

#ifdef CONFIG_NET_NS
struct net *copy_net_ns(unsigned long flags, struct user_namespace *user_ns,
			struct net *old_net);

#else /* CONFIG_NET_NS */
#include <linux/sched.h>
#include <linux/nsproxy.h>
static inline struct net *copy_net_ns(unsigned long flags,
	struct user_namespace *user_ns, struct net *old_net)
{
	if (flags & CLONE_NEWNET)
		return ERR_PTR(-EINVAL);
	return old_net;
}
#endif /* CONFIG_NET_NS */


extern struct list_head net_namespace_list;

struct net *get_net_ns_by_pid(pid_t pid);
struct net *get_net_ns_by_fd(int fd);

#ifdef CONFIG_SYSCTL
void ipx_register_sysctl(void);
void ipx_unregister_sysctl(void);
#else
#define ipx_register_sysctl()
#define ipx_unregister_sysctl()
#endif

#ifdef CONFIG_NET_NS
void __put_net(struct net *net);

static inline struct net *get_net(struct net *net)
{
	atomic_inc(&net->count);
	return net;
}

static inline struct net *maybe_get_net(struct net *net)
{
	/* Used when we know struct net exists but we
	 * aren't guaranteed a previous reference count
	 * exists.  If the reference count is zero this
	 * function fails and returns NULL.
	 */
	if (!atomic_inc_not_zero(&net->count))
		net = NULL;
	return net;
}

static inline void put_net(struct net *net)
{
	if (atomic_dec_and_test(&net->count))
		__put_net(net);
}

static inline
int net_eq(const struct net *net1, const struct net *net2)
{
	return net1 == net2;
}

static inline int check_net(const struct net *net)
{
	return atomic_read(&net->count) != 0;
}

void net_drop_ns(void *);

#else

static inline struct net *get_net(struct net *net)
{
	return net;
}

static inline void put_net(struct net *net)
{
}

static inline struct net *maybe_get_net(struct net *net)
{
	return net;
}

static inline
int net_eq(const struct net *net1, const struct net *net2)
{
	return 1;
}

static inline int check_net(const struct net *net)
{
	return 1;
}

#define net_drop_ns NULL
#endif


typedef struct {
#ifdef CONFIG_NET_NS
	struct net *net;
#endif
} possible_net_t;

static inline void write_pnet(possible_net_t *pnet, struct net *net)
{
#ifdef CONFIG_NET_NS
	pnet->net = net;
#endif
}

static inline struct net *read_pnet(const possible_net_t *pnet)
{
#ifdef CONFIG_NET_NS
	return pnet->net;
#else
	return &init_net;
#endif
}

#define for_each_net(VAR)				\
	list_for_each_entry(VAR, &net_namespace_list, list)

#define for_each_net_rcu(VAR)				\
	list_for_each_entry_rcu(VAR, &net_namespace_list, list)

#ifdef CONFIG_NET_NS
#define __net_init
#define __net_exit
#define __net_initdata
#define __net_initconst
#else
#define __net_init	__init
#define __net_exit	__ref
#define __net_initdata	__initdata
#define __net_initconst	__initconst
#endif

int peernet2id_alloc(struct net *net, struct net *peer);
int peernet2id(struct net *net, struct net *peer);
bool peernet_has_id(struct net *net, struct net *peer);
struct net *get_net_ns_by_id(struct net *net, int id);

struct pernet_operations {
	struct list_head list;
	int (*init)(struct net *net);
	void (*exit)(struct net *net);
	void (*exit_batch)(struct list_head *net_exit_list);
	unsigned int *id;
	size_t size;
};

/*
 * Use these carefully.  If you implement a network device and it
 * needs per network namespace operations use device pernet operations,
 * otherwise use pernet subsys operations.
 *
 * Network interfaces need to be removed from a dying netns _before_
 * subsys notifiers can be called, as most of the network code cleanup
 * (which is done from subsys notifiers) runs with the assumption that
 * dev_remove_pack has been called so no new packets will arrive during
 * and after the cleanup functions have been called.  dev_remove_pack
 * is not per namespace so instead the guarantee of no more packets
 * arriving in a network namespace is provided by ensuring that all
 * network devices and all sockets have left the network namespace
 * before the cleanup methods are called.
 *
 * For the longest time the ipv4 icmp code was registered as a pernet
 * device which caused kernel oops, and panics during network
 * namespace cleanup.   So please don't get this wrong.
 */
int register_pernet_subsys(struct pernet_operations *);
void unregister_pernet_subsys(struct pernet_operations *);
int register_pernet_device(struct pernet_operations *);
void unregister_pernet_device(struct pernet_operations *);

struct ctl_table;
struct ctl_table_header;

#ifdef CONFIG_SYSCTL
int net_sysctl_init(void);
struct ctl_table_header *register_net_sysctl(struct net *net, const char *path,
					     struct ctl_table *table);
void unregister_net_sysctl_table(struct ctl_table_header *header);
#else
static inline int net_sysctl_init(void) { return 0; }
static inline struct ctl_table_header *register_net_sysctl(struct net *net,
	const char *path, struct ctl_table *table)
{
	return NULL;
}
static inline void unregister_net_sysctl_table(struct ctl_table_header *header)
{
}
#endif

static inline int rt_genid_ipv4(struct net *net)
{
	return atomic_read(&net->ipv4.rt_genid);
}

static inline void rt_genid_bump_ipv4(struct net *net)
{
	atomic_inc(&net->ipv4.rt_genid);
}

extern void (*__fib6_flush_trees)(struct net *net);
static inline void rt_genid_bump_ipv6(struct net *net)
{
	if (__fib6_flush_trees)
		__fib6_flush_trees(net);
}

#if IS_ENABLED(CONFIG_IEEE802154_6LOWPAN)
static inline struct netns_ieee802154_lowpan *
net_ieee802154_lowpan(struct net *net)
{
	return &net->ieee802154_lowpan;
}
#endif

/* For callers who don't really care about whether it's IPv4 or IPv6 */
static inline void rt_genid_bump_all(struct net *net)
{
	rt_genid_bump_ipv4(net);
	rt_genid_bump_ipv6(net);
}

static inline int fnhe_genid(struct net *net)
{
	return atomic_read(&net->fnhe_genid);
}

static inline void fnhe_genid_bump(struct net *net)
{
	atomic_inc(&net->fnhe_genid);
}

#endif /* __NET_NET_NAMESPACE_H */<|MERGE_RESOLUTION|>--- conflicted
+++ resolved
@@ -54,6 +54,7 @@
 						 */
 	spinlock_t		rules_mod_lock;
 
+	u32			hash_mix;
 	atomic64_t		cookie_gen;
 
 	struct list_head	list;		/* list of network namespaces */
@@ -151,20 +152,6 @@
 #endif
 	struct sock		*diag_nlsk;
 	atomic_t		fnhe_genid;
-<<<<<<< HEAD
-=======
-#ifndef __GENKSYMS__
-	struct {
-		struct hlist_head head;
-		spinlock_t	lock;
-		u32		seq;
-	} ip6addrlbl_table;
-	struct uevent_sock	*uevent_sock;		/* uevent socket */
-	int sysctl_tcp_min_snd_mss;
-	u32			hash_mix;
-	siphash_key_t		ip_id_key;
-#endif
->>>>>>> b4bba2ed
 };
 
 #include <linux/seq_file_net.h>
