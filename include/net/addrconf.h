#ifndef _ADDRCONF_H
#define _ADDRCONF_H

#define MAX_RTR_SOLICITATIONS		3
#define RTR_SOLICITATION_INTERVAL	(4*HZ)

#define MIN_VALID_LIFETIME		(2*3600)	/* 2 hours */

#define TEMP_VALID_LIFETIME		(7*86400)
#define TEMP_PREFERRED_LIFETIME		(86400)
#define REGEN_MAX_RETRY			(3)
#define MAX_DESYNC_FACTOR		(600)

#define ADDR_CHECK_FREQUENCY		(120*HZ)

#define IPV6_MAX_ADDRESSES		16

#define ADDRCONF_TIMER_FUZZ_MINUS	(HZ > 50 ? HZ / 50 : 1)
#define ADDRCONF_TIMER_FUZZ		(HZ / 4)
#define ADDRCONF_TIMER_FUZZ_MAX		(HZ)

#include <linux/in.h>
#include <linux/in6.h>

struct prefix_info {
	__u8			type;
	__u8			length;
	__u8			prefix_len;

#if defined(__BIG_ENDIAN_BITFIELD)
	__u8			onlink : 1,
			 	autoconf : 1,
				reserved : 6;
#elif defined(__LITTLE_ENDIAN_BITFIELD)
	__u8			reserved : 6,
				autoconf : 1,
				onlink : 1;
#else
#error "Please fix <asm/byteorder.h>"
#endif
	__be32			valid;
	__be32			prefered;
	__be32			reserved2;

	struct in6_addr		prefix;
};


#include <linux/netdevice.h>
#include <net/if_inet6.h>
#include <net/ipv6.h>

#define IN6_ADDR_HSIZE_SHIFT	4
#define IN6_ADDR_HSIZE		(1 << IN6_ADDR_HSIZE_SHIFT)

int addrconf_init(void);
void addrconf_cleanup(void);

int addrconf_add_ifaddr(struct net *net, void __user *arg);
int addrconf_del_ifaddr(struct net *net, void __user *arg);
int addrconf_set_dstaddr(struct net *net, void __user *arg);

int ipv6_chk_addr(struct net *net, const struct in6_addr *addr,
		  const struct net_device *dev, int strict);

#if defined(CONFIG_IPV6_MIP6) || defined(CONFIG_IPV6_MIP6_MODULE)
int ipv6_chk_home_addr(struct net *net, const struct in6_addr *addr);
#endif

bool ipv6_chk_custom_prefix(const struct in6_addr *addr,
				   const unsigned int prefix_len,
				   struct net_device *dev);

<<<<<<< HEAD
extern int			ipv6_chk_prefix(const struct in6_addr *addr,
						struct net_device *dev);

extern struct inet6_ifaddr      *ipv6_get_ifaddr(struct net *net,
						 const struct in6_addr *addr,
						 struct net_device *dev,
						 int strict);

extern int			ipv6_dev_get_saddr(struct net *net,
					       const struct net_device *dev,
					       const struct in6_addr *daddr,
					       unsigned int srcprefs,
					       struct in6_addr *saddr);
extern int			__ipv6_get_lladdr(struct inet6_dev *idev,
						  struct in6_addr *addr,
						  unsigned char banned_flags);
extern int			ipv6_get_lladdr(struct net_device *dev,
						struct in6_addr *addr,
						unsigned char banned_flags);
extern int 			ipv6_rcv_saddr_equal(const struct sock *sk,
						    const struct sock *sk2);
extern void			addrconf_join_solict(struct net_device *dev,
					const struct in6_addr *addr);
extern void			addrconf_leave_solict(struct inet6_dev *idev,
					const struct in6_addr *addr);
=======
int ipv6_chk_prefix(const struct in6_addr *addr, struct net_device *dev);

struct inet6_ifaddr *ipv6_get_ifaddr(struct net *net,
				     const struct in6_addr *addr,
				     struct net_device *dev, int strict);

int ipv6_dev_get_saddr(struct net *net, const struct net_device *dev,
		       const struct in6_addr *daddr, unsigned int srcprefs,
		       struct in6_addr *saddr);
int __ipv6_get_lladdr(struct inet6_dev *idev, struct in6_addr *addr,
		      unsigned char banned_flags);
int ipv6_get_lladdr(struct net_device *dev, struct in6_addr *addr,
		    unsigned char banned_flags);
int ipv6_rcv_saddr_equal(const struct sock *sk, const struct sock *sk2);
void addrconf_join_solict(struct net_device *dev, const struct in6_addr *addr);
void addrconf_leave_solict(struct inet6_dev *idev, const struct in6_addr *addr);
>>>>>>> 10ab4096

static inline unsigned long addrconf_timeout_fixup(u32 timeout,
						   unsigned int unit)
{
	if (timeout == 0xffffffff)
		return ~0UL;

	/*
	 * Avoid arithmetic overflow.
	 * Assuming unit is constant and non-zero, this "if" statement
	 * will go away on 64bit archs.
	 */
	if (0xfffffffe > LONG_MAX / unit && timeout > LONG_MAX / unit)
		return LONG_MAX / unit;

	return timeout;
}

static inline int addrconf_finite_timeout(unsigned long timeout)
{
	return ~timeout;
}

/*
 *	IPv6 Address Label subsystem (addrlabel.c)
 */
int ipv6_addr_label_init(void);
void ipv6_addr_label_cleanup(void);
void ipv6_addr_label_rtnl_register(void);
u32 ipv6_addr_label(struct net *net, const struct in6_addr *addr,
		    int type, int ifindex);

/*
 *	multicast prototypes (mcast.c)
 */
int ipv6_sock_mc_join(struct sock *sk, int ifindex,
		      const struct in6_addr *addr);
int ipv6_sock_mc_drop(struct sock *sk, int ifindex,
		      const struct in6_addr *addr);
void ipv6_sock_mc_close(struct sock *sk);
bool inet6_mc_check(struct sock *sk, const struct in6_addr *mc_addr,
		    const struct in6_addr *src_addr);

int ipv6_dev_mc_inc(struct net_device *dev, const struct in6_addr *addr);
int __ipv6_dev_mc_dec(struct inet6_dev *idev, const struct in6_addr *addr);
int ipv6_dev_mc_dec(struct net_device *dev, const struct in6_addr *addr);
void ipv6_mc_up(struct inet6_dev *idev);
void ipv6_mc_down(struct inet6_dev *idev);
void ipv6_mc_unmap(struct inet6_dev *idev);
void ipv6_mc_remap(struct inet6_dev *idev);
void ipv6_mc_init_dev(struct inet6_dev *idev);
void ipv6_mc_destroy_dev(struct inet6_dev *idev);
void addrconf_dad_failure(struct inet6_ifaddr *ifp);

bool ipv6_chk_mcast_addr(struct net_device *dev, const struct in6_addr *group,
			 const struct in6_addr *src_addr);

void ipv6_mc_dad_complete(struct inet6_dev *idev);

/* A stub used by vxlan module. This is ugly, ideally these
 * symbols should be built into the core kernel.
 */
struct ipv6_stub {
	int (*ipv6_sock_mc_join)(struct sock *sk, int ifindex,
				 const struct in6_addr *addr);
	int (*ipv6_sock_mc_drop)(struct sock *sk, int ifindex,
				 const struct in6_addr *addr);
	int (*ipv6_dst_lookup)(struct sock *sk, struct dst_entry **dst,
				struct flowi6 *fl6);
	void (*udpv6_encap_enable)(void);
	void (*ndisc_send_na)(struct net_device *dev, struct neighbour *neigh,
			      const struct in6_addr *daddr,
			      const struct in6_addr *solicited_addr,
			      bool router, bool solicited, bool override, bool inc_opt);
	struct neigh_table *nd_tbl;
};
extern const struct ipv6_stub *ipv6_stub __read_mostly;

/*
 * identify MLD packets for MLD filter exceptions
 */
static inline bool ipv6_is_mld(struct sk_buff *skb, int nexthdr, int offset)
{
	struct icmp6hdr *hdr;

	if (nexthdr != IPPROTO_ICMPV6 ||
	    !pskb_network_may_pull(skb, offset + sizeof(struct icmp6hdr)))
		return false;

	hdr = (struct icmp6hdr *)(skb_network_header(skb) + offset);

	switch (hdr->icmp6_type) {
	case ICMPV6_MGM_QUERY:
	case ICMPV6_MGM_REPORT:
	case ICMPV6_MGM_REDUCTION:
	case ICMPV6_MLD2_REPORT:
		return true;
	default:
		break;
	}
	return false;
}

void addrconf_prefix_rcv(struct net_device *dev,
			 u8 *opt, int len, bool sllao);

/*
 *	anycast prototypes (anycast.c)
 */
int ipv6_sock_ac_join(struct sock *sk, int ifindex,
		      const struct in6_addr *addr);
int ipv6_sock_ac_drop(struct sock *sk, int ifindex,
		      const struct in6_addr *addr);
void ipv6_sock_ac_close(struct sock *sk);

int ipv6_dev_ac_inc(struct net_device *dev, const struct in6_addr *addr);
int __ipv6_dev_ac_dec(struct inet6_dev *idev, const struct in6_addr *addr);
bool ipv6_chk_acast_addr(struct net *net, struct net_device *dev,
				const struct in6_addr *addr);


/* Device notifier */
int register_inet6addr_notifier(struct notifier_block *nb);
int unregister_inet6addr_notifier(struct notifier_block *nb);
int inet6addr_notifier_call_chain(unsigned long val, void *v);

void inet6_netconf_notify_devconf(struct net *net, int type, int ifindex,
				  struct ipv6_devconf *devconf);

/**
 * __in6_dev_get - get inet6_dev pointer from netdevice
 * @dev: network device
 *
 * Caller must hold rcu_read_lock or RTNL, because this function
 * does not take a reference on the inet6_dev.
 */
static inline struct inet6_dev *__in6_dev_get(const struct net_device *dev)
{
	return rcu_dereference_rtnl(dev->ip6_ptr);
}

/**
 * in6_dev_get - get inet6_dev pointer from netdevice
 * @dev: network device
 *
 * This version can be used in any context, and takes a reference
 * on the inet6_dev. Callers must use in6_dev_put() later to
 * release this reference.
 */
static inline struct inet6_dev *in6_dev_get(const struct net_device *dev)
{
	struct inet6_dev *idev;

	rcu_read_lock();
	idev = rcu_dereference(dev->ip6_ptr);
	if (idev)
		atomic_inc(&idev->refcnt);
	rcu_read_unlock();
	return idev;
}

void in6_dev_finish_destroy(struct inet6_dev *idev);

static inline void in6_dev_put(struct inet6_dev *idev)
{
	if (atomic_dec_and_test(&idev->refcnt))
		in6_dev_finish_destroy(idev);
}

static inline void __in6_dev_put(struct inet6_dev *idev)
{
	atomic_dec(&idev->refcnt);
}

static inline void in6_dev_hold(struct inet6_dev *idev)
{
	atomic_inc(&idev->refcnt);
}

void inet6_ifa_finish_destroy(struct inet6_ifaddr *ifp);

static inline void in6_ifa_put(struct inet6_ifaddr *ifp)
{
	if (atomic_dec_and_test(&ifp->refcnt))
		inet6_ifa_finish_destroy(ifp);
}

static inline void __in6_ifa_put(struct inet6_ifaddr *ifp)
{
	atomic_dec(&ifp->refcnt);
}

static inline void in6_ifa_hold(struct inet6_ifaddr *ifp)
{
	atomic_inc(&ifp->refcnt);
}


/*
 *	compute link-local solicited-node multicast address
 */

static inline void addrconf_addr_solict_mult(const struct in6_addr *addr,
					     struct in6_addr *solicited)
{
	ipv6_addr_set(solicited,
		      htonl(0xFF020000), 0,
		      htonl(0x1),
		      htonl(0xFF000000) | addr->s6_addr32[3]);
}

static inline bool ipv6_addr_is_multicast(const struct in6_addr *addr)
{
	return (addr->s6_addr32[0] & htonl(0xFF000000)) == htonl(0xFF000000);
}

static inline bool ipv6_addr_is_ll_all_nodes(const struct in6_addr *addr)
{
#if defined(CONFIG_HAVE_EFFICIENT_UNALIGNED_ACCESS) && BITS_PER_LONG == 64
	__u64 *p = (__u64 *)addr;
	return ((p[0] ^ cpu_to_be64(0xff02000000000000UL)) | (p[1] ^ cpu_to_be64(1))) == 0UL;
#else
	return ((addr->s6_addr32[0] ^ htonl(0xff020000)) |
		addr->s6_addr32[1] | addr->s6_addr32[2] |
		(addr->s6_addr32[3] ^ htonl(0x00000001))) == 0;
#endif
}

static inline bool ipv6_addr_is_ll_all_routers(const struct in6_addr *addr)
{
#if defined(CONFIG_HAVE_EFFICIENT_UNALIGNED_ACCESS) && BITS_PER_LONG == 64
	__u64 *p = (__u64 *)addr;
	return ((p[0] ^ cpu_to_be64(0xff02000000000000UL)) | (p[1] ^ cpu_to_be64(2))) == 0UL;
#else
	return ((addr->s6_addr32[0] ^ htonl(0xff020000)) |
		addr->s6_addr32[1] | addr->s6_addr32[2] |
		(addr->s6_addr32[3] ^ htonl(0x00000002))) == 0;
#endif
}

static inline bool ipv6_addr_is_isatap(const struct in6_addr *addr)
{
	return (addr->s6_addr32[2] | htonl(0x02000000)) == htonl(0x02005EFE);
}

static inline bool ipv6_addr_is_solict_mult(const struct in6_addr *addr)
{
#if defined(CONFIG_HAVE_EFFICIENT_UNALIGNED_ACCESS) && BITS_PER_LONG == 64
	__u64 *p = (__u64 *)addr;
	return ((p[0] ^ cpu_to_be64(0xff02000000000000UL)) |
		((p[1] ^ cpu_to_be64(0x00000001ff000000UL)) &
		 cpu_to_be64(0xffffffffff000000UL))) == 0UL;
#else
	return ((addr->s6_addr32[0] ^ htonl(0xff020000)) |
		addr->s6_addr32[1] |
		(addr->s6_addr32[2] ^ htonl(0x00000001)) |
		(addr->s6_addr[12] ^ 0xff)) == 0;
#endif
}

#ifdef CONFIG_PROC_FS
int if6_proc_init(void);
void if6_proc_exit(void);
#endif

#endif<|MERGE_RESOLUTION|>--- conflicted
+++ resolved
@@ -71,33 +71,6 @@
 				   const unsigned int prefix_len,
 				   struct net_device *dev);
 
-<<<<<<< HEAD
-extern int			ipv6_chk_prefix(const struct in6_addr *addr,
-						struct net_device *dev);
-
-extern struct inet6_ifaddr      *ipv6_get_ifaddr(struct net *net,
-						 const struct in6_addr *addr,
-						 struct net_device *dev,
-						 int strict);
-
-extern int			ipv6_dev_get_saddr(struct net *net,
-					       const struct net_device *dev,
-					       const struct in6_addr *daddr,
-					       unsigned int srcprefs,
-					       struct in6_addr *saddr);
-extern int			__ipv6_get_lladdr(struct inet6_dev *idev,
-						  struct in6_addr *addr,
-						  unsigned char banned_flags);
-extern int			ipv6_get_lladdr(struct net_device *dev,
-						struct in6_addr *addr,
-						unsigned char banned_flags);
-extern int 			ipv6_rcv_saddr_equal(const struct sock *sk,
-						    const struct sock *sk2);
-extern void			addrconf_join_solict(struct net_device *dev,
-					const struct in6_addr *addr);
-extern void			addrconf_leave_solict(struct inet6_dev *idev,
-					const struct in6_addr *addr);
-=======
 int ipv6_chk_prefix(const struct in6_addr *addr, struct net_device *dev);
 
 struct inet6_ifaddr *ipv6_get_ifaddr(struct net *net,
@@ -114,7 +87,6 @@
 int ipv6_rcv_saddr_equal(const struct sock *sk, const struct sock *sk2);
 void addrconf_join_solict(struct net_device *dev, const struct in6_addr *addr);
 void addrconf_leave_solict(struct inet6_dev *idev, const struct in6_addr *addr);
->>>>>>> 10ab4096
 
 static inline unsigned long addrconf_timeout_fixup(u32 timeout,
 						   unsigned int unit)
