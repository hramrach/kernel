--- conflicted
+++ resolved
@@ -180,11 +180,7 @@
 static inline void page_pool_recycle_direct(struct page_pool *pool,
 					    struct page *page)
 {
-<<<<<<< HEAD
-	__page_pool_put_page(pool, page, true);
-=======
 	__page_pool_put_page(pool, page, -1, true);
->>>>>>> 0d3821eb
 }
 
 /* Disconnects a page (from a page_pool).  API users can have a need
