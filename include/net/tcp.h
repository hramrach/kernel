/*
 * INET		An implementation of the TCP/IP protocol suite for the LINUX
 *		operating system.  INET is implemented using the  BSD Socket
 *		interface as the means of communication with the user level.
 *
 *		Definitions for the TCP module.
 *
 * Version:	@(#)tcp.h	1.0.5	05/23/93
 *
 * Authors:	Ross Biro
 *		Fred N. van Kempen, <waltje@uWalt.NL.Mugnet.ORG>
 *
 *		This program is free software; you can redistribute it and/or
 *		modify it under the terms of the GNU General Public License
 *		as published by the Free Software Foundation; either version
 *		2 of the License, or (at your option) any later version.
 */
#ifndef _TCP_H
#define _TCP_H

#define FASTRETRANS_DEBUG 1

#include <linux/list.h>
#include <linux/tcp.h>
#include <linux/bug.h>
#include <linux/slab.h>
#include <linux/cache.h>
#include <linux/percpu.h>
#include <linux/skbuff.h>
#include <linux/cryptohash.h>
#include <linux/kref.h>
#include <linux/ktime.h>

#include <net/inet_connection_sock.h>
#include <net/inet_timewait_sock.h>
#include <net/inet_hashtables.h>
#include <net/checksum.h>
#include <net/request_sock.h>
#include <net/sock.h>
#include <net/snmp.h>
#include <net/ip.h>
#include <net/tcp_states.h>
#include <net/inet_ecn.h>
#include <net/dst.h>

#include <linux/seq_file.h>
#include <linux/memcontrol.h>

extern struct inet_hashinfo tcp_hashinfo;

extern struct percpu_counter tcp_orphan_count;
void tcp_time_wait(struct sock *sk, int state, int timeo);

#define MAX_TCP_HEADER	(128 + MAX_HEADER)
#define MAX_TCP_OPTION_SPACE 40
#define TCP_MIN_SND_MSS		48
#define TCP_MIN_GSO_SIZE	(TCP_MIN_SND_MSS - MAX_TCP_OPTION_SPACE)

/*
 * Never offer a window over 32767 without using window scaling. Some
 * poor stacks do signed 16bit maths!
 */
#define MAX_TCP_WINDOW		32767U

/* Minimal accepted MSS. It is (60+60+8) - (20+20). */
#define TCP_MIN_MSS		88U

/* The least MTU to use for probing */
#define TCP_BASE_MSS		1024

/* probing interval, default to 10 minutes as per RFC4821 */
#define TCP_PROBE_INTERVAL	600

/* Specify interval when tcp mtu probing will stop */
#define TCP_PROBE_THRESHOLD	8

/* After receiving this amount of duplicate ACKs fast retransmit starts. */
#define TCP_FASTRETRANS_THRESH 3

/* Maximal number of ACKs sent quickly to accelerate slow-start. */
#define TCP_MAX_QUICKACKS	16U

/* Maximal number of window scale according to RFC1323 */
#define TCP_MAX_WSCALE		14U

/* urg_data states */
#define TCP_URG_VALID	0x0100
#define TCP_URG_NOTYET	0x0200
#define TCP_URG_READ	0x0400

#define TCP_RETR1	3	/*
				 * This is how many retries it does before it
				 * tries to figure out if the gateway is
				 * down. Minimal RFC value is 3; it corresponds
				 * to ~3sec-8min depending on RTO.
				 */

#define TCP_RETR2	15	/*
				 * This should take at least
				 * 90 minutes to time out.
				 * RFC1122 says that the limit is 100 sec.
				 * 15 is ~13-30min depending on RTO.
				 */

#define TCP_SYN_RETRIES	 6	/* This is how many retries are done
				 * when active opening a connection.
				 * RFC1122 says the minimum retry MUST
				 * be at least 180secs.  Nevertheless
				 * this value is corresponding to
				 * 63secs of retransmission with the
				 * current initial RTO.
				 */

#define TCP_SYNACK_RETRIES 5	/* This is how may retries are done
				 * when passive opening a connection.
				 * This is corresponding to 31secs of
				 * retransmission with the current
				 * initial RTO.
				 */

#define TCP_TIMEWAIT_LEN (60*HZ) /* how long to wait to destroy TIME-WAIT
				  * state, about 60 seconds	*/
#define TCP_FIN_TIMEOUT	TCP_TIMEWAIT_LEN
                                 /* BSD style FIN_WAIT2 deadlock breaker.
				  * It used to be 3min, new value is 60sec,
				  * to combine FIN-WAIT-2 timeout with
				  * TIME-WAIT timer.
				  */

#define TCP_DELACK_MAX	((unsigned)(HZ/5))	/* maximal time to delay before sending an ACK */
#if HZ >= 100
#define TCP_DELACK_MIN	((unsigned)(HZ/25))	/* minimal time to delay before sending an ACK */
#define TCP_ATO_MIN	((unsigned)(HZ/25))
#else
#define TCP_DELACK_MIN	4U
#define TCP_ATO_MIN	4U
#endif
#define TCP_RTO_MAX	((unsigned)(120*HZ))
#define TCP_RTO_MIN	((unsigned)(HZ/5))
#define TCP_TIMEOUT_INIT ((unsigned)(1*HZ))	/* RFC6298 2.1 initial RTO value	*/
#define TCP_TIMEOUT_FALLBACK ((unsigned)(3*HZ))	/* RFC 1122 initial RTO value, now
						 * used as a fallback RTO for the
						 * initial data transmission if no
						 * valid RTT sample has been acquired,
						 * most likely due to retrans in 3WHS.
						 */

#define TCP_RESOURCE_PROBE_INTERVAL ((unsigned)(HZ/2U)) /* Maximal interval between probes
					                 * for local resources.
					                 */
#define TCP_REO_TIMEOUT_MIN	(2000) /* Min RACK reordering timeout in usec */

#define TCP_KEEPALIVE_TIME	(120*60*HZ)	/* two hours */
#define TCP_KEEPALIVE_PROBES	9		/* Max of 9 keepalive probes	*/
#define TCP_KEEPALIVE_INTVL	(75*HZ)

#define MAX_TCP_KEEPIDLE	32767
#define MAX_TCP_KEEPINTVL	32767
#define MAX_TCP_KEEPCNT		127
#define MAX_TCP_SYNCNT		127

#define TCP_SYNQ_INTERVAL	(HZ/5)	/* Period of SYNACK timer */

#define TCP_PAWS_24DAYS	(60 * 60 * 24 * 24)
#define TCP_PAWS_MSL	60		/* Per-host timestamps are invalidated
					 * after this time. It should be equal
					 * (or greater than) TCP_TIMEWAIT_LEN
					 * to provide reliability equal to one
					 * provided by timewait state.
					 */
#define TCP_PAWS_WINDOW	1		/* Replay window for per-host
					 * timestamps. It must be less than
					 * minimal timewait lifetime.
					 */
/*
 *	TCP option
 */

#define TCPOPT_NOP		1	/* Padding */
#define TCPOPT_EOL		0	/* End of options */
#define TCPOPT_MSS		2	/* Segment size negotiating */
#define TCPOPT_WINDOW		3	/* Window scaling */
#define TCPOPT_SACK_PERM        4       /* SACK Permitted */
#define TCPOPT_SACK             5       /* SACK Block */
#define TCPOPT_TIMESTAMP	8	/* Better RTT estimations/PAWS */
#define TCPOPT_MD5SIG		19	/* MD5 Signature (RFC2385) */
#define TCPOPT_FASTOPEN		34	/* Fast open (RFC7413) */
#define TCPOPT_EXP		254	/* Experimental */
/* Magic number to be after the option value for sharing TCP
 * experimental options. See draft-ietf-tcpm-experimental-options-00.txt
 */
#define TCPOPT_FASTOPEN_MAGIC	0xF989
#define TCPOPT_SMC_MAGIC	0xE2D4C3D9

/*
 *     TCP option lengths
 */

#define TCPOLEN_MSS            4
#define TCPOLEN_WINDOW         3
#define TCPOLEN_SACK_PERM      2
#define TCPOLEN_TIMESTAMP      10
#define TCPOLEN_MD5SIG         18
#define TCPOLEN_FASTOPEN_BASE  2
#define TCPOLEN_EXP_FASTOPEN_BASE  4
#define TCPOLEN_EXP_SMC_BASE   6

/* But this is what stacks really send out. */
#define TCPOLEN_TSTAMP_ALIGNED		12
#define TCPOLEN_WSCALE_ALIGNED		4
#define TCPOLEN_SACKPERM_ALIGNED	4
#define TCPOLEN_SACK_BASE		2
#define TCPOLEN_SACK_BASE_ALIGNED	4
#define TCPOLEN_SACK_PERBLOCK		8
#define TCPOLEN_MD5SIG_ALIGNED		20
#define TCPOLEN_MSS_ALIGNED		4
#define TCPOLEN_EXP_SMC_BASE_ALIGNED	8

/* Flags in tp->nonagle */
#define TCP_NAGLE_OFF		1	/* Nagle's algo is disabled */
#define TCP_NAGLE_CORK		2	/* Socket is corked	    */
#define TCP_NAGLE_PUSH		4	/* Cork is overridden for already queued data */

/* TCP thin-stream limits */
#define TCP_THIN_LINEAR_RETRIES 6       /* After 6 linear retries, do exp. backoff */

/* TCP initial congestion window as per rfc6928 */
#define TCP_INIT_CWND		10

/* Bit Flags for sysctl_tcp_fastopen */
#define	TFO_CLIENT_ENABLE	1
#define	TFO_SERVER_ENABLE	2
#define	TFO_CLIENT_NO_COOKIE	4	/* Data in SYN w/o cookie option */

/* Accept SYN data w/o any cookie option */
#define	TFO_SERVER_COOKIE_NOT_REQD	0x200

/* Force enable TFO on all listeners, i.e., not requiring the
 * TCP_FASTOPEN socket option.
 */
#define	TFO_SERVER_WO_SOCKOPT1	0x400


/* sysctl variables for tcp */
extern int sysctl_tcp_timestamps;
extern int sysctl_tcp_window_scaling;
extern int sysctl_tcp_sack;
extern int sysctl_tcp_fastopen;
extern int sysctl_tcp_retrans_collapse;
extern int sysctl_tcp_stdurg;
extern int sysctl_tcp_rfc1337;
extern int sysctl_tcp_abort_on_overflow;
extern int sysctl_tcp_max_orphans;
extern int sysctl_tcp_fack;
extern int sysctl_tcp_reordering;
extern int sysctl_tcp_max_reordering;
extern int sysctl_tcp_dsack;
extern long sysctl_tcp_mem[3];
extern int sysctl_tcp_wmem[3];
extern int sysctl_tcp_rmem[3];
extern int sysctl_tcp_app_win;
extern int sysctl_tcp_adv_win_scale;
extern int sysctl_tcp_frto;
extern int sysctl_tcp_nometrics_save;
extern int sysctl_tcp_moderate_rcvbuf;
extern int sysctl_tcp_tso_win_divisor;
extern int sysctl_tcp_workaround_signed_windows;
extern int sysctl_tcp_slow_start_after_idle;
extern int sysctl_tcp_thin_linear_timeouts;
extern int sysctl_tcp_thin_dupack;
extern int sysctl_tcp_early_retrans;
extern int sysctl_tcp_recovery;
#define TCP_RACK_LOSS_DETECTION  0x1 /* Use RACK to detect losses */

extern int sysctl_tcp_limit_output_bytes;
extern int sysctl_tcp_challenge_ack_limit;
extern int sysctl_tcp_min_tso_segs;
extern int sysctl_tcp_min_rtt_wlen;
extern int sysctl_tcp_autocorking;
extern int sysctl_tcp_invalid_ratelimit;
extern int sysctl_tcp_pacing_ss_ratio;
extern int sysctl_tcp_pacing_ca_ratio;

extern atomic_long_t tcp_memory_allocated;
extern struct percpu_counter tcp_sockets_allocated;
extern int tcp_memory_pressure;

/* optimized version of sk_under_memory_pressure() for TCP sockets */
static inline bool tcp_under_memory_pressure(const struct sock *sk)
{
	if (mem_cgroup_sockets_enabled && sk->sk_memcg &&
	    mem_cgroup_under_socket_pressure(sk->sk_memcg))
		return true;

	return tcp_memory_pressure;
}
/*
 * The next routines deal with comparing 32 bit unsigned ints
 * and worry about wraparound (automatic with unsigned arithmetic).
 */

static inline bool before(__u32 seq1, __u32 seq2)
{
        return (__s32)(seq1-seq2) < 0;
}
#define after(seq2, seq1) 	before(seq1, seq2)

/* is s2<=s1<=s3 ? */
static inline bool between(__u32 seq1, __u32 seq2, __u32 seq3)
{
	return seq3 - seq2 >= seq1 - seq2;
}

static inline bool tcp_out_of_memory(struct sock *sk)
{
	if (sk->sk_wmem_queued > SOCK_MIN_SNDBUF &&
	    sk_memory_allocated(sk) > sk_prot_mem_limits(sk, 2))
		return true;
	return false;
}

void sk_forced_mem_schedule(struct sock *sk, int size);

static inline bool tcp_too_many_orphans(struct sock *sk, int shift)
{
	struct percpu_counter *ocp = sk->sk_prot->orphan_count;
	int orphans = percpu_counter_read_positive(ocp);

	if (orphans << shift > sysctl_tcp_max_orphans) {
		orphans = percpu_counter_sum_positive(ocp);
		if (orphans << shift > sysctl_tcp_max_orphans)
			return true;
	}
	return false;
}

bool tcp_check_oom(struct sock *sk, int shift);


extern struct proto tcp_prot;

#define TCP_INC_STATS(net, field)	SNMP_INC_STATS((net)->mib.tcp_statistics, field)
#define __TCP_INC_STATS(net, field)	__SNMP_INC_STATS((net)->mib.tcp_statistics, field)
#define TCP_DEC_STATS(net, field)	SNMP_DEC_STATS((net)->mib.tcp_statistics, field)
#define TCP_ADD_STATS(net, field, val)	SNMP_ADD_STATS((net)->mib.tcp_statistics, field, val)

void tcp_tasklet_init(void);

void tcp_v4_err(struct sk_buff *skb, u32);

void tcp_shutdown(struct sock *sk, int how);

int tcp_v4_early_demux(struct sk_buff *skb);
int tcp_v4_rcv(struct sk_buff *skb);

int tcp_v4_tw_remember_stamp(struct inet_timewait_sock *tw);
int tcp_sendmsg(struct sock *sk, struct msghdr *msg, size_t size);
int tcp_sendpage(struct sock *sk, struct page *page, int offset, size_t size,
		 int flags);
void tcp_release_cb(struct sock *sk);
void tcp_wfree(struct sk_buff *skb);
void tcp_write_timer_handler(struct sock *sk);
void tcp_delack_timer_handler(struct sock *sk);
int tcp_ioctl(struct sock *sk, int cmd, unsigned long arg);
int tcp_rcv_state_process(struct sock *sk, struct sk_buff *skb);
void tcp_rcv_established(struct sock *sk, struct sk_buff *skb,
			 const struct tcphdr *th, unsigned int len);
void tcp_rcv_space_adjust(struct sock *sk);
int tcp_twsk_unique(struct sock *sk, struct sock *sktw, void *twp);
void tcp_twsk_destructor(struct sock *sk);
ssize_t tcp_splice_read(struct socket *sk, loff_t *ppos,
			struct pipe_inode_info *pipe, size_t len,
			unsigned int flags);

void tcp_enter_quickack_mode(struct sock *sk, unsigned int max_quickacks);
static inline void tcp_dec_quickack_mode(struct sock *sk,
					 const unsigned int pkts)
{
	struct inet_connection_sock *icsk = inet_csk(sk);

	if (icsk->icsk_ack.quick) {
		if (pkts >= icsk->icsk_ack.quick) {
			icsk->icsk_ack.quick = 0;
			/* Leaving quickack mode we deflate ATO. */
			icsk->icsk_ack.ato   = TCP_ATO_MIN;
		} else
			icsk->icsk_ack.quick -= pkts;
	}
}

#define	TCP_ECN_OK		1
#define	TCP_ECN_QUEUE_CWR	2
#define	TCP_ECN_DEMAND_CWR	4
#define	TCP_ECN_SEEN		8

enum tcp_tw_status {
	TCP_TW_SUCCESS = 0,
	TCP_TW_RST = 1,
	TCP_TW_ACK = 2,
	TCP_TW_SYN = 3
};


enum tcp_tw_status tcp_timewait_state_process(struct inet_timewait_sock *tw,
					      struct sk_buff *skb,
					      const struct tcphdr *th);
struct sock *tcp_check_req(struct sock *sk, struct sk_buff *skb,
			   struct request_sock *req, bool fastopen);
int tcp_child_process(struct sock *parent, struct sock *child,
		      struct sk_buff *skb);
void tcp_enter_loss(struct sock *sk);
void tcp_cwnd_reduction(struct sock *sk, int newly_acked_sacked, int flag);
void tcp_clear_retrans(struct tcp_sock *tp);
void tcp_update_metrics(struct sock *sk);
void tcp_init_metrics(struct sock *sk);
void tcp_metrics_init(void);
bool tcp_peer_is_proven(struct request_sock *req, struct dst_entry *dst);
void tcp_disable_fack(struct tcp_sock *tp);
void tcp_close(struct sock *sk, long timeout);
void tcp_init_sock(struct sock *sk);
unsigned int tcp_poll(struct file *file, struct socket *sock,
		      struct poll_table_struct *wait);
int tcp_getsockopt(struct sock *sk, int level, int optname,
		   char __user *optval, int __user *optlen);
int tcp_setsockopt(struct sock *sk, int level, int optname,
		   char __user *optval, unsigned int optlen);
int compat_tcp_getsockopt(struct sock *sk, int level, int optname,
			  char __user *optval, int __user *optlen);
int compat_tcp_setsockopt(struct sock *sk, int level, int optname,
			  char __user *optval, unsigned int optlen);
void tcp_set_keepalive(struct sock *sk, int val);
void tcp_syn_ack_timeout(const struct request_sock *req);
int tcp_recvmsg(struct sock *sk, struct msghdr *msg, size_t len, int nonblock,
		int flags, int *addr_len);
void tcp_parse_options(const struct net *net, const struct sk_buff *skb,
		       struct tcp_options_received *opt_rx,
		       int estab, struct tcp_fastopen_cookie *foc);
const u8 *tcp_parse_md5sig_option(const struct tcphdr *th);

/*
 *	TCP v4 functions exported for the inet6 API
 */

void tcp_v4_send_check(struct sock *sk, struct sk_buff *skb);
void tcp_v4_mtu_reduced(struct sock *sk);
void tcp_req_err(struct sock *sk, u32 seq, bool abort);
int tcp_v4_conn_request(struct sock *sk, struct sk_buff *skb);
struct sock *tcp_create_openreq_child(const struct sock *sk,
				      struct request_sock *req,
				      struct sk_buff *skb);
void tcp_ca_openreq_child(struct sock *sk, const struct dst_entry *dst);
struct sock *tcp_v4_syn_recv_sock(const struct sock *sk, struct sk_buff *skb,
				  struct request_sock *req,
				  struct dst_entry *dst,
				  struct request_sock *req_unhash,
				  bool *own_req);
int tcp_v4_do_rcv(struct sock *sk, struct sk_buff *skb);
int tcp_v4_connect(struct sock *sk, struct sockaddr *uaddr, int addr_len);
int tcp_connect(struct sock *sk);
enum tcp_synack_type {
	TCP_SYNACK_NORMAL,
	TCP_SYNACK_FASTOPEN,
	TCP_SYNACK_COOKIE,
};
struct sk_buff *tcp_make_synack(const struct sock *sk, struct dst_entry *dst,
				struct request_sock *req,
				struct tcp_fastopen_cookie *foc,
				enum tcp_synack_type synack_type);
int tcp_disconnect(struct sock *sk, int flags);

void tcp_finish_connect(struct sock *sk, struct sk_buff *skb);
int tcp_send_rcvq(struct sock *sk, struct msghdr *msg, size_t size);
void inet_sk_rx_dst_set(struct sock *sk, const struct sk_buff *skb);

/* From syncookies.c */
struct sock *tcp_get_cookie_sock(struct sock *sk, struct sk_buff *skb,
				 struct request_sock *req,
				 struct dst_entry *dst, u32 tsoff);
int __cookie_v4_check(const struct iphdr *iph, const struct tcphdr *th,
		      u32 cookie);
struct sock *cookie_v4_check(struct sock *sk, struct sk_buff *skb);
#ifdef CONFIG_SYN_COOKIES

/* Syncookies use a monotonic timer which increments every 60 seconds.
 * This counter is used both as a hash input and partially encoded into
 * the cookie value.  A cookie is only validated further if the delta
 * between the current counter value and the encoded one is less than this,
 * i.e. a sent cookie is valid only at most for 2*60 seconds (or less if
 * the counter advances immediately after a cookie is generated).
 */
#define MAX_SYNCOOKIE_AGE	2
#define TCP_SYNCOOKIE_PERIOD	(60 * HZ)
#define TCP_SYNCOOKIE_VALID	(MAX_SYNCOOKIE_AGE * TCP_SYNCOOKIE_PERIOD)

/* syncookies: remember time of last synqueue overflow
 * But do not dirty this field too often (once per second is enough)
 * It is racy as we do not hold a lock, but race is very minor.
 */
static inline void tcp_synq_overflow(const struct sock *sk)
{
	unsigned long last_overflow = tcp_sk(sk)->rx_opt.ts_recent_stamp;
	unsigned long now = jiffies;

	if (time_after(now, last_overflow + HZ))
		tcp_sk(sk)->rx_opt.ts_recent_stamp = now;
}

/* syncookies: no recent synqueue overflow on this listening socket? */
static inline bool tcp_synq_no_recent_overflow(const struct sock *sk)
{
	unsigned long last_overflow = tcp_sk(sk)->rx_opt.ts_recent_stamp;

	return time_after(jiffies, last_overflow + TCP_SYNCOOKIE_VALID);
}

static inline u32 tcp_cookie_time(void)
{
	u64 val = get_jiffies_64();

	do_div(val, TCP_SYNCOOKIE_PERIOD);
	return val;
}

u32 __cookie_v4_init_sequence(const struct iphdr *iph, const struct tcphdr *th,
			      u16 *mssp);
__u32 cookie_v4_init_sequence(const struct sk_buff *skb, __u16 *mss);
u64 cookie_init_timestamp(struct request_sock *req);
bool cookie_timestamp_decode(struct tcp_options_received *opt);
bool cookie_ecn_ok(const struct tcp_options_received *opt,
		   const struct net *net, const struct dst_entry *dst);

/* From net/ipv6/syncookies.c */
int __cookie_v6_check(const struct ipv6hdr *iph, const struct tcphdr *th,
		      u32 cookie);
struct sock *cookie_v6_check(struct sock *sk, struct sk_buff *skb);

u32 __cookie_v6_init_sequence(const struct ipv6hdr *iph,
			      const struct tcphdr *th, u16 *mssp);
__u32 cookie_v6_init_sequence(const struct sk_buff *skb, __u16 *mss);
#endif
/* tcp_output.c */

u32 tcp_tso_autosize(const struct sock *sk, unsigned int mss_now,
		     int min_tso_segs);
void __tcp_push_pending_frames(struct sock *sk, unsigned int cur_mss,
			       int nonagle);
int __tcp_retransmit_skb(struct sock *sk, struct sk_buff *skb, int segs);
int tcp_retransmit_skb(struct sock *sk, struct sk_buff *skb, int segs);
void tcp_retransmit_timer(struct sock *sk);
void tcp_xmit_retransmit_queue(struct sock *);
void tcp_simple_retransmit(struct sock *);
void tcp_enter_recovery(struct sock *sk, bool ece_ack);
int tcp_trim_head(struct sock *, struct sk_buff *, u32);
int tcp_fragment(struct sock *, struct sk_buff *, u32, unsigned int, gfp_t);

void tcp_send_probe0(struct sock *);
void tcp_send_partial(struct sock *);
int tcp_write_wakeup(struct sock *, int mib);
void tcp_send_fin(struct sock *sk);
void tcp_send_active_reset(struct sock *sk, gfp_t priority);
int tcp_send_synack(struct sock *);
void tcp_push_one(struct sock *, unsigned int mss_now);
void __tcp_send_ack(struct sock *sk, u32 rcv_nxt);
void tcp_send_ack(struct sock *sk);
void tcp_send_delayed_ack(struct sock *sk);
void tcp_send_loss_probe(struct sock *sk);
bool tcp_schedule_loss_probe(struct sock *sk, bool advancing_rto);
void tcp_skb_collapse_tstamp(struct sk_buff *skb,
			     const struct sk_buff *next_skb);

/* tcp_input.c */
void tcp_rearm_rto(struct sock *sk);
void tcp_synack_rtt_meas(struct sock *sk, struct request_sock *req);
void tcp_reset(struct sock *sk);
void tcp_skb_mark_lost_uncond_verify(struct tcp_sock *tp, struct sk_buff *skb);
void tcp_fin(struct sock *sk);

/* tcp_timer.c */
void tcp_init_xmit_timers(struct sock *);
static inline void tcp_clear_xmit_timers(struct sock *sk)
{
	hrtimer_cancel(&tcp_sk(sk)->pacing_timer);
	inet_csk_clear_xmit_timers(sk);
}

unsigned int tcp_sync_mss(struct sock *sk, u32 pmtu);
unsigned int tcp_current_mss(struct sock *sk);

/* Bound MSS / TSO packet size with the half of the window */
static inline int tcp_bound_to_half_wnd(struct tcp_sock *tp, int pktsize)
{
	int cutoff;

	/* When peer uses tiny windows, there is no use in packetizing
	 * to sub-MSS pieces for the sake of SWS or making sure there
	 * are enough packets in the pipe for fast recovery.
	 *
	 * On the other hand, for extremely large MSS devices, handling
	 * smaller than MSS windows in this way does make sense.
	 */
	if (tp->max_window > TCP_MSS_DEFAULT)
		cutoff = (tp->max_window >> 1);
	else
		cutoff = tp->max_window;

	if (cutoff && pktsize > cutoff)
		return max_t(int, cutoff, 68U - tp->tcp_header_len);
	else
		return pktsize;
}

/* tcp.c */
void tcp_get_info(struct sock *, struct tcp_info *);

/* Read 'sendfile()'-style from a TCP socket */
int tcp_read_sock(struct sock *sk, read_descriptor_t *desc,
		  sk_read_actor_t recv_actor);

void tcp_initialize_rcv_mss(struct sock *sk);

int tcp_mtu_to_mss(struct sock *sk, int pmtu);
int tcp_mss_to_mtu(struct sock *sk, int mss);
void tcp_mtup_init(struct sock *sk);
void tcp_init_buffer_space(struct sock *sk);

static inline void tcp_bound_rto(const struct sock *sk)
{
	if (inet_csk(sk)->icsk_rto > TCP_RTO_MAX)
		inet_csk(sk)->icsk_rto = TCP_RTO_MAX;
}

static inline u32 __tcp_set_rto(const struct tcp_sock *tp)
{
	return usecs_to_jiffies((tp->srtt_us >> 3) + tp->rttvar_us);
}

static inline void __tcp_fast_path_on(struct tcp_sock *tp, u32 snd_wnd)
{
	tp->pred_flags = htonl((tp->tcp_header_len << 26) |
			       ntohl(TCP_FLAG_ACK) |
			       snd_wnd);
}

static inline void tcp_fast_path_on(struct tcp_sock *tp)
{
	__tcp_fast_path_on(tp, tp->snd_wnd >> tp->rx_opt.snd_wscale);
}

static inline void tcp_fast_path_check(struct sock *sk)
{
	struct tcp_sock *tp = tcp_sk(sk);

	if (RB_EMPTY_ROOT(&tp->out_of_order_queue) &&
	    tp->rcv_wnd &&
	    atomic_read(&sk->sk_rmem_alloc) < sk->sk_rcvbuf &&
	    !tp->urg_data)
		tcp_fast_path_on(tp);
}

/* Compute the actual rto_min value */
static inline u32 tcp_rto_min(struct sock *sk)
{
	const struct dst_entry *dst = __sk_dst_get(sk);
	u32 rto_min = TCP_RTO_MIN;

	if (dst && dst_metric_locked(dst, RTAX_RTO_MIN))
		rto_min = dst_metric_rtt(dst, RTAX_RTO_MIN);
	return rto_min;
}

static inline u32 tcp_rto_min_us(struct sock *sk)
{
	return jiffies_to_usecs(tcp_rto_min(sk));
}

static inline bool tcp_ca_dst_locked(const struct dst_entry *dst)
{
	return dst_metric_locked(dst, RTAX_CC_ALGO);
}

/* Minimum RTT in usec. ~0 means not available. */
static inline u32 tcp_min_rtt(const struct tcp_sock *tp)
{
	return minmax_get(&tp->rtt_min);
}

/* Compute the actual receive window we are currently advertising.
 * Rcv_nxt can be after the window if our peer push more data
 * than the offered window.
 */
static inline u32 tcp_receive_window(const struct tcp_sock *tp)
{
	s32 win = tp->rcv_wup + tp->rcv_wnd - tp->rcv_nxt;

	if (win < 0)
		win = 0;
	return (u32) win;
}

/* Choose a new window, without checks for shrinking, and without
 * scaling applied to the result.  The caller does these things
 * if necessary.  This is a "raw" window selection.
 */
u32 __tcp_select_window(struct sock *sk);

void tcp_send_window_probe(struct sock *sk);

/* TCP uses 32bit jiffies to save some space.
 * Note that this is different from tcp_time_stamp, which
 * historically has been the same until linux-4.13.
 */
#define tcp_jiffies32 ((u32)jiffies)

/*
 * Deliver a 32bit value for TCP timestamp option (RFC 7323)
 * It is no longer tied to jiffies, but to 1 ms clock.
 * Note: double check if you want to use tcp_jiffies32 instead of this.
 */
#define TCP_TS_HZ	1000

static inline u64 tcp_clock_ns(void)
{
	return local_clock();
}

static inline u64 tcp_clock_us(void)
{
	return div_u64(tcp_clock_ns(), NSEC_PER_USEC);
}

/* This should only be used in contexts where tp->tcp_mstamp is up to date */
static inline u32 tcp_time_stamp(const struct tcp_sock *tp)
{
	return div_u64(tp->tcp_mstamp, USEC_PER_SEC / TCP_TS_HZ);
}

/* Could use tcp_clock_us() / 1000, but this version uses a single divide */
static inline u32 tcp_time_stamp_raw(void)
{
	return div_u64(tcp_clock_ns(), NSEC_PER_SEC / TCP_TS_HZ);
}


/* Refresh 1us clock of a TCP socket,
 * ensuring monotically increasing values.
 */
static inline void tcp_mstamp_refresh(struct tcp_sock *tp)
{
	u64 val = tcp_clock_us();

	if (val > tp->tcp_mstamp)
		tp->tcp_mstamp = val;
}

static inline u32 tcp_stamp_us_delta(u64 t1, u64 t0)
{
	return max_t(s64, t1 - t0, 0);
}

static inline u32 tcp_skb_timestamp(const struct sk_buff *skb)
{
	return div_u64(skb->skb_mstamp, USEC_PER_SEC / TCP_TS_HZ);
}


#define tcp_flag_byte(th) (((u_int8_t *)th)[13])

#define TCPHDR_FIN 0x01
#define TCPHDR_SYN 0x02
#define TCPHDR_RST 0x04
#define TCPHDR_PSH 0x08
#define TCPHDR_ACK 0x10
#define TCPHDR_URG 0x20
#define TCPHDR_ECE 0x40
#define TCPHDR_CWR 0x80

#define TCPHDR_SYN_ECN	(TCPHDR_SYN | TCPHDR_ECE | TCPHDR_CWR)

/* This is what the send packet queuing engine uses to pass
 * TCP per-packet control information to the transmission code.
 * We also store the host-order sequence numbers in here too.
 * This is 44 bytes if IPV6 is enabled.
 * If this grows please adjust skbuff.h:skbuff->cb[xxx] size appropriately.
 */
struct tcp_skb_cb {
	__u32		seq;		/* Starting sequence number	*/
	__u32		end_seq;	/* SEQ + FIN + SYN + datalen	*/
	union {
		/* Note : tcp_tw_isn is used in input path only
		 *	  (isn chosen by tcp_timewait_state_process())
		 *
		 * 	  tcp_gso_segs/size are used in write queue only,
		 *	  cf tcp_skb_pcount()/tcp_skb_mss()
		 */
		__u32		tcp_tw_isn;
		struct {
			u16	tcp_gso_segs;
			u16	tcp_gso_size;
		};
	};
	__u8		tcp_flags;	/* TCP header flags. (tcp[13])	*/

	__u8		sacked;		/* State flags for SACK/FACK.	*/
#define TCPCB_SACKED_ACKED	0x01	/* SKB ACK'd by a SACK block	*/
#define TCPCB_SACKED_RETRANS	0x02	/* SKB retransmitted		*/
#define TCPCB_LOST		0x04	/* SKB is lost			*/
#define TCPCB_TAGBITS		0x07	/* All tag bits			*/
#define TCPCB_REPAIRED		0x10	/* SKB repaired (no skb_mstamp)	*/
#define TCPCB_EVER_RETRANS	0x80	/* Ever retransmitted frame	*/
#define TCPCB_RETRANS		(TCPCB_SACKED_RETRANS|TCPCB_EVER_RETRANS| \
				TCPCB_REPAIRED)

	__u8		ip_dsfield;	/* IPv4 tos or IPv6 dsfield	*/
	__u8		txstamp_ack:1,	/* Record TX timestamp for ack? */
			eor:1,		/* Is skb MSG_EOR marked? */
			unused:6;
	__u32		ack_seq;	/* Sequence number ACK'd	*/
	union {
		struct {
			/* There is space for up to 24 bytes */
			__u32 in_flight:30,/* Bytes in flight at transmit */
			      is_app_limited:1, /* cwnd not fully used? */
			      unused:1;
			/* pkts S/ACKed so far upon tx of skb, incl retrans: */
			__u32 delivered;
			/* start of send pipeline phase */
			u64 first_tx_mstamp;
			/* when we reached the "delivered" count */
			u64 delivered_mstamp;
		} tx;   /* only used for outgoing skbs */
		union {
			struct inet_skb_parm	h4;
#if IS_ENABLED(CONFIG_IPV6)
			struct inet6_skb_parm	h6;
#endif
		} header;	/* For incoming skbs */
	};
};

#define TCP_SKB_CB(__skb)	((struct tcp_skb_cb *)&((__skb)->cb[0]))


#if IS_ENABLED(CONFIG_IPV6)
/* This is the variant of inet6_iif() that must be used by TCP,
 * as TCP moves IP6CB into a different location in skb->cb[]
 */
static inline int tcp_v6_iif(const struct sk_buff *skb)
{
	bool l3_slave = ipv6_l3mdev_skb(TCP_SKB_CB(skb)->header.h6.flags);

	return l3_slave ? skb->skb_iif : TCP_SKB_CB(skb)->header.h6.iif;
}
#endif

static inline bool inet_exact_dif_match(struct net *net, struct sk_buff *skb)
{
#if IS_ENABLED(CONFIG_NET_L3_MASTER_DEV)
	if (!net->ipv4.sysctl_tcp_l3mdev_accept &&
	    skb && ipv4_l3mdev_skb(IPCB(skb)->flags))
		return true;
#endif
	return false;
}

/* Due to TSO, an SKB can be composed of multiple actual
 * packets.  To keep these tracked properly, we use this.
 */
static inline int tcp_skb_pcount(const struct sk_buff *skb)
{
	return TCP_SKB_CB(skb)->tcp_gso_segs;
}

static inline void tcp_skb_pcount_set(struct sk_buff *skb, int segs)
{
	TCP_SKB_CB(skb)->tcp_gso_segs = segs;
}

static inline void tcp_skb_pcount_add(struct sk_buff *skb, int segs)
{
	TCP_SKB_CB(skb)->tcp_gso_segs += segs;
}

/* This is valid iff skb is in write queue and tcp_skb_pcount() > 1. */
static inline int tcp_skb_mss(const struct sk_buff *skb)
{
	return TCP_SKB_CB(skb)->tcp_gso_size;
}

static inline bool tcp_skb_can_collapse_to(const struct sk_buff *skb)
{
	return likely(!TCP_SKB_CB(skb)->eor);
}

/* Events passed to congestion control interface */
enum tcp_ca_event {
	CA_EVENT_TX_START,	/* first transmit when no packets in flight */
	CA_EVENT_CWND_RESTART,	/* congestion window restart */
	CA_EVENT_COMPLETE_CWR,	/* end of congestion recovery */
	CA_EVENT_LOSS,		/* loss timeout */
	CA_EVENT_ECN_NO_CE,	/* ECT set, but not CE marked */
	CA_EVENT_ECN_IS_CE,	/* received CE marked IP packet */
	CA_EVENT_DELAYED_ACK,	/* Delayed ack is sent */
	CA_EVENT_NON_DELAYED_ACK,
};

/* Information about inbound ACK, passed to cong_ops->in_ack_event() */
enum tcp_ca_ack_event_flags {
	CA_ACK_SLOWPATH		= (1 << 0),	/* In slow path processing */
	CA_ACK_WIN_UPDATE	= (1 << 1),	/* ACK updated window */
	CA_ACK_ECE		= (1 << 2),	/* ECE bit is set on ack */
};

/*
 * Interface for adding new TCP congestion control handlers
 */
#define TCP_CA_NAME_MAX	16
#define TCP_CA_MAX	128
#define TCP_CA_BUF_MAX	(TCP_CA_NAME_MAX*TCP_CA_MAX)

#define TCP_CA_UNSPEC	0

/* Algorithm can be set on socket without CAP_NET_ADMIN privileges */
#define TCP_CONG_NON_RESTRICTED 0x1
/* Requires ECN/ECT set on all packets */
#define TCP_CONG_NEEDS_ECN	0x2

union tcp_cc_info;

struct ack_sample {
	u32 pkts_acked;
	s32 rtt_us;
	u32 in_flight;
};

/* A rate sample measures the number of (original/retransmitted) data
 * packets delivered "delivered" over an interval of time "interval_us".
 * The tcp_rate.c code fills in the rate sample, and congestion
 * control modules that define a cong_control function to run at the end
 * of ACK processing can optionally chose to consult this sample when
 * setting cwnd and pacing rate.
 * A sample is invalid if "delivered" or "interval_us" is negative.
 */
struct rate_sample {
	u64  prior_mstamp; /* starting timestamp for interval */
	u32  prior_delivered;	/* tp->delivered at "prior_mstamp" */
	s32  delivered;		/* number of packets delivered over interval */
	long interval_us;	/* time for tp->delivered to incr "delivered" */
	long rtt_us;		/* RTT of last (S)ACKed packet (or -1) */
	int  losses;		/* number of packets marked lost upon ACK */
	u32  acked_sacked;	/* number of packets newly (S)ACKed upon ACK */
	u32  prior_in_flight;	/* in flight before this ACK */
	bool is_app_limited;	/* is sample from packet with bubble in pipe? */
	bool is_retrans;	/* is sample from retransmission? */
};

struct tcp_congestion_ops {
	struct list_head	list;
	u32 key;
	u32 flags;

	/* initialize private data (optional) */
	void (*init)(struct sock *sk);
	/* cleanup private data  (optional) */
	void (*release)(struct sock *sk);

	/* return slow start threshold (required) */
	u32 (*ssthresh)(struct sock *sk);
	/* do new cwnd calculation (required) */
	void (*cong_avoid)(struct sock *sk, u32 ack, u32 acked);
	/* call before changing ca_state (optional) */
	void (*set_state)(struct sock *sk, u8 new_state);
	/* call when cwnd event occurs (optional) */
	void (*cwnd_event)(struct sock *sk, enum tcp_ca_event ev);
	/* call when ack arrives (optional) */
	void (*in_ack_event)(struct sock *sk, u32 flags);
	/* new value of cwnd after loss (required) */
	u32  (*undo_cwnd)(struct sock *sk);
	/* hook for packet ack accounting (optional) */
	void (*pkts_acked)(struct sock *sk, const struct ack_sample *sample);
	/* suggest number of segments for each skb to transmit (optional) */
	u32 (*tso_segs_goal)(struct sock *sk);
	/* returns the multiplier used in tcp_sndbuf_expand (optional) */
	u32 (*sndbuf_expand)(struct sock *sk);
	/* call when packets are delivered to update cwnd and pacing rate,
	 * after all the ca_state processing. (optional)
	 */
	void (*cong_control)(struct sock *sk, const struct rate_sample *rs);
	/* get info for inet_diag (optional) */
	size_t (*get_info)(struct sock *sk, u32 ext, int *attr,
			   union tcp_cc_info *info);

	char 		name[TCP_CA_NAME_MAX];
	struct module 	*owner;
};

int tcp_register_congestion_control(struct tcp_congestion_ops *type);
void tcp_unregister_congestion_control(struct tcp_congestion_ops *type);

void tcp_assign_congestion_control(struct sock *sk);
void tcp_init_congestion_control(struct sock *sk);
void tcp_cleanup_congestion_control(struct sock *sk);
int tcp_set_default_congestion_control(const char *name);
void tcp_get_default_congestion_control(char *name);
void tcp_get_available_congestion_control(char *buf, size_t len);
void tcp_get_allowed_congestion_control(char *buf, size_t len);
int tcp_set_allowed_congestion_control(char *allowed);
int tcp_set_congestion_control(struct sock *sk, const char *name);
u32 tcp_slow_start(struct tcp_sock *tp, u32 acked);
void tcp_cong_avoid_ai(struct tcp_sock *tp, u32 w, u32 acked);

u32 tcp_reno_ssthresh(struct sock *sk);
u32 tcp_reno_undo_cwnd(struct sock *sk);
void tcp_reno_cong_avoid(struct sock *sk, u32 ack, u32 acked);
extern struct tcp_congestion_ops tcp_reno;

struct tcp_congestion_ops *tcp_ca_find_key(u32 key);
u32 tcp_ca_get_key_by_name(const char *name, bool *ecn_ca);
#ifdef CONFIG_INET
char *tcp_ca_get_name_by_key(u32 key, char *buffer);
#else
static inline char *tcp_ca_get_name_by_key(u32 key, char *buffer)
{
	return NULL;
}
#endif

static inline bool tcp_ca_needs_ecn(const struct sock *sk)
{
	const struct inet_connection_sock *icsk = inet_csk(sk);

	return icsk->icsk_ca_ops->flags & TCP_CONG_NEEDS_ECN;
}

static inline void tcp_set_ca_state(struct sock *sk, const u8 ca_state)
{
	struct inet_connection_sock *icsk = inet_csk(sk);

	if (icsk->icsk_ca_ops->set_state)
		icsk->icsk_ca_ops->set_state(sk, ca_state);
	icsk->icsk_ca_state = ca_state;
}

static inline void tcp_ca_event(struct sock *sk, const enum tcp_ca_event event)
{
	const struct inet_connection_sock *icsk = inet_csk(sk);

	if (icsk->icsk_ca_ops->cwnd_event)
		icsk->icsk_ca_ops->cwnd_event(sk, event);
}

/* From tcp_rate.c */
void tcp_rate_skb_sent(struct sock *sk, struct sk_buff *skb);
void tcp_rate_skb_delivered(struct sock *sk, struct sk_buff *skb,
			    struct rate_sample *rs);
void tcp_rate_gen(struct sock *sk, u32 delivered, u32 lost,
		  bool is_sack_reneg, struct rate_sample *rs);
void tcp_rate_check_app_limited(struct sock *sk);

/* These functions determine how the current flow behaves in respect of SACK
 * handling. SACK is negotiated with the peer, and therefore it can vary
 * between different flows.
 *
 * tcp_is_sack - SACK enabled
 * tcp_is_reno - No SACK
 * tcp_is_fack - FACK enabled, implies SACK enabled
 */
static inline int tcp_is_sack(const struct tcp_sock *tp)
{
	return tp->rx_opt.sack_ok;
}

static inline bool tcp_is_reno(const struct tcp_sock *tp)
{
	return !tcp_is_sack(tp);
}

static inline bool tcp_is_fack(const struct tcp_sock *tp)
{
	return tp->rx_opt.sack_ok & TCP_FACK_ENABLED;
}

static inline void tcp_enable_fack(struct tcp_sock *tp)
{
	tp->rx_opt.sack_ok |= TCP_FACK_ENABLED;
}

static inline unsigned int tcp_left_out(const struct tcp_sock *tp)
{
	return tp->sacked_out + tp->lost_out;
}

/* This determines how many packets are "in the network" to the best
 * of our knowledge.  In many cases it is conservative, but where
 * detailed information is available from the receiver (via SACK
 * blocks etc.) we can make more aggressive calculations.
 *
 * Use this for decisions involving congestion control, use just
 * tp->packets_out to determine if the send queue is empty or not.
 *
 * Read this equation as:
 *
 *	"Packets sent once on transmission queue" MINUS
 *	"Packets left network, but not honestly ACKed yet" PLUS
 *	"Packets fast retransmitted"
 */
static inline unsigned int tcp_packets_in_flight(const struct tcp_sock *tp)
{
	return tp->packets_out - tcp_left_out(tp) + tp->retrans_out;
}

#define TCP_INFINITE_SSTHRESH	0x7fffffff

static inline bool tcp_in_slow_start(const struct tcp_sock *tp)
{
	return tp->snd_cwnd < tp->snd_ssthresh;
}

static inline bool tcp_in_initial_slowstart(const struct tcp_sock *tp)
{
	return tp->snd_ssthresh >= TCP_INFINITE_SSTHRESH;
}

static inline bool tcp_in_cwnd_reduction(const struct sock *sk)
{
	return (TCPF_CA_CWR | TCPF_CA_Recovery) &
	       (1 << inet_csk(sk)->icsk_ca_state);
}

/* If cwnd > ssthresh, we may raise ssthresh to be half-way to cwnd.
 * The exception is cwnd reduction phase, when cwnd is decreasing towards
 * ssthresh.
 */
static inline __u32 tcp_current_ssthresh(const struct sock *sk)
{
	const struct tcp_sock *tp = tcp_sk(sk);

	if (tcp_in_cwnd_reduction(sk))
		return tp->snd_ssthresh;
	else
		return max(tp->snd_ssthresh,
			   ((tp->snd_cwnd >> 1) +
			    (tp->snd_cwnd >> 2)));
}

/* Use define here intentionally to get WARN_ON location shown at the caller */
#define tcp_verify_left_out(tp)	WARN_ON(tcp_left_out(tp) > tp->packets_out)

void tcp_enter_cwr(struct sock *sk);
__u32 tcp_init_cwnd(const struct tcp_sock *tp, const struct dst_entry *dst);

/* The maximum number of MSS of available cwnd for which TSO defers
 * sending if not using sysctl_tcp_tso_win_divisor.
 */
static inline __u32 tcp_max_tso_deferred_mss(const struct tcp_sock *tp)
{
	return 3;
}

/* Returns end sequence number of the receiver's advertised window */
static inline u32 tcp_wnd_end(const struct tcp_sock *tp)
{
	return tp->snd_una + tp->snd_wnd;
}

/* We follow the spirit of RFC2861 to validate cwnd but implement a more
 * flexible approach. The RFC suggests cwnd should not be raised unless
 * it was fully used previously. And that's exactly what we do in
 * congestion avoidance mode. But in slow start we allow cwnd to grow
 * as long as the application has used half the cwnd.
 * Example :
 *    cwnd is 10 (IW10), but application sends 9 frames.
 *    We allow cwnd to reach 18 when all frames are ACKed.
 * This check is safe because it's as aggressive as slow start which already
 * risks 100% overshoot. The advantage is that we discourage application to
 * either send more filler packets or data to artificially blow up the cwnd
 * usage, and allow application-limited process to probe bw more aggressively.
 */
static inline bool tcp_is_cwnd_limited(const struct sock *sk)
{
	const struct tcp_sock *tp = tcp_sk(sk);

	/* If in slow start, ensure cwnd grows to twice what was ACKed. */
	if (tcp_in_slow_start(tp))
		return tp->snd_cwnd < 2 * tp->max_packets_out;

	return tp->is_cwnd_limited;
}

/* Something is really bad, we could not queue an additional packet,
 * because qdisc is full or receiver sent a 0 window.
 * We do not want to add fuel to the fire, or abort too early,
 * so make sure the timer we arm now is at least 200ms in the future,
 * regardless of current icsk_rto value (as it could be ~2ms)
 */
static inline unsigned long tcp_probe0_base(const struct sock *sk)
{
	return max_t(unsigned long, inet_csk(sk)->icsk_rto, TCP_RTO_MIN);
}

/* Variant of inet_csk_rto_backoff() used for zero window probes */
static inline unsigned long tcp_probe0_when(const struct sock *sk,
					    unsigned long max_when)
{
	u64 when = (u64)tcp_probe0_base(sk) << inet_csk(sk)->icsk_backoff;

	return (unsigned long)min_t(u64, when, max_when);
}

static inline void tcp_check_probe_timer(struct sock *sk)
{
	if (!tcp_sk(sk)->packets_out && !inet_csk(sk)->icsk_pending)
		inet_csk_reset_xmit_timer(sk, ICSK_TIME_PROBE0,
					  tcp_probe0_base(sk), TCP_RTO_MAX);
}

static inline void tcp_init_wl(struct tcp_sock *tp, u32 seq)
{
	tp->snd_wl1 = seq;
}

static inline void tcp_update_wl(struct tcp_sock *tp, u32 seq)
{
	tp->snd_wl1 = seq;
}

/*
 * Calculate(/check) TCP checksum
 */
static inline __sum16 tcp_v4_check(int len, __be32 saddr,
				   __be32 daddr, __wsum base)
{
	return csum_tcpudp_magic(saddr,daddr,len,IPPROTO_TCP,base);
}

static inline __sum16 __tcp_checksum_complete(struct sk_buff *skb)
{
	return __skb_checksum_complete(skb);
}

static inline bool tcp_checksum_complete(struct sk_buff *skb)
{
	return !skb_csum_unnecessary(skb) &&
		__tcp_checksum_complete(skb);
}

bool tcp_add_backlog(struct sock *sk, struct sk_buff *skb);
int tcp_filter(struct sock *sk, struct sk_buff *skb);

#undef STATE_TRACE

#ifdef STATE_TRACE
static const char *statename[]={
	"Unused","Established","Syn Sent","Syn Recv",
	"Fin Wait 1","Fin Wait 2","Time Wait", "Close",
	"Close Wait","Last ACK","Listen","Closing"
};
#endif
void tcp_set_state(struct sock *sk, int state);

void tcp_done(struct sock *sk);

int tcp_abort(struct sock *sk, int err);

static inline void tcp_sack_reset(struct tcp_options_received *rx_opt)
{
	rx_opt->dsack = 0;
	rx_opt->num_sacks = 0;
}

u32 tcp_default_init_rwnd(u32 mss);
void tcp_cwnd_restart(struct sock *sk, s32 delta);

static inline void tcp_slow_start_after_idle_check(struct sock *sk)
{
	const struct tcp_congestion_ops *ca_ops = inet_csk(sk)->icsk_ca_ops;
	struct tcp_sock *tp = tcp_sk(sk);
	s32 delta;

	if (!sysctl_tcp_slow_start_after_idle || tp->packets_out ||
	    ca_ops->cong_control)
		return;
	delta = tcp_jiffies32 - tp->lsndtime;
	if (delta > inet_csk(sk)->icsk_rto)
		tcp_cwnd_restart(sk, delta);
}

/* Determine a window scaling and initial window to offer. */
void tcp_select_initial_window(int __space, __u32 mss, __u32 *rcv_wnd,
			       __u32 *window_clamp, int wscale_ok,
			       __u8 *rcv_wscale, __u32 init_rcv_wnd);

static inline int tcp_win_from_space(int space)
{
	int tcp_adv_win_scale = sysctl_tcp_adv_win_scale;

	return tcp_adv_win_scale <= 0 ?
		(space>>(-tcp_adv_win_scale)) :
		space - (space>>tcp_adv_win_scale);
}

/* Note: caller must be prepared to deal with negative returns */
static inline int tcp_space(const struct sock *sk)
{
	return tcp_win_from_space(sk->sk_rcvbuf -
				  atomic_read(&sk->sk_rmem_alloc));
}

static inline int tcp_full_space(const struct sock *sk)
{
	return tcp_win_from_space(sk->sk_rcvbuf);
}

extern void tcp_openreq_init_rwin(struct request_sock *req,
				  const struct sock *sk_listener,
				  const struct dst_entry *dst);

void tcp_enter_memory_pressure(struct sock *sk);

static inline int keepalive_intvl_when(const struct tcp_sock *tp)
{
	struct net *net = sock_net((struct sock *)tp);

	return tp->keepalive_intvl ? : net->ipv4.sysctl_tcp_keepalive_intvl;
}

static inline int keepalive_time_when(const struct tcp_sock *tp)
{
	struct net *net = sock_net((struct sock *)tp);

	return tp->keepalive_time ? : net->ipv4.sysctl_tcp_keepalive_time;
}

static inline int keepalive_probes(const struct tcp_sock *tp)
{
	struct net *net = sock_net((struct sock *)tp);

	return tp->keepalive_probes ? : net->ipv4.sysctl_tcp_keepalive_probes;
}

static inline u32 keepalive_time_elapsed(const struct tcp_sock *tp)
{
	const struct inet_connection_sock *icsk = &tp->inet_conn;

	return min_t(u32, tcp_jiffies32 - icsk->icsk_ack.lrcvtime,
			  tcp_jiffies32 - tp->rcv_tstamp);
}

static inline int tcp_fin_time(const struct sock *sk)
{
	int fin_timeout = tcp_sk(sk)->linger2 ? : sock_net(sk)->ipv4.sysctl_tcp_fin_timeout;
	const int rto = inet_csk(sk)->icsk_rto;

	if (fin_timeout < (rto << 2) - (rto >> 1))
		fin_timeout = (rto << 2) - (rto >> 1);

	return fin_timeout;
}

static inline bool tcp_paws_check(const struct tcp_options_received *rx_opt,
				  int paws_win)
{
	if ((s32)(rx_opt->ts_recent - rx_opt->rcv_tsval) <= paws_win)
		return true;
	if (unlikely(get_seconds() >= rx_opt->ts_recent_stamp + TCP_PAWS_24DAYS))
		return true;
	/*
	 * Some OSes send SYN and SYNACK messages with tsval=0 tsecr=0,
	 * then following tcp messages have valid values. Ignore 0 value,
	 * or else 'negative' tsval might forbid us to accept their packets.
	 */
	if (!rx_opt->ts_recent)
		return true;
	return false;
}

static inline bool tcp_paws_reject(const struct tcp_options_received *rx_opt,
				   int rst)
{
	if (tcp_paws_check(rx_opt, 0))
		return false;

	/* RST segments are not recommended to carry timestamp,
	   and, if they do, it is recommended to ignore PAWS because
	   "their cleanup function should take precedence over timestamps."
	   Certainly, it is mistake. It is necessary to understand the reasons
	   of this constraint to relax it: if peer reboots, clock may go
	   out-of-sync and half-open connections will not be reset.
	   Actually, the problem would be not existing if all
	   the implementations followed draft about maintaining clock
	   via reboots. Linux-2.2 DOES NOT!

	   However, we can relax time bounds for RST segments to MSL.
	 */
	if (rst && get_seconds() >= rx_opt->ts_recent_stamp + TCP_PAWS_MSL)
		return false;
	return true;
}

bool tcp_oow_rate_limited(struct net *net, const struct sk_buff *skb,
			  int mib_idx, u32 *last_oow_ack_time);

static inline void tcp_mib_init(struct net *net)
{
	/* See RFC 2012 */
	TCP_ADD_STATS(net, TCP_MIB_RTOALGORITHM, 1);
	TCP_ADD_STATS(net, TCP_MIB_RTOMIN, TCP_RTO_MIN*1000/HZ);
	TCP_ADD_STATS(net, TCP_MIB_RTOMAX, TCP_RTO_MAX*1000/HZ);
	TCP_ADD_STATS(net, TCP_MIB_MAXCONN, -1);
}

/* from STCP */
static inline void tcp_clear_retrans_hints_partial(struct tcp_sock *tp)
{
	tp->lost_skb_hint = NULL;
}

static inline void tcp_clear_all_retrans_hints(struct tcp_sock *tp)
{
	tcp_clear_retrans_hints_partial(tp);
	tp->retransmit_skb_hint = NULL;
}

union tcp_md5_addr {
	struct in_addr  a4;
#if IS_ENABLED(CONFIG_IPV6)
	struct in6_addr	a6;
#endif
};

/* - key database */
struct tcp_md5sig_key {
	struct hlist_node	node;
	u8			keylen;
	u8			family; /* AF_INET or AF_INET6 */
	union tcp_md5_addr	addr;
	u8			key[TCP_MD5SIG_MAXKEYLEN];
	struct rcu_head		rcu;
};

/* - sock block */
struct tcp_md5sig_info {
	struct hlist_head	head;
	struct rcu_head		rcu;
};

/* - pseudo header */
struct tcp4_pseudohdr {
	__be32		saddr;
	__be32		daddr;
	__u8		pad;
	__u8		protocol;
	__be16		len;
};

struct tcp6_pseudohdr {
	struct in6_addr	saddr;
	struct in6_addr daddr;
	__be32		len;
	__be32		protocol;	/* including padding */
};

union tcp_md5sum_block {
	struct tcp4_pseudohdr ip4;
#if IS_ENABLED(CONFIG_IPV6)
	struct tcp6_pseudohdr ip6;
#endif
};

/* - pool: digest algorithm, hash description and scratch buffer */
struct tcp_md5sig_pool {
	struct ahash_request	*md5_req;
	void			*scratch;
};

/* - functions */
int tcp_v4_md5_hash_skb(char *md5_hash, const struct tcp_md5sig_key *key,
			const struct sock *sk, const struct sk_buff *skb);
int tcp_md5_do_add(struct sock *sk, const union tcp_md5_addr *addr,
		   int family, const u8 *newkey, u8 newkeylen, gfp_t gfp);
int tcp_md5_do_del(struct sock *sk, const union tcp_md5_addr *addr,
		   int family);
struct tcp_md5sig_key *tcp_v4_md5_lookup(const struct sock *sk,
					 const struct sock *addr_sk);

#ifdef CONFIG_TCP_MD5SIG
struct tcp_md5sig_key *tcp_md5_do_lookup(const struct sock *sk,
					 const union tcp_md5_addr *addr,
					 int family);
#define tcp_twsk_md5_key(twsk)	((twsk)->tw_md5_key)
#else
static inline struct tcp_md5sig_key *tcp_md5_do_lookup(const struct sock *sk,
					 const union tcp_md5_addr *addr,
					 int family)
{
	return NULL;
}
#define tcp_twsk_md5_key(twsk)	NULL
#endif

bool tcp_alloc_md5sig_pool(void);

struct tcp_md5sig_pool *tcp_get_md5sig_pool(void);
static inline void tcp_put_md5sig_pool(void)
{
	local_bh_enable();
}

int tcp_md5_hash_skb_data(struct tcp_md5sig_pool *, const struct sk_buff *,
			  unsigned int header_len);
int tcp_md5_hash_key(struct tcp_md5sig_pool *hp,
		     const struct tcp_md5sig_key *key);

/* From tcp_fastopen.c */
void tcp_fastopen_cache_get(struct sock *sk, u16 *mss,
			    struct tcp_fastopen_cookie *cookie, int *syn_loss,
			    unsigned long *last_syn_loss);
void tcp_fastopen_cache_set(struct sock *sk, u16 mss,
			    struct tcp_fastopen_cookie *cookie, bool syn_lost,
			    u16 try_exp);
struct tcp_fastopen_request {
	/* Fast Open cookie. Size 0 means a cookie request */
	struct tcp_fastopen_cookie	cookie;
	struct msghdr			*data;  /* data in MSG_FASTOPEN */
	size_t				size;
	int				copied;	/* queued in tcp_connect() */
};
void tcp_free_fastopen_req(struct tcp_sock *tp);

extern struct tcp_fastopen_context __rcu *tcp_fastopen_ctx;
int tcp_fastopen_reset_cipher(void *key, unsigned int len);
void tcp_fastopen_add_skb(struct sock *sk, struct sk_buff *skb);
struct sock *tcp_try_fastopen(struct sock *sk, struct sk_buff *skb,
			      struct request_sock *req,
			      struct tcp_fastopen_cookie *foc,
			      struct dst_entry *dst);
void tcp_fastopen_init_key_once(bool publish);
bool tcp_fastopen_cookie_check(struct sock *sk, u16 *mss,
			     struct tcp_fastopen_cookie *cookie);
bool tcp_fastopen_defer_connect(struct sock *sk, int *err);
#define TCP_FASTOPEN_KEY_LENGTH 16

/* Fastopen key context */
struct tcp_fastopen_context {
	struct crypto_cipher	*tfm;
	__u8			key[TCP_FASTOPEN_KEY_LENGTH];
	struct rcu_head		rcu;
};

extern unsigned int sysctl_tcp_fastopen_blackhole_timeout;
void tcp_fastopen_active_disable(struct sock *sk);
bool tcp_fastopen_active_should_disable(struct sock *sk);
void tcp_fastopen_active_disable_ofo_check(struct sock *sk);
void tcp_fastopen_active_timeout_reset(void);

/* Latencies incurred by various limits for a sender. They are
 * chronograph-like stats that are mutually exclusive.
 */
enum tcp_chrono {
	TCP_CHRONO_UNSPEC,
	TCP_CHRONO_BUSY, /* Actively sending data (non-empty write queue) */
	TCP_CHRONO_RWND_LIMITED, /* Stalled by insufficient receive window */
	TCP_CHRONO_SNDBUF_LIMITED, /* Stalled by insufficient send buffer */
	__TCP_CHRONO_MAX,
};

void tcp_chrono_start(struct sock *sk, const enum tcp_chrono type);
void tcp_chrono_stop(struct sock *sk, const enum tcp_chrono type);

/* write queue abstraction */
static inline void tcp_write_queue_purge(struct sock *sk)
{
	struct sk_buff *skb;

	tcp_chrono_stop(sk, TCP_CHRONO_BUSY);
	while ((skb = __skb_dequeue(&sk->sk_write_queue)) != NULL)
		sk_wmem_free_skb(sk, skb);
	sk_mem_reclaim(sk);
	tcp_clear_all_retrans_hints(tcp_sk(sk));
}

static inline struct sk_buff *tcp_write_queue_head(const struct sock *sk)
{
	return skb_peek(&sk->sk_write_queue);
}

static inline struct sk_buff *tcp_write_queue_tail(const struct sock *sk)
{
	return skb_peek_tail(&sk->sk_write_queue);
}

static inline struct sk_buff *tcp_write_queue_next(const struct sock *sk,
						   const struct sk_buff *skb)
{
	return skb_queue_next(&sk->sk_write_queue, skb);
}

static inline struct sk_buff *tcp_write_queue_prev(const struct sock *sk,
						   const struct sk_buff *skb)
{
	return skb_queue_prev(&sk->sk_write_queue, skb);
}

#define tcp_for_write_queue(skb, sk)					\
	skb_queue_walk(&(sk)->sk_write_queue, skb)

#define tcp_for_write_queue_from(skb, sk)				\
	skb_queue_walk_from(&(sk)->sk_write_queue, skb)

#define tcp_for_write_queue_from_safe(skb, tmp, sk)			\
	skb_queue_walk_from_safe(&(sk)->sk_write_queue, skb, tmp)

static inline struct sk_buff *tcp_send_head(const struct sock *sk)
{
	return sk->sk_send_head;
}

static inline bool tcp_skb_is_last(const struct sock *sk,
				   const struct sk_buff *skb)
{
	return skb_queue_is_last(&sk->sk_write_queue, skb);
}

static inline void tcp_advance_send_head(struct sock *sk, const struct sk_buff *skb)
{
	if (tcp_skb_is_last(sk, skb))
		sk->sk_send_head = NULL;
	else
		sk->sk_send_head = tcp_write_queue_next(sk, skb);
}

static inline void tcp_check_send_head(struct sock *sk, struct sk_buff *skb_unlinked)
{
	if (sk->sk_send_head == skb_unlinked) {
		sk->sk_send_head = NULL;
		tcp_chrono_stop(sk, TCP_CHRONO_BUSY);
	}
	if (tcp_sk(sk)->highest_sack == skb_unlinked)
		tcp_sk(sk)->highest_sack = NULL;
}

static inline void tcp_init_send_head(struct sock *sk)
{
	sk->sk_send_head = NULL;
}

static inline void __tcp_add_write_queue_tail(struct sock *sk, struct sk_buff *skb)
{
	__skb_queue_tail(&sk->sk_write_queue, skb);
}

static inline void tcp_add_write_queue_tail(struct sock *sk, struct sk_buff *skb)
{
	__tcp_add_write_queue_tail(sk, skb);

	/* Queue it, remembering where we must start sending. */
	if (sk->sk_send_head == NULL) {
		sk->sk_send_head = skb;
		tcp_chrono_start(sk, TCP_CHRONO_BUSY);

		if (tcp_sk(sk)->highest_sack == NULL)
			tcp_sk(sk)->highest_sack = skb;
	}
}

static inline void __tcp_add_write_queue_head(struct sock *sk, struct sk_buff *skb)
{
	__skb_queue_head(&sk->sk_write_queue, skb);
}

/* Insert buff after skb on the write queue of sk.  */
static inline void tcp_insert_write_queue_after(struct sk_buff *skb,
						struct sk_buff *buff,
						struct sock *sk)
{
	__skb_queue_after(&sk->sk_write_queue, skb, buff);
}

/* Insert new before skb on the write queue of sk.  */
static inline void tcp_insert_write_queue_before(struct sk_buff *new,
						  struct sk_buff *skb,
						  struct sock *sk)
{
	__skb_queue_before(&sk->sk_write_queue, skb, new);

	if (sk->sk_send_head == skb)
		sk->sk_send_head = new;
}

static inline void tcp_unlink_write_queue(struct sk_buff *skb, struct sock *sk)
{
	__skb_unlink(skb, &sk->sk_write_queue);
}

static inline bool tcp_write_queue_empty(struct sock *sk)
{
	return skb_queue_empty(&sk->sk_write_queue);
}

static inline void tcp_push_pending_frames(struct sock *sk)
{
	if (tcp_send_head(sk)) {
		struct tcp_sock *tp = tcp_sk(sk);

		__tcp_push_pending_frames(sk, tcp_current_mss(sk), tp->nonagle);
	}
}

/* Start sequence of the skb just after the highest skb with SACKed
 * bit, valid only if sacked_out > 0 or when the caller has ensured
 * validity by itself.
 */
static inline u32 tcp_highest_sack_seq(struct tcp_sock *tp)
{
	if (!tp->sacked_out)
		return tp->snd_una;

	if (tp->highest_sack == NULL)
		return tp->snd_nxt;

	return TCP_SKB_CB(tp->highest_sack)->seq;
}

static inline void tcp_advance_highest_sack(struct sock *sk, struct sk_buff *skb)
{
	tcp_sk(sk)->highest_sack = tcp_skb_is_last(sk, skb) ? NULL :
						tcp_write_queue_next(sk, skb);
}

static inline struct sk_buff *tcp_highest_sack(struct sock *sk)
{
	return tcp_sk(sk)->highest_sack;
}

static inline void tcp_highest_sack_reset(struct sock *sk)
{
	tcp_sk(sk)->highest_sack = tcp_write_queue_head(sk);
}

/* Called when old skb is about to be deleted and replaced by new skb */
static inline void tcp_highest_sack_replace(struct sock *sk,
					    struct sk_buff *old,
					    struct sk_buff *new)
{
	if (old == tcp_highest_sack(sk))
		tcp_sk(sk)->highest_sack = new;
}

/* This helper checks if socket has IP_TRANSPARENT set */
static inline bool inet_sk_transparent(const struct sock *sk)
{
	switch (sk->sk_state) {
	case TCP_TIME_WAIT:
		return inet_twsk(sk)->tw_transparent;
	case TCP_NEW_SYN_RECV:
		return inet_rsk(inet_reqsk(sk))->no_srccheck;
	}
	return inet_sk(sk)->transparent;
}

/* Determines whether this is a thin stream (which may suffer from
 * increased latency). Used to trigger latency-reducing mechanisms.
 */
static inline bool tcp_stream_is_thin(struct tcp_sock *tp)
{
	return tp->packets_out < 4 && !tcp_in_initial_slowstart(tp);
}

/* /proc */
enum tcp_seq_states {
	TCP_SEQ_STATE_LISTENING,
	TCP_SEQ_STATE_ESTABLISHED,
};

int tcp_seq_open(struct inode *inode, struct file *file);

struct tcp_seq_afinfo {
	char				*name;
	sa_family_t			family;
	const struct file_operations	*seq_fops;
	struct seq_operations		seq_ops;
};

struct tcp_iter_state {
	struct seq_net_private	p;
	sa_family_t		family;
	enum tcp_seq_states	state;
	struct sock		*syn_wait_sk;
	int			bucket, offset, sbucket, num;
	loff_t			last_pos;
};

int tcp_proc_register(struct net *net, struct tcp_seq_afinfo *afinfo);
void tcp_proc_unregister(struct net *net, struct tcp_seq_afinfo *afinfo);

extern struct request_sock_ops tcp_request_sock_ops;
extern struct request_sock_ops tcp6_request_sock_ops;

void tcp_v4_destroy_sock(struct sock *sk);

struct sk_buff *tcp_gso_segment(struct sk_buff *skb,
				netdev_features_t features);
struct sk_buff **tcp_gro_receive(struct sk_buff **head, struct sk_buff *skb);
int tcp_gro_complete(struct sk_buff *skb);

void __tcp_v4_send_check(struct sk_buff *skb, __be32 saddr, __be32 daddr);

static inline u32 tcp_notsent_lowat(const struct tcp_sock *tp)
{
	struct net *net = sock_net((struct sock *)tp);
	return tp->notsent_lowat ?: net->ipv4.sysctl_tcp_notsent_lowat;
}

static inline bool tcp_stream_memory_free(const struct sock *sk)
{
	const struct tcp_sock *tp = tcp_sk(sk);
	u32 notsent_bytes = tp->write_seq - tp->snd_nxt;

	return notsent_bytes < tcp_notsent_lowat(tp);
}

#ifdef CONFIG_PROC_FS
int tcp4_proc_init(void);
void tcp4_proc_exit(void);
#endif

int tcp_rtx_synack(const struct sock *sk, struct request_sock *req);
int tcp_conn_request(struct request_sock_ops *rsk_ops,
		     const struct tcp_request_sock_ops *af_ops,
		     struct sock *sk, struct sk_buff *skb);

/* TCP af-specific functions */
struct tcp_sock_af_ops {
#ifdef CONFIG_TCP_MD5SIG
	struct tcp_md5sig_key	*(*md5_lookup) (const struct sock *sk,
						const struct sock *addr_sk);
	int		(*calc_md5_hash)(char *location,
					 const struct tcp_md5sig_key *md5,
					 const struct sock *sk,
					 const struct sk_buff *skb);
	int		(*md5_parse)(struct sock *sk,
				     char __user *optval,
				     int optlen);
#endif
};

struct tcp_request_sock_ops {
	u16 mss_clamp;
#ifdef CONFIG_TCP_MD5SIG
	struct tcp_md5sig_key *(*req_md5_lookup)(const struct sock *sk,
						 const struct sock *addr_sk);
	int		(*calc_md5_hash) (char *location,
					  const struct tcp_md5sig_key *md5,
					  const struct sock *sk,
					  const struct sk_buff *skb);
#endif
	void (*init_req)(struct request_sock *req,
			 const struct sock *sk_listener,
			 struct sk_buff *skb);
#ifdef CONFIG_SYN_COOKIES
	__u32 (*cookie_init_seq)(const struct sk_buff *skb,
				 __u16 *mss);
#endif
	struct dst_entry *(*route_req)(const struct sock *sk, struct flowi *fl,
				       const struct request_sock *req);
	u32 (*init_seq)(const struct sk_buff *skb);
	u32 (*init_ts_off)(const struct sk_buff *skb);
	int (*send_synack)(const struct sock *sk, struct dst_entry *dst,
			   struct flowi *fl, struct request_sock *req,
			   struct tcp_fastopen_cookie *foc,
			   enum tcp_synack_type synack_type);
};

#ifdef CONFIG_SYN_COOKIES
static inline __u32 cookie_init_sequence(const struct tcp_request_sock_ops *ops,
					 const struct sock *sk, struct sk_buff *skb,
					 __u16 *mss)
{
	tcp_synq_overflow(sk);
	__NET_INC_STATS(sock_net(sk), LINUX_MIB_SYNCOOKIESSENT);
	return ops->cookie_init_seq(skb, mss);
}
#else
static inline __u32 cookie_init_sequence(const struct tcp_request_sock_ops *ops,
					 const struct sock *sk, struct sk_buff *skb,
					 __u16 *mss)
{
	return 0;
}
#endif

int tcpv4_offload_init(void);

void tcp_v4_init(void);
void tcp_init(void);

/* tcp_recovery.c */
extern void tcp_rack_mark_lost(struct sock *sk);
extern void tcp_rack_advance(struct tcp_sock *tp, u8 sacked, u32 end_seq,
			     u64 xmit_time);
extern void tcp_rack_reo_timeout(struct sock *sk);

/* At how many usecs into the future should the RTO fire? */
static inline s64 tcp_rto_delta_us(const struct sock *sk)
{
	const struct sk_buff *skb = tcp_write_queue_head(sk);
	u32 rto = inet_csk(sk)->icsk_rto;
	u64 rto_time_stamp_us = skb->skb_mstamp + jiffies_to_usecs(rto);

	return rto_time_stamp_us - tcp_sk(sk)->tcp_mstamp;
}

/*
 * Save and compile IPv4 options, return a pointer to it
 */
static inline struct ip_options_rcu *tcp_v4_save_options(struct net *net,
							 struct sk_buff *skb)
{
	const struct ip_options *opt = &TCP_SKB_CB(skb)->header.h4.opt;
	struct ip_options_rcu *dopt = NULL;

	if (opt->optlen) {
		int opt_size = sizeof(*dopt) + opt->optlen;

		dopt = kmalloc(opt_size, GFP_ATOMIC);
		if (dopt && __ip_options_echo(net, &dopt->opt, skb, opt)) {
			kfree(dopt);
			dopt = NULL;
		}
	}
	return dopt;
}

/* locally generated TCP pure ACKs have skb->truesize == 2
 * (check tcp_send_ack() in net/ipv4/tcp_output.c )
 * This is much faster than dissecting the packet to find out.
 * (Think of GRE encapsulations, IPv4, IPv6, ...)
 */
static inline bool skb_is_tcp_pure_ack(const struct sk_buff *skb)
{
	return skb->truesize == 2;
}

static inline void skb_set_tcp_pure_ack(struct sk_buff *skb)
{
	skb->truesize = 2;
}

static inline int tcp_inq(struct sock *sk)
{
	struct tcp_sock *tp = tcp_sk(sk);
	int answ;

	if ((1 << sk->sk_state) & (TCPF_SYN_SENT | TCPF_SYN_RECV)) {
		answ = 0;
	} else if (sock_flag(sk, SOCK_URGINLINE) ||
		   !tp->urg_data ||
		   before(tp->urg_seq, tp->copied_seq) ||
		   !before(tp->urg_seq, tp->rcv_nxt)) {

		answ = tp->rcv_nxt - tp->copied_seq;

		/* Subtract 1, if FIN was received */
		if (answ && sock_flag(sk, SOCK_DONE))
			answ--;
	} else {
		answ = tp->urg_seq - tp->copied_seq;
	}

	return answ;
}

int tcp_peek_len(struct socket *sock);

static inline void tcp_segs_in(struct tcp_sock *tp, const struct sk_buff *skb)
{
	u16 segs_in;

	segs_in = max_t(u16, 1, skb_shinfo(skb)->gso_segs);
	tp->segs_in += segs_in;
	if (skb->len > tcp_hdrlen(skb))
		tp->data_segs_in += segs_in;
}

/*
 * TCP listen path runs lockless.
 * We forced "struct sock" to be const qualified to make sure
 * we don't modify one of its field by mistake.
 * Here, we increment sk_drops which is an atomic_t, so we can safely
 * make sock writable again.
 */
static inline void tcp_listendrop(const struct sock *sk)
{
	atomic_inc(&((struct sock *)sk)->sk_drops);
	__NET_INC_STATS(sock_net(sk), LINUX_MIB_LISTENDROPS);
}

enum hrtimer_restart tcp_pace_kick(struct hrtimer *timer);

<<<<<<< HEAD
#endif	/* _TCP_H */

#if IS_ENABLED(CONFIG_SMC)
extern struct static_key_false tcp_have_smc;
#endif
=======
static inline struct sk_buff *tcp_rtx_queue_head(const struct sock *sk)
{
	struct sk_buff *skb = tcp_write_queue_head(sk);

	return skb == tcp_send_head(sk) ? NULL : skb;
}

static inline struct sk_buff *tcp_rtx_queue_tail(const struct sock *sk)
{
	struct sk_buff *skb = tcp_send_head(sk);

	return skb ? tcp_write_queue_prev(sk, skb) : tcp_write_queue_tail(sk);
}

#endif	/* _TCP_H */
>>>>>>> 66c4424f
<|MERGE_RESOLUTION|>--- conflicted
+++ resolved
@@ -1996,26 +1996,22 @@
 
 enum hrtimer_restart tcp_pace_kick(struct hrtimer *timer);
 
-<<<<<<< HEAD
+static inline struct sk_buff *tcp_rtx_queue_head(const struct sock *sk)
+{
+	struct sk_buff *skb = tcp_write_queue_head(sk);
+
+	return skb == tcp_send_head(sk) ? NULL : skb;
+}
+
+static inline struct sk_buff *tcp_rtx_queue_tail(const struct sock *sk)
+{
+	struct sk_buff *skb = tcp_send_head(sk);
+
+	return skb ? tcp_write_queue_prev(sk, skb) : tcp_write_queue_tail(sk);
+}
+
 #endif	/* _TCP_H */
 
 #if IS_ENABLED(CONFIG_SMC)
 extern struct static_key_false tcp_have_smc;
-#endif
-=======
-static inline struct sk_buff *tcp_rtx_queue_head(const struct sock *sk)
-{
-	struct sk_buff *skb = tcp_write_queue_head(sk);
-
-	return skb == tcp_send_head(sk) ? NULL : skb;
-}
-
-static inline struct sk_buff *tcp_rtx_queue_tail(const struct sock *sk)
-{
-	struct sk_buff *skb = tcp_send_head(sk);
-
-	return skb ? tcp_write_queue_prev(sk, skb) : tcp_write_queue_tail(sk);
-}
-
-#endif	/* _TCP_H */
->>>>>>> 66c4424f
+#endif