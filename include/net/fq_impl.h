/* SPDX-License-Identifier: GPL-2.0-only */
/*
 * Copyright (c) 2016 Qualcomm Atheros, Inc
 *
 * Based on net/sched/sch_fq_codel.c
 */
#ifndef __NET_SCHED_FQ_IMPL_H
#define __NET_SCHED_FQ_IMPL_H

#include <net/fq.h>

/* functions that are embedded into includer */


static void
__fq_adjust_removal(struct fq *fq, struct fq_flow *flow, unsigned int packets,
		    unsigned int bytes, unsigned int truesize)
{
	struct fq_tin *tin = flow->tin;
	int idx;

	tin->backlog_bytes -= bytes;
	tin->backlog_packets -= packets;
	flow->backlog -= bytes;
	fq->backlog -= packets;
	fq->memory_usage -= truesize;

	if (flow->backlog)
		return;

	if (flow == &tin->default_flow) {
		list_del_init(&tin->tin_list);
		return;
	}

	idx = flow - fq->flows;
	__clear_bit(idx, fq->flows_bitmap);
}

static void fq_adjust_removal(struct fq *fq,
			      struct fq_flow *flow,
			      struct sk_buff *skb)
{
	__fq_adjust_removal(fq, flow, 1, skb->len, skb->truesize);
}

static struct sk_buff *fq_flow_dequeue(struct fq *fq,
				       struct fq_flow *flow)
{
	struct sk_buff *skb;

	lockdep_assert_held(&fq->lock);

	skb = __skb_dequeue(&flow->queue);
	if (!skb)
		return NULL;

	fq_adjust_removal(fq, flow, skb);

	return skb;
}

static int fq_flow_drop(struct fq *fq, struct fq_flow *flow,
			fq_skb_free_t free_func)
{
	unsigned int packets = 0, bytes = 0, truesize = 0;
	struct fq_tin *tin = flow->tin;
	struct sk_buff *skb;
	int pending;

	lockdep_assert_held(&fq->lock);

	pending = min_t(int, 32, skb_queue_len(&flow->queue) / 2);
	do {
		skb = __skb_dequeue(&flow->queue);
		if (!skb)
			break;

		packets++;
		bytes += skb->len;
		truesize += skb->truesize;
		free_func(fq, tin, flow, skb);
	} while (packets < pending);

	__fq_adjust_removal(fq, flow, packets, bytes, truesize);

	return packets;
}

static struct sk_buff *fq_tin_dequeue(struct fq *fq,
				      struct fq_tin *tin,
				      fq_tin_dequeue_t dequeue_func)
{
	struct fq_flow *flow;
	struct list_head *head;
	struct sk_buff *skb;

	lockdep_assert_held(&fq->lock);

begin:
	head = &tin->new_flows;
	if (list_empty(head)) {
		head = &tin->old_flows;
		if (list_empty(head))
			return NULL;
	}

	flow = list_first_entry(head, struct fq_flow, flowchain);

	if (flow->deficit <= 0) {
		flow->deficit += fq->quantum;
		list_move_tail(&flow->flowchain,
			       &tin->old_flows);
		goto begin;
	}

	skb = dequeue_func(fq, tin, flow);
	if (!skb) {
		/* force a pass through old_flows to prevent starvation */
		if ((head == &tin->new_flows) &&
		    !list_empty(&tin->old_flows)) {
			list_move_tail(&flow->flowchain, &tin->old_flows);
		} else {
			list_del_init(&flow->flowchain);
			flow->tin = NULL;
		}
		goto begin;
	}

	flow->deficit -= skb->len;
	tin->tx_bytes += skb->len;
	tin->tx_packets++;

	return skb;
}

static u32 fq_flow_idx(struct fq *fq, struct sk_buff *skb)
{
<<<<<<< HEAD
	u32 hash = skb_get_hash_perturb(skb, &fq->perturbation);
=======
	u32 hash = skb_get_hash(skb);
>>>>>>> 7d2a07b7

	return reciprocal_scale(hash, fq->flows_cnt);
}

static struct fq_flow *fq_flow_classify(struct fq *fq,
					struct fq_tin *tin, u32 idx,
					struct sk_buff *skb)
{
	struct fq_flow *flow;

	lockdep_assert_held(&fq->lock);

	flow = &fq->flows[idx];
	if (flow->tin && flow->tin != tin) {
		flow = &tin->default_flow;
		tin->collisions++;
		fq->collisions++;
	}

	if (!flow->tin)
		tin->flows++;

	return flow;
}

static struct fq_flow *fq_find_fattest_flow(struct fq *fq)
{
	struct fq_tin *tin;
	struct fq_flow *flow = NULL;
	u32 len = 0;
	int i;

	for_each_set_bit(i, fq->flows_bitmap, fq->flows_cnt) {
		struct fq_flow *cur = &fq->flows[i];
		unsigned int cur_len;

		cur_len = cur->backlog;
		if (cur_len <= len)
			continue;

		flow = cur;
		len = cur_len;
	}

	list_for_each_entry(tin, &fq->tin_backlog, tin_list) {
		unsigned int cur_len = tin->default_flow.backlog;

		if (cur_len <= len)
			continue;

		flow = &tin->default_flow;
		len = cur_len;
	}

	return flow;
}

static void fq_tin_enqueue(struct fq *fq,
			   struct fq_tin *tin, u32 idx,
			   struct sk_buff *skb,
			   fq_skb_free_t free_func)
{
	struct fq_flow *flow;
	bool oom;

	lockdep_assert_held(&fq->lock);

	flow = fq_flow_classify(fq, tin, idx, skb);

	if (!flow->backlog) {
		if (flow != &tin->default_flow)
			__set_bit(idx, fq->flows_bitmap);
		else if (list_empty(&tin->tin_list))
			list_add(&tin->tin_list, &fq->tin_backlog);
	}

	flow->tin = tin;
	flow->backlog += skb->len;
	tin->backlog_bytes += skb->len;
	tin->backlog_packets++;
	fq->memory_usage += skb->truesize;
	fq->backlog++;

	if (list_empty(&flow->flowchain)) {
		flow->deficit = fq->quantum;
		list_add_tail(&flow->flowchain,
			      &tin->new_flows);
	}

	__skb_queue_tail(&flow->queue, skb);
	oom = (fq->memory_usage > fq->memory_limit);
	while (fq->backlog > fq->limit || oom) {
		flow = fq_find_fattest_flow(fq);
		if (!flow)
			return;

		if (!fq_flow_drop(fq, flow, free_func))
			return;

		flow->tin->overlimit++;
		fq->overlimit++;
		if (oom) {
			fq->overmemory++;
			oom = (fq->memory_usage > fq->memory_limit);
		}
	}
}

static void fq_flow_filter(struct fq *fq,
			   struct fq_flow *flow,
			   fq_skb_filter_t filter_func,
			   void *filter_data,
			   fq_skb_free_t free_func)
{
	struct fq_tin *tin = flow->tin;
	struct sk_buff *skb, *tmp;

	lockdep_assert_held(&fq->lock);

	skb_queue_walk_safe(&flow->queue, skb, tmp) {
		if (!filter_func(fq, tin, flow, skb, filter_data))
			continue;

		__skb_unlink(skb, &flow->queue);
		fq_adjust_removal(fq, flow, skb);
		free_func(fq, tin, flow, skb);
	}
}

static void fq_tin_filter(struct fq *fq,
			  struct fq_tin *tin,
			  fq_skb_filter_t filter_func,
			  void *filter_data,
			  fq_skb_free_t free_func)
{
	struct fq_flow *flow;

	lockdep_assert_held(&fq->lock);

	list_for_each_entry(flow, &tin->new_flows, flowchain)
		fq_flow_filter(fq, flow, filter_func, filter_data, free_func);
	list_for_each_entry(flow, &tin->old_flows, flowchain)
		fq_flow_filter(fq, flow, filter_func, filter_data, free_func);
}

static void fq_flow_reset(struct fq *fq,
			  struct fq_flow *flow,
			  fq_skb_free_t free_func)
{
	struct fq_tin *tin = flow->tin;
	struct sk_buff *skb;

	while ((skb = fq_flow_dequeue(fq, flow)))
		free_func(fq, tin, flow, skb);

	if (!list_empty(&flow->flowchain)) {
		list_del_init(&flow->flowchain);
		if (list_empty(&tin->new_flows) &&
		    list_empty(&tin->old_flows))
			list_del_init(&tin->tin_list);
	}

	flow->tin = NULL;

	WARN_ON_ONCE(flow->backlog);
}

static void fq_tin_reset(struct fq *fq,
			 struct fq_tin *tin,
			 fq_skb_free_t free_func)
{
	struct list_head *head;
	struct fq_flow *flow;

	for (;;) {
		head = &tin->new_flows;
		if (list_empty(head)) {
			head = &tin->old_flows;
			if (list_empty(head))
				break;
		}

		flow = list_first_entry(head, struct fq_flow, flowchain);
		fq_flow_reset(fq, flow, free_func);
	}

	WARN_ON_ONCE(!list_empty(&tin->tin_list));
	WARN_ON_ONCE(tin->backlog_bytes);
	WARN_ON_ONCE(tin->backlog_packets);
}

static void fq_flow_init(struct fq_flow *flow)
{
	INIT_LIST_HEAD(&flow->flowchain);
	__skb_queue_head_init(&flow->queue);
}

static void fq_tin_init(struct fq_tin *tin)
{
	INIT_LIST_HEAD(&tin->new_flows);
	INIT_LIST_HEAD(&tin->old_flows);
	INIT_LIST_HEAD(&tin->tin_list);
	fq_flow_init(&tin->default_flow);
}

static int fq_init(struct fq *fq, int flows_cnt)
{
	int i;

	memset(fq, 0, sizeof(fq[0]));
	spin_lock_init(&fq->lock);
	INIT_LIST_HEAD(&fq->tin_backlog);
	fq->flows_cnt = max_t(u32, flows_cnt, 1);
<<<<<<< HEAD
	get_random_bytes(&fq->perturbation, sizeof(fq->perturbation));
=======
>>>>>>> 7d2a07b7
	fq->quantum = 300;
	fq->limit = 8192;
	fq->memory_limit = 16 << 20; /* 16 MBytes */

	fq->flows = kvcalloc(fq->flows_cnt, sizeof(fq->flows[0]), GFP_KERNEL);
	if (!fq->flows)
		return -ENOMEM;

	fq->flows_bitmap = kcalloc(BITS_TO_LONGS(fq->flows_cnt), sizeof(long),
				   GFP_KERNEL);
	if (!fq->flows_bitmap) {
		kvfree(fq->flows);
		fq->flows = NULL;
		return -ENOMEM;
	}

	for (i = 0; i < fq->flows_cnt; i++)
		fq_flow_init(&fq->flows[i]);

	return 0;
}

static void fq_reset(struct fq *fq,
		     fq_skb_free_t free_func)
{
	int i;

	for (i = 0; i < fq->flows_cnt; i++)
		fq_flow_reset(fq, &fq->flows[i], free_func);

	kvfree(fq->flows);
	fq->flows = NULL;

	kfree(fq->flows_bitmap);
	fq->flows_bitmap = NULL;
}

#endif<|MERGE_RESOLUTION|>--- conflicted
+++ resolved
@@ -136,11 +136,7 @@
 
 static u32 fq_flow_idx(struct fq *fq, struct sk_buff *skb)
 {
-<<<<<<< HEAD
-	u32 hash = skb_get_hash_perturb(skb, &fq->perturbation);
-=======
 	u32 hash = skb_get_hash(skb);
->>>>>>> 7d2a07b7
 
 	return reciprocal_scale(hash, fq->flows_cnt);
 }
@@ -354,10 +350,6 @@
 	spin_lock_init(&fq->lock);
 	INIT_LIST_HEAD(&fq->tin_backlog);
 	fq->flows_cnt = max_t(u32, flows_cnt, 1);
-<<<<<<< HEAD
-	get_random_bytes(&fq->perturbation, sizeof(fq->perturbation));
-=======
->>>>>>> 7d2a07b7
 	fq->quantum = 300;
 	fq->limit = 8192;
 	fq->memory_limit = 16 << 20; /* 16 MBytes */
