--- conflicted
+++ resolved
@@ -85,8 +85,6 @@
 	 */
 	void (*commit_rqs)(struct Scsi_Host *, u16);
 
-<<<<<<< HEAD
-=======
 	struct module *module;
 	const char *name;
 
@@ -122,7 +120,6 @@
 	int (*init_cmd_priv)(struct Scsi_Host *shost, struct scsi_cmnd *cmd);
 	int (*exit_cmd_priv)(struct Scsi_Host *shost, struct scsi_cmnd *cmd);
 
->>>>>>> 7d2a07b7
 	/*
 	 * This is an error handling strategy routine.  You don't need to
 	 * define one of these if you don't want to - there is a default
@@ -283,8 +280,6 @@
 	int (* map_queues)(struct Scsi_Host *shost);
 
 	/*
-<<<<<<< HEAD
-=======
 	 * SCSI interface of blk_poll - poll for IO completions.
 	 * Only applicable if SCSI LLD exposes multiple h/w queues.
 	 *
@@ -295,7 +290,6 @@
 	int (* mq_poll)(struct Scsi_Host *shost, unsigned int queue_num);
 
 	/*
->>>>>>> 7d2a07b7
 	 * Check if scatterlists need to be padded for DMA draining.
 	 *
 	 * Status: OPTIONAL
@@ -464,12 +458,6 @@
 
 	/* True if the host uses host-wide tagspace */
 	unsigned host_tagset:1;
-<<<<<<< HEAD
-
-	/* True if the low-level driver supports blk-mq only */
-	unsigned force_blk_mq:1;
-=======
->>>>>>> 7d2a07b7
 
 	/*
 	 * Countdown for host blocking with no commands outstanding.
@@ -675,9 +663,6 @@
 	/* The transport requires the LUN bits NOT to be stored in CDB[1] */
 	unsigned no_scsi2_lun_in_cdb:1;
 
-	/* Allow asynchronous device scan */
-	unsigned async_device_scan:1;
-
 	/*
 	 * Optional work queue to be utilized by the transport
 	 */
@@ -779,11 +764,7 @@
 extern struct Scsi_Host *scsi_host_lookup(unsigned short);
 extern const char *scsi_host_state_name(enum scsi_host_state);
 extern void scsi_host_complete_all_commands(struct Scsi_Host *shost,
-<<<<<<< HEAD
-					    int status);
-=======
 					    enum scsi_host_status status);
->>>>>>> 7d2a07b7
 
 static inline int __must_check scsi_add_host(struct Scsi_Host *host,
 					     struct device *dev)
