--- conflicted
+++ resolved
@@ -10,51 +10,12 @@
 
 #include <linux/types.h>
 #include <linux/percpu.h>
-<<<<<<< HEAD
-#include <linux/siphash.h>
-
-u32 prandom_u32(void);
-void prandom_bytes(void *buf, size_t nbytes);
-void prandom_seed(u32 seed);
-void prandom_reseed_late(void);
-
-DECLARE_PER_CPU(unsigned long, net_rand_noise);
-
-#define PRANDOM_ADD_NOISE(a, b, c, d) \
-	prandom_u32_add_noise((unsigned long)(a), (unsigned long)(b), \
-			      (unsigned long)(c), (unsigned long)(d))
-
-#if BITS_PER_LONG == 64
-/*
- * The core SipHash round function.  Each line can be executed in
- * parallel given enough CPU resources.
- */
-#define PRND_SIPROUND(v0, v1, v2, v3) SIPHASH_PERMUTATION(v0, v1, v2, v3)
-
-#define PRND_K0 (SIPHASH_CONST_0 ^ SIPHASH_CONST_2)
-#define PRND_K1 (SIPHASH_CONST_1 ^ SIPHASH_CONST_3)
-
-#elif BITS_PER_LONG == 32
-/*
- * On 32-bit machines, we use HSipHash, a reduced-width version of SipHash.
- * This is weaker, but 32-bit machines are not used for high-traffic
- * applications, so there is less output for an attacker to analyze.
- */
-#define PRND_SIPROUND(v0, v1, v2, v3) HSIPHASH_PERMUTATION(v0, v1, v2, v3)
-#define PRND_K0 (HSIPHASH_CONST_0 ^ HSIPHASH_CONST_2)
-#define PRND_K1 (HSIPHASH_CONST_1 ^ HSIPHASH_CONST_3)
-
-#else
-#error Unsupported BITS_PER_LONG
-#endif
-=======
 #include <linux/random.h>
 
 static inline u32 prandom_u32(void)
 {
 	return get_random_u32();
 }
->>>>>>> f2906aa8
 
 static inline void prandom_bytes(void *buf, size_t nbytes)
 {
