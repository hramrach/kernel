--- conflicted
+++ resolved
@@ -327,11 +327,7 @@
 	ATA_EH_LPM		= (1 << 4),  /* link power management action */
 	ATA_EH_PARK		= (1 << 5), /* unload heads and stop I/O */
 
-<<<<<<< HEAD
-	ATA_EH_PERDEV_MASK	= ATA_EH_REVALIDATE,
-=======
 	ATA_EH_PERDEV_MASK	= ATA_EH_REVALIDATE | ATA_EH_PARK,
->>>>>>> 18e352e4
 	ATA_EH_ALL_ACTIONS	= ATA_EH_REVALIDATE | ATA_EH_RESET |
 				  ATA_EH_ENABLE_LINK | ATA_EH_LPM,
 
@@ -1298,19 +1294,6 @@
 	return ata_tag_valid(link->active_tag) || link->sactive;
 }
 
-<<<<<<< HEAD
-extern struct ata_link *__ata_port_next_link(struct ata_port *ap,
-					     struct ata_link *link,
-					     bool dev_only);
-
-#define __ata_port_for_each_link(link, ap) \
-	for ((link) = __ata_port_next_link((ap), NULL, false); (link); \
-	     (link) = __ata_port_next_link((ap), (link), false))
-
-#define ata_port_for_each_link(link, ap) \
-	for ((link) = __ata_port_next_link((ap), NULL, true); (link); \
-	     (link) = __ata_port_next_link((ap), (link), true))
-=======
 /*
  * Iterators
  *
@@ -1345,7 +1328,6 @@
 extern struct ata_device *ata_dev_next(struct ata_device *dev,
 				       struct ata_link *link,
 				       enum ata_dev_iter_mode mode);
->>>>>>> 18e352e4
 
 /*
  * Shortcut notation for iterations
