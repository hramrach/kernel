/* Header for use in defining a given protocol for connection tracking. */
#ifndef _IP_CONNTRACK_PROTOCOL_H
#define _IP_CONNTRACK_PROTOCOL_H
#include <linux/netfilter_ipv4/ip_conntrack.h>

<<<<<<< HEAD
/* length of buffer to which print_tuple/print_conntrack members are
 * writing */

#define IP_CT_PRINT_BUFLEN 100
=======
struct seq_file;
>>>>>>> 8a690d16

struct ip_conntrack_protocol
{
	/* Next pointer. */
	struct list_head list;

	/* Protocol number. */
	u_int8_t proto;

	/* Protocol name */
	const char *name;

	/* Try to fill in the third arg: dataoff is offset past IP
           hdr.  Return true if possible. */
	int (*pkt_to_tuple)(const struct sk_buff *skb,
			   unsigned int dataoff,
			   struct ip_conntrack_tuple *tuple);

	/* Invert the per-proto part of the tuple: ie. turn xmit into reply.
	 * Some packets can't be inverted: return 0 in that case.
	 */
	int (*invert_tuple)(struct ip_conntrack_tuple *inverse,
			    const struct ip_conntrack_tuple *orig);

	/* Print out the per-protocol part of the tuple. Return like seq_* */
	int (*print_tuple)(struct seq_file *,
			   const struct ip_conntrack_tuple *);

	/* Print out the private part of the conntrack. */
	int (*print_conntrack)(struct seq_file *, const struct ip_conntrack *);

	/* Returns verdict for packet, or -1 for invalid. */
	int (*packet)(struct ip_conntrack *conntrack,
		      const struct sk_buff *skb,
		      enum ip_conntrack_info ctinfo);

	/* Called when a new connection for this protocol found;
	 * returns TRUE if it's OK.  If so, packet() called next. */
	int (*new)(struct ip_conntrack *conntrack, const struct sk_buff *skb);

	/* Called when a conntrack entry is destroyed */
	void (*destroy)(struct ip_conntrack *conntrack);

	/* Has to decide if a expectation matches one packet or not */
	int (*exp_matches_pkt)(struct ip_conntrack_expect *exp,
			       const struct sk_buff *skb);

	int (*error)(struct sk_buff *skb, enum ip_conntrack_info *ctinfo,
		     unsigned int hooknum);

	/* Module (if any) which this is connected to. */
	struct module *me;
};

/* Protocol registration. */
extern int ip_conntrack_protocol_register(struct ip_conntrack_protocol *proto);
extern void ip_conntrack_protocol_unregister(struct ip_conntrack_protocol *proto);

/* Existing built-in protocols */
extern struct ip_conntrack_protocol ip_conntrack_protocol_tcp;
extern struct ip_conntrack_protocol ip_conntrack_protocol_udp;
extern struct ip_conntrack_protocol ip_conntrack_protocol_icmp;
extern int ip_conntrack_protocol_tcp_init(void);

/* Log invalid packets */
extern unsigned int ip_ct_log_invalid;

<<<<<<< HEAD
=======
#ifdef CONFIG_SYSCTL
>>>>>>> 8a690d16
#ifdef DEBUG_INVALID_PACKETS
#define LOG_INVALID(proto) \
	(ip_ct_log_invalid == (proto) || ip_ct_log_invalid == IPPROTO_RAW)
#else
#define LOG_INVALID(proto) \
	((ip_ct_log_invalid == (proto) || ip_ct_log_invalid == IPPROTO_RAW) \
	 && net_ratelimit())
#endif
<<<<<<< HEAD
=======
#else
#define LOG_INVALID(proto) 0
#endif /* CONFIG_SYSCTL */
>>>>>>> 8a690d16

#endif /*_IP_CONNTRACK_PROTOCOL_H*/<|MERGE_RESOLUTION|>--- conflicted
+++ resolved
@@ -3,14 +3,7 @@
 #define _IP_CONNTRACK_PROTOCOL_H
 #include <linux/netfilter_ipv4/ip_conntrack.h>
 
-<<<<<<< HEAD
-/* length of buffer to which print_tuple/print_conntrack members are
- * writing */
-
-#define IP_CT_PRINT_BUFLEN 100
-=======
 struct seq_file;
->>>>>>> 8a690d16
 
 struct ip_conntrack_protocol
 {
@@ -78,10 +71,7 @@
 /* Log invalid packets */
 extern unsigned int ip_ct_log_invalid;
 
-<<<<<<< HEAD
-=======
 #ifdef CONFIG_SYSCTL
->>>>>>> 8a690d16
 #ifdef DEBUG_INVALID_PACKETS
 #define LOG_INVALID(proto) \
 	(ip_ct_log_invalid == (proto) || ip_ct_log_invalid == IPPROTO_RAW)
@@ -90,11 +80,8 @@
 	((ip_ct_log_invalid == (proto) || ip_ct_log_invalid == IPPROTO_RAW) \
 	 && net_ratelimit())
 #endif
-<<<<<<< HEAD
-=======
 #else
 #define LOG_INVALID(proto) 0
 #endif /* CONFIG_SYSCTL */
->>>>>>> 8a690d16
 
 #endif /*_IP_CONNTRACK_PROTOCOL_H*/