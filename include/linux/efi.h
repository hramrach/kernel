#ifndef _LINUX_EFI_H
#define _LINUX_EFI_H

/*
 * Extensible Firmware Interface
 * Based on 'Extensible Firmware Interface Specification' version 0.9, April 30, 1999
 *
 * Copyright (C) 1999 VA Linux Systems
 * Copyright (C) 1999 Walt Drummond <drummond@valinux.com>
 * Copyright (C) 1999, 2002-2003 Hewlett-Packard Co.
 *	David Mosberger-Tang <davidm@hpl.hp.com>
 *	Stephane Eranian <eranian@hpl.hp.com>
 */
#include <linux/init.h>
#include <linux/string.h>
#include <linux/time.h>
#include <linux/types.h>
#include <linux/proc_fs.h>
#include <linux/rtc.h>
#include <linux/ioport.h>
#include <linux/pfn.h>
#include <linux/pstore.h>

#include <asm/page.h>

#define EFI_SUCCESS		0
#define EFI_LOAD_ERROR          ( 1 | (1UL << (BITS_PER_LONG-1)))
#define EFI_INVALID_PARAMETER	( 2 | (1UL << (BITS_PER_LONG-1)))
#define EFI_UNSUPPORTED		( 3 | (1UL << (BITS_PER_LONG-1)))
#define EFI_BAD_BUFFER_SIZE     ( 4 | (1UL << (BITS_PER_LONG-1)))
#define EFI_BUFFER_TOO_SMALL	( 5 | (1UL << (BITS_PER_LONG-1)))
#define EFI_NOT_READY		( 6 | (1UL << (BITS_PER_LONG-1)))
#define EFI_DEVICE_ERROR	( 7 | (1UL << (BITS_PER_LONG-1)))
#define EFI_WRITE_PROTECTED	( 8 | (1UL << (BITS_PER_LONG-1)))
#define EFI_OUT_OF_RESOURCES	( 9 | (1UL << (BITS_PER_LONG-1)))
#define EFI_NOT_FOUND		(14 | (1UL << (BITS_PER_LONG-1)))
#define EFI_SECURITY_VIOLATION	(26 | (1UL << (BITS_PER_LONG-1)))

typedef unsigned long efi_status_t;
typedef u8 efi_bool_t;
typedef u16 efi_char16_t;		/* UNICODE character */
typedef u64 efi_physical_addr_t;
typedef void *efi_handle_t;


typedef struct {
	u8 b[16];
} efi_guid_t;

#define EFI_GUID(a,b,c,d0,d1,d2,d3,d4,d5,d6,d7) \
((efi_guid_t) \
{{ (a) & 0xff, ((a) >> 8) & 0xff, ((a) >> 16) & 0xff, ((a) >> 24) & 0xff, \
  (b) & 0xff, ((b) >> 8) & 0xff, \
  (c) & 0xff, ((c) >> 8) & 0xff, \
  (d0), (d1), (d2), (d3), (d4), (d5), (d6), (d7) }})

/*
 * Generic EFI table header
 */
typedef	struct {
	u64 signature;
	u32 revision;
	u32 headersize;
	u32 crc32;
	u32 reserved;
} efi_table_hdr_t;

/*
 * Memory map descriptor:
 */

/* Memory types: */
#define EFI_RESERVED_TYPE		 0
#define EFI_LOADER_CODE			 1
#define EFI_LOADER_DATA			 2
#define EFI_BOOT_SERVICES_CODE		 3
#define EFI_BOOT_SERVICES_DATA		 4
#define EFI_RUNTIME_SERVICES_CODE	 5
#define EFI_RUNTIME_SERVICES_DATA	 6
#define EFI_CONVENTIONAL_MEMORY		 7
#define EFI_UNUSABLE_MEMORY		 8
#define EFI_ACPI_RECLAIM_MEMORY		 9
#define EFI_ACPI_MEMORY_NVS		10
#define EFI_MEMORY_MAPPED_IO		11
#define EFI_MEMORY_MAPPED_IO_PORT_SPACE	12
#define EFI_PAL_CODE			13
#define EFI_MAX_MEMORY_TYPE		14

/* Attribute values: */
#define EFI_MEMORY_UC		((u64)0x0000000000000001ULL)	/* uncached */
#define EFI_MEMORY_WC		((u64)0x0000000000000002ULL)	/* write-coalescing */
#define EFI_MEMORY_WT		((u64)0x0000000000000004ULL)	/* write-through */
#define EFI_MEMORY_WB		((u64)0x0000000000000008ULL)	/* write-back */
#define EFI_MEMORY_WP		((u64)0x0000000000001000ULL)	/* write-protect */
#define EFI_MEMORY_RP		((u64)0x0000000000002000ULL)	/* read-protect */
#define EFI_MEMORY_XP		((u64)0x0000000000004000ULL)	/* execute-protect */
#define EFI_MEMORY_RUNTIME	((u64)0x8000000000000000ULL)	/* range requires runtime mapping */
#define EFI_MEMORY_DESCRIPTOR_VERSION	1

#define EFI_PAGE_SHIFT		12
#define EFI_PAGE_SIZE		(1UL << EFI_PAGE_SHIFT)

typedef struct {
	u32 type;
	u32 pad;
	u64 phys_addr;
	u64 virt_addr;
	u64 num_pages;
	u64 attribute;
} efi_memory_desc_t;

typedef struct {
	efi_guid_t guid;
	u32 headersize;
	u32 flags;
	u32 imagesize;
} efi_capsule_header_t;

/*
 * Allocation types for calls to boottime->allocate_pages.
 */
#define EFI_ALLOCATE_ANY_PAGES		0
#define EFI_ALLOCATE_MAX_ADDRESS	1
#define EFI_ALLOCATE_ADDRESS		2
#define EFI_MAX_ALLOCATE_TYPE		3

typedef int (*efi_freemem_callback_t) (u64 start, u64 end, void *arg);

/*
 * Types and defines for Time Services
 */
#define EFI_TIME_ADJUST_DAYLIGHT 0x1
#define EFI_TIME_IN_DAYLIGHT     0x2
#define EFI_UNSPECIFIED_TIMEZONE 0x07ff

typedef struct {
	u16 year;
	u8 month;
	u8 day;
	u8 hour;
	u8 minute;
	u8 second;
	u8 pad1;
	u32 nanosecond;
	s16 timezone;
	u8 daylight;
	u8 pad2;
} efi_time_t;

typedef struct {
	u32 resolution;
	u32 accuracy;
	u8 sets_to_zero;
} efi_time_cap_t;

typedef struct {
	efi_table_hdr_t hdr;
	u32 raise_tpl;
	u32 restore_tpl;
	u32 allocate_pages;
	u32 free_pages;
	u32 get_memory_map;
	u32 allocate_pool;
	u32 free_pool;
	u32 create_event;
	u32 set_timer;
	u32 wait_for_event;
	u32 signal_event;
	u32 close_event;
	u32 check_event;
	u32 install_protocol_interface;
	u32 reinstall_protocol_interface;
	u32 uninstall_protocol_interface;
	u32 handle_protocol;
	u32 __reserved;
	u32 register_protocol_notify;
	u32 locate_handle;
	u32 locate_device_path;
	u32 install_configuration_table;
	u32 load_image;
	u32 start_image;
	u32 exit;
	u32 unload_image;
	u32 exit_boot_services;
	u32 get_next_monotonic_count;
	u32 stall;
	u32 set_watchdog_timer;
	u32 connect_controller;
	u32 disconnect_controller;
	u32 open_protocol;
	u32 close_protocol;
	u32 open_protocol_information;
	u32 protocols_per_handle;
	u32 locate_handle_buffer;
	u32 locate_protocol;
	u32 install_multiple_protocol_interfaces;
	u32 uninstall_multiple_protocol_interfaces;
	u32 calculate_crc32;
	u32 copy_mem;
	u32 set_mem;
	u32 create_event_ex;
} __packed efi_boot_services_32_t;

typedef struct {
	efi_table_hdr_t hdr;
	u64 raise_tpl;
	u64 restore_tpl;
	u64 allocate_pages;
	u64 free_pages;
	u64 get_memory_map;
	u64 allocate_pool;
	u64 free_pool;
	u64 create_event;
	u64 set_timer;
	u64 wait_for_event;
	u64 signal_event;
	u64 close_event;
	u64 check_event;
	u64 install_protocol_interface;
	u64 reinstall_protocol_interface;
	u64 uninstall_protocol_interface;
	u64 handle_protocol;
	u64 __reserved;
	u64 register_protocol_notify;
	u64 locate_handle;
	u64 locate_device_path;
	u64 install_configuration_table;
	u64 load_image;
	u64 start_image;
	u64 exit;
	u64 unload_image;
	u64 exit_boot_services;
	u64 get_next_monotonic_count;
	u64 stall;
	u64 set_watchdog_timer;
	u64 connect_controller;
	u64 disconnect_controller;
	u64 open_protocol;
	u64 close_protocol;
	u64 open_protocol_information;
	u64 protocols_per_handle;
	u64 locate_handle_buffer;
	u64 locate_protocol;
	u64 install_multiple_protocol_interfaces;
	u64 uninstall_multiple_protocol_interfaces;
	u64 calculate_crc32;
	u64 copy_mem;
	u64 set_mem;
	u64 create_event_ex;
} __packed efi_boot_services_64_t;

/*
 * EFI Boot Services table
 */
typedef struct {
	efi_table_hdr_t hdr;
	void *raise_tpl;
	void *restore_tpl;
	efi_status_t (*allocate_pages)(int, int, unsigned long,
				       efi_physical_addr_t *);
	efi_status_t (*free_pages)(efi_physical_addr_t, unsigned long);
	efi_status_t (*get_memory_map)(unsigned long *, void *, unsigned long *,
				       unsigned long *, u32 *);
	efi_status_t (*allocate_pool)(int, unsigned long, void **);
	efi_status_t (*free_pool)(void *);
	void *create_event;
	void *set_timer;
	void *wait_for_event;
	void *signal_event;
	void *close_event;
	void *check_event;
	void *install_protocol_interface;
	void *reinstall_protocol_interface;
	void *uninstall_protocol_interface;
	efi_status_t (*handle_protocol)(efi_handle_t, efi_guid_t *, void **);
	void *__reserved;
	void *register_protocol_notify;
	void *locate_handle;
	void *locate_device_path;
	void *install_configuration_table;
	void *load_image;
	void *start_image;
	void *exit;
	void *unload_image;
	efi_status_t (*exit_boot_services)(efi_handle_t, unsigned long);
	void *get_next_monotonic_count;
	void *stall;
	void *set_watchdog_timer;
	void *connect_controller;
	void *disconnect_controller;
	void *open_protocol;
	void *close_protocol;
	void *open_protocol_information;
	void *protocols_per_handle;
	void *locate_handle_buffer;
	void *locate_protocol;
	void *install_multiple_protocol_interfaces;
	void *uninstall_multiple_protocol_interfaces;
	void *calculate_crc32;
	void *copy_mem;
	void *set_mem;
	void *create_event_ex;
} efi_boot_services_t;

typedef enum {
	EfiPciIoWidthUint8,
	EfiPciIoWidthUint16,
	EfiPciIoWidthUint32,
	EfiPciIoWidthUint64,
	EfiPciIoWidthFifoUint8,
	EfiPciIoWidthFifoUint16,
	EfiPciIoWidthFifoUint32,
	EfiPciIoWidthFifoUint64,
	EfiPciIoWidthFillUint8,
	EfiPciIoWidthFillUint16,
	EfiPciIoWidthFillUint32,
	EfiPciIoWidthFillUint64,
	EfiPciIoWidthMaximum
} EFI_PCI_IO_PROTOCOL_WIDTH;

typedef enum {
	EfiPciIoAttributeOperationGet,
	EfiPciIoAttributeOperationSet,
	EfiPciIoAttributeOperationEnable,
	EfiPciIoAttributeOperationDisable,
	EfiPciIoAttributeOperationSupported,
    EfiPciIoAttributeOperationMaximum
} EFI_PCI_IO_PROTOCOL_ATTRIBUTE_OPERATION;

typedef struct {
	u32 read;
	u32 write;
} efi_pci_io_protocol_access_32_t;

typedef struct {
	u64 read;
	u64 write;
} efi_pci_io_protocol_access_64_t;

typedef struct {
	void *read;
	void *write;
} efi_pci_io_protocol_access_t;

typedef struct {
	u32 poll_mem;
	u32 poll_io;
	efi_pci_io_protocol_access_32_t mem;
	efi_pci_io_protocol_access_32_t io;
	efi_pci_io_protocol_access_32_t pci;
	u32 copy_mem;
	u32 map;
	u32 unmap;
	u32 allocate_buffer;
	u32 free_buffer;
	u32 flush;
	u32 get_location;
	u32 attributes;
	u32 get_bar_attributes;
	u32 set_bar_attributes;
	uint64_t romsize;
	void *romimage;
} efi_pci_io_protocol_32;

typedef struct {
	u64 poll_mem;
	u64 poll_io;
	efi_pci_io_protocol_access_64_t mem;
	efi_pci_io_protocol_access_64_t io;
	efi_pci_io_protocol_access_64_t pci;
	u64 copy_mem;
	u64 map;
	u64 unmap;
	u64 allocate_buffer;
	u64 free_buffer;
	u64 flush;
	u64 get_location;
	u64 attributes;
	u64 get_bar_attributes;
	u64 set_bar_attributes;
	uint64_t romsize;
	void *romimage;
} efi_pci_io_protocol_64;

typedef struct {
	void *poll_mem;
	void *poll_io;
	efi_pci_io_protocol_access_t mem;
	efi_pci_io_protocol_access_t io;
	efi_pci_io_protocol_access_t pci;
	void *copy_mem;
	void *map;
	void *unmap;
	void *allocate_buffer;
	void *free_buffer;
	void *flush;
	void *get_location;
	void *attributes;
	void *get_bar_attributes;
	void *set_bar_attributes;
	uint64_t romsize;
	void *romimage;
} efi_pci_io_protocol;

#define EFI_PCI_IO_ATTRIBUTE_ISA_MOTHERBOARD_IO 0x0001
#define EFI_PCI_IO_ATTRIBUTE_ISA_IO 0x0002
#define EFI_PCI_IO_ATTRIBUTE_VGA_PALETTE_IO 0x0004
#define EFI_PCI_IO_ATTRIBUTE_VGA_MEMORY 0x0008
#define EFI_PCI_IO_ATTRIBUTE_VGA_IO 0x0010
#define EFI_PCI_IO_ATTRIBUTE_IDE_PRIMARY_IO 0x0020
#define EFI_PCI_IO_ATTRIBUTE_IDE_SECONDARY_IO 0x0040
#define EFI_PCI_IO_ATTRIBUTE_MEMORY_WRITE_COMBINE 0x0080
#define EFI_PCI_IO_ATTRIBUTE_IO 0x0100
#define EFI_PCI_IO_ATTRIBUTE_MEMORY 0x0200
#define EFI_PCI_IO_ATTRIBUTE_BUS_MASTER 0x0400
#define EFI_PCI_IO_ATTRIBUTE_MEMORY_CACHED 0x0800
#define EFI_PCI_IO_ATTRIBUTE_MEMORY_DISABLE 0x1000
#define EFI_PCI_IO_ATTRIBUTE_EMBEDDED_DEVICE 0x2000
#define EFI_PCI_IO_ATTRIBUTE_EMBEDDED_ROM 0x4000
#define EFI_PCI_IO_ATTRIBUTE_DUAL_ADDRESS_CYCLE 0x8000
#define EFI_PCI_IO_ATTRIBUTE_ISA_IO_16 0x10000
#define EFI_PCI_IO_ATTRIBUTE_VGA_PALETTE_IO_16 0x20000
#define EFI_PCI_IO_ATTRIBUTE_VGA_IO_16 0x40000

/*
 * Types and defines for EFI ResetSystem
 */
#define EFI_RESET_COLD 0
#define EFI_RESET_WARM 1
#define EFI_RESET_SHUTDOWN 2

/*
 * EFI Runtime Services table
 */
#define EFI_RUNTIME_SERVICES_SIGNATURE ((u64)0x5652453544e5552ULL)
#define EFI_RUNTIME_SERVICES_REVISION  0x00010000

typedef struct {
	efi_table_hdr_t hdr;
	u32 get_time;
	u32 set_time;
	u32 get_wakeup_time;
	u32 set_wakeup_time;
	u32 set_virtual_address_map;
	u32 convert_pointer;
	u32 get_variable;
	u32 get_next_variable;
	u32 set_variable;
	u32 get_next_high_mono_count;
	u32 reset_system;
	u32 update_capsule;
	u32 query_capsule_caps;
	u32 query_variable_info;
} efi_runtime_services_32_t;

typedef struct {
	efi_table_hdr_t hdr;
	u64 get_time;
	u64 set_time;
	u64 get_wakeup_time;
	u64 set_wakeup_time;
	u64 set_virtual_address_map;
	u64 convert_pointer;
	u64 get_variable;
	u64 get_next_variable;
	u64 set_variable;
	u64 get_next_high_mono_count;
	u64 reset_system;
	u64 update_capsule;
	u64 query_capsule_caps;
	u64 query_variable_info;
} efi_runtime_services_64_t;

typedef struct {
	efi_table_hdr_t hdr;
	void *get_time;
	void *set_time;
	void *get_wakeup_time;
	void *set_wakeup_time;
	void *set_virtual_address_map;
	void *convert_pointer;
	void *get_variable;
	void *get_next_variable;
	void *set_variable;
	void *get_next_high_mono_count;
	void *reset_system;
	void *update_capsule;
	void *query_capsule_caps;
	void *query_variable_info;
} efi_runtime_services_t;

typedef efi_status_t efi_get_time_t (efi_time_t *tm, efi_time_cap_t *tc);
typedef efi_status_t efi_set_time_t (efi_time_t *tm);
typedef efi_status_t efi_get_wakeup_time_t (efi_bool_t *enabled, efi_bool_t *pending,
					    efi_time_t *tm);
typedef efi_status_t efi_set_wakeup_time_t (efi_bool_t enabled, efi_time_t *tm);
typedef efi_status_t efi_get_variable_t (efi_char16_t *name, efi_guid_t *vendor, u32 *attr,
					 unsigned long *data_size, void *data);
typedef efi_status_t efi_get_next_variable_t (unsigned long *name_size, efi_char16_t *name,
					      efi_guid_t *vendor);
typedef efi_status_t efi_set_variable_t (efi_char16_t *name, efi_guid_t *vendor, 
					 u32 attr, unsigned long data_size,
					 void *data);
typedef efi_status_t efi_get_next_high_mono_count_t (u32 *count);
typedef void efi_reset_system_t (int reset_type, efi_status_t status,
				 unsigned long data_size, efi_char16_t *data);
typedef efi_status_t efi_set_virtual_address_map_t (unsigned long memory_map_size,
						unsigned long descriptor_size,
						u32 descriptor_version,
						efi_memory_desc_t *virtual_map);
typedef efi_status_t efi_query_variable_info_t(u32 attr,
					       u64 *storage_space,
					       u64 *remaining_space,
					       u64 *max_variable_size);
typedef efi_status_t efi_update_capsule_t(efi_capsule_header_t **capsules,
					  unsigned long count,
					  unsigned long sg_list);
typedef efi_status_t efi_query_capsule_caps_t(efi_capsule_header_t **capsules,
					      unsigned long count,
					      u64 *max_size,
					      int *reset_type);
typedef efi_status_t efi_query_variable_store_t(u32 attributes, unsigned long size);

/*
 *  EFI Configuration Table and GUID definitions
 */
#define NULL_GUID \
    EFI_GUID(  0x00000000, 0x0000, 0x0000, 0x00, 0x00, 0x00, 0x00, 0x00, 0x00, 0x00, 0x00 )

#define MPS_TABLE_GUID    \
    EFI_GUID(  0xeb9d2d2f, 0x2d88, 0x11d3, 0x9a, 0x16, 0x0, 0x90, 0x27, 0x3f, 0xc1, 0x4d )

#define ACPI_TABLE_GUID    \
    EFI_GUID(  0xeb9d2d30, 0x2d88, 0x11d3, 0x9a, 0x16, 0x0, 0x90, 0x27, 0x3f, 0xc1, 0x4d )

#define ACPI_20_TABLE_GUID    \
    EFI_GUID(  0x8868e871, 0xe4f1, 0x11d3, 0xbc, 0x22, 0x0, 0x80, 0xc7, 0x3c, 0x88, 0x81 )

#define SMBIOS_TABLE_GUID    \
    EFI_GUID(  0xeb9d2d31, 0x2d88, 0x11d3, 0x9a, 0x16, 0x0, 0x90, 0x27, 0x3f, 0xc1, 0x4d )

#define SAL_SYSTEM_TABLE_GUID    \
    EFI_GUID(  0xeb9d2d32, 0x2d88, 0x11d3, 0x9a, 0x16, 0x0, 0x90, 0x27, 0x3f, 0xc1, 0x4d )

#define HCDP_TABLE_GUID	\
    EFI_GUID(  0xf951938d, 0x620b, 0x42ef, 0x82, 0x79, 0xa8, 0x4b, 0x79, 0x61, 0x78, 0x98 )

#define UGA_IO_PROTOCOL_GUID \
    EFI_GUID(  0x61a4d49e, 0x6f68, 0x4f1b, 0xb9, 0x22, 0xa8, 0x6e, 0xed, 0xb, 0x7, 0xa2 )

#define EFI_GLOBAL_VARIABLE_GUID \
    EFI_GUID(  0x8be4df61, 0x93ca, 0x11d2, 0xaa, 0x0d, 0x00, 0xe0, 0x98, 0x03, 0x2b, 0x8c )

#define UV_SYSTEM_TABLE_GUID \
    EFI_GUID(  0x3b13a7d4, 0x633e, 0x11dd, 0x93, 0xec, 0xda, 0x25, 0x56, 0xd8, 0x95, 0x93 )

#define LINUX_EFI_CRASH_GUID \
    EFI_GUID(  0xcfc8fc79, 0xbe2e, 0x4ddc, 0x97, 0xf0, 0x9f, 0x98, 0xbf, 0xe2, 0x98, 0xa0 )

#define LOADED_IMAGE_PROTOCOL_GUID \
    EFI_GUID(  0x5b1b31a1, 0x9562, 0x11d2, 0x8e, 0x3f, 0x00, 0xa0, 0xc9, 0x69, 0x72, 0x3b )

#define EFI_GRAPHICS_OUTPUT_PROTOCOL_GUID \
    EFI_GUID(  0x9042a9de, 0x23dc, 0x4a38, 0x96, 0xfb, 0x7a, 0xde, 0xd0, 0x80, 0x51, 0x6a )

#define EFI_UGA_PROTOCOL_GUID \
    EFI_GUID(  0x982c298b, 0xf4fa, 0x41cb, 0xb8, 0x38, 0x77, 0xaa, 0x68, 0x8f, 0xb8, 0x39 )

#define EFI_PCI_IO_PROTOCOL_GUID \
    EFI_GUID(  0x4cf5b200, 0x68b8, 0x4ca5, 0x9e, 0xec, 0xb2, 0x3e, 0x3f, 0x50, 0x2, 0x9a )

#define EFI_FILE_INFO_ID \
    EFI_GUID(  0x9576e92, 0x6d3f, 0x11d2, 0x8e, 0x39, 0x00, 0xa0, 0xc9, 0x69, 0x72, 0x3b )

#define EFI_FILE_SYSTEM_GUID \
    EFI_GUID(  0x964e5b22, 0x6459, 0x11d2, 0x8e, 0x39, 0x00, 0xa0, 0xc9, 0x69, 0x72, 0x3b )

typedef struct {
	efi_guid_t guid;
	u64 table;
} efi_config_table_64_t;

typedef struct {
	efi_guid_t guid;
	u32 table;
} efi_config_table_32_t;

typedef struct {
	efi_guid_t guid;
	unsigned long table;
} efi_config_table_t;

typedef struct {
	efi_guid_t guid;
	const char *name;
	unsigned long *ptr;
} efi_config_table_type_t;

#define EFI_SYSTEM_TABLE_SIGNATURE ((u64)0x5453595320494249ULL)

#define EFI_2_30_SYSTEM_TABLE_REVISION  ((2 << 16) | (30))
#define EFI_2_20_SYSTEM_TABLE_REVISION  ((2 << 16) | (20))
#define EFI_2_10_SYSTEM_TABLE_REVISION  ((2 << 16) | (10))
#define EFI_2_00_SYSTEM_TABLE_REVISION  ((2 << 16) | (00))
#define EFI_1_10_SYSTEM_TABLE_REVISION  ((1 << 16) | (10))
#define EFI_1_02_SYSTEM_TABLE_REVISION  ((1 << 16) | (02))

typedef struct {
	efi_table_hdr_t hdr;
	u64 fw_vendor;	/* physical addr of CHAR16 vendor string */
	u32 fw_revision;
	u32 __pad1;
	u64 con_in_handle;
	u64 con_in;
	u64 con_out_handle;
	u64 con_out;
	u64 stderr_handle;
	u64 stderr;
	u64 runtime;
	u64 boottime;
	u32 nr_tables;
	u32 __pad2;
	u64 tables;
} efi_system_table_64_t;

typedef struct {
	efi_table_hdr_t hdr;
	u32 fw_vendor;	/* physical addr of CHAR16 vendor string */
	u32 fw_revision;
	u32 con_in_handle;
	u32 con_in;
	u32 con_out_handle;
	u32 con_out;
	u32 stderr_handle;
	u32 stderr;
	u32 runtime;
	u32 boottime;
	u32 nr_tables;
	u32 tables;
} efi_system_table_32_t;

typedef struct {
	efi_table_hdr_t hdr;
	unsigned long fw_vendor;	/* physical addr of CHAR16 vendor string */
	u32 fw_revision;
	unsigned long con_in_handle;
	unsigned long con_in;
	unsigned long con_out_handle;
	unsigned long con_out;
	unsigned long stderr_handle;
	unsigned long stderr;
	efi_runtime_services_t *runtime;
	efi_boot_services_t *boottime;
	unsigned long nr_tables;
	unsigned long tables;
} efi_system_table_t;

struct efi_memory_map {
	void *phys_map;
	void *map;
	void *map_end;
	int nr_map;
	unsigned long desc_version;
	unsigned long desc_size;
};

typedef struct {
	u32 revision;
	u32 parent_handle;
	u32 system_table;
	u32 device_handle;
	u32 file_path;
	u32 reserved;
	u32 load_options_size;
	u32 load_options;
	u32 image_base;
	__aligned_u64 image_size;
	unsigned int image_code_type;
	unsigned int image_data_type;
	unsigned long unload;
} efi_loaded_image_32_t;

typedef struct {
	u32 revision;
	u64 parent_handle;
	u64 system_table;
	u64 device_handle;
	u64 file_path;
	u64 reserved;
	u32 load_options_size;
	u64 load_options;
	u64 image_base;
	__aligned_u64 image_size;
	unsigned int image_code_type;
	unsigned int image_data_type;
	unsigned long unload;
} efi_loaded_image_64_t;

typedef struct {
	u32 revision;
	void *parent_handle;
	efi_system_table_t *system_table;
	void *device_handle;
	void *file_path;
	void *reserved;
	u32 load_options_size;
	void *load_options;
	void *image_base;
	__aligned_u64 image_size;
	unsigned int image_code_type;
	unsigned int image_data_type;
	unsigned long unload;
} efi_loaded_image_t;


typedef struct {
	u64 size;
	u64 file_size;
	u64 phys_size;
	efi_time_t create_time;
	efi_time_t last_access_time;
	efi_time_t modification_time;
	__aligned_u64 attribute;
	efi_char16_t filename[1];
} efi_file_info_t;

typedef struct {
	u64 revision;
	u32 open;
	u32 close;
	u32 delete;
	u32 read;
	u32 write;
	u32 get_position;
	u32 set_position;
	u32 get_info;
	u32 set_info;
	u32 flush;
} efi_file_handle_32_t;

typedef struct {
	u64 revision;
	u64 open;
	u64 close;
	u64 delete;
	u64 read;
	u64 write;
	u64 get_position;
	u64 set_position;
	u64 get_info;
	u64 set_info;
	u64 flush;
} efi_file_handle_64_t;

typedef struct _efi_file_handle {
	u64 revision;
	efi_status_t (*open)(struct _efi_file_handle *,
			     struct _efi_file_handle **,
			     efi_char16_t *, u64, u64);
	efi_status_t (*close)(struct _efi_file_handle *);
	void *delete;
	efi_status_t (*read)(struct _efi_file_handle *, unsigned long *,
			     void *);
	void *write;
	void *get_position;
	void *set_position;
	efi_status_t (*get_info)(struct _efi_file_handle *, efi_guid_t *,
			unsigned long *, void *);
	void *set_info;
	void *flush;
} efi_file_handle_t;

typedef struct _efi_file_io_interface {
	u64 revision;
	int (*open_volume)(struct _efi_file_io_interface *,
			   efi_file_handle_t **);
} efi_file_io_interface_t;

#define EFI_FILE_MODE_READ	0x0000000000000001
#define EFI_FILE_MODE_WRITE	0x0000000000000002
#define EFI_FILE_MODE_CREATE	0x8000000000000000

#define EFI_INVALID_TABLE_ADDR		(~0UL)

/*
 * All runtime access to EFI goes through this structure:
 */
extern struct efi {
#ifndef CONFIG_XEN
	efi_system_table_t *systab;	/* EFI system table */
#endif
	unsigned int runtime_version;	/* Runtime services version */
	unsigned long mps;		/* MPS table */
	unsigned long acpi;		/* ACPI table  (IA64 ext 0.71) */
	unsigned long acpi20;		/* ACPI table  (ACPI 2.0) */
	unsigned long smbios;		/* SM BIOS table */
	unsigned long sal_systab;	/* SAL system table */
	unsigned long boot_info;	/* boot info table */
	unsigned long hcdp;		/* HCDP table */
	unsigned long uga;		/* UGA table */
	unsigned long uv_systab;	/* UV system table */
	unsigned long fw_vendor;	/* fw_vendor */
	unsigned long runtime;		/* runtime table */
	unsigned long config_table;	/* config tables */
	efi_get_time_t *get_time;
	efi_set_time_t *set_time;
	efi_get_wakeup_time_t *get_wakeup_time;
	efi_set_wakeup_time_t *set_wakeup_time;
	efi_get_variable_t *get_variable;
	efi_get_next_variable_t *get_next_variable;
	efi_set_variable_t *set_variable;
	efi_query_variable_info_t *query_variable_info;
	efi_update_capsule_t *update_capsule;
	efi_query_capsule_caps_t *query_capsule_caps;
	efi_get_next_high_mono_count_t *get_next_high_mono_count;
#ifndef CONFIG_XEN
	efi_reset_system_t *reset_system;
	efi_set_virtual_address_map_t *set_virtual_address_map;
	struct efi_memory_map *memmap;
<<<<<<< HEAD
#endif
=======
	unsigned long flags;
>>>>>>> d6d211db
} efi;

static inline int
efi_guidcmp (efi_guid_t left, efi_guid_t right)
{
	return memcmp(&left, &right, sizeof (efi_guid_t));
}

static inline char *
efi_guid_unparse(efi_guid_t *guid, char *out)
{
	sprintf(out, "%pUl", guid->b);
        return out;
}

extern void efi_init (void);
extern void *efi_get_pal_addr (void);
extern void efi_map_pal_code (void);
extern void efi_memmap_walk (efi_freemem_callback_t callback, void *arg);
extern void efi_gettimeofday (struct timespec *ts);
extern void efi_enter_virtual_mode (void);	/* switch EFI to virtual mode, if possible */
#ifdef CONFIG_X86
extern void efi_late_init(void);
extern void efi_free_boot_services(void);
extern efi_status_t efi_query_variable_store(u32 attributes, unsigned long size);
#else
static inline void efi_late_init(void) {}
static inline void efi_free_boot_services(void) {}

static inline efi_status_t efi_query_variable_store(u32 attributes, unsigned long size)
{
	return EFI_SUCCESS;
}
#endif
extern void __iomem *efi_lookup_mapped_addr(u64 phys_addr);
extern int efi_config_init(
#ifdef CONFIG_XEN
			   u64 tables, unsigned int nr_tables,
#endif
			   efi_config_table_type_t *arch_tables);
extern u64 efi_get_iobase (void);
extern u32 efi_mem_type (unsigned long phys_addr);
extern u64 efi_mem_attributes (unsigned long phys_addr);
extern u64 efi_mem_attribute (unsigned long phys_addr, unsigned long size);
extern int __init efi_uart_console_only (void);
extern void efi_initialize_iomem_resources(struct resource *code_resource,
		struct resource *data_resource, struct resource *bss_resource);
extern void efi_get_time(struct timespec *now);
extern int efi_set_rtc_mmss(const struct timespec *now);
extern void efi_reserve_boot_services(void);
extern struct efi_memory_map memmap;

/**
 * efi_range_is_wc - check the WC bit on an address range
 * @start: starting kvirt address
 * @len: length of range
 *
 * Consult the EFI memory map and make sure it's ok to set this range WC.
 * Returns true or false.
 */
static inline int efi_range_is_wc(unsigned long start, unsigned long len)
{
	unsigned long i;

	for (i = 0; i < len; i += (1UL << EFI_PAGE_SHIFT)) {
		unsigned long paddr = __pa(start + i);
		if (!(efi_mem_attributes(paddr) & EFI_MEMORY_WC))
			return 0;
	}
	/* The range checked out */
	return 1;
}

#ifdef CONFIG_EFI_PCDP
extern int __init efi_setup_pcdp_console(char *);
#endif

/*
 * We play games with efi_enabled so that the compiler will, if
 * possible, remove EFI-related code altogether.
 */
#define EFI_BOOT		0	/* Were we booted from EFI? */
#define EFI_SYSTEM_TABLES	1	/* Can we use EFI system tables? */
#define EFI_CONFIG_TABLES	2	/* Can we use EFI config tables? */
#define EFI_RUNTIME_SERVICES	3	/* Can we use runtime services? */
#define EFI_MEMMAP		4	/* Can we use EFI memory map? */
#define EFI_64BIT		5	/* Is the firmware 64-bit? */
#define EFI_ARCH_1		6	/* First arch-specific bit */

#ifdef CONFIG_EFI
/*
 * Test whether the above EFI_* bits are enabled.
 */
static inline bool efi_enabled(int feature)
{
	return test_bit(feature, &efi.flags) != 0;
}
#else
static inline bool efi_enabled(int feature)
{
	return false;
}
#endif

/*
 * Variable Attributes
 */
#define EFI_VARIABLE_NON_VOLATILE       0x0000000000000001
#define EFI_VARIABLE_BOOTSERVICE_ACCESS 0x0000000000000002
#define EFI_VARIABLE_RUNTIME_ACCESS     0x0000000000000004
#define EFI_VARIABLE_HARDWARE_ERROR_RECORD 0x0000000000000008
#define EFI_VARIABLE_AUTHENTICATED_WRITE_ACCESS 0x0000000000000010
#define EFI_VARIABLE_TIME_BASED_AUTHENTICATED_WRITE_ACCESS 0x0000000000000020
#define EFI_VARIABLE_APPEND_WRITE	0x0000000000000040

#define EFI_VARIABLE_MASK 	(EFI_VARIABLE_NON_VOLATILE | \
				EFI_VARIABLE_BOOTSERVICE_ACCESS | \
				EFI_VARIABLE_RUNTIME_ACCESS | \
				EFI_VARIABLE_HARDWARE_ERROR_RECORD | \
				EFI_VARIABLE_AUTHENTICATED_WRITE_ACCESS | \
				EFI_VARIABLE_TIME_BASED_AUTHENTICATED_WRITE_ACCESS | \
				EFI_VARIABLE_APPEND_WRITE)
/*
 * Length of a GUID string (strlen("aaaaaaaa-bbbb-cccc-dddd-eeeeeeeeeeee"))
 * not including trailing NUL
 */
#define EFI_VARIABLE_GUID_LEN 36

/*
 * The type of search to perform when calling boottime->locate_handle
 */
#define EFI_LOCATE_ALL_HANDLES			0
#define EFI_LOCATE_BY_REGISTER_NOTIFY		1
#define EFI_LOCATE_BY_PROTOCOL			2

/*
 * EFI Device Path information
 */
#define EFI_DEV_HW			0x01
#define  EFI_DEV_PCI				 1
#define  EFI_DEV_PCCARD				 2
#define  EFI_DEV_MEM_MAPPED			 3
#define  EFI_DEV_VENDOR				 4
#define  EFI_DEV_CONTROLLER			 5
#define EFI_DEV_ACPI			0x02
#define   EFI_DEV_BASIC_ACPI			 1
#define   EFI_DEV_EXPANDED_ACPI			 2
#define EFI_DEV_MSG			0x03
#define   EFI_DEV_MSG_ATAPI			 1
#define   EFI_DEV_MSG_SCSI			 2
#define   EFI_DEV_MSG_FC			 3
#define   EFI_DEV_MSG_1394			 4
#define   EFI_DEV_MSG_USB			 5
#define   EFI_DEV_MSG_USB_CLASS			15
#define   EFI_DEV_MSG_I20			 6
#define   EFI_DEV_MSG_MAC			11
#define   EFI_DEV_MSG_IPV4			12
#define   EFI_DEV_MSG_IPV6			13
#define   EFI_DEV_MSG_INFINIBAND		 9
#define   EFI_DEV_MSG_UART			14
#define   EFI_DEV_MSG_VENDOR			10
#define EFI_DEV_MEDIA			0x04
#define   EFI_DEV_MEDIA_HARD_DRIVE		 1
#define   EFI_DEV_MEDIA_CDROM			 2
#define   EFI_DEV_MEDIA_VENDOR			 3
#define   EFI_DEV_MEDIA_FILE			 4
#define   EFI_DEV_MEDIA_PROTOCOL		 5
#define EFI_DEV_BIOS_BOOT		0x05
#define EFI_DEV_END_PATH		0x7F
#define EFI_DEV_END_PATH2		0xFF
#define   EFI_DEV_END_INSTANCE			0x01
#define   EFI_DEV_END_ENTIRE			0xFF

struct efi_generic_dev_path {
	u8 type;
	u8 sub_type;
	u16 length;
} __attribute ((packed));

static inline void memrange_efi_to_native(u64 *addr, u64 *npages)
{
	*npages = PFN_UP(*addr + (*npages<<EFI_PAGE_SHIFT)) - PFN_DOWN(*addr);
	*addr &= PAGE_MASK;
}

/*
 * EFI Variable support.
 *
 * Different firmware drivers can expose their EFI-like variables using
 * the following.
 */

struct efivar_operations {
	efi_get_variable_t *get_variable;
	efi_get_next_variable_t *get_next_variable;
	efi_set_variable_t *set_variable;
	efi_query_variable_store_t *query_variable_store;
};

struct efivars {
	/*
	 * ->lock protects two things:
	 * 1) ->list - adds, removals, reads, writes
	 * 2) ops.[gs]et_variable() calls.
	 * It must not be held when creating sysfs entries or calling kmalloc.
	 * ops.get_next_variable() is only called from register_efivars()
	 * or efivar_update_sysfs_entries(),
	 * which is protected by the BKL, so that path is safe.
	 */
	spinlock_t lock;
	struct kset *kset;
	struct kobject *kobject;
	const struct efivar_operations *ops;
};

/*
 * The maximum size of VariableName + Data = 1024
 * Therefore, it's reasonable to save that much
 * space in each part of the structure,
 * and we use a page for reading/writing.
 */

struct efi_variable {
	efi_char16_t  VariableName[1024/sizeof(efi_char16_t)];
	efi_guid_t    VendorGuid;
	unsigned long DataSize;
	__u8          Data[1024];
	efi_status_t  Status;
	__u32         Attributes;
} __attribute__((packed));

struct efivar_entry {
	struct efi_variable var;
	struct list_head list;
	struct kobject kobj;
	bool scanning;
	bool deleting;
};

struct efi_simple_text_output_protocol_32 {
	u32 reset;
	u32 output_string;
	u32 test_string;
};

struct efi_simple_text_output_protocol_64 {
	u64 reset;
	u64 output_string;
	u64 test_string;
};

struct efi_simple_text_output_protocol {
	void *reset;
	efi_status_t (*output_string)(void *, void *);
	void *test_string;
};

extern struct list_head efivar_sysfs_list;

static inline void
efivar_unregister(struct efivar_entry *var)
{
	kobject_put(&var->kobj);
}

int efivars_register(struct efivars *efivars,
		     const struct efivar_operations *ops,
		     struct kobject *kobject);
int efivars_unregister(struct efivars *efivars);
struct kobject *efivars_kobject(void);

int efivar_init(int (*func)(efi_char16_t *, efi_guid_t, unsigned long, void *),
		void *data, bool atomic, bool duplicates,
		struct list_head *head);

void efivar_entry_add(struct efivar_entry *entry, struct list_head *head);
void efivar_entry_remove(struct efivar_entry *entry);

int __efivar_entry_delete(struct efivar_entry *entry);
int efivar_entry_delete(struct efivar_entry *entry);

int efivar_entry_size(struct efivar_entry *entry, unsigned long *size);
int __efivar_entry_get(struct efivar_entry *entry, u32 *attributes,
		       unsigned long *size, void *data);
int efivar_entry_get(struct efivar_entry *entry, u32 *attributes,
		     unsigned long *size, void *data);
int efivar_entry_set(struct efivar_entry *entry, u32 attributes,
		     unsigned long size, void *data, struct list_head *head);
int efivar_entry_set_get_size(struct efivar_entry *entry, u32 attributes,
			      unsigned long *size, void *data, bool *set);
int efivar_entry_set_safe(efi_char16_t *name, efi_guid_t vendor, u32 attributes,
			  bool block, unsigned long size, void *data);

void efivar_entry_iter_begin(void);
void efivar_entry_iter_end(void);

int __efivar_entry_iter(int (*func)(struct efivar_entry *, void *),
			struct list_head *head, void *data,
			struct efivar_entry **prev);
int efivar_entry_iter(int (*func)(struct efivar_entry *, void *),
		      struct list_head *head, void *data);

struct efivar_entry *efivar_entry_find(efi_char16_t *name, efi_guid_t guid,
				       struct list_head *head, bool remove);

bool efivar_validate(struct efi_variable *var, u8 *data, unsigned long len);

extern struct work_struct efivar_work;
void efivar_run_worker(void);

#if defined(CONFIG_EFI_VARS) || defined(CONFIG_EFI_VARS_MODULE)
int efivars_sysfs_init(void);

#define EFIVARS_DATA_SIZE_MAX 1024

#endif /* CONFIG_EFI_VARS */

#ifdef CONFIG_EFI_RUNTIME_MAP
int efi_runtime_map_init(struct kobject *);
void efi_runtime_map_setup(void *, int, u32);
#else
static inline int efi_runtime_map_init(struct kobject *kobj)
{
	return 0;
}

static inline void
efi_runtime_map_setup(void *map, int nr_entries, u32 desc_size) {}
#endif

#endif /* _LINUX_EFI_H */<|MERGE_RESOLUTION|>--- conflicted
+++ resolved
@@ -817,11 +817,8 @@
 	efi_reset_system_t *reset_system;
 	efi_set_virtual_address_map_t *set_virtual_address_map;
 	struct efi_memory_map *memmap;
-<<<<<<< HEAD
 #endif
-=======
 	unsigned long flags;
->>>>>>> d6d211db
 } efi;
 
 static inline int
