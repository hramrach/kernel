--- conflicted
+++ resolved
@@ -811,8 +811,6 @@
 	struct kobject kobj;
 	bool scanning;
 	bool deleting;
-<<<<<<< HEAD
-=======
 };
 
 
@@ -820,7 +818,6 @@
 	void *reset;
 	efi_status_t (*output_string)(void *, void *);
 	void *test_string;
->>>>>>> 5da42cf7
 };
 
 extern struct list_head efivar_sysfs_list;
