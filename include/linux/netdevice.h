--- conflicted
+++ resolved
@@ -1469,13 +1469,10 @@
  * @IFF_PHONY_HEADROOM: the headroom value is controlled by an external
  *	entity (i.e. the master device for bridged veth)
  * @IFF_MACSEC: device is a MACsec device
-<<<<<<< HEAD
  * @IFF_NO_RX_HANDLER: device doesn't support the rx_handler hook
  * @IFF_FAILOVER: device is a failover master device
  * @IFF_FAILOVER_SLAVE: device is lower dev of a failover master device
-=======
  * @IFF_L3MDEV_RX_HANDLER: only invoke the rx handler of L3 master device
->>>>>>> a59fca0e
  */
 enum netdev_priv_flags {
 	IFF_802_1Q_VLAN			= 1<<0,
@@ -1496,7 +1493,6 @@
 	IFF_LIVE_ADDR_CHANGE		= 1<<15,
 	IFF_MACVLAN			= 1<<16,
 	IFF_XMIT_DST_RELEASE_PERM	= 1<<17,
-<<<<<<< HEAD
 	IFF_L3MDEV_MASTER		= 1<<18,
 	IFF_NO_QUEUE			= 1<<19,
 	IFF_OPENVSWITCH			= 1<<20,
@@ -1508,19 +1504,7 @@
 	IFF_NO_RX_HANDLER		= 1<<26,
 	IFF_FAILOVER			= 1<<27,
 	IFF_FAILOVER_SLAVE		= 1<<28,
-=======
-	IFF_IPVLAN_MASTER		= 1<<18,
-	IFF_IPVLAN_SLAVE		= 1<<19,
-	IFF_L3MDEV_MASTER		= 1<<20,
-	IFF_NO_QUEUE			= 1<<21,
-	IFF_OPENVSWITCH			= 1<<22,
-	IFF_L3MDEV_SLAVE		= 1<<23,
-	IFF_TEAM			= 1<<24,
-	IFF_RXFH_CONFIGURED		= 1<<25,
-	IFF_PHONY_HEADROOM		= 1<<26,
-	IFF_MACSEC			= 1<<27,
 	IFF_L3MDEV_RX_HANDLER		= 1<<29,
->>>>>>> a59fca0e
 };
 
 #define IFF_802_1Q_VLAN			IFF_802_1Q_VLAN
@@ -1548,13 +1532,10 @@
 #define IFF_TEAM			IFF_TEAM
 #define IFF_RXFH_CONFIGURED		IFF_RXFH_CONFIGURED
 #define IFF_MACSEC			IFF_MACSEC
-<<<<<<< HEAD
 #define IFF_NO_RX_HANDLER		IFF_NO_RX_HANDLER
 #define IFF_FAILOVER			IFF_FAILOVER
 #define IFF_FAILOVER_SLAVE		IFF_FAILOVER_SLAVE
-=======
 #define IFF_L3MDEV_RX_HANDLER		IFF_L3MDEV_RX_HANDLER
->>>>>>> a59fca0e
 
 /**
  *	struct net_device - The DEVICE structure.
