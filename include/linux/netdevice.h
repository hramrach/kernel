--- conflicted
+++ resolved
@@ -828,11 +828,7 @@
 		};
 		/* XDP_QUERY_PROG */
 		struct {
-<<<<<<< HEAD
-			bool prog_attached;
-=======
 			u8 prog_attached;
->>>>>>> 6b0ca60c
 			u32 prog_id;
 		};
 	};
@@ -3313,11 +3309,7 @@
 typedef int (*xdp_op_t)(struct net_device *dev, struct netdev_xdp *xdp);
 int dev_change_xdp_fd(struct net_device *dev, struct netlink_ext_ack *extack,
 		      int fd, u32 flags);
-<<<<<<< HEAD
-bool __dev_xdp_attached(struct net_device *dev, xdp_op_t xdp_op, u32 *prog_id);
-=======
 u8 __dev_xdp_attached(struct net_device *dev, xdp_op_t xdp_op, u32 *prog_id);
->>>>>>> 6b0ca60c
 
 int __dev_forward_skb(struct net_device *dev, struct sk_buff *skb);
 int dev_forward_skb(struct net_device *dev, struct sk_buff *skb);
