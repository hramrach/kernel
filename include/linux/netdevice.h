/* SPDX-License-Identifier: GPL-2.0-or-later */
/*
 * INET		An implementation of the TCP/IP protocol suite for the LINUX
 *		operating system.  INET is implemented using the  BSD Socket
 *		interface as the means of communication with the user level.
 *
 *		Definitions for the Interfaces handler.
 *
 * Version:	@(#)dev.h	1.0.10	08/12/93
 *
 * Authors:	Ross Biro
 *		Fred N. van Kempen, <waltje@uWalt.NL.Mugnet.ORG>
 *		Corey Minyard <wf-rch!minyard@relay.EU.net>
 *		Donald J. Becker, <becker@cesdis.gsfc.nasa.gov>
 *		Alan Cox, <alan@lxorguk.ukuu.org.uk>
 *		Bjorn Ekwall. <bj0rn@blox.se>
 *              Pekka Riikonen <priikone@poseidon.pspt.fi>
 *
 *		Moved to /usr/include/linux for NET3
 */
#ifndef _LINUX_NETDEVICE_H
#define _LINUX_NETDEVICE_H

#include <linux/timer.h>
#include <linux/bug.h>
#include <linux/delay.h>
#include <linux/atomic.h>
#include <linux/prefetch.h>
#include <asm/cache.h>
#include <asm/byteorder.h>

#include <linux/percpu.h>
#include <linux/rculist.h>
#include <linux/workqueue.h>
#include <linux/dynamic_queue_limits.h>

#include <net/net_namespace.h>
#ifdef CONFIG_DCB
#include <net/dcbnl.h>
#endif
#include <net/netprio_cgroup.h>
#include <net/xdp.h>

#include <linux/netdev_features.h>
#include <linux/neighbour.h>
#include <uapi/linux/netdevice.h>
#include <uapi/linux/if_bonding.h>
#include <uapi/linux/pkt_cls.h>
#include <linux/hashtable.h>

struct netpoll_info;
struct device;
struct ethtool_ops;
struct phy_device;
struct dsa_port;
struct ip_tunnel_parm;
struct macsec_context;
struct macsec_ops;

struct sfp_bus;
/* 802.11 specific */
struct wireless_dev;
/* 802.15.4 specific */
struct wpan_dev;
struct mpls_dev;
/* UDP Tunnel offloads */
struct udp_tunnel_info;
struct udp_tunnel_nic_info;
struct udp_tunnel_nic;
struct bpf_prog;
struct xdp_buff;

void synchronize_net(void);
void netdev_set_default_ethtool_ops(struct net_device *dev,
				    const struct ethtool_ops *ops);

/* Backlog congestion levels */
#define NET_RX_SUCCESS		0	/* keep 'em coming, baby */
#define NET_RX_DROP		1	/* packet dropped */

#define MAX_NEST_DEV 8

/*
 * Transmit return codes: transmit return codes originate from three different
 * namespaces:
 *
 * - qdisc return codes
 * - driver transmit return codes
 * - errno values
 *
 * Drivers are allowed to return any one of those in their hard_start_xmit()
 * function. Real network devices commonly used with qdiscs should only return
 * the driver transmit return codes though - when qdiscs are used, the actual
 * transmission happens asynchronously, so the value is not propagated to
 * higher layers. Virtual network devices transmit synchronously; in this case
 * the driver transmit return codes are consumed by dev_queue_xmit(), and all
 * others are propagated to higher layers.
 */

/* qdisc ->enqueue() return codes. */
#define NET_XMIT_SUCCESS	0x00
#define NET_XMIT_DROP		0x01	/* skb dropped			*/
#define NET_XMIT_CN		0x02	/* congestion notification	*/
#define NET_XMIT_MASK		0x0f	/* qdisc flags in net/sch_generic.h */

/* NET_XMIT_CN is special. It does not guarantee that this packet is lost. It
 * indicates that the device will soon be dropping packets, or already drops
 * some packets of the same priority; prompting us to send less aggressively. */
#define net_xmit_eval(e)	((e) == NET_XMIT_CN ? 0 : (e))
#define net_xmit_errno(e)	((e) != NET_XMIT_CN ? -ENOBUFS : 0)

/* Driver transmit return codes */
#define NETDEV_TX_MASK		0xf0

enum netdev_tx {
	__NETDEV_TX_MIN	 = INT_MIN,	/* make sure enum is signed */
	NETDEV_TX_OK	 = 0x00,	/* driver took care of packet */
	NETDEV_TX_BUSY	 = 0x10,	/* driver tx path was busy*/
};
typedef enum netdev_tx netdev_tx_t;

/*
 * Current order: NETDEV_TX_MASK > NET_XMIT_MASK >= 0 is significant;
 * hard_start_xmit() return < NET_XMIT_MASK means skb was consumed.
 */
static inline bool dev_xmit_complete(int rc)
{
	/*
	 * Positive cases with an skb consumed by a driver:
	 * - successful transmission (rc == NETDEV_TX_OK)
	 * - error while transmitting (rc < 0)
	 * - error while queueing to a different device (rc & NET_XMIT_MASK)
	 */
	if (likely(rc < NET_XMIT_MASK))
		return true;

	return false;
}

/*
 *	Compute the worst-case header length according to the protocols
 *	used.
 */

#if defined(CONFIG_HYPERV_NET)
# define LL_MAX_HEADER 128
#elif defined(CONFIG_WLAN) || IS_ENABLED(CONFIG_AX25)
# if defined(CONFIG_MAC80211_MESH)
#  define LL_MAX_HEADER 128
# else
#  define LL_MAX_HEADER 96
# endif
#else
# define LL_MAX_HEADER 32
#endif

#if !IS_ENABLED(CONFIG_NET_IPIP) && !IS_ENABLED(CONFIG_NET_IPGRE) && \
    !IS_ENABLED(CONFIG_IPV6_SIT) && !IS_ENABLED(CONFIG_IPV6_TUNNEL)
#define MAX_HEADER LL_MAX_HEADER
#else
#define MAX_HEADER (LL_MAX_HEADER + 48)
#endif

/*
 *	Old network device statistics. Fields are native words
 *	(unsigned long) so they can be read and written atomically.
 */

struct net_device_stats {
	unsigned long	rx_packets;
	unsigned long	tx_packets;
	unsigned long	rx_bytes;
	unsigned long	tx_bytes;
	unsigned long	rx_errors;
	unsigned long	tx_errors;
	unsigned long	rx_dropped;
	unsigned long	tx_dropped;
	unsigned long	multicast;
	unsigned long	collisions;
	unsigned long	rx_length_errors;
	unsigned long	rx_over_errors;
	unsigned long	rx_crc_errors;
	unsigned long	rx_frame_errors;
	unsigned long	rx_fifo_errors;
	unsigned long	rx_missed_errors;
	unsigned long	tx_aborted_errors;
	unsigned long	tx_carrier_errors;
	unsigned long	tx_fifo_errors;
	unsigned long	tx_heartbeat_errors;
	unsigned long	tx_window_errors;
	unsigned long	rx_compressed;
	unsigned long	tx_compressed;
};


#include <linux/cache.h>
#include <linux/skbuff.h>

#ifdef CONFIG_RPS
#include <linux/static_key.h>
extern struct static_key_false rps_needed;
extern struct static_key_false rfs_needed;
#endif

struct neighbour;
struct neigh_parms;
struct sk_buff;

struct netdev_hw_addr {
	struct list_head	list;
	unsigned char		addr[MAX_ADDR_LEN];
	unsigned char		type;
#define NETDEV_HW_ADDR_T_LAN		1
#define NETDEV_HW_ADDR_T_SAN		2
#define NETDEV_HW_ADDR_T_UNICAST	3
#define NETDEV_HW_ADDR_T_MULTICAST	4
	bool			global_use;
	int			sync_cnt;
	int			refcount;
	int			synced;
	struct rcu_head		rcu_head;
};

struct netdev_hw_addr_list {
	struct list_head	list;
	int			count;
};

#define netdev_hw_addr_list_count(l) ((l)->count)
#define netdev_hw_addr_list_empty(l) (netdev_hw_addr_list_count(l) == 0)
#define netdev_hw_addr_list_for_each(ha, l) \
	list_for_each_entry(ha, &(l)->list, list)

#define netdev_uc_count(dev) netdev_hw_addr_list_count(&(dev)->uc)
#define netdev_uc_empty(dev) netdev_hw_addr_list_empty(&(dev)->uc)
#define netdev_for_each_uc_addr(ha, dev) \
	netdev_hw_addr_list_for_each(ha, &(dev)->uc)

#define netdev_mc_count(dev) netdev_hw_addr_list_count(&(dev)->mc)
#define netdev_mc_empty(dev) netdev_hw_addr_list_empty(&(dev)->mc)
#define netdev_for_each_mc_addr(ha, dev) \
	netdev_hw_addr_list_for_each(ha, &(dev)->mc)

struct hh_cache {
	unsigned int	hh_len;
	seqlock_t	hh_lock;

	/* cached hardware header; allow for machine alignment needs.        */
#define HH_DATA_MOD	16
#define HH_DATA_OFF(__len) \
	(HH_DATA_MOD - (((__len - 1) & (HH_DATA_MOD - 1)) + 1))
#define HH_DATA_ALIGN(__len) \
	(((__len)+(HH_DATA_MOD-1))&~(HH_DATA_MOD - 1))
	unsigned long	hh_data[HH_DATA_ALIGN(LL_MAX_HEADER) / sizeof(long)];
};

/* Reserve HH_DATA_MOD byte-aligned hard_header_len, but at least that much.
 * Alternative is:
 *   dev->hard_header_len ? (dev->hard_header_len +
 *                           (HH_DATA_MOD - 1)) & ~(HH_DATA_MOD - 1) : 0
 *
 * We could use other alignment values, but we must maintain the
 * relationship HH alignment <= LL alignment.
 */
#define LL_RESERVED_SPACE(dev) \
	((((dev)->hard_header_len+(dev)->needed_headroom)&~(HH_DATA_MOD - 1)) + HH_DATA_MOD)
#define LL_RESERVED_SPACE_EXTRA(dev,extra) \
	((((dev)->hard_header_len+(dev)->needed_headroom+(extra))&~(HH_DATA_MOD - 1)) + HH_DATA_MOD)

struct header_ops {
	int	(*create) (struct sk_buff *skb, struct net_device *dev,
			   unsigned short type, const void *daddr,
			   const void *saddr, unsigned int len);
	int	(*parse)(const struct sk_buff *skb, unsigned char *haddr);
	int	(*cache)(const struct neighbour *neigh, struct hh_cache *hh, __be16 type);
	void	(*cache_update)(struct hh_cache *hh,
				const struct net_device *dev,
				const unsigned char *haddr);
	bool	(*validate)(const char *ll_header, unsigned int len);
	__be16	(*parse_protocol)(const struct sk_buff *skb);
};

/* These flag bits are private to the generic network queueing
 * layer; they may not be explicitly referenced by any other
 * code.
 */

enum netdev_state_t {
	__LINK_STATE_START,
	__LINK_STATE_PRESENT,
	__LINK_STATE_NOCARRIER,
	__LINK_STATE_LINKWATCH_PENDING,
	__LINK_STATE_DORMANT,
	__LINK_STATE_TESTING,
};


/*
 * This structure holds boot-time configured netdevice settings. They
 * are then used in the device probing.
 */
struct netdev_boot_setup {
	char name[IFNAMSIZ];
	struct ifmap map;
};
#define NETDEV_BOOT_SETUP_MAX 8

int __init netdev_boot_setup(char *str);

struct gro_list {
	struct list_head	list;
	int			count;
};

/*
 * size of gro hash buckets, must less than bit number of
 * napi_struct::gro_bitmask
 */
#define GRO_HASH_BUCKETS	8

/*
 * Structure for NAPI scheduling similar to tasklet but with weighting
 */
struct napi_struct {
	/* The poll_list must only be managed by the entity which
	 * changes the state of the NAPI_STATE_SCHED bit.  This means
	 * whoever atomically sets that bit can add this napi_struct
	 * to the per-CPU poll_list, and whoever clears that bit
	 * can remove from the list right before clearing the bit.
	 */
	struct list_head	poll_list;

	unsigned long		state;
	int			weight;
	int			defer_hard_irqs_count;
	unsigned long		gro_bitmask;
	int			(*poll)(struct napi_struct *, int);
#ifdef CONFIG_NETPOLL
	int			poll_owner;
#endif
	struct net_device	*dev;
	struct gro_list		gro_hash[GRO_HASH_BUCKETS];
	struct sk_buff		*skb;
	struct list_head	rx_list; /* Pending GRO_NORMAL skbs */
	int			rx_count; /* length of rx_list */
	struct hrtimer		timer;
	struct list_head	dev_list;
	struct hlist_node	napi_hash_node;
	unsigned int		napi_id;
	struct task_struct	*thread;
};

enum {
	NAPI_STATE_SCHED,		/* Poll is scheduled */
	NAPI_STATE_MISSED,		/* reschedule a napi */
	NAPI_STATE_DISABLE,		/* Disable pending */
	NAPI_STATE_NPSVC,		/* Netpoll - don't dequeue from poll_list */
	NAPI_STATE_LISTED,		/* NAPI added to system lists */
	NAPI_STATE_NO_BUSY_POLL,	/* Do not add in napi_hash, no busy polling */
	NAPI_STATE_IN_BUSY_POLL,	/* sk_busy_loop() owns this NAPI */
	NAPI_STATE_PREFER_BUSY_POLL,	/* prefer busy-polling over softirq processing*/
	NAPI_STATE_THREADED,		/* The poll is performed inside its own thread*/
	NAPI_STATE_SCHED_THREADED,	/* Napi is currently scheduled in threaded mode */
};

enum {
	NAPIF_STATE_SCHED		= BIT(NAPI_STATE_SCHED),
	NAPIF_STATE_MISSED		= BIT(NAPI_STATE_MISSED),
	NAPIF_STATE_DISABLE		= BIT(NAPI_STATE_DISABLE),
	NAPIF_STATE_NPSVC		= BIT(NAPI_STATE_NPSVC),
	NAPIF_STATE_LISTED		= BIT(NAPI_STATE_LISTED),
	NAPIF_STATE_NO_BUSY_POLL	= BIT(NAPI_STATE_NO_BUSY_POLL),
	NAPIF_STATE_IN_BUSY_POLL	= BIT(NAPI_STATE_IN_BUSY_POLL),
	NAPIF_STATE_PREFER_BUSY_POLL	= BIT(NAPI_STATE_PREFER_BUSY_POLL),
	NAPIF_STATE_THREADED		= BIT(NAPI_STATE_THREADED),
	NAPIF_STATE_SCHED_THREADED	= BIT(NAPI_STATE_SCHED_THREADED),
};

enum gro_result {
	GRO_MERGED,
	GRO_MERGED_FREE,
	GRO_HELD,
	GRO_NORMAL,
	GRO_CONSUMED,
};
typedef enum gro_result gro_result_t;

/*
 * enum rx_handler_result - Possible return values for rx_handlers.
 * @RX_HANDLER_CONSUMED: skb was consumed by rx_handler, do not process it
 * further.
 * @RX_HANDLER_ANOTHER: Do another round in receive path. This is indicated in
 * case skb->dev was changed by rx_handler.
 * @RX_HANDLER_EXACT: Force exact delivery, no wildcard.
 * @RX_HANDLER_PASS: Do nothing, pass the skb as if no rx_handler was called.
 *
 * rx_handlers are functions called from inside __netif_receive_skb(), to do
 * special processing of the skb, prior to delivery to protocol handlers.
 *
 * Currently, a net_device can only have a single rx_handler registered. Trying
 * to register a second rx_handler will return -EBUSY.
 *
 * To register a rx_handler on a net_device, use netdev_rx_handler_register().
 * To unregister a rx_handler on a net_device, use
 * netdev_rx_handler_unregister().
 *
 * Upon return, rx_handler is expected to tell __netif_receive_skb() what to
 * do with the skb.
 *
 * If the rx_handler consumed the skb in some way, it should return
 * RX_HANDLER_CONSUMED. This is appropriate when the rx_handler arranged for
 * the skb to be delivered in some other way.
 *
 * If the rx_handler changed skb->dev, to divert the skb to another
 * net_device, it should return RX_HANDLER_ANOTHER. The rx_handler for the
 * new device will be called if it exists.
 *
 * If the rx_handler decides the skb should be ignored, it should return
 * RX_HANDLER_EXACT. The skb will only be delivered to protocol handlers that
 * are registered on exact device (ptype->dev == skb->dev).
 *
 * If the rx_handler didn't change skb->dev, but wants the skb to be normally
 * delivered, it should return RX_HANDLER_PASS.
 *
 * A device without a registered rx_handler will behave as if rx_handler
 * returned RX_HANDLER_PASS.
 */

enum rx_handler_result {
	RX_HANDLER_CONSUMED,
	RX_HANDLER_ANOTHER,
	RX_HANDLER_EXACT,
	RX_HANDLER_PASS,
};
typedef enum rx_handler_result rx_handler_result_t;
typedef rx_handler_result_t rx_handler_func_t(struct sk_buff **pskb);

void __napi_schedule(struct napi_struct *n);
void __napi_schedule_irqoff(struct napi_struct *n);

static inline bool napi_disable_pending(struct napi_struct *n)
{
	return test_bit(NAPI_STATE_DISABLE, &n->state);
}

static inline bool napi_prefer_busy_poll(struct napi_struct *n)
{
	return test_bit(NAPI_STATE_PREFER_BUSY_POLL, &n->state);
}

bool napi_schedule_prep(struct napi_struct *n);

/**
 *	napi_schedule - schedule NAPI poll
 *	@n: NAPI context
 *
 * Schedule NAPI poll routine to be called if it is not already
 * running.
 */
static inline void napi_schedule(struct napi_struct *n)
{
	if (napi_schedule_prep(n))
		__napi_schedule(n);
}

/**
 *	napi_schedule_irqoff - schedule NAPI poll
 *	@n: NAPI context
 *
 * Variant of napi_schedule(), assuming hard irqs are masked.
 */
static inline void napi_schedule_irqoff(struct napi_struct *n)
{
	if (napi_schedule_prep(n))
		__napi_schedule_irqoff(n);
}

/* Try to reschedule poll. Called by dev->poll() after napi_complete().  */
static inline bool napi_reschedule(struct napi_struct *napi)
{
	if (napi_schedule_prep(napi)) {
		__napi_schedule(napi);
		return true;
	}
	return false;
}

bool napi_complete_done(struct napi_struct *n, int work_done);
/**
 *	napi_complete - NAPI processing complete
 *	@n: NAPI context
 *
 * Mark NAPI processing as complete.
 * Consider using napi_complete_done() instead.
 * Return false if device should avoid rearming interrupts.
 */
static inline bool napi_complete(struct napi_struct *n)
{
	return napi_complete_done(n, 0);
}

<<<<<<< HEAD
=======
int dev_set_threaded(struct net_device *dev, bool threaded);

>>>>>>> 7d2a07b7
/**
 *	napi_disable - prevent NAPI from scheduling
 *	@n: NAPI context
 *
 * Stop NAPI from being scheduled on this context.
 * Waits till any outstanding processing completes.
 */
void napi_disable(struct napi_struct *n);

void napi_enable(struct napi_struct *n);

/**
 *	napi_synchronize - wait until NAPI is not running
 *	@n: NAPI context
 *
 * Wait until NAPI is done being scheduled on this context.
 * Waits till any outstanding processing completes but
 * does not disable future activations.
 */
static inline void napi_synchronize(const struct napi_struct *n)
{
	if (IS_ENABLED(CONFIG_SMP))
		while (test_bit(NAPI_STATE_SCHED, &n->state))
			msleep(1);
	else
		barrier();
}

/**
 *	napi_if_scheduled_mark_missed - if napi is running, set the
 *	NAPIF_STATE_MISSED
 *	@n: NAPI context
 *
 * If napi is running, set the NAPIF_STATE_MISSED, and return true if
 * NAPI is scheduled.
 **/
static inline bool napi_if_scheduled_mark_missed(struct napi_struct *n)
{
	unsigned long val, new;

	do {
		val = READ_ONCE(n->state);
		if (val & NAPIF_STATE_DISABLE)
			return true;

		if (!(val & NAPIF_STATE_SCHED))
			return false;

		new = val | NAPIF_STATE_MISSED;
	} while (cmpxchg(&n->state, val, new) != val);

	return true;
}

enum netdev_queue_state_t {
	__QUEUE_STATE_DRV_XOFF,
	__QUEUE_STATE_STACK_XOFF,
	__QUEUE_STATE_FROZEN,
};

#define QUEUE_STATE_DRV_XOFF	(1 << __QUEUE_STATE_DRV_XOFF)
#define QUEUE_STATE_STACK_XOFF	(1 << __QUEUE_STATE_STACK_XOFF)
#define QUEUE_STATE_FROZEN	(1 << __QUEUE_STATE_FROZEN)

#define QUEUE_STATE_ANY_XOFF	(QUEUE_STATE_DRV_XOFF | QUEUE_STATE_STACK_XOFF)
#define QUEUE_STATE_ANY_XOFF_OR_FROZEN (QUEUE_STATE_ANY_XOFF | \
					QUEUE_STATE_FROZEN)
#define QUEUE_STATE_DRV_XOFF_OR_FROZEN (QUEUE_STATE_DRV_XOFF | \
					QUEUE_STATE_FROZEN)

/*
 * __QUEUE_STATE_DRV_XOFF is used by drivers to stop the transmit queue.  The
 * netif_tx_* functions below are used to manipulate this flag.  The
 * __QUEUE_STATE_STACK_XOFF flag is used by the stack to stop the transmit
 * queue independently.  The netif_xmit_*stopped functions below are called
 * to check if the queue has been stopped by the driver or stack (either
 * of the XOFF bits are set in the state).  Drivers should not need to call
 * netif_xmit*stopped functions, they should only be using netif_tx_*.
 */

struct netdev_queue {
/*
 * read-mostly part
 */
	struct net_device	*dev;
	struct Qdisc __rcu	*qdisc;
	struct Qdisc		*qdisc_sleeping;
#ifdef CONFIG_SYSFS
	struct kobject		kobj;
#endif
#if defined(CONFIG_XPS) && defined(CONFIG_NUMA)
	int			numa_node;
#endif
	unsigned long		tx_maxrate;
	/*
	 * Number of TX timeouts for this queue
	 * (/sys/class/net/DEV/Q/trans_timeout)
	 */
	unsigned long		trans_timeout;

	/* Subordinate device that the queue has been assigned to */
	struct net_device	*sb_dev;
#ifdef CONFIG_XDP_SOCKETS
	struct xsk_buff_pool    *pool;
#endif
/*
 * write-mostly part
 */
	spinlock_t		_xmit_lock ____cacheline_aligned_in_smp;
	int			xmit_lock_owner;
	/*
	 * Time (in jiffies) of last Tx
	 */
	unsigned long		trans_start;

	unsigned long		state;

#ifdef CONFIG_BQL
	struct dql		dql;
#endif
} ____cacheline_aligned_in_smp;

extern int sysctl_fb_tunnels_only_for_init_net;
extern int sysctl_devconf_inherit_init_net;

/*
 * sysctl_fb_tunnels_only_for_init_net == 0 : For all netns
 *                                     == 1 : For initns only
 *                                     == 2 : For none.
 */
static inline bool net_has_fallback_tunnels(const struct net *net)
{
	return !IS_ENABLED(CONFIG_SYSCTL) ||
	       !sysctl_fb_tunnels_only_for_init_net ||
	       (net == &init_net && sysctl_fb_tunnels_only_for_init_net == 1);
}

static inline int netdev_queue_numa_node_read(const struct netdev_queue *q)
{
#if defined(CONFIG_XPS) && defined(CONFIG_NUMA)
	return q->numa_node;
#else
	return NUMA_NO_NODE;
#endif
}

static inline void netdev_queue_numa_node_write(struct netdev_queue *q, int node)
{
#if defined(CONFIG_XPS) && defined(CONFIG_NUMA)
	q->numa_node = node;
#endif
}

#ifdef CONFIG_RPS
/*
 * This structure holds an RPS map which can be of variable length.  The
 * map is an array of CPUs.
 */
struct rps_map {
	unsigned int len;
	struct rcu_head rcu;
	u16 cpus[];
};
#define RPS_MAP_SIZE(_num) (sizeof(struct rps_map) + ((_num) * sizeof(u16)))

/*
 * The rps_dev_flow structure contains the mapping of a flow to a CPU, the
 * tail pointer for that CPU's input queue at the time of last enqueue, and
 * a hardware filter index.
 */
struct rps_dev_flow {
	u16 cpu;
	u16 filter;
	unsigned int last_qtail;
};
#define RPS_NO_FILTER 0xffff

/*
 * The rps_dev_flow_table structure contains a table of flow mappings.
 */
struct rps_dev_flow_table {
	unsigned int mask;
	struct rcu_head rcu;
	struct rps_dev_flow flows[];
};
#define RPS_DEV_FLOW_TABLE_SIZE(_num) (sizeof(struct rps_dev_flow_table) + \
    ((_num) * sizeof(struct rps_dev_flow)))

/*
 * The rps_sock_flow_table contains mappings of flows to the last CPU
 * on which they were processed by the application (set in recvmsg).
 * Each entry is a 32bit value. Upper part is the high-order bits
 * of flow hash, lower part is CPU number.
 * rps_cpu_mask is used to partition the space, depending on number of
 * possible CPUs : rps_cpu_mask = roundup_pow_of_two(nr_cpu_ids) - 1
 * For example, if 64 CPUs are possible, rps_cpu_mask = 0x3f,
 * meaning we use 32-6=26 bits for the hash.
 */
struct rps_sock_flow_table {
	u32	mask;

	u32	ents[] ____cacheline_aligned_in_smp;
};
#define	RPS_SOCK_FLOW_TABLE_SIZE(_num) (offsetof(struct rps_sock_flow_table, ents[_num]))

#define RPS_NO_CPU 0xffff

extern u32 rps_cpu_mask;
extern struct rps_sock_flow_table __rcu *rps_sock_flow_table;

static inline void rps_record_sock_flow(struct rps_sock_flow_table *table,
					u32 hash)
{
	if (table && hash) {
		unsigned int index = hash & table->mask;
		u32 val = hash & ~rps_cpu_mask;

		/* We only give a hint, preemption can change CPU under us */
		val |= raw_smp_processor_id();

		if (table->ents[index] != val)
			table->ents[index] = val;
	}
}

#ifdef CONFIG_RFS_ACCEL
bool rps_may_expire_flow(struct net_device *dev, u16 rxq_index, u32 flow_id,
			 u16 filter_id);
#endif
#endif /* CONFIG_RPS */

/* This structure contains an instance of an RX queue. */
struct netdev_rx_queue {
#ifdef CONFIG_RPS
	struct rps_map __rcu		*rps_map;
	struct rps_dev_flow_table __rcu	*rps_flow_table;
#endif
	struct kobject			kobj;
	struct net_device		*dev;
	struct xdp_rxq_info		xdp_rxq;
#ifdef CONFIG_XDP_SOCKETS
	struct xsk_buff_pool            *pool;
#endif
} ____cacheline_aligned_in_smp;

/*
 * RX queue sysfs structures and functions.
 */
struct rx_queue_attribute {
	struct attribute attr;
	ssize_t (*show)(struct netdev_rx_queue *queue, char *buf);
	ssize_t (*store)(struct netdev_rx_queue *queue,
			 const char *buf, size_t len);
};

/* XPS map type and offset of the xps map within net_device->xps_maps[]. */
enum xps_map_type {
	XPS_CPUS = 0,
	XPS_RXQS,
	XPS_MAPS_MAX,
};

#ifdef CONFIG_XPS
/*
 * This structure holds an XPS map which can be of variable length.  The
 * map is an array of queues.
 */
struct xps_map {
	unsigned int len;
	unsigned int alloc_len;
	struct rcu_head rcu;
	u16 queues[];
};
#define XPS_MAP_SIZE(_num) (sizeof(struct xps_map) + ((_num) * sizeof(u16)))
#define XPS_MIN_MAP_ALLOC ((L1_CACHE_ALIGN(offsetof(struct xps_map, queues[1])) \
       - sizeof(struct xps_map)) / sizeof(u16))

/*
 * This structure holds all XPS maps for device.  Maps are indexed by CPU.
 *
 * We keep track of the number of cpus/rxqs used when the struct is allocated,
 * in nr_ids. This will help not accessing out-of-bound memory.
 *
 * We keep track of the number of traffic classes used when the struct is
 * allocated, in num_tc. This will be used to navigate the maps, to ensure we're
 * not crossing its upper bound, as the original dev->num_tc can be updated in
 * the meantime.
 */
struct xps_dev_maps {
	struct rcu_head rcu;
<<<<<<< HEAD
=======
	unsigned int nr_ids;
	s16 num_tc;
>>>>>>> 7d2a07b7
	struct xps_map __rcu *attr_map[]; /* Either CPUs map or RXQs map */
};

#define XPS_CPU_DEV_MAPS_SIZE(_tcs) (sizeof(struct xps_dev_maps) +	\
	(nr_cpu_ids * (_tcs) * sizeof(struct xps_map *)))

#define XPS_RXQ_DEV_MAPS_SIZE(_tcs, _rxqs) (sizeof(struct xps_dev_maps) +\
	(_rxqs * (_tcs) * sizeof(struct xps_map *)))

#endif /* CONFIG_XPS */

#define TC_MAX_QUEUE	16
#define TC_BITMASK	15
/* HW offloaded queuing disciplines txq count and offset maps */
struct netdev_tc_txq {
	u16 count;
	u16 offset;
};

#if defined(CONFIG_FCOE) || defined(CONFIG_FCOE_MODULE)
/*
 * This structure is to hold information about the device
 * configured to run FCoE protocol stack.
 */
struct netdev_fcoe_hbainfo {
	char	manufacturer[64];
	char	serial_number[64];
	char	hardware_version[64];
	char	driver_version[64];
	char	optionrom_version[64];
	char	firmware_version[64];
	char	model[256];
	char	model_description[256];
};
#endif

#define MAX_PHYS_ITEM_ID_LEN 32

/* This structure holds a unique identifier to identify some
 * physical item (port for example) used by a netdevice.
 */
struct netdev_phys_item_id {
	unsigned char id[MAX_PHYS_ITEM_ID_LEN];
	unsigned char id_len;
};

static inline bool netdev_phys_item_id_same(struct netdev_phys_item_id *a,
					    struct netdev_phys_item_id *b)
{
	return a->id_len == b->id_len &&
	       memcmp(a->id, b->id, a->id_len) == 0;
}

typedef u16 (*select_queue_fallback_t)(struct net_device *dev,
				       struct sk_buff *skb,
				       struct net_device *sb_dev);

enum net_device_path_type {
	DEV_PATH_ETHERNET = 0,
	DEV_PATH_VLAN,
	DEV_PATH_BRIDGE,
	DEV_PATH_PPPOE,
	DEV_PATH_DSA,
};

struct net_device_path {
	enum net_device_path_type	type;
	const struct net_device		*dev;
	union {
		struct {
			u16		id;
			__be16		proto;
			u8		h_dest[ETH_ALEN];
		} encap;
		struct {
			enum {
				DEV_PATH_BR_VLAN_KEEP,
				DEV_PATH_BR_VLAN_TAG,
				DEV_PATH_BR_VLAN_UNTAG,
				DEV_PATH_BR_VLAN_UNTAG_HW,
			}		vlan_mode;
			u16		vlan_id;
			__be16		vlan_proto;
		} bridge;
		struct {
			int port;
			u16 proto;
		} dsa;
	};
};

#define NET_DEVICE_PATH_STACK_MAX	5
#define NET_DEVICE_PATH_VLAN_MAX	2

struct net_device_path_stack {
	int			num_paths;
	struct net_device_path	path[NET_DEVICE_PATH_STACK_MAX];
};

struct net_device_path_ctx {
	const struct net_device *dev;
	const u8		*daddr;

	int			num_vlans;
	struct {
		u16		id;
		__be16		proto;
	} vlan[NET_DEVICE_PATH_VLAN_MAX];
};

enum tc_setup_type {
	TC_SETUP_QDISC_MQPRIO,
	TC_SETUP_CLSU32,
	TC_SETUP_CLSFLOWER,
	TC_SETUP_CLSMATCHALL,
	TC_SETUP_CLSBPF,
	TC_SETUP_BLOCK,
	TC_SETUP_QDISC_CBS,
	TC_SETUP_QDISC_RED,
	TC_SETUP_QDISC_PRIO,
	TC_SETUP_QDISC_MQ,
	TC_SETUP_QDISC_ETF,
	TC_SETUP_ROOT_QDISC,
	TC_SETUP_QDISC_GRED,
	TC_SETUP_QDISC_TAPRIO,
	TC_SETUP_FT,
	TC_SETUP_QDISC_ETS,
	TC_SETUP_QDISC_TBF,
	TC_SETUP_QDISC_FIFO,
<<<<<<< HEAD
=======
	TC_SETUP_QDISC_HTB,
>>>>>>> 7d2a07b7
};

/* These structures hold the attributes of bpf state that are being passed
 * to the netdevice through the bpf op.
 */
enum bpf_netdev_command {
	/* Set or clear a bpf program used in the earliest stages of packet
	 * rx. The prog will have been loaded as BPF_PROG_TYPE_XDP. The callee
	 * is responsible for calling bpf_prog_put on any old progs that are
	 * stored. In case of error, the callee need not release the new prog
	 * reference, but on success it takes ownership and must bpf_prog_put
	 * when it is no longer used.
	 */
	XDP_SETUP_PROG,
	XDP_SETUP_PROG_HW,
	/* BPF program for offload callbacks, invoked at program load time. */
	BPF_OFFLOAD_MAP_ALLOC,
	BPF_OFFLOAD_MAP_FREE,
	XDP_SETUP_XSK_POOL,
};

struct bpf_prog_offload_ops;
struct netlink_ext_ack;
struct xdp_umem;
struct xdp_dev_bulk_queue;
struct bpf_xdp_link;

enum bpf_xdp_mode {
	XDP_MODE_SKB = 0,
	XDP_MODE_DRV = 1,
	XDP_MODE_HW = 2,
	__MAX_XDP_MODE
};

struct bpf_xdp_entity {
	struct bpf_prog *prog;
	struct bpf_xdp_link *link;
};

struct netdev_bpf {
	enum bpf_netdev_command command;
	union {
		/* XDP_SETUP_PROG */
		struct {
			u32 flags;
			struct bpf_prog *prog;
			struct netlink_ext_ack *extack;
		};
		/* BPF_OFFLOAD_MAP_ALLOC, BPF_OFFLOAD_MAP_FREE */
		struct {
			struct bpf_offloaded_map *offmap;
		};
		/* XDP_SETUP_XSK_POOL */
		struct {
			struct xsk_buff_pool *pool;
			u16 queue_id;
		} xsk;
	};
};

/* Flags for ndo_xsk_wakeup. */
#define XDP_WAKEUP_RX (1 << 0)
#define XDP_WAKEUP_TX (1 << 1)

#ifdef CONFIG_XFRM_OFFLOAD
struct xfrmdev_ops {
	int	(*xdo_dev_state_add) (struct xfrm_state *x);
	void	(*xdo_dev_state_delete) (struct xfrm_state *x);
	void	(*xdo_dev_state_free) (struct xfrm_state *x);
	bool	(*xdo_dev_offload_ok) (struct sk_buff *skb,
				       struct xfrm_state *x);
	void	(*xdo_dev_state_advance_esn) (struct xfrm_state *x);
};
#endif

struct dev_ifalias {
	struct rcu_head rcuhead;
	char ifalias[];
};

struct devlink;
struct tlsdev_ops;

<<<<<<< HEAD

=======
>>>>>>> 7d2a07b7
struct netdev_name_node {
	struct hlist_node hlist;
	struct list_head list;
	struct net_device *dev;
	const char *name;
};

int netdev_name_node_alt_create(struct net_device *dev, const char *name);
int netdev_name_node_alt_destroy(struct net_device *dev, const char *name);

struct netdev_net_notifier {
	struct list_head list;
	struct notifier_block *nb;
};

/*
 * This structure defines the management hooks for network devices.
 * The following hooks can be defined; unless noted otherwise, they are
 * optional and can be filled with a null pointer.
 *
 * int (*ndo_init)(struct net_device *dev);
 *     This function is called once when a network device is registered.
 *     The network device can use this for any late stage initialization
 *     or semantic validation. It can fail with an error code which will
 *     be propagated back to register_netdev.
 *
 * void (*ndo_uninit)(struct net_device *dev);
 *     This function is called when device is unregistered or when registration
 *     fails. It is not called if init fails.
 *
 * int (*ndo_open)(struct net_device *dev);
 *     This function is called when a network device transitions to the up
 *     state.
 *
 * int (*ndo_stop)(struct net_device *dev);
 *     This function is called when a network device transitions to the down
 *     state.
 *
 * netdev_tx_t (*ndo_start_xmit)(struct sk_buff *skb,
 *                               struct net_device *dev);
 *	Called when a packet needs to be transmitted.
 *	Returns NETDEV_TX_OK.  Can return NETDEV_TX_BUSY, but you should stop
 *	the queue before that can happen; it's for obsolete devices and weird
 *	corner cases, but the stack really does a non-trivial amount
 *	of useless work if you return NETDEV_TX_BUSY.
 *	Required; cannot be NULL.
 *
 * netdev_features_t (*ndo_features_check)(struct sk_buff *skb,
 *					   struct net_device *dev
 *					   netdev_features_t features);
 *	Called by core transmit path to determine if device is capable of
 *	performing offload operations on a given packet. This is to give
 *	the device an opportunity to implement any restrictions that cannot
 *	be otherwise expressed by feature flags. The check is called with
 *	the set of features that the stack has calculated and it returns
 *	those the driver believes to be appropriate.
 *
 * u16 (*ndo_select_queue)(struct net_device *dev, struct sk_buff *skb,
 *                         struct net_device *sb_dev);
 *	Called to decide which queue to use when device supports multiple
 *	transmit queues.
 *
 * void (*ndo_change_rx_flags)(struct net_device *dev, int flags);
 *	This function is called to allow device receiver to make
 *	changes to configuration when multicast or promiscuous is enabled.
 *
 * void (*ndo_set_rx_mode)(struct net_device *dev);
 *	This function is called device changes address list filtering.
 *	If driver handles unicast address filtering, it should set
 *	IFF_UNICAST_FLT in its priv_flags.
 *
 * int (*ndo_set_mac_address)(struct net_device *dev, void *addr);
 *	This function  is called when the Media Access Control address
 *	needs to be changed. If this interface is not defined, the
 *	MAC address can not be changed.
 *
 * int (*ndo_validate_addr)(struct net_device *dev);
 *	Test if Media Access Control address is valid for the device.
 *
 * int (*ndo_do_ioctl)(struct net_device *dev, struct ifreq *ifr, int cmd);
 *	Called when a user requests an ioctl which can't be handled by
 *	the generic interface code. If not defined ioctls return
 *	not supported error code.
 *
 * int (*ndo_set_config)(struct net_device *dev, struct ifmap *map);
 *	Used to set network devices bus interface parameters. This interface
 *	is retained for legacy reasons; new devices should use the bus
 *	interface (PCI) for low level management.
 *
 * int (*ndo_change_mtu)(struct net_device *dev, int new_mtu);
 *	Called when a user wants to change the Maximum Transfer Unit
 *	of a device.
 *
 * void (*ndo_tx_timeout)(struct net_device *dev, unsigned int txqueue);
 *	Callback used when the transmitter has not made any progress
 *	for dev->watchdog ticks.
 *
 * void (*ndo_get_stats64)(struct net_device *dev,
 *                         struct rtnl_link_stats64 *storage);
 * struct net_device_stats* (*ndo_get_stats)(struct net_device *dev);
 *	Called when a user wants to get the network device usage
 *	statistics. Drivers must do one of the following:
 *	1. Define @ndo_get_stats64 to fill in a zero-initialised
 *	   rtnl_link_stats64 structure passed by the caller.
 *	2. Define @ndo_get_stats to update a net_device_stats structure
 *	   (which should normally be dev->stats) and return a pointer to
 *	   it. The structure may be changed asynchronously only if each
 *	   field is written atomically.
 *	3. Update dev->stats asynchronously and atomically, and define
 *	   neither operation.
 *
 * bool (*ndo_has_offload_stats)(const struct net_device *dev, int attr_id)
 *	Return true if this device supports offload stats of this attr_id.
 *
 * int (*ndo_get_offload_stats)(int attr_id, const struct net_device *dev,
 *	void *attr_data)
 *	Get statistics for offload operations by attr_id. Write it into the
 *	attr_data pointer.
 *
 * int (*ndo_vlan_rx_add_vid)(struct net_device *dev, __be16 proto, u16 vid);
 *	If device supports VLAN filtering this function is called when a
 *	VLAN id is registered.
 *
 * int (*ndo_vlan_rx_kill_vid)(struct net_device *dev, __be16 proto, u16 vid);
 *	If device supports VLAN filtering this function is called when a
 *	VLAN id is unregistered.
 *
 * void (*ndo_poll_controller)(struct net_device *dev);
 *
 *	SR-IOV management functions.
 * int (*ndo_set_vf_mac)(struct net_device *dev, int vf, u8* mac);
 * int (*ndo_set_vf_vlan)(struct net_device *dev, int vf, u16 vlan,
 *			  u8 qos, __be16 proto);
 * int (*ndo_set_vf_rate)(struct net_device *dev, int vf, int min_tx_rate,
 *			  int max_tx_rate);
 * int (*ndo_set_vf_spoofchk)(struct net_device *dev, int vf, bool setting);
 * int (*ndo_set_vf_trust)(struct net_device *dev, int vf, bool setting);
 * int (*ndo_get_vf_config)(struct net_device *dev,
 *			    int vf, struct ifla_vf_info *ivf);
 * int (*ndo_set_vf_link_state)(struct net_device *dev, int vf, int link_state);
 * int (*ndo_set_vf_port)(struct net_device *dev, int vf,
 *			  struct nlattr *port[]);
 *
 *      Enable or disable the VF ability to query its RSS Redirection Table and
 *      Hash Key. This is needed since on some devices VF share this information
 *      with PF and querying it may introduce a theoretical security risk.
 * int (*ndo_set_vf_rss_query_en)(struct net_device *dev, int vf, bool setting);
 * int (*ndo_get_vf_port)(struct net_device *dev, int vf, struct sk_buff *skb);
 * int (*ndo_setup_tc)(struct net_device *dev, enum tc_setup_type type,
 *		       void *type_data);
 *	Called to setup any 'tc' scheduler, classifier or action on @dev.
 *	This is always called from the stack with the rtnl lock held and netif
 *	tx queues stopped. This allows the netdevice to perform queue
 *	management safely.
 *
 *	Fiber Channel over Ethernet (FCoE) offload functions.
 * int (*ndo_fcoe_enable)(struct net_device *dev);
 *	Called when the FCoE protocol stack wants to start using LLD for FCoE
 *	so the underlying device can perform whatever needed configuration or
 *	initialization to support acceleration of FCoE traffic.
 *
 * int (*ndo_fcoe_disable)(struct net_device *dev);
 *	Called when the FCoE protocol stack wants to stop using LLD for FCoE
 *	so the underlying device can perform whatever needed clean-ups to
 *	stop supporting acceleration of FCoE traffic.
 *
 * int (*ndo_fcoe_ddp_setup)(struct net_device *dev, u16 xid,
 *			     struct scatterlist *sgl, unsigned int sgc);
 *	Called when the FCoE Initiator wants to initialize an I/O that
 *	is a possible candidate for Direct Data Placement (DDP). The LLD can
 *	perform necessary setup and returns 1 to indicate the device is set up
 *	successfully to perform DDP on this I/O, otherwise this returns 0.
 *
 * int (*ndo_fcoe_ddp_done)(struct net_device *dev,  u16 xid);
 *	Called when the FCoE Initiator/Target is done with the DDPed I/O as
 *	indicated by the FC exchange id 'xid', so the underlying device can
 *	clean up and reuse resources for later DDP requests.
 *
 * int (*ndo_fcoe_ddp_target)(struct net_device *dev, u16 xid,
 *			      struct scatterlist *sgl, unsigned int sgc);
 *	Called when the FCoE Target wants to initialize an I/O that
 *	is a possible candidate for Direct Data Placement (DDP). The LLD can
 *	perform necessary setup and returns 1 to indicate the device is set up
 *	successfully to perform DDP on this I/O, otherwise this returns 0.
 *
 * int (*ndo_fcoe_get_hbainfo)(struct net_device *dev,
 *			       struct netdev_fcoe_hbainfo *hbainfo);
 *	Called when the FCoE Protocol stack wants information on the underlying
 *	device. This information is utilized by the FCoE protocol stack to
 *	register attributes with Fiber Channel management service as per the
 *	FC-GS Fabric Device Management Information(FDMI) specification.
 *
 * int (*ndo_fcoe_get_wwn)(struct net_device *dev, u64 *wwn, int type);
 *	Called when the underlying device wants to override default World Wide
 *	Name (WWN) generation mechanism in FCoE protocol stack to pass its own
 *	World Wide Port Name (WWPN) or World Wide Node Name (WWNN) to the FCoE
 *	protocol stack to use.
 *
 *	RFS acceleration.
 * int (*ndo_rx_flow_steer)(struct net_device *dev, const struct sk_buff *skb,
 *			    u16 rxq_index, u32 flow_id);
 *	Set hardware filter for RFS.  rxq_index is the target queue index;
 *	flow_id is a flow ID to be passed to rps_may_expire_flow() later.
 *	Return the filter ID on success, or a negative error code.
 *
 *	Slave management functions (for bridge, bonding, etc).
 * int (*ndo_add_slave)(struct net_device *dev, struct net_device *slave_dev);
 *	Called to make another netdev an underling.
 *
 * int (*ndo_del_slave)(struct net_device *dev, struct net_device *slave_dev);
 *	Called to release previously enslaved netdev.
 *
 * struct net_device *(*ndo_get_xmit_slave)(struct net_device *dev,
 *					    struct sk_buff *skb,
 *					    bool all_slaves);
 *	Get the xmit slave of master device. If all_slaves is true, function
 *	assume all the slaves can transmit.
 *
 *      Feature/offload setting functions.
 * netdev_features_t (*ndo_fix_features)(struct net_device *dev,
 *		netdev_features_t features);
 *	Adjusts the requested feature flags according to device-specific
 *	constraints, and returns the resulting flags. Must not modify
 *	the device state.
 *
 * int (*ndo_set_features)(struct net_device *dev, netdev_features_t features);
 *	Called to update device configuration to new features. Passed
 *	feature set might be less than what was returned by ndo_fix_features()).
 *	Must return >0 or -errno if it changed dev->features itself.
 *
 * int (*ndo_fdb_add)(struct ndmsg *ndm, struct nlattr *tb[],
 *		      struct net_device *dev,
 *		      const unsigned char *addr, u16 vid, u16 flags,
 *		      struct netlink_ext_ack *extack);
 *	Adds an FDB entry to dev for addr.
 * int (*ndo_fdb_del)(struct ndmsg *ndm, struct nlattr *tb[],
 *		      struct net_device *dev,
 *		      const unsigned char *addr, u16 vid)
 *	Deletes the FDB entry from dev coresponding to addr.
 * int (*ndo_fdb_dump)(struct sk_buff *skb, struct netlink_callback *cb,
 *		       struct net_device *dev, struct net_device *filter_dev,
 *		       int *idx)
 *	Used to add FDB entries to dump requests. Implementers should add
 *	entries to skb and update idx with the number of entries.
 *
 * int (*ndo_bridge_setlink)(struct net_device *dev, struct nlmsghdr *nlh,
 *			     u16 flags, struct netlink_ext_ack *extack)
 * int (*ndo_bridge_getlink)(struct sk_buff *skb, u32 pid, u32 seq,
 *			     struct net_device *dev, u32 filter_mask,
 *			     int nlflags)
 * int (*ndo_bridge_dellink)(struct net_device *dev, struct nlmsghdr *nlh,
 *			     u16 flags);
 *
 * int (*ndo_change_carrier)(struct net_device *dev, bool new_carrier);
 *	Called to change device carrier. Soft-devices (like dummy, team, etc)
 *	which do not represent real hardware may define this to allow their
 *	userspace components to manage their virtual carrier state. Devices
 *	that determine carrier state from physical hardware properties (eg
 *	network cables) or protocol-dependent mechanisms (eg
 *	USB_CDC_NOTIFY_NETWORK_CONNECTION) should NOT implement this function.
 *
 * int (*ndo_get_phys_port_id)(struct net_device *dev,
 *			       struct netdev_phys_item_id *ppid);
 *	Called to get ID of physical port of this device. If driver does
 *	not implement this, it is assumed that the hw is not able to have
 *	multiple net devices on single physical port.
 *
 * int (*ndo_get_port_parent_id)(struct net_device *dev,
 *				 struct netdev_phys_item_id *ppid)
 *	Called to get the parent ID of the physical port of this device.
 *
 * void* (*ndo_dfwd_add_station)(struct net_device *pdev,
 *				 struct net_device *dev)
 *	Called by upper layer devices to accelerate switching or other
 *	station functionality into hardware. 'pdev is the lowerdev
 *	to use for the offload and 'dev' is the net device that will
 *	back the offload. Returns a pointer to the private structure
 *	the upper layer will maintain.
 * void (*ndo_dfwd_del_station)(struct net_device *pdev, void *priv)
 *	Called by upper layer device to delete the station created
 *	by 'ndo_dfwd_add_station'. 'pdev' is the net device backing
 *	the station and priv is the structure returned by the add
 *	operation.
 * int (*ndo_set_tx_maxrate)(struct net_device *dev,
 *			     int queue_index, u32 maxrate);
 *	Called when a user wants to set a max-rate limitation of specific
 *	TX queue.
 * int (*ndo_get_iflink)(const struct net_device *dev);
 *	Called to get the iflink value of this device.
 * void (*ndo_change_proto_down)(struct net_device *dev,
 *				 bool proto_down);
 *	This function is used to pass protocol port error state information
 *	to the switch driver. The switch driver can react to the proto_down
 *      by doing a phys down on the associated switch port.
 * int (*ndo_fill_metadata_dst)(struct net_device *dev, struct sk_buff *skb);
 *	This function is used to get egress tunnel information for given skb.
 *	This is useful for retrieving outer tunnel header parameters while
 *	sampling packet.
 * void (*ndo_set_rx_headroom)(struct net_device *dev, int needed_headroom);
 *	This function is used to specify the headroom that the skb must
 *	consider when allocation skb during packet reception. Setting
 *	appropriate rx headroom value allows avoiding skb head copy on
 *	forward. Setting a negative value resets the rx headroom to the
 *	default value.
 * int (*ndo_bpf)(struct net_device *dev, struct netdev_bpf *bpf);
 *	This function is used to set or query state related to XDP on the
 *	netdevice and manage BPF offload. See definition of
 *	enum bpf_netdev_command for details.
 * int (*ndo_xdp_xmit)(struct net_device *dev, int n, struct xdp_frame **xdp,
 *			u32 flags);
 *	This function is used to submit @n XDP packets for transmit on a
 *	netdevice. Returns number of frames successfully transmitted, frames
 *	that got dropped are freed/returned via xdp_return_frame().
 *	Returns negative number, means general error invoking ndo, meaning
 *	no frames were xmit'ed and core-caller will free all frames.
 * int (*ndo_xsk_wakeup)(struct net_device *dev, u32 queue_id, u32 flags);
 *      This function is used to wake up the softirq, ksoftirqd or kthread
 *	responsible for sending and/or receiving packets on a specific
 *	queue id bound to an AF_XDP socket. The flags field specifies if
 *	only RX, only Tx, or both should be woken up using the flags
 *	XDP_WAKEUP_RX and XDP_WAKEUP_TX.
 * struct devlink_port *(*ndo_get_devlink_port)(struct net_device *dev);
 *	Get devlink port instance associated with a given netdev.
 *	Called with a reference on the netdevice and devlink locks only,
 *	rtnl_lock is not held.
 * int (*ndo_tunnel_ctl)(struct net_device *dev, struct ip_tunnel_parm *p,
 *			 int cmd);
 *	Add, change, delete or get information on an IPv4 tunnel.
<<<<<<< HEAD
=======
 * struct net_device *(*ndo_get_peer_dev)(struct net_device *dev);
 *	If a device is paired with a peer device, return the peer instance.
 *	The caller must be under RCU read context.
 * int (*ndo_fill_forward_path)(struct net_device_path_ctx *ctx, struct net_device_path *path);
 *     Get the forwarding path to reach the real device from the HW destination address
>>>>>>> 7d2a07b7
 */
struct net_device_ops {
	int			(*ndo_init)(struct net_device *dev);
	void			(*ndo_uninit)(struct net_device *dev);
	int			(*ndo_open)(struct net_device *dev);
	int			(*ndo_stop)(struct net_device *dev);
	netdev_tx_t		(*ndo_start_xmit)(struct sk_buff *skb,
						  struct net_device *dev);
	netdev_features_t	(*ndo_features_check)(struct sk_buff *skb,
						      struct net_device *dev,
						      netdev_features_t features);
	u16			(*ndo_select_queue)(struct net_device *dev,
						    struct sk_buff *skb,
						    struct net_device *sb_dev);
	void			(*ndo_change_rx_flags)(struct net_device *dev,
						       int flags);
	void			(*ndo_set_rx_mode)(struct net_device *dev);
	int			(*ndo_set_mac_address)(struct net_device *dev,
						       void *addr);
	int			(*ndo_validate_addr)(struct net_device *dev);
	int			(*ndo_do_ioctl)(struct net_device *dev,
					        struct ifreq *ifr, int cmd);
	int			(*ndo_set_config)(struct net_device *dev,
					          struct ifmap *map);
	int			(*ndo_change_mtu)(struct net_device *dev,
						  int new_mtu);
	int			(*ndo_neigh_setup)(struct net_device *dev,
						   struct neigh_parms *);
	void			(*ndo_tx_timeout) (struct net_device *dev,
						   unsigned int txqueue);

	void			(*ndo_get_stats64)(struct net_device *dev,
						   struct rtnl_link_stats64 *storage);
	bool			(*ndo_has_offload_stats)(const struct net_device *dev, int attr_id);
	int			(*ndo_get_offload_stats)(int attr_id,
							 const struct net_device *dev,
							 void *attr_data);
	struct net_device_stats* (*ndo_get_stats)(struct net_device *dev);

	int			(*ndo_vlan_rx_add_vid)(struct net_device *dev,
						       __be16 proto, u16 vid);
	int			(*ndo_vlan_rx_kill_vid)(struct net_device *dev,
						        __be16 proto, u16 vid);
#ifdef CONFIG_NET_POLL_CONTROLLER
	void                    (*ndo_poll_controller)(struct net_device *dev);
	int			(*ndo_netpoll_setup)(struct net_device *dev,
						     struct netpoll_info *info);
	void			(*ndo_netpoll_cleanup)(struct net_device *dev);
#endif
	int			(*ndo_set_vf_mac)(struct net_device *dev,
						  int queue, u8 *mac);
	int			(*ndo_set_vf_vlan)(struct net_device *dev,
						   int queue, u16 vlan,
						   u8 qos, __be16 proto);
	int			(*ndo_set_vf_rate)(struct net_device *dev,
						   int vf, int min_tx_rate,
						   int max_tx_rate);
	int			(*ndo_set_vf_spoofchk)(struct net_device *dev,
						       int vf, bool setting);
	int			(*ndo_set_vf_trust)(struct net_device *dev,
						    int vf, bool setting);
	int			(*ndo_get_vf_config)(struct net_device *dev,
						     int vf,
						     struct ifla_vf_info *ivf);
	int			(*ndo_set_vf_link_state)(struct net_device *dev,
							 int vf, int link_state);
	int			(*ndo_get_vf_stats)(struct net_device *dev,
						    int vf,
						    struct ifla_vf_stats
						    *vf_stats);
	int			(*ndo_set_vf_port)(struct net_device *dev,
						   int vf,
						   struct nlattr *port[]);
	int			(*ndo_get_vf_port)(struct net_device *dev,
						   int vf, struct sk_buff *skb);
	int			(*ndo_get_vf_guid)(struct net_device *dev,
						   int vf,
						   struct ifla_vf_guid *node_guid,
						   struct ifla_vf_guid *port_guid);
	int			(*ndo_set_vf_guid)(struct net_device *dev,
						   int vf, u64 guid,
						   int guid_type);
	int			(*ndo_set_vf_rss_query_en)(
						   struct net_device *dev,
						   int vf, bool setting);
	int			(*ndo_setup_tc)(struct net_device *dev,
						enum tc_setup_type type,
						void *type_data);
#if IS_ENABLED(CONFIG_FCOE)
	int			(*ndo_fcoe_enable)(struct net_device *dev);
	int			(*ndo_fcoe_disable)(struct net_device *dev);
	int			(*ndo_fcoe_ddp_setup)(struct net_device *dev,
						      u16 xid,
						      struct scatterlist *sgl,
						      unsigned int sgc);
	int			(*ndo_fcoe_ddp_done)(struct net_device *dev,
						     u16 xid);
	int			(*ndo_fcoe_ddp_target)(struct net_device *dev,
						       u16 xid,
						       struct scatterlist *sgl,
						       unsigned int sgc);
	int			(*ndo_fcoe_get_hbainfo)(struct net_device *dev,
							struct netdev_fcoe_hbainfo *hbainfo);
#endif

#if IS_ENABLED(CONFIG_LIBFCOE)
#define NETDEV_FCOE_WWNN 0
#define NETDEV_FCOE_WWPN 1
	int			(*ndo_fcoe_get_wwn)(struct net_device *dev,
						    u64 *wwn, int type);
#endif

#ifdef CONFIG_RFS_ACCEL
	int			(*ndo_rx_flow_steer)(struct net_device *dev,
						     const struct sk_buff *skb,
						     u16 rxq_index,
						     u32 flow_id);
#endif
	int			(*ndo_add_slave)(struct net_device *dev,
						 struct net_device *slave_dev,
						 struct netlink_ext_ack *extack);
	int			(*ndo_del_slave)(struct net_device *dev,
						 struct net_device *slave_dev);
	struct net_device*	(*ndo_get_xmit_slave)(struct net_device *dev,
						      struct sk_buff *skb,
						      bool all_slaves);
	struct net_device*	(*ndo_sk_get_lower_dev)(struct net_device *dev,
							struct sock *sk);
	netdev_features_t	(*ndo_fix_features)(struct net_device *dev,
						    netdev_features_t features);
	int			(*ndo_set_features)(struct net_device *dev,
						    netdev_features_t features);
	int			(*ndo_neigh_construct)(struct net_device *dev,
						       struct neighbour *n);
	void			(*ndo_neigh_destroy)(struct net_device *dev,
						     struct neighbour *n);

	int			(*ndo_fdb_add)(struct ndmsg *ndm,
					       struct nlattr *tb[],
					       struct net_device *dev,
					       const unsigned char *addr,
					       u16 vid,
					       u16 flags,
					       struct netlink_ext_ack *extack);
	int			(*ndo_fdb_del)(struct ndmsg *ndm,
					       struct nlattr *tb[],
					       struct net_device *dev,
					       const unsigned char *addr,
					       u16 vid);
	int			(*ndo_fdb_dump)(struct sk_buff *skb,
						struct netlink_callback *cb,
						struct net_device *dev,
						struct net_device *filter_dev,
						int *idx);
	int			(*ndo_fdb_get)(struct sk_buff *skb,
					       struct nlattr *tb[],
					       struct net_device *dev,
					       const unsigned char *addr,
					       u16 vid, u32 portid, u32 seq,
					       struct netlink_ext_ack *extack);
	int			(*ndo_bridge_setlink)(struct net_device *dev,
						      struct nlmsghdr *nlh,
						      u16 flags,
						      struct netlink_ext_ack *extack);
	int			(*ndo_bridge_getlink)(struct sk_buff *skb,
						      u32 pid, u32 seq,
						      struct net_device *dev,
						      u32 filter_mask,
						      int nlflags);
	int			(*ndo_bridge_dellink)(struct net_device *dev,
						      struct nlmsghdr *nlh,
						      u16 flags);
	int			(*ndo_change_carrier)(struct net_device *dev,
						      bool new_carrier);
	int			(*ndo_get_phys_port_id)(struct net_device *dev,
							struct netdev_phys_item_id *ppid);
	int			(*ndo_get_port_parent_id)(struct net_device *dev,
							  struct netdev_phys_item_id *ppid);
	int			(*ndo_get_phys_port_name)(struct net_device *dev,
							  char *name, size_t len);
	void*			(*ndo_dfwd_add_station)(struct net_device *pdev,
							struct net_device *dev);
	void			(*ndo_dfwd_del_station)(struct net_device *pdev,
							void *priv);

	int			(*ndo_set_tx_maxrate)(struct net_device *dev,
						      int queue_index,
						      u32 maxrate);
	int			(*ndo_get_iflink)(const struct net_device *dev);
	int			(*ndo_change_proto_down)(struct net_device *dev,
							 bool proto_down);
	int			(*ndo_fill_metadata_dst)(struct net_device *dev,
						       struct sk_buff *skb);
	void			(*ndo_set_rx_headroom)(struct net_device *dev,
						       int needed_headroom);
	int			(*ndo_bpf)(struct net_device *dev,
					   struct netdev_bpf *bpf);
	int			(*ndo_xdp_xmit)(struct net_device *dev, int n,
						struct xdp_frame **xdp,
						u32 flags);
	int			(*ndo_xsk_wakeup)(struct net_device *dev,
						  u32 queue_id, u32 flags);
	struct devlink_port *	(*ndo_get_devlink_port)(struct net_device *dev);
	int			(*ndo_tunnel_ctl)(struct net_device *dev,
						  struct ip_tunnel_parm *p, int cmd);
<<<<<<< HEAD
=======
	struct net_device *	(*ndo_get_peer_dev)(struct net_device *dev);
	int                     (*ndo_fill_forward_path)(struct net_device_path_ctx *ctx,
                                                         struct net_device_path *path);
>>>>>>> 7d2a07b7
};

/**
 * enum netdev_priv_flags - &struct net_device priv_flags
 *
 * These are the &struct net_device, they are only set internally
 * by drivers and used in the kernel. These flags are invisible to
 * userspace; this means that the order of these flags can change
 * during any kernel release.
 *
 * You should have a pretty good reason to be extending these flags.
 *
 * @IFF_802_1Q_VLAN: 802.1Q VLAN device
 * @IFF_EBRIDGE: Ethernet bridging device
 * @IFF_BONDING: bonding master or slave
 * @IFF_ISATAP: ISATAP interface (RFC4214)
 * @IFF_WAN_HDLC: WAN HDLC device
 * @IFF_XMIT_DST_RELEASE: dev_hard_start_xmit() is allowed to
 *	release skb->dst
 * @IFF_DONT_BRIDGE: disallow bridging this ether dev
 * @IFF_DISABLE_NETPOLL: disable netpoll at run-time
 * @IFF_MACVLAN_PORT: device used as macvlan port
 * @IFF_BRIDGE_PORT: device used as bridge port
 * @IFF_OVS_DATAPATH: device used as Open vSwitch datapath port
 * @IFF_TX_SKB_SHARING: The interface supports sharing skbs on transmit
 * @IFF_UNICAST_FLT: Supports unicast filtering
 * @IFF_TEAM_PORT: device used as team port
 * @IFF_SUPP_NOFCS: device supports sending custom FCS
 * @IFF_LIVE_ADDR_CHANGE: device supports hardware address
 *	change when it's running
 * @IFF_MACVLAN: Macvlan device
 * @IFF_XMIT_DST_RELEASE_PERM: IFF_XMIT_DST_RELEASE not taking into account
 *	underlying stacked devices
 * @IFF_L3MDEV_MASTER: device is an L3 master device
 * @IFF_NO_QUEUE: device can run without qdisc attached
 * @IFF_OPENVSWITCH: device is a Open vSwitch master
 * @IFF_L3MDEV_SLAVE: device is enslaved to an L3 master device
 * @IFF_TEAM: device is a team device
 * @IFF_RXFH_CONFIGURED: device has had Rx Flow indirection table configured
 * @IFF_PHONY_HEADROOM: the headroom value is controlled by an external
 *	entity (i.e. the master device for bridged veth)
 * @IFF_MACSEC: device is a MACsec device
 * @IFF_NO_RX_HANDLER: device doesn't support the rx_handler hook
 * @IFF_FAILOVER: device is a failover master device
 * @IFF_FAILOVER_SLAVE: device is lower dev of a failover master device
 * @IFF_L3MDEV_RX_HANDLER: only invoke the rx handler of L3 master device
 * @IFF_LIVE_RENAME_OK: rename is allowed while device is up and running
 * @IFF_TX_SKB_NO_LINEAR: device/driver is capable of xmitting frames with
 *	skb_headlen(skb) == 0 (data starts from frag0)
 */
enum netdev_priv_flags {
	IFF_802_1Q_VLAN			= 1<<0,
	IFF_EBRIDGE			= 1<<1,
	IFF_BONDING			= 1<<2,
	IFF_ISATAP			= 1<<3,
	IFF_WAN_HDLC			= 1<<4,
	IFF_XMIT_DST_RELEASE		= 1<<5,
	IFF_DONT_BRIDGE			= 1<<6,
	IFF_DISABLE_NETPOLL		= 1<<7,
	IFF_MACVLAN_PORT		= 1<<8,
	IFF_BRIDGE_PORT			= 1<<9,
	IFF_OVS_DATAPATH		= 1<<10,
	IFF_TX_SKB_SHARING		= 1<<11,
	IFF_UNICAST_FLT			= 1<<12,
	IFF_TEAM_PORT			= 1<<13,
	IFF_SUPP_NOFCS			= 1<<14,
	IFF_LIVE_ADDR_CHANGE		= 1<<15,
	IFF_MACVLAN			= 1<<16,
	IFF_XMIT_DST_RELEASE_PERM	= 1<<17,
	IFF_L3MDEV_MASTER		= 1<<18,
	IFF_NO_QUEUE			= 1<<19,
	IFF_OPENVSWITCH			= 1<<20,
	IFF_L3MDEV_SLAVE		= 1<<21,
	IFF_TEAM			= 1<<22,
	IFF_RXFH_CONFIGURED		= 1<<23,
	IFF_PHONY_HEADROOM		= 1<<24,
	IFF_MACSEC			= 1<<25,
	IFF_NO_RX_HANDLER		= 1<<26,
	IFF_FAILOVER			= 1<<27,
	IFF_FAILOVER_SLAVE		= 1<<28,
	IFF_L3MDEV_RX_HANDLER		= 1<<29,
	IFF_LIVE_RENAME_OK		= 1<<30,
	IFF_TX_SKB_NO_LINEAR		= 1<<31,
};

#define IFF_802_1Q_VLAN			IFF_802_1Q_VLAN
#define IFF_EBRIDGE			IFF_EBRIDGE
#define IFF_BONDING			IFF_BONDING
#define IFF_ISATAP			IFF_ISATAP
#define IFF_WAN_HDLC			IFF_WAN_HDLC
#define IFF_XMIT_DST_RELEASE		IFF_XMIT_DST_RELEASE
#define IFF_DONT_BRIDGE			IFF_DONT_BRIDGE
#define IFF_DISABLE_NETPOLL		IFF_DISABLE_NETPOLL
#define IFF_MACVLAN_PORT		IFF_MACVLAN_PORT
#define IFF_BRIDGE_PORT			IFF_BRIDGE_PORT
#define IFF_OVS_DATAPATH		IFF_OVS_DATAPATH
#define IFF_TX_SKB_SHARING		IFF_TX_SKB_SHARING
#define IFF_UNICAST_FLT			IFF_UNICAST_FLT
#define IFF_TEAM_PORT			IFF_TEAM_PORT
#define IFF_SUPP_NOFCS			IFF_SUPP_NOFCS
#define IFF_LIVE_ADDR_CHANGE		IFF_LIVE_ADDR_CHANGE
#define IFF_MACVLAN			IFF_MACVLAN
#define IFF_XMIT_DST_RELEASE_PERM	IFF_XMIT_DST_RELEASE_PERM
#define IFF_L3MDEV_MASTER		IFF_L3MDEV_MASTER
#define IFF_NO_QUEUE			IFF_NO_QUEUE
#define IFF_OPENVSWITCH			IFF_OPENVSWITCH
#define IFF_L3MDEV_SLAVE		IFF_L3MDEV_SLAVE
#define IFF_TEAM			IFF_TEAM
#define IFF_RXFH_CONFIGURED		IFF_RXFH_CONFIGURED
#define IFF_PHONY_HEADROOM		IFF_PHONY_HEADROOM
#define IFF_MACSEC			IFF_MACSEC
#define IFF_NO_RX_HANDLER		IFF_NO_RX_HANDLER
#define IFF_FAILOVER			IFF_FAILOVER
#define IFF_FAILOVER_SLAVE		IFF_FAILOVER_SLAVE
#define IFF_L3MDEV_RX_HANDLER		IFF_L3MDEV_RX_HANDLER
#define IFF_LIVE_RENAME_OK		IFF_LIVE_RENAME_OK
#define IFF_TX_SKB_NO_LINEAR		IFF_TX_SKB_NO_LINEAR

/* Specifies the type of the struct net_device::ml_priv pointer */
enum netdev_ml_priv_type {
	ML_PRIV_NONE,
	ML_PRIV_CAN,
};

/**
 *	struct net_device - The DEVICE structure.
 *
 *	Actually, this whole structure is a big mistake.  It mixes I/O
 *	data with strictly "high-level" data, and it has to know about
 *	almost every data structure used in the INET module.
 *
 *	@name:	This is the first field of the "visible" part of this structure
 *		(i.e. as seen by users in the "Space.c" file).  It is the name
 *		of the interface.
 *
 *	@name_node:	Name hashlist node
 *	@ifalias:	SNMP alias
 *	@mem_end:	Shared memory end
 *	@mem_start:	Shared memory start
 *	@base_addr:	Device I/O address
 *	@irq:		Device IRQ number
 *
 *	@state:		Generic network queuing layer state, see netdev_state_t
 *	@dev_list:	The global list of network devices
 *	@napi_list:	List entry used for polling NAPI devices
 *	@unreg_list:	List entry  when we are unregistering the
 *			device; see the function unregister_netdev
 *	@close_list:	List entry used when we are closing the device
 *	@ptype_all:     Device-specific packet handlers for all protocols
 *	@ptype_specific: Device-specific, protocol-specific packet handlers
 *
 *	@adj_list:	Directly linked devices, like slaves for bonding
 *	@features:	Currently active device features
 *	@hw_features:	User-changeable features
 *
 *	@wanted_features:	User-requested features
 *	@vlan_features:		Mask of features inheritable by VLAN devices
 *
 *	@hw_enc_features:	Mask of features inherited by encapsulating devices
 *				This field indicates what encapsulation
 *				offloads the hardware is capable of doing,
 *				and drivers will need to set them appropriately.
 *
 *	@mpls_features:	Mask of features inheritable by MPLS
 *	@gso_partial_features: value(s) from NETIF_F_GSO\*
 *
 *	@ifindex:	interface index
 *	@group:		The group the device belongs to
 *
 *	@stats:		Statistics struct, which was left as a legacy, use
 *			rtnl_link_stats64 instead
 *
 *	@rx_dropped:	Dropped packets by core network,
 *			do not use this in drivers
 *	@tx_dropped:	Dropped packets by core network,
 *			do not use this in drivers
 *	@rx_nohandler:	nohandler dropped packets by core network on
 *			inactive devices, do not use this in drivers
 *	@carrier_up_count:	Number of times the carrier has been up
 *	@carrier_down_count:	Number of times the carrier has been down
 *
 *	@wireless_handlers:	List of functions to handle Wireless Extensions,
 *				instead of ioctl,
 *				see <net/iw_handler.h> for details.
 *	@wireless_data:	Instance data managed by the core of wireless extensions
 *
 *	@netdev_ops:	Includes several pointers to callbacks,
 *			if one wants to override the ndo_*() functions
 *	@ethtool_ops:	Management operations
 *	@l3mdev_ops:	Layer 3 master device operations
 *	@ndisc_ops:	Includes callbacks for different IPv6 neighbour
 *			discovery handling. Necessary for e.g. 6LoWPAN.
 *	@xfrmdev_ops:	Transformation offload operations
 *	@tlsdev_ops:	Transport Layer Security offload operations
 *	@header_ops:	Includes callbacks for creating,parsing,caching,etc
 *			of Layer 2 headers.
 *
 *	@flags:		Interface flags (a la BSD)
 *	@priv_flags:	Like 'flags' but invisible to userspace,
 *			see if.h for the definitions
 *	@gflags:	Global flags ( kept as legacy )
 *	@padded:	How much padding added by alloc_netdev()
 *	@operstate:	RFC2863 operstate
 *	@link_mode:	Mapping policy to operstate
 *	@if_port:	Selectable AUI, TP, ...
 *	@dma:		DMA channel
 *	@mtu:		Interface MTU value
 *	@min_mtu:	Interface Minimum MTU value
 *	@max_mtu:	Interface Maximum MTU value
 *	@type:		Interface hardware type
 *	@hard_header_len: Maximum hardware header length.
 *	@min_header_len:  Minimum hardware header length
 *
 *	@needed_headroom: Extra headroom the hardware may need, but not in all
 *			  cases can this be guaranteed
 *	@needed_tailroom: Extra tailroom the hardware may need, but not in all
 *			  cases can this be guaranteed. Some cases also use
 *			  LL_MAX_HEADER instead to allocate the skb
 *
 *	interface address info:
 *
 * 	@perm_addr:		Permanent hw address
 * 	@addr_assign_type:	Hw address assignment type
 * 	@addr_len:		Hardware address length
 *	@upper_level:		Maximum depth level of upper devices.
 *	@lower_level:		Maximum depth level of lower devices.
 *	@neigh_priv_len:	Used in neigh_alloc()
 * 	@dev_id:		Used to differentiate devices that share
 * 				the same link layer address
 * 	@dev_port:		Used to differentiate devices that share
 * 				the same function
 *	@addr_list_lock:	XXX: need comments on this one
 *	@name_assign_type:	network interface name assignment type
 *	@uc_promisc:		Counter that indicates promiscuous mode
 *				has been enabled due to the need to listen to
 *				additional unicast addresses in a device that
 *				does not implement ndo_set_rx_mode()
 *	@uc:			unicast mac addresses
 *	@mc:			multicast mac addresses
 *	@dev_addrs:		list of device hw addresses
 *	@queues_kset:		Group of all Kobjects in the Tx and RX queues
 *	@promiscuity:		Number of times the NIC is told to work in
 *				promiscuous mode; if it becomes 0 the NIC will
 *				exit promiscuous mode
 *	@allmulti:		Counter, enables or disables allmulticast mode
 *
 *	@vlan_info:	VLAN info
 *	@dsa_ptr:	dsa specific data
 *	@tipc_ptr:	TIPC specific data
 *	@atalk_ptr:	AppleTalk link
 *	@ip_ptr:	IPv4 specific data
 *	@dn_ptr:	DECnet specific data
 *	@ip6_ptr:	IPv6 specific data
 *	@ax25_ptr:	AX.25 specific data
 *	@ieee80211_ptr:	IEEE 802.11 specific data, assign before registering
 *	@ieee802154_ptr: IEEE 802.15.4 low-rate Wireless Personal Area Network
 *			 device struct
 *	@mpls_ptr:	mpls_dev struct pointer
 *
 *	@dev_addr:	Hw address (before bcast,
 *			because most packets are unicast)
 *
 *	@_rx:			Array of RX queues
 *	@num_rx_queues:		Number of RX queues
 *				allocated at register_netdev() time
 *	@real_num_rx_queues: 	Number of RX queues currently active in device
 *	@xdp_prog:		XDP sockets filter program pointer
 *	@gro_flush_timeout:	timeout for GRO layer in NAPI
 *	@napi_defer_hard_irqs:	If not zero, provides a counter that would
 *				allow to avoid NIC hard IRQ, on busy queues.
 *
 *	@rx_handler:		handler for received packets
 *	@rx_handler_data: 	XXX: need comments on this one
 *	@miniq_ingress:		ingress/clsact qdisc specific data for
 *				ingress processing
 *	@ingress_queue:		XXX: need comments on this one
 *	@nf_hooks_ingress:	netfilter hooks executed for ingress packets
 *	@broadcast:		hw bcast address
 *
 *	@rx_cpu_rmap:	CPU reverse-mapping for RX completion interrupts,
 *			indexed by RX queue number. Assigned by driver.
 *			This must only be set if the ndo_rx_flow_steer
 *			operation is defined
 *	@index_hlist:		Device index hash chain
 *
 *	@_tx:			Array of TX queues
 *	@num_tx_queues:		Number of TX queues allocated at alloc_netdev_mq() time
 *	@real_num_tx_queues: 	Number of TX queues currently active in device
 *	@qdisc:			Root qdisc from userspace point of view
 *	@tx_queue_len:		Max frames per queue allowed
 *	@tx_global_lock: 	XXX: need comments on this one
 *	@xdp_bulkq:		XDP device bulk queue
<<<<<<< HEAD
 *	@xps_cpus_map:		all CPUs map for XPS device
 *	@xps_rxqs_map:		all RXQs map for XPS device
=======
 *	@xps_maps:		all CPUs/RXQs maps for XPS device
>>>>>>> 7d2a07b7
 *
 *	@xps_maps:	XXX: need comments on this one
 *	@miniq_egress:		clsact qdisc specific data for
 *				egress processing
 *	@qdisc_hash:		qdisc hash table
 *	@watchdog_timeo:	Represents the timeout that is used by
 *				the watchdog (see dev_watchdog())
 *	@watchdog_timer:	List of timers
 *
 *	@proto_down_reason:	reason a netdev interface is held down
 *	@pcpu_refcnt:		Number of references to this device
 *	@dev_refcnt:		Number of references to this device
 *	@todo_list:		Delayed register/unregister
 *	@link_watch_list:	XXX: need comments on this one
 *
 *	@reg_state:		Register/unregister state machine
 *	@dismantle:		Device is going to be freed
 *	@rtnl_link_state:	This enum represents the phases of creating
 *				a new link
 *
 *	@needs_free_netdev:	Should unregister perform free_netdev?
 *	@priv_destructor:	Called from unregister
 *	@npinfo:		XXX: need comments on this one
 * 	@nd_net:		Network namespace this network device is inside
 *
 * 	@ml_priv:	Mid-layer private
 *	@ml_priv_type:  Mid-layer private type
 * 	@lstats:	Loopback statistics
 * 	@tstats:	Tunnel statistics
 * 	@dstats:	Dummy statistics
 * 	@vstats:	Virtual ethernet statistics
 *
 *	@garp_port:	GARP
 *	@mrp_port:	MRP
 *
 *	@dev:		Class/net/name entry
 *	@sysfs_groups:	Space for optional device, statistics and wireless
 *			sysfs groups
 *
 *	@sysfs_rx_queue_group:	Space for optional per-rx queue attributes
 *	@rtnl_link_ops:	Rtnl_link_ops
 *
 *	@gso_max_size:	Maximum size of generic segmentation offload
 *	@gso_max_segs:	Maximum number of segments that can be passed to the
 *			NIC for GSO
 *
 *	@dcbnl_ops:	Data Center Bridging netlink ops
 *	@num_tc:	Number of traffic classes in the net device
 *	@tc_to_txq:	XXX: need comments on this one
 *	@prio_tc_map:	XXX: need comments on this one
 *
 *	@fcoe_ddp_xid:	Max exchange id for FCoE LRO by ddp
 *
 *	@priomap:	XXX: need comments on this one
 *	@phydev:	Physical device may attach itself
 *			for hardware timestamping
 *	@sfp_bus:	attached &struct sfp_bus structure.
 *
 *	@qdisc_tx_busylock: lockdep class annotating Qdisc->busylock spinlock
 *	@qdisc_running_key: lockdep class annotating Qdisc->running seqcount
 *
 *	@proto_down:	protocol port state information can be sent to the
 *			switch driver and used to set the phys state of the
 *			switch port.
 *
 *	@wol_enabled:	Wake-on-LAN is enabled
 *
<<<<<<< HEAD
=======
 *	@threaded:	napi threaded mode is enabled
 *
>>>>>>> 7d2a07b7
 *	@net_notifier_list:	List of per-net netdev notifier block
 *				that follow this device when it is moved
 *				to another network namespace.
 *
 *	@macsec_ops:    MACsec offloading ops
 *
 *	@udp_tunnel_nic_info:	static structure describing the UDP tunnel
 *				offload capabilities of the device
 *	@udp_tunnel_nic:	UDP tunnel offload state
 *	@xdp_state:		stores info on attached XDP BPF programs
 *
 *	@nested_level:	Used as as a parameter of spin_lock_nested() of
 *			dev->addr_list_lock.
 *	@unlink_list:	As netif_addr_lock() can be called recursively,
 *			keep a list of interfaces to be deleted.
 *
 *	FIXME: cleanup struct net_device such that network protocol info
 *	moves out.
 */

struct net_device {
	char			name[IFNAMSIZ];
	struct netdev_name_node	*name_node;
	struct dev_ifalias	__rcu *ifalias;
	/*
	 *	I/O specific fields
	 *	FIXME: Merge these and struct ifmap into one
	 */
	unsigned long		mem_end;
	unsigned long		mem_start;
	unsigned long		base_addr;

	/*
	 *	Some hardware also needs these fields (state,dev_list,
	 *	napi_list,unreg_list,close_list) but they are not
	 *	part of the usual set specified in Space.c.
	 */

	unsigned long		state;

	struct list_head	dev_list;
	struct list_head	napi_list;
	struct list_head	unreg_list;
	struct list_head	close_list;
	struct list_head	ptype_all;
	struct list_head	ptype_specific;

	struct {
		struct list_head upper;
		struct list_head lower;
	} adj_list;

	/* Read-mostly cache-line for fast-path access */
	unsigned int		flags;
	unsigned int		priv_flags;
	const struct net_device_ops *netdev_ops;
	int			ifindex;
	unsigned short		gflags;
	unsigned short		hard_header_len;

	/* Note : dev->mtu is often read without holding a lock.
	 * Writers usually hold RTNL.
	 * It is recommended to use READ_ONCE() to annotate the reads,
	 * and to use WRITE_ONCE() to annotate the writes.
	 */
	unsigned int		mtu;
	unsigned short		needed_headroom;
	unsigned short		needed_tailroom;

	netdev_features_t	features;
	netdev_features_t	hw_features;
	netdev_features_t	wanted_features;
	netdev_features_t	vlan_features;
	netdev_features_t	hw_enc_features;
	netdev_features_t	mpls_features;
	netdev_features_t	gso_partial_features;

	unsigned int		min_mtu;
	unsigned int		max_mtu;
	unsigned short		type;
	unsigned char		min_header_len;
	unsigned char		name_assign_type;

	int			group;

	struct net_device_stats	stats; /* not used by modern drivers */

	atomic_long_t		rx_dropped;
	atomic_long_t		tx_dropped;
	atomic_long_t		rx_nohandler;

	/* Stats to monitor link on/off, flapping */
	atomic_t		carrier_up_count;
	atomic_t		carrier_down_count;

#ifdef CONFIG_WIRELESS_EXT
	const struct iw_handler_def *wireless_handlers;
	struct iw_public_data	*wireless_data;
#endif
	const struct ethtool_ops *ethtool_ops;
#ifdef CONFIG_NET_L3_MASTER_DEV
	const struct l3mdev_ops	*l3mdev_ops;
#endif
#if IS_ENABLED(CONFIG_IPV6)
	const struct ndisc_ops *ndisc_ops;
#endif

#ifdef CONFIG_XFRM_OFFLOAD
	const struct xfrmdev_ops *xfrmdev_ops;
#endif

#if IS_ENABLED(CONFIG_TLS_DEVICE)
	const struct tlsdev_ops *tlsdev_ops;
#endif

	const struct header_ops *header_ops;

	unsigned char		operstate;
	unsigned char		link_mode;

	unsigned char		if_port;
	unsigned char		dma;

<<<<<<< HEAD
	/* Note : dev->mtu is often read without holding a lock.
	 * Writers usually hold RTNL.
	 * It is recommended to use READ_ONCE() to annotate the reads,
	 * and to use WRITE_ONCE() to annotate the writes.
	 */
	unsigned int		mtu;
	unsigned int		min_mtu;
	unsigned int		max_mtu;
	unsigned short		type;
	unsigned short		hard_header_len;
	unsigned char		min_header_len;
	unsigned char		name_assign_type;

	unsigned short		needed_headroom;
	unsigned short		needed_tailroom;

=======
>>>>>>> 7d2a07b7
	/* Interface address info. */
	unsigned char		perm_addr[MAX_ADDR_LEN];
	unsigned char		addr_assign_type;
	unsigned char		addr_len;
	unsigned char		upper_level;
	unsigned char		lower_level;

	unsigned short		neigh_priv_len;
	unsigned short          dev_id;
	unsigned short          dev_port;
	unsigned short		padded;

	spinlock_t		addr_list_lock;
<<<<<<< HEAD
=======
	int			irq;
>>>>>>> 7d2a07b7

	struct netdev_hw_addr_list	uc;
	struct netdev_hw_addr_list	mc;
	struct netdev_hw_addr_list	dev_addrs;

#ifdef CONFIG_SYSFS
	struct kset		*queues_kset;
#endif
#ifdef CONFIG_LOCKDEP
	struct list_head	unlink_list;
#endif
	unsigned int		promiscuity;
	unsigned int		allmulti;
	bool			uc_promisc;
#ifdef CONFIG_LOCKDEP
	unsigned char		nested_level;
#endif


	/* Protocol-specific pointers */

#if IS_ENABLED(CONFIG_VLAN_8021Q)
	struct vlan_info __rcu	*vlan_info;
#endif
#if IS_ENABLED(CONFIG_NET_DSA)
	struct dsa_port		*dsa_ptr;
#endif
#if IS_ENABLED(CONFIG_TIPC)
	struct tipc_bearer __rcu *tipc_ptr;
#endif
#if IS_ENABLED(CONFIG_IRDA) || IS_ENABLED(CONFIG_ATALK)
	void 			*atalk_ptr;
#endif
	struct in_device __rcu	*ip_ptr;
#if IS_ENABLED(CONFIG_DECNET)
	struct dn_dev __rcu     *dn_ptr;
#endif
	struct inet6_dev __rcu	*ip6_ptr;
#if IS_ENABLED(CONFIG_AX25)
	void			*ax25_ptr;
#endif
	struct wireless_dev	*ieee80211_ptr;
	struct wpan_dev		*ieee802154_ptr;
#if IS_ENABLED(CONFIG_MPLS_ROUTING)
	struct mpls_dev __rcu	*mpls_ptr;
#endif

/*
 * Cache lines mostly used on receive path (including eth_type_trans())
 */
	/* Interface address info used in eth_type_trans() */
	unsigned char		*dev_addr;

	struct netdev_rx_queue	*_rx;
	unsigned int		num_rx_queues;
	unsigned int		real_num_rx_queues;

	struct bpf_prog __rcu	*xdp_prog;
	unsigned long		gro_flush_timeout;
	int			napi_defer_hard_irqs;
	rx_handler_func_t __rcu	*rx_handler;
	void __rcu		*rx_handler_data;

#ifdef CONFIG_NET_CLS_ACT
	struct mini_Qdisc __rcu	*miniq_ingress;
#endif
	struct netdev_queue __rcu *ingress_queue;
#ifdef CONFIG_NETFILTER_INGRESS
	struct nf_hook_entries __rcu *nf_hooks_ingress;
#endif

	unsigned char		broadcast[MAX_ADDR_LEN];
#ifdef CONFIG_RFS_ACCEL
	struct cpu_rmap		*rx_cpu_rmap;
#endif
	struct hlist_node	index_hlist;

/*
 * Cache lines mostly used on transmit path
 */
	struct netdev_queue	*_tx ____cacheline_aligned_in_smp;
	unsigned int		num_tx_queues;
	unsigned int		real_num_tx_queues;
	struct Qdisc		*qdisc;
	unsigned int		tx_queue_len;
	spinlock_t		tx_global_lock;

	struct xdp_dev_bulk_queue __percpu *xdp_bulkq;

#ifdef CONFIG_XPS
	struct xps_dev_maps __rcu *xps_maps[XPS_MAPS_MAX];
#endif
#ifdef CONFIG_NET_CLS_ACT
	struct mini_Qdisc __rcu	*miniq_egress;
#endif

#ifdef CONFIG_NET_SCHED
	DECLARE_HASHTABLE	(qdisc_hash, 4);
#endif
	/* These may be needed for future network-power-down code. */
	struct timer_list	watchdog_timer;
	int			watchdog_timeo;

	u32                     proto_down_reason;

	struct list_head	todo_list;
	int __percpu		*pcpu_refcnt;

#ifdef CONFIG_PCPU_DEV_REFCNT
	int __percpu		*pcpu_refcnt;
#else
	refcount_t		dev_refcnt;
#endif

	struct list_head	link_watch_list;

	enum { NETREG_UNINITIALIZED=0,
	       NETREG_REGISTERED,	/* completed register_netdevice */
	       NETREG_UNREGISTERING,	/* called unregister_netdevice */
	       NETREG_UNREGISTERED,	/* completed unregister todo */
	       NETREG_RELEASED,		/* called free_netdev */
	       NETREG_DUMMY,		/* dummy device for NAPI poll */
	} reg_state:8;

	bool dismantle;

	enum {
		RTNL_LINK_INITIALIZED,
		RTNL_LINK_INITIALIZING,
	} rtnl_link_state:16;

	bool needs_free_netdev;
	void (*priv_destructor)(struct net_device *dev);

#ifdef CONFIG_NETPOLL
	struct netpoll_info __rcu	*npinfo;
#endif

	possible_net_t			nd_net;

	/* mid-layer private */
	void				*ml_priv;
	enum netdev_ml_priv_type	ml_priv_type;

	union {
		struct pcpu_lstats __percpu		*lstats;
		struct pcpu_sw_netstats __percpu	*tstats;
		struct pcpu_dstats __percpu		*dstats;
	};

#if IS_ENABLED(CONFIG_GARP)
	struct garp_port __rcu	*garp_port;
#endif
#if IS_ENABLED(CONFIG_MRP)
	struct mrp_port __rcu	*mrp_port;
#endif

	struct device		dev;
	const struct attribute_group *sysfs_groups[4];
	const struct attribute_group *sysfs_rx_queue_group;

	const struct rtnl_link_ops *rtnl_link_ops;

	/* for setting kernel sock attribute on TCP connection setup */
#define GSO_MAX_SIZE		65536
	unsigned int		gso_max_size;
#define GSO_MAX_SEGS		65535
	u16			gso_max_segs;

#ifdef CONFIG_DCB
	const struct dcbnl_rtnl_ops *dcbnl_ops;
#endif
	s16			num_tc;
	struct netdev_tc_txq	tc_to_txq[TC_MAX_QUEUE];
	u8			prio_tc_map[TC_BITMASK + 1];

#if IS_ENABLED(CONFIG_FCOE)
	unsigned int		fcoe_ddp_xid;
#endif
#if IS_ENABLED(CONFIG_CGROUP_NET_PRIO)
	struct netprio_map __rcu *priomap;
#endif
	struct phy_device	*phydev;
	struct sfp_bus		*sfp_bus;
	struct lock_class_key	*qdisc_tx_busylock;
	struct lock_class_key	*qdisc_running_key;
	bool			proto_down;
	unsigned		wol_enabled:1;
<<<<<<< HEAD
=======
	unsigned		threaded:1;
>>>>>>> 7d2a07b7

	struct list_head	net_notifier_list;

#if IS_ENABLED(CONFIG_MACSEC)
	/* MACsec management functions */
	const struct macsec_ops *macsec_ops;
#endif
	const struct udp_tunnel_nic_info	*udp_tunnel_nic_info;
	struct udp_tunnel_nic	*udp_tunnel_nic;

	/* protected by rtnl_lock */
	struct bpf_xdp_entity	xdp_state[__MAX_XDP_MODE];
};
#define to_net_dev(d) container_of(d, struct net_device, dev)

static inline bool netif_elide_gro(const struct net_device *dev)
{
	if (!(dev->features & NETIF_F_GRO) || dev->xdp_prog)
		return true;
	return false;
}

#define	NETDEV_ALIGN		32

static inline
int netdev_get_prio_tc_map(const struct net_device *dev, u32 prio)
{
	return dev->prio_tc_map[prio & TC_BITMASK];
}

static inline
int netdev_set_prio_tc_map(struct net_device *dev, u8 prio, u8 tc)
{
	if (tc >= dev->num_tc)
		return -EINVAL;

	dev->prio_tc_map[prio & TC_BITMASK] = tc & TC_BITMASK;
	return 0;
}

int netdev_txq_to_tc(struct net_device *dev, unsigned int txq);
void netdev_reset_tc(struct net_device *dev);
int netdev_set_tc_queue(struct net_device *dev, u8 tc, u16 count, u16 offset);
int netdev_set_num_tc(struct net_device *dev, u8 num_tc);

static inline
int netdev_get_num_tc(struct net_device *dev)
{
	return dev->num_tc;
}

static inline void net_prefetch(void *p)
{
	prefetch(p);
#if L1_CACHE_BYTES < 128
	prefetch((u8 *)p + L1_CACHE_BYTES);
#endif
}

static inline void net_prefetchw(void *p)
{
	prefetchw(p);
#if L1_CACHE_BYTES < 128
	prefetchw((u8 *)p + L1_CACHE_BYTES);
#endif
}

void netdev_unbind_sb_channel(struct net_device *dev,
			      struct net_device *sb_dev);
int netdev_bind_sb_channel_queue(struct net_device *dev,
				 struct net_device *sb_dev,
				 u8 tc, u16 count, u16 offset);
int netdev_set_sb_channel(struct net_device *dev, u16 channel);
static inline int netdev_get_sb_channel(struct net_device *dev)
{
	return max_t(int, -dev->num_tc, 0);
}

static inline
struct netdev_queue *netdev_get_tx_queue(const struct net_device *dev,
					 unsigned int index)
{
	return &dev->_tx[index];
}

static inline struct netdev_queue *skb_get_tx_queue(const struct net_device *dev,
						    const struct sk_buff *skb)
{
	return netdev_get_tx_queue(dev, skb_get_queue_mapping(skb));
}

static inline void netdev_for_each_tx_queue(struct net_device *dev,
					    void (*f)(struct net_device *,
						      struct netdev_queue *,
						      void *),
					    void *arg)
{
	unsigned int i;

	for (i = 0; i < dev->num_tx_queues; i++)
		f(dev, &dev->_tx[i], arg);
}

#define netdev_lockdep_set_classes(dev)				\
{								\
	static struct lock_class_key qdisc_tx_busylock_key;	\
	static struct lock_class_key qdisc_running_key;		\
	static struct lock_class_key qdisc_xmit_lock_key;	\
	static struct lock_class_key dev_addr_list_lock_key;	\
	unsigned int i;						\
								\
	(dev)->qdisc_tx_busylock = &qdisc_tx_busylock_key;	\
	(dev)->qdisc_running_key = &qdisc_running_key;		\
	lockdep_set_class(&(dev)->addr_list_lock,		\
			  &dev_addr_list_lock_key);		\
	for (i = 0; i < (dev)->num_tx_queues; i++)		\
		lockdep_set_class(&(dev)->_tx[i]._xmit_lock,	\
				  &qdisc_xmit_lock_key);	\
}

u16 netdev_pick_tx(struct net_device *dev, struct sk_buff *skb,
		     struct net_device *sb_dev);
struct netdev_queue *netdev_core_pick_tx(struct net_device *dev,
					 struct sk_buff *skb,
					 struct net_device *sb_dev);

/* returns the headroom that the master device needs to take in account
 * when forwarding to this dev
 */
static inline unsigned netdev_get_fwd_headroom(struct net_device *dev)
{
	return dev->priv_flags & IFF_PHONY_HEADROOM ? 0 : dev->needed_headroom;
}

static inline void netdev_set_rx_headroom(struct net_device *dev, int new_hr)
{
	if (dev->netdev_ops->ndo_set_rx_headroom)
		dev->netdev_ops->ndo_set_rx_headroom(dev, new_hr);
}

/* set the device rx headroom to the dev's default */
static inline void netdev_reset_rx_headroom(struct net_device *dev)
{
	netdev_set_rx_headroom(dev, -1);
}

static inline void *netdev_get_ml_priv(struct net_device *dev,
				       enum netdev_ml_priv_type type)
{
	if (dev->ml_priv_type != type)
		return NULL;

	return dev->ml_priv;
}

static inline void netdev_set_ml_priv(struct net_device *dev,
				      void *ml_priv,
				      enum netdev_ml_priv_type type)
{
	WARN(dev->ml_priv_type && dev->ml_priv_type != type,
	     "Overwriting already set ml_priv_type (%u) with different ml_priv_type (%u)!\n",
	     dev->ml_priv_type, type);
	WARN(!dev->ml_priv_type && dev->ml_priv,
	     "Overwriting already set ml_priv and ml_priv_type is ML_PRIV_NONE!\n");

	dev->ml_priv = ml_priv;
	dev->ml_priv_type = type;
}

/*
 * Net namespace inlines
 */
static inline
struct net *dev_net(const struct net_device *dev)
{
	return read_pnet(&dev->nd_net);
}

static inline
void dev_net_set(struct net_device *dev, struct net *net)
{
	write_pnet(&dev->nd_net, net);
}

/**
 *	netdev_priv - access network device private data
 *	@dev: network device
 *
 * Get network device private data
 */
static inline void *netdev_priv(const struct net_device *dev)
{
	return (char *)dev + ALIGN(sizeof(struct net_device), NETDEV_ALIGN);
}

/* Set the sysfs physical device reference for the network logical device
 * if set prior to registration will cause a symlink during initialization.
 */
#define SET_NETDEV_DEV(net, pdev)	((net)->dev.parent = (pdev))

/* Set the sysfs device type for the network logical device to allow
 * fine-grained identification of different network device types. For
 * example Ethernet, Wireless LAN, Bluetooth, WiMAX etc.
 */
#define SET_NETDEV_DEVTYPE(net, devtype)	((net)->dev.type = (devtype))

/* Default NAPI poll() weight
 * Device drivers are strongly advised to not use bigger value
 */
#define NAPI_POLL_WEIGHT 64

/**
 *	netif_napi_add - initialize a NAPI context
 *	@dev:  network device
 *	@napi: NAPI context
 *	@poll: polling function
 *	@weight: default weight
 *
 * netif_napi_add() must be used to initialize a NAPI context prior to calling
 * *any* of the other NAPI-related functions.
 */
void netif_napi_add(struct net_device *dev, struct napi_struct *napi,
		    int (*poll)(struct napi_struct *, int), int weight);

/**
 *	netif_tx_napi_add - initialize a NAPI context
 *	@dev:  network device
 *	@napi: NAPI context
 *	@poll: polling function
 *	@weight: default weight
 *
 * This variant of netif_napi_add() should be used from drivers using NAPI
 * to exclusively poll a TX queue.
 * This will avoid we add it into napi_hash[], thus polluting this hash table.
 */
static inline void netif_tx_napi_add(struct net_device *dev,
				     struct napi_struct *napi,
				     int (*poll)(struct napi_struct *, int),
				     int weight)
{
	set_bit(NAPI_STATE_NO_BUSY_POLL, &napi->state);
	netif_napi_add(dev, napi, poll, weight);
}

/**
 *  __netif_napi_del - remove a NAPI context
 *  @napi: NAPI context
 *
 * Warning: caller must observe RCU grace period before freeing memory
 * containing @napi. Drivers might want to call this helper to combine
 * all the needed RCU grace periods into a single one.
 */
void __netif_napi_del(struct napi_struct *napi);

/**
 *  netif_napi_del - remove a NAPI context
 *  @napi: NAPI context
 *
 *  netif_napi_del() removes a NAPI context from the network device NAPI list
 */
static inline void netif_napi_del(struct napi_struct *napi)
{
	__netif_napi_del(napi);
	synchronize_net();
}

struct napi_gro_cb {
	/* Virtual address of skb_shinfo(skb)->frags[0].page + offset. */
	void	*frag0;

	/* Length of frag0. */
	unsigned int frag0_len;

	/* This indicates where we are processing relative to skb->data. */
	int	data_offset;

	/* This is non-zero if the packet cannot be merged with the new skb. */
	u16	flush;

	/* Save the IP ID here and check when we get to the transport layer */
	u16	flush_id;

	/* Number of segments aggregated. */
	u16	count;

	/* Start offset for remote checksum offload */
	u16	gro_remcsum_start;

	/* jiffies when first packet was created/queued */
	unsigned long age;

	/* Used in ipv6_gro_receive() and foo-over-udp */
	u16	proto;

	/* This is non-zero if the packet may be of the same flow. */
	u8	same_flow:1;

	/* Used in tunnel GRO receive */
	u8	encap_mark:1;

	/* GRO checksum is valid */
	u8	csum_valid:1;

	/* Number of checksums via CHECKSUM_UNNECESSARY */
	u8	csum_cnt:3;

	/* Free the skb? */
	u8	free:2;
#define NAPI_GRO_FREE		  1
#define NAPI_GRO_FREE_STOLEN_HEAD 2

	/* Used in foo-over-udp, set in udp[46]_gro_receive */
	u8	is_ipv6:1;

	/* Used in GRE, set in fou/gue_gro_receive */
	u8	is_fou:1;

	/* Used to determine if flush_id can be ignored */
	u8	is_atomic:1;

	/* Number of gro_receive callbacks this packet already went through */
	u8 recursion_counter:4;

	/* GRO is done by frag_list pointer chaining. */
	u8	is_flist:1;

	/* used to support CHECKSUM_COMPLETE for tunneling protocols */
	__wsum	csum;

	/* used in skb_gro_receive() slow path */
	struct sk_buff *last;
};

#define NAPI_GRO_CB(skb) ((struct napi_gro_cb *)(skb)->cb)

#define GRO_RECURSION_LIMIT 15
static inline int gro_recursion_inc_test(struct sk_buff *skb)
{
	return ++NAPI_GRO_CB(skb)->recursion_counter == GRO_RECURSION_LIMIT;
}

typedef struct sk_buff *(*gro_receive_t)(struct list_head *, struct sk_buff *);
static inline struct sk_buff *call_gro_receive(gro_receive_t cb,
					       struct list_head *head,
					       struct sk_buff *skb)
{
	if (unlikely(gro_recursion_inc_test(skb))) {
		NAPI_GRO_CB(skb)->flush |= 1;
		return NULL;
	}

	return cb(head, skb);
}

typedef struct sk_buff *(*gro_receive_sk_t)(struct sock *, struct list_head *,
					    struct sk_buff *);
static inline struct sk_buff *call_gro_receive_sk(gro_receive_sk_t cb,
						  struct sock *sk,
						  struct list_head *head,
						  struct sk_buff *skb)
{
	if (unlikely(gro_recursion_inc_test(skb))) {
		NAPI_GRO_CB(skb)->flush |= 1;
		return NULL;
	}

	return cb(sk, head, skb);
}

struct packet_type {
	__be16			type;	/* This is really htons(ether_type). */
	bool			ignore_outgoing;
	struct net_device	*dev;	/* NULL is wildcarded here	     */
	int			(*func) (struct sk_buff *,
					 struct net_device *,
					 struct packet_type *,
					 struct net_device *);
	void			(*list_func) (struct list_head *,
					      struct packet_type *,
					      struct net_device *);
	bool			(*id_match)(struct packet_type *ptype,
					    struct sock *sk);
	void			*af_packet_priv;
	struct list_head	list;
};

struct offload_callbacks {
	struct sk_buff		*(*gso_segment)(struct sk_buff *skb,
						netdev_features_t features);
	struct sk_buff		*(*gro_receive)(struct list_head *head,
						struct sk_buff *skb);
	int			(*gro_complete)(struct sk_buff *skb, int nhoff);
};

struct packet_offload {
	__be16			 type;	/* This is really htons(ether_type). */
	u16			 priority;
	struct offload_callbacks callbacks;
	struct list_head	 list;
};

/* often modified stats are per-CPU, other are shared (netdev->stats) */
struct pcpu_sw_netstats {
	u64     rx_packets;
	u64     rx_bytes;
	u64     tx_packets;
	u64     tx_bytes;
	struct u64_stats_sync   syncp;
} __aligned(4 * sizeof(u64));

struct pcpu_lstats {
	u64_stats_t packets;
	u64_stats_t bytes;
	struct u64_stats_sync syncp;
} __aligned(2 * sizeof(u64));

void dev_lstats_read(struct net_device *dev, u64 *packets, u64 *bytes);

<<<<<<< HEAD
=======
static inline void dev_sw_netstats_rx_add(struct net_device *dev, unsigned int len)
{
	struct pcpu_sw_netstats *tstats = this_cpu_ptr(dev->tstats);

	u64_stats_update_begin(&tstats->syncp);
	tstats->rx_bytes += len;
	tstats->rx_packets++;
	u64_stats_update_end(&tstats->syncp);
}

static inline void dev_sw_netstats_tx_add(struct net_device *dev,
					  unsigned int packets,
					  unsigned int len)
{
	struct pcpu_sw_netstats *tstats = this_cpu_ptr(dev->tstats);

	u64_stats_update_begin(&tstats->syncp);
	tstats->tx_bytes += len;
	tstats->tx_packets += packets;
	u64_stats_update_end(&tstats->syncp);
}

>>>>>>> 7d2a07b7
static inline void dev_lstats_add(struct net_device *dev, unsigned int len)
{
	struct pcpu_lstats *lstats = this_cpu_ptr(dev->lstats);

	u64_stats_update_begin(&lstats->syncp);
	u64_stats_add(&lstats->bytes, len);
	u64_stats_inc(&lstats->packets);
	u64_stats_update_end(&lstats->syncp);
}

#define __netdev_alloc_pcpu_stats(type, gfp)				\
({									\
	typeof(type) __percpu *pcpu_stats = alloc_percpu_gfp(type, gfp);\
	if (pcpu_stats)	{						\
		int __cpu;						\
		for_each_possible_cpu(__cpu) {				\
			typeof(type) *stat;				\
			stat = per_cpu_ptr(pcpu_stats, __cpu);		\
			u64_stats_init(&stat->syncp);			\
		}							\
	}								\
	pcpu_stats;							\
})

#define netdev_alloc_pcpu_stats(type)					\
	__netdev_alloc_pcpu_stats(type, GFP_KERNEL)

#define devm_netdev_alloc_pcpu_stats(dev, type)				\
({									\
	typeof(type) __percpu *pcpu_stats = devm_alloc_percpu(dev, type);\
	if (pcpu_stats) {						\
		int __cpu;						\
		for_each_possible_cpu(__cpu) {				\
			typeof(type) *stat;				\
			stat = per_cpu_ptr(pcpu_stats, __cpu);		\
			u64_stats_init(&stat->syncp);			\
		}							\
	}								\
	pcpu_stats;							\
})

enum netdev_lag_tx_type {
	NETDEV_LAG_TX_TYPE_UNKNOWN,
	NETDEV_LAG_TX_TYPE_RANDOM,
	NETDEV_LAG_TX_TYPE_BROADCAST,
	NETDEV_LAG_TX_TYPE_ROUNDROBIN,
	NETDEV_LAG_TX_TYPE_ACTIVEBACKUP,
	NETDEV_LAG_TX_TYPE_HASH,
};

enum netdev_lag_hash {
	NETDEV_LAG_HASH_NONE,
	NETDEV_LAG_HASH_L2,
	NETDEV_LAG_HASH_L34,
	NETDEV_LAG_HASH_L23,
	NETDEV_LAG_HASH_E23,
	NETDEV_LAG_HASH_E34,
	NETDEV_LAG_HASH_VLAN_SRCMAC,
	NETDEV_LAG_HASH_UNKNOWN,
};

struct netdev_lag_upper_info {
	enum netdev_lag_tx_type tx_type;
	enum netdev_lag_hash hash_type;
};

struct netdev_lag_lower_state_info {
	u8 link_up : 1,
	   tx_enabled : 1;
};

#include <linux/notifier.h>

/* netdevice notifier chain. Please remember to update netdev_cmd_to_name()
 * and the rtnetlink notification exclusion list in rtnetlink_event() when
 * adding new types.
 */
enum netdev_cmd {
	NETDEV_UP	= 1,	/* For now you can't veto a device up/down */
	NETDEV_DOWN,
	NETDEV_REBOOT,		/* Tell a protocol stack a network interface
				   detected a hardware crash and restarted
				   - we can use this eg to kick tcp sessions
				   once done */
	NETDEV_CHANGE,		/* Notify device state change */
	NETDEV_REGISTER,
	NETDEV_UNREGISTER,
	NETDEV_CHANGEMTU,	/* notify after mtu change happened */
	NETDEV_CHANGEADDR,	/* notify after the address change */
	NETDEV_PRE_CHANGEADDR,	/* notify before the address change */
	NETDEV_GOING_DOWN,
	NETDEV_CHANGENAME,
	NETDEV_FEAT_CHANGE,
	NETDEV_BONDING_FAILOVER,
	NETDEV_PRE_UP,
	NETDEV_PRE_TYPE_CHANGE,
	NETDEV_POST_TYPE_CHANGE,
	NETDEV_POST_INIT,
	NETDEV_RELEASE,
	NETDEV_NOTIFY_PEERS,
	NETDEV_JOIN,
	NETDEV_CHANGEUPPER,
	NETDEV_RESEND_IGMP,
	NETDEV_PRECHANGEMTU,	/* notify before mtu change happened */
	NETDEV_CHANGEINFODATA,
	NETDEV_BONDING_INFO,
	NETDEV_PRECHANGEUPPER,
	NETDEV_CHANGELOWERSTATE,
	NETDEV_UDP_TUNNEL_PUSH_INFO,
	NETDEV_UDP_TUNNEL_DROP_INFO,
	NETDEV_CHANGE_TX_QUEUE_LEN,
	NETDEV_CVLAN_FILTER_PUSH_INFO,
	NETDEV_CVLAN_FILTER_DROP_INFO,
	NETDEV_SVLAN_FILTER_PUSH_INFO,
	NETDEV_SVLAN_FILTER_DROP_INFO,
};
const char *netdev_cmd_to_name(enum netdev_cmd cmd);

int register_netdevice_notifier(struct notifier_block *nb);
int unregister_netdevice_notifier(struct notifier_block *nb);
int register_netdevice_notifier_net(struct net *net, struct notifier_block *nb);
int unregister_netdevice_notifier_net(struct net *net,
				      struct notifier_block *nb);
int register_netdevice_notifier_dev_net(struct net_device *dev,
					struct notifier_block *nb,
					struct netdev_net_notifier *nn);
int unregister_netdevice_notifier_dev_net(struct net_device *dev,
					  struct notifier_block *nb,
					  struct netdev_net_notifier *nn);

struct netdev_notifier_info {
	struct net_device	*dev;
	struct netlink_ext_ack	*extack;
};

struct netdev_notifier_info_ext {
	struct netdev_notifier_info info; /* must be first */
	union {
		u32 mtu;
	} ext;
};

struct netdev_notifier_change_info {
	struct netdev_notifier_info info; /* must be first */
	unsigned int flags_changed;
};

struct netdev_notifier_changeupper_info {
	struct netdev_notifier_info info; /* must be first */
	struct net_device *upper_dev; /* new upper dev */
	bool master; /* is upper dev master */
	bool linking; /* is the notification for link or unlink */
	void *upper_info; /* upper dev info */
};

struct netdev_notifier_changelowerstate_info {
	struct netdev_notifier_info info; /* must be first */
	void *lower_state_info; /* is lower dev state */
};

struct netdev_notifier_pre_changeaddr_info {
	struct netdev_notifier_info info; /* must be first */
	const unsigned char *dev_addr;
};

static inline void netdev_notifier_info_init(struct netdev_notifier_info *info,
					     struct net_device *dev)
{
	info->dev = dev;
	info->extack = NULL;
}

static inline struct net_device *
netdev_notifier_info_to_dev(const struct netdev_notifier_info *info)
{
	return info->dev;
}

static inline struct netlink_ext_ack *
netdev_notifier_info_to_extack(const struct netdev_notifier_info *info)
{
	return info->extack;
}

int call_netdevice_notifiers(unsigned long val, struct net_device *dev);


extern rwlock_t				dev_base_lock;		/* Device list lock */

#define for_each_netdev(net, d)		\
		list_for_each_entry(d, &(net)->dev_base_head, dev_list)
#define for_each_netdev_reverse(net, d)	\
		list_for_each_entry_reverse(d, &(net)->dev_base_head, dev_list)
#define for_each_netdev_rcu(net, d)		\
		list_for_each_entry_rcu(d, &(net)->dev_base_head, dev_list)
#define for_each_netdev_safe(net, d, n)	\
		list_for_each_entry_safe(d, n, &(net)->dev_base_head, dev_list)
#define for_each_netdev_continue(net, d)		\
		list_for_each_entry_continue(d, &(net)->dev_base_head, dev_list)
#define for_each_netdev_continue_reverse(net, d)		\
		list_for_each_entry_continue_reverse(d, &(net)->dev_base_head, \
						     dev_list)
#define for_each_netdev_continue_rcu(net, d)		\
	list_for_each_entry_continue_rcu(d, &(net)->dev_base_head, dev_list)
#define for_each_netdev_in_bond_rcu(bond, slave)	\
		for_each_netdev_rcu(&init_net, slave)	\
			if (netdev_master_upper_dev_get_rcu(slave) == (bond))
#define net_device_entry(lh)	list_entry(lh, struct net_device, dev_list)

static inline struct net_device *next_net_device(struct net_device *dev)
{
	struct list_head *lh;
	struct net *net;

	net = dev_net(dev);
	lh = dev->dev_list.next;
	return lh == &net->dev_base_head ? NULL : net_device_entry(lh);
}

static inline struct net_device *next_net_device_rcu(struct net_device *dev)
{
	struct list_head *lh;
	struct net *net;

	net = dev_net(dev);
	lh = rcu_dereference(list_next_rcu(&dev->dev_list));
	return lh == &net->dev_base_head ? NULL : net_device_entry(lh);
}

static inline struct net_device *first_net_device(struct net *net)
{
	return list_empty(&net->dev_base_head) ? NULL :
		net_device_entry(net->dev_base_head.next);
}

static inline struct net_device *first_net_device_rcu(struct net *net)
{
	struct list_head *lh = rcu_dereference(list_next_rcu(&net->dev_base_head));

	return lh == &net->dev_base_head ? NULL : net_device_entry(lh);
}

int netdev_boot_setup_check(struct net_device *dev);
unsigned long netdev_boot_base(const char *prefix, int unit);
struct net_device *dev_getbyhwaddr_rcu(struct net *net, unsigned short type,
				       const char *hwaddr);
struct net_device *dev_getfirstbyhwtype(struct net *net, unsigned short type);
void dev_add_pack(struct packet_type *pt);
void dev_remove_pack(struct packet_type *pt);
void __dev_remove_pack(struct packet_type *pt);
void dev_add_offload(struct packet_offload *po);
void dev_remove_offload(struct packet_offload *po);

int dev_get_iflink(const struct net_device *dev);
int dev_fill_metadata_dst(struct net_device *dev, struct sk_buff *skb);
int dev_fill_forward_path(const struct net_device *dev, const u8 *daddr,
			  struct net_device_path_stack *stack);
struct net_device *__dev_get_by_flags(struct net *net, unsigned short flags,
				      unsigned short mask);
struct net_device *dev_get_by_name(struct net *net, const char *name);
struct net_device *dev_get_by_name_rcu(struct net *net, const char *name);
struct net_device *__dev_get_by_name(struct net *net, const char *name);
int dev_alloc_name(struct net_device *dev, const char *name);
int dev_open(struct net_device *dev, struct netlink_ext_ack *extack);
void dev_close(struct net_device *dev);
void dev_close_many(struct list_head *head, bool unlink);
void dev_disable_lro(struct net_device *dev);
int dev_loopback_xmit(struct net *net, struct sock *sk, struct sk_buff *newskb);
u16 dev_pick_tx_zero(struct net_device *dev, struct sk_buff *skb,
		     struct net_device *sb_dev);
u16 dev_pick_tx_cpu_id(struct net_device *dev, struct sk_buff *skb,
		       struct net_device *sb_dev);

int dev_queue_xmit(struct sk_buff *skb);
int dev_queue_xmit_accel(struct sk_buff *skb, struct net_device *sb_dev);
int __dev_direct_xmit(struct sk_buff *skb, u16 queue_id);

static inline int dev_direct_xmit(struct sk_buff *skb, u16 queue_id)
{
	int ret;

	ret = __dev_direct_xmit(skb, queue_id);
	if (!dev_xmit_complete(ret))
		kfree_skb(skb);
	return ret;
}

int register_netdevice(struct net_device *dev);
void unregister_netdevice_queue(struct net_device *dev, struct list_head *head);
void unregister_netdevice_many(struct list_head *head);
static inline void unregister_netdevice(struct net_device *dev)
{
	unregister_netdevice_queue(dev, NULL);
}

int netdev_refcnt_read(const struct net_device *dev);
void free_netdev(struct net_device *dev);
void netdev_freemem(struct net_device *dev);
int init_dummy_netdev(struct net_device *dev);

struct net_device *netdev_get_xmit_slave(struct net_device *dev,
					 struct sk_buff *skb,
					 bool all_slaves);
struct net_device *netdev_sk_get_lowest_dev(struct net_device *dev,
					    struct sock *sk);
struct net_device *dev_get_by_index(struct net *net, int ifindex);
struct net_device *__dev_get_by_index(struct net *net, int ifindex);
struct net_device *dev_get_by_index_rcu(struct net *net, int ifindex);
struct net_device *dev_get_by_napi_id(unsigned int napi_id);
int netdev_get_name(struct net *net, char *name, int ifindex);
int dev_restart(struct net_device *dev);
int skb_gro_receive(struct sk_buff *p, struct sk_buff *skb);
int skb_gro_receive_list(struct sk_buff *p, struct sk_buff *skb);

static inline unsigned int skb_gro_offset(const struct sk_buff *skb)
{
	return NAPI_GRO_CB(skb)->data_offset;
}

static inline unsigned int skb_gro_len(const struct sk_buff *skb)
{
	return skb->len - NAPI_GRO_CB(skb)->data_offset;
}

static inline void skb_gro_pull(struct sk_buff *skb, unsigned int len)
{
	NAPI_GRO_CB(skb)->data_offset += len;
}

static inline void *skb_gro_header_fast(struct sk_buff *skb,
					unsigned int offset)
{
	return NAPI_GRO_CB(skb)->frag0 + offset;
}

static inline int skb_gro_header_hard(struct sk_buff *skb, unsigned int hlen)
{
	return NAPI_GRO_CB(skb)->frag0_len < hlen;
}

static inline void skb_gro_frag0_invalidate(struct sk_buff *skb)
{
	NAPI_GRO_CB(skb)->frag0 = NULL;
	NAPI_GRO_CB(skb)->frag0_len = 0;
}

static inline void *skb_gro_header_slow(struct sk_buff *skb, unsigned int hlen,
					unsigned int offset)
{
	if (!pskb_may_pull(skb, hlen))
		return NULL;

	skb_gro_frag0_invalidate(skb);
	return skb->data + offset;
}

static inline void *skb_gro_network_header(struct sk_buff *skb)
{
	return (NAPI_GRO_CB(skb)->frag0 ?: skb->data) +
	       skb_network_offset(skb);
}

static inline void skb_gro_postpull_rcsum(struct sk_buff *skb,
					const void *start, unsigned int len)
{
	if (NAPI_GRO_CB(skb)->csum_valid)
		NAPI_GRO_CB(skb)->csum = csum_sub(NAPI_GRO_CB(skb)->csum,
						  csum_partial(start, len, 0));
}

/* GRO checksum functions. These are logical equivalents of the normal
 * checksum functions (in skbuff.h) except that they operate on the GRO
 * offsets and fields in sk_buff.
 */

__sum16 __skb_gro_checksum_complete(struct sk_buff *skb);

static inline bool skb_at_gro_remcsum_start(struct sk_buff *skb)
{
	return (NAPI_GRO_CB(skb)->gro_remcsum_start == skb_gro_offset(skb));
}

static inline bool __skb_gro_checksum_validate_needed(struct sk_buff *skb,
						      bool zero_okay,
						      __sum16 check)
{
	return ((skb->ip_summed != CHECKSUM_PARTIAL ||
		skb_checksum_start_offset(skb) <
		 skb_gro_offset(skb)) &&
		!skb_at_gro_remcsum_start(skb) &&
		NAPI_GRO_CB(skb)->csum_cnt == 0 &&
		(!zero_okay || check));
}

static inline __sum16 __skb_gro_checksum_validate_complete(struct sk_buff *skb,
							   __wsum psum)
{
	if (NAPI_GRO_CB(skb)->csum_valid &&
	    !csum_fold(csum_add(psum, NAPI_GRO_CB(skb)->csum)))
		return 0;

	NAPI_GRO_CB(skb)->csum = psum;

	return __skb_gro_checksum_complete(skb);
}

static inline void skb_gro_incr_csum_unnecessary(struct sk_buff *skb)
{
	if (NAPI_GRO_CB(skb)->csum_cnt > 0) {
		/* Consume a checksum from CHECKSUM_UNNECESSARY */
		NAPI_GRO_CB(skb)->csum_cnt--;
	} else {
		/* Update skb for CHECKSUM_UNNECESSARY and csum_level when we
		 * verified a new top level checksum or an encapsulated one
		 * during GRO. This saves work if we fallback to normal path.
		 */
		__skb_incr_checksum_unnecessary(skb);
	}
}

#define __skb_gro_checksum_validate(skb, proto, zero_okay, check,	\
				    compute_pseudo)			\
({									\
	__sum16 __ret = 0;						\
	if (__skb_gro_checksum_validate_needed(skb, zero_okay, check))	\
		__ret = __skb_gro_checksum_validate_complete(skb,	\
				compute_pseudo(skb, proto));		\
	if (!__ret)							\
		skb_gro_incr_csum_unnecessary(skb);			\
	__ret;								\
})

#define skb_gro_checksum_validate(skb, proto, compute_pseudo)		\
	__skb_gro_checksum_validate(skb, proto, false, 0, compute_pseudo)

#define skb_gro_checksum_validate_zero_check(skb, proto, check,		\
					     compute_pseudo)		\
	__skb_gro_checksum_validate(skb, proto, true, check, compute_pseudo)

#define skb_gro_checksum_simple_validate(skb)				\
	__skb_gro_checksum_validate(skb, 0, false, 0, null_compute_pseudo)

static inline bool __skb_gro_checksum_convert_check(struct sk_buff *skb)
{
	return (NAPI_GRO_CB(skb)->csum_cnt == 0 &&
		!NAPI_GRO_CB(skb)->csum_valid);
}

static inline void __skb_gro_checksum_convert(struct sk_buff *skb,
					      __wsum pseudo)
{
	NAPI_GRO_CB(skb)->csum = ~pseudo;
	NAPI_GRO_CB(skb)->csum_valid = 1;
}

#define skb_gro_checksum_try_convert(skb, proto, compute_pseudo)	\
do {									\
	if (__skb_gro_checksum_convert_check(skb))			\
		__skb_gro_checksum_convert(skb, 			\
					   compute_pseudo(skb, proto));	\
} while (0)

struct gro_remcsum {
	int offset;
	__wsum delta;
};

static inline void skb_gro_remcsum_init(struct gro_remcsum *grc)
{
	grc->offset = 0;
	grc->delta = 0;
}

static inline void *skb_gro_remcsum_process(struct sk_buff *skb, void *ptr,
					    unsigned int off, size_t hdrlen,
					    int start, int offset,
					    struct gro_remcsum *grc,
					    bool nopartial)
{
	__wsum delta;
	size_t plen = hdrlen + max_t(size_t, offset + sizeof(u16), start);

	BUG_ON(!NAPI_GRO_CB(skb)->csum_valid);

	if (!nopartial) {
		NAPI_GRO_CB(skb)->gro_remcsum_start = off + hdrlen + start;
		return ptr;
	}

	ptr = skb_gro_header_fast(skb, off);
	if (skb_gro_header_hard(skb, off + plen)) {
		ptr = skb_gro_header_slow(skb, off + plen, off);
		if (!ptr)
			return NULL;
	}

	delta = remcsum_adjust(ptr + hdrlen, NAPI_GRO_CB(skb)->csum,
			       start, offset);

	/* Adjust skb->csum since we changed the packet */
	NAPI_GRO_CB(skb)->csum = csum_add(NAPI_GRO_CB(skb)->csum, delta);

	grc->offset = off + hdrlen + offset;
	grc->delta = delta;

	return ptr;
}

static inline void skb_gro_remcsum_cleanup(struct sk_buff *skb,
					   struct gro_remcsum *grc)
{
	void *ptr;
	size_t plen = grc->offset + sizeof(u16);

	if (!grc->delta)
		return;

	ptr = skb_gro_header_fast(skb, grc->offset);
	if (skb_gro_header_hard(skb, grc->offset + sizeof(u16))) {
		ptr = skb_gro_header_slow(skb, plen, grc->offset);
		if (!ptr)
			return;
	}

	remcsum_unadjust((__sum16 *)ptr, grc->delta);
}

#ifdef CONFIG_XFRM_OFFLOAD
static inline void skb_gro_flush_final(struct sk_buff *skb, struct sk_buff *pp, int flush)
{
	if (PTR_ERR(pp) != -EINPROGRESS)
		NAPI_GRO_CB(skb)->flush |= flush;
}
static inline void skb_gro_flush_final_remcsum(struct sk_buff *skb,
					       struct sk_buff *pp,
					       int flush,
					       struct gro_remcsum *grc)
{
	if (PTR_ERR(pp) != -EINPROGRESS) {
		NAPI_GRO_CB(skb)->flush |= flush;
		skb_gro_remcsum_cleanup(skb, grc);
		skb->remcsum_offload = 0;
	}
}
#else
static inline void skb_gro_flush_final(struct sk_buff *skb, struct sk_buff *pp, int flush)
{
	NAPI_GRO_CB(skb)->flush |= flush;
}
static inline void skb_gro_flush_final_remcsum(struct sk_buff *skb,
					       struct sk_buff *pp,
					       int flush,
					       struct gro_remcsum *grc)
{
	NAPI_GRO_CB(skb)->flush |= flush;
	skb_gro_remcsum_cleanup(skb, grc);
	skb->remcsum_offload = 0;
}
#endif

static inline int dev_hard_header(struct sk_buff *skb, struct net_device *dev,
				  unsigned short type,
				  const void *daddr, const void *saddr,
				  unsigned int len)
{
	if (!dev->header_ops || !dev->header_ops->create)
		return 0;

	return dev->header_ops->create(skb, dev, type, daddr, saddr, len);
}

static inline int dev_parse_header(const struct sk_buff *skb,
				   unsigned char *haddr)
{
	const struct net_device *dev = skb->dev;

	if (!dev->header_ops || !dev->header_ops->parse)
		return 0;
	return dev->header_ops->parse(skb, haddr);
}

static inline __be16 dev_parse_header_protocol(const struct sk_buff *skb)
{
	const struct net_device *dev = skb->dev;

	if (!dev->header_ops || !dev->header_ops->parse_protocol)
		return 0;
	return dev->header_ops->parse_protocol(skb);
}

/* ll_header must have at least hard_header_len allocated */
static inline bool dev_validate_header(const struct net_device *dev,
				       char *ll_header, int len)
{
	if (likely(len >= dev->hard_header_len))
		return true;
	if (len < dev->min_header_len)
		return false;

	if (capable(CAP_SYS_RAWIO)) {
		memset(ll_header + len, 0, dev->hard_header_len - len);
		return true;
	}

	if (dev->header_ops && dev->header_ops->validate)
		return dev->header_ops->validate(ll_header, len);

	return false;
}

static inline bool dev_has_header(const struct net_device *dev)
{
	return dev->header_ops && dev->header_ops->create;
}

typedef int gifconf_func_t(struct net_device * dev, char __user * bufptr,
			   int len, int size);
int register_gifconf(unsigned int family, gifconf_func_t *gifconf);
static inline int unregister_gifconf(unsigned int family)
{
	return register_gifconf(family, NULL);
}

#ifdef CONFIG_NET_FLOW_LIMIT
#define FLOW_LIMIT_HISTORY	(1 << 7)  /* must be ^2 and !overflow buckets */
struct sd_flow_limit {
	u64			count;
	unsigned int		num_buckets;
	unsigned int		history_head;
	u16			history[FLOW_LIMIT_HISTORY];
	u8			buckets[];
};

extern int netdev_flow_limit_table_len;
#endif /* CONFIG_NET_FLOW_LIMIT */

/*
 * Incoming packets are placed on per-CPU queues
 */
struct softnet_data {
	struct list_head	poll_list;
	struct sk_buff_head	process_queue;

	/* stats */
	unsigned int		processed;
	unsigned int		time_squeeze;
	unsigned int		received_rps;
#ifdef CONFIG_RPS
	struct softnet_data	*rps_ipi_list;
#endif
#ifdef CONFIG_NET_FLOW_LIMIT
	struct sd_flow_limit __rcu *flow_limit;
#endif
	struct Qdisc		*output_queue;
	struct Qdisc		**output_queue_tailp;
	struct sk_buff		*completion_queue;
#ifdef CONFIG_XFRM_OFFLOAD
	struct sk_buff_head	xfrm_backlog;
#endif
	/* written and read only by owning cpu: */
	struct {
		u16 recursion;
		u8  more;
	} xmit;
#ifdef CONFIG_RPS
	/* input_queue_head should be written by cpu owning this struct,
	 * and only read by other cpus. Worth using a cache line.
	 */
	unsigned int		input_queue_head ____cacheline_aligned_in_smp;

	/* Elements below can be accessed between CPUs for RPS/RFS */
	call_single_data_t	csd ____cacheline_aligned_in_smp;
	struct softnet_data	*rps_ipi_next;
	unsigned int		cpu;
	unsigned int		input_queue_tail;
#endif
	unsigned int		dropped;
	struct sk_buff_head	input_pkt_queue;
	struct napi_struct	backlog;

};

static inline void input_queue_head_incr(struct softnet_data *sd)
{
#ifdef CONFIG_RPS
	sd->input_queue_head++;
#endif
}

static inline void input_queue_tail_incr_save(struct softnet_data *sd,
					      unsigned int *qtail)
{
#ifdef CONFIG_RPS
	*qtail = ++sd->input_queue_tail;
#endif
}

DECLARE_PER_CPU_ALIGNED(struct softnet_data, softnet_data);

static inline int dev_recursion_level(void)
{
	return this_cpu_read(softnet_data.xmit.recursion);
}

#define XMIT_RECURSION_LIMIT	8
static inline bool dev_xmit_recursion(void)
{
	return unlikely(__this_cpu_read(softnet_data.xmit.recursion) >
			XMIT_RECURSION_LIMIT);
}

static inline void dev_xmit_recursion_inc(void)
{
	__this_cpu_inc(softnet_data.xmit.recursion);
}

static inline void dev_xmit_recursion_dec(void)
{
	__this_cpu_dec(softnet_data.xmit.recursion);
}

void __netif_schedule(struct Qdisc *q);
void netif_schedule_queue(struct netdev_queue *txq);

static inline void netif_tx_schedule_all(struct net_device *dev)
{
	unsigned int i;

	for (i = 0; i < dev->num_tx_queues; i++)
		netif_schedule_queue(netdev_get_tx_queue(dev, i));
}

static __always_inline void netif_tx_start_queue(struct netdev_queue *dev_queue)
{
	clear_bit(__QUEUE_STATE_DRV_XOFF, &dev_queue->state);
}

/**
 *	netif_start_queue - allow transmit
 *	@dev: network device
 *
 *	Allow upper layers to call the device hard_start_xmit routine.
 */
static inline void netif_start_queue(struct net_device *dev)
{
	netif_tx_start_queue(netdev_get_tx_queue(dev, 0));
}

static inline void netif_tx_start_all_queues(struct net_device *dev)
{
	unsigned int i;

	for (i = 0; i < dev->num_tx_queues; i++) {
		struct netdev_queue *txq = netdev_get_tx_queue(dev, i);
		netif_tx_start_queue(txq);
	}
}

void netif_tx_wake_queue(struct netdev_queue *dev_queue);

/**
 *	netif_wake_queue - restart transmit
 *	@dev: network device
 *
 *	Allow upper layers to call the device hard_start_xmit routine.
 *	Used for flow control when transmit resources are available.
 */
static inline void netif_wake_queue(struct net_device *dev)
{
	netif_tx_wake_queue(netdev_get_tx_queue(dev, 0));
}

static inline void netif_tx_wake_all_queues(struct net_device *dev)
{
	unsigned int i;

	for (i = 0; i < dev->num_tx_queues; i++) {
		struct netdev_queue *txq = netdev_get_tx_queue(dev, i);
		netif_tx_wake_queue(txq);
	}
}

static __always_inline void netif_tx_stop_queue(struct netdev_queue *dev_queue)
{
	set_bit(__QUEUE_STATE_DRV_XOFF, &dev_queue->state);
}

/**
 *	netif_stop_queue - stop transmitted packets
 *	@dev: network device
 *
 *	Stop upper layers calling the device hard_start_xmit routine.
 *	Used for flow control when transmit resources are unavailable.
 */
static inline void netif_stop_queue(struct net_device *dev)
{
	netif_tx_stop_queue(netdev_get_tx_queue(dev, 0));
}

void netif_tx_stop_all_queues(struct net_device *dev);

static inline bool netif_tx_queue_stopped(const struct netdev_queue *dev_queue)
{
	return test_bit(__QUEUE_STATE_DRV_XOFF, &dev_queue->state);
}

/**
 *	netif_queue_stopped - test if transmit queue is flowblocked
 *	@dev: network device
 *
 *	Test if transmit queue on device is currently unable to send.
 */
static inline bool netif_queue_stopped(const struct net_device *dev)
{
	return netif_tx_queue_stopped(netdev_get_tx_queue(dev, 0));
}

static inline bool netif_xmit_stopped(const struct netdev_queue *dev_queue)
{
	return dev_queue->state & QUEUE_STATE_ANY_XOFF;
}

static inline bool
netif_xmit_frozen_or_stopped(const struct netdev_queue *dev_queue)
{
	return dev_queue->state & QUEUE_STATE_ANY_XOFF_OR_FROZEN;
}

static inline bool
netif_xmit_frozen_or_drv_stopped(const struct netdev_queue *dev_queue)
{
	return dev_queue->state & QUEUE_STATE_DRV_XOFF_OR_FROZEN;
}

/**
 *	netdev_queue_set_dql_min_limit - set dql minimum limit
 *	@dev_queue: pointer to transmit queue
 *	@min_limit: dql minimum limit
 *
 * Forces xmit_more() to return true until the minimum threshold
 * defined by @min_limit is reached (or until the tx queue is
 * empty). Warning: to be use with care, misuse will impact the
 * latency.
 */
static inline void netdev_queue_set_dql_min_limit(struct netdev_queue *dev_queue,
						  unsigned int min_limit)
{
#ifdef CONFIG_BQL
	dev_queue->dql.min_limit = min_limit;
#endif
}

/**
 *	netdev_txq_bql_enqueue_prefetchw - prefetch bql data for write
 *	@dev_queue: pointer to transmit queue
 *
 * BQL enabled drivers might use this helper in their ndo_start_xmit(),
 * to give appropriate hint to the CPU.
 */
static inline void netdev_txq_bql_enqueue_prefetchw(struct netdev_queue *dev_queue)
{
#ifdef CONFIG_BQL
	prefetchw(&dev_queue->dql.num_queued);
#endif
}

/**
 *	netdev_txq_bql_complete_prefetchw - prefetch bql data for write
 *	@dev_queue: pointer to transmit queue
 *
 * BQL enabled drivers might use this helper in their TX completion path,
 * to give appropriate hint to the CPU.
 */
static inline void netdev_txq_bql_complete_prefetchw(struct netdev_queue *dev_queue)
{
#ifdef CONFIG_BQL
	prefetchw(&dev_queue->dql.limit);
#endif
}

static inline void netdev_tx_sent_queue(struct netdev_queue *dev_queue,
					unsigned int bytes)
{
#ifdef CONFIG_BQL
	dql_queued(&dev_queue->dql, bytes);

	if (likely(dql_avail(&dev_queue->dql) >= 0))
		return;

	set_bit(__QUEUE_STATE_STACK_XOFF, &dev_queue->state);

	/*
	 * The XOFF flag must be set before checking the dql_avail below,
	 * because in netdev_tx_completed_queue we update the dql_completed
	 * before checking the XOFF flag.
	 */
	smp_mb();

	/* check again in case another CPU has just made room avail */
	if (unlikely(dql_avail(&dev_queue->dql) >= 0))
		clear_bit(__QUEUE_STATE_STACK_XOFF, &dev_queue->state);
#endif
}

/* Variant of netdev_tx_sent_queue() for drivers that are aware
 * that they should not test BQL status themselves.
 * We do want to change __QUEUE_STATE_STACK_XOFF only for the last
 * skb of a batch.
 * Returns true if the doorbell must be used to kick the NIC.
 */
static inline bool __netdev_tx_sent_queue(struct netdev_queue *dev_queue,
					  unsigned int bytes,
					  bool xmit_more)
{
	if (xmit_more) {
#ifdef CONFIG_BQL
		dql_queued(&dev_queue->dql, bytes);
#endif
		return netif_tx_queue_stopped(dev_queue);
	}
	netdev_tx_sent_queue(dev_queue, bytes);
	return true;
}

/**
 * 	netdev_sent_queue - report the number of bytes queued to hardware
 * 	@dev: network device
 * 	@bytes: number of bytes queued to the hardware device queue
 *
 * 	Report the number of bytes queued for sending/completion to the network
 * 	device hardware queue. @bytes should be a good approximation and should
 * 	exactly match netdev_completed_queue() @bytes
 */
static inline void netdev_sent_queue(struct net_device *dev, unsigned int bytes)
{
	netdev_tx_sent_queue(netdev_get_tx_queue(dev, 0), bytes);
}

static inline bool __netdev_sent_queue(struct net_device *dev,
				       unsigned int bytes,
				       bool xmit_more)
{
	return __netdev_tx_sent_queue(netdev_get_tx_queue(dev, 0), bytes,
				      xmit_more);
}

static inline void netdev_tx_completed_queue(struct netdev_queue *dev_queue,
					     unsigned int pkts, unsigned int bytes)
{
#ifdef CONFIG_BQL
	if (unlikely(!bytes))
		return;

	dql_completed(&dev_queue->dql, bytes);

	/*
	 * Without the memory barrier there is a small possiblity that
	 * netdev_tx_sent_queue will miss the update and cause the queue to
	 * be stopped forever
	 */
	smp_mb();

	if (unlikely(dql_avail(&dev_queue->dql) < 0))
		return;

	if (test_and_clear_bit(__QUEUE_STATE_STACK_XOFF, &dev_queue->state))
		netif_schedule_queue(dev_queue);
#endif
}

/**
 * 	netdev_completed_queue - report bytes and packets completed by device
 * 	@dev: network device
 * 	@pkts: actual number of packets sent over the medium
 * 	@bytes: actual number of bytes sent over the medium
 *
 * 	Report the number of bytes and packets transmitted by the network device
 * 	hardware queue over the physical medium, @bytes must exactly match the
 * 	@bytes amount passed to netdev_sent_queue()
 */
static inline void netdev_completed_queue(struct net_device *dev,
					  unsigned int pkts, unsigned int bytes)
{
	netdev_tx_completed_queue(netdev_get_tx_queue(dev, 0), pkts, bytes);
}

static inline void netdev_tx_reset_queue(struct netdev_queue *q)
{
#ifdef CONFIG_BQL
	clear_bit(__QUEUE_STATE_STACK_XOFF, &q->state);
	dql_reset(&q->dql);
#endif
}

/**
 * 	netdev_reset_queue - reset the packets and bytes count of a network device
 * 	@dev_queue: network device
 *
 * 	Reset the bytes and packet count of a network device and clear the
 * 	software flow control OFF bit for this network device
 */
static inline void netdev_reset_queue(struct net_device *dev_queue)
{
	netdev_tx_reset_queue(netdev_get_tx_queue(dev_queue, 0));
}

/**
 * 	netdev_cap_txqueue - check if selected tx queue exceeds device queues
 * 	@dev: network device
 * 	@queue_index: given tx queue index
 *
 * 	Returns 0 if given tx queue index >= number of device tx queues,
 * 	otherwise returns the originally passed tx queue index.
 */
static inline u16 netdev_cap_txqueue(struct net_device *dev, u16 queue_index)
{
	if (unlikely(queue_index >= dev->real_num_tx_queues)) {
		net_warn_ratelimited("%s selects TX queue %d, but real number of TX queues is %d\n",
				     dev->name, queue_index,
				     dev->real_num_tx_queues);
		return 0;
	}

	return queue_index;
}

/**
 *	netif_running - test if up
 *	@dev: network device
 *
 *	Test if the device has been brought up.
 */
static inline bool netif_running(const struct net_device *dev)
{
	return test_bit(__LINK_STATE_START, &dev->state);
}

/*
 * Routines to manage the subqueues on a device.  We only need start,
 * stop, and a check if it's stopped.  All other device management is
 * done at the overall netdevice level.
 * Also test the device if we're multiqueue.
 */

/**
 *	netif_start_subqueue - allow sending packets on subqueue
 *	@dev: network device
 *	@queue_index: sub queue index
 *
 * Start individual transmit queue of a device with multiple transmit queues.
 */
static inline void netif_start_subqueue(struct net_device *dev, u16 queue_index)
{
	struct netdev_queue *txq = netdev_get_tx_queue(dev, queue_index);

	netif_tx_start_queue(txq);
}

/**
 *	netif_stop_subqueue - stop sending packets on subqueue
 *	@dev: network device
 *	@queue_index: sub queue index
 *
 * Stop individual transmit queue of a device with multiple transmit queues.
 */
static inline void netif_stop_subqueue(struct net_device *dev, u16 queue_index)
{
	struct netdev_queue *txq = netdev_get_tx_queue(dev, queue_index);
	netif_tx_stop_queue(txq);
}

/**
 *	__netif_subqueue_stopped - test status of subqueue
 *	@dev: network device
 *	@queue_index: sub queue index
 *
 * Check individual transmit queue of a device with multiple transmit queues.
 */
static inline bool __netif_subqueue_stopped(const struct net_device *dev,
					    u16 queue_index)
{
	struct netdev_queue *txq = netdev_get_tx_queue(dev, queue_index);

	return netif_tx_queue_stopped(txq);
}

/**
 *	netif_subqueue_stopped - test status of subqueue
 *	@dev: network device
 *	@skb: sub queue buffer pointer
 *
 * Check individual transmit queue of a device with multiple transmit queues.
 */
static inline bool netif_subqueue_stopped(const struct net_device *dev,
					  struct sk_buff *skb)
{
	return __netif_subqueue_stopped(dev, skb_get_queue_mapping(skb));
}

/**
 *	netif_wake_subqueue - allow sending packets on subqueue
 *	@dev: network device
 *	@queue_index: sub queue index
 *
 * Resume individual transmit queue of a device with multiple transmit queues.
 */
static inline void netif_wake_subqueue(struct net_device *dev, u16 queue_index)
{
	struct netdev_queue *txq = netdev_get_tx_queue(dev, queue_index);

	netif_tx_wake_queue(txq);
}

#ifdef CONFIG_XPS
int netif_set_xps_queue(struct net_device *dev, const struct cpumask *mask,
			u16 index);
int __netif_set_xps_queue(struct net_device *dev, const unsigned long *mask,
			  u16 index, enum xps_map_type type);

/**
 *	netif_attr_test_mask - Test a CPU or Rx queue set in a mask
 *	@j: CPU/Rx queue index
 *	@mask: bitmask of all cpus/rx queues
 *	@nr_bits: number of bits in the bitmask
 *
 * Test if a CPU or Rx queue index is set in a mask of all CPU/Rx queues.
 */
static inline bool netif_attr_test_mask(unsigned long j,
					const unsigned long *mask,
					unsigned int nr_bits)
{
	cpu_max_bits_warn(j, nr_bits);
	return test_bit(j, mask);
}

/**
 *	netif_attr_test_online - Test for online CPU/Rx queue
 *	@j: CPU/Rx queue index
 *	@online_mask: bitmask for CPUs/Rx queues that are online
 *	@nr_bits: number of bits in the bitmask
 *
 * Returns true if a CPU/Rx queue is online.
 */
static inline bool netif_attr_test_online(unsigned long j,
					  const unsigned long *online_mask,
					  unsigned int nr_bits)
{
	cpu_max_bits_warn(j, nr_bits);

	if (online_mask)
		return test_bit(j, online_mask);

	return (j < nr_bits);
}

/**
 *	netif_attrmask_next - get the next CPU/Rx queue in a cpu/Rx queues mask
 *	@n: CPU/Rx queue index
 *	@srcp: the cpumask/Rx queue mask pointer
 *	@nr_bits: number of bits in the bitmask
 *
 * Returns >= nr_bits if no further CPUs/Rx queues set.
 */
static inline unsigned int netif_attrmask_next(int n, const unsigned long *srcp,
					       unsigned int nr_bits)
{
	/* -1 is a legal arg here. */
	if (n != -1)
		cpu_max_bits_warn(n, nr_bits);

	if (srcp)
		return find_next_bit(srcp, nr_bits, n + 1);

	return n + 1;
}

/**
 *	netif_attrmask_next_and - get the next CPU/Rx queue in \*src1p & \*src2p
 *	@n: CPU/Rx queue index
 *	@src1p: the first CPUs/Rx queues mask pointer
 *	@src2p: the second CPUs/Rx queues mask pointer
 *	@nr_bits: number of bits in the bitmask
 *
 * Returns >= nr_bits if no further CPUs/Rx queues set in both.
 */
static inline int netif_attrmask_next_and(int n, const unsigned long *src1p,
					  const unsigned long *src2p,
					  unsigned int nr_bits)
{
	/* -1 is a legal arg here. */
	if (n != -1)
		cpu_max_bits_warn(n, nr_bits);

	if (src1p && src2p)
		return find_next_and_bit(src1p, src2p, nr_bits, n + 1);
	else if (src1p)
		return find_next_bit(src1p, nr_bits, n + 1);
	else if (src2p)
		return find_next_bit(src2p, nr_bits, n + 1);

	return n + 1;
}
#else
static inline int netif_set_xps_queue(struct net_device *dev,
				      const struct cpumask *mask,
				      u16 index)
{
	return 0;
}

static inline int __netif_set_xps_queue(struct net_device *dev,
					const unsigned long *mask,
					u16 index, enum xps_map_type type)
{
	return 0;
}
#endif

/**
 *	netif_is_multiqueue - test if device has multiple transmit queues
 *	@dev: network device
 *
 * Check if device has multiple transmit queues
 */
static inline bool netif_is_multiqueue(const struct net_device *dev)
{
	return dev->num_tx_queues > 1;
}

int netif_set_real_num_tx_queues(struct net_device *dev, unsigned int txq);

#ifdef CONFIG_SYSFS
int netif_set_real_num_rx_queues(struct net_device *dev, unsigned int rxq);
#else
static inline int netif_set_real_num_rx_queues(struct net_device *dev,
						unsigned int rxqs)
{
	dev->real_num_rx_queues = rxqs;
	return 0;
}
#endif

static inline struct netdev_rx_queue *
__netif_get_rx_queue(struct net_device *dev, unsigned int rxq)
{
	return dev->_rx + rxq;
}

#ifdef CONFIG_SYSFS
static inline unsigned int get_netdev_rx_queue_index(
		struct netdev_rx_queue *queue)
{
	struct net_device *dev = queue->dev;
	int index = queue - dev->_rx;

	BUG_ON(index >= dev->num_rx_queues);
	return index;
}
#endif

#define DEFAULT_MAX_NUM_RSS_QUEUES	(8)
int netif_get_num_default_rss_queues(void);

enum skb_free_reason {
	SKB_REASON_CONSUMED,
	SKB_REASON_DROPPED,
};

void __dev_kfree_skb_irq(struct sk_buff *skb, enum skb_free_reason reason);
void __dev_kfree_skb_any(struct sk_buff *skb, enum skb_free_reason reason);

/*
 * It is not allowed to call kfree_skb() or consume_skb() from hardware
 * interrupt context or with hardware interrupts being disabled.
 * (in_irq() || irqs_disabled())
 *
 * We provide four helpers that can be used in following contexts :
 *
 * dev_kfree_skb_irq(skb) when caller drops a packet from irq context,
 *  replacing kfree_skb(skb)
 *
 * dev_consume_skb_irq(skb) when caller consumes a packet from irq context.
 *  Typically used in place of consume_skb(skb) in TX completion path
 *
 * dev_kfree_skb_any(skb) when caller doesn't know its current irq context,
 *  replacing kfree_skb(skb)
 *
 * dev_consume_skb_any(skb) when caller doesn't know its current irq context,
 *  and consumed a packet. Used in place of consume_skb(skb)
 */
static inline void dev_kfree_skb_irq(struct sk_buff *skb)
{
	__dev_kfree_skb_irq(skb, SKB_REASON_DROPPED);
}

static inline void dev_consume_skb_irq(struct sk_buff *skb)
{
	__dev_kfree_skb_irq(skb, SKB_REASON_CONSUMED);
}

static inline void dev_kfree_skb_any(struct sk_buff *skb)
{
	__dev_kfree_skb_any(skb, SKB_REASON_DROPPED);
}

static inline void dev_consume_skb_any(struct sk_buff *skb)
{
	__dev_kfree_skb_any(skb, SKB_REASON_CONSUMED);
}

void generic_xdp_tx(struct sk_buff *skb, struct bpf_prog *xdp_prog);
int do_xdp_generic(struct bpf_prog *xdp_prog, struct sk_buff *skb);
int netif_rx(struct sk_buff *skb);
int netif_rx_ni(struct sk_buff *skb);
int netif_rx_any_context(struct sk_buff *skb);
int netif_receive_skb(struct sk_buff *skb);
int netif_receive_skb_core(struct sk_buff *skb);
void netif_receive_skb_list(struct list_head *head);
gro_result_t napi_gro_receive(struct napi_struct *napi, struct sk_buff *skb);
void napi_gro_flush(struct napi_struct *napi, bool flush_old);
struct sk_buff *napi_get_frags(struct napi_struct *napi);
gro_result_t napi_gro_frags(struct napi_struct *napi);
struct packet_offload *gro_find_receive_by_type(__be16 type);
struct packet_offload *gro_find_complete_by_type(__be16 type);

static inline void napi_free_frags(struct napi_struct *napi)
{
	kfree_skb(napi->skb);
	napi->skb = NULL;
}

bool netdev_is_rx_handler_busy(struct net_device *dev);
int netdev_rx_handler_register(struct net_device *dev,
			       rx_handler_func_t *rx_handler,
			       void *rx_handler_data);
void netdev_rx_handler_unregister(struct net_device *dev);

bool dev_valid_name(const char *name);
int dev_ioctl(struct net *net, unsigned int cmd, struct ifreq *ifr,
		bool *need_copyout);
int dev_ifconf(struct net *net, struct ifconf *, int);
int dev_ethtool(struct net *net, struct ifreq *);
unsigned int dev_get_flags(const struct net_device *);
int __dev_change_flags(struct net_device *dev, unsigned int flags,
		       struct netlink_ext_ack *extack);
int dev_change_flags(struct net_device *dev, unsigned int flags,
		     struct netlink_ext_ack *extack);
void __dev_notify_flags(struct net_device *, unsigned int old_flags,
			unsigned int gchanges);
int dev_change_name(struct net_device *, const char *);
int dev_set_alias(struct net_device *, const char *, size_t);
int dev_get_alias(const struct net_device *, char *, size_t);
int __dev_change_net_namespace(struct net_device *dev, struct net *net,
			       const char *pat, int new_ifindex);
static inline
int dev_change_net_namespace(struct net_device *dev, struct net *net,
			     const char *pat)
{
	return __dev_change_net_namespace(dev, net, pat, 0);
}
int __dev_set_mtu(struct net_device *, int);
int dev_validate_mtu(struct net_device *dev, int mtu,
		     struct netlink_ext_ack *extack);
int dev_set_mtu_ext(struct net_device *dev, int mtu,
		    struct netlink_ext_ack *extack);
int dev_set_mtu(struct net_device *, int);
int dev_change_tx_queue_len(struct net_device *, unsigned long);
void dev_set_group(struct net_device *, int);
int dev_pre_changeaddr_notify(struct net_device *dev, const char *addr,
			      struct netlink_ext_ack *extack);
int dev_set_mac_address(struct net_device *dev, struct sockaddr *sa,
			struct netlink_ext_ack *extack);
int dev_set_mac_address_user(struct net_device *dev, struct sockaddr *sa,
			     struct netlink_ext_ack *extack);
int dev_get_mac_address(struct sockaddr *sa, struct net *net, char *dev_name);
int dev_change_carrier(struct net_device *, bool new_carrier);
int dev_get_phys_port_id(struct net_device *dev,
			 struct netdev_phys_item_id *ppid);
int dev_get_phys_port_name(struct net_device *dev,
			   char *name, size_t len);
int dev_get_port_parent_id(struct net_device *dev,
			   struct netdev_phys_item_id *ppid, bool recurse);
bool netdev_port_same_parent_id(struct net_device *a, struct net_device *b);
int dev_change_proto_down(struct net_device *dev, bool proto_down);
int dev_change_proto_down_generic(struct net_device *dev, bool proto_down);
void dev_change_proto_down_reason(struct net_device *dev, unsigned long mask,
				  u32 value);
struct sk_buff *validate_xmit_skb_list(struct sk_buff *skb, struct net_device *dev, bool *again);
struct sk_buff *dev_hard_start_xmit(struct sk_buff *skb, struct net_device *dev,
				    struct netdev_queue *txq, int *ret);

typedef int (*bpf_op_t)(struct net_device *dev, struct netdev_bpf *bpf);
int dev_change_xdp_fd(struct net_device *dev, struct netlink_ext_ack *extack,
		      int fd, int expected_fd, u32 flags);
int bpf_xdp_link_attach(const union bpf_attr *attr, struct bpf_prog *prog);
u32 dev_xdp_prog_id(struct net_device *dev, enum bpf_xdp_mode mode);
<<<<<<< HEAD

int xdp_umem_query(struct net_device *dev, u16 queue_id);
=======
>>>>>>> 7d2a07b7

int __dev_forward_skb(struct net_device *dev, struct sk_buff *skb);
int dev_forward_skb(struct net_device *dev, struct sk_buff *skb);
int dev_forward_skb_nomtu(struct net_device *dev, struct sk_buff *skb);
bool is_skb_forwardable(const struct net_device *dev,
			const struct sk_buff *skb);

static __always_inline bool __is_skb_forwardable(const struct net_device *dev,
						 const struct sk_buff *skb,
						 const bool check_mtu)
{
	const u32 vlan_hdr_len = 4; /* VLAN_HLEN */
	unsigned int len;

	if (!(dev->flags & IFF_UP))
		return false;

	if (!check_mtu)
		return true;

	len = dev->mtu + dev->hard_header_len + vlan_hdr_len;
	if (skb->len <= len)
		return true;

	/* if TSO is enabled, we don't care about the length as the packet
	 * could be forwarded without being segmented before
	 */
	if (skb_is_gso(skb))
		return true;

	return false;
}

static __always_inline int ____dev_forward_skb(struct net_device *dev,
					       struct sk_buff *skb,
					       const bool check_mtu)
{
	if (skb_orphan_frags(skb, GFP_ATOMIC) ||
	    unlikely(!__is_skb_forwardable(dev, skb, check_mtu))) {
		atomic_long_inc(&dev->rx_dropped);
		kfree_skb(skb);
		return NET_RX_DROP;
	}

	skb_scrub_packet(skb, !net_eq(dev_net(dev), dev_net(skb->dev)));
	skb->priority = 0;
	return 0;
}

bool dev_nit_active(struct net_device *dev);
void dev_queue_xmit_nit(struct sk_buff *skb, struct net_device *dev);

extern int		netdev_budget;
extern unsigned int	netdev_budget_usecs;

/* Called by rtnetlink.c:rtnl_unlock() */
void netdev_run_todo(void);

/**
 *	dev_put - release reference to device
 *	@dev: network device
 *
 * Release reference to device to allow it to be freed.
 */
static inline void dev_put(struct net_device *dev)
{
#ifdef CONFIG_PCPU_DEV_REFCNT
	this_cpu_dec(*dev->pcpu_refcnt);
#else
	refcount_dec(&dev->dev_refcnt);
#endif
}

/**
 *	dev_hold - get reference to device
 *	@dev: network device
 *
 * Hold reference to device to keep it from being freed.
 */
static inline void dev_hold(struct net_device *dev)
{
#ifdef CONFIG_PCPU_DEV_REFCNT
	this_cpu_inc(*dev->pcpu_refcnt);
#else
	refcount_inc(&dev->dev_refcnt);
#endif
}

/* Carrier loss detection, dial on demand. The functions netif_carrier_on
 * and _off may be called from IRQ context, but it is caller
 * who is responsible for serialization of these calls.
 *
 * The name carrier is inappropriate, these functions should really be
 * called netif_lowerlayer_*() because they represent the state of any
 * kind of lower layer not just hardware media.
 */

void linkwatch_init_dev(struct net_device *dev);
void linkwatch_fire_event(struct net_device *dev);
void linkwatch_forget_dev(struct net_device *dev);

/**
 *	netif_carrier_ok - test if carrier present
 *	@dev: network device
 *
 * Check if carrier is present on device
 */
static inline bool netif_carrier_ok(const struct net_device *dev)
{
	return !test_bit(__LINK_STATE_NOCARRIER, &dev->state);
}

unsigned long dev_trans_start(struct net_device *dev);

void __netdev_watchdog_up(struct net_device *dev);

void netif_carrier_on(struct net_device *dev);
void netif_carrier_off(struct net_device *dev);
void netif_carrier_event(struct net_device *dev);

/**
 *	netif_dormant_on - mark device as dormant.
 *	@dev: network device
 *
 * Mark device as dormant (as per RFC2863).
 *
 * The dormant state indicates that the relevant interface is not
 * actually in a condition to pass packets (i.e., it is not 'up') but is
 * in a "pending" state, waiting for some external event.  For "on-
 * demand" interfaces, this new state identifies the situation where the
 * interface is waiting for events to place it in the up state.
 */
static inline void netif_dormant_on(struct net_device *dev)
{
	if (!test_and_set_bit(__LINK_STATE_DORMANT, &dev->state))
		linkwatch_fire_event(dev);
}

/**
 *	netif_dormant_off - set device as not dormant.
 *	@dev: network device
 *
 * Device is not in dormant state.
 */
static inline void netif_dormant_off(struct net_device *dev)
{
	if (test_and_clear_bit(__LINK_STATE_DORMANT, &dev->state))
		linkwatch_fire_event(dev);
}

/**
 *	netif_dormant - test if device is dormant
 *	@dev: network device
 *
 * Check if device is dormant.
 */
static inline bool netif_dormant(const struct net_device *dev)
{
	return test_bit(__LINK_STATE_DORMANT, &dev->state);
}


/**
 *	netif_testing_on - mark device as under test.
 *	@dev: network device
 *
 * Mark device as under test (as per RFC2863).
 *
 * The testing state indicates that some test(s) must be performed on
 * the interface. After completion, of the test, the interface state
 * will change to up, dormant, or down, as appropriate.
 */
static inline void netif_testing_on(struct net_device *dev)
{
	if (!test_and_set_bit(__LINK_STATE_TESTING, &dev->state))
		linkwatch_fire_event(dev);
}

/**
 *	netif_testing_off - set device as not under test.
 *	@dev: network device
 *
 * Device is not in testing state.
 */
static inline void netif_testing_off(struct net_device *dev)
{
	if (test_and_clear_bit(__LINK_STATE_TESTING, &dev->state))
		linkwatch_fire_event(dev);
}

/**
 *	netif_testing - test if device is under test
 *	@dev: network device
 *
 * Check if device is under test
 */
static inline bool netif_testing(const struct net_device *dev)
{
	return test_bit(__LINK_STATE_TESTING, &dev->state);
}


/**
 *	netif_oper_up - test if device is operational
 *	@dev: network device
 *
 * Check if carrier is operational
 */
static inline bool netif_oper_up(const struct net_device *dev)
{
	return (dev->operstate == IF_OPER_UP ||
		dev->operstate == IF_OPER_UNKNOWN /* backward compat */);
}

/**
 *	netif_device_present - is device available or removed
 *	@dev: network device
 *
 * Check if device has not been removed from system.
 */
static inline bool netif_device_present(const struct net_device *dev)
{
	return test_bit(__LINK_STATE_PRESENT, &dev->state);
}

void netif_device_detach(struct net_device *dev);

void netif_device_attach(struct net_device *dev);

/*
 * Network interface message level settings
 */

enum {
	NETIF_MSG_DRV_BIT,
	NETIF_MSG_PROBE_BIT,
	NETIF_MSG_LINK_BIT,
	NETIF_MSG_TIMER_BIT,
	NETIF_MSG_IFDOWN_BIT,
	NETIF_MSG_IFUP_BIT,
	NETIF_MSG_RX_ERR_BIT,
	NETIF_MSG_TX_ERR_BIT,
	NETIF_MSG_TX_QUEUED_BIT,
	NETIF_MSG_INTR_BIT,
	NETIF_MSG_TX_DONE_BIT,
	NETIF_MSG_RX_STATUS_BIT,
	NETIF_MSG_PKTDATA_BIT,
	NETIF_MSG_HW_BIT,
	NETIF_MSG_WOL_BIT,

	/* When you add a new bit above, update netif_msg_class_names array
	 * in net/ethtool/common.c
	 */
	NETIF_MSG_CLASS_COUNT,
};
/* Both ethtool_ops interface and internal driver implementation use u32 */
static_assert(NETIF_MSG_CLASS_COUNT <= 32);

#define __NETIF_MSG_BIT(bit)	((u32)1 << (bit))
#define __NETIF_MSG(name)	__NETIF_MSG_BIT(NETIF_MSG_ ## name ## _BIT)

#define NETIF_MSG_DRV		__NETIF_MSG(DRV)
#define NETIF_MSG_PROBE		__NETIF_MSG(PROBE)
#define NETIF_MSG_LINK		__NETIF_MSG(LINK)
#define NETIF_MSG_TIMER		__NETIF_MSG(TIMER)
#define NETIF_MSG_IFDOWN	__NETIF_MSG(IFDOWN)
#define NETIF_MSG_IFUP		__NETIF_MSG(IFUP)
#define NETIF_MSG_RX_ERR	__NETIF_MSG(RX_ERR)
#define NETIF_MSG_TX_ERR	__NETIF_MSG(TX_ERR)
#define NETIF_MSG_TX_QUEUED	__NETIF_MSG(TX_QUEUED)
#define NETIF_MSG_INTR		__NETIF_MSG(INTR)
#define NETIF_MSG_TX_DONE	__NETIF_MSG(TX_DONE)
#define NETIF_MSG_RX_STATUS	__NETIF_MSG(RX_STATUS)
#define NETIF_MSG_PKTDATA	__NETIF_MSG(PKTDATA)
#define NETIF_MSG_HW		__NETIF_MSG(HW)
#define NETIF_MSG_WOL		__NETIF_MSG(WOL)

#define netif_msg_drv(p)	((p)->msg_enable & NETIF_MSG_DRV)
#define netif_msg_probe(p)	((p)->msg_enable & NETIF_MSG_PROBE)
#define netif_msg_link(p)	((p)->msg_enable & NETIF_MSG_LINK)
#define netif_msg_timer(p)	((p)->msg_enable & NETIF_MSG_TIMER)
#define netif_msg_ifdown(p)	((p)->msg_enable & NETIF_MSG_IFDOWN)
#define netif_msg_ifup(p)	((p)->msg_enable & NETIF_MSG_IFUP)
#define netif_msg_rx_err(p)	((p)->msg_enable & NETIF_MSG_RX_ERR)
#define netif_msg_tx_err(p)	((p)->msg_enable & NETIF_MSG_TX_ERR)
#define netif_msg_tx_queued(p)	((p)->msg_enable & NETIF_MSG_TX_QUEUED)
#define netif_msg_intr(p)	((p)->msg_enable & NETIF_MSG_INTR)
#define netif_msg_tx_done(p)	((p)->msg_enable & NETIF_MSG_TX_DONE)
#define netif_msg_rx_status(p)	((p)->msg_enable & NETIF_MSG_RX_STATUS)
#define netif_msg_pktdata(p)	((p)->msg_enable & NETIF_MSG_PKTDATA)
#define netif_msg_hw(p)		((p)->msg_enable & NETIF_MSG_HW)
#define netif_msg_wol(p)	((p)->msg_enable & NETIF_MSG_WOL)

static inline u32 netif_msg_init(int debug_value, int default_msg_enable_bits)
{
	/* use default */
	if (debug_value < 0 || debug_value >= (sizeof(u32) * 8))
		return default_msg_enable_bits;
	if (debug_value == 0)	/* no output */
		return 0;
	/* set low N bits */
	return (1U << debug_value) - 1;
}

static inline void __netif_tx_lock(struct netdev_queue *txq, int cpu)
{
	spin_lock(&txq->_xmit_lock);
	txq->xmit_lock_owner = cpu;
}

static inline bool __netif_tx_acquire(struct netdev_queue *txq)
{
	__acquire(&txq->_xmit_lock);
	return true;
}

static inline void __netif_tx_release(struct netdev_queue *txq)
{
	__release(&txq->_xmit_lock);
}

static inline void __netif_tx_lock_bh(struct netdev_queue *txq)
{
	spin_lock_bh(&txq->_xmit_lock);
	txq->xmit_lock_owner = smp_processor_id();
}

static inline bool __netif_tx_trylock(struct netdev_queue *txq)
{
	bool ok = spin_trylock(&txq->_xmit_lock);
	if (likely(ok))
		txq->xmit_lock_owner = smp_processor_id();
	return ok;
}

static inline void __netif_tx_unlock(struct netdev_queue *txq)
{
	txq->xmit_lock_owner = -1;
	spin_unlock(&txq->_xmit_lock);
}

static inline void __netif_tx_unlock_bh(struct netdev_queue *txq)
{
	txq->xmit_lock_owner = -1;
	spin_unlock_bh(&txq->_xmit_lock);
}

static inline void txq_trans_update(struct netdev_queue *txq)
{
	if (txq->xmit_lock_owner != -1)
		txq->trans_start = jiffies;
}

/* legacy drivers only, netdev_start_xmit() sets txq->trans_start */
static inline void netif_trans_update(struct net_device *dev)
{
	struct netdev_queue *txq = netdev_get_tx_queue(dev, 0);

	if (txq->trans_start != jiffies)
		txq->trans_start = jiffies;
}

/**
 *	netif_tx_lock - grab network device transmit lock
 *	@dev: network device
 *
 * Get network device transmit lock
 */
static inline void netif_tx_lock(struct net_device *dev)
{
	unsigned int i;
	int cpu;

	spin_lock(&dev->tx_global_lock);
	cpu = smp_processor_id();
	for (i = 0; i < dev->num_tx_queues; i++) {
		struct netdev_queue *txq = netdev_get_tx_queue(dev, i);

		/* We are the only thread of execution doing a
		 * freeze, but we have to grab the _xmit_lock in
		 * order to synchronize with threads which are in
		 * the ->hard_start_xmit() handler and already
		 * checked the frozen bit.
		 */
		__netif_tx_lock(txq, cpu);
		set_bit(__QUEUE_STATE_FROZEN, &txq->state);
		__netif_tx_unlock(txq);
	}
}

static inline void netif_tx_lock_bh(struct net_device *dev)
{
	local_bh_disable();
	netif_tx_lock(dev);
}

static inline void netif_tx_unlock(struct net_device *dev)
{
	unsigned int i;

	for (i = 0; i < dev->num_tx_queues; i++) {
		struct netdev_queue *txq = netdev_get_tx_queue(dev, i);

		/* No need to grab the _xmit_lock here.  If the
		 * queue is not stopped for another reason, we
		 * force a schedule.
		 */
		clear_bit(__QUEUE_STATE_FROZEN, &txq->state);
		netif_schedule_queue(txq);
	}
	spin_unlock(&dev->tx_global_lock);
}

static inline void netif_tx_unlock_bh(struct net_device *dev)
{
	netif_tx_unlock(dev);
	local_bh_enable();
}

#define HARD_TX_LOCK(dev, txq, cpu) {			\
	if ((dev->features & NETIF_F_LLTX) == 0) {	\
		__netif_tx_lock(txq, cpu);		\
	} else {					\
		__netif_tx_acquire(txq);		\
	}						\
}

#define HARD_TX_TRYLOCK(dev, txq)			\
	(((dev->features & NETIF_F_LLTX) == 0) ?	\
		__netif_tx_trylock(txq) :		\
		__netif_tx_acquire(txq))

#define HARD_TX_UNLOCK(dev, txq) {			\
	if ((dev->features & NETIF_F_LLTX) == 0) {	\
		__netif_tx_unlock(txq);			\
	} else {					\
		__netif_tx_release(txq);		\
	}						\
}

static inline void netif_tx_disable(struct net_device *dev)
{
	unsigned int i;
	int cpu;

	local_bh_disable();
	cpu = smp_processor_id();
	spin_lock(&dev->tx_global_lock);
	for (i = 0; i < dev->num_tx_queues; i++) {
		struct netdev_queue *txq = netdev_get_tx_queue(dev, i);

		__netif_tx_lock(txq, cpu);
		netif_tx_stop_queue(txq);
		__netif_tx_unlock(txq);
	}
	spin_unlock(&dev->tx_global_lock);
	local_bh_enable();
}

static inline void netif_addr_lock(struct net_device *dev)
{
	unsigned char nest_level = 0;

#ifdef CONFIG_LOCKDEP
	nest_level = dev->nested_level;
#endif
	spin_lock_nested(&dev->addr_list_lock, nest_level);
}

static inline void netif_addr_lock_bh(struct net_device *dev)
{
	unsigned char nest_level = 0;

#ifdef CONFIG_LOCKDEP
	nest_level = dev->nested_level;
#endif
	local_bh_disable();
	spin_lock_nested(&dev->addr_list_lock, nest_level);
}

static inline void netif_addr_unlock(struct net_device *dev)
{
	spin_unlock(&dev->addr_list_lock);
}

static inline void netif_addr_unlock_bh(struct net_device *dev)
{
	spin_unlock_bh(&dev->addr_list_lock);
}

/*
 * dev_addrs walker. Should be used only for read access. Call with
 * rcu_read_lock held.
 */
#define for_each_dev_addr(dev, ha) \
		list_for_each_entry_rcu(ha, &dev->dev_addrs.list, list)

/* These functions live elsewhere (drivers/net/net_init.c, but related) */

void ether_setup(struct net_device *dev);

/* Support for loadable net-drivers */
struct net_device *alloc_netdev_mqs(int sizeof_priv, const char *name,
				    unsigned char name_assign_type,
				    void (*setup)(struct net_device *),
				    unsigned int txqs, unsigned int rxqs);
#define alloc_netdev(sizeof_priv, name, name_assign_type, setup) \
	alloc_netdev_mqs(sizeof_priv, name, name_assign_type, setup, 1, 1)

#define alloc_netdev_mq(sizeof_priv, name, name_assign_type, setup, count) \
	alloc_netdev_mqs(sizeof_priv, name, name_assign_type, setup, count, \
			 count)

int register_netdev(struct net_device *dev);
void unregister_netdev(struct net_device *dev);

int devm_register_netdev(struct device *dev, struct net_device *ndev);

/* General hardware address lists handling functions */
int __hw_addr_sync(struct netdev_hw_addr_list *to_list,
		   struct netdev_hw_addr_list *from_list, int addr_len);
void __hw_addr_unsync(struct netdev_hw_addr_list *to_list,
		      struct netdev_hw_addr_list *from_list, int addr_len);
int __hw_addr_sync_dev(struct netdev_hw_addr_list *list,
		       struct net_device *dev,
		       int (*sync)(struct net_device *, const unsigned char *),
		       int (*unsync)(struct net_device *,
				     const unsigned char *));
int __hw_addr_ref_sync_dev(struct netdev_hw_addr_list *list,
			   struct net_device *dev,
			   int (*sync)(struct net_device *,
				       const unsigned char *, int),
			   int (*unsync)(struct net_device *,
					 const unsigned char *, int));
void __hw_addr_ref_unsync_dev(struct netdev_hw_addr_list *list,
			      struct net_device *dev,
			      int (*unsync)(struct net_device *,
					    const unsigned char *, int));
void __hw_addr_unsync_dev(struct netdev_hw_addr_list *list,
			  struct net_device *dev,
			  int (*unsync)(struct net_device *,
					const unsigned char *));
void __hw_addr_init(struct netdev_hw_addr_list *list);

/* Functions used for device addresses handling */
int dev_addr_add(struct net_device *dev, const unsigned char *addr,
		 unsigned char addr_type);
int dev_addr_del(struct net_device *dev, const unsigned char *addr,
		 unsigned char addr_type);
void dev_addr_flush(struct net_device *dev);
int dev_addr_init(struct net_device *dev);

/* Functions used for unicast addresses handling */
int dev_uc_add(struct net_device *dev, const unsigned char *addr);
int dev_uc_add_excl(struct net_device *dev, const unsigned char *addr);
int dev_uc_del(struct net_device *dev, const unsigned char *addr);
int dev_uc_sync(struct net_device *to, struct net_device *from);
int dev_uc_sync_multiple(struct net_device *to, struct net_device *from);
void dev_uc_unsync(struct net_device *to, struct net_device *from);
void dev_uc_flush(struct net_device *dev);
void dev_uc_init(struct net_device *dev);

/**
 *  __dev_uc_sync - Synchonize device's unicast list
 *  @dev:  device to sync
 *  @sync: function to call if address should be added
 *  @unsync: function to call if address should be removed
 *
 *  Add newly added addresses to the interface, and release
 *  addresses that have been deleted.
 */
static inline int __dev_uc_sync(struct net_device *dev,
				int (*sync)(struct net_device *,
					    const unsigned char *),
				int (*unsync)(struct net_device *,
					      const unsigned char *))
{
	return __hw_addr_sync_dev(&dev->uc, dev, sync, unsync);
}

/**
 *  __dev_uc_unsync - Remove synchronized addresses from device
 *  @dev:  device to sync
 *  @unsync: function to call if address should be removed
 *
 *  Remove all addresses that were added to the device by dev_uc_sync().
 */
static inline void __dev_uc_unsync(struct net_device *dev,
				   int (*unsync)(struct net_device *,
						 const unsigned char *))
{
	__hw_addr_unsync_dev(&dev->uc, dev, unsync);
}

/* Functions used for multicast addresses handling */
int dev_mc_add(struct net_device *dev, const unsigned char *addr);
int dev_mc_add_global(struct net_device *dev, const unsigned char *addr);
int dev_mc_add_excl(struct net_device *dev, const unsigned char *addr);
int dev_mc_del(struct net_device *dev, const unsigned char *addr);
int dev_mc_del_global(struct net_device *dev, const unsigned char *addr);
int dev_mc_sync(struct net_device *to, struct net_device *from);
int dev_mc_sync_multiple(struct net_device *to, struct net_device *from);
void dev_mc_unsync(struct net_device *to, struct net_device *from);
void dev_mc_flush(struct net_device *dev);
void dev_mc_init(struct net_device *dev);

/**
 *  __dev_mc_sync - Synchonize device's multicast list
 *  @dev:  device to sync
 *  @sync: function to call if address should be added
 *  @unsync: function to call if address should be removed
 *
 *  Add newly added addresses to the interface, and release
 *  addresses that have been deleted.
 */
static inline int __dev_mc_sync(struct net_device *dev,
				int (*sync)(struct net_device *,
					    const unsigned char *),
				int (*unsync)(struct net_device *,
					      const unsigned char *))
{
	return __hw_addr_sync_dev(&dev->mc, dev, sync, unsync);
}

/**
 *  __dev_mc_unsync - Remove synchronized addresses from device
 *  @dev:  device to sync
 *  @unsync: function to call if address should be removed
 *
 *  Remove all addresses that were added to the device by dev_mc_sync().
 */
static inline void __dev_mc_unsync(struct net_device *dev,
				   int (*unsync)(struct net_device *,
						 const unsigned char *))
{
	__hw_addr_unsync_dev(&dev->mc, dev, unsync);
}

/* Functions used for secondary unicast and multicast support */
void dev_set_rx_mode(struct net_device *dev);
void __dev_set_rx_mode(struct net_device *dev);
int dev_set_promiscuity(struct net_device *dev, int inc);
int dev_set_allmulti(struct net_device *dev, int inc);
void netdev_state_change(struct net_device *dev);
void __netdev_notify_peers(struct net_device *dev);
void netdev_notify_peers(struct net_device *dev);
void netdev_features_change(struct net_device *dev);
/* Load a device via the kmod */
void dev_load(struct net *net, const char *name);
struct rtnl_link_stats64 *dev_get_stats(struct net_device *dev,
					struct rtnl_link_stats64 *storage);
void netdev_stats_to_stats64(struct rtnl_link_stats64 *stats64,
			     const struct net_device_stats *netdev_stats);
void dev_fetch_sw_netstats(struct rtnl_link_stats64 *s,
			   const struct pcpu_sw_netstats __percpu *netstats);
void dev_get_tstats64(struct net_device *dev, struct rtnl_link_stats64 *s);

extern int		netdev_max_backlog;
extern int		netdev_tstamp_prequeue;
extern int		netdev_unregister_timeout_secs;
extern int		weight_p;
extern int		dev_weight_rx_bias;
extern int		dev_weight_tx_bias;
extern int		dev_rx_weight;
extern int		dev_tx_weight;
extern int		gro_normal_batch;

enum {
	NESTED_SYNC_IMM_BIT,
	NESTED_SYNC_TODO_BIT,
};

#define __NESTED_SYNC_BIT(bit)	((u32)1 << (bit))
#define __NESTED_SYNC(name)	__NESTED_SYNC_BIT(NESTED_SYNC_ ## name ## _BIT)

#define NESTED_SYNC_IMM		__NESTED_SYNC(IMM)
#define NESTED_SYNC_TODO	__NESTED_SYNC(TODO)

struct netdev_nested_priv {
	unsigned char flags;
	void *data;
};

bool netdev_has_upper_dev(struct net_device *dev, struct net_device *upper_dev);
struct net_device *netdev_upper_get_next_dev_rcu(struct net_device *dev,
						     struct list_head **iter);
struct net_device *netdev_all_upper_get_next_dev_rcu(struct net_device *dev,
						     struct list_head **iter);

#ifdef CONFIG_LOCKDEP
static LIST_HEAD(net_unlink_list);

static inline void net_unlink_todo(struct net_device *dev)
{
	if (list_empty(&dev->unlink_list))
		list_add_tail(&dev->unlink_list, &net_unlink_list);
}
#endif

/* iterate through upper list, must be called under RCU read lock */
#define netdev_for_each_upper_dev_rcu(dev, updev, iter) \
	for (iter = &(dev)->adj_list.upper, \
	     updev = netdev_upper_get_next_dev_rcu(dev, &(iter)); \
	     updev; \
	     updev = netdev_upper_get_next_dev_rcu(dev, &(iter)))

int netdev_walk_all_upper_dev_rcu(struct net_device *dev,
				  int (*fn)(struct net_device *upper_dev,
					    struct netdev_nested_priv *priv),
				  struct netdev_nested_priv *priv);

bool netdev_has_upper_dev_all_rcu(struct net_device *dev,
				  struct net_device *upper_dev);

bool netdev_has_any_upper_dev(struct net_device *dev);

void *netdev_lower_get_next_private(struct net_device *dev,
				    struct list_head **iter);
void *netdev_lower_get_next_private_rcu(struct net_device *dev,
					struct list_head **iter);

#define netdev_for_each_lower_private(dev, priv, iter) \
	for (iter = (dev)->adj_list.lower.next, \
	     priv = netdev_lower_get_next_private(dev, &(iter)); \
	     priv; \
	     priv = netdev_lower_get_next_private(dev, &(iter)))

#define netdev_for_each_lower_private_rcu(dev, priv, iter) \
	for (iter = &(dev)->adj_list.lower, \
	     priv = netdev_lower_get_next_private_rcu(dev, &(iter)); \
	     priv; \
	     priv = netdev_lower_get_next_private_rcu(dev, &(iter)))

void *netdev_lower_get_next(struct net_device *dev,
				struct list_head **iter);

#define netdev_for_each_lower_dev(dev, ldev, iter) \
	for (iter = (dev)->adj_list.lower.next, \
	     ldev = netdev_lower_get_next(dev, &(iter)); \
	     ldev; \
	     ldev = netdev_lower_get_next(dev, &(iter)))

struct net_device *netdev_next_lower_dev_rcu(struct net_device *dev,
					     struct list_head **iter);
int netdev_walk_all_lower_dev(struct net_device *dev,
			      int (*fn)(struct net_device *lower_dev,
					struct netdev_nested_priv *priv),
			      struct netdev_nested_priv *priv);
int netdev_walk_all_lower_dev_rcu(struct net_device *dev,
				  int (*fn)(struct net_device *lower_dev,
					    struct netdev_nested_priv *priv),
				  struct netdev_nested_priv *priv);

void *netdev_adjacent_get_private(struct list_head *adj_list);
void *netdev_lower_get_first_private_rcu(struct net_device *dev);
struct net_device *netdev_master_upper_dev_get(struct net_device *dev);
struct net_device *netdev_master_upper_dev_get_rcu(struct net_device *dev);
int netdev_upper_dev_link(struct net_device *dev, struct net_device *upper_dev,
			  struct netlink_ext_ack *extack);
int netdev_master_upper_dev_link(struct net_device *dev,
				 struct net_device *upper_dev,
				 void *upper_priv, void *upper_info,
				 struct netlink_ext_ack *extack);
void netdev_upper_dev_unlink(struct net_device *dev,
			     struct net_device *upper_dev);
int netdev_adjacent_change_prepare(struct net_device *old_dev,
				   struct net_device *new_dev,
				   struct net_device *dev,
				   struct netlink_ext_ack *extack);
void netdev_adjacent_change_commit(struct net_device *old_dev,
				   struct net_device *new_dev,
				   struct net_device *dev);
void netdev_adjacent_change_abort(struct net_device *old_dev,
				  struct net_device *new_dev,
				  struct net_device *dev);
void netdev_adjacent_rename_links(struct net_device *dev, char *oldname);
void *netdev_lower_dev_get_private(struct net_device *dev,
				   struct net_device *lower_dev);
void netdev_lower_state_changed(struct net_device *lower_dev,
				void *lower_state_info);

/* RSS keys are 40 or 52 bytes long */
#define NETDEV_RSS_KEY_LEN 52
extern u8 netdev_rss_key[NETDEV_RSS_KEY_LEN] __read_mostly;
void netdev_rss_key_fill(void *buffer, size_t len);

int skb_checksum_help(struct sk_buff *skb);
int skb_crc32c_csum_help(struct sk_buff *skb);
int skb_csum_hwoffload_help(struct sk_buff *skb,
			    const netdev_features_t features);

struct sk_buff *__skb_gso_segment(struct sk_buff *skb,
				  netdev_features_t features, bool tx_path);
struct sk_buff *skb_mac_gso_segment(struct sk_buff *skb,
				    netdev_features_t features);

struct netdev_bonding_info {
	ifslave	slave;
	ifbond	master;
};

struct netdev_notifier_bonding_info {
	struct netdev_notifier_info info; /* must be first */
	struct netdev_bonding_info  bonding_info;
};

void netdev_bonding_info_change(struct net_device *dev,
				struct netdev_bonding_info *bonding_info);

#if IS_ENABLED(CONFIG_ETHTOOL_NETLINK)
void ethtool_notify(struct net_device *dev, unsigned int cmd, const void *data);
#else
static inline void ethtool_notify(struct net_device *dev, unsigned int cmd,
				  const void *data)
{
}
#endif

static inline
struct sk_buff *skb_gso_segment(struct sk_buff *skb, netdev_features_t features)
{
	return __skb_gso_segment(skb, features, true);
}
__be16 skb_network_protocol(struct sk_buff *skb, int *depth);

static inline bool can_checksum_protocol(netdev_features_t features,
					 __be16 protocol)
{
	if (protocol == htons(ETH_P_FCOE))
		return !!(features & NETIF_F_FCOE_CRC);

	/* Assume this is an IP checksum (not SCTP CRC) */

	if (features & NETIF_F_HW_CSUM) {
		/* Can checksum everything */
		return true;
	}

	switch (protocol) {
	case htons(ETH_P_IP):
		return !!(features & NETIF_F_IP_CSUM);
	case htons(ETH_P_IPV6):
		return !!(features & NETIF_F_IPV6_CSUM);
	default:
		return false;
	}
}

#ifdef CONFIG_BUG
void netdev_rx_csum_fault(struct net_device *dev, struct sk_buff *skb);
#else
static inline void netdev_rx_csum_fault(struct net_device *dev,
					struct sk_buff *skb)
{
}
#endif
/* rx skb timestamps */
void net_enable_timestamp(void);
void net_disable_timestamp(void);

#ifdef CONFIG_PROC_FS
int __init dev_proc_init(void);
#else
#define dev_proc_init() 0
#endif

static inline netdev_tx_t __netdev_start_xmit(const struct net_device_ops *ops,
					      struct sk_buff *skb, struct net_device *dev,
					      bool more)
{
	__this_cpu_write(softnet_data.xmit.more, more);
	return ops->ndo_start_xmit(skb, dev);
}

static inline bool netdev_xmit_more(void)
{
	return __this_cpu_read(softnet_data.xmit.more);
}

static inline netdev_tx_t netdev_start_xmit(struct sk_buff *skb, struct net_device *dev,
					    struct netdev_queue *txq, bool more)
{
	const struct net_device_ops *ops = dev->netdev_ops;
	netdev_tx_t rc;

	rc = __netdev_start_xmit(ops, skb, dev, more);
	if (rc == NETDEV_TX_OK)
		txq_trans_update(txq);

	return rc;
}

int netdev_class_create_file_ns(const struct class_attribute *class_attr,
				const void *ns);
void netdev_class_remove_file_ns(const struct class_attribute *class_attr,
				 const void *ns);

extern const struct kobj_ns_type_operations net_ns_type_operations;

const char *netdev_drivername(const struct net_device *dev);

void linkwatch_run_queue(void);

static inline netdev_features_t netdev_intersect_features(netdev_features_t f1,
							  netdev_features_t f2)
{
	if ((f1 ^ f2) & NETIF_F_HW_CSUM) {
		if (f1 & NETIF_F_HW_CSUM)
			f1 |= (NETIF_F_IP_CSUM|NETIF_F_IPV6_CSUM);
		else
			f2 |= (NETIF_F_IP_CSUM|NETIF_F_IPV6_CSUM);
	}

	return f1 & f2;
}

static inline netdev_features_t netdev_get_wanted_features(
	struct net_device *dev)
{
	return (dev->features & ~dev->hw_features) | dev->wanted_features;
}
netdev_features_t netdev_increment_features(netdev_features_t all,
	netdev_features_t one, netdev_features_t mask);

/* Allow TSO being used on stacked device :
 * Performing the GSO segmentation before last device
 * is a performance improvement.
 */
static inline netdev_features_t netdev_add_tso_features(netdev_features_t features,
							netdev_features_t mask)
{
	return netdev_increment_features(features, NETIF_F_ALL_TSO, mask);
}

int __netdev_update_features(struct net_device *dev);
void netdev_update_features(struct net_device *dev);
void netdev_change_features(struct net_device *dev);

void netif_stacked_transfer_operstate(const struct net_device *rootdev,
					struct net_device *dev);

netdev_features_t passthru_features_check(struct sk_buff *skb,
					  struct net_device *dev,
					  netdev_features_t features);
netdev_features_t netif_skb_features(struct sk_buff *skb);

static inline bool net_gso_ok(netdev_features_t features, int gso_type)
{
	netdev_features_t feature = (netdev_features_t)gso_type << NETIF_F_GSO_SHIFT;

	/* check flags correspondence */
	BUILD_BUG_ON(SKB_GSO_TCPV4   != (NETIF_F_TSO >> NETIF_F_GSO_SHIFT));
	BUILD_BUG_ON(SKB_GSO_DODGY   != (NETIF_F_GSO_ROBUST >> NETIF_F_GSO_SHIFT));
	BUILD_BUG_ON(SKB_GSO_TCP_ECN != (NETIF_F_TSO_ECN >> NETIF_F_GSO_SHIFT));
	BUILD_BUG_ON(SKB_GSO_TCP_FIXEDID != (NETIF_F_TSO_MANGLEID >> NETIF_F_GSO_SHIFT));
	BUILD_BUG_ON(SKB_GSO_TCPV6   != (NETIF_F_TSO6 >> NETIF_F_GSO_SHIFT));
	BUILD_BUG_ON(SKB_GSO_FCOE    != (NETIF_F_FSO >> NETIF_F_GSO_SHIFT));
	BUILD_BUG_ON(SKB_GSO_GRE     != (NETIF_F_GSO_GRE >> NETIF_F_GSO_SHIFT));
	BUILD_BUG_ON(SKB_GSO_GRE_CSUM != (NETIF_F_GSO_GRE_CSUM >> NETIF_F_GSO_SHIFT));
	BUILD_BUG_ON(SKB_GSO_IPXIP4  != (NETIF_F_GSO_IPXIP4 >> NETIF_F_GSO_SHIFT));
	BUILD_BUG_ON(SKB_GSO_IPXIP6  != (NETIF_F_GSO_IPXIP6 >> NETIF_F_GSO_SHIFT));
	BUILD_BUG_ON(SKB_GSO_UDP_TUNNEL != (NETIF_F_GSO_UDP_TUNNEL >> NETIF_F_GSO_SHIFT));
	BUILD_BUG_ON(SKB_GSO_UDP_TUNNEL_CSUM != (NETIF_F_GSO_UDP_TUNNEL_CSUM >> NETIF_F_GSO_SHIFT));
	BUILD_BUG_ON(SKB_GSO_PARTIAL != (NETIF_F_GSO_PARTIAL >> NETIF_F_GSO_SHIFT));
	BUILD_BUG_ON(SKB_GSO_TUNNEL_REMCSUM != (NETIF_F_GSO_TUNNEL_REMCSUM >> NETIF_F_GSO_SHIFT));
	BUILD_BUG_ON(SKB_GSO_SCTP    != (NETIF_F_GSO_SCTP >> NETIF_F_GSO_SHIFT));
	BUILD_BUG_ON(SKB_GSO_ESP != (NETIF_F_GSO_ESP >> NETIF_F_GSO_SHIFT));
	BUILD_BUG_ON(SKB_GSO_UDP != (NETIF_F_GSO_UDP >> NETIF_F_GSO_SHIFT));
	BUILD_BUG_ON(SKB_GSO_UDP_L4 != (NETIF_F_GSO_UDP_L4 >> NETIF_F_GSO_SHIFT));
	BUILD_BUG_ON(SKB_GSO_FRAGLIST != (NETIF_F_GSO_FRAGLIST >> NETIF_F_GSO_SHIFT));

	return (features & feature) == feature;
}

static inline bool skb_gso_ok(struct sk_buff *skb, netdev_features_t features)
{
	return net_gso_ok(features, skb_shinfo(skb)->gso_type) &&
	       (!skb_has_frag_list(skb) || (features & NETIF_F_FRAGLIST));
}

static inline bool netif_needs_gso(struct sk_buff *skb,
				   netdev_features_t features)
{
	return skb_is_gso(skb) && (!skb_gso_ok(skb, features) ||
		unlikely((skb->ip_summed != CHECKSUM_PARTIAL) &&
			 (skb->ip_summed != CHECKSUM_UNNECESSARY)));
}

static inline void netif_set_gso_max_size(struct net_device *dev,
					  unsigned int size)
{
	dev->gso_max_size = size;
}

static inline void skb_gso_error_unwind(struct sk_buff *skb, __be16 protocol,
					int pulled_hlen, u16 mac_offset,
					int mac_len)
{
	skb->protocol = protocol;
	skb->encapsulation = 1;
	skb_push(skb, pulled_hlen);
	skb_reset_transport_header(skb);
	skb->mac_header = mac_offset;
	skb->network_header = skb->mac_header + mac_len;
	skb->mac_len = mac_len;
}

static inline bool netif_is_macsec(const struct net_device *dev)
{
	return dev->priv_flags & IFF_MACSEC;
}

static inline bool netif_is_macvlan(const struct net_device *dev)
{
	return dev->priv_flags & IFF_MACVLAN;
}

static inline bool netif_is_macvlan_port(const struct net_device *dev)
{
	return dev->priv_flags & IFF_MACVLAN_PORT;
}

static inline bool netif_is_bond_master(const struct net_device *dev)
{
	return dev->flags & IFF_MASTER && dev->priv_flags & IFF_BONDING;
}

static inline bool netif_is_bond_slave(const struct net_device *dev)
{
	return dev->flags & IFF_SLAVE && dev->priv_flags & IFF_BONDING;
}

static inline bool netif_supports_nofcs(struct net_device *dev)
{
	return dev->priv_flags & IFF_SUPP_NOFCS;
}

static inline bool netif_has_l3_rx_handler(const struct net_device *dev)
{
	return dev->priv_flags & IFF_L3MDEV_RX_HANDLER;
}

static inline bool netif_is_l3_master(const struct net_device *dev)
{
	return dev->priv_flags & IFF_L3MDEV_MASTER;
}

static inline bool netif_is_l3_slave(const struct net_device *dev)
{
	return dev->priv_flags & IFF_L3MDEV_SLAVE;
}

static inline bool netif_is_bridge_master(const struct net_device *dev)
{
	return dev->priv_flags & IFF_EBRIDGE;
}

static inline bool netif_is_bridge_port(const struct net_device *dev)
{
	return dev->priv_flags & IFF_BRIDGE_PORT;
}

static inline bool netif_is_ovs_master(const struct net_device *dev)
{
	return dev->priv_flags & IFF_OPENVSWITCH;
}

static inline bool netif_is_ovs_port(const struct net_device *dev)
{
	return dev->priv_flags & IFF_OVS_DATAPATH;
}

static inline bool netif_is_any_bridge_port(const struct net_device *dev)
{
	return netif_is_bridge_port(dev) || netif_is_ovs_port(dev);
}

static inline bool netif_is_team_master(const struct net_device *dev)
{
	return dev->priv_flags & IFF_TEAM;
}

static inline bool netif_is_team_port(const struct net_device *dev)
{
	return dev->priv_flags & IFF_TEAM_PORT;
}

static inline bool netif_is_lag_master(const struct net_device *dev)
{
	return netif_is_bond_master(dev) || netif_is_team_master(dev);
}

static inline bool netif_is_lag_port(const struct net_device *dev)
{
	return netif_is_bond_slave(dev) || netif_is_team_port(dev);
}

static inline bool netif_is_rxfh_configured(const struct net_device *dev)
{
	return dev->priv_flags & IFF_RXFH_CONFIGURED;
}

static inline bool netif_is_failover(const struct net_device *dev)
{
	return dev->priv_flags & IFF_FAILOVER;
}

static inline bool netif_is_failover_slave(const struct net_device *dev)
{
	return dev->priv_flags & IFF_FAILOVER_SLAVE;
}

/* This device needs to keep skb dst for qdisc enqueue or ndo_start_xmit() */
static inline void netif_keep_dst(struct net_device *dev)
{
	dev->priv_flags &= ~(IFF_XMIT_DST_RELEASE | IFF_XMIT_DST_RELEASE_PERM);
}

/* return true if dev can't cope with mtu frames that need vlan tag insertion */
static inline bool netif_reduces_vlan_mtu(struct net_device *dev)
{
	/* TODO: reserve and use an additional IFF bit, if we get more users */
	return dev->priv_flags & IFF_MACSEC;
}

extern struct pernet_operations __net_initdata loopback_net_ops;

/* Logging, debugging and troubleshooting/diagnostic helpers. */

/* netdev_printk helpers, similar to dev_printk */

static inline const char *netdev_name(const struct net_device *dev)
{
	if (!dev->name[0] || strchr(dev->name, '%'))
		return "(unnamed net_device)";
	return dev->name;
}

static inline bool netdev_unregistering(const struct net_device *dev)
{
	return dev->reg_state == NETREG_UNREGISTERING;
}

static inline const char *netdev_reg_state(const struct net_device *dev)
{
	switch (dev->reg_state) {
	case NETREG_UNINITIALIZED: return " (uninitialized)";
	case NETREG_REGISTERED: return "";
	case NETREG_UNREGISTERING: return " (unregistering)";
	case NETREG_UNREGISTERED: return " (unregistered)";
	case NETREG_RELEASED: return " (released)";
	case NETREG_DUMMY: return " (dummy)";
	}

	WARN_ONCE(1, "%s: unknown reg_state %d\n", dev->name, dev->reg_state);
	return " (unknown)";
}

__printf(3, 4) __cold
void netdev_printk(const char *level, const struct net_device *dev,
		   const char *format, ...);
__printf(2, 3) __cold
void netdev_emerg(const struct net_device *dev, const char *format, ...);
__printf(2, 3) __cold
void netdev_alert(const struct net_device *dev, const char *format, ...);
__printf(2, 3) __cold
void netdev_crit(const struct net_device *dev, const char *format, ...);
__printf(2, 3) __cold
void netdev_err(const struct net_device *dev, const char *format, ...);
__printf(2, 3) __cold
void netdev_warn(const struct net_device *dev, const char *format, ...);
__printf(2, 3) __cold
void netdev_notice(const struct net_device *dev, const char *format, ...);
__printf(2, 3) __cold
void netdev_info(const struct net_device *dev, const char *format, ...);

#define netdev_level_once(level, dev, fmt, ...)			\
do {								\
	static bool __print_once __read_mostly;			\
								\
	if (!__print_once) {					\
		__print_once = true;				\
		netdev_printk(level, dev, fmt, ##__VA_ARGS__);	\
	}							\
} while (0)

#define netdev_emerg_once(dev, fmt, ...) \
	netdev_level_once(KERN_EMERG, dev, fmt, ##__VA_ARGS__)
#define netdev_alert_once(dev, fmt, ...) \
	netdev_level_once(KERN_ALERT, dev, fmt, ##__VA_ARGS__)
#define netdev_crit_once(dev, fmt, ...) \
	netdev_level_once(KERN_CRIT, dev, fmt, ##__VA_ARGS__)
#define netdev_err_once(dev, fmt, ...) \
	netdev_level_once(KERN_ERR, dev, fmt, ##__VA_ARGS__)
#define netdev_warn_once(dev, fmt, ...) \
	netdev_level_once(KERN_WARNING, dev, fmt, ##__VA_ARGS__)
#define netdev_notice_once(dev, fmt, ...) \
	netdev_level_once(KERN_NOTICE, dev, fmt, ##__VA_ARGS__)
#define netdev_info_once(dev, fmt, ...) \
	netdev_level_once(KERN_INFO, dev, fmt, ##__VA_ARGS__)

#define MODULE_ALIAS_NETDEV(device) \
	MODULE_ALIAS("netdev-" device)

#if defined(CONFIG_DYNAMIC_DEBUG) || \
	(defined(CONFIG_DYNAMIC_DEBUG_CORE) && defined(DYNAMIC_DEBUG_MODULE))
#define netdev_dbg(__dev, format, args...)			\
do {								\
	dynamic_netdev_dbg(__dev, format, ##args);		\
} while (0)
#elif defined(DEBUG)
#define netdev_dbg(__dev, format, args...)			\
	netdev_printk(KERN_DEBUG, __dev, format, ##args)
#else
#define netdev_dbg(__dev, format, args...)			\
({								\
	if (0)							\
		netdev_printk(KERN_DEBUG, __dev, format, ##args); \
})
#endif

#if defined(VERBOSE_DEBUG)
#define netdev_vdbg	netdev_dbg
#else

#define netdev_vdbg(dev, format, args...)			\
({								\
	if (0)							\
		netdev_printk(KERN_DEBUG, dev, format, ##args);	\
	0;							\
})
#endif

/*
 * netdev_WARN() acts like dev_printk(), but with the key difference
 * of using a WARN/WARN_ON to get the message out, including the
 * file/line information and a backtrace.
 */
#define netdev_WARN(dev, format, args...)			\
	WARN(1, "netdevice: %s%s: " format, netdev_name(dev),	\
	     netdev_reg_state(dev), ##args)

#define netdev_WARN_ONCE(dev, format, args...)				\
	WARN_ONCE(1, "netdevice: %s%s: " format, netdev_name(dev),	\
		  netdev_reg_state(dev), ##args)

/* netif printk helpers, similar to netdev_printk */

#define netif_printk(priv, type, level, dev, fmt, args...)	\
do {					  			\
	if (netif_msg_##type(priv))				\
		netdev_printk(level, (dev), fmt, ##args);	\
} while (0)

#define netif_level(level, priv, type, dev, fmt, args...)	\
do {								\
	if (netif_msg_##type(priv))				\
		netdev_##level(dev, fmt, ##args);		\
} while (0)

#define netif_emerg(priv, type, dev, fmt, args...)		\
	netif_level(emerg, priv, type, dev, fmt, ##args)
#define netif_alert(priv, type, dev, fmt, args...)		\
	netif_level(alert, priv, type, dev, fmt, ##args)
#define netif_crit(priv, type, dev, fmt, args...)		\
	netif_level(crit, priv, type, dev, fmt, ##args)
#define netif_err(priv, type, dev, fmt, args...)		\
	netif_level(err, priv, type, dev, fmt, ##args)
#define netif_warn(priv, type, dev, fmt, args...)		\
	netif_level(warn, priv, type, dev, fmt, ##args)
#define netif_notice(priv, type, dev, fmt, args...)		\
	netif_level(notice, priv, type, dev, fmt, ##args)
#define netif_info(priv, type, dev, fmt, args...)		\
	netif_level(info, priv, type, dev, fmt, ##args)

#if defined(CONFIG_DYNAMIC_DEBUG) || \
	(defined(CONFIG_DYNAMIC_DEBUG_CORE) && defined(DYNAMIC_DEBUG_MODULE))
#define netif_dbg(priv, type, netdev, format, args...)		\
do {								\
	if (netif_msg_##type(priv))				\
		dynamic_netdev_dbg(netdev, format, ##args);	\
} while (0)
#elif defined(DEBUG)
#define netif_dbg(priv, type, dev, format, args...)		\
	netif_printk(priv, type, KERN_DEBUG, dev, format, ##args)
#else
#define netif_dbg(priv, type, dev, format, args...)			\
({									\
	if (0)								\
		netif_printk(priv, type, KERN_DEBUG, dev, format, ##args); \
	0;								\
})
#endif

/* if @cond then downgrade to debug, else print at @level */
#define netif_cond_dbg(priv, type, netdev, cond, level, fmt, args...)     \
	do {                                                              \
		if (cond)                                                 \
			netif_dbg(priv, type, netdev, fmt, ##args);       \
		else                                                      \
			netif_ ## level(priv, type, netdev, fmt, ##args); \
	} while (0)

#if defined(VERBOSE_DEBUG)
#define netif_vdbg	netif_dbg
#else
#define netif_vdbg(priv, type, dev, format, args...)		\
({								\
	if (0)							\
		netif_printk(priv, type, KERN_DEBUG, dev, format, ##args); \
	0;							\
})
#endif

/*
 *	The list of packet types we will receive (as opposed to discard)
 *	and the routines to invoke.
 *
 *	Why 16. Because with 16 the only overlap we get on a hash of the
 *	low nibble of the protocol value is RARP/SNAP/X.25.
 *
 *		0800	IP
 *		0001	802.3
 *		0002	AX.25
 *		0004	802.2
 *		8035	RARP
 *		0005	SNAP
 *		0805	X.25
 *		0806	ARP
 *		8137	IPX
 *		0009	Localtalk
 *		86DD	IPv6
 */
#define PTYPE_HASH_SIZE	(16)
#define PTYPE_HASH_MASK	(PTYPE_HASH_SIZE - 1)

extern struct list_head ptype_all __read_mostly;
extern struct list_head ptype_base[PTYPE_HASH_SIZE] __read_mostly;

extern struct net_device *blackhole_netdev;

#endif	/* _LINUX_NETDEVICE_H */<|MERGE_RESOLUTION|>--- conflicted
+++ resolved
@@ -499,11 +499,8 @@
 	return napi_complete_done(n, 0);
 }
 
-<<<<<<< HEAD
-=======
 int dev_set_threaded(struct net_device *dev, bool threaded);
 
->>>>>>> 7d2a07b7
 /**
  *	napi_disable - prevent NAPI from scheduling
  *	@n: NAPI context
@@ -794,11 +791,8 @@
  */
 struct xps_dev_maps {
 	struct rcu_head rcu;
-<<<<<<< HEAD
-=======
 	unsigned int nr_ids;
 	s16 num_tc;
->>>>>>> 7d2a07b7
 	struct xps_map __rcu *attr_map[]; /* Either CPUs map or RXQs map */
 };
 
@@ -928,10 +922,7 @@
 	TC_SETUP_QDISC_ETS,
 	TC_SETUP_QDISC_TBF,
 	TC_SETUP_QDISC_FIFO,
-<<<<<<< HEAD
-=======
 	TC_SETUP_QDISC_HTB,
->>>>>>> 7d2a07b7
 };
 
 /* These structures hold the attributes of bpf state that are being passed
@@ -1015,10 +1006,6 @@
 struct devlink;
 struct tlsdev_ops;
 
-<<<<<<< HEAD
-
-=======
->>>>>>> 7d2a07b7
 struct netdev_name_node {
 	struct hlist_node hlist;
 	struct list_head list;
@@ -1347,14 +1334,11 @@
  * int (*ndo_tunnel_ctl)(struct net_device *dev, struct ip_tunnel_parm *p,
  *			 int cmd);
  *	Add, change, delete or get information on an IPv4 tunnel.
-<<<<<<< HEAD
-=======
  * struct net_device *(*ndo_get_peer_dev)(struct net_device *dev);
  *	If a device is paired with a peer device, return the peer instance.
  *	The caller must be under RCU read context.
  * int (*ndo_fill_forward_path)(struct net_device_path_ctx *ctx, struct net_device_path *path);
  *     Get the forwarding path to reach the real device from the HW destination address
->>>>>>> 7d2a07b7
  */
 struct net_device_ops {
 	int			(*ndo_init)(struct net_device *dev);
@@ -1560,12 +1544,9 @@
 	struct devlink_port *	(*ndo_get_devlink_port)(struct net_device *dev);
 	int			(*ndo_tunnel_ctl)(struct net_device *dev,
 						  struct ip_tunnel_parm *p, int cmd);
-<<<<<<< HEAD
-=======
 	struct net_device *	(*ndo_get_peer_dev)(struct net_device *dev);
 	int                     (*ndo_fill_forward_path)(struct net_device_path_ctx *ctx,
                                                          struct net_device_path *path);
->>>>>>> 7d2a07b7
 };
 
 /**
@@ -1858,12 +1839,7 @@
  *	@tx_queue_len:		Max frames per queue allowed
  *	@tx_global_lock: 	XXX: need comments on this one
  *	@xdp_bulkq:		XDP device bulk queue
-<<<<<<< HEAD
- *	@xps_cpus_map:		all CPUs map for XPS device
- *	@xps_rxqs_map:		all RXQs map for XPS device
-=======
  *	@xps_maps:		all CPUs/RXQs maps for XPS device
->>>>>>> 7d2a07b7
  *
  *	@xps_maps:	XXX: need comments on this one
  *	@miniq_egress:		clsact qdisc specific data for
@@ -1931,11 +1907,8 @@
  *
  *	@wol_enabled:	Wake-on-LAN is enabled
  *
-<<<<<<< HEAD
-=======
  *	@threaded:	napi threaded mode is enabled
  *
->>>>>>> 7d2a07b7
  *	@net_notifier_list:	List of per-net netdev notifier block
  *				that follow this device when it is moved
  *				to another network namespace.
@@ -2059,25 +2032,6 @@
 	unsigned char		if_port;
 	unsigned char		dma;
 
-<<<<<<< HEAD
-	/* Note : dev->mtu is often read without holding a lock.
-	 * Writers usually hold RTNL.
-	 * It is recommended to use READ_ONCE() to annotate the reads,
-	 * and to use WRITE_ONCE() to annotate the writes.
-	 */
-	unsigned int		mtu;
-	unsigned int		min_mtu;
-	unsigned int		max_mtu;
-	unsigned short		type;
-	unsigned short		hard_header_len;
-	unsigned char		min_header_len;
-	unsigned char		name_assign_type;
-
-	unsigned short		needed_headroom;
-	unsigned short		needed_tailroom;
-
-=======
->>>>>>> 7d2a07b7
 	/* Interface address info. */
 	unsigned char		perm_addr[MAX_ADDR_LEN];
 	unsigned char		addr_assign_type;
@@ -2091,10 +2045,7 @@
 	unsigned short		padded;
 
 	spinlock_t		addr_list_lock;
-<<<<<<< HEAD
-=======
 	int			irq;
->>>>>>> 7d2a07b7
 
 	struct netdev_hw_addr_list	uc;
 	struct netdev_hw_addr_list	mc;
@@ -2201,7 +2152,6 @@
 	u32                     proto_down_reason;
 
 	struct list_head	todo_list;
-	int __percpu		*pcpu_refcnt;
 
 #ifdef CONFIG_PCPU_DEV_REFCNT
 	int __percpu		*pcpu_refcnt;
@@ -2283,10 +2233,7 @@
 	struct lock_class_key	*qdisc_running_key;
 	bool			proto_down;
 	unsigned		wol_enabled:1;
-<<<<<<< HEAD
-=======
 	unsigned		threaded:1;
->>>>>>> 7d2a07b7
 
 	struct list_head	net_notifier_list;
 
@@ -2705,8 +2652,6 @@
 
 void dev_lstats_read(struct net_device *dev, u64 *packets, u64 *bytes);
 
-<<<<<<< HEAD
-=======
 static inline void dev_sw_netstats_rx_add(struct net_device *dev, unsigned int len)
 {
 	struct pcpu_sw_netstats *tstats = this_cpu_ptr(dev->tstats);
@@ -2729,7 +2674,6 @@
 	u64_stats_update_end(&tstats->syncp);
 }
 
->>>>>>> 7d2a07b7
 static inline void dev_lstats_add(struct net_device *dev, unsigned int len)
 {
 	struct pcpu_lstats *lstats = this_cpu_ptr(dev->lstats);
@@ -4126,11 +4070,6 @@
 		      int fd, int expected_fd, u32 flags);
 int bpf_xdp_link_attach(const union bpf_attr *attr, struct bpf_prog *prog);
 u32 dev_xdp_prog_id(struct net_device *dev, enum bpf_xdp_mode mode);
-<<<<<<< HEAD
-
-int xdp_umem_query(struct net_device *dev, u16 queue_id);
-=======
->>>>>>> 7d2a07b7
 
 int __dev_forward_skb(struct net_device *dev, struct sk_buff *skb);
 int dev_forward_skb(struct net_device *dev, struct sk_buff *skb);
