/* memcontrol.h - Memory Controller
 *
 * Copyright IBM Corporation, 2007
 * Author Balbir Singh <balbir@linux.vnet.ibm.com>
 *
 * Copyright 2007 OpenVZ SWsoft Inc
 * Author: Pavel Emelianov <xemul@openvz.org>
 *
 * This program is free software; you can redistribute it and/or modify
 * it under the terms of the GNU General Public License as published by
 * the Free Software Foundation; either version 2 of the License, or
 * (at your option) any later version.
 *
 * This program is distributed in the hope that it will be useful,
 * but WITHOUT ANY WARRANTY; without even the implied warranty of
 * MERCHANTABILITY or FITNESS FOR A PARTICULAR PURPOSE.  See the
 * GNU General Public License for more details.
 */

#ifndef _LINUX_MEMCONTROL_H
#define _LINUX_MEMCONTROL_H
#include <linux/cgroup.h>
#include <linux/vm_event_item.h>
#include <linux/hardirq.h>
#include <linux/jump_label.h>
#include <linux/page_counter.h>
#include <linux/vmpressure.h>
#include <linux/eventfd.h>
#include <linux/mmzone.h>
#include <linux/writeback.h>
#include <linux/page-flags.h>

struct mem_cgroup;
struct page;
struct mm_struct;
struct kmem_cache;

/* Cgroup-specific page state, on top of universal node page state */
enum memcg_stat_item {
	MEMCG_CACHE = NR_VM_NODE_STAT_ITEMS,
	MEMCG_RSS,
	MEMCG_RSS_HUGE,
	MEMCG_SWAP,
	MEMCG_SOCK,
	/* XXX: why are these zone and not node counters? */
	MEMCG_KERNEL_STACK_KB,
	MEMCG_SLAB_RECLAIMABLE,
	MEMCG_SLAB_UNRECLAIMABLE,
<<<<<<< HEAD
	MEMCG_SOCK,
	MEMCG_WORKINGSET_REFAULT,
	MEMCG_WORKINGSET_ACTIVATE,
	MEMCG_WORKINGSET_NODERECLAIM,
=======
>>>>>>> a122c576
	MEMCG_NR_STAT,
};

/* Cgroup-specific events, on top of universal VM events */
enum memcg_event_item {
	MEMCG_LOW = NR_VM_EVENT_ITEMS,
	MEMCG_HIGH,
	MEMCG_MAX,
	MEMCG_OOM,
	MEMCG_NR_EVENTS,
};

struct mem_cgroup_reclaim_cookie {
	pg_data_t *pgdat;
	int priority;
	unsigned int generation;
};

#ifdef CONFIG_MEMCG

#define MEM_CGROUP_ID_SHIFT	16
#define MEM_CGROUP_ID_MAX	USHRT_MAX

struct mem_cgroup_id {
	int id;
	atomic_t ref;
};

/*
 * Per memcg event counter is incremented at every pagein/pageout. With THP,
 * it will be incremated by the number of pages. This counter is used for
 * for trigger some periodic events. This is straightforward and better
 * than using jiffies etc. to handle periodic memcg event.
 */
enum mem_cgroup_events_target {
	MEM_CGROUP_TARGET_THRESH,
	MEM_CGROUP_TARGET_SOFTLIMIT,
	MEM_CGROUP_TARGET_NUMAINFO,
	MEM_CGROUP_NTARGETS,
};

struct mem_cgroup_stat_cpu {
	long count[MEMCG_NR_STAT];
	unsigned long events[MEMCG_NR_EVENTS];
	unsigned long nr_page_events;
	unsigned long targets[MEM_CGROUP_NTARGETS];
};

struct mem_cgroup_reclaim_iter {
	struct mem_cgroup *position;
	/* scan generation, increased every round-trip */
	unsigned int generation;
};

/*
 * per-zone information in memory controller.
 */
struct mem_cgroup_per_node {
	struct lruvec		lruvec;
	unsigned long		lru_zone_size[MAX_NR_ZONES][NR_LRU_LISTS];

	struct mem_cgroup_reclaim_iter	iter[DEF_PRIORITY + 1];

	struct rb_node		tree_node;	/* RB tree node */
	unsigned long		usage_in_excess;/* Set to the value by which */
						/* the soft limit is exceeded*/
	bool			on_tree;
	struct mem_cgroup	*memcg;		/* Back pointer, we cannot */
						/* use container_of	   */
};

struct mem_cgroup_threshold {
	struct eventfd_ctx *eventfd;
	unsigned long threshold;
};

/* For threshold */
struct mem_cgroup_threshold_ary {
	/* An array index points to threshold just below or equal to usage. */
	int current_threshold;
	/* Size of entries[] */
	unsigned int size;
	/* Array of thresholds */
	struct mem_cgroup_threshold entries[0];
};

struct mem_cgroup_thresholds {
	/* Primary thresholds array */
	struct mem_cgroup_threshold_ary *primary;
	/*
	 * Spare threshold array.
	 * This is needed to make mem_cgroup_unregister_event() "never fail".
	 * It must be able to store at least primary->size - 1 entries.
	 */
	struct mem_cgroup_threshold_ary *spare;
};

enum memcg_kmem_state {
	KMEM_NONE,
	KMEM_ALLOCATED,
	KMEM_ONLINE,
};

/*
 * The memory controller data structure. The memory controller controls both
 * page cache and RSS per cgroup. We would eventually like to provide
 * statistics based on the statistics developed by Rik Van Riel for clock-pro,
 * to help the administrator determine what knobs to tune.
 */
struct mem_cgroup {
	struct cgroup_subsys_state css;

	/* Private memcg ID. Used to ID objects that outlive the cgroup */
	struct mem_cgroup_id id;

	/* Accounted resources */
	struct page_counter memory;
	struct page_counter swap;

	/* Legacy consumer-oriented counters */
	struct page_counter memsw;
	struct page_counter kmem;
	struct page_counter tcpmem;

	/* Normal memory consumption range */
	unsigned long low;
	unsigned long high;

	/* Range enforcement for interrupt charges */
	struct work_struct high_work;

	unsigned long soft_limit;

	/* vmpressure notifications */
	struct vmpressure vmpressure;

	/*
	 * Should the accounting and control be hierarchical, per subtree?
	 */
	bool use_hierarchy;

	/* protected by memcg_oom_lock */
	bool		oom_lock;
	int		under_oom;

	int	swappiness;
	/* OOM-Killer disable */
	int		oom_kill_disable;

	/* handle for "memory.events" */
	struct cgroup_file events_file;

	/* protect arrays of thresholds */
	struct mutex thresholds_lock;

	/* thresholds for memory usage. RCU-protected */
	struct mem_cgroup_thresholds thresholds;

	/* thresholds for mem+swap usage. RCU-protected */
	struct mem_cgroup_thresholds memsw_thresholds;

	/* For oom notifier event fd */
	struct list_head oom_notify;

	/*
	 * Should we move charges of a task when a task is moved into this
	 * mem_cgroup ? And what type of charges should we move ?
	 */
	unsigned long move_charge_at_immigrate;
	/*
	 * set > 0 if pages under this cgroup are moving to other cgroup.
	 */
	atomic_t		moving_account;
	/* taken only while moving_account > 0 */
	spinlock_t		move_lock;
	struct task_struct	*move_lock_task;
	unsigned long		move_lock_flags;
	/*
	 * percpu counter.
	 */
	struct mem_cgroup_stat_cpu __percpu *stat;

	unsigned long		socket_pressure;

	/* Legacy tcp memory accounting */
	bool			tcpmem_active;
	int			tcpmem_pressure;

#ifndef CONFIG_SLOB
        /* Index in the kmem_cache->memcg_params.memcg_caches array */
	int kmemcg_id;
	enum memcg_kmem_state kmem_state;
	struct list_head kmem_caches;
#endif

	int last_scanned_node;
#if MAX_NUMNODES > 1
	nodemask_t	scan_nodes;
	atomic_t	numainfo_events;
	atomic_t	numainfo_updating;
#endif

#ifdef CONFIG_CGROUP_WRITEBACK
	struct list_head cgwb_list;
	struct wb_domain cgwb_domain;
#endif

	/* List of events which userspace want to receive */
	struct list_head event_list;
	spinlock_t event_list_lock;

	struct mem_cgroup_per_node *nodeinfo[0];
	/* WARNING: nodeinfo must be the last member here */
};

extern struct mem_cgroup *root_mem_cgroup;

static inline bool mem_cgroup_disabled(void)
{
	return !cgroup_subsys_enabled(memory_cgrp_subsys);
}

static inline void mem_cgroup_event(struct mem_cgroup *memcg,
				    enum memcg_event_item event)
{
	this_cpu_inc(memcg->stat->events[event]);
	cgroup_file_notify(&memcg->events_file);
}

bool mem_cgroup_low(struct mem_cgroup *root, struct mem_cgroup *memcg);

int mem_cgroup_try_charge(struct page *page, struct mm_struct *mm,
			  gfp_t gfp_mask, struct mem_cgroup **memcgp,
			  bool compound);
void mem_cgroup_commit_charge(struct page *page, struct mem_cgroup *memcg,
			      bool lrucare, bool compound);
void mem_cgroup_cancel_charge(struct page *page, struct mem_cgroup *memcg,
		bool compound);
void mem_cgroup_uncharge(struct page *page);
void mem_cgroup_uncharge_list(struct list_head *page_list);

void mem_cgroup_migrate(struct page *oldpage, struct page *newpage);

static struct mem_cgroup_per_node *
mem_cgroup_nodeinfo(struct mem_cgroup *memcg, int nid)
{
	return memcg->nodeinfo[nid];
}

/**
 * mem_cgroup_lruvec - get the lru list vector for a node or a memcg zone
 * @node: node of the wanted lruvec
 * @memcg: memcg of the wanted lruvec
 *
 * Returns the lru list vector holding pages for a given @node or a given
 * @memcg and @zone. This can be the node lruvec, if the memory controller
 * is disabled.
 */
static inline struct lruvec *mem_cgroup_lruvec(struct pglist_data *pgdat,
				struct mem_cgroup *memcg)
{
	struct mem_cgroup_per_node *mz;
	struct lruvec *lruvec;

	if (mem_cgroup_disabled()) {
		lruvec = node_lruvec(pgdat);
		goto out;
	}

	mz = mem_cgroup_nodeinfo(memcg, pgdat->node_id);
	lruvec = &mz->lruvec;
out:
	/*
	 * Since a node can be onlined after the mem_cgroup was created,
	 * we have to be prepared to initialize lruvec->pgdat here;
	 * and if offlined then reonlined, we need to reinitialize it.
	 */
	if (unlikely(lruvec->pgdat != pgdat))
		lruvec->pgdat = pgdat;
	return lruvec;
}

struct lruvec *mem_cgroup_page_lruvec(struct page *, struct pglist_data *);

bool task_in_mem_cgroup(struct task_struct *task, struct mem_cgroup *memcg);
struct mem_cgroup *mem_cgroup_from_task(struct task_struct *p);

static inline
struct mem_cgroup *mem_cgroup_from_css(struct cgroup_subsys_state *css){
	return css ? container_of(css, struct mem_cgroup, css) : NULL;
}

#define mem_cgroup_from_counter(counter, member)	\
	container_of(counter, struct mem_cgroup, member)

struct mem_cgroup *mem_cgroup_iter(struct mem_cgroup *,
				   struct mem_cgroup *,
				   struct mem_cgroup_reclaim_cookie *);
void mem_cgroup_iter_break(struct mem_cgroup *, struct mem_cgroup *);
int mem_cgroup_scan_tasks(struct mem_cgroup *,
			  int (*)(struct task_struct *, void *), void *);

static inline unsigned short mem_cgroup_id(struct mem_cgroup *memcg)
{
	if (mem_cgroup_disabled())
		return 0;

	return memcg->id.id;
}
struct mem_cgroup *mem_cgroup_from_id(unsigned short id);

/**
 * parent_mem_cgroup - find the accounting parent of a memcg
 * @memcg: memcg whose parent to find
 *
 * Returns the parent memcg, or NULL if this is the root or the memory
 * controller is in legacy no-hierarchy mode.
 */
static inline struct mem_cgroup *parent_mem_cgroup(struct mem_cgroup *memcg)
{
	if (!memcg->memory.parent)
		return NULL;
	return mem_cgroup_from_counter(memcg->memory.parent, memory);
}

static inline bool mem_cgroup_is_descendant(struct mem_cgroup *memcg,
			      struct mem_cgroup *root)
{
	if (root == memcg)
		return true;
	if (!root->use_hierarchy)
		return false;
	return cgroup_is_descendant(memcg->css.cgroup, root->css.cgroup);
}

static inline bool mm_match_cgroup(struct mm_struct *mm,
				   struct mem_cgroup *memcg)
{
	struct mem_cgroup *task_memcg;
	bool match = false;

	rcu_read_lock();
	task_memcg = mem_cgroup_from_task(rcu_dereference(mm->owner));
	if (task_memcg)
		match = mem_cgroup_is_descendant(task_memcg, memcg);
	rcu_read_unlock();
	return match;
}

struct cgroup_subsys_state *mem_cgroup_css_from_page(struct page *page);
ino_t page_cgroup_ino(struct page *page);

static inline bool mem_cgroup_online(struct mem_cgroup *memcg)
{
	if (mem_cgroup_disabled())
		return true;
	return !!(memcg->css.flags & CSS_ONLINE);
}

/*
 * For memory reclaim.
 */
int mem_cgroup_select_victim_node(struct mem_cgroup *memcg);

void mem_cgroup_update_lru_size(struct lruvec *lruvec, enum lru_list lru,
		int zid, int nr_pages);

unsigned long mem_cgroup_node_nr_lru_pages(struct mem_cgroup *memcg,
					   int nid, unsigned int lru_mask);

static inline
unsigned long mem_cgroup_get_lru_size(struct lruvec *lruvec, enum lru_list lru)
{
	struct mem_cgroup_per_node *mz;
	unsigned long nr_pages = 0;
	int zid;

	mz = container_of(lruvec, struct mem_cgroup_per_node, lruvec);
	for (zid = 0; zid < MAX_NR_ZONES; zid++)
		nr_pages += mz->lru_zone_size[zid][lru];
	return nr_pages;
}

static inline
unsigned long mem_cgroup_get_zone_lru_size(struct lruvec *lruvec,
		enum lru_list lru, int zone_idx)
{
	struct mem_cgroup_per_node *mz;

	mz = container_of(lruvec, struct mem_cgroup_per_node, lruvec);
	return mz->lru_zone_size[zone_idx][lru];
}

void mem_cgroup_handle_over_high(void);

unsigned long mem_cgroup_get_limit(struct mem_cgroup *memcg);

void mem_cgroup_print_oom_info(struct mem_cgroup *memcg,
				struct task_struct *p);

static inline void mem_cgroup_oom_enable(void)
{
	WARN_ON(current->memcg_may_oom);
	current->memcg_may_oom = 1;
}

static inline void mem_cgroup_oom_disable(void)
{
	WARN_ON(!current->memcg_may_oom);
	current->memcg_may_oom = 0;
}

static inline bool task_in_memcg_oom(struct task_struct *p)
{
	return p->memcg_in_oom;
}

bool mem_cgroup_oom_synchronize(bool wait);

#ifdef CONFIG_MEMCG_SWAP
extern int do_swap_account;
#endif

void lock_page_memcg(struct page *page);
void unlock_page_memcg(struct page *page);

<<<<<<< HEAD
static inline unsigned long mem_cgroup_read_stat(struct mem_cgroup *memcg,
						 enum mem_cgroup_stat_index idx)
=======
static inline unsigned long memcg_page_state(struct mem_cgroup *memcg,
					     enum memcg_stat_item idx)
>>>>>>> a122c576
{
	long val = 0;
	int cpu;

	for_each_possible_cpu(cpu)
		val += per_cpu(memcg->stat->count[idx], cpu);

	if (val < 0)
		val = 0;

	return val;
}

<<<<<<< HEAD
static inline void mem_cgroup_update_stat(struct mem_cgroup *memcg,
				   enum mem_cgroup_stat_index idx, int val)
=======
static inline void mod_memcg_state(struct mem_cgroup *memcg,
				   enum memcg_stat_item idx, int val)
>>>>>>> a122c576
{
	if (!mem_cgroup_disabled())
		this_cpu_add(memcg->stat->count[idx], val);
}

<<<<<<< HEAD
static inline void mem_cgroup_inc_stat(struct mem_cgroup *memcg,
				   enum mem_cgroup_stat_index idx)
{
	mem_cgroup_update_stat(memcg, idx, 1);
}

static inline void mem_cgroup_dec_stat(struct mem_cgroup *memcg,
				   enum mem_cgroup_stat_index idx)
{
	mem_cgroup_update_stat(memcg, idx, -1);
=======
static inline void inc_memcg_state(struct mem_cgroup *memcg,
				   enum memcg_stat_item idx)
{
	mod_memcg_state(memcg, idx, 1);
}

static inline void dec_memcg_state(struct mem_cgroup *memcg,
				   enum memcg_stat_item idx)
{
	mod_memcg_state(memcg, idx, -1);
>>>>>>> a122c576
}

/**
 * mod_memcg_page_state - update page state statistics
 * @page: the page
 * @idx: page state item to account
 * @val: number of pages (positive or negative)
 *
 * The @page must be locked or the caller must use lock_page_memcg()
 * to prevent double accounting when the page is concurrently being
 * moved to another memcg:
 *
 *   lock_page(page) or lock_page_memcg(page)
 *   if (TestClearPageState(page))
 *     mod_memcg_page_state(page, state, -1);
 *   unlock_page(page) or unlock_page_memcg(page)
 *
 * Kernel pages are an exception to this, since they'll never move.
 */
static inline void mod_memcg_page_state(struct page *page,
					enum memcg_stat_item idx, int val)
{
	if (page->mem_cgroup)
<<<<<<< HEAD
		mem_cgroup_update_stat(page->mem_cgroup, idx, val);
=======
		mod_memcg_state(page->mem_cgroup, idx, val);
>>>>>>> a122c576
}

static inline void inc_memcg_page_state(struct page *page,
					enum memcg_stat_item idx)
{
	mod_memcg_page_state(page, idx, 1);
}

static inline void dec_memcg_page_state(struct page *page,
					enum memcg_stat_item idx)
{
	mod_memcg_page_state(page, idx, -1);
}

unsigned long mem_cgroup_soft_limit_reclaim(pg_data_t *pgdat, int order,
						gfp_t gfp_mask,
						unsigned long *total_scanned);

static inline void mem_cgroup_count_vm_event(struct mm_struct *mm,
					     enum vm_event_item idx)
{
	struct mem_cgroup *memcg;

	if (mem_cgroup_disabled())
		return;

	rcu_read_lock();
	memcg = mem_cgroup_from_task(rcu_dereference(mm->owner));
	if (likely(memcg))
		this_cpu_inc(memcg->stat->events[idx]);
	rcu_read_unlock();
}
#ifdef CONFIG_TRANSPARENT_HUGEPAGE
void mem_cgroup_split_huge_fixup(struct page *head);
#endif

#else /* CONFIG_MEMCG */

#define MEM_CGROUP_ID_SHIFT	0
#define MEM_CGROUP_ID_MAX	0

struct mem_cgroup;

static inline bool mem_cgroup_disabled(void)
{
	return true;
}

static inline void mem_cgroup_event(struct mem_cgroup *memcg,
				    enum memcg_event_item event)
{
}

static inline bool mem_cgroup_low(struct mem_cgroup *root,
				  struct mem_cgroup *memcg)
{
	return false;
}

static inline int mem_cgroup_try_charge(struct page *page, struct mm_struct *mm,
					gfp_t gfp_mask,
					struct mem_cgroup **memcgp,
					bool compound)
{
	*memcgp = NULL;
	return 0;
}

static inline void mem_cgroup_commit_charge(struct page *page,
					    struct mem_cgroup *memcg,
					    bool lrucare, bool compound)
{
}

static inline void mem_cgroup_cancel_charge(struct page *page,
					    struct mem_cgroup *memcg,
					    bool compound)
{
}

static inline void mem_cgroup_uncharge(struct page *page)
{
}

static inline void mem_cgroup_uncharge_list(struct list_head *page_list)
{
}

static inline void mem_cgroup_migrate(struct page *old, struct page *new)
{
}

static inline struct lruvec *mem_cgroup_lruvec(struct pglist_data *pgdat,
				struct mem_cgroup *memcg)
{
	return node_lruvec(pgdat);
}

static inline struct lruvec *mem_cgroup_page_lruvec(struct page *page,
						    struct pglist_data *pgdat)
{
	return &pgdat->lruvec;
}

static inline bool mm_match_cgroup(struct mm_struct *mm,
		struct mem_cgroup *memcg)
{
	return true;
}

static inline bool task_in_mem_cgroup(struct task_struct *task,
				      const struct mem_cgroup *memcg)
{
	return true;
}

static inline struct mem_cgroup *
mem_cgroup_iter(struct mem_cgroup *root,
		struct mem_cgroup *prev,
		struct mem_cgroup_reclaim_cookie *reclaim)
{
	return NULL;
}

static inline void mem_cgroup_iter_break(struct mem_cgroup *root,
					 struct mem_cgroup *prev)
{
}

static inline int mem_cgroup_scan_tasks(struct mem_cgroup *memcg,
		int (*fn)(struct task_struct *, void *), void *arg)
{
	return 0;
}

static inline unsigned short mem_cgroup_id(struct mem_cgroup *memcg)
{
	return 0;
}

static inline struct mem_cgroup *mem_cgroup_from_id(unsigned short id)
{
	WARN_ON_ONCE(id);
	/* XXX: This should always return root_mem_cgroup */
	return NULL;
}

static inline bool mem_cgroup_online(struct mem_cgroup *memcg)
{
	return true;
}

static inline unsigned long
mem_cgroup_get_lru_size(struct lruvec *lruvec, enum lru_list lru)
{
	return 0;
}
static inline
unsigned long mem_cgroup_get_zone_lru_size(struct lruvec *lruvec,
		enum lru_list lru, int zone_idx)
{
	return 0;
}

static inline unsigned long
mem_cgroup_node_nr_lru_pages(struct mem_cgroup *memcg,
			     int nid, unsigned int lru_mask)
{
	return 0;
}

static inline unsigned long mem_cgroup_get_limit(struct mem_cgroup *memcg)
{
	return 0;
}

static inline void
mem_cgroup_print_oom_info(struct mem_cgroup *memcg, struct task_struct *p)
{
}

static inline void lock_page_memcg(struct page *page)
{
}

static inline void unlock_page_memcg(struct page *page)
{
}

static inline void mem_cgroup_handle_over_high(void)
{
}

static inline void mem_cgroup_oom_enable(void)
{
}

static inline void mem_cgroup_oom_disable(void)
{
}

static inline bool task_in_memcg_oom(struct task_struct *p)
{
	return false;
}

static inline bool mem_cgroup_oom_synchronize(bool wait)
{
	return false;
}

<<<<<<< HEAD
static inline unsigned long mem_cgroup_read_stat(struct mem_cgroup *memcg,
						 enum mem_cgroup_stat_index idx)
=======
static inline unsigned long memcg_page_state(struct mem_cgroup *memcg,
					     enum memcg_stat_item idx)
>>>>>>> a122c576
{
	return 0;
}

<<<<<<< HEAD
static inline void mem_cgroup_update_stat(struct mem_cgroup *memcg,
				   enum mem_cgroup_stat_index idx, int val)
{
}

static inline void mem_cgroup_inc_stat(struct mem_cgroup *memcg,
				   enum mem_cgroup_stat_index idx)
{
}

static inline void mem_cgroup_dec_stat(struct mem_cgroup *memcg,
				   enum mem_cgroup_stat_index idx)
{
}

static inline void mem_cgroup_update_page_stat(struct page *page,
					       enum mem_cgroup_stat_index idx,
					       int nr)
=======
static inline void mod_memcg_state(struct mem_cgroup *memcg,
				   enum memcg_stat_item idx,
				   int nr)
{
}

static inline void inc_memcg_state(struct mem_cgroup *memcg,
				   enum memcg_stat_item idx)
{
}

static inline void dec_memcg_state(struct mem_cgroup *memcg,
				   enum memcg_stat_item idx)
{
}

static inline void mod_memcg_page_state(struct page *page,
					enum memcg_stat_item idx,
					int nr)
>>>>>>> a122c576
{
}

static inline void inc_memcg_page_state(struct page *page,
					enum memcg_stat_item idx)
{
}

static inline void dec_memcg_page_state(struct page *page,
					enum memcg_stat_item idx)
{
}

static inline
unsigned long mem_cgroup_soft_limit_reclaim(pg_data_t *pgdat, int order,
					    gfp_t gfp_mask,
					    unsigned long *total_scanned)
{
	return 0;
}

static inline void mem_cgroup_split_huge_fixup(struct page *head)
{
}

static inline
void mem_cgroup_count_vm_event(struct mm_struct *mm, enum vm_event_item idx)
{
}
#endif /* CONFIG_MEMCG */

#ifdef CONFIG_CGROUP_WRITEBACK

struct list_head *mem_cgroup_cgwb_list(struct mem_cgroup *memcg);
struct wb_domain *mem_cgroup_wb_domain(struct bdi_writeback *wb);
void mem_cgroup_wb_stats(struct bdi_writeback *wb, unsigned long *pfilepages,
			 unsigned long *pheadroom, unsigned long *pdirty,
			 unsigned long *pwriteback);

#else	/* CONFIG_CGROUP_WRITEBACK */

static inline struct wb_domain *mem_cgroup_wb_domain(struct bdi_writeback *wb)
{
	return NULL;
}

static inline void mem_cgroup_wb_stats(struct bdi_writeback *wb,
				       unsigned long *pfilepages,
				       unsigned long *pheadroom,
				       unsigned long *pdirty,
				       unsigned long *pwriteback)
{
}

#endif	/* CONFIG_CGROUP_WRITEBACK */

struct sock;
bool mem_cgroup_charge_skmem(struct mem_cgroup *memcg, unsigned int nr_pages);
void mem_cgroup_uncharge_skmem(struct mem_cgroup *memcg, unsigned int nr_pages);
#ifdef CONFIG_MEMCG
extern struct static_key_false memcg_sockets_enabled_key;
#define mem_cgroup_sockets_enabled static_branch_unlikely(&memcg_sockets_enabled_key)
void mem_cgroup_sk_alloc(struct sock *sk);
void mem_cgroup_sk_free(struct sock *sk);
static inline bool mem_cgroup_under_socket_pressure(struct mem_cgroup *memcg)
{
	if (!cgroup_subsys_on_dfl(memory_cgrp_subsys) && memcg->tcpmem_pressure)
		return true;
	do {
		if (time_before(jiffies, memcg->socket_pressure))
			return true;
	} while ((memcg = parent_mem_cgroup(memcg)));
	return false;
}
#else
#define mem_cgroup_sockets_enabled 0
static inline void mem_cgroup_sk_alloc(struct sock *sk) { };
static inline void mem_cgroup_sk_free(struct sock *sk) { };
static inline bool mem_cgroup_under_socket_pressure(struct mem_cgroup *memcg)
{
	return false;
}
#endif

struct kmem_cache *memcg_kmem_get_cache(struct kmem_cache *cachep);
void memcg_kmem_put_cache(struct kmem_cache *cachep);
int memcg_kmem_charge_memcg(struct page *page, gfp_t gfp, int order,
			    struct mem_cgroup *memcg);
int memcg_kmem_charge(struct page *page, gfp_t gfp, int order);
void memcg_kmem_uncharge(struct page *page, int order);

#if defined(CONFIG_MEMCG) && !defined(CONFIG_SLOB)
extern struct static_key_false memcg_kmem_enabled_key;
extern struct workqueue_struct *memcg_kmem_cache_wq;

extern int memcg_nr_cache_ids;
void memcg_get_cache_ids(void);
void memcg_put_cache_ids(void);

/*
 * Helper macro to loop through all memcg-specific caches. Callers must still
 * check if the cache is valid (it is either valid or NULL).
 * the slab_mutex must be held when looping through those caches
 */
#define for_each_memcg_cache_index(_idx)	\
	for ((_idx) = 0; (_idx) < memcg_nr_cache_ids; (_idx)++)

static inline bool memcg_kmem_enabled(void)
{
	return static_branch_unlikely(&memcg_kmem_enabled_key);
}

/*
 * helper for accessing a memcg's index. It will be used as an index in the
 * child cache array in kmem_cache, and also to derive its name. This function
 * will return -1 when this is not a kmem-limited memcg.
 */
static inline int memcg_cache_id(struct mem_cgroup *memcg)
{
	return memcg ? memcg->kmemcg_id : -1;
}

/**
 * memcg_kmem_update_page_stat - update kmem page state statistics
 * @page: the page
 * @idx: page state item to account
 * @val: number of pages (positive or negative)
 */
static inline void memcg_kmem_update_page_stat(struct page *page,
				enum memcg_stat_item idx, int val)
{
	if (memcg_kmem_enabled() && page->mem_cgroup)
		this_cpu_add(page->mem_cgroup->stat->count[idx], val);
}

#else
#define for_each_memcg_cache_index(_idx)	\
	for (; NULL; )

static inline bool memcg_kmem_enabled(void)
{
	return false;
}

static inline int memcg_cache_id(struct mem_cgroup *memcg)
{
	return -1;
}

static inline void memcg_get_cache_ids(void)
{
}

static inline void memcg_put_cache_ids(void)
{
}

static inline void memcg_kmem_update_page_stat(struct page *page,
				enum memcg_stat_item idx, int val)
{
}
#endif /* CONFIG_MEMCG && !CONFIG_SLOB */

#endif /* _LINUX_MEMCONTROL_H */<|MERGE_RESOLUTION|>--- conflicted
+++ resolved
@@ -46,13 +46,6 @@
 	MEMCG_KERNEL_STACK_KB,
 	MEMCG_SLAB_RECLAIMABLE,
 	MEMCG_SLAB_UNRECLAIMABLE,
-<<<<<<< HEAD
-	MEMCG_SOCK,
-	MEMCG_WORKINGSET_REFAULT,
-	MEMCG_WORKINGSET_ACTIVATE,
-	MEMCG_WORKINGSET_NODERECLAIM,
-=======
->>>>>>> a122c576
 	MEMCG_NR_STAT,
 };
 
@@ -479,13 +472,8 @@
 void lock_page_memcg(struct page *page);
 void unlock_page_memcg(struct page *page);
 
-<<<<<<< HEAD
-static inline unsigned long mem_cgroup_read_stat(struct mem_cgroup *memcg,
-						 enum mem_cgroup_stat_index idx)
-=======
 static inline unsigned long memcg_page_state(struct mem_cgroup *memcg,
 					     enum memcg_stat_item idx)
->>>>>>> a122c576
 {
 	long val = 0;
 	int cpu;
@@ -499,30 +487,13 @@
 	return val;
 }
 
-<<<<<<< HEAD
-static inline void mem_cgroup_update_stat(struct mem_cgroup *memcg,
-				   enum mem_cgroup_stat_index idx, int val)
-=======
 static inline void mod_memcg_state(struct mem_cgroup *memcg,
 				   enum memcg_stat_item idx, int val)
->>>>>>> a122c576
 {
 	if (!mem_cgroup_disabled())
 		this_cpu_add(memcg->stat->count[idx], val);
 }
 
-<<<<<<< HEAD
-static inline void mem_cgroup_inc_stat(struct mem_cgroup *memcg,
-				   enum mem_cgroup_stat_index idx)
-{
-	mem_cgroup_update_stat(memcg, idx, 1);
-}
-
-static inline void mem_cgroup_dec_stat(struct mem_cgroup *memcg,
-				   enum mem_cgroup_stat_index idx)
-{
-	mem_cgroup_update_stat(memcg, idx, -1);
-=======
 static inline void inc_memcg_state(struct mem_cgroup *memcg,
 				   enum memcg_stat_item idx)
 {
@@ -533,7 +504,6 @@
 				   enum memcg_stat_item idx)
 {
 	mod_memcg_state(memcg, idx, -1);
->>>>>>> a122c576
 }
 
 /**
@@ -557,11 +527,7 @@
 					enum memcg_stat_item idx, int val)
 {
 	if (page->mem_cgroup)
-<<<<<<< HEAD
-		mem_cgroup_update_stat(page->mem_cgroup, idx, val);
-=======
 		mod_memcg_state(page->mem_cgroup, idx, val);
->>>>>>> a122c576
 }
 
 static inline void inc_memcg_page_state(struct page *page,
@@ -773,37 +739,12 @@
 	return false;
 }
 
-<<<<<<< HEAD
-static inline unsigned long mem_cgroup_read_stat(struct mem_cgroup *memcg,
-						 enum mem_cgroup_stat_index idx)
-=======
 static inline unsigned long memcg_page_state(struct mem_cgroup *memcg,
 					     enum memcg_stat_item idx)
->>>>>>> a122c576
 {
 	return 0;
 }
 
-<<<<<<< HEAD
-static inline void mem_cgroup_update_stat(struct mem_cgroup *memcg,
-				   enum mem_cgroup_stat_index idx, int val)
-{
-}
-
-static inline void mem_cgroup_inc_stat(struct mem_cgroup *memcg,
-				   enum mem_cgroup_stat_index idx)
-{
-}
-
-static inline void mem_cgroup_dec_stat(struct mem_cgroup *memcg,
-				   enum mem_cgroup_stat_index idx)
-{
-}
-
-static inline void mem_cgroup_update_page_stat(struct page *page,
-					       enum mem_cgroup_stat_index idx,
-					       int nr)
-=======
 static inline void mod_memcg_state(struct mem_cgroup *memcg,
 				   enum memcg_stat_item idx,
 				   int nr)
@@ -823,7 +764,6 @@
 static inline void mod_memcg_page_state(struct page *page,
 					enum memcg_stat_item idx,
 					int nr)
->>>>>>> a122c576
 {
 }
 
