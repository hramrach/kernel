/*
 * Linux Socket Filter Data Structures
 */
#ifndef __LINUX_FILTER_H__
#define __LINUX_FILTER_H__

#include <stdarg.h>

#include <linux/atomic.h>
#include <linux/refcount.h>
#include <linux/compat.h>
#include <linux/skbuff.h>
#include <linux/linkage.h>
#include <linux/printk.h>
#include <linux/workqueue.h>
#include <linux/sched.h>
#include <linux/capability.h>
#include <linux/cryptohash.h>
#include <linux/set_memory.h>
#include <linux/kallsyms.h>
#include <linux/if_vlan.h>

#include <net/sch_generic.h>

#include <uapi/linux/filter.h>
#include <uapi/linux/bpf.h>

struct sk_buff;
struct sock;
struct seccomp_data;
struct bpf_prog_aux;
struct xdp_rxq_info;
struct xdp_buff;

/* ArgX, context and stack frame pointer register positions. Note,
 * Arg1, Arg2, Arg3, etc are used as argument mappings of function
 * calls in BPF_CALL instruction.
 */
#define BPF_REG_ARG1	BPF_REG_1
#define BPF_REG_ARG2	BPF_REG_2
#define BPF_REG_ARG3	BPF_REG_3
#define BPF_REG_ARG4	BPF_REG_4
#define BPF_REG_ARG5	BPF_REG_5
#define BPF_REG_CTX	BPF_REG_6
#define BPF_REG_FP	BPF_REG_10

/* Additional register mappings for converted user programs. */
#define BPF_REG_A	BPF_REG_0
#define BPF_REG_X	BPF_REG_7
#define BPF_REG_TMP	BPF_REG_2	/* scratch reg */
#define BPF_REG_D	BPF_REG_8	/* data, callee-saved */
#define BPF_REG_H	BPF_REG_9	/* hlen, callee-saved */

/* Kernel hidden auxiliary/helper register. */
#define BPF_REG_AX		MAX_BPF_REG
#define MAX_BPF_EXT_REG		(MAX_BPF_REG + 1)
#define MAX_BPF_JIT_REG		MAX_BPF_EXT_REG

/* unused opcode to mark special call to bpf_tail_call() helper */
#define BPF_TAIL_CALL	0xf0

/* unused opcode to mark call to interpreter with arguments */
#define BPF_CALL_ARGS	0xe0

/* As per nm, we expose JITed images as text (code) section for
 * kallsyms. That way, tools like perf can find it to match
 * addresses.
 */
#define BPF_SYM_ELF_TYPE	't'

/* BPF program can access up to 512 bytes of stack space. */
#define MAX_BPF_STACK	512

/* Helper macros for filter block array initializers. */

/* ALU ops on registers, bpf_add|sub|...: dst_reg += src_reg */

#define BPF_ALU64_REG(OP, DST, SRC)				\
	((struct bpf_insn) {					\
		.code  = BPF_ALU64 | BPF_OP(OP) | BPF_X,	\
		.dst_reg = DST,					\
		.src_reg = SRC,					\
		.off   = 0,					\
		.imm   = 0 })

#define BPF_ALU32_REG(OP, DST, SRC)				\
	((struct bpf_insn) {					\
		.code  = BPF_ALU | BPF_OP(OP) | BPF_X,		\
		.dst_reg = DST,					\
		.src_reg = SRC,					\
		.off   = 0,					\
		.imm   = 0 })

/* ALU ops on immediates, bpf_add|sub|...: dst_reg += imm32 */

#define BPF_ALU64_IMM(OP, DST, IMM)				\
	((struct bpf_insn) {					\
		.code  = BPF_ALU64 | BPF_OP(OP) | BPF_K,	\
		.dst_reg = DST,					\
		.src_reg = 0,					\
		.off   = 0,					\
		.imm   = IMM })

#define BPF_ALU32_IMM(OP, DST, IMM)				\
	((struct bpf_insn) {					\
		.code  = BPF_ALU | BPF_OP(OP) | BPF_K,		\
		.dst_reg = DST,					\
		.src_reg = 0,					\
		.off   = 0,					\
		.imm   = IMM })

/* Endianess conversion, cpu_to_{l,b}e(), {l,b}e_to_cpu() */

#define BPF_ENDIAN(TYPE, DST, LEN)				\
	((struct bpf_insn) {					\
		.code  = BPF_ALU | BPF_END | BPF_SRC(TYPE),	\
		.dst_reg = DST,					\
		.src_reg = 0,					\
		.off   = 0,					\
		.imm   = LEN })

/* Short form of mov, dst_reg = src_reg */

#define BPF_MOV64_REG(DST, SRC)					\
	((struct bpf_insn) {					\
		.code  = BPF_ALU64 | BPF_MOV | BPF_X,		\
		.dst_reg = DST,					\
		.src_reg = SRC,					\
		.off   = 0,					\
		.imm   = 0 })

#define BPF_MOV32_REG(DST, SRC)					\
	((struct bpf_insn) {					\
		.code  = BPF_ALU | BPF_MOV | BPF_X,		\
		.dst_reg = DST,					\
		.src_reg = SRC,					\
		.off   = 0,					\
		.imm   = 0 })

/* Short form of mov, dst_reg = imm32 */

#define BPF_MOV64_IMM(DST, IMM)					\
	((struct bpf_insn) {					\
		.code  = BPF_ALU64 | BPF_MOV | BPF_K,		\
		.dst_reg = DST,					\
		.src_reg = 0,					\
		.off   = 0,					\
		.imm   = IMM })

#define BPF_MOV32_IMM(DST, IMM)					\
	((struct bpf_insn) {					\
		.code  = BPF_ALU | BPF_MOV | BPF_K,		\
		.dst_reg = DST,					\
		.src_reg = 0,					\
		.off   = 0,					\
		.imm   = IMM })

/* BPF_LD_IMM64 macro encodes single 'load 64-bit immediate' insn */
#define BPF_LD_IMM64(DST, IMM)					\
	BPF_LD_IMM64_RAW(DST, 0, IMM)

#define BPF_LD_IMM64_RAW(DST, SRC, IMM)				\
	((struct bpf_insn) {					\
		.code  = BPF_LD | BPF_DW | BPF_IMM,		\
		.dst_reg = DST,					\
		.src_reg = SRC,					\
		.off   = 0,					\
		.imm   = (__u32) (IMM) }),			\
	((struct bpf_insn) {					\
		.code  = 0, /* zero is reserved opcode */	\
		.dst_reg = 0,					\
		.src_reg = 0,					\
		.off   = 0,					\
		.imm   = ((__u64) (IMM)) >> 32 })

/* pseudo BPF_LD_IMM64 insn used to refer to process-local map_fd */
#define BPF_LD_MAP_FD(DST, MAP_FD)				\
	BPF_LD_IMM64_RAW(DST, BPF_PSEUDO_MAP_FD, MAP_FD)

/* Short form of mov based on type, BPF_X: dst_reg = src_reg, BPF_K: dst_reg = imm32 */

#define BPF_MOV64_RAW(TYPE, DST, SRC, IMM)			\
	((struct bpf_insn) {					\
		.code  = BPF_ALU64 | BPF_MOV | BPF_SRC(TYPE),	\
		.dst_reg = DST,					\
		.src_reg = SRC,					\
		.off   = 0,					\
		.imm   = IMM })

#define BPF_MOV32_RAW(TYPE, DST, SRC, IMM)			\
	((struct bpf_insn) {					\
		.code  = BPF_ALU | BPF_MOV | BPF_SRC(TYPE),	\
		.dst_reg = DST,					\
		.src_reg = SRC,					\
		.off   = 0,					\
		.imm   = IMM })

/* Direct packet access, R0 = *(uint *) (skb->data + imm32) */

#define BPF_LD_ABS(SIZE, IMM)					\
	((struct bpf_insn) {					\
		.code  = BPF_LD | BPF_SIZE(SIZE) | BPF_ABS,	\
		.dst_reg = 0,					\
		.src_reg = 0,					\
		.off   = 0,					\
		.imm   = IMM })

/* Indirect packet access, R0 = *(uint *) (skb->data + src_reg + imm32) */

#define BPF_LD_IND(SIZE, SRC, IMM)				\
	((struct bpf_insn) {					\
		.code  = BPF_LD | BPF_SIZE(SIZE) | BPF_IND,	\
		.dst_reg = 0,					\
		.src_reg = SRC,					\
		.off   = 0,					\
		.imm   = IMM })

/* Memory load, dst_reg = *(uint *) (src_reg + off16) */

#define BPF_LDX_MEM(SIZE, DST, SRC, OFF)			\
	((struct bpf_insn) {					\
		.code  = BPF_LDX | BPF_SIZE(SIZE) | BPF_MEM,	\
		.dst_reg = DST,					\
		.src_reg = SRC,					\
		.off   = OFF,					\
		.imm   = 0 })

/* Memory store, *(uint *) (dst_reg + off16) = src_reg */

#define BPF_STX_MEM(SIZE, DST, SRC, OFF)			\
	((struct bpf_insn) {					\
		.code  = BPF_STX | BPF_SIZE(SIZE) | BPF_MEM,	\
		.dst_reg = DST,					\
		.src_reg = SRC,					\
		.off   = OFF,					\
		.imm   = 0 })

/* Atomic memory add, *(uint *)(dst_reg + off16) += src_reg */

#define BPF_STX_XADD(SIZE, DST, SRC, OFF)			\
	((struct bpf_insn) {					\
		.code  = BPF_STX | BPF_SIZE(SIZE) | BPF_XADD,	\
		.dst_reg = DST,					\
		.src_reg = SRC,					\
		.off   = OFF,					\
		.imm   = 0 })

/* Memory store, *(uint *) (dst_reg + off16) = imm32 */

#define BPF_ST_MEM(SIZE, DST, OFF, IMM)				\
	((struct bpf_insn) {					\
		.code  = BPF_ST | BPF_SIZE(SIZE) | BPF_MEM,	\
		.dst_reg = DST,					\
		.src_reg = 0,					\
		.off   = OFF,					\
		.imm   = IMM })

/* Conditional jumps against registers, if (dst_reg 'op' src_reg) goto pc + off16 */

#define BPF_JMP_REG(OP, DST, SRC, OFF)				\
	((struct bpf_insn) {					\
		.code  = BPF_JMP | BPF_OP(OP) | BPF_X,		\
		.dst_reg = DST,					\
		.src_reg = SRC,					\
		.off   = OFF,					\
		.imm   = 0 })

/* Conditional jumps against immediates, if (dst_reg 'op' imm32) goto pc + off16 */

#define BPF_JMP_IMM(OP, DST, IMM, OFF)				\
	((struct bpf_insn) {					\
		.code  = BPF_JMP | BPF_OP(OP) | BPF_K,		\
		.dst_reg = DST,					\
		.src_reg = 0,					\
		.off   = OFF,					\
		.imm   = IMM })

/* Unconditional jumps, goto pc + off16 */

#define BPF_JMP_A(OFF)						\
	((struct bpf_insn) {					\
		.code  = BPF_JMP | BPF_JA,			\
		.dst_reg = 0,					\
		.src_reg = 0,					\
		.off   = OFF,					\
		.imm   = 0 })

/* Relative call */

#define BPF_CALL_REL(TGT)					\
	((struct bpf_insn) {					\
		.code  = BPF_JMP | BPF_CALL,			\
		.dst_reg = 0,					\
		.src_reg = BPF_PSEUDO_CALL,			\
		.off   = 0,					\
		.imm   = TGT })

/* Function call */

#define BPF_CAST_CALL(x)					\
		((u64 (*)(u64, u64, u64, u64, u64))(x))

#define BPF_EMIT_CALL(FUNC)					\
	((struct bpf_insn) {					\
		.code  = BPF_JMP | BPF_CALL,			\
		.dst_reg = 0,					\
		.src_reg = 0,					\
		.off   = 0,					\
		.imm   = ((FUNC) - __bpf_call_base) })

/* Raw code statement block */

#define BPF_RAW_INSN(CODE, DST, SRC, OFF, IMM)			\
	((struct bpf_insn) {					\
		.code  = CODE,					\
		.dst_reg = DST,					\
		.src_reg = SRC,					\
		.off   = OFF,					\
		.imm   = IMM })

/* Program exit */

#define BPF_EXIT_INSN()						\
	((struct bpf_insn) {					\
		.code  = BPF_JMP | BPF_EXIT,			\
		.dst_reg = 0,					\
		.src_reg = 0,					\
		.off   = 0,					\
		.imm   = 0 })

/* Internal classic blocks for direct assignment */

#define __BPF_STMT(CODE, K)					\
	((struct sock_filter) BPF_STMT(CODE, K))

#define __BPF_JUMP(CODE, K, JT, JF)				\
	((struct sock_filter) BPF_JUMP(CODE, K, JT, JF))

#define bytes_to_bpf_size(bytes)				\
({								\
	int bpf_size = -EINVAL;					\
								\
	if (bytes == sizeof(u8))				\
		bpf_size = BPF_B;				\
	else if (bytes == sizeof(u16))				\
		bpf_size = BPF_H;				\
	else if (bytes == sizeof(u32))				\
		bpf_size = BPF_W;				\
	else if (bytes == sizeof(u64))				\
		bpf_size = BPF_DW;				\
								\
	bpf_size;						\
})

#define bpf_size_to_bytes(bpf_size)				\
({								\
	int bytes = -EINVAL;					\
								\
	if (bpf_size == BPF_B)					\
		bytes = sizeof(u8);				\
	else if (bpf_size == BPF_H)				\
		bytes = sizeof(u16);				\
	else if (bpf_size == BPF_W)				\
		bytes = sizeof(u32);				\
	else if (bpf_size == BPF_DW)				\
		bytes = sizeof(u64);				\
								\
	bytes;							\
})

#define BPF_SIZEOF(type)					\
	({							\
		const int __size = bytes_to_bpf_size(sizeof(type)); \
		BUILD_BUG_ON(__size < 0);			\
		__size;						\
	})

#define BPF_FIELD_SIZEOF(type, field)				\
	({							\
		const int __size = bytes_to_bpf_size(FIELD_SIZEOF(type, field)); \
		BUILD_BUG_ON(__size < 0);			\
		__size;						\
	})

#define BPF_LDST_BYTES(insn)					\
	({							\
		const int __size = bpf_size_to_bytes(BPF_SIZE((insn)->code)); \
		WARN_ON(__size < 0);				\
		__size;						\
	})

#define __BPF_MAP_0(m, v, ...) v
#define __BPF_MAP_1(m, v, t, a, ...) m(t, a)
#define __BPF_MAP_2(m, v, t, a, ...) m(t, a), __BPF_MAP_1(m, v, __VA_ARGS__)
#define __BPF_MAP_3(m, v, t, a, ...) m(t, a), __BPF_MAP_2(m, v, __VA_ARGS__)
#define __BPF_MAP_4(m, v, t, a, ...) m(t, a), __BPF_MAP_3(m, v, __VA_ARGS__)
#define __BPF_MAP_5(m, v, t, a, ...) m(t, a), __BPF_MAP_4(m, v, __VA_ARGS__)

#define __BPF_REG_0(...) __BPF_PAD(5)
#define __BPF_REG_1(...) __BPF_MAP(1, __VA_ARGS__), __BPF_PAD(4)
#define __BPF_REG_2(...) __BPF_MAP(2, __VA_ARGS__), __BPF_PAD(3)
#define __BPF_REG_3(...) __BPF_MAP(3, __VA_ARGS__), __BPF_PAD(2)
#define __BPF_REG_4(...) __BPF_MAP(4, __VA_ARGS__), __BPF_PAD(1)
#define __BPF_REG_5(...) __BPF_MAP(5, __VA_ARGS__)

#define __BPF_MAP(n, ...) __BPF_MAP_##n(__VA_ARGS__)
#define __BPF_REG(n, ...) __BPF_REG_##n(__VA_ARGS__)

#define __BPF_CAST(t, a)						       \
	(__force t)							       \
	(__force							       \
	 typeof(__builtin_choose_expr(sizeof(t) == sizeof(unsigned long),      \
				      (unsigned long)0, (t)0))) a
#define __BPF_V void
#define __BPF_N

#define __BPF_DECL_ARGS(t, a) t   a
#define __BPF_DECL_REGS(t, a) u64 a

#define __BPF_PAD(n)							       \
	__BPF_MAP(n, __BPF_DECL_ARGS, __BPF_N, u64, __ur_1, u64, __ur_2,       \
		  u64, __ur_3, u64, __ur_4, u64, __ur_5)

#define BPF_CALL_x(x, name, ...)					       \
	static __always_inline						       \
	u64 ____##name(__BPF_MAP(x, __BPF_DECL_ARGS, __BPF_V, __VA_ARGS__));   \
	u64 name(__BPF_REG(x, __BPF_DECL_REGS, __BPF_N, __VA_ARGS__));	       \
	u64 name(__BPF_REG(x, __BPF_DECL_REGS, __BPF_N, __VA_ARGS__))	       \
	{								       \
		return ____##name(__BPF_MAP(x,__BPF_CAST,__BPF_N,__VA_ARGS__));\
	}								       \
	static __always_inline						       \
	u64 ____##name(__BPF_MAP(x, __BPF_DECL_ARGS, __BPF_V, __VA_ARGS__))

#define BPF_CALL_0(name, ...)	BPF_CALL_x(0, name, __VA_ARGS__)
#define BPF_CALL_1(name, ...)	BPF_CALL_x(1, name, __VA_ARGS__)
#define BPF_CALL_2(name, ...)	BPF_CALL_x(2, name, __VA_ARGS__)
#define BPF_CALL_3(name, ...)	BPF_CALL_x(3, name, __VA_ARGS__)
#define BPF_CALL_4(name, ...)	BPF_CALL_x(4, name, __VA_ARGS__)
#define BPF_CALL_5(name, ...)	BPF_CALL_x(5, name, __VA_ARGS__)

#define bpf_ctx_range(TYPE, MEMBER)						\
	offsetof(TYPE, MEMBER) ... offsetofend(TYPE, MEMBER) - 1
#define bpf_ctx_range_till(TYPE, MEMBER1, MEMBER2)				\
	offsetof(TYPE, MEMBER1) ... offsetofend(TYPE, MEMBER2) - 1
#if BITS_PER_LONG == 64
# define bpf_ctx_range_ptr(TYPE, MEMBER)					\
	offsetof(TYPE, MEMBER) ... offsetofend(TYPE, MEMBER) - 1
#else
# define bpf_ctx_range_ptr(TYPE, MEMBER)					\
	offsetof(TYPE, MEMBER) ... offsetof(TYPE, MEMBER) + 8 - 1
#endif /* BITS_PER_LONG == 64 */

#define bpf_target_off(TYPE, MEMBER, SIZE, PTR_SIZE)				\
	({									\
		BUILD_BUG_ON(FIELD_SIZEOF(TYPE, MEMBER) != (SIZE));		\
		*(PTR_SIZE) = (SIZE);						\
		offsetof(TYPE, MEMBER);						\
	})

#ifdef CONFIG_COMPAT
/* A struct sock_filter is architecture independent. */
struct compat_sock_fprog {
	u16		len;
	compat_uptr_t	filter;	/* struct sock_filter * */
};
#endif

struct sock_fprog_kern {
	u16			len;
	struct sock_filter	*filter;
};

struct bpf_binary_header {
	u32 pages;
	/* Some arches need word alignment for their instructions */
	u8 image[] __aligned(4);
};

struct bpf_prog {
	u16			pages;		/* Number of allocated pages */
	kmemcheck_bitfield_begin(meta);
	u16			jited:1,	/* Is our filter JIT'ed? */
				jit_requested:1,/* archs need to JIT the prog */
				undo_set_mem:1,	/* Passed set_memory_ro() checkpoint */
				gpl_compatible:1, /* Is filter GPL compatible? */
				cb_access:1,	/* Is control block accessed? */
				dst_needed:1,	/* Do we need dst entry? */
				blinded:1,	/* Was blinded */
				is_func:1,	/* program is a bpf function */
				has_callchain_buf:1; /* callchain buffer allocated? */
	enum bpf_prog_type	type;		/* Type of BPF program */
	enum bpf_attach_type	expected_attach_type; /* For some prog types */
	u32			len;		/* Number of filter blocks */
	u32			jited_len;	/* Size of jited insns in bytes */
	u8			tag[BPF_TAG_SIZE];
	struct bpf_prog_aux	*aux;		/* Auxiliary fields */
	struct sock_fprog_kern	*orig_prog;	/* Original BPF program */
	unsigned int		(*bpf_func)(const void *ctx,
					    const struct bpf_insn *insn);
	/* Instructions for interpreter */
	union {
		struct sock_filter	insns[0];
		struct bpf_insn		insnsi[0];
	};
};

struct sk_filter {
	refcount_t	refcnt;
	struct rcu_head	rcu;
	struct bpf_prog	*prog;
};

#define BPF_PROG_RUN(filter, ctx)  (*(filter)->bpf_func)(ctx, (filter)->insnsi)

#define BPF_SKB_CB_LEN QDISC_CB_PRIV_LEN

struct bpf_skb_data_end {
	struct qdisc_skb_cb qdisc_cb;
	void *data_meta;
	void *data_end;
};

struct bpf_redirect_info {
	u32 ifindex;
	u32 flags;
	struct bpf_map *map;
	struct bpf_map *map_to_flush;
	u32 kern_flags;
};

DECLARE_PER_CPU(struct bpf_redirect_info, bpf_redirect_info);

/* flags for bpf_redirect_info kern_flags */
#define BPF_RI_F_RF_NO_DIRECT	BIT(0)	/* no napi_direct on return_frame */

/* Compute the linear packet data range [data, data_end) which
 * will be accessed by various program types (cls_bpf, act_bpf,
 * lwt, ...). Subsystems allowing direct data access must (!)
 * ensure that cb[] area can be written to when BPF program is
 * invoked (otherwise cb[] save/restore is necessary).
 */
static inline void bpf_compute_data_pointers(struct sk_buff *skb)
{
	struct bpf_skb_data_end *cb = (struct bpf_skb_data_end *)skb->cb;

	BUILD_BUG_ON(sizeof(*cb) > FIELD_SIZEOF(struct sk_buff, cb));
	cb->data_meta = skb->data - skb_metadata_len(skb);
	cb->data_end  = skb->data + skb_headlen(skb);
}

static inline u8 *bpf_skb_cb(struct sk_buff *skb)
{
	/* eBPF programs may read/write skb->cb[] area to transfer meta
	 * data between tail calls. Since this also needs to work with
	 * tc, that scratch memory is mapped to qdisc_skb_cb's data area.
	 *
	 * In some socket filter cases, the cb unfortunately needs to be
	 * saved/restored so that protocol specific skb->cb[] data won't
	 * be lost. In any case, due to unpriviledged eBPF programs
	 * attached to sockets, we need to clear the bpf_skb_cb() area
	 * to not leak previous contents to user space.
	 */
	BUILD_BUG_ON(FIELD_SIZEOF(struct __sk_buff, cb) != BPF_SKB_CB_LEN);
	BUILD_BUG_ON(FIELD_SIZEOF(struct __sk_buff, cb) !=
		     FIELD_SIZEOF(struct qdisc_skb_cb, data));

	return qdisc_skb_cb(skb)->data;
}

static inline u32 bpf_prog_run_save_cb(const struct bpf_prog *prog,
				       struct sk_buff *skb)
{
	u8 *cb_data = bpf_skb_cb(skb);
	u8 cb_saved[BPF_SKB_CB_LEN];
	u32 res;

	if (unlikely(prog->cb_access)) {
		memcpy(cb_saved, cb_data, sizeof(cb_saved));
		memset(cb_data, 0, sizeof(cb_saved));
	}

	res = BPF_PROG_RUN(prog, skb);

	if (unlikely(prog->cb_access))
		memcpy(cb_data, cb_saved, sizeof(cb_saved));

	return res;
}

static inline u32 bpf_prog_run_clear_cb(const struct bpf_prog *prog,
					struct sk_buff *skb)
{
	u8 *cb_data = bpf_skb_cb(skb);

	if (unlikely(prog->cb_access))
		memset(cb_data, 0, BPF_SKB_CB_LEN);

	return BPF_PROG_RUN(prog, skb);
}

static __always_inline u32 bpf_prog_run_xdp(const struct bpf_prog *prog,
					    struct xdp_buff *xdp)
{
	/* Caller needs to hold rcu_read_lock() (!), otherwise program
	 * can be released while still running, or map elements could be
	 * freed early while still having concurrent users. XDP fastpath
	 * already takes rcu_read_lock() when fetching the program, so
	 * it's not necessary here anymore.
	 */
	return BPF_PROG_RUN(prog, xdp);
}

static inline u32 bpf_prog_insn_size(const struct bpf_prog *prog)
{
	return prog->len * sizeof(struct bpf_insn);
}

static inline u32 bpf_prog_tag_scratch_size(const struct bpf_prog *prog)
{
	return round_up(bpf_prog_insn_size(prog) +
			sizeof(__be64) + 1, SHA_MESSAGE_BYTES);
}

static inline unsigned int bpf_prog_size(unsigned int proglen)
{
	return max(sizeof(struct bpf_prog),
		   offsetof(struct bpf_prog, insns[proglen]));
}

static inline bool bpf_prog_was_classic(const struct bpf_prog *prog)
{
	/* When classic BPF programs have been loaded and the arch
	 * does not have a classic BPF JIT (anymore), they have been
	 * converted via bpf_migrate_filter() to eBPF and thus always
	 * have an unspec program type.
	 */
	return prog->type == BPF_PROG_TYPE_UNSPEC;
}

static inline u32 bpf_ctx_off_adjust_machine(u32 size)
{
	const u32 size_machine = sizeof(unsigned long);

	if (size > size_machine && size % size_machine == 0)
		size = size_machine;

	return size;
}

static inline bool bpf_ctx_narrow_align_ok(u32 off, u32 size_access,
					   u32 size_default)
{
	size_default = bpf_ctx_off_adjust_machine(size_default);
	size_access  = bpf_ctx_off_adjust_machine(size_access);

#ifdef __LITTLE_ENDIAN
	return (off & (size_default - 1)) == 0;
#else
	return (off & (size_default - 1)) + size_access == size_default;
#endif
}

static inline bool
bpf_ctx_narrow_access_ok(u32 off, u32 size, u32 size_default)
{
	return bpf_ctx_narrow_align_ok(off, size, size_default) &&
	       size <= size_default && (size & (size - 1)) == 0;
}

#define bpf_classic_proglen(fprog) (fprog->len * sizeof(fprog->filter[0]))

static inline void bpf_prog_lock_ro(struct bpf_prog *fp)
{
	fp->undo_set_mem = 1;
	set_memory_ro((unsigned long)fp, fp->pages);
}

static inline void bpf_prog_unlock_ro(struct bpf_prog *fp)
{
	if (fp->undo_set_mem)
		set_memory_rw((unsigned long)fp, fp->pages);
}

static inline void bpf_jit_binary_lock_ro(struct bpf_binary_header *hdr)
{
	set_memory_ro((unsigned long)hdr, hdr->pages);
}

static inline void bpf_jit_binary_unlock_ro(struct bpf_binary_header *hdr)
{
	set_memory_rw((unsigned long)hdr, hdr->pages);
}

static inline struct bpf_binary_header *
bpf_jit_binary_hdr(const struct bpf_prog *fp)
{
	unsigned long real_start = (unsigned long)fp->bpf_func;
	unsigned long addr = real_start & PAGE_MASK;

	return (void *)addr;
}

int sk_filter_trim_cap(struct sock *sk, struct sk_buff *skb, unsigned int cap);
static inline int sk_filter(struct sock *sk, struct sk_buff *skb)
{
	return sk_filter_trim_cap(sk, skb, 1);
}

struct bpf_prog *bpf_prog_select_runtime(struct bpf_prog *fp, int *err);
void bpf_prog_free(struct bpf_prog *fp);

bool bpf_opcode_in_insntable(u8 code);

struct bpf_prog *bpf_prog_alloc(unsigned int size, gfp_t gfp_extra_flags);
struct bpf_prog *bpf_prog_realloc(struct bpf_prog *fp_old, unsigned int size,
				  gfp_t gfp_extra_flags);
void __bpf_prog_free(struct bpf_prog *fp);

static inline void bpf_prog_unlock_free(struct bpf_prog *fp)
{
	bpf_prog_unlock_ro(fp);
	__bpf_prog_free(fp);
}

typedef int (*bpf_aux_classic_check_t)(struct sock_filter *filter,
				       unsigned int flen);

int bpf_prog_create(struct bpf_prog **pfp, struct sock_fprog_kern *fprog);
int bpf_prog_create_from_user(struct bpf_prog **pfp, struct sock_fprog *fprog,
			      bpf_aux_classic_check_t trans, bool save_orig);
void bpf_prog_destroy(struct bpf_prog *fp);

int sk_attach_filter(struct sock_fprog *fprog, struct sock *sk);
int sk_attach_bpf(u32 ufd, struct sock *sk);
int sk_reuseport_attach_filter(struct sock_fprog *fprog, struct sock *sk);
int sk_reuseport_attach_bpf(u32 ufd, struct sock *sk);
int sk_detach_filter(struct sock *sk);
int sk_get_filter(struct sock *sk, struct sock_filter __user *filter,
		  unsigned int len);

bool sk_filter_charge(struct sock *sk, struct sk_filter *fp);
void sk_filter_uncharge(struct sock *sk, struct sk_filter *fp);

u64 __bpf_call_base(u64 r1, u64 r2, u64 r3, u64 r4, u64 r5);
#define __bpf_call_base_args \
	((u64 (*)(u64, u64, u64, u64, u64, const struct bpf_insn *)) \
	 __bpf_call_base)

struct bpf_prog *bpf_int_jit_compile(struct bpf_prog *prog);
void bpf_jit_compile(struct bpf_prog *prog);
bool bpf_helper_changes_pkt_data(void *func);

static inline bool bpf_dump_raw_ok(void)
{
	/* Reconstruction of call-sites is dependent on kallsyms,
	 * thus make dump the same restriction.
	 */
	return kallsyms_show_value() == 1;
}

struct bpf_prog *bpf_patch_insn_single(struct bpf_prog *prog, u32 off,
				       const struct bpf_insn *patch, u32 len);

void bpf_clear_redirect_map(struct bpf_map *map);

static inline bool xdp_return_frame_no_direct(void)
{
	struct bpf_redirect_info *ri = this_cpu_ptr(&bpf_redirect_info);

	return ri->kern_flags & BPF_RI_F_RF_NO_DIRECT;
}

static inline void xdp_set_return_frame_no_direct(void)
{
	struct bpf_redirect_info *ri = this_cpu_ptr(&bpf_redirect_info);

	ri->kern_flags |= BPF_RI_F_RF_NO_DIRECT;
}

static inline void xdp_clear_return_frame_no_direct(void)
{
	struct bpf_redirect_info *ri = this_cpu_ptr(&bpf_redirect_info);

	ri->kern_flags &= ~BPF_RI_F_RF_NO_DIRECT;
}

static inline int xdp_ok_fwd_dev(const struct net_device *fwd,
				 unsigned int pktlen)
{
	unsigned int len;

	if (unlikely(!(fwd->flags & IFF_UP)))
		return -ENETDOWN;

	len = fwd->mtu + fwd->hard_header_len + VLAN_HLEN;
	if (pktlen > len)
		return -EMSGSIZE;

	return 0;
}

/* The pair of xdp_do_redirect and xdp_do_flush_map MUST be called in the
 * same cpu context. Further for best results no more than a single map
 * for the do_redirect/do_flush pair should be used. This limitation is
 * because we only track one map and force a flush when the map changes.
 * This does not appear to be a real limitation for existing software.
 */
int xdp_do_generic_redirect(struct net_device *dev, struct sk_buff *skb,
			    struct xdp_buff *xdp, struct bpf_prog *prog);
int xdp_do_redirect(struct net_device *dev,
		    struct xdp_buff *xdp,
		    struct bpf_prog *prog);
void xdp_do_flush_map(void);

void bpf_warn_invalid_xdp_action(u32 act);

#ifdef CONFIG_BPF_JIT
extern int bpf_jit_enable;
extern int bpf_jit_harden;
extern int bpf_jit_kallsyms;
extern long bpf_jit_limit;

typedef void (*bpf_jit_fill_hole_t)(void *area, unsigned int size);

struct bpf_binary_header *
bpf_jit_binary_alloc(unsigned int proglen, u8 **image_ptr,
		     unsigned int alignment,
		     bpf_jit_fill_hole_t bpf_fill_ill_insns);
void bpf_jit_binary_free(struct bpf_binary_header *hdr);

void bpf_jit_free(struct bpf_prog *fp);

struct bpf_prog *bpf_jit_blind_constants(struct bpf_prog *fp);
void bpf_jit_prog_release_other(struct bpf_prog *fp, struct bpf_prog *fp_other);

static inline void bpf_jit_dump(unsigned int flen, unsigned int proglen,
				u32 pass, void *image)
{
	pr_err("flen=%u proglen=%u pass=%u image=%pK from=%s pid=%d\n", flen,
	       proglen, pass, image, current->comm, task_pid_nr(current));

	if (image)
		print_hex_dump(KERN_ERR, "JIT code: ", DUMP_PREFIX_OFFSET,
			       16, 1, image, proglen, false);
}

static inline bool bpf_jit_is_ebpf(void)
{
# ifdef CONFIG_HAVE_EBPF_JIT
	return true;
# else
	return false;
# endif
}

static inline bool ebpf_jit_enabled(void)
{
	return bpf_jit_enable && bpf_jit_is_ebpf();
}

static inline bool bpf_prog_ebpf_jited(const struct bpf_prog *fp)
{
	return fp->jited && bpf_jit_is_ebpf();
}

static inline bool bpf_jit_blinding_enabled(struct bpf_prog *prog)
{
	/* These are the prerequisites, should someone ever have the
	 * idea to call blinding outside of them, we make sure to
	 * bail out.
	 */
	if (!bpf_jit_is_ebpf())
		return false;
	if (!prog->jit_requested)
		return false;
	if (!bpf_jit_harden)
		return false;
	if (bpf_jit_harden == 1 && capable(CAP_SYS_ADMIN))
		return false;

	return true;
}

static inline bool bpf_jit_kallsyms_enabled(void)
{
	/* There are a couple of corner cases where kallsyms should
	 * not be enabled f.e. on hardening.
	 */
	if (bpf_jit_harden)
		return false;
	if (!bpf_jit_kallsyms)
		return false;
	if (bpf_jit_kallsyms == 1)
		return true;

	return false;
}

const char *__bpf_address_lookup(unsigned long addr, unsigned long *size,
				 unsigned long *off, char *sym);
bool is_bpf_text_address(unsigned long addr);
int bpf_get_kallsym(unsigned int symnum, unsigned long *value, char *type,
		    char *sym);

static inline const char *
bpf_address_lookup(unsigned long addr, unsigned long *size,
		   unsigned long *off, char **modname, char *sym)
{
	const char *ret = __bpf_address_lookup(addr, size, off, sym);

	if (ret && modname)
		*modname = NULL;
	return ret;
}

void bpf_prog_kallsyms_add(struct bpf_prog *fp);
void bpf_prog_kallsyms_del(struct bpf_prog *fp);

#else /* CONFIG_BPF_JIT */

static inline bool ebpf_jit_enabled(void)
{
	return false;
}

static inline bool bpf_prog_ebpf_jited(const struct bpf_prog *fp)
{
	return false;
}

static inline void bpf_jit_free(struct bpf_prog *fp)
{
	bpf_prog_unlock_free(fp);
}

static inline bool bpf_jit_kallsyms_enabled(void)
{
	return false;
}

static inline const char *
__bpf_address_lookup(unsigned long addr, unsigned long *size,
		     unsigned long *off, char *sym)
{
	return NULL;
}

static inline bool is_bpf_text_address(unsigned long addr)
{
	return false;
}

static inline int bpf_get_kallsym(unsigned int symnum, unsigned long *value,
				  char *type, char *sym)
{
	return -ERANGE;
}

static inline const char *
bpf_address_lookup(unsigned long addr, unsigned long *size,
		   unsigned long *off, char **modname, char *sym)
{
	return NULL;
}

static inline void bpf_prog_kallsyms_add(struct bpf_prog *fp)
{
}

static inline void bpf_prog_kallsyms_del(struct bpf_prog *fp)
{
}
#endif /* CONFIG_BPF_JIT */

<<<<<<< HEAD
void bpf_prog_kallsyms_del_subprogs(struct bpf_prog *fp);
=======
>>>>>>> 17d93760
void bpf_prog_kallsyms_del_all(struct bpf_prog *fp);

#define BPF_ANC		BIT(15)

static inline bool bpf_needs_clear_a(const struct sock_filter *first)
{
	switch (first->code) {
	case BPF_RET | BPF_K:
	case BPF_LD | BPF_W | BPF_LEN:
		return false;

	case BPF_LD | BPF_W | BPF_ABS:
	case BPF_LD | BPF_H | BPF_ABS:
	case BPF_LD | BPF_B | BPF_ABS:
		if (first->k == SKF_AD_OFF + SKF_AD_ALU_XOR_X)
			return true;
		return false;

	default:
		return true;
	}
}

static inline u16 bpf_anc_helper(const struct sock_filter *ftest)
{
	BUG_ON(ftest->code & BPF_ANC);

	switch (ftest->code) {
	case BPF_LD | BPF_W | BPF_ABS:
	case BPF_LD | BPF_H | BPF_ABS:
	case BPF_LD | BPF_B | BPF_ABS:
#define BPF_ANCILLARY(CODE)	case SKF_AD_OFF + SKF_AD_##CODE:	\
				return BPF_ANC | SKF_AD_##CODE
		switch (ftest->k) {
		BPF_ANCILLARY(PROTOCOL);
		BPF_ANCILLARY(PKTTYPE);
		BPF_ANCILLARY(IFINDEX);
		BPF_ANCILLARY(NLATTR);
		BPF_ANCILLARY(NLATTR_NEST);
		BPF_ANCILLARY(MARK);
		BPF_ANCILLARY(QUEUE);
		BPF_ANCILLARY(HATYPE);
		BPF_ANCILLARY(RXHASH);
		BPF_ANCILLARY(CPU);
		BPF_ANCILLARY(ALU_XOR_X);
		BPF_ANCILLARY(VLAN_TAG);
		BPF_ANCILLARY(VLAN_TAG_PRESENT);
		BPF_ANCILLARY(PAY_OFFSET);
		BPF_ANCILLARY(RANDOM);
		BPF_ANCILLARY(VLAN_TPID);
		}
		/* Fallthrough. */
	default:
		return ftest->code;
	}
}

void *bpf_internal_load_pointer_neg_helper(const struct sk_buff *skb,
					   int k, unsigned int size);

static inline void *bpf_load_pointer(const struct sk_buff *skb, int k,
				     unsigned int size, void *buffer)
{
	if (k >= 0)
		return skb_header_pointer(skb, k, size, buffer);

	return bpf_internal_load_pointer_neg_helper(skb, k, size);
}

static inline int bpf_tell_extensions(void)
{
	return SKF_AD_MAX;
}

struct bpf_sock_addr_kern {
	struct sock *sk;
	struct sockaddr *uaddr;
	/* Temporary "register" to make indirect stores to nested structures
	 * defined above. We need three registers to make such a store, but
	 * only two (src and dst) are available at convert_ctx_access time
	 */
	u64 tmp_reg;
	void *t_ctx;	/* Attach type specific context. */
};

struct bpf_sock_ops_kern {
	struct	sock *sk;
	u32	op;
	union {
		u32 args[4];
		u32 reply;
		u32 replylong[4];
	};
	u32	is_fullsock;
	u64	temp;			/* temp and everything after is not
					 * initialized to 0 before calling
					 * the BPF program. New fields that
					 * should be initialized to 0 should
					 * be inserted before temp.
					 * temp is scratch storage used by
					 * sock_ops_convert_ctx_access
					 * as temporary storage of a register.
					 */
};

#endif /* __LINUX_FILTER_H__ */<|MERGE_RESOLUTION|>--- conflicted
+++ resolved
@@ -973,10 +973,6 @@
 }
 #endif /* CONFIG_BPF_JIT */
 
-<<<<<<< HEAD
-void bpf_prog_kallsyms_del_subprogs(struct bpf_prog *fp);
-=======
->>>>>>> 17d93760
 void bpf_prog_kallsyms_del_all(struct bpf_prog *fp);
 
 #define BPF_ANC		BIT(15)
