#ifndef __LINUX_USB_H
#define __LINUX_USB_H

#include <linux/mod_devicetable.h>
#include <linux/usb/ch9.h>

#define USB_MAJOR			180
#define USB_DEVICE_MAJOR		189


#ifdef __KERNEL__

#include <linux/errno.h>        /* for -ENODEV */
#include <linux/delay.h>	/* for mdelay() */
#include <linux/interrupt.h>	/* for in_interrupt() */
#include <linux/list.h>		/* for struct list_head */
#include <linux/kref.h>		/* for struct kref */
#include <linux/device.h>	/* for struct device */
#include <linux/fs.h>		/* for struct file_operations */
#include <linux/completion.h>	/* for struct completion */
#include <linux/sched.h>	/* for current && schedule_timeout */
#include <linux/mutex.h>	/* for struct mutex */
#include <linux/pm_runtime.h>	/* for runtime PM */

struct usb_device;
struct usb_driver;
struct wusb_dev;

/*-------------------------------------------------------------------------*/

/*
 * Host-side wrappers for standard USB descriptors ... these are parsed
 * from the data provided by devices.  Parsing turns them from a flat
 * sequence of descriptors into a hierarchy:
 *
 *  - devices have one (usually) or more configs;
 *  - configs have one (often) or more interfaces;
 *  - interfaces have one (usually) or more settings;
 *  - each interface setting has zero or (usually) more endpoints.
 *  - a SuperSpeed endpoint has a companion descriptor
 *
 * And there might be other descriptors mixed in with those.
 *
 * Devices may also have class-specific or vendor-specific descriptors.
 */

struct ep_device;

/**
 * struct usb_host_endpoint - host-side endpoint descriptor and queue
 * @desc: descriptor for this endpoint, wMaxPacketSize in native byteorder
 * @ss_ep_comp: SuperSpeed companion descriptor for this endpoint
 * @urb_list: urbs queued to this endpoint; maintained by usbcore
 * @hcpriv: for use by HCD; typically holds hardware dma queue head (QH)
 *	with one or more transfer descriptors (TDs) per urb
 * @ep_dev: ep_device for sysfs info
 * @extra: descriptors following this endpoint in the configuration
 * @extralen: how many bytes of "extra" are valid
 * @enabled: URBs may be submitted to this endpoint
 * @streams: number of USB-3 streams allocated on the endpoint
 *
 * USB requests are always queued to a given endpoint, identified by a
 * descriptor within an active interface in a given USB configuration.
 */
struct usb_host_endpoint {
	struct usb_endpoint_descriptor		desc;
	struct usb_ss_ep_comp_descriptor	ss_ep_comp;
	struct list_head		urb_list;
	void				*hcpriv;
	struct ep_device		*ep_dev;	/* For sysfs info */

	unsigned char *extra;   /* Extra descriptors */
	int extralen;
	int enabled;
	int streams;
};

/* host-side wrapper for one interface setting's parsed descriptors */
struct usb_host_interface {
	struct usb_interface_descriptor	desc;

	int extralen;
	unsigned char *extra;   /* Extra descriptors */

	/* array of desc.bNumEndpoints endpoints associated with this
	 * interface setting.  these will be in no particular order.
	 */
	struct usb_host_endpoint *endpoint;

	char *string;		/* iInterface string, if present */
};

enum usb_interface_condition {
	USB_INTERFACE_UNBOUND = 0,
	USB_INTERFACE_BINDING,
	USB_INTERFACE_BOUND,
	USB_INTERFACE_UNBINDING,
};

/**
 * struct usb_interface - what usb device drivers talk to
 * @altsetting: array of interface structures, one for each alternate
 *	setting that may be selected.  Each one includes a set of
 *	endpoint configurations.  They will be in no particular order.
 * @cur_altsetting: the current altsetting.
 * @num_altsetting: number of altsettings defined.
 * @intf_assoc: interface association descriptor
 * @minor: the minor number assigned to this interface, if this
 *	interface is bound to a driver that uses the USB major number.
 *	If this interface does not use the USB major, this field should
 *	be unused.  The driver should set this value in the probe()
 *	function of the driver, after it has been assigned a minor
 *	number from the USB core by calling usb_register_dev().
 * @condition: binding state of the interface: not bound, binding
 *	(in probe()), bound to a driver, or unbinding (in disconnect())
 * @sysfs_files_created: sysfs attributes exist
 * @ep_devs_created: endpoint child pseudo-devices exist
 * @unregistering: flag set when the interface is being unregistered
 * @needs_remote_wakeup: flag set when the driver requires remote-wakeup
 *	capability during autosuspend.
 * @needs_altsetting0: flag set when a set-interface request for altsetting 0
 *	has been deferred.
 * @needs_binding: flag set when the driver should be re-probed or unbound
 *	following a reset or suspend operation it doesn't support.
 * @authorized: This allows to (de)authorize individual interfaces instead
 *	a whole device in contrast to the device authorization.
 * @dev: driver model's view of this device
 * @usb_dev: if an interface is bound to the USB major, this will point
 *	to the sysfs representation for that device.
 * @pm_usage_cnt: PM usage counter for this interface
 * @reset_ws: Used for scheduling resets from atomic context.
 * @resetting_device: USB core reset the device, so use alt setting 0 as
 *	current; needs bandwidth alloc after reset.
 *
 * USB device drivers attach to interfaces on a physical device.  Each
 * interface encapsulates a single high level function, such as feeding
 * an audio stream to a speaker or reporting a change in a volume control.
 * Many USB devices only have one interface.  The protocol used to talk to
 * an interface's endpoints can be defined in a usb "class" specification,
 * or by a product's vendor.  The (default) control endpoint is part of
 * every interface, but is never listed among the interface's descriptors.
 *
 * The driver that is bound to the interface can use standard driver model
 * calls such as dev_get_drvdata() on the dev member of this structure.
 *
 * Each interface may have alternate settings.  The initial configuration
 * of a device sets altsetting 0, but the device driver can change
 * that setting using usb_set_interface().  Alternate settings are often
 * used to control the use of periodic endpoints, such as by having
 * different endpoints use different amounts of reserved USB bandwidth.
 * All standards-conformant USB devices that use isochronous endpoints
 * will use them in non-default settings.
 *
 * The USB specification says that alternate setting numbers must run from
 * 0 to one less than the total number of alternate settings.  But some
 * devices manage to mess this up, and the structures aren't necessarily
 * stored in numerical order anyhow.  Use usb_altnum_to_altsetting() to
 * look up an alternate setting in the altsetting array based on its number.
 */
struct usb_interface {
	/* array of alternate settings for this interface,
	 * stored in no particular order */
	struct usb_host_interface *altsetting;

	struct usb_host_interface *cur_altsetting;	/* the currently
					 * active alternate setting */
	unsigned num_altsetting;	/* number of alternate settings */

	/* If there is an interface association descriptor then it will list
	 * the associated interfaces */
	struct usb_interface_assoc_descriptor *intf_assoc;

	int minor;			/* minor number this interface is
					 * bound to */
	enum usb_interface_condition condition;		/* state of binding */
	unsigned sysfs_files_created:1;	/* the sysfs attributes exist */
	unsigned ep_devs_created:1;	/* endpoint "devices" exist */
	unsigned unregistering:1;	/* unregistration is in progress */
	unsigned needs_remote_wakeup:1;	/* driver requires remote wakeup */
	unsigned needs_altsetting0:1;	/* switch to altsetting 0 is pending */
	unsigned needs_binding:1;	/* needs delayed unbind/rebind */
	unsigned resetting_device:1;	/* true: bandwidth alloc after reset */
	unsigned authorized:1;		/* used for interface authorization */

	struct device dev;		/* interface specific device info */
	struct device *usb_dev;
	atomic_t pm_usage_cnt;		/* usage counter for autosuspend */
	struct work_struct reset_ws;	/* for resets in atomic context */
};
#define	to_usb_interface(d) container_of(d, struct usb_interface, dev)

static inline void *usb_get_intfdata(struct usb_interface *intf)
{
	return dev_get_drvdata(&intf->dev);
}

static inline void usb_set_intfdata(struct usb_interface *intf, void *data)
{
	dev_set_drvdata(&intf->dev, data);
}

struct usb_interface *usb_get_intf(struct usb_interface *intf);
void usb_put_intf(struct usb_interface *intf);

/* Hard limit */
#define USB_MAXENDPOINTS	30
/* this maximum is arbitrary */
#define USB_MAXINTERFACES	32
#define USB_MAXIADS		(USB_MAXINTERFACES/2)

/*
 * USB Resume Timer: Every Host controller driver should drive the resume
 * signalling on the bus for the amount of time defined by this macro.
 *
 * That way we will have a 'stable' behavior among all HCDs supported by Linux.
 *
 * Note that the USB Specification states we should drive resume for *at least*
 * 20 ms, but it doesn't give an upper bound. This creates two possible
 * situations which we want to avoid:
 *
 * (a) sometimes an msleep(20) might expire slightly before 20 ms, which causes
 * us to fail USB Electrical Tests, thus failing Certification
 *
 * (b) Some (many) devices actually need more than 20 ms of resume signalling,
 * and while we can argue that's against the USB Specification, we don't have
 * control over which devices a certification laboratory will be using for
 * certification. If CertLab uses a device which was tested against Windows and
 * that happens to have relaxed resume signalling rules, we might fall into
 * situations where we fail interoperability and electrical tests.
 *
 * In order to avoid both conditions, we're using a 40 ms resume timeout, which
 * should cope with both LPJ calibration errors and devices not following every
 * detail of the USB Specification.
 */
#define USB_RESUME_TIMEOUT	40 /* ms */

/**
 * struct usb_interface_cache - long-term representation of a device interface
 * @num_altsetting: number of altsettings defined.
 * @ref: reference counter.
 * @altsetting: variable-length array of interface structures, one for
 *	each alternate setting that may be selected.  Each one includes a
 *	set of endpoint configurations.  They will be in no particular order.
 *
 * These structures persist for the lifetime of a usb_device, unlike
 * struct usb_interface (which persists only as long as its configuration
 * is installed).  The altsetting arrays can be accessed through these
 * structures at any time, permitting comparison of configurations and
 * providing support for the /proc/bus/usb/devices pseudo-file.
 */
struct usb_interface_cache {
	unsigned num_altsetting;	/* number of alternate settings */
	struct kref ref;		/* reference counter */

	/* variable-length array of alternate settings for this interface,
	 * stored in no particular order */
	struct usb_host_interface altsetting[0];
};
#define	ref_to_usb_interface_cache(r) \
		container_of(r, struct usb_interface_cache, ref)
#define	altsetting_to_usb_interface_cache(a) \
		container_of(a, struct usb_interface_cache, altsetting[0])

/**
 * struct usb_host_config - representation of a device's configuration
 * @desc: the device's configuration descriptor.
 * @string: pointer to the cached version of the iConfiguration string, if
 *	present for this configuration.
 * @intf_assoc: list of any interface association descriptors in this config
 * @interface: array of pointers to usb_interface structures, one for each
 *	interface in the configuration.  The number of interfaces is stored
 *	in desc.bNumInterfaces.  These pointers are valid only while the
 *	the configuration is active.
 * @intf_cache: array of pointers to usb_interface_cache structures, one
 *	for each interface in the configuration.  These structures exist
 *	for the entire life of the device.
 * @extra: pointer to buffer containing all extra descriptors associated
 *	with this configuration (those preceding the first interface
 *	descriptor).
 * @extralen: length of the extra descriptors buffer.
 *
 * USB devices may have multiple configurations, but only one can be active
 * at any time.  Each encapsulates a different operational environment;
 * for example, a dual-speed device would have separate configurations for
 * full-speed and high-speed operation.  The number of configurations
 * available is stored in the device descriptor as bNumConfigurations.
 *
 * A configuration can contain multiple interfaces.  Each corresponds to
 * a different function of the USB device, and all are available whenever
 * the configuration is active.  The USB standard says that interfaces
 * are supposed to be numbered from 0 to desc.bNumInterfaces-1, but a lot
 * of devices get this wrong.  In addition, the interface array is not
 * guaranteed to be sorted in numerical order.  Use usb_ifnum_to_if() to
 * look up an interface entry based on its number.
 *
 * Device drivers should not attempt to activate configurations.  The choice
 * of which configuration to install is a policy decision based on such
 * considerations as available power, functionality provided, and the user's
 * desires (expressed through userspace tools).  However, drivers can call
 * usb_reset_configuration() to reinitialize the current configuration and
 * all its interfaces.
 */
struct usb_host_config {
	struct usb_config_descriptor	desc;

	char *string;		/* iConfiguration string, if present */

	/* List of any Interface Association Descriptors in this
	 * configuration. */
	struct usb_interface_assoc_descriptor *intf_assoc[USB_MAXIADS];

	/* the interfaces associated with this configuration,
	 * stored in no particular order */
	struct usb_interface *interface[USB_MAXINTERFACES];

	/* Interface information available even when this is not the
	 * active configuration */
	struct usb_interface_cache *intf_cache[USB_MAXINTERFACES];

	unsigned char *extra;   /* Extra descriptors */
	int extralen;
};

/* USB2.0 and USB3.0 device BOS descriptor set */
struct usb_host_bos {
	struct usb_bos_descriptor	*desc;

	/* wireless cap descriptor is handled by wusb */
	struct usb_ext_cap_descriptor	*ext_cap;
	struct usb_ss_cap_descriptor	*ss_cap;
	struct usb_ssp_cap_descriptor	*ssp_cap;
	struct usb_ss_container_id_descriptor	*ss_id;
};

int __usb_get_extra_descriptor(char *buffer, unsigned size,
	unsigned char type, void **ptr);
#define usb_get_extra_descriptor(ifpoint, type, ptr) \
				__usb_get_extra_descriptor((ifpoint)->extra, \
				(ifpoint)->extralen, \
				type, (void **)ptr)

/* ----------------------------------------------------------------------- */

/* USB device number allocation bitmap */
struct usb_devmap {
	unsigned long devicemap[128 / (8*sizeof(unsigned long))];
};

/*
 * Allocated per bus (tree of devices) we have:
 */
struct usb_bus {
	struct device *controller;	/* host/master side hardware */
	int busnum;			/* Bus number (in order of reg) */
	const char *bus_name;		/* stable id (PCI slot_name etc) */
	u8 uses_dma;			/* Does the host controller use DMA? */
	u8 uses_pio_for_control;	/*
					 * Does the host controller use PIO
					 * for control transfers?
					 */
	u8 otg_port;			/* 0, or number of OTG/HNP port */
	unsigned is_b_host:1;		/* true during some HNP roleswitches */
	unsigned b_hnp_enable:1;	/* OTG: did A-Host enable HNP? */
	unsigned no_stop_on_short:1;    /*
					 * Quirk: some controllers don't stop
					 * the ep queue on a short transfer
					 * with the URB_SHORT_NOT_OK flag set.
					 */
	unsigned no_sg_constraint:1;	/* no sg constraint */
	unsigned sg_tablesize;		/* 0 or largest number of sg list entries */

	int devnum_next;		/* Next open device number in
					 * round-robin allocation */

	struct usb_devmap devmap;	/* device address allocation map */
	struct usb_device *root_hub;	/* Root hub */
	struct usb_bus *hs_companion;	/* Companion EHCI bus, if any */
	struct list_head bus_list;	/* list of busses */

	struct mutex usb_address0_mutex; /* unaddressed device mutex */

	int bandwidth_allocated;	/* on this bus: how much of the time
					 * reserved for periodic (intr/iso)
					 * requests is used, on average?
					 * Units: microseconds/frame.
					 * Limits: Full/low speed reserve 90%,
					 * while high speed reserves 80%.
					 */
	int bandwidth_int_reqs;		/* number of Interrupt requests */
	int bandwidth_isoc_reqs;	/* number of Isoc. requests */

	unsigned resuming_ports;	/* bit array: resuming root-hub ports */

#if defined(CONFIG_USB_MON) || defined(CONFIG_USB_MON_MODULE)
	struct mon_bus *mon_bus;	/* non-null when associated */
	int monitored;			/* non-zero when monitored */
#endif
};

struct usb_dev_state;

/* ----------------------------------------------------------------------- */

struct usb_tt;

enum usb_device_removable {
	USB_DEVICE_REMOVABLE_UNKNOWN = 0,
	USB_DEVICE_REMOVABLE,
	USB_DEVICE_FIXED,
};

enum usb_port_connect_type {
	USB_PORT_CONNECT_TYPE_UNKNOWN = 0,
	USB_PORT_CONNECT_TYPE_HOT_PLUG,
	USB_PORT_CONNECT_TYPE_HARD_WIRED,
	USB_PORT_NOT_USED,
};

/*
 * USB 2.0 Link Power Management (LPM) parameters.
 */
struct usb2_lpm_parameters {
	/* Best effort service latency indicate how long the host will drive
	 * resume on an exit from L1.
	 */
	unsigned int besl;

	/* Timeout value in microseconds for the L1 inactivity (LPM) timer.
	 * When the timer counts to zero, the parent hub will initiate a LPM
	 * transition to L1.
	 */
	int timeout;
};

/*
 * USB 3.0 Link Power Management (LPM) parameters.
 *
 * PEL and SEL are USB 3.0 Link PM latencies for device-initiated LPM exit.
 * MEL is the USB 3.0 Link PM latency for host-initiated LPM exit.
 * All three are stored in nanoseconds.
 */
struct usb3_lpm_parameters {
	/*
	 * Maximum exit latency (MEL) for the host to send a packet to the
	 * device (either a Ping for isoc endpoints, or a data packet for
	 * interrupt endpoints), the hubs to decode the packet, and for all hubs
	 * in the path to transition the links to U0.
	 */
	unsigned int mel;
	/*
	 * Maximum exit latency for a device-initiated LPM transition to bring
	 * all links into U0.  Abbreviated as "PEL" in section 9.4.12 of the USB
	 * 3.0 spec, with no explanation of what "P" stands for.  "Path"?
	 */
	unsigned int pel;

	/*
	 * The System Exit Latency (SEL) includes PEL, and three other
	 * latencies.  After a device initiates a U0 transition, it will take
	 * some time from when the device sends the ERDY to when it will finally
	 * receive the data packet.  Basically, SEL should be the worse-case
	 * latency from when a device starts initiating a U0 transition to when
	 * it will get data.
	 */
	unsigned int sel;
	/*
	 * The idle timeout value that is currently programmed into the parent
	 * hub for this device.  When the timer counts to zero, the parent hub
	 * will initiate an LPM transition to either U1 or U2.
	 */
	int timeout;
};

/**
 * struct usb_device - kernel's representation of a USB device
 * @devnum: device number; address on a USB bus
 * @devpath: device ID string for use in messages (e.g., /port/...)
 * @route: tree topology hex string for use with xHCI
 * @state: device state: configured, not attached, etc.
 * @speed: device speed: high/full/low (or error)
 * @tt: Transaction Translator info; used with low/full speed dev, highspeed hub
 * @ttport: device port on that tt hub
 * @toggle: one bit for each endpoint, with ([0] = IN, [1] = OUT) endpoints
 * @parent: our hub, unless we're the root
 * @bus: bus we're part of
 * @ep0: endpoint 0 data (default control pipe)
 * @dev: generic device interface
 * @descriptor: USB device descriptor
 * @bos: USB device BOS descriptor set
 * @config: all of the device's configs
 * @actconfig: the active configuration
 * @ep_in: array of IN endpoints
 * @ep_out: array of OUT endpoints
 * @rawdescriptors: raw descriptors for each config
 * @bus_mA: Current available from the bus
 * @portnum: parent port number (origin 1)
 * @level: number of USB hub ancestors
 * @can_submit: URBs may be submitted
 * @persist_enabled:  USB_PERSIST enabled for this device
 * @have_langid: whether string_langid is valid
 * @authorized: policy has said we can use it;
 *	(user space) policy determines if we authorize this device to be
 *	used or not. By default, wired USB devices are authorized.
 *	WUSB devices are not, until we authorize them from user space.
 *	FIXME -- complete doc
 * @authenticated: Crypto authentication passed
 * @wusb: device is Wireless USB
 * @lpm_capable: device supports LPM
 * @usb2_hw_lpm_capable: device can perform USB2 hardware LPM
 * @usb2_hw_lpm_besl_capable: device can perform USB2 hardware BESL LPM
 * @usb2_hw_lpm_enabled: USB2 hardware LPM is enabled
 * @usb2_hw_lpm_allowed: Userspace allows USB 2.0 LPM to be enabled
<<<<<<< HEAD
 * @usb3_lpm_enabled: USB3 hardware LPM enabled
=======
>>>>>>> 05ec7de7
 * @usb3_lpm_u1_enabled: USB3 hardware U1 LPM enabled
 * @usb3_lpm_u2_enabled: USB3 hardware U2 LPM enabled
 * @string_langid: language ID for strings
 * @product: iProduct string, if present (static)
 * @manufacturer: iManufacturer string, if present (static)
 * @serial: iSerialNumber string, if present (static)
 * @filelist: usbfs files that are open to this device
 * @maxchild: number of ports if hub
 * @quirks: quirks of the whole device
 * @urbnum: number of URBs submitted for the whole device
 * @active_duration: total time device is not suspended
 * @connect_time: time device was first connected
 * @do_remote_wakeup:  remote wakeup should be enabled
 * @reset_resume: needs reset instead of resume
 * @port_is_suspended: the upstream port is suspended (L2 or U3)
 * @wusb_dev: if this is a Wireless USB device, link to the WUSB
 *	specific data for the device.
 * @slot_id: Slot ID assigned by xHCI
 * @removable: Device can be physically removed from this port
 * @l1_params: best effor service latency for USB2 L1 LPM state, and L1 timeout.
 * @u1_params: exit latencies for USB3 U1 LPM state, and hub-initiated timeout.
 * @u2_params: exit latencies for USB3 U2 LPM state, and hub-initiated timeout.
 * @lpm_disable_count: Ref count used by usb_disable_lpm() and usb_enable_lpm()
 *	to keep track of the number of functions that require USB 3.0 Link Power
 *	Management to be disabled for this usb_device.  This count should only
 *	be manipulated by those functions, with the bandwidth_mutex is held.
 *
 * Notes:
 * Usbcore drivers should not set usbdev->state directly.  Instead use
 * usb_set_device_state().
 */
struct usb_device {
	int		devnum;
	char		devpath[16];
	u32		route;
	enum usb_device_state	state;
	enum usb_device_speed	speed;

	struct usb_tt	*tt;
	int		ttport;

	unsigned int toggle[2];

	struct usb_device *parent;
	struct usb_bus *bus;
	struct usb_host_endpoint ep0;

	struct device dev;

	struct usb_device_descriptor descriptor;
	struct usb_host_bos *bos;
	struct usb_host_config *config;

	struct usb_host_config *actconfig;
	struct usb_host_endpoint *ep_in[16];
	struct usb_host_endpoint *ep_out[16];

	char **rawdescriptors;

	unsigned short bus_mA;
	u8 portnum;
	u8 level;

	unsigned can_submit:1;
	unsigned persist_enabled:1;
	unsigned have_langid:1;
	unsigned authorized:1;
	unsigned authenticated:1;
	unsigned wusb:1;
	unsigned lpm_capable:1;
	unsigned usb2_hw_lpm_capable:1;
	unsigned usb2_hw_lpm_besl_capable:1;
	unsigned usb2_hw_lpm_enabled:1;
	unsigned usb2_hw_lpm_allowed:1;
<<<<<<< HEAD
	unsigned usb3_lpm_enabled:1;
=======
>>>>>>> 05ec7de7
	unsigned usb3_lpm_u1_enabled:1;
	unsigned usb3_lpm_u2_enabled:1;
	int string_langid;

	/* static strings from the device */
	char *product;
	char *manufacturer;
	char *serial;

	struct list_head filelist;

	int maxchild;

	u32 quirks;
	atomic_t urbnum;

	unsigned long active_duration;

#ifdef CONFIG_PM
	unsigned long connect_time;

	unsigned do_remote_wakeup:1;
	unsigned reset_resume:1;
	unsigned port_is_suspended:1;
#endif
	struct wusb_dev *wusb_dev;
	int slot_id;
	enum usb_device_removable removable;
	struct usb2_lpm_parameters l1_params;
	struct usb3_lpm_parameters u1_params;
	struct usb3_lpm_parameters u2_params;
	unsigned lpm_disable_count;
};
#define	to_usb_device(d) container_of(d, struct usb_device, dev)

static inline struct usb_device *interface_to_usbdev(struct usb_interface *intf)
{
	return to_usb_device(intf->dev.parent);
}

extern struct usb_device *usb_get_dev(struct usb_device *dev);
extern void usb_put_dev(struct usb_device *dev);
extern struct usb_device *usb_hub_find_child(struct usb_device *hdev,
	int port1);

/**
 * usb_hub_for_each_child - iterate over all child devices on the hub
 * @hdev:  USB device belonging to the usb hub
 * @port1: portnum associated with child device
 * @child: child device pointer
 */
#define usb_hub_for_each_child(hdev, port1, child) \
	for (port1 = 1,	child =	usb_hub_find_child(hdev, port1); \
			port1 <= hdev->maxchild; \
			child = usb_hub_find_child(hdev, ++port1)) \
		if (!child) continue; else

/* USB device locking */
#define usb_lock_device(udev)		device_lock(&(udev)->dev)
#define usb_unlock_device(udev)		device_unlock(&(udev)->dev)
#define usb_trylock_device(udev)	device_trylock(&(udev)->dev)
extern int usb_lock_device_for_reset(struct usb_device *udev,
				     const struct usb_interface *iface);

/* USB port reset for device reinitialization */
extern int usb_reset_device(struct usb_device *dev);
extern void usb_queue_reset_device(struct usb_interface *dev);

#ifdef CONFIG_ACPI
extern int usb_acpi_set_power_state(struct usb_device *hdev, int index,
	bool enable);
extern bool usb_acpi_power_manageable(struct usb_device *hdev, int index);
#else
static inline int usb_acpi_set_power_state(struct usb_device *hdev, int index,
	bool enable) { return 0; }
static inline bool usb_acpi_power_manageable(struct usb_device *hdev, int index)
	{ return true; }
#endif

/* USB autosuspend and autoresume */
#ifdef CONFIG_PM
extern void usb_enable_autosuspend(struct usb_device *udev);
extern void usb_disable_autosuspend(struct usb_device *udev);

extern int usb_autopm_get_interface(struct usb_interface *intf);
extern void usb_autopm_put_interface(struct usb_interface *intf);
extern int usb_autopm_get_interface_async(struct usb_interface *intf);
extern void usb_autopm_put_interface_async(struct usb_interface *intf);
extern void usb_autopm_get_interface_no_resume(struct usb_interface *intf);
extern void usb_autopm_put_interface_no_suspend(struct usb_interface *intf);

static inline void usb_mark_last_busy(struct usb_device *udev)
{
	pm_runtime_mark_last_busy(&udev->dev);
}

#else

static inline int usb_enable_autosuspend(struct usb_device *udev)
{ return 0; }
static inline int usb_disable_autosuspend(struct usb_device *udev)
{ return 0; }

static inline int usb_autopm_get_interface(struct usb_interface *intf)
{ return 0; }
static inline int usb_autopm_get_interface_async(struct usb_interface *intf)
{ return 0; }

static inline void usb_autopm_put_interface(struct usb_interface *intf)
{ }
static inline void usb_autopm_put_interface_async(struct usb_interface *intf)
{ }
static inline void usb_autopm_get_interface_no_resume(
		struct usb_interface *intf)
{ }
static inline void usb_autopm_put_interface_no_suspend(
		struct usb_interface *intf)
{ }
static inline void usb_mark_last_busy(struct usb_device *udev)
{ }
#endif

extern int usb_disable_lpm(struct usb_device *udev);
extern void usb_enable_lpm(struct usb_device *udev);
/* Same as above, but these functions lock/unlock the bandwidth_mutex. */
extern int usb_unlocked_disable_lpm(struct usb_device *udev);
extern void usb_unlocked_enable_lpm(struct usb_device *udev);

extern int usb_disable_ltm(struct usb_device *udev);
extern void usb_enable_ltm(struct usb_device *udev);

static inline bool usb_device_supports_ltm(struct usb_device *udev)
{
	if (udev->speed != USB_SPEED_SUPER || !udev->bos || !udev->bos->ss_cap)
		return false;
	return udev->bos->ss_cap->bmAttributes & USB_LTM_SUPPORT;
}

static inline bool usb_device_no_sg_constraint(struct usb_device *udev)
{
	return udev && udev->bus && udev->bus->no_sg_constraint;
}


/*-------------------------------------------------------------------------*/

/* for drivers using iso endpoints */
extern int usb_get_current_frame_number(struct usb_device *usb_dev);

/* Sets up a group of bulk endpoints to support multiple stream IDs. */
extern int usb_alloc_streams(struct usb_interface *interface,
		struct usb_host_endpoint **eps, unsigned int num_eps,
		unsigned int num_streams, gfp_t mem_flags);

/* Reverts a group of bulk endpoints back to not using stream IDs. */
extern int usb_free_streams(struct usb_interface *interface,
		struct usb_host_endpoint **eps, unsigned int num_eps,
		gfp_t mem_flags);

/* used these for multi-interface device registration */
extern int usb_driver_claim_interface(struct usb_driver *driver,
			struct usb_interface *iface, void *priv);

/**
 * usb_interface_claimed - returns true iff an interface is claimed
 * @iface: the interface being checked
 *
 * Return: %true (nonzero) iff the interface is claimed, else %false
 * (zero).
 *
 * Note:
 * Callers must own the driver model's usb bus readlock.  So driver
 * probe() entries don't need extra locking, but other call contexts
 * may need to explicitly claim that lock.
 *
 */
static inline int usb_interface_claimed(struct usb_interface *iface)
{
	return (iface->dev.driver != NULL);
}

extern void usb_driver_release_interface(struct usb_driver *driver,
			struct usb_interface *iface);
const struct usb_device_id *usb_match_id(struct usb_interface *interface,
					 const struct usb_device_id *id);
extern int usb_match_one_id(struct usb_interface *interface,
			    const struct usb_device_id *id);

extern int usb_for_each_dev(void *data, int (*fn)(struct usb_device *, void *));
extern struct usb_interface *usb_find_interface(struct usb_driver *drv,
		int minor);
extern struct usb_interface *usb_ifnum_to_if(const struct usb_device *dev,
		unsigned ifnum);
extern struct usb_host_interface *usb_altnum_to_altsetting(
		const struct usb_interface *intf, unsigned int altnum);
extern struct usb_host_interface *usb_find_alt_setting(
		struct usb_host_config *config,
		unsigned int iface_num,
		unsigned int alt_num);

/* port claiming functions */
int usb_hub_claim_port(struct usb_device *hdev, unsigned port1,
		struct usb_dev_state *owner);
int usb_hub_release_port(struct usb_device *hdev, unsigned port1,
		struct usb_dev_state *owner);

/**
 * usb_make_path - returns stable device path in the usb tree
 * @dev: the device whose path is being constructed
 * @buf: where to put the string
 * @size: how big is "buf"?
 *
 * Return: Length of the string (> 0) or negative if size was too small.
 *
 * Note:
 * This identifier is intended to be "stable", reflecting physical paths in
 * hardware such as physical bus addresses for host controllers or ports on
 * USB hubs.  That makes it stay the same until systems are physically
 * reconfigured, by re-cabling a tree of USB devices or by moving USB host
 * controllers.  Adding and removing devices, including virtual root hubs
 * in host controller driver modules, does not change these path identifiers;
 * neither does rebooting or re-enumerating.  These are more useful identifiers
 * than changeable ("unstable") ones like bus numbers or device addresses.
 *
 * With a partial exception for devices connected to USB 2.0 root hubs, these
 * identifiers are also predictable.  So long as the device tree isn't changed,
 * plugging any USB device into a given hub port always gives it the same path.
 * Because of the use of "companion" controllers, devices connected to ports on
 * USB 2.0 root hubs (EHCI host controllers) will get one path ID if they are
 * high speed, and a different one if they are full or low speed.
 */
static inline int usb_make_path(struct usb_device *dev, char *buf, size_t size)
{
	int actual;
	actual = snprintf(buf, size, "usb-%s-%s", dev->bus->bus_name,
			  dev->devpath);
	return (actual >= (int)size) ? -1 : actual;
}

/*-------------------------------------------------------------------------*/

#define USB_DEVICE_ID_MATCH_DEVICE \
		(USB_DEVICE_ID_MATCH_VENDOR | USB_DEVICE_ID_MATCH_PRODUCT)
#define USB_DEVICE_ID_MATCH_DEV_RANGE \
		(USB_DEVICE_ID_MATCH_DEV_LO | USB_DEVICE_ID_MATCH_DEV_HI)
#define USB_DEVICE_ID_MATCH_DEVICE_AND_VERSION \
		(USB_DEVICE_ID_MATCH_DEVICE | USB_DEVICE_ID_MATCH_DEV_RANGE)
#define USB_DEVICE_ID_MATCH_DEV_INFO \
		(USB_DEVICE_ID_MATCH_DEV_CLASS | \
		USB_DEVICE_ID_MATCH_DEV_SUBCLASS | \
		USB_DEVICE_ID_MATCH_DEV_PROTOCOL)
#define USB_DEVICE_ID_MATCH_INT_INFO \
		(USB_DEVICE_ID_MATCH_INT_CLASS | \
		USB_DEVICE_ID_MATCH_INT_SUBCLASS | \
		USB_DEVICE_ID_MATCH_INT_PROTOCOL)

/**
 * USB_DEVICE - macro used to describe a specific usb device
 * @vend: the 16 bit USB Vendor ID
 * @prod: the 16 bit USB Product ID
 *
 * This macro is used to create a struct usb_device_id that matches a
 * specific device.
 */
#define USB_DEVICE(vend, prod) \
	.match_flags = USB_DEVICE_ID_MATCH_DEVICE, \
	.idVendor = (vend), \
	.idProduct = (prod)
/**
 * USB_DEVICE_VER - describe a specific usb device with a version range
 * @vend: the 16 bit USB Vendor ID
 * @prod: the 16 bit USB Product ID
 * @lo: the bcdDevice_lo value
 * @hi: the bcdDevice_hi value
 *
 * This macro is used to create a struct usb_device_id that matches a
 * specific device, with a version range.
 */
#define USB_DEVICE_VER(vend, prod, lo, hi) \
	.match_flags = USB_DEVICE_ID_MATCH_DEVICE_AND_VERSION, \
	.idVendor = (vend), \
	.idProduct = (prod), \
	.bcdDevice_lo = (lo), \
	.bcdDevice_hi = (hi)

/**
 * USB_DEVICE_INTERFACE_CLASS - describe a usb device with a specific interface class
 * @vend: the 16 bit USB Vendor ID
 * @prod: the 16 bit USB Product ID
 * @cl: bInterfaceClass value
 *
 * This macro is used to create a struct usb_device_id that matches a
 * specific interface class of devices.
 */
#define USB_DEVICE_INTERFACE_CLASS(vend, prod, cl) \
	.match_flags = USB_DEVICE_ID_MATCH_DEVICE | \
		       USB_DEVICE_ID_MATCH_INT_CLASS, \
	.idVendor = (vend), \
	.idProduct = (prod), \
	.bInterfaceClass = (cl)

/**
 * USB_DEVICE_INTERFACE_PROTOCOL - describe a usb device with a specific interface protocol
 * @vend: the 16 bit USB Vendor ID
 * @prod: the 16 bit USB Product ID
 * @pr: bInterfaceProtocol value
 *
 * This macro is used to create a struct usb_device_id that matches a
 * specific interface protocol of devices.
 */
#define USB_DEVICE_INTERFACE_PROTOCOL(vend, prod, pr) \
	.match_flags = USB_DEVICE_ID_MATCH_DEVICE | \
		       USB_DEVICE_ID_MATCH_INT_PROTOCOL, \
	.idVendor = (vend), \
	.idProduct = (prod), \
	.bInterfaceProtocol = (pr)

/**
 * USB_DEVICE_INTERFACE_NUMBER - describe a usb device with a specific interface number
 * @vend: the 16 bit USB Vendor ID
 * @prod: the 16 bit USB Product ID
 * @num: bInterfaceNumber value
 *
 * This macro is used to create a struct usb_device_id that matches a
 * specific interface number of devices.
 */
#define USB_DEVICE_INTERFACE_NUMBER(vend, prod, num) \
	.match_flags = USB_DEVICE_ID_MATCH_DEVICE | \
		       USB_DEVICE_ID_MATCH_INT_NUMBER, \
	.idVendor = (vend), \
	.idProduct = (prod), \
	.bInterfaceNumber = (num)

/**
 * USB_DEVICE_INFO - macro used to describe a class of usb devices
 * @cl: bDeviceClass value
 * @sc: bDeviceSubClass value
 * @pr: bDeviceProtocol value
 *
 * This macro is used to create a struct usb_device_id that matches a
 * specific class of devices.
 */
#define USB_DEVICE_INFO(cl, sc, pr) \
	.match_flags = USB_DEVICE_ID_MATCH_DEV_INFO, \
	.bDeviceClass = (cl), \
	.bDeviceSubClass = (sc), \
	.bDeviceProtocol = (pr)

/**
 * USB_INTERFACE_INFO - macro used to describe a class of usb interfaces
 * @cl: bInterfaceClass value
 * @sc: bInterfaceSubClass value
 * @pr: bInterfaceProtocol value
 *
 * This macro is used to create a struct usb_device_id that matches a
 * specific class of interfaces.
 */
#define USB_INTERFACE_INFO(cl, sc, pr) \
	.match_flags = USB_DEVICE_ID_MATCH_INT_INFO, \
	.bInterfaceClass = (cl), \
	.bInterfaceSubClass = (sc), \
	.bInterfaceProtocol = (pr)

/**
 * USB_DEVICE_AND_INTERFACE_INFO - describe a specific usb device with a class of usb interfaces
 * @vend: the 16 bit USB Vendor ID
 * @prod: the 16 bit USB Product ID
 * @cl: bInterfaceClass value
 * @sc: bInterfaceSubClass value
 * @pr: bInterfaceProtocol value
 *
 * This macro is used to create a struct usb_device_id that matches a
 * specific device with a specific class of interfaces.
 *
 * This is especially useful when explicitly matching devices that have
 * vendor specific bDeviceClass values, but standards-compliant interfaces.
 */
#define USB_DEVICE_AND_INTERFACE_INFO(vend, prod, cl, sc, pr) \
	.match_flags = USB_DEVICE_ID_MATCH_INT_INFO \
		| USB_DEVICE_ID_MATCH_DEVICE, \
	.idVendor = (vend), \
	.idProduct = (prod), \
	.bInterfaceClass = (cl), \
	.bInterfaceSubClass = (sc), \
	.bInterfaceProtocol = (pr)

/**
 * USB_VENDOR_AND_INTERFACE_INFO - describe a specific usb vendor with a class of usb interfaces
 * @vend: the 16 bit USB Vendor ID
 * @cl: bInterfaceClass value
 * @sc: bInterfaceSubClass value
 * @pr: bInterfaceProtocol value
 *
 * This macro is used to create a struct usb_device_id that matches a
 * specific vendor with a specific class of interfaces.
 *
 * This is especially useful when explicitly matching devices that have
 * vendor specific bDeviceClass values, but standards-compliant interfaces.
 */
#define USB_VENDOR_AND_INTERFACE_INFO(vend, cl, sc, pr) \
	.match_flags = USB_DEVICE_ID_MATCH_INT_INFO \
		| USB_DEVICE_ID_MATCH_VENDOR, \
	.idVendor = (vend), \
	.bInterfaceClass = (cl), \
	.bInterfaceSubClass = (sc), \
	.bInterfaceProtocol = (pr)

/* ----------------------------------------------------------------------- */

/* Stuff for dynamic usb ids */
struct usb_dynids {
	spinlock_t lock;
	struct list_head list;
};

struct usb_dynid {
	struct list_head node;
	struct usb_device_id id;
};

extern ssize_t usb_store_new_id(struct usb_dynids *dynids,
				const struct usb_device_id *id_table,
				struct device_driver *driver,
				const char *buf, size_t count);

extern ssize_t usb_show_dynids(struct usb_dynids *dynids, char *buf);

/**
 * struct usbdrv_wrap - wrapper for driver-model structure
 * @driver: The driver-model core driver structure.
 * @for_devices: Non-zero for device drivers, 0 for interface drivers.
 */
struct usbdrv_wrap {
	struct device_driver driver;
	int for_devices;
};

/**
 * struct usb_driver - identifies USB interface driver to usbcore
 * @name: The driver name should be unique among USB drivers,
 *	and should normally be the same as the module name.
 * @probe: Called to see if the driver is willing to manage a particular
 *	interface on a device.  If it is, probe returns zero and uses
 *	usb_set_intfdata() to associate driver-specific data with the
 *	interface.  It may also use usb_set_interface() to specify the
 *	appropriate altsetting.  If unwilling to manage the interface,
 *	return -ENODEV, if genuine IO errors occurred, an appropriate
 *	negative errno value.
 * @disconnect: Called when the interface is no longer accessible, usually
 *	because its device has been (or is being) disconnected or the
 *	driver module is being unloaded.
 * @unlocked_ioctl: Used for drivers that want to talk to userspace through
 *	the "usbfs" filesystem.  This lets devices provide ways to
 *	expose information to user space regardless of where they
 *	do (or don't) show up otherwise in the filesystem.
 * @suspend: Called when the device is going to be suspended by the
 *	system either from system sleep or runtime suspend context. The
 *	return value will be ignored in system sleep context, so do NOT
 *	try to continue using the device if suspend fails in this case.
 *	Instead, let the resume or reset-resume routine recover from
 *	the failure.
 * @resume: Called when the device is being resumed by the system.
 * @reset_resume: Called when the suspended device has been reset instead
 *	of being resumed.
 * @pre_reset: Called by usb_reset_device() when the device is about to be
 *	reset.  This routine must not return until the driver has no active
 *	URBs for the device, and no more URBs may be submitted until the
 *	post_reset method is called.
 * @post_reset: Called by usb_reset_device() after the device
 *	has been reset
 * @id_table: USB drivers use ID table to support hotplugging.
 *	Export this with MODULE_DEVICE_TABLE(usb,...).  This must be set
 *	or your driver's probe function will never get called.
 * @dynids: used internally to hold the list of dynamically added device
 *	ids for this driver.
 * @drvwrap: Driver-model core structure wrapper.
 * @no_dynamic_id: if set to 1, the USB core will not allow dynamic ids to be
 *	added to this driver by preventing the sysfs file from being created.
 * @supports_autosuspend: if set to 0, the USB core will not allow autosuspend
 *	for interfaces bound to this driver.
 * @soft_unbind: if set to 1, the USB core will not kill URBs and disable
 *	endpoints before calling the driver's disconnect method.
 * @disable_hub_initiated_lpm: if set to 0, the USB core will not allow hubs
 *	to initiate lower power link state transitions when an idle timeout
 *	occurs.  Device-initiated USB 3.0 link PM will still be allowed.
 *
 * USB interface drivers must provide a name, probe() and disconnect()
 * methods, and an id_table.  Other driver fields are optional.
 *
 * The id_table is used in hotplugging.  It holds a set of descriptors,
 * and specialized data may be associated with each entry.  That table
 * is used by both user and kernel mode hotplugging support.
 *
 * The probe() and disconnect() methods are called in a context where
 * they can sleep, but they should avoid abusing the privilege.  Most
 * work to connect to a device should be done when the device is opened,
 * and undone at the last close.  The disconnect code needs to address
 * concurrency issues with respect to open() and close() methods, as
 * well as forcing all pending I/O requests to complete (by unlinking
 * them as necessary, and blocking until the unlinks complete).
 */
struct usb_driver {
	const char *name;

	int (*probe) (struct usb_interface *intf,
		      const struct usb_device_id *id);

	void (*disconnect) (struct usb_interface *intf);

	int (*unlocked_ioctl) (struct usb_interface *intf, unsigned int code,
			void *buf);

	int (*suspend) (struct usb_interface *intf, pm_message_t message);
	int (*resume) (struct usb_interface *intf);
	int (*reset_resume)(struct usb_interface *intf);

	int (*pre_reset)(struct usb_interface *intf);
	int (*post_reset)(struct usb_interface *intf);

	const struct usb_device_id *id_table;

	struct usb_dynids dynids;
	struct usbdrv_wrap drvwrap;
	unsigned int no_dynamic_id:1;
	unsigned int supports_autosuspend:1;
	unsigned int disable_hub_initiated_lpm:1;
	unsigned int soft_unbind:1;
};
#define	to_usb_driver(d) container_of(d, struct usb_driver, drvwrap.driver)

/**
 * struct usb_device_driver - identifies USB device driver to usbcore
 * @name: The driver name should be unique among USB drivers,
 *	and should normally be the same as the module name.
 * @probe: Called to see if the driver is willing to manage a particular
 *	device.  If it is, probe returns zero and uses dev_set_drvdata()
 *	to associate driver-specific data with the device.  If unwilling
 *	to manage the device, return a negative errno value.
 * @disconnect: Called when the device is no longer accessible, usually
 *	because it has been (or is being) disconnected or the driver's
 *	module is being unloaded.
 * @suspend: Called when the device is going to be suspended by the system.
 * @resume: Called when the device is being resumed by the system.
 * @drvwrap: Driver-model core structure wrapper.
 * @supports_autosuspend: if set to 0, the USB core will not allow autosuspend
 *	for devices bound to this driver.
 *
 * USB drivers must provide all the fields listed above except drvwrap.
 */
struct usb_device_driver {
	const char *name;

	int (*probe) (struct usb_device *udev);
	void (*disconnect) (struct usb_device *udev);

	int (*suspend) (struct usb_device *udev, pm_message_t message);
	int (*resume) (struct usb_device *udev, pm_message_t message);
	struct usbdrv_wrap drvwrap;
	unsigned int supports_autosuspend:1;
};
#define	to_usb_device_driver(d) container_of(d, struct usb_device_driver, \
		drvwrap.driver)

extern struct bus_type usb_bus_type;

/**
 * struct usb_class_driver - identifies a USB driver that wants to use the USB major number
 * @name: the usb class device name for this driver.  Will show up in sysfs.
 * @devnode: Callback to provide a naming hint for a possible
 *	device node to create.
 * @fops: pointer to the struct file_operations of this driver.
 * @minor_base: the start of the minor range for this driver.
 *
 * This structure is used for the usb_register_dev() and
 * usb_unregister_dev() functions, to consolidate a number of the
 * parameters used for them.
 */
struct usb_class_driver {
	char *name;
	char *(*devnode)(struct device *dev, umode_t *mode);
	const struct file_operations *fops;
	int minor_base;
};

/*
 * use these in module_init()/module_exit()
 * and don't forget MODULE_DEVICE_TABLE(usb, ...)
 */
extern int usb_register_driver(struct usb_driver *, struct module *,
			       const char *);

/* use a define to avoid include chaining to get THIS_MODULE & friends */
#define usb_register(driver) \
	usb_register_driver(driver, THIS_MODULE, KBUILD_MODNAME)

extern void usb_deregister(struct usb_driver *);

/**
 * module_usb_driver() - Helper macro for registering a USB driver
 * @__usb_driver: usb_driver struct
 *
 * Helper macro for USB drivers which do not do anything special in module
 * init/exit. This eliminates a lot of boilerplate. Each module may only
 * use this macro once, and calling it replaces module_init() and module_exit()
 */
#define module_usb_driver(__usb_driver) \
	module_driver(__usb_driver, usb_register, \
		       usb_deregister)

extern int usb_register_device_driver(struct usb_device_driver *,
			struct module *);
extern void usb_deregister_device_driver(struct usb_device_driver *);

extern int usb_register_dev(struct usb_interface *intf,
			    struct usb_class_driver *class_driver);
extern void usb_deregister_dev(struct usb_interface *intf,
			       struct usb_class_driver *class_driver);

extern int usb_disabled(void);

/* ----------------------------------------------------------------------- */

/*
 * URB support, for asynchronous request completions
 */

/*
 * urb->transfer_flags:
 *
 * Note: URB_DIR_IN/OUT is automatically set in usb_submit_urb().
 */
#define URB_SHORT_NOT_OK	0x0001	/* report short reads as errors */
#define URB_ISO_ASAP		0x0002	/* iso-only; use the first unexpired
					 * slot in the schedule */
#define URB_NO_TRANSFER_DMA_MAP	0x0004	/* urb->transfer_dma valid on submit */
#define URB_NO_FSBR		0x0020	/* UHCI-specific */
#define URB_ZERO_PACKET		0x0040	/* Finish bulk OUT with short packet */
#define URB_NO_INTERRUPT	0x0080	/* HINT: no non-error interrupt
					 * needed */
#define URB_FREE_BUFFER		0x0100	/* Free transfer buffer with the URB */

/* The following flags are used internally by usbcore and HCDs */
#define URB_DIR_IN		0x0200	/* Transfer from device to host */
#define URB_DIR_OUT		0
#define URB_DIR_MASK		URB_DIR_IN

#define URB_DMA_MAP_SINGLE	0x00010000	/* Non-scatter-gather mapping */
#define URB_DMA_MAP_PAGE	0x00020000	/* HCD-unsupported S-G */
#define URB_DMA_MAP_SG		0x00040000	/* HCD-supported S-G */
#define URB_MAP_LOCAL		0x00080000	/* HCD-local-memory mapping */
#define URB_SETUP_MAP_SINGLE	0x00100000	/* Setup packet DMA mapped */
#define URB_SETUP_MAP_LOCAL	0x00200000	/* HCD-local setup packet */
#define URB_DMA_SG_COMBINED	0x00400000	/* S-G entries were combined */
#define URB_ALIGNED_TEMP_BUFFER	0x00800000	/* Temp buffer was alloc'd */

struct usb_iso_packet_descriptor {
	unsigned int offset;
	unsigned int length;		/* expected length */
	unsigned int actual_length;
	int status;
};

struct urb;

struct usb_anchor {
	struct list_head urb_list;
	wait_queue_head_t wait;
	spinlock_t lock;
	atomic_t suspend_wakeups;
	unsigned int poisoned:1;
};

static inline void init_usb_anchor(struct usb_anchor *anchor)
{
	memset(anchor, 0, sizeof(*anchor));
	INIT_LIST_HEAD(&anchor->urb_list);
	init_waitqueue_head(&anchor->wait);
	spin_lock_init(&anchor->lock);
}

typedef void (*usb_complete_t)(struct urb *);

/**
 * struct urb - USB Request Block
 * @urb_list: For use by current owner of the URB.
 * @anchor_list: membership in the list of an anchor
 * @anchor: to anchor URBs to a common mooring
 * @ep: Points to the endpoint's data structure.  Will eventually
 *	replace @pipe.
 * @pipe: Holds endpoint number, direction, type, and more.
 *	Create these values with the eight macros available;
 *	usb_{snd,rcv}TYPEpipe(dev,endpoint), where the TYPE is "ctrl"
 *	(control), "bulk", "int" (interrupt), or "iso" (isochronous).
 *	For example usb_sndbulkpipe() or usb_rcvintpipe().  Endpoint
 *	numbers range from zero to fifteen.  Note that "in" endpoint two
 *	is a different endpoint (and pipe) from "out" endpoint two.
 *	The current configuration controls the existence, type, and
 *	maximum packet size of any given endpoint.
 * @stream_id: the endpoint's stream ID for bulk streams
 * @dev: Identifies the USB device to perform the request.
 * @status: This is read in non-iso completion functions to get the
 *	status of the particular request.  ISO requests only use it
 *	to tell whether the URB was unlinked; detailed status for
 *	each frame is in the fields of the iso_frame-desc.
 * @transfer_flags: A variety of flags may be used to affect how URB
 *	submission, unlinking, or operation are handled.  Different
 *	kinds of URB can use different flags.
 * @transfer_buffer:  This identifies the buffer to (or from) which the I/O
 *	request will be performed unless URB_NO_TRANSFER_DMA_MAP is set
 *	(however, do not leave garbage in transfer_buffer even then).
 *	This buffer must be suitable for DMA; allocate it with
 *	kmalloc() or equivalent.  For transfers to "in" endpoints, contents
 *	of this buffer will be modified.  This buffer is used for the data
 *	stage of control transfers.
 * @transfer_dma: When transfer_flags includes URB_NO_TRANSFER_DMA_MAP,
 *	the device driver is saying that it provided this DMA address,
 *	which the host controller driver should use in preference to the
 *	transfer_buffer.
 * @sg: scatter gather buffer list, the buffer size of each element in
 * 	the list (except the last) must be divisible by the endpoint's
 * 	max packet size if no_sg_constraint isn't set in 'struct usb_bus'
 * @num_mapped_sgs: (internal) number of mapped sg entries
 * @num_sgs: number of entries in the sg list
 * @transfer_buffer_length: How big is transfer_buffer.  The transfer may
 *	be broken up into chunks according to the current maximum packet
 *	size for the endpoint, which is a function of the configuration
 *	and is encoded in the pipe.  When the length is zero, neither
 *	transfer_buffer nor transfer_dma is used.
 * @actual_length: This is read in non-iso completion functions, and
 *	it tells how many bytes (out of transfer_buffer_length) were
 *	transferred.  It will normally be the same as requested, unless
 *	either an error was reported or a short read was performed.
 *	The URB_SHORT_NOT_OK transfer flag may be used to make such
 *	short reads be reported as errors.
 * @setup_packet: Only used for control transfers, this points to eight bytes
 *	of setup data.  Control transfers always start by sending this data
 *	to the device.  Then transfer_buffer is read or written, if needed.
 * @setup_dma: DMA pointer for the setup packet.  The caller must not use
 *	this field; setup_packet must point to a valid buffer.
 * @start_frame: Returns the initial frame for isochronous transfers.
 * @number_of_packets: Lists the number of ISO transfer buffers.
 * @interval: Specifies the polling interval for interrupt or isochronous
 *	transfers.  The units are frames (milliseconds) for full and low
 *	speed devices, and microframes (1/8 millisecond) for highspeed
 *	and SuperSpeed devices.
 * @error_count: Returns the number of ISO transfers that reported errors.
 * @context: For use in completion functions.  This normally points to
 *	request-specific driver context.
 * @complete: Completion handler. This URB is passed as the parameter to the
 *	completion function.  The completion function may then do what
 *	it likes with the URB, including resubmitting or freeing it.
 * @iso_frame_desc: Used to provide arrays of ISO transfer buffers and to
 *	collect the transfer status for each buffer.
 *
 * This structure identifies USB transfer requests.  URBs must be allocated by
 * calling usb_alloc_urb() and freed with a call to usb_free_urb().
 * Initialization may be done using various usb_fill_*_urb() functions.  URBs
 * are submitted using usb_submit_urb(), and pending requests may be canceled
 * using usb_unlink_urb() or usb_kill_urb().
 *
 * Data Transfer Buffers:
 *
 * Normally drivers provide I/O buffers allocated with kmalloc() or otherwise
 * taken from the general page pool.  That is provided by transfer_buffer
 * (control requests also use setup_packet), and host controller drivers
 * perform a dma mapping (and unmapping) for each buffer transferred.  Those
 * mapping operations can be expensive on some platforms (perhaps using a dma
 * bounce buffer or talking to an IOMMU),
 * although they're cheap on commodity x86 and ppc hardware.
 *
 * Alternatively, drivers may pass the URB_NO_TRANSFER_DMA_MAP transfer flag,
 * which tells the host controller driver that no such mapping is needed for
 * the transfer_buffer since
 * the device driver is DMA-aware.  For example, a device driver might
 * allocate a DMA buffer with usb_alloc_coherent() or call usb_buffer_map().
 * When this transfer flag is provided, host controller drivers will
 * attempt to use the dma address found in the transfer_dma
 * field rather than determining a dma address themselves.
 *
 * Note that transfer_buffer must still be set if the controller
 * does not support DMA (as indicated by bus.uses_dma) and when talking
 * to root hub. If you have to trasfer between highmem zone and the device
 * on such controller, create a bounce buffer or bail out with an error.
 * If transfer_buffer cannot be set (is in highmem) and the controller is DMA
 * capable, assign NULL to it, so that usbmon knows not to use the value.
 * The setup_packet must always be set, so it cannot be located in highmem.
 *
 * Initialization:
 *
 * All URBs submitted must initialize the dev, pipe, transfer_flags (may be
 * zero), and complete fields.  All URBs must also initialize
 * transfer_buffer and transfer_buffer_length.  They may provide the
 * URB_SHORT_NOT_OK transfer flag, indicating that short reads are
 * to be treated as errors; that flag is invalid for write requests.
 *
 * Bulk URBs may
 * use the URB_ZERO_PACKET transfer flag, indicating that bulk OUT transfers
 * should always terminate with a short packet, even if it means adding an
 * extra zero length packet.
 *
 * Control URBs must provide a valid pointer in the setup_packet field.
 * Unlike the transfer_buffer, the setup_packet may not be mapped for DMA
 * beforehand.
 *
 * Interrupt URBs must provide an interval, saying how often (in milliseconds
 * or, for highspeed devices, 125 microsecond units)
 * to poll for transfers.  After the URB has been submitted, the interval
 * field reflects how the transfer was actually scheduled.
 * The polling interval may be more frequent than requested.
 * For example, some controllers have a maximum interval of 32 milliseconds,
 * while others support intervals of up to 1024 milliseconds.
 * Isochronous URBs also have transfer intervals.  (Note that for isochronous
 * endpoints, as well as high speed interrupt endpoints, the encoding of
 * the transfer interval in the endpoint descriptor is logarithmic.
 * Device drivers must convert that value to linear units themselves.)
 *
 * If an isochronous endpoint queue isn't already running, the host
 * controller will schedule a new URB to start as soon as bandwidth
 * utilization allows.  If the queue is running then a new URB will be
 * scheduled to start in the first transfer slot following the end of the
 * preceding URB, if that slot has not already expired.  If the slot has
 * expired (which can happen when IRQ delivery is delayed for a long time),
 * the scheduling behavior depends on the URB_ISO_ASAP flag.  If the flag
 * is clear then the URB will be scheduled to start in the expired slot,
 * implying that some of its packets will not be transferred; if the flag
 * is set then the URB will be scheduled in the first unexpired slot,
 * breaking the queue's synchronization.  Upon URB completion, the
 * start_frame field will be set to the (micro)frame number in which the
 * transfer was scheduled.  Ranges for frame counter values are HC-specific
 * and can go from as low as 256 to as high as 65536 frames.
 *
 * Isochronous URBs have a different data transfer model, in part because
 * the quality of service is only "best effort".  Callers provide specially
 * allocated URBs, with number_of_packets worth of iso_frame_desc structures
 * at the end.  Each such packet is an individual ISO transfer.  Isochronous
 * URBs are normally queued, submitted by drivers to arrange that
 * transfers are at least double buffered, and then explicitly resubmitted
 * in completion handlers, so
 * that data (such as audio or video) streams at as constant a rate as the
 * host controller scheduler can support.
 *
 * Completion Callbacks:
 *
 * The completion callback is made in_interrupt(), and one of the first
 * things that a completion handler should do is check the status field.
 * The status field is provided for all URBs.  It is used to report
 * unlinked URBs, and status for all non-ISO transfers.  It should not
 * be examined before the URB is returned to the completion handler.
 *
 * The context field is normally used to link URBs back to the relevant
 * driver or request state.
 *
 * When the completion callback is invoked for non-isochronous URBs, the
 * actual_length field tells how many bytes were transferred.  This field
 * is updated even when the URB terminated with an error or was unlinked.
 *
 * ISO transfer status is reported in the status and actual_length fields
 * of the iso_frame_desc array, and the number of errors is reported in
 * error_count.  Completion callbacks for ISO transfers will normally
 * (re)submit URBs to ensure a constant transfer rate.
 *
 * Note that even fields marked "public" should not be touched by the driver
 * when the urb is owned by the hcd, that is, since the call to
 * usb_submit_urb() till the entry into the completion routine.
 */
struct urb {
	/* private: usb core and host controller only fields in the urb */
	struct kref kref;		/* reference count of the URB */
	void *hcpriv;			/* private data for host controller */
	atomic_t use_count;		/* concurrent submissions counter */
	atomic_t reject;		/* submissions will fail */
	int unlinked;			/* unlink error code */

	/* public: documented fields in the urb that can be used by drivers */
	struct list_head urb_list;	/* list head for use by the urb's
					 * current owner */
	struct list_head anchor_list;	/* the URB may be anchored */
	struct usb_anchor *anchor;
	struct usb_device *dev;		/* (in) pointer to associated device */
	struct usb_host_endpoint *ep;	/* (internal) pointer to endpoint */
	unsigned int pipe;		/* (in) pipe information */
	unsigned int stream_id;		/* (in) stream ID */
	int status;			/* (return) non-ISO status */
	unsigned int transfer_flags;	/* (in) URB_SHORT_NOT_OK | ...*/
	void *transfer_buffer;		/* (in) associated data buffer */
	dma_addr_t transfer_dma;	/* (in) dma addr for transfer_buffer */
	struct scatterlist *sg;		/* (in) scatter gather buffer list */
	int num_mapped_sgs;		/* (internal) mapped sg entries */
	int num_sgs;			/* (in) number of entries in the sg list */
	u32 transfer_buffer_length;	/* (in) data buffer length */
	u32 actual_length;		/* (return) actual transfer length */
	unsigned char *setup_packet;	/* (in) setup packet (control only) */
	dma_addr_t setup_dma;		/* (in) dma addr for setup_packet */
	int start_frame;		/* (modify) start frame (ISO) */
	int number_of_packets;		/* (in) number of ISO packets */
	int interval;			/* (modify) transfer interval
					 * (INT/ISO) */
	int error_count;		/* (return) number of ISO errors */
	void *context;			/* (in) context for completion */
	usb_complete_t complete;	/* (in) completion routine */
	struct usb_iso_packet_descriptor iso_frame_desc[0];
					/* (in) ISO ONLY */
};

/* ----------------------------------------------------------------------- */

/**
 * usb_fill_control_urb - initializes a control urb
 * @urb: pointer to the urb to initialize.
 * @dev: pointer to the struct usb_device for this urb.
 * @pipe: the endpoint pipe
 * @setup_packet: pointer to the setup_packet buffer
 * @transfer_buffer: pointer to the transfer buffer
 * @buffer_length: length of the transfer buffer
 * @complete_fn: pointer to the usb_complete_t function
 * @context: what to set the urb context to.
 *
 * Initializes a control urb with the proper information needed to submit
 * it to a device.
 */
static inline void usb_fill_control_urb(struct urb *urb,
					struct usb_device *dev,
					unsigned int pipe,
					unsigned char *setup_packet,
					void *transfer_buffer,
					int buffer_length,
					usb_complete_t complete_fn,
					void *context)
{
	urb->dev = dev;
	urb->pipe = pipe;
	urb->setup_packet = setup_packet;
	urb->transfer_buffer = transfer_buffer;
	urb->transfer_buffer_length = buffer_length;
	urb->complete = complete_fn;
	urb->context = context;
}

/**
 * usb_fill_bulk_urb - macro to help initialize a bulk urb
 * @urb: pointer to the urb to initialize.
 * @dev: pointer to the struct usb_device for this urb.
 * @pipe: the endpoint pipe
 * @transfer_buffer: pointer to the transfer buffer
 * @buffer_length: length of the transfer buffer
 * @complete_fn: pointer to the usb_complete_t function
 * @context: what to set the urb context to.
 *
 * Initializes a bulk urb with the proper information needed to submit it
 * to a device.
 */
static inline void usb_fill_bulk_urb(struct urb *urb,
				     struct usb_device *dev,
				     unsigned int pipe,
				     void *transfer_buffer,
				     int buffer_length,
				     usb_complete_t complete_fn,
				     void *context)
{
	urb->dev = dev;
	urb->pipe = pipe;
	urb->transfer_buffer = transfer_buffer;
	urb->transfer_buffer_length = buffer_length;
	urb->complete = complete_fn;
	urb->context = context;
}

/**
 * usb_fill_int_urb - macro to help initialize a interrupt urb
 * @urb: pointer to the urb to initialize.
 * @dev: pointer to the struct usb_device for this urb.
 * @pipe: the endpoint pipe
 * @transfer_buffer: pointer to the transfer buffer
 * @buffer_length: length of the transfer buffer
 * @complete_fn: pointer to the usb_complete_t function
 * @context: what to set the urb context to.
 * @interval: what to set the urb interval to, encoded like
 *	the endpoint descriptor's bInterval value.
 *
 * Initializes a interrupt urb with the proper information needed to submit
 * it to a device.
 *
 * Note that High Speed and SuperSpeed interrupt endpoints use a logarithmic
 * encoding of the endpoint interval, and express polling intervals in
 * microframes (eight per millisecond) rather than in frames (one per
 * millisecond).
 *
 * Wireless USB also uses the logarithmic encoding, but specifies it in units of
 * 128us instead of 125us.  For Wireless USB devices, the interval is passed
 * through to the host controller, rather than being translated into microframe
 * units.
 */
static inline void usb_fill_int_urb(struct urb *urb,
				    struct usb_device *dev,
				    unsigned int pipe,
				    void *transfer_buffer,
				    int buffer_length,
				    usb_complete_t complete_fn,
				    void *context,
				    int interval)
{
	urb->dev = dev;
	urb->pipe = pipe;
	urb->transfer_buffer = transfer_buffer;
	urb->transfer_buffer_length = buffer_length;
	urb->complete = complete_fn;
	urb->context = context;

	if (dev->speed == USB_SPEED_HIGH || dev->speed == USB_SPEED_SUPER) {
		/* make sure interval is within allowed range */
		interval = clamp(interval, 1, 16);

		urb->interval = 1 << (interval - 1);
	} else {
		urb->interval = interval;
	}

	urb->start_frame = -1;
}

extern void usb_init_urb(struct urb *urb);
extern struct urb *usb_alloc_urb(int iso_packets, gfp_t mem_flags);
extern void usb_free_urb(struct urb *urb);
#define usb_put_urb usb_free_urb
extern struct urb *usb_get_urb(struct urb *urb);
extern int usb_submit_urb(struct urb *urb, gfp_t mem_flags);
extern int usb_unlink_urb(struct urb *urb);
extern void usb_kill_urb(struct urb *urb);
extern void usb_poison_urb(struct urb *urb);
extern void usb_unpoison_urb(struct urb *urb);
extern void usb_block_urb(struct urb *urb);
extern void usb_kill_anchored_urbs(struct usb_anchor *anchor);
extern void usb_poison_anchored_urbs(struct usb_anchor *anchor);
extern void usb_unpoison_anchored_urbs(struct usb_anchor *anchor);
extern void usb_unlink_anchored_urbs(struct usb_anchor *anchor);
extern void usb_anchor_suspend_wakeups(struct usb_anchor *anchor);
extern void usb_anchor_resume_wakeups(struct usb_anchor *anchor);
extern void usb_anchor_urb(struct urb *urb, struct usb_anchor *anchor);
extern void usb_unanchor_urb(struct urb *urb);
extern int usb_wait_anchor_empty_timeout(struct usb_anchor *anchor,
					 unsigned int timeout);
extern struct urb *usb_get_from_anchor(struct usb_anchor *anchor);
extern void usb_scuttle_anchored_urbs(struct usb_anchor *anchor);
extern int usb_anchor_empty(struct usb_anchor *anchor);

#define usb_unblock_urb	usb_unpoison_urb

/**
 * usb_urb_dir_in - check if an URB describes an IN transfer
 * @urb: URB to be checked
 *
 * Return: 1 if @urb describes an IN transfer (device-to-host),
 * otherwise 0.
 */
static inline int usb_urb_dir_in(struct urb *urb)
{
	return (urb->transfer_flags & URB_DIR_MASK) == URB_DIR_IN;
}

/**
 * usb_urb_dir_out - check if an URB describes an OUT transfer
 * @urb: URB to be checked
 *
 * Return: 1 if @urb describes an OUT transfer (host-to-device),
 * otherwise 0.
 */
static inline int usb_urb_dir_out(struct urb *urb)
{
	return (urb->transfer_flags & URB_DIR_MASK) == URB_DIR_OUT;
}

void *usb_alloc_coherent(struct usb_device *dev, size_t size,
	gfp_t mem_flags, dma_addr_t *dma);
void usb_free_coherent(struct usb_device *dev, size_t size,
	void *addr, dma_addr_t dma);

#if 0
struct urb *usb_buffer_map(struct urb *urb);
void usb_buffer_dmasync(struct urb *urb);
void usb_buffer_unmap(struct urb *urb);
#endif

struct scatterlist;
int usb_buffer_map_sg(const struct usb_device *dev, int is_in,
		      struct scatterlist *sg, int nents);
#if 0
void usb_buffer_dmasync_sg(const struct usb_device *dev, int is_in,
			   struct scatterlist *sg, int n_hw_ents);
#endif
void usb_buffer_unmap_sg(const struct usb_device *dev, int is_in,
			 struct scatterlist *sg, int n_hw_ents);

/*-------------------------------------------------------------------*
 *                         SYNCHRONOUS CALL SUPPORT                  *
 *-------------------------------------------------------------------*/

extern int usb_control_msg(struct usb_device *dev, unsigned int pipe,
	__u8 request, __u8 requesttype, __u16 value, __u16 index,
	void *data, __u16 size, int timeout);
extern int usb_interrupt_msg(struct usb_device *usb_dev, unsigned int pipe,
	void *data, int len, int *actual_length, int timeout);
extern int usb_bulk_msg(struct usb_device *usb_dev, unsigned int pipe,
	void *data, int len, int *actual_length,
	int timeout);

/* wrappers around usb_control_msg() for the most common standard requests */
extern int usb_get_descriptor(struct usb_device *dev, unsigned char desctype,
	unsigned char descindex, void *buf, int size);
extern int usb_get_status(struct usb_device *dev,
	int type, int target, void *data);
extern int usb_string(struct usb_device *dev, int index,
	char *buf, size_t size);

/* wrappers that also update important state inside usbcore */
extern int usb_clear_halt(struct usb_device *dev, int pipe);
extern int usb_reset_configuration(struct usb_device *dev);
extern int usb_set_interface(struct usb_device *dev, int ifnum, int alternate);
extern void usb_reset_endpoint(struct usb_device *dev, unsigned int epaddr);

/* this request isn't really synchronous, but it belongs with the others */
extern int usb_driver_set_configuration(struct usb_device *udev, int config);

/* choose and set configuration for device */
extern int usb_choose_configuration(struct usb_device *udev);
extern int usb_set_configuration(struct usb_device *dev, int configuration);

/*
 * timeouts, in milliseconds, used for sending/receiving control messages
 * they typically complete within a few frames (msec) after they're issued
 * USB identifies 5 second timeouts, maybe more in a few cases, and a few
 * slow devices (like some MGE Ellipse UPSes) actually push that limit.
 */
#define USB_CTRL_GET_TIMEOUT	5000
#define USB_CTRL_SET_TIMEOUT	5000


/**
 * struct usb_sg_request - support for scatter/gather I/O
 * @status: zero indicates success, else negative errno
 * @bytes: counts bytes transferred.
 *
 * These requests are initialized using usb_sg_init(), and then are used
 * as request handles passed to usb_sg_wait() or usb_sg_cancel().  Most
 * members of the request object aren't for driver access.
 *
 * The status and bytecount values are valid only after usb_sg_wait()
 * returns.  If the status is zero, then the bytecount matches the total
 * from the request.
 *
 * After an error completion, drivers may need to clear a halt condition
 * on the endpoint.
 */
struct usb_sg_request {
	int			status;
	size_t			bytes;

	/* private:
	 * members below are private to usbcore,
	 * and are not provided for driver access!
	 */
	spinlock_t		lock;

	struct usb_device	*dev;
	int			pipe;

	int			entries;
	struct urb		**urbs;

	int			count;
	struct completion	complete;
};

int usb_sg_init(
	struct usb_sg_request	*io,
	struct usb_device	*dev,
	unsigned		pipe,
	unsigned		period,
	struct scatterlist	*sg,
	int			nents,
	size_t			length,
	gfp_t			mem_flags
);
void usb_sg_cancel(struct usb_sg_request *io);
void usb_sg_wait(struct usb_sg_request *io);


/* ----------------------------------------------------------------------- */

/*
 * For various legacy reasons, Linux has a small cookie that's paired with
 * a struct usb_device to identify an endpoint queue.  Queue characteristics
 * are defined by the endpoint's descriptor.  This cookie is called a "pipe",
 * an unsigned int encoded as:
 *
 *  - direction:	bit 7		(0 = Host-to-Device [Out],
 *					 1 = Device-to-Host [In] ...
 *					like endpoint bEndpointAddress)
 *  - device address:	bits 8-14       ... bit positions known to uhci-hcd
 *  - endpoint:		bits 15-18      ... bit positions known to uhci-hcd
 *  - pipe type:	bits 30-31	(00 = isochronous, 01 = interrupt,
 *					 10 = control, 11 = bulk)
 *
 * Given the device address and endpoint descriptor, pipes are redundant.
 */

/* NOTE:  these are not the standard USB_ENDPOINT_XFER_* values!! */
/* (yet ... they're the values used by usbfs) */
#define PIPE_ISOCHRONOUS		0
#define PIPE_INTERRUPT			1
#define PIPE_CONTROL			2
#define PIPE_BULK			3

#define usb_pipein(pipe)	((pipe) & USB_DIR_IN)
#define usb_pipeout(pipe)	(!usb_pipein(pipe))

#define usb_pipedevice(pipe)	(((pipe) >> 8) & 0x7f)
#define usb_pipeendpoint(pipe)	(((pipe) >> 15) & 0xf)

#define usb_pipetype(pipe)	(((pipe) >> 30) & 3)
#define usb_pipeisoc(pipe)	(usb_pipetype((pipe)) == PIPE_ISOCHRONOUS)
#define usb_pipeint(pipe)	(usb_pipetype((pipe)) == PIPE_INTERRUPT)
#define usb_pipecontrol(pipe)	(usb_pipetype((pipe)) == PIPE_CONTROL)
#define usb_pipebulk(pipe)	(usb_pipetype((pipe)) == PIPE_BULK)

static inline unsigned int __create_pipe(struct usb_device *dev,
		unsigned int endpoint)
{
	return (dev->devnum << 8) | (endpoint << 15);
}

/* Create various pipes... */
#define usb_sndctrlpipe(dev, endpoint)	\
	((PIPE_CONTROL << 30) | __create_pipe(dev, endpoint))
#define usb_rcvctrlpipe(dev, endpoint)	\
	((PIPE_CONTROL << 30) | __create_pipe(dev, endpoint) | USB_DIR_IN)
#define usb_sndisocpipe(dev, endpoint)	\
	((PIPE_ISOCHRONOUS << 30) | __create_pipe(dev, endpoint))
#define usb_rcvisocpipe(dev, endpoint)	\
	((PIPE_ISOCHRONOUS << 30) | __create_pipe(dev, endpoint) | USB_DIR_IN)
#define usb_sndbulkpipe(dev, endpoint)	\
	((PIPE_BULK << 30) | __create_pipe(dev, endpoint))
#define usb_rcvbulkpipe(dev, endpoint)	\
	((PIPE_BULK << 30) | __create_pipe(dev, endpoint) | USB_DIR_IN)
#define usb_sndintpipe(dev, endpoint)	\
	((PIPE_INTERRUPT << 30) | __create_pipe(dev, endpoint))
#define usb_rcvintpipe(dev, endpoint)	\
	((PIPE_INTERRUPT << 30) | __create_pipe(dev, endpoint) | USB_DIR_IN)

static inline struct usb_host_endpoint *
usb_pipe_endpoint(struct usb_device *dev, unsigned int pipe)
{
	struct usb_host_endpoint **eps;
	eps = usb_pipein(pipe) ? dev->ep_in : dev->ep_out;
	return eps[usb_pipeendpoint(pipe)];
}

/*-------------------------------------------------------------------------*/

static inline __u16
usb_maxpacket(struct usb_device *udev, int pipe, int is_out)
{
	struct usb_host_endpoint	*ep;
	unsigned			epnum = usb_pipeendpoint(pipe);

	if (is_out) {
		WARN_ON(usb_pipein(pipe));
		ep = udev->ep_out[epnum];
	} else {
		WARN_ON(usb_pipeout(pipe));
		ep = udev->ep_in[epnum];
	}
	if (!ep)
		return 0;

	/* NOTE:  only 0x07ff bits are for packet size... */
	return usb_endpoint_maxp(&ep->desc);
}

/* ----------------------------------------------------------------------- */

/* translate USB error codes to codes user space understands */
static inline int usb_translate_errors(int error_code)
{
	switch (error_code) {
	case 0:
	case -ENOMEM:
	case -ENODEV:
	case -EOPNOTSUPP:
		return error_code;
	default:
		return -EIO;
	}
}

/* Events from the usb core */
#define USB_DEVICE_ADD		0x0001
#define USB_DEVICE_REMOVE	0x0002
#define USB_BUS_ADD		0x0003
#define USB_BUS_REMOVE		0x0004
extern void usb_register_notify(struct notifier_block *nb);
extern void usb_unregister_notify(struct notifier_block *nb);

/* debugfs stuff */
extern struct dentry *usb_debug_root;

/* LED triggers */
enum usb_led_event {
	USB_LED_EVENT_HOST = 0,
	USB_LED_EVENT_GADGET = 1,
};

#ifdef CONFIG_USB_LED_TRIG
extern void usb_led_activity(enum usb_led_event ev);
#else
static inline void usb_led_activity(enum usb_led_event ev) {}
#endif

#endif  /* __KERNEL__ */

#endif<|MERGE_RESOLUTION|>--- conflicted
+++ resolved
@@ -510,10 +510,6 @@
  * @usb2_hw_lpm_besl_capable: device can perform USB2 hardware BESL LPM
  * @usb2_hw_lpm_enabled: USB2 hardware LPM is enabled
  * @usb2_hw_lpm_allowed: Userspace allows USB 2.0 LPM to be enabled
-<<<<<<< HEAD
- * @usb3_lpm_enabled: USB3 hardware LPM enabled
-=======
->>>>>>> 05ec7de7
  * @usb3_lpm_u1_enabled: USB3 hardware U1 LPM enabled
  * @usb3_lpm_u2_enabled: USB3 hardware U2 LPM enabled
  * @string_langid: language ID for strings
@@ -588,10 +584,6 @@
 	unsigned usb2_hw_lpm_besl_capable:1;
 	unsigned usb2_hw_lpm_enabled:1;
 	unsigned usb2_hw_lpm_allowed:1;
-<<<<<<< HEAD
-	unsigned usb3_lpm_enabled:1;
-=======
->>>>>>> 05ec7de7
 	unsigned usb3_lpm_u1_enabled:1;
 	unsigned usb3_lpm_u2_enabled:1;
 	int string_langid;
