/* interrupt.h */
#ifndef _LINUX_INTERRUPT_H
#define _LINUX_INTERRUPT_H

#include <linux/kernel.h>
#include <linux/linkage.h>
#include <linux/bitops.h>
#include <linux/preempt.h>
#include <linux/cpumask.h>
#include <linux/irqreturn.h>
#include <linux/irqnr.h>
#include <linux/hardirq.h>
#include <linux/irqflags.h>
#include <linux/hrtimer.h>
#include <linux/kref.h>
#include <linux/workqueue.h>

#include <linux/atomic.h>
#include <asm/ptrace.h>
#include <asm/irq.h>

/*
 * These correspond to the IORESOURCE_IRQ_* defines in
 * linux/ioport.h to select the interrupt line behaviour.  When
 * requesting an interrupt without specifying a IRQF_TRIGGER, the
 * setting should be assumed to be "as already configured", which
 * may be as per machine or firmware initialisation.
 */
#define IRQF_TRIGGER_NONE	0x00000000
#define IRQF_TRIGGER_RISING	0x00000001
#define IRQF_TRIGGER_FALLING	0x00000002
#define IRQF_TRIGGER_HIGH	0x00000004
#define IRQF_TRIGGER_LOW	0x00000008
#define IRQF_TRIGGER_MASK	(IRQF_TRIGGER_HIGH | IRQF_TRIGGER_LOW | \
				 IRQF_TRIGGER_RISING | IRQF_TRIGGER_FALLING)
#define IRQF_TRIGGER_PROBE	0x00000010

/*
 * These flags used only by the kernel as part of the
 * irq handling routines.
 *
 * IRQF_SHARED - allow sharing the irq among several devices
 * IRQF_PROBE_SHARED - set by callers when they expect sharing mismatches to occur
 * IRQF_TIMER - Flag to mark this interrupt as timer interrupt
 * IRQF_PERCPU - Interrupt is per cpu
 * IRQF_NOBALANCING - Flag to exclude this interrupt from irq balancing
 * IRQF_IRQPOLL - Interrupt is used for polling (only the interrupt that is
 *                registered first in an shared interrupt is considered for
 *                performance reasons)
 * IRQF_ONESHOT - Interrupt is not reenabled after the hardirq handler finished.
 *                Used by threaded interrupts which need to keep the
 *                irq line disabled until the threaded handler has been run.
 * IRQF_NO_SUSPEND - Do not disable this IRQ during suspend.  Does not guarantee
 *                   that this interrupt will wake the system from a suspended
 *                   state.  See Documentation/power/suspend-and-interrupts.txt
 * IRQF_FORCE_RESUME - Force enable it on resume even if IRQF_NO_SUSPEND is set
 * IRQF_NO_THREAD - Interrupt cannot be threaded
 * IRQF_EARLY_RESUME - Resume IRQ early during syscore instead of at device
 *                resume time.
 * IRQF_COND_SUSPEND - If the IRQ is shared with a NO_SUSPEND user, execute this
 *                interrupt handler after suspending interrupts. For system
 *                wakeup devices users need to implement wakeup detection in
 *                their interrupt handlers.
 */
#define IRQF_SHARED		0x00000080
#define IRQF_PROBE_SHARED	0x00000100
#define __IRQF_TIMER		0x00000200
#define IRQF_PERCPU		0x00000400
#define IRQF_NOBALANCING	0x00000800
#define IRQF_IRQPOLL		0x00001000
#define IRQF_ONESHOT		0x00002000
#define IRQF_NO_SUSPEND		0x00004000
#define IRQF_FORCE_RESUME	0x00008000
#define IRQF_NO_THREAD		0x00010000
#define IRQF_EARLY_RESUME	0x00020000
#define IRQF_COND_SUSPEND	0x00040000

#define IRQF_TIMER		(__IRQF_TIMER | IRQF_NO_SUSPEND | IRQF_NO_THREAD)

/*
 * These values can be returned by request_any_context_irq() and
 * describe the context the interrupt will be run in.
 *
 * IRQC_IS_HARDIRQ - interrupt runs in hardirq context
 * IRQC_IS_NESTED - interrupt runs in a nested threaded context
 */
enum {
	IRQC_IS_HARDIRQ	= 0,
	IRQC_IS_NESTED,
};

typedef irqreturn_t (*irq_handler_t)(int, void *);

/**
 * struct irqaction - per interrupt action descriptor
 * @handler:	interrupt handler function
 * @name:	name of the device
 * @dev_id:	cookie to identify the device
 * @percpu_dev_id:	cookie to identify the device
 * @next:	pointer to the next irqaction for shared interrupts
 * @irq:	interrupt number
 * @flags:	flags (see IRQF_* above)
 * @thread_fn:	interrupt handler function for threaded interrupts
 * @thread:	thread pointer for threaded interrupts
 * @thread_flags:	flags related to @thread
 * @thread_mask:	bitmask for keeping track of @thread activity
 * @dir:	pointer to the proc/irq/NN/name entry
 */
struct irqaction {
	irq_handler_t		handler;
	void			*dev_id;
	void __percpu		*percpu_dev_id;
	struct irqaction	*next;
	irq_handler_t		thread_fn;
	struct task_struct	*thread;
	unsigned int		irq;
	unsigned int		flags;
	unsigned long		thread_flags;
	unsigned long		thread_mask;
	const char		*name;
	struct proc_dir_entry	*dir;
} ____cacheline_internodealigned_in_smp;

extern irqreturn_t no_action(int cpl, void *dev_id);

extern int __must_check
request_threaded_irq(unsigned int irq, irq_handler_t handler,
		     irq_handler_t thread_fn,
		     unsigned long flags, const char *name, void *dev);

static inline int __must_check
request_irq(unsigned int irq, irq_handler_t handler, unsigned long flags,
	    const char *name, void *dev)
{
	return request_threaded_irq(irq, handler, NULL, flags, name, dev);
}

extern int __must_check
request_any_context_irq(unsigned int irq, irq_handler_t handler,
			unsigned long flags, const char *name, void *dev_id);

extern int __must_check
request_percpu_irq(unsigned int irq, irq_handler_t handler,
		   const char *devname, void __percpu *percpu_dev_id);

extern void free_irq(unsigned int, void *);
extern void free_percpu_irq(unsigned int, void __percpu *);

struct device;

extern int __must_check
devm_request_threaded_irq(struct device *dev, unsigned int irq,
			  irq_handler_t handler, irq_handler_t thread_fn,
			  unsigned long irqflags, const char *devname,
			  void *dev_id);

static inline int __must_check
devm_request_irq(struct device *dev, unsigned int irq, irq_handler_t handler,
		 unsigned long irqflags, const char *devname, void *dev_id)
{
	return devm_request_threaded_irq(dev, irq, handler, NULL, irqflags,
					 devname, dev_id);
}

extern int __must_check
devm_request_any_context_irq(struct device *dev, unsigned int irq,
		 irq_handler_t handler, unsigned long irqflags,
		 const char *devname, void *dev_id);

extern void devm_free_irq(struct device *dev, unsigned int irq, void *dev_id);

/*
 * On lockdep we dont want to enable hardirqs in hardirq
 * context. Use local_irq_enable_in_hardirq() to annotate
 * kernel code that has to do this nevertheless (pretty much
 * the only valid case is for old/broken hardware that is
 * insanely slow).
 *
 * NOTE: in theory this might break fragile code that relies
 * on hardirq delivery - in practice we dont seem to have such
 * places left. So the only effect should be slightly increased
 * irqs-off latencies.
 */
#ifdef CONFIG_LOCKDEP
# define local_irq_enable_in_hardirq()	do { } while (0)
#else
# define local_irq_enable_in_hardirq()	local_irq_enable()
#endif

extern void disable_irq_nosync(unsigned int irq);
extern bool disable_hardirq(unsigned int irq);
extern void disable_irq(unsigned int irq);
extern void disable_percpu_irq(unsigned int irq);
extern void enable_irq(unsigned int irq);
extern void enable_percpu_irq(unsigned int irq, unsigned int type);
extern void irq_wake_thread(unsigned int irq, void *dev_id);

/* The following three functions are for the core kernel use only. */
extern void suspend_device_irqs(void);
extern void resume_device_irqs(void);

/**
 * struct irq_affinity_notify - context for notification of IRQ affinity changes
 * @irq:		Interrupt to which notification applies
 * @kref:		Reference count, for internal use
 * @work:		Work item, for internal use
 * @notify:		Function to be called on change.  This will be
 *			called in process context.
 * @release:		Function to be called on release.  This will be
 *			called in process context.  Once registered, the
 *			structure must only be freed when this function is
 *			called or later.
 */
struct irq_affinity_notify {
	unsigned int irq;
	struct kref kref;
	struct work_struct work;
	void (*notify)(struct irq_affinity_notify *, const cpumask_t *mask);
	void (*release)(struct kref *ref);
};

#if defined(CONFIG_SMP)

extern cpumask_var_t irq_default_affinity;

/* Internal implementation. Use the helpers below */
extern int __irq_set_affinity(unsigned int irq, const struct cpumask *cpumask,
			      bool force);

/**
 * irq_set_affinity - Set the irq affinity of a given irq
 * @irq:	Interrupt to set affinity
 * @cpumask:	cpumask
 *
 * Fails if cpumask does not contain an online CPU
 */
static inline int
irq_set_affinity(unsigned int irq, const struct cpumask *cpumask)
{
	return __irq_set_affinity(irq, cpumask, false);
}

/**
 * irq_force_affinity - Force the irq affinity of a given irq
 * @irq:	Interrupt to set affinity
 * @cpumask:	cpumask
 *
 * Same as irq_set_affinity, but without checking the mask against
 * online cpus.
 *
 * Solely for low level cpu hotplug code, where we need to make per
 * cpu interrupts affine before the cpu becomes online.
 */
static inline int
irq_force_affinity(unsigned int irq, const struct cpumask *cpumask)
{
	return __irq_set_affinity(irq, cpumask, true);
}

extern int irq_can_set_affinity(unsigned int irq);
extern int irq_select_affinity(unsigned int irq);

extern int irq_set_affinity_hint(unsigned int irq, const struct cpumask *m);

extern int
irq_set_affinity_notifier(unsigned int irq, struct irq_affinity_notify *notify);

#else /* CONFIG_SMP */

static inline int irq_set_affinity(unsigned int irq, const struct cpumask *m)
{
	return -EINVAL;
}

static inline int irq_force_affinity(unsigned int irq, const struct cpumask *cpumask)
{
	return 0;
}

static inline int irq_can_set_affinity(unsigned int irq)
{
	return 0;
}

static inline int irq_select_affinity(unsigned int irq)  { return 0; }

static inline int irq_set_affinity_hint(unsigned int irq,
					const struct cpumask *m)
{
	return -EINVAL;
}

static inline int
irq_set_affinity_notifier(unsigned int irq, struct irq_affinity_notify *notify)
{
	return 0;
}
#endif /* CONFIG_SMP */

/*
 * Special lockdep variants of irq disabling/enabling.
 * These should be used for locking constructs that
 * know that a particular irq context which is disabled,
 * and which is the only irq-context user of a lock,
 * that it's safe to take the lock in the irq-disabled
 * section without disabling hardirqs.
 *
 * On !CONFIG_LOCKDEP they are equivalent to the normal
 * irq disable/enable methods.
 */
static inline void disable_irq_nosync_lockdep(unsigned int irq)
{
	disable_irq_nosync(irq);
#ifdef CONFIG_LOCKDEP
	local_irq_disable();
#endif
}

static inline void disable_irq_nosync_lockdep_irqsave(unsigned int irq, unsigned long *flags)
{
	disable_irq_nosync(irq);
#ifdef CONFIG_LOCKDEP
	local_irq_save(*flags);
#endif
}

static inline void disable_irq_lockdep(unsigned int irq)
{
	disable_irq(irq);
#ifdef CONFIG_LOCKDEP
	local_irq_disable();
#endif
}

static inline void enable_irq_lockdep(unsigned int irq)
{
#ifdef CONFIG_LOCKDEP
	local_irq_enable();
#endif
	enable_irq(irq);
}

static inline void enable_irq_lockdep_irqrestore(unsigned int irq, unsigned long *flags)
{
#ifdef CONFIG_LOCKDEP
	local_irq_restore(*flags);
#endif
	enable_irq(irq);
}

/* IRQ wakeup (PM) control: */
extern int irq_set_irq_wake(unsigned int irq, unsigned int on);

static inline int enable_irq_wake(unsigned int irq)
{
	return irq_set_irq_wake(irq, 1);
}

static inline int disable_irq_wake(unsigned int irq)
{
	return irq_set_irq_wake(irq, 0);
}

<<<<<<< HEAD
#ifdef CONFIG_HAVE_IRQ_IGNORE_UNHANDLED
int irq_ignore_unhandled(unsigned int irq);
#else
#define irq_ignore_unhandled(irq) 0
#endif
=======
/*
 * irq_get_irqchip_state/irq_set_irqchip_state specific flags
 */
enum irqchip_irq_state {
	IRQCHIP_STATE_PENDING,		/* Is interrupt pending? */
	IRQCHIP_STATE_ACTIVE,		/* Is interrupt in progress? */
	IRQCHIP_STATE_MASKED,		/* Is interrupt masked? */
	IRQCHIP_STATE_LINE_LEVEL,	/* Is IRQ line high? */
};

extern int irq_get_irqchip_state(unsigned int irq, enum irqchip_irq_state which,
				 bool *state);
extern int irq_set_irqchip_state(unsigned int irq, enum irqchip_irq_state which,
				 bool state);
>>>>>>> c65b99f0

#ifdef CONFIG_IRQ_FORCED_THREADING
extern bool force_irqthreads;
#else
#define force_irqthreads	(0)
#endif

#ifndef __ARCH_SET_SOFTIRQ_PENDING
#define set_softirq_pending(x) (local_softirq_pending() = (x))
#define or_softirq_pending(x)  (local_softirq_pending() |= (x))
#endif

/* Some architectures might implement lazy enabling/disabling of
 * interrupts. In some cases, such as stop_machine, we might want
 * to ensure that after a local_irq_disable(), interrupts have
 * really been disabled in hardware. Such architectures need to
 * implement the following hook.
 */
#ifndef hard_irq_disable
#define hard_irq_disable()	do { } while(0)
#endif

/* PLEASE, avoid to allocate new softirqs, if you need not _really_ high
   frequency threaded job scheduling. For almost all the purposes
   tasklets are more than enough. F.e. all serial device BHs et
   al. should be converted to tasklets, not to softirqs.
 */

enum
{
	HI_SOFTIRQ=0,
	TIMER_SOFTIRQ,
	NET_TX_SOFTIRQ,
	NET_RX_SOFTIRQ,
	BLOCK_SOFTIRQ,
	BLOCK_IOPOLL_SOFTIRQ,
	TASKLET_SOFTIRQ,
	SCHED_SOFTIRQ,
	HRTIMER_SOFTIRQ,
	RCU_SOFTIRQ,    /* Preferable RCU should always be the last softirq */

	NR_SOFTIRQS
};

#define SOFTIRQ_STOP_IDLE_MASK (~(1 << RCU_SOFTIRQ))

/* map softirq index to softirq name. update 'softirq_to_name' in
 * kernel/softirq.c when adding a new softirq.
 */
extern const char * const softirq_to_name[NR_SOFTIRQS];

/* softirq mask and active fields moved to irq_cpustat_t in
 * asm/hardirq.h to get better cache usage.  KAO
 */

struct softirq_action
{
	void	(*action)(struct softirq_action *);
};

asmlinkage void do_softirq(void);
asmlinkage void __do_softirq(void);

#ifdef __ARCH_HAS_DO_SOFTIRQ
void do_softirq_own_stack(void);
#else
static inline void do_softirq_own_stack(void)
{
	__do_softirq();
}
#endif

extern void open_softirq(int nr, void (*action)(struct softirq_action *));
extern void softirq_init(void);
extern void __raise_softirq_irqoff(unsigned int nr);

extern void raise_softirq_irqoff(unsigned int nr);
extern void raise_softirq(unsigned int nr);

DECLARE_PER_CPU(struct task_struct *, ksoftirqd);

static inline struct task_struct *this_cpu_ksoftirqd(void)
{
	return this_cpu_read(ksoftirqd);
}

/* Tasklets --- multithreaded analogue of BHs.

   Main feature differing them of generic softirqs: tasklet
   is running only on one CPU simultaneously.

   Main feature differing them of BHs: different tasklets
   may be run simultaneously on different CPUs.

   Properties:
   * If tasklet_schedule() is called, then tasklet is guaranteed
     to be executed on some cpu at least once after this.
   * If the tasklet is already scheduled, but its execution is still not
     started, it will be executed only once.
   * If this tasklet is already running on another CPU (or schedule is called
     from tasklet itself), it is rescheduled for later.
   * Tasklet is strictly serialized wrt itself, but not
     wrt another tasklets. If client needs some intertask synchronization,
     he makes it with spinlocks.
 */

struct tasklet_struct
{
	struct tasklet_struct *next;
	unsigned long state;
	atomic_t count;
	void (*func)(unsigned long);
	unsigned long data;
};

#define DECLARE_TASKLET(name, func, data) \
struct tasklet_struct name = { NULL, 0, ATOMIC_INIT(0), func, data }

#define DECLARE_TASKLET_DISABLED(name, func, data) \
struct tasklet_struct name = { NULL, 0, ATOMIC_INIT(1), func, data }


enum
{
	TASKLET_STATE_SCHED,	/* Tasklet is scheduled for execution */
	TASKLET_STATE_RUN	/* Tasklet is running (SMP only) */
};

#ifdef CONFIG_SMP
static inline int tasklet_trylock(struct tasklet_struct *t)
{
	return !test_and_set_bit(TASKLET_STATE_RUN, &(t)->state);
}

static inline void tasklet_unlock(struct tasklet_struct *t)
{
	smp_mb__before_atomic();
	clear_bit(TASKLET_STATE_RUN, &(t)->state);
}

static inline void tasklet_unlock_wait(struct tasklet_struct *t)
{
	while (test_bit(TASKLET_STATE_RUN, &(t)->state)) { barrier(); }
}
#else
#define tasklet_trylock(t) 1
#define tasklet_unlock_wait(t) do { } while (0)
#define tasklet_unlock(t) do { } while (0)
#endif

extern void __tasklet_schedule(struct tasklet_struct *t);

static inline void tasklet_schedule(struct tasklet_struct *t)
{
	if (!test_and_set_bit(TASKLET_STATE_SCHED, &t->state))
		__tasklet_schedule(t);
}

extern void __tasklet_hi_schedule(struct tasklet_struct *t);

static inline void tasklet_hi_schedule(struct tasklet_struct *t)
{
	if (!test_and_set_bit(TASKLET_STATE_SCHED, &t->state))
		__tasklet_hi_schedule(t);
}

extern void __tasklet_hi_schedule_first(struct tasklet_struct *t);

/*
 * This version avoids touching any other tasklets. Needed for kmemcheck
 * in order not to take any page faults while enqueueing this tasklet;
 * consider VERY carefully whether you really need this or
 * tasklet_hi_schedule()...
 */
static inline void tasklet_hi_schedule_first(struct tasklet_struct *t)
{
	if (!test_and_set_bit(TASKLET_STATE_SCHED, &t->state))
		__tasklet_hi_schedule_first(t);
}


static inline void tasklet_disable_nosync(struct tasklet_struct *t)
{
	atomic_inc(&t->count);
	smp_mb__after_atomic();
}

static inline void tasklet_disable(struct tasklet_struct *t)
{
	tasklet_disable_nosync(t);
	tasklet_unlock_wait(t);
	smp_mb();
}

static inline void tasklet_enable(struct tasklet_struct *t)
{
	smp_mb__before_atomic();
	atomic_dec(&t->count);
}

extern void tasklet_kill(struct tasklet_struct *t);
extern void tasklet_kill_immediate(struct tasklet_struct *t, unsigned int cpu);
extern void tasklet_init(struct tasklet_struct *t,
			 void (*func)(unsigned long), unsigned long data);

struct tasklet_hrtimer {
	struct hrtimer		timer;
	struct tasklet_struct	tasklet;
	enum hrtimer_restart	(*function)(struct hrtimer *);
};

extern void
tasklet_hrtimer_init(struct tasklet_hrtimer *ttimer,
		     enum hrtimer_restart (*function)(struct hrtimer *),
		     clockid_t which_clock, enum hrtimer_mode mode);

static inline
int tasklet_hrtimer_start(struct tasklet_hrtimer *ttimer, ktime_t time,
			  const enum hrtimer_mode mode)
{
	return hrtimer_start(&ttimer->timer, time, mode);
}

static inline
void tasklet_hrtimer_cancel(struct tasklet_hrtimer *ttimer)
{
	hrtimer_cancel(&ttimer->timer);
	tasklet_kill(&ttimer->tasklet);
}

/*
 * Autoprobing for irqs:
 *
 * probe_irq_on() and probe_irq_off() provide robust primitives
 * for accurate IRQ probing during kernel initialization.  They are
 * reasonably simple to use, are not "fooled" by spurious interrupts,
 * and, unlike other attempts at IRQ probing, they do not get hung on
 * stuck interrupts (such as unused PS2 mouse interfaces on ASUS boards).
 *
 * For reasonably foolproof probing, use them as follows:
 *
 * 1. clear and/or mask the device's internal interrupt.
 * 2. sti();
 * 3. irqs = probe_irq_on();      // "take over" all unassigned idle IRQs
 * 4. enable the device and cause it to trigger an interrupt.
 * 5. wait for the device to interrupt, using non-intrusive polling or a delay.
 * 6. irq = probe_irq_off(irqs);  // get IRQ number, 0=none, negative=multiple
 * 7. service the device to clear its pending interrupt.
 * 8. loop again if paranoia is required.
 *
 * probe_irq_on() returns a mask of allocated irq's.
 *
 * probe_irq_off() takes the mask as a parameter,
 * and returns the irq number which occurred,
 * or zero if none occurred, or a negative irq number
 * if more than one irq occurred.
 */

#if !defined(CONFIG_GENERIC_IRQ_PROBE) 
static inline unsigned long probe_irq_on(void)
{
	return 0;
}
static inline int probe_irq_off(unsigned long val)
{
	return 0;
}
static inline unsigned int probe_irq_mask(unsigned long val)
{
	return 0;
}
#else
extern unsigned long probe_irq_on(void);	/* returns 0 on failure */
extern int probe_irq_off(unsigned long);	/* returns 0 or negative on failure */
extern unsigned int probe_irq_mask(unsigned long);	/* returns mask of ISA interrupts */
#endif

#ifdef CONFIG_PROC_FS
/* Initialize /proc/irq/ */
extern void init_irq_proc(void);
#else
static inline void init_irq_proc(void)
{
}
#endif

struct seq_file;
int show_interrupts(struct seq_file *p, void *v);
int arch_show_interrupts(struct seq_file *p, int prec);

extern int early_irq_init(void);
extern int arch_probe_nr_irqs(void);
extern int arch_early_irq_init(void);

#endif<|MERGE_RESOLUTION|>--- conflicted
+++ resolved
@@ -361,13 +361,12 @@
 	return irq_set_irq_wake(irq, 0);
 }
 
-<<<<<<< HEAD
 #ifdef CONFIG_HAVE_IRQ_IGNORE_UNHANDLED
 int irq_ignore_unhandled(unsigned int irq);
 #else
 #define irq_ignore_unhandled(irq) 0
 #endif
-=======
+
 /*
  * irq_get_irqchip_state/irq_set_irqchip_state specific flags
  */
@@ -382,7 +381,6 @@
 				 bool *state);
 extern int irq_set_irqchip_state(unsigned int irq, enum irqchip_irq_state which,
 				 bool state);
->>>>>>> c65b99f0
 
 #ifdef CONFIG_IRQ_FORCED_THREADING
 extern bool force_irqthreads;
