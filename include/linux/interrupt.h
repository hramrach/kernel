/* interrupt.h */
#ifndef _LINUX_INTERRUPT_H
#define _LINUX_INTERRUPT_H

#include <linux/kernel.h>
#include <linux/linkage.h>
#include <linux/bitops.h>
#include <linux/preempt.h>
#include <linux/cpumask.h>
#include <linux/irqreturn.h>
#include <linux/irqnr.h>
#include <linux/hardirq.h>
#include <linux/irqflags.h>
#include <linux/smp.h>
#include <linux/percpu.h>
#include <linux/hrtimer.h>

#include <asm/atomic.h>
#include <asm/ptrace.h>
#include <asm/system.h>

/*
 * These correspond to the IORESOURCE_IRQ_* defines in
 * linux/ioport.h to select the interrupt line behaviour.  When
 * requesting an interrupt without specifying a IRQF_TRIGGER, the
 * setting should be assumed to be "as already configured", which
 * may be as per machine or firmware initialisation.
 */
#define IRQF_TRIGGER_NONE	0x00000000
#define IRQF_TRIGGER_RISING	0x00000001
#define IRQF_TRIGGER_FALLING	0x00000002
#define IRQF_TRIGGER_HIGH	0x00000004
#define IRQF_TRIGGER_LOW	0x00000008
#define IRQF_TRIGGER_MASK	(IRQF_TRIGGER_HIGH | IRQF_TRIGGER_LOW | \
				 IRQF_TRIGGER_RISING | IRQF_TRIGGER_FALLING)
#define IRQF_TRIGGER_PROBE	0x00000010

/*
 * These flags used only by the kernel as part of the
 * irq handling routines.
 *
 * IRQF_DISABLED - keep irqs disabled when calling the action handler
 * IRQF_SAMPLE_RANDOM - irq is used to feed the random generator
 * IRQF_SHARED - allow sharing the irq among several devices
 * IRQF_PROBE_SHARED - set by callers when they expect sharing mismatches to occur
 * IRQF_TIMER - Flag to mark this interrupt as timer interrupt
 * IRQF_PERCPU - Interrupt is per cpu
 * IRQF_NOBALANCING - Flag to exclude this interrupt from irq balancing
 * IRQF_IRQPOLL - Interrupt is used for polling (only the interrupt that is
 *                registered first in an shared interrupt is considered for
 *                performance reasons)
 * IRQF_ONESHOT - Interrupt is not reenabled after the hardirq handler finished.
 *                Used by threaded interrupts which need to keep the
 *                irq line disabled until the threaded handler has been run.
<<<<<<< HEAD
 * IRQF_NODELAY - Interrupt is not force threaded
=======
>>>>>>> 4ec62b2b
 */
#define IRQF_DISABLED		0x00000020
#define IRQF_SAMPLE_RANDOM	0x00000040
#define IRQF_SHARED		0x00000080
#define IRQF_PROBE_SHARED	0x00000100
#define __IRQF_TIMER		0x00000200
#define IRQF_PERCPU		0x00000400
#define IRQF_NOBALANCING	0x00000800
#define IRQF_IRQPOLL		0x00001000
#define IRQF_ONESHOT		0x00002000
<<<<<<< HEAD
#define IRQF_NODELAY		0x00004000

#define IRQF_TIMER		(__IRQF_TIMER | IRQF_NODELAY)
=======
>>>>>>> 4ec62b2b

/*
 * Bits used by threaded handlers:
 * IRQTF_RUNTHREAD - signals that the interrupt handler thread should run
 * IRQTF_DIED      - handler thread died
 * IRQTF_WARNED    - warning "IRQ_WAKE_THREAD w/o thread_fn" has been printed
 * IRQTF_AFFINITY  - irq thread is requested to adjust affinity
 */
enum {
	IRQTF_RUNTHREAD,
	IRQTF_DIED,
	IRQTF_WARNED,
	IRQTF_AFFINITY,
};

typedef irqreturn_t (*irq_handler_t)(int, void *);

/**
 * struct irqaction - per interrupt action descriptor
 * @handler:	interrupt handler function
 * @flags:	flags (see IRQF_* above)
 * @name:	name of the device
 * @dev_id:	cookie to identify the device
 * @next:	pointer to the next irqaction for shared interrupts
 * @irq:	interrupt number
 * @dir:	pointer to the proc/irq/NN/name entry
 * @thread_fn:	interupt handler function for threaded interrupts
 * @thread:	thread pointer for threaded interrupts
 * @thread_flags:	flags related to @thread
 * @thread_mask:	bit mask to account for forced threads
 */
struct irqaction {
	irq_handler_t handler;
	unsigned long flags;
	const char *name;
	void *dev_id;
	struct irqaction *next;
	int irq;
	struct proc_dir_entry *dir;
	irq_handler_t thread_fn;
	struct task_struct *thread;
	unsigned long thread_flags;
	unsigned long thread_mask;
};

extern irqreturn_t no_action(int cpl, void *dev_id);

#ifdef CONFIG_GENERIC_HARDIRQS
extern int __must_check
request_threaded_irq(unsigned int irq, irq_handler_t handler,
		     irq_handler_t thread_fn,
		     unsigned long flags, const char *name, void *dev);

static inline int __must_check
request_irq(unsigned int irq, irq_handler_t handler, unsigned long flags,
	    const char *name, void *dev)
{
	return request_threaded_irq(irq, handler, NULL, flags, name, dev);
}

extern void exit_irq_thread(void);
#else

extern int __must_check
request_irq(unsigned int irq, irq_handler_t handler, unsigned long flags,
	    const char *name, void *dev);

/*
 * Special function to avoid ifdeffery in kernel/irq/devres.c which
 * gets magically built by GENERIC_HARDIRQS=n architectures (sparc,
 * m68k). I really love these $@%#!* obvious Makefile references:
 * ../../../kernel/irq/devres.o
 */
static inline int __must_check
request_threaded_irq(unsigned int irq, irq_handler_t handler,
		     irq_handler_t thread_fn,
		     unsigned long flags, const char *name, void *dev)
{
	return request_irq(irq, handler, flags, name, dev);
}

static inline void exit_irq_thread(void) { }
#endif

extern void free_irq(unsigned int, void *);

struct device;

extern int __must_check
devm_request_threaded_irq(struct device *dev, unsigned int irq,
			  irq_handler_t handler, irq_handler_t thread_fn,
			  unsigned long irqflags, const char *devname,
			  void *dev_id);

static inline int __must_check
devm_request_irq(struct device *dev, unsigned int irq, irq_handler_t handler,
		 unsigned long irqflags, const char *devname, void *dev_id)
{
	return devm_request_threaded_irq(dev, irq, handler, NULL, irqflags,
					 devname, dev_id);
}

extern void devm_free_irq(struct device *dev, unsigned int irq, void *dev_id);

/*
 * On lockdep we dont want to enable hardirqs in hardirq
 * context. Use local_irq_enable_in_hardirq() to annotate
 * kernel code that has to do this nevertheless (pretty much
 * the only valid case is for old/broken hardware that is
 * insanely slow).
 *
 * NOTE: in theory this might break fragile code that relies
 * on hardirq delivery - in practice we dont seem to have such
 * places left. So the only effect should be slightly increased
 * irqs-off latencies.
 */
#ifdef CONFIG_LOCKDEP
# define local_irq_enable_in_hardirq()	do { } while (0)
#else
# define local_irq_enable_in_hardirq()	local_irq_enable_nort()
#endif

extern void disable_irq_nosync(unsigned int irq);
extern void disable_irq(unsigned int irq);
extern void enable_irq(unsigned int irq);

/* The following three functions are for the core kernel use only. */
#ifdef CONFIG_GENERIC_HARDIRQS
extern void suspend_device_irqs(void);
extern void resume_device_irqs(void);
#ifdef CONFIG_PM_SLEEP
extern int check_wakeup_irqs(void);
#else
static inline int check_wakeup_irqs(void) { return 0; }
#endif
#else
static inline void suspend_device_irqs(void) { };
static inline void resume_device_irqs(void) { };
static inline int check_wakeup_irqs(void) { return 0; }
#endif

#if defined(CONFIG_SMP) && defined(CONFIG_GENERIC_HARDIRQS)

extern cpumask_var_t irq_default_affinity;

extern int irq_set_affinity(unsigned int irq, const struct cpumask *cpumask);
extern int irq_can_set_affinity(unsigned int irq);
extern int irq_select_affinity(unsigned int irq);

#else /* CONFIG_SMP */

static inline int irq_set_affinity(unsigned int irq, const struct cpumask *m)
{
	return -EINVAL;
}

static inline int irq_can_set_affinity(unsigned int irq)
{
	return 0;
}

static inline int irq_select_affinity(unsigned int irq)  { return 0; }

#endif /* CONFIG_SMP && CONFIG_GENERIC_HARDIRQS */

#ifdef CONFIG_GENERIC_HARDIRQS
/*
 * Special lockdep variants of irq disabling/enabling.
 * These should be used for locking constructs that
 * know that a particular irq context which is disabled,
 * and which is the only irq-context user of a lock,
 * that it's safe to take the lock in the irq-disabled
 * section without disabling hardirqs.
 *
 * On !CONFIG_LOCKDEP they are equivalent to the normal
 * irq disable/enable methods.
 */
static inline void disable_irq_nosync_lockdep(unsigned int irq)
{
	disable_irq_nosync(irq);
#ifdef CONFIG_LOCKDEP
	local_irq_disable();
#endif
}

static inline void disable_irq_nosync_lockdep_irqsave(unsigned int irq, unsigned long *flags)
{
	disable_irq_nosync(irq);
#ifdef CONFIG_LOCKDEP
	local_irq_save(*flags);
#endif
}

static inline void disable_irq_lockdep(unsigned int irq)
{
	disable_irq(irq);
#ifdef CONFIG_LOCKDEP
	local_irq_disable();
#endif
}

static inline void enable_irq_lockdep(unsigned int irq)
{
#ifdef CONFIG_LOCKDEP
	local_irq_enable();
#endif
	enable_irq(irq);
}

static inline void enable_irq_lockdep_irqrestore(unsigned int irq, unsigned long *flags)
{
#ifdef CONFIG_LOCKDEP
	local_irq_restore(*flags);
#endif
	enable_irq(irq);
}

/* IRQ wakeup (PM) control: */
extern int set_irq_wake(unsigned int irq, unsigned int on);

static inline int enable_irq_wake(unsigned int irq)
{
	return set_irq_wake(irq, 1);
}

static inline int disable_irq_wake(unsigned int irq)
{
	return set_irq_wake(irq, 0);
}

#else /* !CONFIG_GENERIC_HARDIRQS */
/*
 * NOTE: non-genirq architectures, if they want to support the lock
 * validator need to define the methods below in their asm/irq.h
 * files, under an #ifdef CONFIG_LOCKDEP section.
 */
#ifndef CONFIG_LOCKDEP
#  define disable_irq_nosync_lockdep(irq)	disable_irq_nosync(irq)
#  define disable_irq_nosync_lockdep_irqsave(irq, flags) \
						disable_irq_nosync(irq)
#  define disable_irq_lockdep(irq)		disable_irq(irq)
#  define enable_irq_lockdep(irq)		enable_irq(irq)
#  define enable_irq_lockdep_irqrestore(irq, flags) \
						enable_irq(irq)
# endif

static inline int enable_irq_wake(unsigned int irq)
{
	return 0;
}

static inline int disable_irq_wake(unsigned int irq)
{
	return 0;
}
#endif /* CONFIG_GENERIC_HARDIRQS */

#ifndef __ARCH_SET_SOFTIRQ_PENDING
#define set_softirq_pending(x) (local_softirq_pending() = (x))
// FIXME: PREEMPT_RT: set_bit()?
#define or_softirq_pending(x)  (local_softirq_pending() |= (x))
#endif

/* Some architectures might implement lazy enabling/disabling of
 * interrupts. In some cases, such as stop_machine, we might want
 * to ensure that after a local_irq_disable(), interrupts have
 * really been disabled in hardware. Such architectures need to
 * implement the following hook.
 */
#ifndef hard_irq_disable
#define hard_irq_disable()	do { } while(0)
#endif

/* PLEASE, avoid to allocate new softirqs, if you need not _really_ high
   frequency threaded job scheduling. For almost all the purposes
   tasklets are more than enough. F.e. all serial device BHs et
   al. should be converted to tasklets, not to softirqs.
 */

enum
{
	HI_SOFTIRQ=0,
	TIMER_SOFTIRQ,
	NET_TX_SOFTIRQ,
	NET_RX_SOFTIRQ,
	BLOCK_SOFTIRQ,
	BLOCK_IOPOLL_SOFTIRQ,
	TASKLET_SOFTIRQ,
	SCHED_SOFTIRQ,
	HRTIMER_SOFTIRQ,
	RCU_SOFTIRQ,	/* Preferable RCU should always be the last softirq */
	NR_SOFTIRQS
};

/* map softirq index to softirq name. update 'softirq_to_name' in
 * kernel/softirq.c when adding a new softirq.
 */
extern char *softirq_to_name[NR_SOFTIRQS];

/* softirq mask and active fields moved to irq_cpustat_t in
 * asm/hardirq.h to get better cache usage.  KAO
 */

struct softirq_action
{
	void	(*action)(struct softirq_action *);
};

#ifdef CONFIG_PREEMPT_HARDIRQS
# define __raise_softirq_irqoff(nr) raise_softirq_irqoff(nr)
# define __do_raise_softirq_irqoff(nr) \
	do { or_softirq_pending(1UL << (nr)); } while (0)
#else
# define __raise_softirq_irqoff(nr) \
	do { or_softirq_pending(1UL << (nr)); } while (0)
# define __do_raise_softirq_irqoff(nr) __raise_softirq_irqoff(nr)
#endif

asmlinkage void do_softirq(void);
asmlinkage void __do_softirq(void);
extern void open_softirq(int nr, void (*action)(struct softirq_action *));
extern void softirq_init(void);
extern void raise_softirq_irqoff(unsigned int nr);
extern void raise_softirq(unsigned int nr);
extern void softirq_check_pending_idle(void);

/* This is the worklist that queues up per-cpu softirq work.
 *
 * send_remote_sendirq() adds work to these lists, and
 * the softirq handler itself dequeues from them.  The queues
 * are protected by disabling local cpu interrupts and they must
 * only be accessed by the local cpu that they are for.
 */
DECLARE_PER_CPU(struct list_head [NR_SOFTIRQS], softirq_work_list);

/* Try to send a softirq to a remote cpu.  If this cannot be done, the
 * work will be queued to the local cpu.
 */
extern void send_remote_softirq(struct call_single_data *cp, int cpu, int softirq);

/* Like send_remote_softirq(), but the caller must disable local cpu interrupts
 * and compute the current cpu, passed in as 'this_cpu'.
 */
extern void __send_remote_softirq(struct call_single_data *cp, int cpu,
				  int this_cpu, int softirq);

/* Tasklets --- multithreaded analogue of BHs.

   Main feature differing them of generic softirqs: tasklet
   is running only on one CPU simultaneously.

   Main feature differing them of BHs: different tasklets
   may be run simultaneously on different CPUs.

   Properties:
   * If tasklet_schedule() is called, then tasklet is guaranteed
     to be executed on some cpu at least once after this.
   * If the tasklet is already scheduled, but its excecution is still not
     started, it will be executed only once.
   * If this tasklet is already running on another CPU, it is rescheduled
     for later.
   * Schedule must not be called from the tasklet itself (a lockup occurs)
   * Tasklet is strictly serialized wrt itself, but not
     wrt another tasklets. If client needs some intertask synchronization,
     he makes it with spinlocks.
 */

struct tasklet_struct
{
	struct tasklet_struct *next;
	unsigned long state;
	atomic_t count;
	void (*func)(unsigned long);
	unsigned long data;
};

#define DECLARE_TASKLET(name, func, data) \
struct tasklet_struct name = { NULL, 0, ATOMIC_INIT(0), func, data }

#define DECLARE_TASKLET_DISABLED(name, func, data) \
struct tasklet_struct name = { NULL, 0, ATOMIC_INIT(1), func, data }


enum
{
	TASKLET_STATE_SCHED,	/* Tasklet is scheduled for execution */
	TASKLET_STATE_RUN,	/* Tasklet is running (SMP only) */
	TASKLET_STATE_PENDING	/* Tasklet is pending */
};

#define TASKLET_STATEF_SCHED	(1 << TASKLET_STATE_SCHED)
#define TASKLET_STATEF_RUN	(1 << TASKLET_STATE_RUN)
#define TASKLET_STATEF_PENDING	(1 << TASKLET_STATE_PENDING)

#if defined(CONFIG_SMP) || defined(CONFIG_PREEMPT_RT)
static inline int tasklet_trylock(struct tasklet_struct *t)
{
	return !test_and_set_bit(TASKLET_STATE_RUN, &(t)->state);
}

static inline int tasklet_tryunlock(struct tasklet_struct *t)
{
	return cmpxchg(&t->state, TASKLET_STATEF_RUN, 0) == TASKLET_STATEF_RUN;
}

static inline void tasklet_unlock(struct tasklet_struct *t)
{
	smp_mb__before_clear_bit(); 
	clear_bit(TASKLET_STATE_RUN, &(t)->state);
}

extern void tasklet_unlock_wait(struct tasklet_struct *t);

#else
#define tasklet_trylock(t) 1
#define tasklet_tryunlock(t)	1
#define tasklet_unlock_wait(t) do { } while (0)
#define tasklet_unlock(t) do { } while (0)
#endif

extern void __tasklet_schedule(struct tasklet_struct *t);

static inline void tasklet_schedule(struct tasklet_struct *t)
{
	if (!test_and_set_bit(TASKLET_STATE_SCHED, &t->state))
		__tasklet_schedule(t);
}

extern void __tasklet_hi_schedule(struct tasklet_struct *t);

static inline void tasklet_hi_schedule(struct tasklet_struct *t)
{
	if (!test_and_set_bit(TASKLET_STATE_SCHED, &t->state))
		__tasklet_hi_schedule(t);
}

extern void __tasklet_hi_schedule_first(struct tasklet_struct *t);

/*
 * This version avoids touching any other tasklets. Needed for kmemcheck
 * in order not to take any page faults while enqueueing this tasklet;
 * consider VERY carefully whether you really need this or
 * tasklet_hi_schedule()...
 */
static inline void tasklet_hi_schedule_first(struct tasklet_struct *t)
{
	if (!test_and_set_bit(TASKLET_STATE_SCHED, &t->state))
		__tasklet_hi_schedule_first(t);
}


static inline void tasklet_disable_nosync(struct tasklet_struct *t)
{
	atomic_inc(&t->count);
	smp_mb__after_atomic_inc();
}

static inline void tasklet_disable(struct tasklet_struct *t)
{
	tasklet_disable_nosync(t);
	tasklet_unlock_wait(t);
	smp_mb();
}

extern  void tasklet_enable(struct tasklet_struct *t);
extern  void tasklet_hi_enable(struct tasklet_struct *t);

extern void tasklet_kill(struct tasklet_struct *t);
extern void tasklet_kill_immediate(struct tasklet_struct *t, unsigned int cpu);
extern void tasklet_init(struct tasklet_struct *t,
			 void (*func)(unsigned long), unsigned long data);
extern void takeover_tasklets(unsigned int cpu);

struct tasklet_hrtimer {
	struct hrtimer		timer;
	struct tasklet_struct	tasklet;
	enum hrtimer_restart	(*function)(struct hrtimer *);
};

extern void
tasklet_hrtimer_init(struct tasklet_hrtimer *ttimer,
		     enum hrtimer_restart (*function)(struct hrtimer *),
		     clockid_t which_clock, enum hrtimer_mode mode);

static inline
int tasklet_hrtimer_start(struct tasklet_hrtimer *ttimer, ktime_t time,
			  const enum hrtimer_mode mode)
{
	return hrtimer_start(&ttimer->timer, time, mode);
}

static inline
void tasklet_hrtimer_cancel(struct tasklet_hrtimer *ttimer)
{
	hrtimer_cancel(&ttimer->timer);
	tasklet_kill(&ttimer->tasklet);
}

/*
 * Autoprobing for irqs:
 *
 * probe_irq_on() and probe_irq_off() provide robust primitives
 * for accurate IRQ probing during kernel initialization.  They are
 * reasonably simple to use, are not "fooled" by spurious interrupts,
 * and, unlike other attempts at IRQ probing, they do not get hung on
 * stuck interrupts (such as unused PS2 mouse interfaces on ASUS boards).
 *
 * For reasonably foolproof probing, use them as follows:
 *
 * 1. clear and/or mask the device's internal interrupt.
 * 2. sti();
 * 3. irqs = probe_irq_on();      // "take over" all unassigned idle IRQs
 * 4. enable the device and cause it to trigger an interrupt.
 * 5. wait for the device to interrupt, using non-intrusive polling or a delay.
 * 6. irq = probe_irq_off(irqs);  // get IRQ number, 0=none, negative=multiple
 * 7. service the device to clear its pending interrupt.
 * 8. loop again if paranoia is required.
 *
 * probe_irq_on() returns a mask of allocated irq's.
 *
 * probe_irq_off() takes the mask as a parameter,
 * and returns the irq number which occurred,
 * or zero if none occurred, or a negative irq number
 * if more than one irq occurred.
 */

#if defined(CONFIG_GENERIC_HARDIRQS) && !defined(CONFIG_GENERIC_IRQ_PROBE) 
static inline unsigned long probe_irq_on(void)
{
	return 0;
}
static inline int probe_irq_off(unsigned long val)
{
	return 0;
}
static inline unsigned int probe_irq_mask(unsigned long val)
{
	return 0;
}
#else
extern unsigned long probe_irq_on(void);	/* returns 0 on failure */
extern int probe_irq_off(unsigned long);	/* returns 0 or negative on failure */
extern unsigned int probe_irq_mask(unsigned long);	/* returns mask of ISA interrupts */
#endif

#ifdef CONFIG_PROC_FS
/* Initialize /proc/irq/ */
extern void init_irq_proc(void);
#else
static inline void init_irq_proc(void)
{
}
#endif

struct seq_file;
int show_interrupts(struct seq_file *p, void *v);

struct irq_desc;

extern int early_irq_init(void);
extern int arch_probe_nr_irqs(void);
extern int arch_early_irq_init(void);
extern int arch_init_chip_data(struct irq_desc *desc, int node);

/*
 * local_irq* variants depending on RT/!RT
 */
#ifdef CONFIG_PREEMPT_RT
# define local_irq_disable_nort()	do { } while (0)
# define local_irq_enable_nort()	do { } while (0)
# define local_irq_save_nort(flags)	do { local_save_flags(flags); } while (0)
# define local_irq_restore_nort(flags)	do { (void)(flags); } while (0)
#else
# define local_irq_disable_nort()	local_irq_disable()
# define local_irq_enable_nort()	local_irq_enable()
# define local_irq_save_nort(flags)	local_irq_save(flags)
# define local_irq_restore_nort(flags)	local_irq_restore(flags)
#endif

#endif<|MERGE_RESOLUTION|>--- conflicted
+++ resolved
@@ -52,10 +52,7 @@
  * IRQF_ONESHOT - Interrupt is not reenabled after the hardirq handler finished.
  *                Used by threaded interrupts which need to keep the
  *                irq line disabled until the threaded handler has been run.
-<<<<<<< HEAD
- * IRQF_NODELAY - Interrupt is not force threaded
-=======
->>>>>>> 4ec62b2b
+ * IRQF_NODELAY - Interrupt is not force threaded on -rt
  */
 #define IRQF_DISABLED		0x00000020
 #define IRQF_SAMPLE_RANDOM	0x00000040
@@ -66,12 +63,9 @@
 #define IRQF_NOBALANCING	0x00000800
 #define IRQF_IRQPOLL		0x00001000
 #define IRQF_ONESHOT		0x00002000
-<<<<<<< HEAD
 #define IRQF_NODELAY		0x00004000
 
 #define IRQF_TIMER		(__IRQF_TIMER | IRQF_NODELAY)
-=======
->>>>>>> 4ec62b2b
 
 /*
  * Bits used by threaded handlers:
