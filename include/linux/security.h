/*
 * Linux Security plug
 *
 * Copyright (C) 2001 WireX Communications, Inc <chris@wirex.com>
 * Copyright (C) 2001 Greg Kroah-Hartman <greg@kroah.com>
 * Copyright (C) 2001 Networks Associates Technology, Inc <ssmalley@nai.com>
 * Copyright (C) 2001 James Morris <jmorris@intercode.com.au>
 * Copyright (C) 2001 Silicon Graphics, Inc. (Trust Technology Group)
 *
 *	This program is free software; you can redistribute it and/or modify
 *	it under the terms of the GNU General Public License as published by
 *	the Free Software Foundation; either version 2 of the License, or
 *	(at your option) any later version.
 *
 *	Due to this file being licensed under the GPL there is controversy over
 *	whether this permits you to write a module that #includes this file
 *	without placing your module under the GPL.  Please consult a lawyer for
 *	advice before doing this.
 *
 */

#ifndef __LINUX_SECURITY_H
#define __LINUX_SECURITY_H

#include <linux/fs.h>
#include <linux/binfmts.h>
#include <linux/signal.h>
#include <linux/resource.h>
#include <linux/sem.h>
#include <linux/shm.h>
#include <linux/msg.h>
#include <linux/sched.h>
#include <linux/key.h>
#include <linux/xfrm.h>
#include <net/flow.h>

/* Maximum number of letters for an LSM name string */
#define SECURITY_NAME_MAX	10

struct ctl_table;
struct audit_krule;

/*
 * These functions are in security/capability.c and are used
 * as the default capabilities functions
 */
extern int cap_capable(struct task_struct *tsk, int cap);
extern int cap_settime(struct timespec *ts, struct timezone *tz);
extern int cap_ptrace(struct task_struct *parent, struct task_struct *child,
		      unsigned int mode);
extern int cap_capget(struct task_struct *target, kernel_cap_t *effective, kernel_cap_t *inheritable, kernel_cap_t *permitted);
extern int cap_capset_check(struct task_struct *target, kernel_cap_t *effective, kernel_cap_t *inheritable, kernel_cap_t *permitted);
extern void cap_capset_set(struct task_struct *target, kernel_cap_t *effective, kernel_cap_t *inheritable, kernel_cap_t *permitted);
extern int cap_bprm_set_security(struct linux_binprm *bprm);
extern void cap_bprm_apply_creds(struct linux_binprm *bprm, int unsafe);
extern int cap_bprm_secureexec(struct linux_binprm *bprm);
extern int cap_inode_setxattr(struct dentry *dentry, struct vfsmount *mnt,
			      const char *name, const void *value, size_t size,
			      int flags, struct file *file);
extern int cap_inode_removexattr(struct dentry *dentry, struct vfsmount *mnt,
				 const char *name, struct file *file);
extern int cap_inode_need_killpriv(struct dentry *dentry);
extern int cap_inode_killpriv(struct dentry *dentry);
extern int cap_task_post_setuid(uid_t old_ruid, uid_t old_euid, uid_t old_suid, int flags);
extern void cap_task_reparent_to_init(struct task_struct *p);
extern int cap_task_prctl(int option, unsigned long arg2, unsigned long arg3,
			  unsigned long arg4, unsigned long arg5, long *rc_p);
extern int cap_task_setscheduler(struct task_struct *p, int policy, struct sched_param *lp);
extern int cap_task_setioprio(struct task_struct *p, int ioprio);
extern int cap_task_setnice(struct task_struct *p, int nice);
extern int cap_syslog(int type);
extern int cap_vm_enough_memory(struct mm_struct *mm, long pages);

struct msghdr;
struct sk_buff;
struct sock;
struct sockaddr;
struct socket;
struct flowi;
struct dst_entry;
struct xfrm_selector;
struct xfrm_policy;
struct xfrm_state;
struct xfrm_user_sec_ctx;
struct seq_file;

extern int cap_netlink_send(struct sock *sk, struct sk_buff *skb);
extern int cap_netlink_recv(struct sk_buff *skb, int cap);

extern unsigned long mmap_min_addr;
/*
 * Values used in the task_security_ops calls
 */
/* setuid or setgid, id0 == uid or gid */
#define LSM_SETID_ID	1

/* setreuid or setregid, id0 == real, id1 == eff */
#define LSM_SETID_RE	2

/* setresuid or setresgid, id0 == real, id1 == eff, uid2 == saved */
#define LSM_SETID_RES	4

/* setfsuid or setfsgid, id0 == fsuid or fsgid */
#define LSM_SETID_FS	8

/* forward declares to avoid warnings */
struct sched_param;
struct request_sock;

/* bprm_apply_creds unsafe reasons */
#define LSM_UNSAFE_SHARE	1
#define LSM_UNSAFE_PTRACE	2
#define LSM_UNSAFE_PTRACE_CAP	4

#ifdef CONFIG_SECURITY

struct security_mnt_opts {
	char **mnt_opts;
	int *mnt_opts_flags;
	int num_mnt_opts;
};

static inline void security_init_mnt_opts(struct security_mnt_opts *opts)
{
	opts->mnt_opts = NULL;
	opts->mnt_opts_flags = NULL;
	opts->num_mnt_opts = 0;
}

static inline void security_free_mnt_opts(struct security_mnt_opts *opts)
{
	int i;
	if (opts->mnt_opts)
		for (i = 0; i < opts->num_mnt_opts; i++)
			kfree(opts->mnt_opts[i]);
	kfree(opts->mnt_opts);
	opts->mnt_opts = NULL;
	kfree(opts->mnt_opts_flags);
	opts->mnt_opts_flags = NULL;
	opts->num_mnt_opts = 0;
}

/**
 * struct security_operations - main security structure
 *
 * Security module identifier.
 *
 * @name:
 *	A string that acts as a unique identifeir for the LSM with max number
 *	of characters = SECURITY_NAME_MAX.
 *
 * Security hooks for program execution operations.
 *
 * @bprm_alloc_security:
 *	Allocate and attach a security structure to the @bprm->security field.
 *	The security field is initialized to NULL when the bprm structure is
 *	allocated.
 *	@bprm contains the linux_binprm structure to be modified.
 *	Return 0 if operation was successful.
 * @bprm_free_security:
 *	@bprm contains the linux_binprm structure to be modified.
 *	Deallocate and clear the @bprm->security field.
 * @bprm_apply_creds:
 *	Compute and set the security attributes of a process being transformed
 *	by an execve operation based on the old attributes (current->security)
 *	and the information saved in @bprm->security by the set_security hook.
 *	Since this hook function (and its caller) are void, this hook can not
 *	return an error.  However, it can leave the security attributes of the
 *	process unchanged if an access failure occurs at this point.
 *	bprm_apply_creds is called under task_lock.  @unsafe indicates various
 *	reasons why it may be unsafe to change security state.
 *	@bprm contains the linux_binprm structure.
 * @bprm_post_apply_creds:
 *	Runs after bprm_apply_creds with the task_lock dropped, so that
 *	functions which cannot be called safely under the task_lock can
 *	be used.  This hook is a good place to perform state changes on
 *	the process such as closing open file descriptors to which access
 *	is no longer granted if the attributes were changed.
 *	Note that a security module might need to save state between
 *	bprm_apply_creds and bprm_post_apply_creds to store the decision
 *	on whether the process may proceed.
 *	@bprm contains the linux_binprm structure.
 * @bprm_set_security:
 *	Save security information in the bprm->security field, typically based
 *	on information about the bprm->file, for later use by the apply_creds
 *	hook.  This hook may also optionally check permissions (e.g. for
 *	transitions between security domains).
 *	This hook may be called multiple times during a single execve, e.g. for
 *	interpreters.  The hook can tell whether it has already been called by
 *	checking to see if @bprm->security is non-NULL.  If so, then the hook
 *	may decide either to retain the security information saved earlier or
 *	to replace it.
 *	@bprm contains the linux_binprm structure.
 *	Return 0 if the hook is successful and permission is granted.
 * @bprm_check_security:
 *	This hook mediates the point when a search for a binary handler	will
 *	begin.  It allows a check the @bprm->security value which is set in
 *	the preceding set_security call.  The primary difference from
 *	set_security is that the argv list and envp list are reliably
 *	available in @bprm.  This hook may be called multiple times
 *	during a single execve; and in each pass set_security is called
 *	first.
 *	@bprm contains the linux_binprm structure.
 *	Return 0 if the hook is successful and permission is granted.
 * @bprm_secureexec:
 *	Return a boolean value (0 or 1) indicating whether a "secure exec"
 *	is required.  The flag is passed in the auxiliary table
 *	on the initial stack to the ELF interpreter to indicate whether libc
 *	should enable secure mode.
 *	@bprm contains the linux_binprm structure.
 *
 * Security hooks for filesystem operations.
 *
 * @sb_alloc_security:
 *	Allocate and attach a security structure to the sb->s_security field.
 *	The s_security field is initialized to NULL when the structure is
 *	allocated.
 *	@sb contains the super_block structure to be modified.
 *	Return 0 if operation was successful.
 * @sb_free_security:
 *	Deallocate and clear the sb->s_security field.
 *	@sb contains the super_block structure to be modified.
 * @sb_statfs:
 *	Check permission before obtaining filesystem statistics for the @mnt
 *	mountpoint.
 *	@dentry is a handle on the superblock for the filesystem.
 *	Return 0 if permission is granted.
 * @sb_mount:
 *	Check permission before an object specified by @dev_name is mounted on
 *	the mount point named by @nd.  For an ordinary mount, @dev_name
 *	identifies a device if the file system type requires a device.  For a
 *	remount (@flags & MS_REMOUNT), @dev_name is irrelevant.  For a
 *	loopback/bind mount (@flags & MS_BIND), @dev_name identifies the
 *	pathname of the object being mounted.
 *	@dev_name contains the name for object being mounted.
 *	@path contains the path for mount point object.
 *	@type contains the filesystem type.
 *	@flags contains the mount flags.
 *	@data contains the filesystem-specific data.
 *	Return 0 if permission is granted.
 * @sb_copy_data:
 *	Allow mount option data to be copied prior to parsing by the filesystem,
 *	so that the security module can extract security-specific mount
 *	options cleanly (a filesystem may modify the data e.g. with strsep()).
 *	This also allows the original mount data to be stripped of security-
 *	specific options to avoid having to make filesystems aware of them.
 *	@type the type of filesystem being mounted.
 *	@orig the original mount data copied from userspace.
 *	@copy copied data which will be passed to the security module.
 *	Returns 0 if the copy was successful.
 * @sb_check_sb:
 *	Check permission before the device with superblock @mnt->sb is mounted
 *	on the mount point named by @nd.
 *	@mnt contains the vfsmount for device being mounted.
 *	@path contains the path for the mount point.
 *	Return 0 if permission is granted.
 * @sb_umount:
 *	Check permission before the @mnt file system is unmounted.
 *	@mnt contains the mounted file system.
 *	@flags contains the unmount flags, e.g. MNT_FORCE.
 *	Return 0 if permission is granted.
 * @sb_umount_close:
 *	Close any files in the @mnt mounted filesystem that are held open by
 *	the security module.  This hook is called during an umount operation
 *	prior to checking whether the filesystem is still busy.
 *	@mnt contains the mounted filesystem.
 * @sb_umount_busy:
 *	Handle a failed umount of the @mnt mounted filesystem, e.g.  re-opening
 *	any files that were closed by umount_close.  This hook is called during
 *	an umount operation if the umount fails after a call to the
 *	umount_close hook.
 *	@mnt contains the mounted filesystem.
 * @sb_post_remount:
 *	Update the security module's state when a filesystem is remounted.
 *	This hook is only called if the remount was successful.
 *	@mnt contains the mounted file system.
 *	@flags contains the new filesystem flags.
 *	@data contains the filesystem-specific data.
 * @sb_post_addmount:
 *	Update the security module's state when a filesystem is mounted.
 *	This hook is called any time a mount is successfully grafetd to
 *	the tree.
 *	@mnt contains the mounted filesystem.
 *	@mountpoint contains the path for the mount point.
 * @sb_pivotroot:
 *	Check permission before pivoting the root filesystem.
 *	@old_path contains the path for the new location of the current root (put_old).
 *	@new_path contains the path for the new root (new_root).
 *	Return 0 if permission is granted.
 * @sb_post_pivotroot:
 *	Update module state after a successful pivot.
 *	@old_path contains the path for the old root.
 *	@new_path contains the path for the new root.
 * @sb_set_mnt_opts:
 *	Set the security relevant mount options used for a superblock
 *	@sb the superblock to set security mount options for
 *	@opts binary data structure containing all lsm mount data
 * @sb_clone_mnt_opts:
 *	Copy all security options from a given superblock to another
 *	@oldsb old superblock which contain information to clone
 *	@newsb new superblock which needs filled in
 * @sb_parse_opts_str:
 *	Parse a string of security data filling in the opts structure
 *	@options string containing all mount options known by the LSM
 *	@opts binary data structure usable by the LSM
 *
 * Security hooks for inode operations.
 *
 * @inode_alloc_security:
 *	Allocate and attach a security structure to @inode->i_security.  The
 *	i_security field is initialized to NULL when the inode structure is
 *	allocated.
 *	@inode contains the inode structure.
 *	Return 0 if operation was successful.
 * @inode_free_security:
 *	@inode contains the inode structure.
 *	Deallocate the inode security structure and set @inode->i_security to
 *	NULL.
 * @inode_init_security:
 *	Obtain the security attribute name suffix and value to set on a newly
 *	created inode and set up the incore security field for the new inode.
 *	This hook is called by the fs code as part of the inode creation
 *	transaction and provides for atomic labeling of the inode, unlike
 *	the post_create/mkdir/... hooks called by the VFS.  The hook function
 *	is expected to allocate the name and value via kmalloc, with the caller
 *	being responsible for calling kfree after using them.
 *	If the security module does not use security attributes or does
 *	not wish to put a security attribute on this particular inode,
 *	then it should return -EOPNOTSUPP to skip this processing.
 *	@inode contains the inode structure of the newly created inode.
 *	@dir contains the inode structure of the parent directory.
 *	@name will be set to the allocated name suffix (e.g. selinux).
 *	@value will be set to the allocated attribute value.
 *	@len will be set to the length of the value.
 *	Returns 0 if @name and @value have been successfully set,
 *		-EOPNOTSUPP if no security attribute is needed, or
 *		-ENOMEM on memory allocation failure.
 * @inode_create:
 *	Check permission to create a regular file.
 *	@dir contains inode structure of the parent of the new file.
 *	@dentry contains the dentry structure for the file to be created.
 *	@mnt is the vfsmount corresponding to @dentry (may be NULL).
 *	@mode contains the file mode of the file to be created.
 *	Return 0 if permission is granted.
 * @inode_link:
 *	Check permission before creating a new hard link to a file.
 *	@old_dentry contains the dentry structure for an existing link to the file.
 *	@old_mnt is the vfsmount corresponding to @old_dentry (may be NULL).
 *	@dir contains the inode structure of the parent directory of the new link.
 *	@new_dentry contains the dentry structure for the new link.
 *	@new_mnt is the vfsmount corresponding to @new_dentry (may be NULL).
 *	Return 0 if permission is granted.
 * @inode_unlink:
 *	Check the permission to remove a hard link to a file.
 *	@dir contains the inode structure of parent directory of the file.
 *	@dentry contains the dentry structure for file to be unlinked.
 *	@mnt is the vfsmount corresponding to @dentry (may be NULL).
 *	Return 0 if permission is granted.
 * @inode_symlink:
 *	Check the permission to create a symbolic link to a file.
 *	@dir contains the inode structure of parent directory of the symbolic link.
 *	@dentry contains the dentry structure of the symbolic link.
 *	@mnt is the vfsmount corresponding to @dentry (may be NULL).
 *	@old_name contains the pathname of file.
 *	Return 0 if permission is granted.
 * @inode_mkdir:
 *	Check permissions to create a new directory in the existing directory
 *	associated with inode strcture @dir.
 *	@dir containst the inode structure of parent of the directory to be created.
 *	@dentry contains the dentry structure of new directory.
 *	@mnt is the vfsmount corresponding to @dentry (may be NULL).
 *	@mode contains the mode of new directory.
 *	Return 0 if permission is granted.
 * @inode_rmdir:
 *	Check the permission to remove a directory.
 *	@dir contains the inode structure of parent of the directory to be removed.
 *	@dentry contains the dentry structure of directory to be removed.
 *	@mnt is the vfsmount corresponding to @dentry (may be NULL).
 *	Return 0 if permission is granted.
 * @inode_mknod:
 *	Check permissions when creating a special file (or a socket or a fifo
 *	file created via the mknod system call).  Note that if mknod operation
 *	is being done for a regular file, then the create hook will be called
 *	and not this hook.
 *	@dir contains the inode structure of parent of the new file.
 *	@dentry contains the dentry structure of the new file.
 *	@mnt is the vfsmount corresponding to @dentry (may be NULL).
 *	@mode contains the mode of the new file.
 *	@dev contains the device number.
 *	Return 0 if permission is granted.
 * @inode_rename:
 *	Check for permission to rename a file or directory.
 *	@old_dir contains the inode structure for parent of the old link.
 *	@old_dentry contains the dentry structure of the old link.
 *	@old_mnt is the vfsmount corresponding to @old_dentry (may be NULL).
 *	@new_dir contains the inode structure for parent of the new link.
 *	@new_dentry contains the dentry structure of the new link.
 *	@new_mnt is the vfsmount corresponding to @new_dentry (may be NULL).
 *	Return 0 if permission is granted.
 * @inode_readlink:
 *	Check the permission to read the symbolic link.
 *	@dentry contains the dentry structure for the file link.
 *	@mnt is the vfsmount corresponding to @dentry (may be NULL).
 *	Return 0 if permission is granted.
 * @inode_follow_link:
 *	Check permission to follow a symbolic link when looking up a pathname.
 *	@dentry contains the dentry structure for the link.
 *	@nd contains the nameidata structure for the parent directory.
 *	Return 0 if permission is granted.
 * @inode_permission:
 *	Check permission before accessing an inode.  This hook is called by the
 *	existing Linux permission function, so a security module can use it to
 *	provide additional checking for existing Linux permission checks.
 *	Notice that this hook is called when a file is opened (as well as many
 *	other operations), whereas the file_security_ops permission hook is
 *	called when the actual read/write operations are performed.
 *	@inode contains the inode structure to check.
 *	@mask contains the permission mask.
 *	@nd contains the nameidata (may be NULL).
 *	Return 0 if permission is granted.
 * @inode_setattr:
 *	Check permission before setting file attributes.  Note that the kernel
 *	call to notify_change is performed from several locations, whenever
 *	file attributes change (such as when a file is truncated, chown/chmod
 *	operations, transferring disk quotas, etc).
 *	@dentry contains the dentry structure for the file.
 *	@mnt is the vfsmount corresponding to @dentry (may be NULL).
 *	@attr is the iattr structure containing the new file attributes.
 *	Return 0 if permission is granted.
 * @inode_getattr:
 *	Check permission before obtaining file attributes.
 *	@mnt is the vfsmount where the dentry was looked up
 *	@dentry contains the dentry structure for the file.
 *	Return 0 if permission is granted.
 * @inode_delete:
 *	@inode contains the inode structure for deleted inode.
 *	This hook is called when a deleted inode is released (i.e. an inode
 *	with no hard links has its use count drop to zero).  A security module
 *	can use this hook to release any persistent label associated with the
 *	inode.
 * @inode_setxattr:
 *	Check permission before setting the extended attributes
 * 	@value identified by @name for @dentry and @mnt.
 *	Return 0 if permission is granted.
 * @inode_post_setxattr:
 *	Update inode security field after successful setxattr operation.
 * 	@value identified by @name for @dentry and @mnt.
 * @inode_getxattr:
 *	Check permission before obtaining the extended attributes
 * 	identified by @name for @dentry and @mnt.
 *	Return 0 if permission is granted.
 * @inode_listxattr:
 *	Check permission before obtaining the list of extended attribute
 *	names for @dentry and @mnt.
 *	Return 0 if permission is granted.
 * @inode_removexattr:
 *	Check permission before removing the extended attribute
 *	identified by @name for @dentry.
 *	Return 0 if permission is granted.
 * @inode_getsecurity:
 *	Retrieve a copy of the extended attribute representation of the
 *	security label associated with @name for @inode via @buffer.  Note that
 *	@name is the remainder of the attribute name after the security prefix
 *	has been removed. @alloc is used to specify of the call should return a
 *	value via the buffer or just the value length Return size of buffer on
 *	success.
 * @inode_setsecurity:
 *	Set the security label associated with @name for @inode from the
 *	extended attribute value @value.  @size indicates the size of the
 *	@value in bytes.  @flags may be XATTR_CREATE, XATTR_REPLACE, or 0.
 *	Note that @name is the remainder of the attribute name after the
 *	security. prefix has been removed.
 *	Return 0 on success.
 * @inode_listsecurity:
 *	Copy the extended attribute names for the security labels
 *	associated with @inode into @buffer.  The maximum size of @buffer
 *	is specified by @buffer_size.  @buffer may be NULL to request
 *	the size of the buffer required.
 *	Returns number of bytes used/required on success.
 * @inode_need_killpriv:
 *	Called when an inode has been changed.
 *	@dentry is the dentry being changed.
 *	Return <0 on error to abort the inode change operation.
 *	Return 0 if inode_killpriv does not need to be called.
 *	Return >0 if inode_killpriv does need to be called.
 * @inode_killpriv:
 *	The setuid bit is being removed.  Remove similar security labels.
 *	Called with the dentry->d_inode->i_mutex held.
 *	@dentry is the dentry being changed.
 *	Return 0 on success.  If error is returned, then the operation
 *	causing setuid bit removal is failed.
 * @inode_getsecid:
 *	Get the secid associated with the node.
 *	@inode contains a pointer to the inode.
 *	@secid contains a pointer to the location where result will be saved.
 *	In case of failure, @secid will be set to zero.
 *
 * Security hooks for file operations
 *
 * @file_permission:
 *	Check file permissions before accessing an open file.  This hook is
 *	called by various operations that read or write files.  A security
 *	module can use this hook to perform additional checking on these
 *	operations, e.g.  to revalidate permissions on use to support privilege
 *	bracketing or policy changes.  Notice that this hook is used when the
 *	actual read/write operations are performed, whereas the
 *	inode_security_ops hook is called when a file is opened (as well as
 *	many other operations).
 *	Caveat:  Although this hook can be used to revalidate permissions for
 *	various system call operations that read or write files, it does not
 *	address the revalidation of permissions for memory-mapped files.
 *	Security modules must handle this separately if they need such
 *	revalidation.
 *	@file contains the file structure being accessed.
 *	@mask contains the requested permissions.
 *	Return 0 if permission is granted.
 * @file_alloc_security:
 *	Allocate and attach a security structure to the file->f_security field.
 *	The security field is initialized to NULL when the structure is first
 *	created.
 *	@file contains the file structure to secure.
 *	Return 0 if the hook is successful and permission is granted.
 * @file_free_security:
 *	Deallocate and free any security structures stored in file->f_security.
 *	@file contains the file structure being modified.
 * @file_ioctl:
 *	@file contains the file structure.
 *	@cmd contains the operation to perform.
 *	@arg contains the operational arguments.
 *	Check permission for an ioctl operation on @file.  Note that @arg can
 *	sometimes represents a user space pointer; in other cases, it may be a
 *	simple integer value.  When @arg represents a user space pointer, it
 *	should never be used by the security module.
 *	Return 0 if permission is granted.
 * @file_mmap :
 *	Check permissions for a mmap operation.  The @file may be NULL, e.g.
 *	if mapping anonymous memory.
 *	@file contains the file structure for file to map (may be NULL).
 *	@reqprot contains the protection requested by the application.
 *	@prot contains the protection that will be applied by the kernel.
 *	@flags contains the operational flags.
 *	Return 0 if permission is granted.
 * @file_mprotect:
 *	Check permissions before changing memory access permissions.
 *	@vma contains the memory region to modify.
 *	@reqprot contains the protection requested by the application.
 *	@prot contains the protection that will be applied by the kernel.
 *	Return 0 if permission is granted.
 * @file_lock:
 *	Check permission before performing file locking operations.
 *	Note: this hook mediates both flock and fcntl style locks.
 *	@file contains the file structure.
 *	@cmd contains the posix-translated lock operation to perform
 *	(e.g. F_RDLCK, F_WRLCK).
 *	Return 0 if permission is granted.
 * @file_fcntl:
 *	Check permission before allowing the file operation specified by @cmd
 *	from being performed on the file @file.  Note that @arg can sometimes
 *	represents a user space pointer; in other cases, it may be a simple
 *	integer value.  When @arg represents a user space pointer, it should
 *	never be used by the security module.
 *	@file contains the file structure.
 *	@cmd contains the operation to be performed.
 *	@arg contains the operational arguments.
 *	Return 0 if permission is granted.
 * @file_set_fowner:
 *	Save owner security information (typically from current->security) in
 *	file->f_security for later use by the send_sigiotask hook.
 *	@file contains the file structure to update.
 *	Return 0 on success.
 * @file_send_sigiotask:
 *	Check permission for the file owner @fown to send SIGIO or SIGURG to the
 *	process @tsk.  Note that this hook is sometimes called from interrupt.
 *	Note that the fown_struct, @fown, is never outside the context of a
 *	struct file, so the file structure (and associated security information)
 *	can always be obtained:
 *		container_of(fown, struct file, f_owner)
 *	@tsk contains the structure of task receiving signal.
 *	@fown contains the file owner information.
 *	@sig is the signal that will be sent.  When 0, kernel sends SIGIO.
 *	Return 0 if permission is granted.
 * @file_receive:
 *	This hook allows security modules to control the ability of a process
 *	to receive an open file descriptor via socket IPC.
 *	@file contains the file structure being received.
 *	Return 0 if permission is granted.
 *
 * Security hook for dentry
 *
 * @dentry_open
 *	Save open-time permission checking state for later use upon
 *	file_permission, and recheck access if anything has changed
 *	since inode_permission.
 *
 * Security hooks for task operations.
 *
 * @task_create:
 *	Check permission before creating a child process.  See the clone(2)
 *	manual page for definitions of the @clone_flags.
 *	@clone_flags contains the flags indicating what should be shared.
 *	Return 0 if permission is granted.
 * @task_alloc_security:
 *	@p contains the task_struct for child process.
 *	Allocate and attach a security structure to the p->security field. The
 *	security field is initialized to NULL when the task structure is
 *	allocated.
 *	Return 0 if operation was successful.
 * @task_free_security:
 *	@p contains the task_struct for process.
 *	Deallocate and clear the p->security field.
 * @task_setuid:
 *	Check permission before setting one or more of the user identity
 *	attributes of the current process.  The @flags parameter indicates
 *	which of the set*uid system calls invoked this hook and how to
 *	interpret the @id0, @id1, and @id2 parameters.  See the LSM_SETID
 *	definitions at the beginning of this file for the @flags values and
 *	their meanings.
 *	@id0 contains a uid.
 *	@id1 contains a uid.
 *	@id2 contains a uid.
 *	@flags contains one of the LSM_SETID_* values.
 *	Return 0 if permission is granted.
 * @task_post_setuid:
 *	Update the module's state after setting one or more of the user
 *	identity attributes of the current process.  The @flags parameter
 *	indicates which of the set*uid system calls invoked this hook.  If
 *	@flags is LSM_SETID_FS, then @old_ruid is the old fs uid and the other
 *	parameters are not used.
 *	@old_ruid contains the old real uid (or fs uid if LSM_SETID_FS).
 *	@old_euid contains the old effective uid (or -1 if LSM_SETID_FS).
 *	@old_suid contains the old saved uid (or -1 if LSM_SETID_FS).
 *	@flags contains one of the LSM_SETID_* values.
 *	Return 0 on success.
 * @task_setgid:
 *	Check permission before setting one or more of the group identity
 *	attributes of the current process.  The @flags parameter indicates
 *	which of the set*gid system calls invoked this hook and how to
 *	interpret the @id0, @id1, and @id2 parameters.  See the LSM_SETID
 *	definitions at the beginning of this file for the @flags values and
 *	their meanings.
 *	@id0 contains a gid.
 *	@id1 contains a gid.
 *	@id2 contains a gid.
 *	@flags contains one of the LSM_SETID_* values.
 *	Return 0 if permission is granted.
 * @task_setpgid:
 *	Check permission before setting the process group identifier of the
 *	process @p to @pgid.
 *	@p contains the task_struct for process being modified.
 *	@pgid contains the new pgid.
 *	Return 0 if permission is granted.
 * @task_getpgid:
 *	Check permission before getting the process group identifier of the
 *	process @p.
 *	@p contains the task_struct for the process.
 *	Return 0 if permission is granted.
 * @task_getsid:
 *	Check permission before getting the session identifier of the process
 *	@p.
 *	@p contains the task_struct for the process.
 *	Return 0 if permission is granted.
 * @task_getsecid:
 *	Retrieve the security identifier of the process @p.
 *	@p contains the task_struct for the process and place is into @secid.
 *	In case of failure, @secid will be set to zero.
 *
 * @task_setgroups:
 *	Check permission before setting the supplementary group set of the
 *	current process.
 *	@group_info contains the new group information.
 *	Return 0 if permission is granted.
 * @task_setnice:
 *	Check permission before setting the nice value of @p to @nice.
 *	@p contains the task_struct of process.
 *	@nice contains the new nice value.
 *	Return 0 if permission is granted.
 * @task_setioprio
 *	Check permission before setting the ioprio value of @p to @ioprio.
 *	@p contains the task_struct of process.
 *	@ioprio contains the new ioprio value
 *	Return 0 if permission is granted.
 * @task_getioprio
 *	Check permission before getting the ioprio value of @p.
 *	@p contains the task_struct of process.
 *	Return 0 if permission is granted.
 * @task_setrlimit:
 *	Check permission before setting the resource limits of the current
 *	process for @resource to @new_rlim.  The old resource limit values can
 *	be examined by dereferencing (current->signal->rlim + resource).
 *	@resource contains the resource whose limit is being set.
 *	@new_rlim contains the new limits for @resource.
 *	Return 0 if permission is granted.
 * @task_setscheduler:
 *	Check permission before setting scheduling policy and/or parameters of
 *	process @p based on @policy and @lp.
 *	@p contains the task_struct for process.
 *	@policy contains the scheduling policy.
 *	@lp contains the scheduling parameters.
 *	Return 0 if permission is granted.
 * @task_getscheduler:
 *	Check permission before obtaining scheduling information for process
 *	@p.
 *	@p contains the task_struct for process.
 *	Return 0 if permission is granted.
 * @task_movememory
 *	Check permission before moving memory owned by process @p.
 *	@p contains the task_struct for process.
 *	Return 0 if permission is granted.
 * @task_kill:
 *	Check permission before sending signal @sig to @p.  @info can be NULL,
 *	the constant 1, or a pointer to a siginfo structure.  If @info is 1 or
 *	SI_FROMKERNEL(info) is true, then the signal should be viewed as coming
 *	from the kernel and should typically be permitted.
 *	SIGIO signals are handled separately by the send_sigiotask hook in
 *	file_security_ops.
 *	@p contains the task_struct for process.
 *	@info contains the signal information.
 *	@sig contains the signal value.
 *	@secid contains the sid of the process where the signal originated
 *	Return 0 if permission is granted.
 * @task_wait:
 *	Check permission before allowing a process to reap a child process @p
 *	and collect its status information.
 *	@p contains the task_struct for process.
 *	Return 0 if permission is granted.
 * @task_prctl:
 *	Check permission before performing a process control operation on the
 *	current process.
 *	@option contains the operation.
 *	@arg2 contains a argument.
 *	@arg3 contains a argument.
 *	@arg4 contains a argument.
 *	@arg5 contains a argument.
 *      @rc_p contains a pointer to communicate back the forced return code
 *	Return 0 if permission is granted, and non-zero if the security module
 *      has taken responsibility (setting *rc_p) for the prctl call.
 * @task_reparent_to_init:
 *	Set the security attributes in @p->security for a kernel thread that
 *	is being reparented to the init task.
 *	@p contains the task_struct for the kernel thread.
 * @task_to_inode:
 *	Set the security attributes for an inode based on an associated task's
 *	security attributes, e.g. for /proc/pid inodes.
 *	@p contains the task_struct for the task.
 *	@inode contains the inode structure for the inode.
 *
 * Security hooks for Netlink messaging.
 *
 * @netlink_send:
 *	Save security information for a netlink message so that permission
 *	checking can be performed when the message is processed.  The security
 *	information can be saved using the eff_cap field of the
 *	netlink_skb_parms structure.  Also may be used to provide fine
 *	grained control over message transmission.
 *	@sk associated sock of task sending the message.,
 *	@skb contains the sk_buff structure for the netlink message.
 *	Return 0 if the information was successfully saved and message
 *	is allowed to be transmitted.
 * @netlink_recv:
 *	Check permission before processing the received netlink message in
 *	@skb.
 *	@skb contains the sk_buff structure for the netlink message.
 *	@cap indicates the capability required
 *	Return 0 if permission is granted.
 *
 * Security hooks for Unix domain networking.
 *
 * @unix_stream_connect:
 *	Check permissions before establishing a Unix domain stream connection
 *	between @sock and @other.
 *	@sock contains the socket structure.
 *	@other contains the peer socket structure.
 *	Return 0 if permission is granted.
 * @unix_may_send:
 *	Check permissions before connecting or sending datagrams from @sock to
 *	@other.
 *	@sock contains the socket structure.
 *	@sock contains the peer socket structure.
 *	Return 0 if permission is granted.
 *
 * The @unix_stream_connect and @unix_may_send hooks were necessary because
 * Linux provides an alternative to the conventional file name space for Unix
 * domain sockets.  Whereas binding and connecting to sockets in the file name
 * space is mediated by the typical file permissions (and caught by the mknod
 * and permission hooks in inode_security_ops), binding and connecting to
 * sockets in the abstract name space is completely unmediated.  Sufficient
 * control of Unix domain sockets in the abstract name space isn't possible
 * using only the socket layer hooks, since we need to know the actual target
 * socket, which is not looked up until we are inside the af_unix code.
 *
 * Security hooks for socket operations.
 *
 * @socket_create:
 *	Check permissions prior to creating a new socket.
 *	@family contains the requested protocol family.
 *	@type contains the requested communications type.
 *	@protocol contains the requested protocol.
 *	@kern set to 1 if a kernel socket.
 *	Return 0 if permission is granted.
 * @socket_post_create:
 *	This hook allows a module to update or allocate a per-socket security
 *	structure. Note that the security field was not added directly to the
 *	socket structure, but rather, the socket security information is stored
 *	in the associated inode.  Typically, the inode alloc_security hook will
 *	allocate and and attach security information to
 *	sock->inode->i_security.  This hook may be used to update the
 *	sock->inode->i_security field with additional information that wasn't
 *	available when the inode was allocated.
 *	@sock contains the newly created socket structure.
 *	@family contains the requested protocol family.
 *	@type contains the requested communications type.
 *	@protocol contains the requested protocol.
 *	@kern set to 1 if a kernel socket.
 * @socket_bind:
 *	Check permission before socket protocol layer bind operation is
 *	performed and the socket @sock is bound to the address specified in the
 *	@address parameter.
 *	@sock contains the socket structure.
 *	@address contains the address to bind to.
 *	@addrlen contains the length of address.
 *	Return 0 if permission is granted.
 * @socket_connect:
 *	Check permission before socket protocol layer connect operation
 *	attempts to connect socket @sock to a remote address, @address.
 *	@sock contains the socket structure.
 *	@address contains the address of remote endpoint.
 *	@addrlen contains the length of address.
 *	Return 0 if permission is granted.
 * @socket_listen:
 *	Check permission before socket protocol layer listen operation.
 *	@sock contains the socket structure.
 *	@backlog contains the maximum length for the pending connection queue.
 *	Return 0 if permission is granted.
 * @socket_accept:
 *	Check permission before accepting a new connection.  Note that the new
 *	socket, @newsock, has been created and some information copied to it,
 *	but the accept operation has not actually been performed.
 *	@sock contains the listening socket structure.
 *	@newsock contains the newly created server socket for connection.
 *	Return 0 if permission is granted.
 * @socket_post_accept:
 *	This hook allows a security module to copy security
 *	information into the newly created socket's inode.
 *	@sock contains the listening socket structure.
 *	@newsock contains the newly created server socket for connection.
 * @socket_sendmsg:
 *	Check permission before transmitting a message to another socket.
 *	@sock contains the socket structure.
 *	@msg contains the message to be transmitted.
 *	@size contains the size of message.
 *	Return 0 if permission is granted.
 * @socket_recvmsg:
 *	Check permission before receiving a message from a socket.
 *	@sock contains the socket structure.
 *	@msg contains the message structure.
 *	@size contains the size of message structure.
 *	@flags contains the operational flags.
 *	Return 0 if permission is granted.
 * @socket_getsockname:
 *	Check permission before the local address (name) of the socket object
 *	@sock is retrieved.
 *	@sock contains the socket structure.
 *	Return 0 if permission is granted.
 * @socket_getpeername:
 *	Check permission before the remote address (name) of a socket object
 *	@sock is retrieved.
 *	@sock contains the socket structure.
 *	Return 0 if permission is granted.
 * @socket_getsockopt:
 *	Check permissions before retrieving the options associated with socket
 *	@sock.
 *	@sock contains the socket structure.
 *	@level contains the protocol level to retrieve option from.
 *	@optname contains the name of option to retrieve.
 *	Return 0 if permission is granted.
 * @socket_setsockopt:
 *	Check permissions before setting the options associated with socket
 *	@sock.
 *	@sock contains the socket structure.
 *	@level contains the protocol level to set options for.
 *	@optname contains the name of the option to set.
 *	Return 0 if permission is granted.
 * @socket_shutdown:
 *	Checks permission before all or part of a connection on the socket
 *	@sock is shut down.
 *	@sock contains the socket structure.
 *	@how contains the flag indicating how future sends and receives are handled.
 *	Return 0 if permission is granted.
 * @socket_sock_rcv_skb:
 *	Check permissions on incoming network packets.  This hook is distinct
 *	from Netfilter's IP input hooks since it is the first time that the
 *	incoming sk_buff @skb has been associated with a particular socket, @sk.
 *	@sk contains the sock (not socket) associated with the incoming sk_buff.
 *	@skb contains the incoming network data.
 * @socket_getpeersec_stream:
 *	This hook allows the security module to provide peer socket security
 *	state for unix or connected tcp sockets to userspace via getsockopt
 *	SO_GETPEERSEC.  For tcp sockets this can be meaningful if the
 *	socket is associated with an ipsec SA.
 *	@sock is the local socket.
 *	@optval userspace memory where the security state is to be copied.
 *	@optlen userspace int where the module should copy the actual length
 *	of the security state.
 *	@len as input is the maximum length to copy to userspace provided
 *	by the caller.
 *	Return 0 if all is well, otherwise, typical getsockopt return
 *	values.
 * @socket_getpeersec_dgram:
 *	This hook allows the security module to provide peer socket security
 *	state for udp sockets on a per-packet basis to userspace via
 *	getsockopt SO_GETPEERSEC.  The application must first have indicated
 *	the IP_PASSSEC option via getsockopt.  It can then retrieve the
 *	security state returned by this hook for a packet via the SCM_SECURITY
 *	ancillary message type.
 *	@skb is the skbuff for the packet being queried
 *	@secdata is a pointer to a buffer in which to copy the security data
 *	@seclen is the maximum length for @secdata
 *	Return 0 on success, error on failure.
 * @sk_alloc_security:
 *	Allocate and attach a security structure to the sk->sk_security field,
 *	which is used to copy security attributes between local stream sockets.
 * @sk_free_security:
 *	Deallocate security structure.
 * @sk_clone_security:
 *	Clone/copy security structure.
 * @sk_getsecid:
 *	Retrieve the LSM-specific secid for the sock to enable caching of network
 *	authorizations.
 * @sock_graft:
 *	Sets the socket's isec sid to the sock's sid.
 * @inet_conn_request:
 *	Sets the openreq's sid to socket's sid with MLS portion taken from peer sid.
 * @inet_csk_clone:
 *	Sets the new child socket's sid to the openreq sid.
 * @inet_conn_established:
 *	Sets the connection's peersid to the secmark on skb.
 * @req_classify_flow:
 *	Sets the flow's sid to the openreq sid.
 *
 * Security hooks for XFRM operations.
 *
 * @xfrm_policy_alloc_security:
 *	@ctxp is a pointer to the xfrm_sec_ctx being added to Security Policy
 *	Database used by the XFRM system.
 *	@sec_ctx contains the security context information being provided by
 *	the user-level policy update program (e.g., setkey).
 *	Allocate a security structure to the xp->security field; the security
 *	field is initialized to NULL when the xfrm_policy is allocated.
 *	Return 0 if operation was successful (memory to allocate, legal context)
 * @xfrm_policy_clone_security:
 *	@old_ctx contains an existing xfrm_sec_ctx.
 *	@new_ctxp contains a new xfrm_sec_ctx being cloned from old.
 *	Allocate a security structure in new_ctxp that contains the
 *	information from the old_ctx structure.
 *	Return 0 if operation was successful (memory to allocate).
 * @xfrm_policy_free_security:
 *	@ctx contains the xfrm_sec_ctx
 *	Deallocate xp->security.
 * @xfrm_policy_delete_security:
 *	@ctx contains the xfrm_sec_ctx.
 *	Authorize deletion of xp->security.
 * @xfrm_state_alloc_security:
 *	@x contains the xfrm_state being added to the Security Association
 *	Database by the XFRM system.
 *	@sec_ctx contains the security context information being provided by
 *	the user-level SA generation program (e.g., setkey or racoon).
 *	@secid contains the secid from which to take the mls portion of the context.
 *	Allocate a security structure to the x->security field; the security
 *	field is initialized to NULL when the xfrm_state is allocated. Set the
 *	context to correspond to either sec_ctx or polsec, with the mls portion
 *	taken from secid in the latter case.
 *	Return 0 if operation was successful (memory to allocate, legal context).
 * @xfrm_state_free_security:
 *	@x contains the xfrm_state.
 *	Deallocate x->security.
 * @xfrm_state_delete_security:
 *	@x contains the xfrm_state.
 *	Authorize deletion of x->security.
 * @xfrm_policy_lookup:
 *	@ctx contains the xfrm_sec_ctx for which the access control is being
 *	checked.
 *	@fl_secid contains the flow security label that is used to authorize
 *	access to the policy xp.
 *	@dir contains the direction of the flow (input or output).
 *	Check permission when a flow selects a xfrm_policy for processing
 *	XFRMs on a packet.  The hook is called when selecting either a
 *	per-socket policy or a generic xfrm policy.
 *	Return 0 if permission is granted, -ESRCH otherwise, or -errno
 *	on other errors.
 * @xfrm_state_pol_flow_match:
 *	@x contains the state to match.
 *	@xp contains the policy to check for a match.
 *	@fl contains the flow to check for a match.
 *	Return 1 if there is a match.
 * @xfrm_decode_session:
 *	@skb points to skb to decode.
 *	@secid points to the flow key secid to set.
 *	@ckall says if all xfrms used should be checked for same secid.
 *	Return 0 if ckall is zero or all xfrms used have the same secid.
 *
 * Security hooks affecting all Key Management operations
 *
 * @key_alloc:
 *	Permit allocation of a key and assign security data. Note that key does
 *	not have a serial number assigned at this point.
 *	@key points to the key.
 *	@flags is the allocation flags
 *	Return 0 if permission is granted, -ve error otherwise.
 * @key_free:
 *	Notification of destruction; free security data.
 *	@key points to the key.
 *	No return value.
 * @key_permission:
 *	See whether a specific operational right is granted to a process on a
 *	key.
 *	@key_ref refers to the key (key pointer + possession attribute bit).
 *	@context points to the process to provide the context against which to
 *	evaluate the security data on the key.
 *	@perm describes the combination of permissions required of this key.
 *	Return 1 if permission granted, 0 if permission denied and -ve it the
 *	normal permissions model should be effected.
 * @key_getsecurity:
 *	Get a textual representation of the security context attached to a key
 *	for the purposes of honouring KEYCTL_GETSECURITY.  This function
 *	allocates the storage for the NUL-terminated string and the caller
 *	should free it.
 *	@key points to the key to be queried.
 *	@_buffer points to a pointer that should be set to point to the
 *	 resulting string (if no label or an error occurs).
 *	Return the length of the string (including terminating NUL) or -ve if
 *      an error.
 *	May also return 0 (and a NULL buffer pointer) if there is no label.
 *
 * Security hooks affecting all System V IPC operations.
 *
 * @ipc_permission:
 *	Check permissions for access to IPC
 *	@ipcp contains the kernel IPC permission structure
 *	@flag contains the desired (requested) permission set
 *	Return 0 if permission is granted.
 * @ipc_getsecid:
 *	Get the secid associated with the ipc object.
 *	@ipcp contains the kernel IPC permission structure.
 *	@secid contains a pointer to the location where result will be saved.
 *	In case of failure, @secid will be set to zero.
 *
 * Security hooks for individual messages held in System V IPC message queues
 * @msg_msg_alloc_security:
 *	Allocate and attach a security structure to the msg->security field.
 *	The security field is initialized to NULL when the structure is first
 *	created.
 *	@msg contains the message structure to be modified.
 *	Return 0 if operation was successful and permission is granted.
 * @msg_msg_free_security:
 *	Deallocate the security structure for this message.
 *	@msg contains the message structure to be modified.
 *
 * Security hooks for System V IPC Message Queues
 *
 * @msg_queue_alloc_security:
 *	Allocate and attach a security structure to the
 *	msq->q_perm.security field. The security field is initialized to
 *	NULL when the structure is first created.
 *	@msq contains the message queue structure to be modified.
 *	Return 0 if operation was successful and permission is granted.
 * @msg_queue_free_security:
 *	Deallocate security structure for this message queue.
 *	@msq contains the message queue structure to be modified.
 * @msg_queue_associate:
 *	Check permission when a message queue is requested through the
 *	msgget system call.  This hook is only called when returning the
 *	message queue identifier for an existing message queue, not when a
 *	new message queue is created.
 *	@msq contains the message queue to act upon.
 *	@msqflg contains the operation control flags.
 *	Return 0 if permission is granted.
 * @msg_queue_msgctl:
 *	Check permission when a message control operation specified by @cmd
 *	is to be performed on the message queue @msq.
 *	The @msq may be NULL, e.g. for IPC_INFO or MSG_INFO.
 *	@msq contains the message queue to act upon.  May be NULL.
 *	@cmd contains the operation to be performed.
 *	Return 0 if permission is granted.
 * @msg_queue_msgsnd:
 *	Check permission before a message, @msg, is enqueued on the message
 *	queue, @msq.
 *	@msq contains the message queue to send message to.
 *	@msg contains the message to be enqueued.
 *	@msqflg contains operational flags.
 *	Return 0 if permission is granted.
 * @msg_queue_msgrcv:
 *	Check permission before a message, @msg, is removed from the message
 *	queue, @msq.  The @target task structure contains a pointer to the
 *	process that will be receiving the message (not equal to the current
 *	process when inline receives are being performed).
 *	@msq contains the message queue to retrieve message from.
 *	@msg contains the message destination.
 *	@target contains the task structure for recipient process.
 *	@type contains the type of message requested.
 *	@mode contains the operational flags.
 *	Return 0 if permission is granted.
 *
 * Security hooks for System V Shared Memory Segments
 *
 * @shm_alloc_security:
 *	Allocate and attach a security structure to the shp->shm_perm.security
 *	field.  The security field is initialized to NULL when the structure is
 *	first created.
 *	@shp contains the shared memory structure to be modified.
 *	Return 0 if operation was successful and permission is granted.
 * @shm_free_security:
 *	Deallocate the security struct for this memory segment.
 *	@shp contains the shared memory structure to be modified.
 * @shm_associate:
 *	Check permission when a shared memory region is requested through the
 *	shmget system call.  This hook is only called when returning the shared
 *	memory region identifier for an existing region, not when a new shared
 *	memory region is created.
 *	@shp contains the shared memory structure to be modified.
 *	@shmflg contains the operation control flags.
 *	Return 0 if permission is granted.
 * @shm_shmctl:
 *	Check permission when a shared memory control operation specified by
 *	@cmd is to be performed on the shared memory region @shp.
 *	The @shp may be NULL, e.g. for IPC_INFO or SHM_INFO.
 *	@shp contains shared memory structure to be modified.
 *	@cmd contains the operation to be performed.
 *	Return 0 if permission is granted.
 * @shm_shmat:
 *	Check permissions prior to allowing the shmat system call to attach the
 *	shared memory segment @shp to the data segment of the calling process.
 *	The attaching address is specified by @shmaddr.
 *	@shp contains the shared memory structure to be modified.
 *	@shmaddr contains the address to attach memory region to.
 *	@shmflg contains the operational flags.
 *	Return 0 if permission is granted.
 *
 * Security hooks for System V Semaphores
 *
 * @sem_alloc_security:
 *	Allocate and attach a security structure to the sma->sem_perm.security
 *	field.  The security field is initialized to NULL when the structure is
 *	first created.
 *	@sma contains the semaphore structure
 *	Return 0 if operation was successful and permission is granted.
 * @sem_free_security:
 *	deallocate security struct for this semaphore
 *	@sma contains the semaphore structure.
 * @sem_associate:
 *	Check permission when a semaphore is requested through the semget
 *	system call.  This hook is only called when returning the semaphore
 *	identifier for an existing semaphore, not when a new one must be
 *	created.
 *	@sma contains the semaphore structure.
 *	@semflg contains the operation control flags.
 *	Return 0 if permission is granted.
 * @sem_semctl:
 *	Check permission when a semaphore operation specified by @cmd is to be
 *	performed on the semaphore @sma.  The @sma may be NULL, e.g. for
 *	IPC_INFO or SEM_INFO.
 *	@sma contains the semaphore structure.  May be NULL.
 *	@cmd contains the operation to be performed.
 *	Return 0 if permission is granted.
 * @sem_semop
 *	Check permissions before performing operations on members of the
 *	semaphore set @sma.  If the @alter flag is nonzero, the semaphore set
 *	may be modified.
 *	@sma contains the semaphore structure.
 *	@sops contains the operations to perform.
 *	@nsops contains the number of operations to perform.
 *	@alter contains the flag indicating whether changes are to be made.
 *	Return 0 if permission is granted.
 *
 * @ptrace:
 *	Check permission before allowing the @parent process to trace the
 *	@child process.
 *	Security modules may also want to perform a process tracing check
 *	during an execve in the set_security or apply_creds hooks of
 *	binprm_security_ops if the process is being traced and its security
 *	attributes would be changed by the execve.
 *	@parent contains the task_struct structure for parent process.
 *	@child contains the task_struct structure for child process.
 *	@mode contains the PTRACE_MODE flags indicating the form of access.
 *	Return 0 if permission is granted.
 * @capget:
 *	Get the @effective, @inheritable, and @permitted capability sets for
 *	the @target process.  The hook may also perform permission checking to
 *	determine if the current process is allowed to see the capability sets
 *	of the @target process.
 *	@target contains the task_struct structure for target process.
 *	@effective contains the effective capability set.
 *	@inheritable contains the inheritable capability set.
 *	@permitted contains the permitted capability set.
 *	Return 0 if the capability sets were successfully obtained.
 * @capset_check:
 *	Check permission before setting the @effective, @inheritable, and
 *	@permitted capability sets for the @target process.
 *	Caveat:  @target is also set to current if a set of processes is
 *	specified (i.e. all processes other than current and init or a
 *	particular process group).  Hence, the capset_set hook may need to
 *	revalidate permission to the actual target process.
 *	@target contains the task_struct structure for target process.
 *	@effective contains the effective capability set.
 *	@inheritable contains the inheritable capability set.
 *	@permitted contains the permitted capability set.
 *	Return 0 if permission is granted.
 * @capset_set:
 *	Set the @effective, @inheritable, and @permitted capability sets for
 *	the @target process.  Since capset_check cannot always check permission
 *	to the real @target process, this hook may also perform permission
 *	checking to determine if the current process is allowed to set the
 *	capability sets of the @target process.  However, this hook has no way
 *	of returning an error due to the structure of the sys_capset code.
 *	@target contains the task_struct structure for target process.
 *	@effective contains the effective capability set.
 *	@inheritable contains the inheritable capability set.
 *	@permitted contains the permitted capability set.
 * @capable:
 *	Check whether the @tsk process has the @cap capability.
 *	@tsk contains the task_struct for the process.
 *	@cap contains the capability <include/linux/capability.h>.
 *	Return 0 if the capability is granted for @tsk.
 * @acct:
 *	Check permission before enabling or disabling process accounting.  If
 *	accounting is being enabled, then @file refers to the open file used to
 *	store accounting records.  If accounting is being disabled, then @file
 *	is NULL.
 *	@file contains the file structure for the accounting file (may be NULL).
 *	Return 0 if permission is granted.
 * @sysctl:
 *	Check permission before accessing the @table sysctl variable in the
 *	manner specified by @op.
 *	@table contains the ctl_table structure for the sysctl variable.
 *	@op contains the operation (001 = search, 002 = write, 004 = read).
 *	Return 0 if permission is granted.
 * @syslog:
 *	Check permission before accessing the kernel message ring or changing
 *	logging to the console.
 *	See the syslog(2) manual page for an explanation of the @type values.
 *	@type contains the type of action.
 *	Return 0 if permission is granted.
 * @settime:
 *	Check permission to change the system time.
 *	struct timespec and timezone are defined in include/linux/time.h
 *	@ts contains new time
 *	@tz contains new timezone
 *	Return 0 if permission is granted.
 * @vm_enough_memory:
 *	Check permissions for allocating a new virtual mapping.
 *	@mm contains the mm struct it is being added to.
 *	@pages contains the number of pages.
 *	Return 0 if permission is granted.
 *
 * @secid_to_secctx:
 *	Convert secid to security context.
 *	@secid contains the security ID.
 *	@secdata contains the pointer that stores the converted security context.
 * @secctx_to_secid:
 *	Convert security context to secid.
 *	@secid contains the pointer to the generated security ID.
 *	@secdata contains the security context.
 *
 * @release_secctx:
 *	Release the security context.
 *	@secdata contains the security context.
 *	@seclen contains the length of the security context.
 *
 * Security hooks for Audit
 *
 * @audit_rule_init:
 *	Allocate and initialize an LSM audit rule structure.
 *	@field contains the required Audit action. Fields flags are defined in include/linux/audit.h
 *	@op contains the operator the rule uses.
 *	@rulestr contains the context where the rule will be applied to.
 *	@lsmrule contains a pointer to receive the result.
 *	Return 0 if @lsmrule has been successfully set,
 *	-EINVAL in case of an invalid rule.
 *
 * @audit_rule_known:
 *	Specifies whether given @rule contains any fields related to current LSM.
 *	@rule contains the audit rule of interest.
 *	Return 1 in case of relation found, 0 otherwise.
 *
 * @audit_rule_match:
 *	Determine if given @secid matches a rule previously approved
 *	by @audit_rule_known.
 *	@secid contains the security id in question.
 *	@field contains the field which relates to current LSM.
 *	@op contains the operator that will be used for matching.
 *	@rule points to the audit rule that will be checked against.
 *	@actx points to the audit context associated with the check.
 *	Return 1 if secid matches the rule, 0 if it does not, -ERRNO on failure.
 *
 * @audit_rule_free:
 *	Deallocate the LSM audit rule structure previously allocated by
 *	audit_rule_init.
 *	@rule contains the allocated rule
 *
 * This is the main security structure.
 */
struct security_operations {
	char name[SECURITY_NAME_MAX + 1];

	int (*ptrace) (struct task_struct *parent, struct task_struct *child,
		       unsigned int mode);
	int (*capget) (struct task_struct *target,
		       kernel_cap_t *effective,
		       kernel_cap_t *inheritable, kernel_cap_t *permitted);
	int (*capset_check) (struct task_struct *target,
			     kernel_cap_t *effective,
			     kernel_cap_t *inheritable,
			     kernel_cap_t *permitted);
	void (*capset_set) (struct task_struct *target,
			    kernel_cap_t *effective,
			    kernel_cap_t *inheritable,
			    kernel_cap_t *permitted);
	int (*capable) (struct task_struct *tsk, int cap);
	int (*acct) (struct file *file);
	int (*sysctl) (struct ctl_table *table, int op);
	int (*quotactl) (int cmds, int type, int id, struct super_block *sb);
	int (*quota_on) (struct dentry *dentry);
	int (*syslog) (int type);
	int (*settime) (struct timespec *ts, struct timezone *tz);
	int (*vm_enough_memory) (struct mm_struct *mm, long pages);

	int (*bprm_alloc_security) (struct linux_binprm *bprm);
	void (*bprm_free_security) (struct linux_binprm *bprm);
	void (*bprm_apply_creds) (struct linux_binprm *bprm, int unsafe);
	void (*bprm_post_apply_creds) (struct linux_binprm *bprm);
	int (*bprm_set_security) (struct linux_binprm *bprm);
	int (*bprm_check_security) (struct linux_binprm *bprm);
	int (*bprm_secureexec) (struct linux_binprm *bprm);

	int (*sb_alloc_security) (struct super_block *sb);
	void (*sb_free_security) (struct super_block *sb);
	int (*sb_copy_data) (char *orig, char *copy);
	int (*sb_kern_mount) (struct super_block *sb, void *data);
	int (*sb_show_options) (struct seq_file *m, struct super_block *sb);
	int (*sb_statfs) (struct dentry *dentry);
	int (*sb_mount) (char *dev_name, struct path *path,
			 char *type, unsigned long flags, void *data);
	int (*sb_check_sb) (struct vfsmount *mnt, struct path *path);
	int (*sb_umount) (struct vfsmount *mnt, int flags);
	void (*sb_umount_close) (struct vfsmount *mnt);
	void (*sb_umount_busy) (struct vfsmount *mnt);
	void (*sb_post_remount) (struct vfsmount *mnt,
				 unsigned long flags, void *data);
	void (*sb_post_addmount) (struct vfsmount *mnt,
				  struct path *mountpoint);
	int (*sb_pivotroot) (struct path *old_path,
			     struct path *new_path);
	void (*sb_post_pivotroot) (struct path *old_path,
				   struct path *new_path);
	int (*sb_set_mnt_opts) (struct super_block *sb,
				struct security_mnt_opts *opts);
	void (*sb_clone_mnt_opts) (const struct super_block *oldsb,
				   struct super_block *newsb);
	int (*sb_parse_opts_str) (char *options, struct security_mnt_opts *opts);

	int (*inode_alloc_security) (struct inode *inode);
	void (*inode_free_security) (struct inode *inode);
	int (*inode_init_security) (struct inode *inode, struct inode *dir,
				    char **name, void **value, size_t *len);
	int (*inode_create) (struct inode *dir, struct dentry *dentry,
			     struct vfsmount *mnt, int mode);
	int (*inode_link) (struct dentry *old_dentry, struct vfsmount *old_mnt,
	                   struct inode *dir, struct dentry *new_dentry,
			   struct vfsmount *new_mnt);
	int (*inode_unlink) (struct inode *dir, struct dentry *dentry,
			     struct vfsmount *mnt);
	int (*inode_symlink) (struct inode *dir, struct dentry *dentry,
			      struct vfsmount *mnt, const char *old_name);
	int (*inode_mkdir) (struct inode *dir, struct dentry *dentry,
			    struct vfsmount *mnt, int mode);
	int (*inode_rmdir) (struct inode *dir, struct dentry *dentry,
			    struct vfsmount *mnt);
	int (*inode_mknod) (struct inode *dir, struct dentry *dentry,
			    struct vfsmount *mnt, int mode, dev_t dev);
	int (*inode_rename) (struct inode *old_dir, struct dentry *old_dentry,
			     struct vfsmount *old_mnt,
	                     struct inode *new_dir, struct dentry *new_dentry,
			     struct vfsmount *new_mnt);
	int (*inode_readlink) (struct dentry *dentry, struct vfsmount *mnt);
	int (*inode_follow_link) (struct dentry *dentry, struct nameidata *nd);
<<<<<<< HEAD
	int (*inode_permission) (struct inode *inode, int mask, struct nameidata *nd);
	int (*inode_setattr) (struct dentry *dentry, struct vfsmount *mnt,
			      struct iattr *attr);
=======
	int (*inode_permission) (struct inode *inode, int mask);
	int (*inode_setattr)	(struct dentry *dentry, struct iattr *attr);
>>>>>>> 30a2f3c6
	int (*inode_getattr) (struct vfsmount *mnt, struct dentry *dentry);
	void (*inode_delete) (struct inode *inode);
	int (*inode_setxattr) (struct dentry *dentry, struct vfsmount *mnt,
			       const char *name, const void *value, size_t size,
			       int flags, struct file *file);
	void (*inode_post_setxattr) (struct dentry *dentry,
				     struct vfsmount *mnt,
				     const char *name, const void *value,
				     size_t size, int flags);
	int (*inode_getxattr) (struct dentry *dentry, struct vfsmount *mnt,
			       const char *name, struct file *file);
	int (*inode_listxattr) (struct dentry *dentry, struct vfsmount *mnt,
				struct file *file);
	int (*inode_removexattr) (struct dentry *dentry, struct vfsmount *mnt,
				  const char *name, struct file *file);
	int (*inode_need_killpriv) (struct dentry *dentry);
	int (*inode_killpriv) (struct dentry *dentry);
	int (*inode_getsecurity) (const struct inode *inode, const char *name, void **buffer, bool alloc);
	int (*inode_setsecurity) (struct inode *inode, const char *name, const void *value, size_t size, int flags);
	int (*inode_listsecurity) (struct inode *inode, char *buffer, size_t buffer_size);
	void (*inode_getsecid) (const struct inode *inode, u32 *secid);

	int (*file_permission) (struct file *file, int mask);
	int (*file_alloc_security) (struct file *file);
	void (*file_free_security) (struct file *file);
	int (*file_ioctl) (struct file *file, unsigned int cmd,
			   unsigned long arg);
	int (*file_mmap) (struct file *file,
			  unsigned long reqprot, unsigned long prot,
			  unsigned long flags, unsigned long addr,
			  unsigned long addr_only);
	int (*file_mprotect) (struct vm_area_struct *vma,
			      unsigned long reqprot,
			      unsigned long prot);
	int (*file_lock) (struct file *file, unsigned int cmd);
	int (*file_fcntl) (struct file *file, unsigned int cmd,
			   unsigned long arg);
	int (*file_set_fowner) (struct file *file);
	int (*file_send_sigiotask) (struct task_struct *tsk,
				    struct fown_struct *fown, int sig);
	int (*file_receive) (struct file *file);
	int (*dentry_open) (struct file *file);

	int (*task_create) (unsigned long clone_flags);
	int (*task_alloc_security) (struct task_struct *p);
	void (*task_free_security) (struct task_struct *p);
	int (*task_setuid) (uid_t id0, uid_t id1, uid_t id2, int flags);
	int (*task_post_setuid) (uid_t old_ruid /* or fsuid */ ,
				 uid_t old_euid, uid_t old_suid, int flags);
	int (*task_setgid) (gid_t id0, gid_t id1, gid_t id2, int flags);
	int (*task_setpgid) (struct task_struct *p, pid_t pgid);
	int (*task_getpgid) (struct task_struct *p);
	int (*task_getsid) (struct task_struct *p);
	void (*task_getsecid) (struct task_struct *p, u32 *secid);
	int (*task_setgroups) (struct group_info *group_info);
	int (*task_setnice) (struct task_struct *p, int nice);
	int (*task_setioprio) (struct task_struct *p, int ioprio);
	int (*task_getioprio) (struct task_struct *p);
	int (*task_setrlimit) (unsigned int resource, struct rlimit *new_rlim);
	int (*task_setscheduler) (struct task_struct *p, int policy,
				  struct sched_param *lp);
	int (*task_getscheduler) (struct task_struct *p);
	int (*task_movememory) (struct task_struct *p);
	int (*task_kill) (struct task_struct *p,
			  struct siginfo *info, int sig, u32 secid);
	int (*task_wait) (struct task_struct *p);
	int (*task_prctl) (int option, unsigned long arg2,
			   unsigned long arg3, unsigned long arg4,
			   unsigned long arg5, long *rc_p);
	void (*task_reparent_to_init) (struct task_struct *p);
	void (*task_to_inode) (struct task_struct *p, struct inode *inode);

	int (*ipc_permission) (struct kern_ipc_perm *ipcp, short flag);
	void (*ipc_getsecid) (struct kern_ipc_perm *ipcp, u32 *secid);

	int (*msg_msg_alloc_security) (struct msg_msg *msg);
	void (*msg_msg_free_security) (struct msg_msg *msg);

	int (*msg_queue_alloc_security) (struct msg_queue *msq);
	void (*msg_queue_free_security) (struct msg_queue *msq);
	int (*msg_queue_associate) (struct msg_queue *msq, int msqflg);
	int (*msg_queue_msgctl) (struct msg_queue *msq, int cmd);
	int (*msg_queue_msgsnd) (struct msg_queue *msq,
				 struct msg_msg *msg, int msqflg);
	int (*msg_queue_msgrcv) (struct msg_queue *msq,
				 struct msg_msg *msg,
				 struct task_struct *target,
				 long type, int mode);

	int (*shm_alloc_security) (struct shmid_kernel *shp);
	void (*shm_free_security) (struct shmid_kernel *shp);
	int (*shm_associate) (struct shmid_kernel *shp, int shmflg);
	int (*shm_shmctl) (struct shmid_kernel *shp, int cmd);
	int (*shm_shmat) (struct shmid_kernel *shp,
			  char __user *shmaddr, int shmflg);

	int (*sem_alloc_security) (struct sem_array *sma);
	void (*sem_free_security) (struct sem_array *sma);
	int (*sem_associate) (struct sem_array *sma, int semflg);
	int (*sem_semctl) (struct sem_array *sma, int cmd);
	int (*sem_semop) (struct sem_array *sma,
			  struct sembuf *sops, unsigned nsops, int alter);

	int (*netlink_send) (struct sock *sk, struct sk_buff *skb);
	int (*netlink_recv) (struct sk_buff *skb, int cap);

	void (*d_instantiate) (struct dentry *dentry, struct inode *inode);

	int (*getprocattr) (struct task_struct *p, char *name, char **value);
	int (*setprocattr) (struct task_struct *p, char *name, void *value, size_t size);
	int (*secid_to_secctx) (u32 secid, char **secdata, u32 *seclen);
	int (*secctx_to_secid) (const char *secdata, u32 seclen, u32 *secid);
	void (*release_secctx) (char *secdata, u32 seclen);

#ifdef CONFIG_SECURITY_NETWORK
	int (*unix_stream_connect) (struct socket *sock,
				    struct socket *other, struct sock *newsk);
	int (*unix_may_send) (struct socket *sock, struct socket *other);

	int (*socket_create) (int family, int type, int protocol, int kern);
	int (*socket_post_create) (struct socket *sock, int family,
				   int type, int protocol, int kern);
	int (*socket_bind) (struct socket *sock,
			    struct sockaddr *address, int addrlen);
	int (*socket_connect) (struct socket *sock,
			       struct sockaddr *address, int addrlen);
	int (*socket_listen) (struct socket *sock, int backlog);
	int (*socket_accept) (struct socket *sock, struct socket *newsock);
	void (*socket_post_accept) (struct socket *sock,
				    struct socket *newsock);
	int (*socket_sendmsg) (struct socket *sock,
			       struct msghdr *msg, int size);
	int (*socket_recvmsg) (struct socket *sock,
			       struct msghdr *msg, int size, int flags);
	int (*socket_getsockname) (struct socket *sock);
	int (*socket_getpeername) (struct socket *sock);
	int (*socket_getsockopt) (struct socket *sock, int level, int optname);
	int (*socket_setsockopt) (struct socket *sock, int level, int optname);
	int (*socket_shutdown) (struct socket *sock, int how);
	int (*socket_sock_rcv_skb) (struct sock *sk, struct sk_buff *skb);
	int (*socket_getpeersec_stream) (struct socket *sock, char __user *optval, int __user *optlen, unsigned len);
	int (*socket_getpeersec_dgram) (struct socket *sock, struct sk_buff *skb, u32 *secid);
	int (*sk_alloc_security) (struct sock *sk, int family, gfp_t priority);
	void (*sk_free_security) (struct sock *sk);
	void (*sk_clone_security) (const struct sock *sk, struct sock *newsk);
	void (*sk_getsecid) (struct sock *sk, u32 *secid);
	void (*sock_graft) (struct sock *sk, struct socket *parent);
	int (*inet_conn_request) (struct sock *sk, struct sk_buff *skb,
				  struct request_sock *req);
	void (*inet_csk_clone) (struct sock *newsk, const struct request_sock *req);
	void (*inet_conn_established) (struct sock *sk, struct sk_buff *skb);
	void (*req_classify_flow) (const struct request_sock *req, struct flowi *fl);
#endif	/* CONFIG_SECURITY_NETWORK */

#ifdef CONFIG_SECURITY_NETWORK_XFRM
	int (*xfrm_policy_alloc_security) (struct xfrm_sec_ctx **ctxp,
			struct xfrm_user_sec_ctx *sec_ctx);
	int (*xfrm_policy_clone_security) (struct xfrm_sec_ctx *old_ctx, struct xfrm_sec_ctx **new_ctx);
	void (*xfrm_policy_free_security) (struct xfrm_sec_ctx *ctx);
	int (*xfrm_policy_delete_security) (struct xfrm_sec_ctx *ctx);
	int (*xfrm_state_alloc_security) (struct xfrm_state *x,
		struct xfrm_user_sec_ctx *sec_ctx,
		u32 secid);
	void (*xfrm_state_free_security) (struct xfrm_state *x);
	int (*xfrm_state_delete_security) (struct xfrm_state *x);
	int (*xfrm_policy_lookup) (struct xfrm_sec_ctx *ctx, u32 fl_secid, u8 dir);
	int (*xfrm_state_pol_flow_match) (struct xfrm_state *x,
					  struct xfrm_policy *xp,
					  struct flowi *fl);
	int (*xfrm_decode_session) (struct sk_buff *skb, u32 *secid, int ckall);
#endif	/* CONFIG_SECURITY_NETWORK_XFRM */

	/* key management security hooks */
#ifdef CONFIG_KEYS
	int (*key_alloc) (struct key *key, struct task_struct *tsk, unsigned long flags);
	void (*key_free) (struct key *key);
	int (*key_permission) (key_ref_t key_ref,
			       struct task_struct *context,
			       key_perm_t perm);
	int (*key_getsecurity)(struct key *key, char **_buffer);
#endif	/* CONFIG_KEYS */

#ifdef CONFIG_AUDIT
	int (*audit_rule_init) (u32 field, u32 op, char *rulestr, void **lsmrule);
	int (*audit_rule_known) (struct audit_krule *krule);
	int (*audit_rule_match) (u32 secid, u32 field, u32 op, void *lsmrule,
				 struct audit_context *actx);
	void (*audit_rule_free) (void *lsmrule);
#endif /* CONFIG_AUDIT */
};

/* prototypes */
extern int security_init(void);
extern int security_module_enable(struct security_operations *ops);
extern int register_security(struct security_operations *ops);
extern struct dentry *securityfs_create_file(const char *name, mode_t mode,
					     struct dentry *parent, void *data,
					     const struct file_operations *fops);
extern struct dentry *securityfs_create_dir(const char *name, struct dentry *parent);
extern void securityfs_remove(struct dentry *dentry);

/* Security operations */
int security_ptrace(struct task_struct *parent, struct task_struct *child,
		    unsigned int mode);
int security_capget(struct task_struct *target,
		    kernel_cap_t *effective,
		    kernel_cap_t *inheritable,
		    kernel_cap_t *permitted);
int security_capset_check(struct task_struct *target,
			  kernel_cap_t *effective,
			  kernel_cap_t *inheritable,
			  kernel_cap_t *permitted);
void security_capset_set(struct task_struct *target,
			 kernel_cap_t *effective,
			 kernel_cap_t *inheritable,
			 kernel_cap_t *permitted);
int security_capable(struct task_struct *tsk, int cap);
int security_acct(struct file *file);
int security_sysctl(struct ctl_table *table, int op);
int security_quotactl(int cmds, int type, int id, struct super_block *sb);
int security_quota_on(struct dentry *dentry);
int security_syslog(int type);
int security_settime(struct timespec *ts, struct timezone *tz);
int security_vm_enough_memory(long pages);
int security_vm_enough_memory_mm(struct mm_struct *mm, long pages);
int security_bprm_alloc(struct linux_binprm *bprm);
void security_bprm_free(struct linux_binprm *bprm);
void security_bprm_apply_creds(struct linux_binprm *bprm, int unsafe);
void security_bprm_post_apply_creds(struct linux_binprm *bprm);
int security_bprm_set(struct linux_binprm *bprm);
int security_bprm_check(struct linux_binprm *bprm);
int security_bprm_secureexec(struct linux_binprm *bprm);
int security_sb_alloc(struct super_block *sb);
void security_sb_free(struct super_block *sb);
int security_sb_copy_data(char *orig, char *copy);
int security_sb_kern_mount(struct super_block *sb, void *data);
int security_sb_show_options(struct seq_file *m, struct super_block *sb);
int security_sb_statfs(struct dentry *dentry);
int security_sb_mount(char *dev_name, struct path *path,
		      char *type, unsigned long flags, void *data);
int security_sb_check_sb(struct vfsmount *mnt, struct path *path);
int security_sb_umount(struct vfsmount *mnt, int flags);
void security_sb_umount_close(struct vfsmount *mnt);
void security_sb_umount_busy(struct vfsmount *mnt);
void security_sb_post_remount(struct vfsmount *mnt, unsigned long flags, void *data);
void security_sb_post_addmount(struct vfsmount *mnt, struct path *mountpoint);
int security_sb_pivotroot(struct path *old_path, struct path *new_path);
void security_sb_post_pivotroot(struct path *old_path, struct path *new_path);
int security_sb_set_mnt_opts(struct super_block *sb, struct security_mnt_opts *opts);
void security_sb_clone_mnt_opts(const struct super_block *oldsb,
				struct super_block *newsb);
int security_sb_parse_opts_str(char *options, struct security_mnt_opts *opts);

int security_inode_alloc(struct inode *inode);
void security_inode_free(struct inode *inode);
int security_inode_init_security(struct inode *inode, struct inode *dir,
				  char **name, void **value, size_t *len);
int security_inode_create(struct inode *dir, struct dentry *dentry,
			  struct vfsmount *mnt, int mode);
int security_inode_link(struct dentry *old_dentry, struct vfsmount *old_mnt,
			struct inode *dir, struct dentry *new_dentry,
			struct vfsmount *new_mnt);
int security_inode_unlink(struct inode *dir, struct dentry *dentry,
			  struct vfsmount *mnt);
int security_inode_symlink(struct inode *dir, struct dentry *dentry,
			   struct vfsmount *mnt, const char *old_name);
int security_inode_mkdir(struct inode *dir, struct dentry *dentry,
			 struct vfsmount *mnt, int mode);
int security_inode_rmdir(struct inode *dir, struct dentry *dentry,
			 struct vfsmount *mnt);
int security_inode_mknod(struct inode *dir, struct dentry *dentry,
			 struct vfsmount *mnt, int mode, dev_t dev);
int security_inode_rename(struct inode *old_dir, struct dentry *old_dentry,
			  struct vfsmount *old_mnt, struct inode *new_dir,
			  struct dentry *new_dentry, struct vfsmount *new_mnt);
int security_inode_readlink(struct dentry *dentry, struct vfsmount *mnt);
int security_inode_follow_link(struct dentry *dentry, struct nameidata *nd);
<<<<<<< HEAD
int security_inode_permission(struct inode *inode, int mask, struct nameidata *nd);
int security_inode_setattr(struct dentry *dentry, struct vfsmount *mnt,
			   struct iattr *attr);
=======
int security_inode_permission(struct inode *inode, int mask);
int security_inode_setattr(struct dentry *dentry, struct iattr *attr);
>>>>>>> 30a2f3c6
int security_inode_getattr(struct vfsmount *mnt, struct dentry *dentry);
void security_inode_delete(struct inode *inode);
int security_inode_setxattr(struct dentry *dentry, struct vfsmount *mnt,
			    const char *name, const void *value,
			    size_t size, int flags, struct file *file);
void security_inode_post_setxattr(struct dentry *dentry, struct vfsmount *mnt,
				  const char *name, const void *value,
				  size_t size, int flags);
int security_inode_getxattr(struct dentry *dentry, struct vfsmount *mnt,
			    const char *name, struct file *file);
int security_inode_listxattr(struct dentry *dentry, struct vfsmount *mnt,
			     struct file *file);
int security_inode_removexattr(struct dentry *dentry, struct vfsmount *mnt,
			       const char *name, struct file *file);
int security_inode_need_killpriv(struct dentry *dentry);
int security_inode_killpriv(struct dentry *dentry);
int security_inode_getsecurity(const struct inode *inode, const char *name, void **buffer, bool alloc);
int security_inode_setsecurity(struct inode *inode, const char *name, const void *value, size_t size, int flags);
int security_inode_listsecurity(struct inode *inode, char *buffer, size_t buffer_size);
void security_inode_getsecid(const struct inode *inode, u32 *secid);
int security_file_permission(struct file *file, int mask);
int security_file_alloc(struct file *file);
void security_file_free(struct file *file);
int security_file_ioctl(struct file *file, unsigned int cmd, unsigned long arg);
int security_file_mmap(struct file *file, unsigned long reqprot,
			unsigned long prot, unsigned long flags,
			unsigned long addr, unsigned long addr_only);
int security_file_mprotect(struct vm_area_struct *vma, unsigned long reqprot,
			   unsigned long prot);
int security_file_lock(struct file *file, unsigned int cmd);
int security_file_fcntl(struct file *file, unsigned int cmd, unsigned long arg);
int security_file_set_fowner(struct file *file);
int security_file_send_sigiotask(struct task_struct *tsk,
				 struct fown_struct *fown, int sig);
int security_file_receive(struct file *file);
int security_dentry_open(struct file *file);
int security_task_create(unsigned long clone_flags);
int security_task_alloc(struct task_struct *p);
void security_task_free(struct task_struct *p);
int security_task_setuid(uid_t id0, uid_t id1, uid_t id2, int flags);
int security_task_post_setuid(uid_t old_ruid, uid_t old_euid,
			      uid_t old_suid, int flags);
int security_task_setgid(gid_t id0, gid_t id1, gid_t id2, int flags);
int security_task_setpgid(struct task_struct *p, pid_t pgid);
int security_task_getpgid(struct task_struct *p);
int security_task_getsid(struct task_struct *p);
void security_task_getsecid(struct task_struct *p, u32 *secid);
int security_task_setgroups(struct group_info *group_info);
int security_task_setnice(struct task_struct *p, int nice);
int security_task_setioprio(struct task_struct *p, int ioprio);
int security_task_getioprio(struct task_struct *p);
int security_task_setrlimit(unsigned int resource, struct rlimit *new_rlim);
int security_task_setscheduler(struct task_struct *p,
				int policy, struct sched_param *lp);
int security_task_getscheduler(struct task_struct *p);
int security_task_movememory(struct task_struct *p);
int security_task_kill(struct task_struct *p, struct siginfo *info,
			int sig, u32 secid);
int security_task_wait(struct task_struct *p);
int security_task_prctl(int option, unsigned long arg2, unsigned long arg3,
			 unsigned long arg4, unsigned long arg5, long *rc_p);
void security_task_reparent_to_init(struct task_struct *p);
void security_task_to_inode(struct task_struct *p, struct inode *inode);
int security_ipc_permission(struct kern_ipc_perm *ipcp, short flag);
void security_ipc_getsecid(struct kern_ipc_perm *ipcp, u32 *secid);
int security_msg_msg_alloc(struct msg_msg *msg);
void security_msg_msg_free(struct msg_msg *msg);
int security_msg_queue_alloc(struct msg_queue *msq);
void security_msg_queue_free(struct msg_queue *msq);
int security_msg_queue_associate(struct msg_queue *msq, int msqflg);
int security_msg_queue_msgctl(struct msg_queue *msq, int cmd);
int security_msg_queue_msgsnd(struct msg_queue *msq,
			      struct msg_msg *msg, int msqflg);
int security_msg_queue_msgrcv(struct msg_queue *msq, struct msg_msg *msg,
			      struct task_struct *target, long type, int mode);
int security_shm_alloc(struct shmid_kernel *shp);
void security_shm_free(struct shmid_kernel *shp);
int security_shm_associate(struct shmid_kernel *shp, int shmflg);
int security_shm_shmctl(struct shmid_kernel *shp, int cmd);
int security_shm_shmat(struct shmid_kernel *shp, char __user *shmaddr, int shmflg);
int security_sem_alloc(struct sem_array *sma);
void security_sem_free(struct sem_array *sma);
int security_sem_associate(struct sem_array *sma, int semflg);
int security_sem_semctl(struct sem_array *sma, int cmd);
int security_sem_semop(struct sem_array *sma, struct sembuf *sops,
			unsigned nsops, int alter);
void security_d_instantiate(struct dentry *dentry, struct inode *inode);
int security_getprocattr(struct task_struct *p, char *name, char **value);
int security_setprocattr(struct task_struct *p, char *name, void *value, size_t size);
int security_netlink_send(struct sock *sk, struct sk_buff *skb);
int security_netlink_recv(struct sk_buff *skb, int cap);
int security_secid_to_secctx(u32 secid, char **secdata, u32 *seclen);
int security_secctx_to_secid(const char *secdata, u32 seclen, u32 *secid);
void security_release_secctx(char *secdata, u32 seclen);

#else /* CONFIG_SECURITY */
struct security_mnt_opts {
};

static inline void security_init_mnt_opts(struct security_mnt_opts *opts)
{
}

static inline void security_free_mnt_opts(struct security_mnt_opts *opts)
{
}

/*
 * This is the default capabilities functionality.  Most of these functions
 * are just stubbed out, but a few must call the proper capable code.
 */

static inline int security_init(void)
{
	return 0;
}

static inline int security_ptrace(struct task_struct *parent,
				  struct task_struct *child,
				  unsigned int mode)
{
	return cap_ptrace(parent, child, mode);
}

static inline int security_capget(struct task_struct *target,
				   kernel_cap_t *effective,
				   kernel_cap_t *inheritable,
				   kernel_cap_t *permitted)
{
	return cap_capget(target, effective, inheritable, permitted);
}

static inline int security_capset_check(struct task_struct *target,
					 kernel_cap_t *effective,
					 kernel_cap_t *inheritable,
					 kernel_cap_t *permitted)
{
	return cap_capset_check(target, effective, inheritable, permitted);
}

static inline void security_capset_set(struct task_struct *target,
					kernel_cap_t *effective,
					kernel_cap_t *inheritable,
					kernel_cap_t *permitted)
{
	cap_capset_set(target, effective, inheritable, permitted);
}

static inline int security_capable(struct task_struct *tsk, int cap)
{
	return cap_capable(tsk, cap);
}

static inline int security_acct(struct file *file)
{
	return 0;
}

static inline int security_sysctl(struct ctl_table *table, int op)
{
	return 0;
}

static inline int security_quotactl(int cmds, int type, int id,
				     struct super_block *sb)
{
	return 0;
}

static inline int security_quota_on(struct dentry *dentry)
{
	return 0;
}

static inline int security_syslog(int type)
{
	return cap_syslog(type);
}

static inline int security_settime(struct timespec *ts, struct timezone *tz)
{
	return cap_settime(ts, tz);
}

static inline int security_vm_enough_memory(long pages)
{
	return cap_vm_enough_memory(current->mm, pages);
}

static inline int security_vm_enough_memory_mm(struct mm_struct *mm, long pages)
{
	return cap_vm_enough_memory(mm, pages);
}

static inline int security_bprm_alloc(struct linux_binprm *bprm)
{
	return 0;
}

static inline void security_bprm_free(struct linux_binprm *bprm)
{ }

static inline void security_bprm_apply_creds(struct linux_binprm *bprm, int unsafe)
{
	cap_bprm_apply_creds(bprm, unsafe);
}

static inline void security_bprm_post_apply_creds(struct linux_binprm *bprm)
{
	return;
}

static inline int security_bprm_set(struct linux_binprm *bprm)
{
	return cap_bprm_set_security(bprm);
}

static inline int security_bprm_check(struct linux_binprm *bprm)
{
	return 0;
}

static inline int security_bprm_secureexec(struct linux_binprm *bprm)
{
	return cap_bprm_secureexec(bprm);
}

static inline int security_sb_alloc(struct super_block *sb)
{
	return 0;
}

static inline void security_sb_free(struct super_block *sb)
{ }

static inline int security_sb_copy_data(char *orig, char *copy)
{
	return 0;
}

static inline int security_sb_kern_mount(struct super_block *sb, void *data)
{
	return 0;
}

static inline int security_sb_show_options(struct seq_file *m,
					   struct super_block *sb)
{
	return 0;
}

static inline int security_sb_statfs(struct dentry *dentry)
{
	return 0;
}

static inline int security_sb_mount(char *dev_name, struct path *path,
				    char *type, unsigned long flags,
				    void *data)
{
	return 0;
}

static inline int security_sb_check_sb(struct vfsmount *mnt,
				       struct path *path)
{
	return 0;
}

static inline int security_sb_umount(struct vfsmount *mnt, int flags)
{
	return 0;
}

static inline void security_sb_umount_close(struct vfsmount *mnt)
{ }

static inline void security_sb_umount_busy(struct vfsmount *mnt)
{ }

static inline void security_sb_post_remount(struct vfsmount *mnt,
					     unsigned long flags, void *data)
{ }

static inline void security_sb_post_addmount(struct vfsmount *mnt,
					     struct path *mountpoint)
{ }

static inline int security_sb_pivotroot(struct path *old_path,
					struct path *new_path)
{
	return 0;
}

static inline void security_sb_post_pivotroot(struct path *old_path,
					      struct path *new_path)
{ }

static inline int security_sb_set_mnt_opts(struct super_block *sb,
					   struct security_mnt_opts *opts)
{
	return 0;
}

static inline void security_sb_clone_mnt_opts(const struct super_block *oldsb,
					      struct super_block *newsb)
{ }

static inline int security_sb_parse_opts_str(char *options, struct security_mnt_opts *opts)
{
	return 0;
}

static inline int security_inode_alloc(struct inode *inode)
{
	return 0;
}

static inline void security_inode_free(struct inode *inode)
{ }

static inline int security_inode_init_security(struct inode *inode,
						struct inode *dir,
						char **name,
						void **value,
						size_t *len)
{
	return -EOPNOTSUPP;
}

static inline int security_inode_create(struct inode *dir,
					 struct dentry *dentry,
					 struct vfsmount *mnt,
					 int mode)
{
	return 0;
}

static inline int security_inode_link(struct dentry *old_dentry,
				      struct vfsmount *old_mnt,
				      struct inode *dir,
				      struct dentry *new_dentry,
				      struct vfsmount *new_mnt)
{
	return 0;
}

static inline int security_inode_unlink(struct inode *dir,
					struct dentry *dentry,
					struct vfsmount *mnt)
{
	return 0;
}

static inline int security_inode_symlink(struct inode *dir,
					  struct dentry *dentry,
					  struct vfsmount *mnt,
					  const char *old_name)
{
	return 0;
}

static inline int security_inode_mkdir(struct inode *dir,
					struct dentry *dentry,
					struct vfsmount *mnt,
					int mode)
{
	return 0;
}

static inline int security_inode_rmdir(struct inode *dir,
				       struct dentry *dentry,
				       struct vfsmount *mnt)
{
	return 0;
}

static inline int security_inode_mknod(struct inode *dir,
					struct dentry *dentry,
					struct vfsmount *mnt,
					int mode, dev_t dev)
{
	return 0;
}

static inline int security_inode_rename(struct inode *old_dir,
					 struct dentry *old_dentry,
					 struct vfsmount *old_mnt,
					 struct inode *new_dir,
					 struct dentry *new_dentry,
					 struct vfsmount *new_mnt)
{
	return 0;
}

static inline int security_inode_readlink(struct dentry *dentry,
					   struct vfsmount *mnt)
{
	return 0;
}

static inline int security_inode_follow_link(struct dentry *dentry,
					      struct nameidata *nd)
{
	return 0;
}

static inline int security_inode_permission(struct inode *inode, int mask)
{
	return 0;
}

static inline int security_inode_setattr(struct dentry *dentry,
					 struct vfsmount *mnt,
					 struct iattr *attr)
{
	return 0;
}

static inline int security_inode_getattr(struct vfsmount *mnt,
					  struct dentry *dentry)
{
	return 0;
}

static inline void security_inode_delete(struct inode *inode)
{ }

static inline int security_inode_setxattr(struct dentry *dentry,
					  struct vfsmount *mnt,
					  const char *name, const void *value,
					  size_t size, int flags,
					  struct file *file)
{
	return cap_inode_setxattr(dentry, mnt, name, value, size, flags, file);
}

static inline void security_inode_post_setxattr(struct dentry *dentry,
						struct vfsmount *mnt,
						const char *name,
						const void *value,
						size_t size, int flags)
{ }

static inline int security_inode_getxattr(struct dentry *dentry,
					  struct vfsmount *mnt,
					  const char *name,
					  struct file *file)
{
	return 0;
}

static inline int security_inode_listxattr(struct dentry *dentry,
					   struct vfsmount *mnt,
					   struct file *file)
{
	return 0;
}

static inline int security_inode_removexattr(struct dentry *dentry,
					     struct vfsmount *mnt,
					     const char *name,
					     struct file *file)
{
	return cap_inode_removexattr(dentry, mnt, name, file);
}

static inline int security_inode_need_killpriv(struct dentry *dentry)
{
	return cap_inode_need_killpriv(dentry);
}

static inline int security_inode_killpriv(struct dentry *dentry)
{
	return cap_inode_killpriv(dentry);
}

static inline int security_inode_getsecurity(const struct inode *inode, const char *name, void **buffer, bool alloc)
{
	return -EOPNOTSUPP;
}

static inline int security_inode_setsecurity(struct inode *inode, const char *name, const void *value, size_t size, int flags)
{
	return -EOPNOTSUPP;
}

static inline int security_inode_listsecurity(struct inode *inode, char *buffer, size_t buffer_size)
{
	return 0;
}

static inline void security_inode_getsecid(const struct inode *inode, u32 *secid)
{
	*secid = 0;
}

static inline int security_file_permission(struct file *file, int mask)
{
	return 0;
}

static inline int security_file_alloc(struct file *file)
{
	return 0;
}

static inline void security_file_free(struct file *file)
{ }

static inline int security_file_ioctl(struct file *file, unsigned int cmd,
				      unsigned long arg)
{
	return 0;
}

static inline int security_file_mmap(struct file *file, unsigned long reqprot,
				     unsigned long prot,
				     unsigned long flags,
				     unsigned long addr,
				     unsigned long addr_only)
{
	return 0;
}

static inline int security_file_mprotect(struct vm_area_struct *vma,
					 unsigned long reqprot,
					 unsigned long prot)
{
	return 0;
}

static inline int security_file_lock(struct file *file, unsigned int cmd)
{
	return 0;
}

static inline int security_file_fcntl(struct file *file, unsigned int cmd,
				      unsigned long arg)
{
	return 0;
}

static inline int security_file_set_fowner(struct file *file)
{
	return 0;
}

static inline int security_file_send_sigiotask(struct task_struct *tsk,
					       struct fown_struct *fown,
					       int sig)
{
	return 0;
}

static inline int security_file_receive(struct file *file)
{
	return 0;
}

static inline int security_dentry_open(struct file *file)
{
	return 0;
}

static inline int security_task_create(unsigned long clone_flags)
{
	return 0;
}

static inline int security_task_alloc(struct task_struct *p)
{
	return 0;
}

static inline void security_task_free(struct task_struct *p)
{ }

static inline int security_task_setuid(uid_t id0, uid_t id1, uid_t id2,
				       int flags)
{
	return 0;
}

static inline int security_task_post_setuid(uid_t old_ruid, uid_t old_euid,
					    uid_t old_suid, int flags)
{
	return cap_task_post_setuid(old_ruid, old_euid, old_suid, flags);
}

static inline int security_task_setgid(gid_t id0, gid_t id1, gid_t id2,
				       int flags)
{
	return 0;
}

static inline int security_task_setpgid(struct task_struct *p, pid_t pgid)
{
	return 0;
}

static inline int security_task_getpgid(struct task_struct *p)
{
	return 0;
}

static inline int security_task_getsid(struct task_struct *p)
{
	return 0;
}

static inline void security_task_getsecid(struct task_struct *p, u32 *secid)
{
	*secid = 0;
}

static inline int security_task_setgroups(struct group_info *group_info)
{
	return 0;
}

static inline int security_task_setnice(struct task_struct *p, int nice)
{
	return cap_task_setnice(p, nice);
}

static inline int security_task_setioprio(struct task_struct *p, int ioprio)
{
	return cap_task_setioprio(p, ioprio);
}

static inline int security_task_getioprio(struct task_struct *p)
{
	return 0;
}

static inline int security_task_setrlimit(unsigned int resource,
					  struct rlimit *new_rlim)
{
	return 0;
}

static inline int security_task_setscheduler(struct task_struct *p,
					     int policy,
					     struct sched_param *lp)
{
	return cap_task_setscheduler(p, policy, lp);
}

static inline int security_task_getscheduler(struct task_struct *p)
{
	return 0;
}

static inline int security_task_movememory(struct task_struct *p)
{
	return 0;
}

static inline int security_task_kill(struct task_struct *p,
				     struct siginfo *info, int sig,
				     u32 secid)
{
	return 0;
}

static inline int security_task_wait(struct task_struct *p)
{
	return 0;
}

static inline int security_task_prctl(int option, unsigned long arg2,
				      unsigned long arg3,
				      unsigned long arg4,
				      unsigned long arg5, long *rc_p)
{
	return cap_task_prctl(option, arg2, arg3, arg3, arg5, rc_p);
}

static inline void security_task_reparent_to_init(struct task_struct *p)
{
	cap_task_reparent_to_init(p);
}

static inline void security_task_to_inode(struct task_struct *p, struct inode *inode)
{ }

static inline int security_ipc_permission(struct kern_ipc_perm *ipcp,
					  short flag)
{
	return 0;
}

static inline void security_ipc_getsecid(struct kern_ipc_perm *ipcp, u32 *secid)
{
	*secid = 0;
}

static inline int security_msg_msg_alloc(struct msg_msg *msg)
{
	return 0;
}

static inline void security_msg_msg_free(struct msg_msg *msg)
{ }

static inline int security_msg_queue_alloc(struct msg_queue *msq)
{
	return 0;
}

static inline void security_msg_queue_free(struct msg_queue *msq)
{ }

static inline int security_msg_queue_associate(struct msg_queue *msq,
					       int msqflg)
{
	return 0;
}

static inline int security_msg_queue_msgctl(struct msg_queue *msq, int cmd)
{
	return 0;
}

static inline int security_msg_queue_msgsnd(struct msg_queue *msq,
					    struct msg_msg *msg, int msqflg)
{
	return 0;
}

static inline int security_msg_queue_msgrcv(struct msg_queue *msq,
					    struct msg_msg *msg,
					    struct task_struct *target,
					    long type, int mode)
{
	return 0;
}

static inline int security_shm_alloc(struct shmid_kernel *shp)
{
	return 0;
}

static inline void security_shm_free(struct shmid_kernel *shp)
{ }

static inline int security_shm_associate(struct shmid_kernel *shp,
					 int shmflg)
{
	return 0;
}

static inline int security_shm_shmctl(struct shmid_kernel *shp, int cmd)
{
	return 0;
}

static inline int security_shm_shmat(struct shmid_kernel *shp,
				     char __user *shmaddr, int shmflg)
{
	return 0;
}

static inline int security_sem_alloc(struct sem_array *sma)
{
	return 0;
}

static inline void security_sem_free(struct sem_array *sma)
{ }

static inline int security_sem_associate(struct sem_array *sma, int semflg)
{
	return 0;
}

static inline int security_sem_semctl(struct sem_array *sma, int cmd)
{
	return 0;
}

static inline int security_sem_semop(struct sem_array *sma,
				     struct sembuf *sops, unsigned nsops,
				     int alter)
{
	return 0;
}

static inline void security_d_instantiate(struct dentry *dentry, struct inode *inode)
{ }

static inline int security_getprocattr(struct task_struct *p, char *name, char **value)
{
	return -EINVAL;
}

static inline int security_setprocattr(struct task_struct *p, char *name, void *value, size_t size)
{
	return -EINVAL;
}

static inline int security_netlink_send(struct sock *sk, struct sk_buff *skb)
{
	return cap_netlink_send(sk, skb);
}

static inline int security_netlink_recv(struct sk_buff *skb, int cap)
{
	return cap_netlink_recv(skb, cap);
}

static inline struct dentry *securityfs_create_dir(const char *name,
					struct dentry *parent)
{
	return ERR_PTR(-ENODEV);
}

static inline struct dentry *securityfs_create_file(const char *name,
						mode_t mode,
						struct dentry *parent,
						void *data,
						const struct file_operations *fops)
{
	return ERR_PTR(-ENODEV);
}

static inline void securityfs_remove(struct dentry *dentry)
{
}

static inline int security_secid_to_secctx(u32 secid, char **secdata, u32 *seclen)
{
	return -EOPNOTSUPP;
}

static inline int security_secctx_to_secid(const char *secdata,
					   u32 seclen,
					   u32 *secid)
{
	return -EOPNOTSUPP;
}

static inline void security_release_secctx(char *secdata, u32 seclen)
{
}
#endif	/* CONFIG_SECURITY */

#ifdef CONFIG_SECURITY_NETWORK

int security_unix_stream_connect(struct socket *sock, struct socket *other,
				 struct sock *newsk);
int security_unix_may_send(struct socket *sock,  struct socket *other);
int security_socket_create(int family, int type, int protocol, int kern);
int security_socket_post_create(struct socket *sock, int family,
				int type, int protocol, int kern);
int security_socket_bind(struct socket *sock, struct sockaddr *address, int addrlen);
int security_socket_connect(struct socket *sock, struct sockaddr *address, int addrlen);
int security_socket_listen(struct socket *sock, int backlog);
int security_socket_accept(struct socket *sock, struct socket *newsock);
void security_socket_post_accept(struct socket *sock, struct socket *newsock);
int security_socket_sendmsg(struct socket *sock, struct msghdr *msg, int size);
int security_socket_recvmsg(struct socket *sock, struct msghdr *msg,
			    int size, int flags);
int security_socket_getsockname(struct socket *sock);
int security_socket_getpeername(struct socket *sock);
int security_socket_getsockopt(struct socket *sock, int level, int optname);
int security_socket_setsockopt(struct socket *sock, int level, int optname);
int security_socket_shutdown(struct socket *sock, int how);
int security_sock_rcv_skb(struct sock *sk, struct sk_buff *skb);
int security_socket_getpeersec_stream(struct socket *sock, char __user *optval,
				      int __user *optlen, unsigned len);
int security_socket_getpeersec_dgram(struct socket *sock, struct sk_buff *skb, u32 *secid);
int security_sk_alloc(struct sock *sk, int family, gfp_t priority);
void security_sk_free(struct sock *sk);
void security_sk_clone(const struct sock *sk, struct sock *newsk);
void security_sk_classify_flow(struct sock *sk, struct flowi *fl);
void security_req_classify_flow(const struct request_sock *req, struct flowi *fl);
void security_sock_graft(struct sock*sk, struct socket *parent);
int security_inet_conn_request(struct sock *sk,
			struct sk_buff *skb, struct request_sock *req);
void security_inet_csk_clone(struct sock *newsk,
			const struct request_sock *req);
void security_inet_conn_established(struct sock *sk,
			struct sk_buff *skb);

#else	/* CONFIG_SECURITY_NETWORK */
static inline int security_unix_stream_connect(struct socket *sock,
					       struct socket *other,
					       struct sock *newsk)
{
	return 0;
}

static inline int security_unix_may_send(struct socket *sock,
					 struct socket *other)
{
	return 0;
}

static inline int security_socket_create(int family, int type,
					 int protocol, int kern)
{
	return 0;
}

static inline int security_socket_post_create(struct socket *sock,
					      int family,
					      int type,
					      int protocol, int kern)
{
	return 0;
}

static inline int security_socket_bind(struct socket *sock,
				       struct sockaddr *address,
				       int addrlen)
{
	return 0;
}

static inline int security_socket_connect(struct socket *sock,
					  struct sockaddr *address,
					  int addrlen)
{
	return 0;
}

static inline int security_socket_listen(struct socket *sock, int backlog)
{
	return 0;
}

static inline int security_socket_accept(struct socket *sock,
					 struct socket *newsock)
{
	return 0;
}

static inline void security_socket_post_accept(struct socket *sock,
					       struct socket *newsock)
{
}

static inline int security_socket_sendmsg(struct socket *sock,
					  struct msghdr *msg, int size)
{
	return 0;
}

static inline int security_socket_recvmsg(struct socket *sock,
					  struct msghdr *msg, int size,
					  int flags)
{
	return 0;
}

static inline int security_socket_getsockname(struct socket *sock)
{
	return 0;
}

static inline int security_socket_getpeername(struct socket *sock)
{
	return 0;
}

static inline int security_socket_getsockopt(struct socket *sock,
					     int level, int optname)
{
	return 0;
}

static inline int security_socket_setsockopt(struct socket *sock,
					     int level, int optname)
{
	return 0;
}

static inline int security_socket_shutdown(struct socket *sock, int how)
{
	return 0;
}
static inline int security_sock_rcv_skb(struct sock *sk,
					struct sk_buff *skb)
{
	return 0;
}

static inline int security_socket_getpeersec_stream(struct socket *sock, char __user *optval,
						    int __user *optlen, unsigned len)
{
	return -ENOPROTOOPT;
}

static inline int security_socket_getpeersec_dgram(struct socket *sock, struct sk_buff *skb, u32 *secid)
{
	return -ENOPROTOOPT;
}

static inline int security_sk_alloc(struct sock *sk, int family, gfp_t priority)
{
	return 0;
}

static inline void security_sk_free(struct sock *sk)
{
}

static inline void security_sk_clone(const struct sock *sk, struct sock *newsk)
{
}

static inline void security_sk_classify_flow(struct sock *sk, struct flowi *fl)
{
}

static inline void security_req_classify_flow(const struct request_sock *req, struct flowi *fl)
{
}

static inline void security_sock_graft(struct sock *sk, struct socket *parent)
{
}

static inline int security_inet_conn_request(struct sock *sk,
			struct sk_buff *skb, struct request_sock *req)
{
	return 0;
}

static inline void security_inet_csk_clone(struct sock *newsk,
			const struct request_sock *req)
{
}

static inline void security_inet_conn_established(struct sock *sk,
			struct sk_buff *skb)
{
}
#endif	/* CONFIG_SECURITY_NETWORK */

#ifdef CONFIG_SECURITY_NETWORK_XFRM

int security_xfrm_policy_alloc(struct xfrm_sec_ctx **ctxp, struct xfrm_user_sec_ctx *sec_ctx);
int security_xfrm_policy_clone(struct xfrm_sec_ctx *old_ctx, struct xfrm_sec_ctx **new_ctxp);
void security_xfrm_policy_free(struct xfrm_sec_ctx *ctx);
int security_xfrm_policy_delete(struct xfrm_sec_ctx *ctx);
int security_xfrm_state_alloc(struct xfrm_state *x, struct xfrm_user_sec_ctx *sec_ctx);
int security_xfrm_state_alloc_acquire(struct xfrm_state *x,
				      struct xfrm_sec_ctx *polsec, u32 secid);
int security_xfrm_state_delete(struct xfrm_state *x);
void security_xfrm_state_free(struct xfrm_state *x);
int security_xfrm_policy_lookup(struct xfrm_sec_ctx *ctx, u32 fl_secid, u8 dir);
int security_xfrm_state_pol_flow_match(struct xfrm_state *x,
				       struct xfrm_policy *xp, struct flowi *fl);
int security_xfrm_decode_session(struct sk_buff *skb, u32 *secid);
void security_skb_classify_flow(struct sk_buff *skb, struct flowi *fl);

#else	/* CONFIG_SECURITY_NETWORK_XFRM */

static inline int security_xfrm_policy_alloc(struct xfrm_sec_ctx **ctxp, struct xfrm_user_sec_ctx *sec_ctx)
{
	return 0;
}

static inline int security_xfrm_policy_clone(struct xfrm_sec_ctx *old, struct xfrm_sec_ctx **new_ctxp)
{
	return 0;
}

static inline void security_xfrm_policy_free(struct xfrm_sec_ctx *ctx)
{
}

static inline int security_xfrm_policy_delete(struct xfrm_sec_ctx *ctx)
{
	return 0;
}

static inline int security_xfrm_state_alloc(struct xfrm_state *x,
					struct xfrm_user_sec_ctx *sec_ctx)
{
	return 0;
}

static inline int security_xfrm_state_alloc_acquire(struct xfrm_state *x,
					struct xfrm_sec_ctx *polsec, u32 secid)
{
	return 0;
}

static inline void security_xfrm_state_free(struct xfrm_state *x)
{
}

static inline int security_xfrm_state_delete(struct xfrm_state *x)
{
	return 0;
}

static inline int security_xfrm_policy_lookup(struct xfrm_sec_ctx *ctx, u32 fl_secid, u8 dir)
{
	return 0;
}

static inline int security_xfrm_state_pol_flow_match(struct xfrm_state *x,
			struct xfrm_policy *xp, struct flowi *fl)
{
	return 1;
}

static inline int security_xfrm_decode_session(struct sk_buff *skb, u32 *secid)
{
	return 0;
}

static inline void security_skb_classify_flow(struct sk_buff *skb, struct flowi *fl)
{
}

#endif	/* CONFIG_SECURITY_NETWORK_XFRM */

#ifdef CONFIG_KEYS
#ifdef CONFIG_SECURITY

int security_key_alloc(struct key *key, struct task_struct *tsk, unsigned long flags);
void security_key_free(struct key *key);
int security_key_permission(key_ref_t key_ref,
			    struct task_struct *context, key_perm_t perm);
int security_key_getsecurity(struct key *key, char **_buffer);

#else

static inline int security_key_alloc(struct key *key,
				     struct task_struct *tsk,
				     unsigned long flags)
{
	return 0;
}

static inline void security_key_free(struct key *key)
{
}

static inline int security_key_permission(key_ref_t key_ref,
					  struct task_struct *context,
					  key_perm_t perm)
{
	return 0;
}

static inline int security_key_getsecurity(struct key *key, char **_buffer)
{
	*_buffer = NULL;
	return 0;
}

#endif
#endif /* CONFIG_KEYS */

#ifdef CONFIG_AUDIT
#ifdef CONFIG_SECURITY
int security_audit_rule_init(u32 field, u32 op, char *rulestr, void **lsmrule);
int security_audit_rule_known(struct audit_krule *krule);
int security_audit_rule_match(u32 secid, u32 field, u32 op, void *lsmrule,
			      struct audit_context *actx);
void security_audit_rule_free(void *lsmrule);

#else

static inline int security_audit_rule_init(u32 field, u32 op, char *rulestr,
					   void **lsmrule)
{
	return 0;
}

static inline int security_audit_rule_known(struct audit_krule *krule)
{
	return 0;
}

static inline int security_audit_rule_match(u32 secid, u32 field, u32 op,
				   void *lsmrule, struct audit_context *actx)
{
	return 0;
}

static inline void security_audit_rule_free(void *lsmrule)
{ }

#endif /* CONFIG_SECURITY */
#endif /* CONFIG_AUDIT */

#endif /* ! __LINUX_SECURITY_H */
<|MERGE_RESOLUTION|>--- conflicted
+++ resolved
@@ -451,7 +451,7 @@
  *	Return 0 if permission is granted.
  * @inode_listxattr:
  *	Check permission before obtaining the list of extended attribute
- *	names for @dentry and @mnt.
+ * 	names for @dentry and @mnt.
  *	Return 0 if permission is granted.
  * @inode_removexattr:
  *	Check permission before removing the extended attribute
@@ -592,6 +592,20 @@
  *	file_permission, and recheck access if anything has changed
  *	since inode_permission.
  *
+ * Security hook for path
+ *
+ * @path_permission:
+ *	Check permission before accessing a path.  This hook is called by the
+ *	existing Linux permission function, so a security module can use it to
+ *	provide additional checking for existing Linux permission checks.
+ *	Notice that this hook is called when a file is opened (as well as many
+ *	other operations), whereas the file_security_ops permission hook is
+ *	called when the actual read/write operations are performed. This
+ *	hook is optional and if absent, inode_permission will be substituted.
+ *	@path contains the path structure to check.
+ *	@mask contains the permission mask.
+ *	Return 0 if permission is granted.
+
  * Security hooks for task operations.
  *
  * @task_create:
@@ -1382,14 +1396,9 @@
 			     struct vfsmount *new_mnt);
 	int (*inode_readlink) (struct dentry *dentry, struct vfsmount *mnt);
 	int (*inode_follow_link) (struct dentry *dentry, struct nameidata *nd);
-<<<<<<< HEAD
-	int (*inode_permission) (struct inode *inode, int mask, struct nameidata *nd);
-	int (*inode_setattr) (struct dentry *dentry, struct vfsmount *mnt,
-			      struct iattr *attr);
-=======
 	int (*inode_permission) (struct inode *inode, int mask);
-	int (*inode_setattr)	(struct dentry *dentry, struct iattr *attr);
->>>>>>> 30a2f3c6
+	int (*inode_setattr)	(struct dentry *dentry, struct vfsmount *,
+				 struct iattr *attr);
 	int (*inode_getattr) (struct vfsmount *mnt, struct dentry *dentry);
 	void (*inode_delete) (struct inode *inode);
 	int (*inode_setxattr) (struct dentry *dentry, struct vfsmount *mnt,
@@ -1432,6 +1441,7 @@
 				    struct fown_struct *fown, int sig);
 	int (*file_receive) (struct file *file);
 	int (*dentry_open) (struct file *file);
+	int (*path_permission) (struct path *path, int mask);
 
 	int (*task_create) (unsigned long clone_flags);
 	int (*task_alloc_security) (struct task_struct *p);
@@ -1667,14 +1677,9 @@
 			  struct dentry *new_dentry, struct vfsmount *new_mnt);
 int security_inode_readlink(struct dentry *dentry, struct vfsmount *mnt);
 int security_inode_follow_link(struct dentry *dentry, struct nameidata *nd);
-<<<<<<< HEAD
-int security_inode_permission(struct inode *inode, int mask, struct nameidata *nd);
+int security_inode_permission(struct inode *inode, int mask);
 int security_inode_setattr(struct dentry *dentry, struct vfsmount *mnt,
 			   struct iattr *attr);
-=======
-int security_inode_permission(struct inode *inode, int mask);
-int security_inode_setattr(struct dentry *dentry, struct iattr *attr);
->>>>>>> 30a2f3c6
 int security_inode_getattr(struct vfsmount *mnt, struct dentry *dentry);
 void security_inode_delete(struct inode *inode);
 int security_inode_setxattr(struct dentry *dentry, struct vfsmount *mnt,
@@ -1711,6 +1716,7 @@
 				 struct fown_struct *fown, int sig);
 int security_file_receive(struct file *file);
 int security_dentry_open(struct file *file);
+int security_path_permission(struct path *path, int mask);
 int security_task_create(unsigned long clone_flags);
 int security_task_alloc(struct task_struct *p);
 void security_task_free(struct task_struct *p);
@@ -2071,7 +2077,7 @@
 }
 
 static inline int security_inode_readlink(struct dentry *dentry,
-					   struct vfsmount *mnt)
+					  struct vfsmount *mnt)
 {
 	return 0;
 }
