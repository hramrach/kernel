/*
 * mv643xx.h - MV-643XX Internal registers definition file.
 *
 * Copyright 2002 Momentum Computer, Inc.
 * 	Author: Matthew Dharm <mdharm@momenco.com>
 * Copyright 2002 GALILEO TECHNOLOGY, LTD. 
 *
 * This program is free software; you can redistribute  it and/or modify it
 * under  the terms of  the GNU General  Public License as published by the
 * Free Software Foundation;  either version 2 of the  License, or (at your
 * option) any later version.
 */
#ifndef __ASM_MV643XX_H
#define __ASM_MV643XX_H

#ifdef __MIPS__
#include <asm/addrspace.h>
#include <asm/marvell.h>
#endif
#include <asm/types.h>

/****************************************/
/* Processor Address Space              */
/****************************************/

/* DDR SDRAM BAR and size registers */

#define MV64340_CS_0_BASE_ADDR                                      0x008
#define MV64340_CS_0_SIZE                                           0x010
#define MV64340_CS_1_BASE_ADDR                                      0x208
#define MV64340_CS_1_SIZE                                           0x210
#define MV64340_CS_2_BASE_ADDR                                      0x018
#define MV64340_CS_2_SIZE                                           0x020
#define MV64340_CS_3_BASE_ADDR                                      0x218
#define MV64340_CS_3_SIZE                                           0x220

/* Devices BAR and size registers */

#define MV64340_DEV_CS0_BASE_ADDR                                   0x028
#define MV64340_DEV_CS0_SIZE                                        0x030
#define MV64340_DEV_CS1_BASE_ADDR                                   0x228
#define MV64340_DEV_CS1_SIZE                                        0x230
#define MV64340_DEV_CS2_BASE_ADDR                                   0x248
#define MV64340_DEV_CS2_SIZE                                        0x250
#define MV64340_DEV_CS3_BASE_ADDR                                   0x038
#define MV64340_DEV_CS3_SIZE                                        0x040
#define MV64340_BOOTCS_BASE_ADDR                                    0x238
#define MV64340_BOOTCS_SIZE                                         0x240

/* PCI 0 BAR and size registers */

#define MV64340_PCI_0_IO_BASE_ADDR                                  0x048
#define MV64340_PCI_0_IO_SIZE                                       0x050
#define MV64340_PCI_0_MEMORY0_BASE_ADDR                             0x058
#define MV64340_PCI_0_MEMORY0_SIZE                                  0x060
#define MV64340_PCI_0_MEMORY1_BASE_ADDR                             0x080
#define MV64340_PCI_0_MEMORY1_SIZE                                  0x088
#define MV64340_PCI_0_MEMORY2_BASE_ADDR                             0x258
#define MV64340_PCI_0_MEMORY2_SIZE                                  0x260
#define MV64340_PCI_0_MEMORY3_BASE_ADDR                             0x280
#define MV64340_PCI_0_MEMORY3_SIZE                                  0x288

/* PCI 1 BAR and size registers */
#define MV64340_PCI_1_IO_BASE_ADDR                                  0x090
#define MV64340_PCI_1_IO_SIZE                                       0x098
#define MV64340_PCI_1_MEMORY0_BASE_ADDR                             0x0a0
#define MV64340_PCI_1_MEMORY0_SIZE                                  0x0a8
#define MV64340_PCI_1_MEMORY1_BASE_ADDR                             0x0b0
#define MV64340_PCI_1_MEMORY1_SIZE                                  0x0b8
#define MV64340_PCI_1_MEMORY2_BASE_ADDR                             0x2a0
#define MV64340_PCI_1_MEMORY2_SIZE                                  0x2a8
#define MV64340_PCI_1_MEMORY3_BASE_ADDR                             0x2b0
#define MV64340_PCI_1_MEMORY3_SIZE                                  0x2b8

/* SRAM base address */
#define MV64340_INTEGRATED_SRAM_BASE_ADDR                           0x268

/* internal registers space base address */
#define MV64340_INTERNAL_SPACE_BASE_ADDR                            0x068

/* Enables the CS , DEV_CS , PCI 0 and PCI 1 
   windows above */
#define MV64340_BASE_ADDR_ENABLE                                    0x278

/****************************************/
/* PCI remap registers                  */
/****************************************/
      /* PCI 0 */
#define MV64340_PCI_0_IO_ADDR_REMAP                                 0x0f0
#define MV64340_PCI_0_MEMORY0_LOW_ADDR_REMAP                        0x0f8
#define MV64340_PCI_0_MEMORY0_HIGH_ADDR_REMAP                       0x320
#define MV64340_PCI_0_MEMORY1_LOW_ADDR_REMAP                        0x100
#define MV64340_PCI_0_MEMORY1_HIGH_ADDR_REMAP                       0x328
#define MV64340_PCI_0_MEMORY2_LOW_ADDR_REMAP                        0x2f8
#define MV64340_PCI_0_MEMORY2_HIGH_ADDR_REMAP                       0x330
#define MV64340_PCI_0_MEMORY3_LOW_ADDR_REMAP                        0x300
#define MV64340_PCI_0_MEMORY3_HIGH_ADDR_REMAP                       0x338
      /* PCI 1 */
#define MV64340_PCI_1_IO_ADDR_REMAP                                 0x108
#define MV64340_PCI_1_MEMORY0_LOW_ADDR_REMAP                        0x110
#define MV64340_PCI_1_MEMORY0_HIGH_ADDR_REMAP                       0x340
#define MV64340_PCI_1_MEMORY1_LOW_ADDR_REMAP                        0x118
#define MV64340_PCI_1_MEMORY1_HIGH_ADDR_REMAP                       0x348
#define MV64340_PCI_1_MEMORY2_LOW_ADDR_REMAP                        0x310
#define MV64340_PCI_1_MEMORY2_HIGH_ADDR_REMAP                       0x350
#define MV64340_PCI_1_MEMORY3_LOW_ADDR_REMAP                        0x318
#define MV64340_PCI_1_MEMORY3_HIGH_ADDR_REMAP                       0x358
 
#define MV64340_CPU_PCI_0_HEADERS_RETARGET_CONTROL                  0x3b0
#define MV64340_CPU_PCI_0_HEADERS_RETARGET_BASE                     0x3b8
#define MV64340_CPU_PCI_1_HEADERS_RETARGET_CONTROL                  0x3c0
#define MV64340_CPU_PCI_1_HEADERS_RETARGET_BASE                     0x3c8
#define MV64340_CPU_GE_HEADERS_RETARGET_CONTROL                     0x3d0
#define MV64340_CPU_GE_HEADERS_RETARGET_BASE                        0x3d8
#define MV64340_CPU_IDMA_HEADERS_RETARGET_CONTROL                   0x3e0
#define MV64340_CPU_IDMA_HEADERS_RETARGET_BASE                      0x3e8

/****************************************/
/*         CPU Control Registers        */
/****************************************/

#define MV64340_CPU_CONFIG                                          0x000
#define MV64340_CPU_MODE                                            0x120
#define MV64340_CPU_MASTER_CONTROL                                  0x160
#define MV64340_CPU_CROSS_BAR_CONTROL_LOW                           0x150
#define MV64340_CPU_CROSS_BAR_CONTROL_HIGH                          0x158
#define MV64340_CPU_CROSS_BAR_TIMEOUT                               0x168

/****************************************/
/* SMP RegisterS                        */
/****************************************/

#define MV64340_SMP_WHO_AM_I                                        0x200
#define MV64340_SMP_CPU0_DOORBELL                                   0x214
#define MV64340_SMP_CPU0_DOORBELL_CLEAR                             0x21C
#define MV64340_SMP_CPU1_DOORBELL                                   0x224
#define MV64340_SMP_CPU1_DOORBELL_CLEAR                             0x22C
#define MV64340_SMP_CPU0_DOORBELL_MASK                              0x234
#define MV64340_SMP_CPU1_DOORBELL_MASK                              0x23C
#define MV64340_SMP_SEMAPHOR0                                       0x244
#define MV64340_SMP_SEMAPHOR1                                       0x24c
#define MV64340_SMP_SEMAPHOR2                                       0x254
#define MV64340_SMP_SEMAPHOR3                                       0x25c
#define MV64340_SMP_SEMAPHOR4                                       0x264
#define MV64340_SMP_SEMAPHOR5                                       0x26c
#define MV64340_SMP_SEMAPHOR6                                       0x274
#define MV64340_SMP_SEMAPHOR7                                       0x27c

/****************************************/
/*  CPU Sync Barrier Register           */
/****************************************/

#define MV64340_CPU_0_SYNC_BARRIER_TRIGGER                          0x0c0
#define MV64340_CPU_0_SYNC_BARRIER_VIRTUAL                          0x0c8
#define MV64340_CPU_1_SYNC_BARRIER_TRIGGER                          0x0d0
#define MV64340_CPU_1_SYNC_BARRIER_VIRTUAL                          0x0d8

/****************************************/
/* CPU Access Protect                   */
/****************************************/

#define MV64340_CPU_PROTECT_WINDOW_0_BASE_ADDR                      0x180
#define MV64340_CPU_PROTECT_WINDOW_0_SIZE                           0x188
#define MV64340_CPU_PROTECT_WINDOW_1_BASE_ADDR                      0x190
#define MV64340_CPU_PROTECT_WINDOW_1_SIZE                           0x198
#define MV64340_CPU_PROTECT_WINDOW_2_BASE_ADDR                      0x1a0
#define MV64340_CPU_PROTECT_WINDOW_2_SIZE                           0x1a8
#define MV64340_CPU_PROTECT_WINDOW_3_BASE_ADDR                      0x1b0
#define MV64340_CPU_PROTECT_WINDOW_3_SIZE                           0x1b8


/****************************************/
/*          CPU Error Report            */
/****************************************/

#define MV64340_CPU_ERROR_ADDR_LOW                                  0x070
#define MV64340_CPU_ERROR_ADDR_HIGH                                 0x078
#define MV64340_CPU_ERROR_DATA_LOW                                  0x128
#define MV64340_CPU_ERROR_DATA_HIGH                                 0x130
#define MV64340_CPU_ERROR_PARITY                                    0x138
#define MV64340_CPU_ERROR_CAUSE                                     0x140
#define MV64340_CPU_ERROR_MASK                                      0x148

/****************************************/
/*      CPU Interface Debug Registers 	*/
/****************************************/

#define MV64340_PUNIT_SLAVE_DEBUG_LOW                               0x360
#define MV64340_PUNIT_SLAVE_DEBUG_HIGH                              0x368
#define MV64340_PUNIT_MASTER_DEBUG_LOW                              0x370
#define MV64340_PUNIT_MASTER_DEBUG_HIGH                             0x378
#define MV64340_PUNIT_MMASK                                         0x3e4

/****************************************/
/*  Integrated SRAM Registers           */
/****************************************/

#define MV64340_SRAM_CONFIG                                         0x380
#define MV64340_SRAM_TEST_MODE                                      0X3F4
#define MV64340_SRAM_ERROR_CAUSE                                    0x388
#define MV64340_SRAM_ERROR_ADDR                                     0x390
#define MV64340_SRAM_ERROR_ADDR_HIGH                                0X3F8
#define MV64340_SRAM_ERROR_DATA_LOW                                 0x398
#define MV64340_SRAM_ERROR_DATA_HIGH                                0x3a0
#define MV64340_SRAM_ERROR_DATA_PARITY                              0x3a8

/****************************************/
/* SDRAM Configuration                  */
/****************************************/

#define MV64340_SDRAM_CONFIG                                        0x1400
#define MV64340_D_UNIT_CONTROL_LOW                                  0x1404
#define MV64340_D_UNIT_CONTROL_HIGH                                 0x1424
#define MV64340_SDRAM_TIMING_CONTROL_LOW                            0x1408
#define MV64340_SDRAM_TIMING_CONTROL_HIGH                           0x140c
#define MV64340_SDRAM_ADDR_CONTROL                                  0x1410
#define MV64340_SDRAM_OPEN_PAGES_CONTROL                            0x1414
#define MV64340_SDRAM_OPERATION                                     0x1418
#define MV64340_SDRAM_MODE                                          0x141c
#define MV64340_EXTENDED_DRAM_MODE                                  0x1420
#define MV64340_SDRAM_CROSS_BAR_CONTROL_LOW                         0x1430
#define MV64340_SDRAM_CROSS_BAR_CONTROL_HIGH                        0x1434
#define MV64340_SDRAM_CROSS_BAR_TIMEOUT                             0x1438
#define MV64340_SDRAM_ADDR_CTRL_PADS_CALIBRATION                    0x14c0
#define MV64340_SDRAM_DATA_PADS_CALIBRATION                         0x14c4

/****************************************/
/* SDRAM Error Report                   */
/****************************************/

#define MV64340_SDRAM_ERROR_DATA_LOW                                0x1444
#define MV64340_SDRAM_ERROR_DATA_HIGH                               0x1440
#define MV64340_SDRAM_ERROR_ADDR                                    0x1450
#define MV64340_SDRAM_RECEIVED_ECC                                  0x1448
#define MV64340_SDRAM_CALCULATED_ECC                                0x144c
#define MV64340_SDRAM_ECC_CONTROL                                   0x1454
#define MV64340_SDRAM_ECC_ERROR_COUNTER                             0x1458

/******************************************/
/*  Controlled Delay Line (CDL) Registers */
/******************************************/

#define MV64340_DFCDL_CONFIG0                                       0x1480
#define MV64340_DFCDL_CONFIG1                                       0x1484
#define MV64340_DLL_WRITE                                           0x1488
#define MV64340_DLL_READ                                            0x148c
#define MV64340_SRAM_ADDR                                           0x1490
#define MV64340_SRAM_DATA0                                          0x1494
#define MV64340_SRAM_DATA1                                          0x1498
#define MV64340_SRAM_DATA2                                          0x149c
#define MV64340_DFCL_PROBE                                          0x14a0

/******************************************/
/*   Debug Registers                      */
/******************************************/

#define MV64340_DUNIT_DEBUG_LOW                                     0x1460
#define MV64340_DUNIT_DEBUG_HIGH                                    0x1464
#define MV64340_DUNIT_MMASK                                         0X1b40

/****************************************/
/* Device Parameters			*/
/****************************************/

#define MV64340_DEVICE_BANK0_PARAMETERS				    0x45c
#define MV64340_DEVICE_BANK1_PARAMETERS				    0x460
#define MV64340_DEVICE_BANK2_PARAMETERS				    0x464
#define MV64340_DEVICE_BANK3_PARAMETERS				    0x468
#define MV64340_DEVICE_BOOT_BANK_PARAMETERS			    0x46c
#define MV64340_DEVICE_INTERFACE_CONTROL                            0x4c0
#define MV64340_DEVICE_INTERFACE_CROSS_BAR_CONTROL_LOW              0x4c8
#define MV64340_DEVICE_INTERFACE_CROSS_BAR_CONTROL_HIGH             0x4cc
#define MV64340_DEVICE_INTERFACE_CROSS_BAR_TIMEOUT                  0x4c4

/****************************************/
/* Device interrupt registers		*/
/****************************************/

#define MV64340_DEVICE_INTERRUPT_CAUSE				    0x4d0
#define MV64340_DEVICE_INTERRUPT_MASK				    0x4d4
#define MV64340_DEVICE_ERROR_ADDR				    0x4d8
#define MV64340_DEVICE_ERROR_DATA   				    0x4dc
#define MV64340_DEVICE_ERROR_PARITY     			    0x4e0

/****************************************/
/* Device debug registers   		*/
/****************************************/

#define MV64340_DEVICE_DEBUG_LOW     				    0x4e4
#define MV64340_DEVICE_DEBUG_HIGH     				    0x4e8
#define MV64340_RUNIT_MMASK                                         0x4f0

/****************************************/
/* PCI Slave Address Decoding registers */
/****************************************/

#define MV64340_PCI_0_CS_0_BANK_SIZE                                0xc08
#define MV64340_PCI_1_CS_0_BANK_SIZE                                0xc88
#define MV64340_PCI_0_CS_1_BANK_SIZE                                0xd08
#define MV64340_PCI_1_CS_1_BANK_SIZE                                0xd88
#define MV64340_PCI_0_CS_2_BANK_SIZE                                0xc0c
#define MV64340_PCI_1_CS_2_BANK_SIZE                                0xc8c
#define MV64340_PCI_0_CS_3_BANK_SIZE                                0xd0c
#define MV64340_PCI_1_CS_3_BANK_SIZE                                0xd8c
#define MV64340_PCI_0_DEVCS_0_BANK_SIZE                             0xc10
#define MV64340_PCI_1_DEVCS_0_BANK_SIZE                             0xc90
#define MV64340_PCI_0_DEVCS_1_BANK_SIZE                             0xd10
#define MV64340_PCI_1_DEVCS_1_BANK_SIZE                             0xd90
#define MV64340_PCI_0_DEVCS_2_BANK_SIZE                             0xd18
#define MV64340_PCI_1_DEVCS_2_BANK_SIZE                             0xd98
#define MV64340_PCI_0_DEVCS_3_BANK_SIZE                             0xc14
#define MV64340_PCI_1_DEVCS_3_BANK_SIZE                             0xc94
#define MV64340_PCI_0_DEVCS_BOOT_BANK_SIZE                          0xd14
#define MV64340_PCI_1_DEVCS_BOOT_BANK_SIZE                          0xd94
#define MV64340_PCI_0_P2P_MEM0_BAR_SIZE                             0xd1c
#define MV64340_PCI_1_P2P_MEM0_BAR_SIZE                             0xd9c
#define MV64340_PCI_0_P2P_MEM1_BAR_SIZE                             0xd20
#define MV64340_PCI_1_P2P_MEM1_BAR_SIZE                             0xda0
#define MV64340_PCI_0_P2P_I_O_BAR_SIZE                              0xd24
#define MV64340_PCI_1_P2P_I_O_BAR_SIZE                              0xda4
#define MV64340_PCI_0_CPU_BAR_SIZE                                  0xd28
#define MV64340_PCI_1_CPU_BAR_SIZE                                  0xda8
#define MV64340_PCI_0_INTERNAL_SRAM_BAR_SIZE                        0xe00
#define MV64340_PCI_1_INTERNAL_SRAM_BAR_SIZE                        0xe80
#define MV64340_PCI_0_EXPANSION_ROM_BAR_SIZE                        0xd2c
#define MV64340_PCI_1_EXPANSION_ROM_BAR_SIZE                        0xd9c
#define MV64340_PCI_0_BASE_ADDR_REG_ENABLE                          0xc3c
#define MV64340_PCI_1_BASE_ADDR_REG_ENABLE                          0xcbc
#define MV64340_PCI_0_CS_0_BASE_ADDR_REMAP			    0xc48
#define MV64340_PCI_1_CS_0_BASE_ADDR_REMAP			    0xcc8
#define MV64340_PCI_0_CS_1_BASE_ADDR_REMAP			    0xd48
#define MV64340_PCI_1_CS_1_BASE_ADDR_REMAP			    0xdc8
#define MV64340_PCI_0_CS_2_BASE_ADDR_REMAP			    0xc4c
#define MV64340_PCI_1_CS_2_BASE_ADDR_REMAP			    0xccc
#define MV64340_PCI_0_CS_3_BASE_ADDR_REMAP			    0xd4c
#define MV64340_PCI_1_CS_3_BASE_ADDR_REMAP			    0xdcc
#define MV64340_PCI_0_CS_0_BASE_HIGH_ADDR_REMAP			    0xF04
#define MV64340_PCI_1_CS_0_BASE_HIGH_ADDR_REMAP			    0xF84
#define MV64340_PCI_0_CS_1_BASE_HIGH_ADDR_REMAP			    0xF08
#define MV64340_PCI_1_CS_1_BASE_HIGH_ADDR_REMAP			    0xF88
#define MV64340_PCI_0_CS_2_BASE_HIGH_ADDR_REMAP			    0xF0C
#define MV64340_PCI_1_CS_2_BASE_HIGH_ADDR_REMAP			    0xF8C
#define MV64340_PCI_0_CS_3_BASE_HIGH_ADDR_REMAP			    0xF10
#define MV64340_PCI_1_CS_3_BASE_HIGH_ADDR_REMAP			    0xF90
#define MV64340_PCI_0_DEVCS_0_BASE_ADDR_REMAP			    0xc50
#define MV64340_PCI_1_DEVCS_0_BASE_ADDR_REMAP			    0xcd0
#define MV64340_PCI_0_DEVCS_1_BASE_ADDR_REMAP			    0xd50
#define MV64340_PCI_1_DEVCS_1_BASE_ADDR_REMAP			    0xdd0
#define MV64340_PCI_0_DEVCS_2_BASE_ADDR_REMAP			    0xd58
#define MV64340_PCI_1_DEVCS_2_BASE_ADDR_REMAP			    0xdd8
#define MV64340_PCI_0_DEVCS_3_BASE_ADDR_REMAP           	    0xc54
#define MV64340_PCI_1_DEVCS_3_BASE_ADDR_REMAP           	    0xcd4
#define MV64340_PCI_0_DEVCS_BOOTCS_BASE_ADDR_REMAP      	    0xd54
#define MV64340_PCI_1_DEVCS_BOOTCS_BASE_ADDR_REMAP      	    0xdd4
#define MV64340_PCI_0_P2P_MEM0_BASE_ADDR_REMAP_LOW                  0xd5c
#define MV64340_PCI_1_P2P_MEM0_BASE_ADDR_REMAP_LOW                  0xddc
#define MV64340_PCI_0_P2P_MEM0_BASE_ADDR_REMAP_HIGH                 0xd60
#define MV64340_PCI_1_P2P_MEM0_BASE_ADDR_REMAP_HIGH                 0xde0
#define MV64340_PCI_0_P2P_MEM1_BASE_ADDR_REMAP_LOW                  0xd64
#define MV64340_PCI_1_P2P_MEM1_BASE_ADDR_REMAP_LOW                  0xde4
#define MV64340_PCI_0_P2P_MEM1_BASE_ADDR_REMAP_HIGH                 0xd68
#define MV64340_PCI_1_P2P_MEM1_BASE_ADDR_REMAP_HIGH                 0xde8
#define MV64340_PCI_0_P2P_I_O_BASE_ADDR_REMAP                       0xd6c
#define MV64340_PCI_1_P2P_I_O_BASE_ADDR_REMAP                       0xdec 
#define MV64340_PCI_0_CPU_BASE_ADDR_REMAP_LOW                       0xd70
#define MV64340_PCI_1_CPU_BASE_ADDR_REMAP_LOW                       0xdf0
#define MV64340_PCI_0_CPU_BASE_ADDR_REMAP_HIGH                      0xd74
#define MV64340_PCI_1_CPU_BASE_ADDR_REMAP_HIGH                      0xdf4
#define MV64340_PCI_0_INTEGRATED_SRAM_BASE_ADDR_REMAP               0xf00
#define MV64340_PCI_1_INTEGRATED_SRAM_BASE_ADDR_REMAP               0xf80
#define MV64340_PCI_0_EXPANSION_ROM_BASE_ADDR_REMAP                 0xf38
#define MV64340_PCI_1_EXPANSION_ROM_BASE_ADDR_REMAP                 0xfb8
#define MV64340_PCI_0_ADDR_DECODE_CONTROL                           0xd3c
#define MV64340_PCI_1_ADDR_DECODE_CONTROL                           0xdbc
#define MV64340_PCI_0_HEADERS_RETARGET_CONTROL                      0xF40
#define MV64340_PCI_1_HEADERS_RETARGET_CONTROL                      0xFc0
#define MV64340_PCI_0_HEADERS_RETARGET_BASE                         0xF44
#define MV64340_PCI_1_HEADERS_RETARGET_BASE                         0xFc4
#define MV64340_PCI_0_HEADERS_RETARGET_HIGH                         0xF48
#define MV64340_PCI_1_HEADERS_RETARGET_HIGH                         0xFc8

/***********************************/
/*   PCI Control Register Map      */
/***********************************/

#define MV64340_PCI_0_DLL_STATUS_AND_COMMAND                        0x1d20
#define MV64340_PCI_1_DLL_STATUS_AND_COMMAND                        0x1da0
#define MV64340_PCI_0_MPP_PADS_DRIVE_CONTROL                        0x1d1C
#define MV64340_PCI_1_MPP_PADS_DRIVE_CONTROL                        0x1d9C
#define MV64340_PCI_0_COMMAND			         	    0xc00
#define MV64340_PCI_1_COMMAND					    0xc80
#define MV64340_PCI_0_MODE                                          0xd00
#define MV64340_PCI_1_MODE                                          0xd80
#define MV64340_PCI_0_RETRY	        	 		    0xc04
#define MV64340_PCI_1_RETRY				            0xc84
#define MV64340_PCI_0_READ_BUFFER_DISCARD_TIMER                     0xd04
#define MV64340_PCI_1_READ_BUFFER_DISCARD_TIMER                     0xd84
#define MV64340_PCI_0_MSI_TRIGGER_TIMER                             0xc38
#define MV64340_PCI_1_MSI_TRIGGER_TIMER                             0xcb8
#define MV64340_PCI_0_ARBITER_CONTROL                               0x1d00
#define MV64340_PCI_1_ARBITER_CONTROL                               0x1d80
#define MV64340_PCI_0_CROSS_BAR_CONTROL_LOW                         0x1d08
#define MV64340_PCI_1_CROSS_BAR_CONTROL_LOW                         0x1d88
#define MV64340_PCI_0_CROSS_BAR_CONTROL_HIGH                        0x1d0c
#define MV64340_PCI_1_CROSS_BAR_CONTROL_HIGH                        0x1d8c
#define MV64340_PCI_0_CROSS_BAR_TIMEOUT                             0x1d04
#define MV64340_PCI_1_CROSS_BAR_TIMEOUT                             0x1d84
#define MV64340_PCI_0_SYNC_BARRIER_TRIGGER_REG                      0x1D18
#define MV64340_PCI_1_SYNC_BARRIER_TRIGGER_REG                      0x1D98
#define MV64340_PCI_0_SYNC_BARRIER_VIRTUAL_REG                      0x1d10
#define MV64340_PCI_1_SYNC_BARRIER_VIRTUAL_REG                      0x1d90
#define MV64340_PCI_0_P2P_CONFIG                                    0x1d14
#define MV64340_PCI_1_P2P_CONFIG                                    0x1d94

#define MV64340_PCI_0_ACCESS_CONTROL_BASE_0_LOW                     0x1e00
#define MV64340_PCI_0_ACCESS_CONTROL_BASE_0_HIGH                    0x1e04
#define MV64340_PCI_0_ACCESS_CONTROL_SIZE_0                         0x1e08
#define MV64340_PCI_0_ACCESS_CONTROL_BASE_1_LOW                     0x1e10
#define MV64340_PCI_0_ACCESS_CONTROL_BASE_1_HIGH                    0x1e14
#define MV64340_PCI_0_ACCESS_CONTROL_SIZE_1                         0x1e18
#define MV64340_PCI_0_ACCESS_CONTROL_BASE_2_LOW                     0x1e20
#define MV64340_PCI_0_ACCESS_CONTROL_BASE_2_HIGH                    0x1e24
#define MV64340_PCI_0_ACCESS_CONTROL_SIZE_2                         0x1e28
#define MV64340_PCI_0_ACCESS_CONTROL_BASE_3_LOW                     0x1e30
#define MV64340_PCI_0_ACCESS_CONTROL_BASE_3_HIGH                    0x1e34
#define MV64340_PCI_0_ACCESS_CONTROL_SIZE_3                         0x1e38
#define MV64340_PCI_0_ACCESS_CONTROL_BASE_4_LOW                     0x1e40
#define MV64340_PCI_0_ACCESS_CONTROL_BASE_4_HIGH                    0x1e44
#define MV64340_PCI_0_ACCESS_CONTROL_SIZE_4                         0x1e48
#define MV64340_PCI_0_ACCESS_CONTROL_BASE_5_LOW                     0x1e50
#define MV64340_PCI_0_ACCESS_CONTROL_BASE_5_HIGH                    0x1e54
#define MV64340_PCI_0_ACCESS_CONTROL_SIZE_5                         0x1e58

#define MV64340_PCI_1_ACCESS_CONTROL_BASE_0_LOW                     0x1e80
#define MV64340_PCI_1_ACCESS_CONTROL_BASE_0_HIGH                    0x1e84
#define MV64340_PCI_1_ACCESS_CONTROL_SIZE_0                         0x1e88
#define MV64340_PCI_1_ACCESS_CONTROL_BASE_1_LOW                     0x1e90
#define MV64340_PCI_1_ACCESS_CONTROL_BASE_1_HIGH                    0x1e94
#define MV64340_PCI_1_ACCESS_CONTROL_SIZE_1                         0x1e98
#define MV64340_PCI_1_ACCESS_CONTROL_BASE_2_LOW                     0x1ea0
#define MV64340_PCI_1_ACCESS_CONTROL_BASE_2_HIGH                    0x1ea4
#define MV64340_PCI_1_ACCESS_CONTROL_SIZE_2                         0x1ea8
#define MV64340_PCI_1_ACCESS_CONTROL_BASE_3_LOW                     0x1eb0
#define MV64340_PCI_1_ACCESS_CONTROL_BASE_3_HIGH                    0x1eb4
#define MV64340_PCI_1_ACCESS_CONTROL_SIZE_3                         0x1eb8
#define MV64340_PCI_1_ACCESS_CONTROL_BASE_4_LOW                     0x1ec0
#define MV64340_PCI_1_ACCESS_CONTROL_BASE_4_HIGH                    0x1ec4
#define MV64340_PCI_1_ACCESS_CONTROL_SIZE_4                         0x1ec8
#define MV64340_PCI_1_ACCESS_CONTROL_BASE_5_LOW                     0x1ed0
#define MV64340_PCI_1_ACCESS_CONTROL_BASE_5_HIGH                    0x1ed4
#define MV64340_PCI_1_ACCESS_CONTROL_SIZE_5                         0x1ed8

/****************************************/
/*   PCI Configuration Access Registers */
/****************************************/

#define MV64340_PCI_0_CONFIG_ADDR 				    0xcf8
#define MV64340_PCI_0_CONFIG_DATA_VIRTUAL_REG                       0xcfc
#define MV64340_PCI_1_CONFIG_ADDR 				    0xc78
#define MV64340_PCI_1_CONFIG_DATA_VIRTUAL_REG                       0xc7c
#define MV64340_PCI_0_INTERRUPT_ACKNOWLEDGE_VIRTUAL_REG	            0xc34
#define MV64340_PCI_1_INTERRUPT_ACKNOWLEDGE_VIRTUAL_REG	            0xcb4

/****************************************/
/*   PCI Error Report Registers         */
/****************************************/

#define MV64340_PCI_0_SERR_MASK					    0xc28
#define MV64340_PCI_1_SERR_MASK					    0xca8
#define MV64340_PCI_0_ERROR_ADDR_LOW                                0x1d40
#define MV64340_PCI_1_ERROR_ADDR_LOW                                0x1dc0
#define MV64340_PCI_0_ERROR_ADDR_HIGH                               0x1d44
#define MV64340_PCI_1_ERROR_ADDR_HIGH                               0x1dc4
#define MV64340_PCI_0_ERROR_ATTRIBUTE                               0x1d48
#define MV64340_PCI_1_ERROR_ATTRIBUTE                               0x1dc8
#define MV64340_PCI_0_ERROR_COMMAND                                 0x1d50
#define MV64340_PCI_1_ERROR_COMMAND                                 0x1dd0
#define MV64340_PCI_0_ERROR_CAUSE                                   0x1d58
#define MV64340_PCI_1_ERROR_CAUSE                                   0x1dd8
#define MV64340_PCI_0_ERROR_MASK                                    0x1d5c
#define MV64340_PCI_1_ERROR_MASK                                    0x1ddc

/****************************************/
/*   PCI Debug Registers                */
/****************************************/

#define MV64340_PCI_0_MMASK                                         0X1D24
#define MV64340_PCI_1_MMASK                                         0X1DA4

/*********************************************/
/* PCI Configuration, Function 0, Registers  */
/*********************************************/

#define MV64340_PCI_DEVICE_AND_VENDOR_ID 			    0x000
#define MV64340_PCI_STATUS_AND_COMMAND				    0x004
#define MV64340_PCI_CLASS_CODE_AND_REVISION_ID			    0x008
#define MV64340_PCI_BIST_HEADER_TYPE_LATENCY_TIMER_CACHE_LINE 	    0x00C

#define MV64340_PCI_SCS_0_BASE_ADDR_LOW   	      		    0x010
#define MV64340_PCI_SCS_0_BASE_ADDR_HIGH   		            0x014
#define MV64340_PCI_SCS_1_BASE_ADDR_LOW  	     	            0x018
#define MV64340_PCI_SCS_1_BASE_ADDR_HIGH 		            0x01C
#define MV64340_PCI_INTERNAL_REG_MEM_MAPPED_BASE_ADDR_LOW      	    0x020
#define MV64340_PCI_INTERNAL_REG_MEM_MAPPED_BASE_ADDR_HIGH     	    0x024
#define MV64340_PCI_SUBSYSTEM_ID_AND_SUBSYSTEM_VENDOR_ID	    0x02c
#define MV64340_PCI_EXPANSION_ROM_BASE_ADDR_REG	                    0x030
#define MV64340_PCI_CAPABILTY_LIST_POINTER                          0x034
#define MV64340_PCI_INTERRUPT_PIN_AND_LINE 			    0x03C
       /* capability list */
#define MV64340_PCI_POWER_MANAGEMENT_CAPABILITY                     0x040
#define MV64340_PCI_POWER_MANAGEMENT_STATUS_AND_CONTROL             0x044
#define MV64340_PCI_VPD_ADDR                                        0x048
#define MV64340_PCI_VPD_DATA                                        0x04c
#define MV64340_PCI_MSI_MESSAGE_CONTROL                             0x050
#define MV64340_PCI_MSI_MESSAGE_ADDR                                0x054
#define MV64340_PCI_MSI_MESSAGE_UPPER_ADDR                          0x058
#define MV64340_PCI_MSI_MESSAGE_DATA                                0x05c
#define MV64340_PCI_X_COMMAND                                       0x060
#define MV64340_PCI_X_STATUS                                        0x064
#define MV64340_PCI_COMPACT_PCI_HOT_SWAP                            0x068

/***********************************************/
/*   PCI Configuration, Function 1, Registers  */
/***********************************************/

#define MV64340_PCI_SCS_2_BASE_ADDR_LOW   			    0x110
#define MV64340_PCI_SCS_2_BASE_ADDR_HIGH			    0x114
#define MV64340_PCI_SCS_3_BASE_ADDR_LOW 			    0x118
#define MV64340_PCI_SCS_3_BASE_ADDR_HIGH			    0x11c
#define MV64340_PCI_INTERNAL_SRAM_BASE_ADDR_LOW          	    0x120
#define MV64340_PCI_INTERNAL_SRAM_BASE_ADDR_HIGH         	    0x124

/***********************************************/
/*  PCI Configuration, Function 2, Registers   */
/***********************************************/

#define MV64340_PCI_DEVCS_0_BASE_ADDR_LOW	    		    0x210
#define MV64340_PCI_DEVCS_0_BASE_ADDR_HIGH 			    0x214
#define MV64340_PCI_DEVCS_1_BASE_ADDR_LOW 			    0x218
#define MV64340_PCI_DEVCS_1_BASE_ADDR_HIGH      		    0x21c
#define MV64340_PCI_DEVCS_2_BASE_ADDR_LOW 			    0x220
#define MV64340_PCI_DEVCS_2_BASE_ADDR_HIGH      		    0x224

/***********************************************/
/*  PCI Configuration, Function 3, Registers   */
/***********************************************/

#define MV64340_PCI_DEVCS_3_BASE_ADDR_LOW	    		    0x310
#define MV64340_PCI_DEVCS_3_BASE_ADDR_HIGH 			    0x314
#define MV64340_PCI_BOOT_CS_BASE_ADDR_LOW			    0x318
#define MV64340_PCI_BOOT_CS_BASE_ADDR_HIGH      		    0x31c
#define MV64340_PCI_CPU_BASE_ADDR_LOW 				    0x220
#define MV64340_PCI_CPU_BASE_ADDR_HIGH      			    0x224

/***********************************************/
/*  PCI Configuration, Function 4, Registers   */
/***********************************************/

#define MV64340_PCI_P2P_MEM0_BASE_ADDR_LOW  			    0x410
#define MV64340_PCI_P2P_MEM0_BASE_ADDR_HIGH 			    0x414
#define MV64340_PCI_P2P_MEM1_BASE_ADDR_LOW   			    0x418
#define MV64340_PCI_P2P_MEM1_BASE_ADDR_HIGH 			    0x41c
#define MV64340_PCI_P2P_I_O_BASE_ADDR                 	            0x420
#define MV64340_PCI_INTERNAL_REGS_I_O_MAPPED_BASE_ADDR              0x424

/****************************************/
/* Messaging Unit Registers (I20)   	*/
/****************************************/

#define MV64340_I2O_INBOUND_MESSAGE_REG0_PCI_0_SIDE		    0x010
#define MV64340_I2O_INBOUND_MESSAGE_REG1_PCI_0_SIDE  		    0x014
#define MV64340_I2O_OUTBOUND_MESSAGE_REG0_PCI_0_SIDE 		    0x018
#define MV64340_I2O_OUTBOUND_MESSAGE_REG1_PCI_0_SIDE  		    0x01C
#define MV64340_I2O_INBOUND_DOORBELL_REG_PCI_0_SIDE  		    0x020
#define MV64340_I2O_INBOUND_INTERRUPT_CAUSE_REG_PCI_0_SIDE          0x024
#define MV64340_I2O_INBOUND_INTERRUPT_MASK_REG_PCI_0_SIDE	    0x028
#define MV64340_I2O_OUTBOUND_DOORBELL_REG_PCI_0_SIDE 		    0x02C
#define MV64340_I2O_OUTBOUND_INTERRUPT_CAUSE_REG_PCI_0_SIDE         0x030
#define MV64340_I2O_OUTBOUND_INTERRUPT_MASK_REG_PCI_0_SIDE          0x034
#define MV64340_I2O_INBOUND_QUEUE_PORT_VIRTUAL_REG_PCI_0_SIDE       0x040
#define MV64340_I2O_OUTBOUND_QUEUE_PORT_VIRTUAL_REG_PCI_0_SIDE      0x044
#define MV64340_I2O_QUEUE_CONTROL_REG_PCI_0_SIDE 		    0x050
#define MV64340_I2O_QUEUE_BASE_ADDR_REG_PCI_0_SIDE 		    0x054
#define MV64340_I2O_INBOUND_FREE_HEAD_POINTER_REG_PCI_0_SIDE        0x060
#define MV64340_I2O_INBOUND_FREE_TAIL_POINTER_REG_PCI_0_SIDE        0x064
#define MV64340_I2O_INBOUND_POST_HEAD_POINTER_REG_PCI_0_SIDE        0x068
#define MV64340_I2O_INBOUND_POST_TAIL_POINTER_REG_PCI_0_SIDE        0x06C
#define MV64340_I2O_OUTBOUND_FREE_HEAD_POINTER_REG_PCI_0_SIDE       0x070
#define MV64340_I2O_OUTBOUND_FREE_TAIL_POINTER_REG_PCI_0_SIDE       0x074
#define MV64340_I2O_OUTBOUND_POST_HEAD_POINTER_REG_PCI_0_SIDE       0x0F8
#define MV64340_I2O_OUTBOUND_POST_TAIL_POINTER_REG_PCI_0_SIDE       0x0FC

#define MV64340_I2O_INBOUND_MESSAGE_REG0_PCI_1_SIDE		    0x090
#define MV64340_I2O_INBOUND_MESSAGE_REG1_PCI_1_SIDE  		    0x094
#define MV64340_I2O_OUTBOUND_MESSAGE_REG0_PCI_1_SIDE 		    0x098
#define MV64340_I2O_OUTBOUND_MESSAGE_REG1_PCI_1_SIDE  		    0x09C
#define MV64340_I2O_INBOUND_DOORBELL_REG_PCI_1_SIDE  		    0x0A0
#define MV64340_I2O_INBOUND_INTERRUPT_CAUSE_REG_PCI_1_SIDE          0x0A4
#define MV64340_I2O_INBOUND_INTERRUPT_MASK_REG_PCI_1_SIDE	    0x0A8
#define MV64340_I2O_OUTBOUND_DOORBELL_REG_PCI_1_SIDE 		    0x0AC
#define MV64340_I2O_OUTBOUND_INTERRUPT_CAUSE_REG_PCI_1_SIDE         0x0B0
#define MV64340_I2O_OUTBOUND_INTERRUPT_MASK_REG_PCI_1_SIDE          0x0B4
#define MV64340_I2O_INBOUND_QUEUE_PORT_VIRTUAL_REG_PCI_1_SIDE       0x0C0
#define MV64340_I2O_OUTBOUND_QUEUE_PORT_VIRTUAL_REG_PCI_1_SIDE      0x0C4
#define MV64340_I2O_QUEUE_CONTROL_REG_PCI_1_SIDE 		    0x0D0
#define MV64340_I2O_QUEUE_BASE_ADDR_REG_PCI_1_SIDE 		    0x0D4
#define MV64340_I2O_INBOUND_FREE_HEAD_POINTER_REG_PCI_1_SIDE        0x0E0
#define MV64340_I2O_INBOUND_FREE_TAIL_POINTER_REG_PCI_1_SIDE        0x0E4
#define MV64340_I2O_INBOUND_POST_HEAD_POINTER_REG_PCI_1_SIDE        0x0E8
#define MV64340_I2O_INBOUND_POST_TAIL_POINTER_REG_PCI_1_SIDE        0x0EC
#define MV64340_I2O_OUTBOUND_FREE_HEAD_POINTER_REG_PCI_1_SIDE       0x0F0
#define MV64340_I2O_OUTBOUND_FREE_TAIL_POINTER_REG_PCI_1_SIDE       0x0F4
#define MV64340_I2O_OUTBOUND_POST_HEAD_POINTER_REG_PCI_1_SIDE       0x078
#define MV64340_I2O_OUTBOUND_POST_TAIL_POINTER_REG_PCI_1_SIDE       0x07C

#define MV64340_I2O_INBOUND_MESSAGE_REG0_CPU0_SIDE		    0x1C10
#define MV64340_I2O_INBOUND_MESSAGE_REG1_CPU0_SIDE  		    0x1C14
#define MV64340_I2O_OUTBOUND_MESSAGE_REG0_CPU0_SIDE 		    0x1C18
#define MV64340_I2O_OUTBOUND_MESSAGE_REG1_CPU0_SIDE  		    0x1C1C
#define MV64340_I2O_INBOUND_DOORBELL_REG_CPU0_SIDE  		    0x1C20
#define MV64340_I2O_INBOUND_INTERRUPT_CAUSE_REG_CPU0_SIDE  	    0x1C24
#define MV64340_I2O_INBOUND_INTERRUPT_MASK_REG_CPU0_SIDE	    0x1C28
#define MV64340_I2O_OUTBOUND_DOORBELL_REG_CPU0_SIDE 		    0x1C2C
#define MV64340_I2O_OUTBOUND_INTERRUPT_CAUSE_REG_CPU0_SIDE          0x1C30
#define MV64340_I2O_OUTBOUND_INTERRUPT_MASK_REG_CPU0_SIDE           0x1C34
#define MV64340_I2O_INBOUND_QUEUE_PORT_VIRTUAL_REG_CPU0_SIDE        0x1C40
#define MV64340_I2O_OUTBOUND_QUEUE_PORT_VIRTUAL_REG_CPU0_SIDE       0x1C44
#define MV64340_I2O_QUEUE_CONTROL_REG_CPU0_SIDE 		    0x1C50
#define MV64340_I2O_QUEUE_BASE_ADDR_REG_CPU0_SIDE 		    0x1C54
#define MV64340_I2O_INBOUND_FREE_HEAD_POINTER_REG_CPU0_SIDE         0x1C60
#define MV64340_I2O_INBOUND_FREE_TAIL_POINTER_REG_CPU0_SIDE         0x1C64
#define MV64340_I2O_INBOUND_POST_HEAD_POINTER_REG_CPU0_SIDE         0x1C68
#define MV64340_I2O_INBOUND_POST_TAIL_POINTER_REG_CPU0_SIDE         0x1C6C
#define MV64340_I2O_OUTBOUND_FREE_HEAD_POINTER_REG_CPU0_SIDE        0x1C70
#define MV64340_I2O_OUTBOUND_FREE_TAIL_POINTER_REG_CPU0_SIDE        0x1C74
#define MV64340_I2O_OUTBOUND_POST_HEAD_POINTER_REG_CPU0_SIDE        0x1CF8
#define MV64340_I2O_OUTBOUND_POST_TAIL_POINTER_REG_CPU0_SIDE        0x1CFC
#define MV64340_I2O_INBOUND_MESSAGE_REG0_CPU1_SIDE		    0x1C90
#define MV64340_I2O_INBOUND_MESSAGE_REG1_CPU1_SIDE  		    0x1C94
#define MV64340_I2O_OUTBOUND_MESSAGE_REG0_CPU1_SIDE 		    0x1C98
#define MV64340_I2O_OUTBOUND_MESSAGE_REG1_CPU1_SIDE  		    0x1C9C
#define MV64340_I2O_INBOUND_DOORBELL_REG_CPU1_SIDE  		    0x1CA0
#define MV64340_I2O_INBOUND_INTERRUPT_CAUSE_REG_CPU1_SIDE  	    0x1CA4
#define MV64340_I2O_INBOUND_INTERRUPT_MASK_REG_CPU1_SIDE	    0x1CA8
#define MV64340_I2O_OUTBOUND_DOORBELL_REG_CPU1_SIDE 		    0x1CAC
#define MV64340_I2O_OUTBOUND_INTERRUPT_CAUSE_REG_CPU1_SIDE          0x1CB0
#define MV64340_I2O_OUTBOUND_INTERRUPT_MASK_REG_CPU1_SIDE           0x1CB4
#define MV64340_I2O_INBOUND_QUEUE_PORT_VIRTUAL_REG_CPU1_SIDE        0x1CC0
#define MV64340_I2O_OUTBOUND_QUEUE_PORT_VIRTUAL_REG_CPU1_SIDE       0x1CC4
#define MV64340_I2O_QUEUE_CONTROL_REG_CPU1_SIDE 		    0x1CD0
#define MV64340_I2O_QUEUE_BASE_ADDR_REG_CPU1_SIDE 		    0x1CD4
#define MV64340_I2O_INBOUND_FREE_HEAD_POINTER_REG_CPU1_SIDE         0x1CE0
#define MV64340_I2O_INBOUND_FREE_TAIL_POINTER_REG_CPU1_SIDE         0x1CE4
#define MV64340_I2O_INBOUND_POST_HEAD_POINTER_REG_CPU1_SIDE         0x1CE8
#define MV64340_I2O_INBOUND_POST_TAIL_POINTER_REG_CPU1_SIDE         0x1CEC
#define MV64340_I2O_OUTBOUND_FREE_HEAD_POINTER_REG_CPU1_SIDE        0x1CF0
#define MV64340_I2O_OUTBOUND_FREE_TAIL_POINTER_REG_CPU1_SIDE        0x1CF4
#define MV64340_I2O_OUTBOUND_POST_HEAD_POINTER_REG_CPU1_SIDE        0x1C78
#define MV64340_I2O_OUTBOUND_POST_TAIL_POINTER_REG_CPU1_SIDE        0x1C7C

/****************************************/
/*        Ethernet Unit Registers  		*/
/****************************************/

#define MV643XX_ETH_SHARED_REGS                                     0x2000
#define MV643XX_ETH_SHARED_REGS_SIZE                                0x2000

#define MV643XX_ETH_PHY_ADDR_REG                                    0x2000
#define MV643XX_ETH_SMI_REG                                         0x2004
#define MV643XX_ETH_UNIT_DEFAULT_ADDR_REG                           0x2008
#define MV643XX_ETH_UNIT_DEFAULTID_REG                              0x200c
#define MV643XX_ETH_UNIT_INTERRUPT_CAUSE_REG                        0x2080
#define MV643XX_ETH_UNIT_INTERRUPT_MASK_REG                         0x2084
#define MV643XX_ETH_UNIT_INTERNAL_USE_REG                           0x24fc
#define MV643XX_ETH_UNIT_ERROR_ADDR_REG                             0x2094
#define MV643XX_ETH_BAR_0                                           0x2200
#define MV643XX_ETH_BAR_1                                           0x2208
#define MV643XX_ETH_BAR_2                                           0x2210
#define MV643XX_ETH_BAR_3                                           0x2218
#define MV643XX_ETH_BAR_4                                           0x2220
#define MV643XX_ETH_BAR_5                                           0x2228
#define MV643XX_ETH_SIZE_REG_0                                      0x2204
#define MV643XX_ETH_SIZE_REG_1                                      0x220c
#define MV643XX_ETH_SIZE_REG_2                                      0x2214
#define MV643XX_ETH_SIZE_REG_3                                      0x221c
#define MV643XX_ETH_SIZE_REG_4                                      0x2224
#define MV643XX_ETH_SIZE_REG_5                                      0x222c
#define MV643XX_ETH_HEADERS_RETARGET_BASE_REG                       0x2230
#define MV643XX_ETH_HEADERS_RETARGET_CONTROL_REG                    0x2234
#define MV643XX_ETH_HIGH_ADDR_REMAP_REG_0                           0x2280
#define MV643XX_ETH_HIGH_ADDR_REMAP_REG_1                           0x2284
#define MV643XX_ETH_HIGH_ADDR_REMAP_REG_2                           0x2288
#define MV643XX_ETH_HIGH_ADDR_REMAP_REG_3                           0x228c
#define MV643XX_ETH_BASE_ADDR_ENABLE_REG                            0x2290
#define MV643XX_ETH_ACCESS_PROTECTION_REG(port)                    (0x2294 + (port<<2))
#define MV643XX_ETH_MIB_COUNTERS_BASE(port)                        (0x3000 + (port<<7))
#define MV643XX_ETH_PORT_CONFIG_REG(port)                          (0x2400 + (port<<10))
#define MV643XX_ETH_PORT_CONFIG_EXTEND_REG(port)                   (0x2404 + (port<<10))
#define MV643XX_ETH_MII_SERIAL_PARAMETRS_REG(port)                 (0x2408 + (port<<10))
#define MV643XX_ETH_GMII_SERIAL_PARAMETRS_REG(port)                (0x240c + (port<<10))
#define MV643XX_ETH_VLAN_ETHERTYPE_REG(port)                       (0x2410 + (port<<10))
#define MV643XX_ETH_MAC_ADDR_LOW(port)                             (0x2414 + (port<<10))
#define MV643XX_ETH_MAC_ADDR_HIGH(port)                            (0x2418 + (port<<10))
#define MV643XX_ETH_SDMA_CONFIG_REG(port)                          (0x241c + (port<<10))
#define MV643XX_ETH_DSCP_0(port)                                   (0x2420 + (port<<10))
#define MV643XX_ETH_DSCP_1(port)                                   (0x2424 + (port<<10))
#define MV643XX_ETH_DSCP_2(port)                                   (0x2428 + (port<<10))
#define MV643XX_ETH_DSCP_3(port)                                   (0x242c + (port<<10))
#define MV643XX_ETH_DSCP_4(port)                                   (0x2430 + (port<<10))
#define MV643XX_ETH_DSCP_5(port)                                   (0x2434 + (port<<10))
#define MV643XX_ETH_DSCP_6(port)                                   (0x2438 + (port<<10))
#define MV643XX_ETH_PORT_SERIAL_CONTROL_REG(port)                  (0x243c + (port<<10))
#define MV643XX_ETH_VLAN_PRIORITY_TAG_TO_PRIORITY(port)            (0x2440 + (port<<10))
#define MV643XX_ETH_PORT_STATUS_REG(port)                          (0x2444 + (port<<10))
#define MV643XX_ETH_TRANSMIT_QUEUE_COMMAND_REG(port)               (0x2448 + (port<<10))
#define MV643XX_ETH_TX_QUEUE_FIXED_PRIORITY(port)                  (0x244c + (port<<10))
#define MV643XX_ETH_PORT_TX_TOKEN_BUCKET_RATE_CONFIG(port)         (0x2450 + (port<<10))
#define MV643XX_ETH_MAXIMUM_TRANSMIT_UNIT(port)                    (0x2458 + (port<<10))
#define MV643XX_ETH_PORT_MAXIMUM_TOKEN_BUCKET_SIZE(port)           (0x245c + (port<<10))
#define MV643XX_ETH_INTERRUPT_CAUSE_REG(port)                      (0x2460 + (port<<10))
#define MV643XX_ETH_INTERRUPT_CAUSE_EXTEND_REG(port)               (0x2464 + (port<<10))
#define MV643XX_ETH_INTERRUPT_MASK_REG(port)                       (0x2468 + (port<<10))
#define MV643XX_ETH_INTERRUPT_EXTEND_MASK_REG(port)                (0x246c + (port<<10))
#define MV643XX_ETH_RX_FIFO_URGENT_THRESHOLD_REG(port)             (0x2470 + (port<<10))
#define MV643XX_ETH_TX_FIFO_URGENT_THRESHOLD_REG(port)             (0x2474 + (port<<10))
#define MV643XX_ETH_RX_MINIMAL_FRAME_SIZE_REG(port)                (0x247c + (port<<10))
#define MV643XX_ETH_RX_DISCARDED_FRAMES_COUNTER(port)              (0x2484 + (port<<10)
#define MV643XX_ETH_PORT_DEBUG_0_REG(port)                         (0x248c + (port<<10))
#define MV643XX_ETH_PORT_DEBUG_1_REG(port)                         (0x2490 + (port<<10))
#define MV643XX_ETH_PORT_INTERNAL_ADDR_ERROR_REG(port)             (0x2494 + (port<<10))
#define MV643XX_ETH_INTERNAL_USE_REG(port)                         (0x24fc + (port<<10))
#define MV643XX_ETH_RECEIVE_QUEUE_COMMAND_REG(port)                (0x2680 + (port<<10))
#define MV643XX_ETH_CURRENT_SERVED_TX_DESC_PTR(port)               (0x2684 + (port<<10))      
#define MV643XX_ETH_RX_CURRENT_QUEUE_DESC_PTR_0(port)              (0x260c + (port<<10))     
#define MV643XX_ETH_RX_CURRENT_QUEUE_DESC_PTR_1(port)              (0x261c + (port<<10))     
#define MV643XX_ETH_RX_CURRENT_QUEUE_DESC_PTR_2(port)              (0x262c + (port<<10))     
#define MV643XX_ETH_RX_CURRENT_QUEUE_DESC_PTR_3(port)              (0x263c + (port<<10))     
#define MV643XX_ETH_RX_CURRENT_QUEUE_DESC_PTR_4(port)              (0x264c + (port<<10))     
#define MV643XX_ETH_RX_CURRENT_QUEUE_DESC_PTR_5(port)              (0x265c + (port<<10))     
#define MV643XX_ETH_RX_CURRENT_QUEUE_DESC_PTR_6(port)              (0x266c + (port<<10))     
#define MV643XX_ETH_RX_CURRENT_QUEUE_DESC_PTR_7(port)              (0x267c + (port<<10))     
#define MV643XX_ETH_TX_CURRENT_QUEUE_DESC_PTR_0(port)              (0x26c0 + (port<<10))     
#define MV643XX_ETH_TX_CURRENT_QUEUE_DESC_PTR_1(port)              (0x26c4 + (port<<10))     
#define MV643XX_ETH_TX_CURRENT_QUEUE_DESC_PTR_2(port)              (0x26c8 + (port<<10))     
#define MV643XX_ETH_TX_CURRENT_QUEUE_DESC_PTR_3(port)              (0x26cc + (port<<10))     
#define MV643XX_ETH_TX_CURRENT_QUEUE_DESC_PTR_4(port)              (0x26d0 + (port<<10))     
#define MV643XX_ETH_TX_CURRENT_QUEUE_DESC_PTR_5(port)              (0x26d4 + (port<<10))     
#define MV643XX_ETH_TX_CURRENT_QUEUE_DESC_PTR_6(port)              (0x26d8 + (port<<10))     
#define MV643XX_ETH_TX_CURRENT_QUEUE_DESC_PTR_7(port)              (0x26dc + (port<<10))     
#define MV643XX_ETH_TX_QUEUE_0_TOKEN_BUCKET_COUNT(port)            (0x2700 + (port<<10))
#define MV643XX_ETH_TX_QUEUE_1_TOKEN_BUCKET_COUNT(port)            (0x2710 + (port<<10))
#define MV643XX_ETH_TX_QUEUE_2_TOKEN_BUCKET_COUNT(port)            (0x2720 + (port<<10))
#define MV643XX_ETH_TX_QUEUE_3_TOKEN_BUCKET_COUNT(port)            (0x2730 + (port<<10))
#define MV643XX_ETH_TX_QUEUE_4_TOKEN_BUCKET_COUNT(port)            (0x2740 + (port<<10))
#define MV643XX_ETH_TX_QUEUE_5_TOKEN_BUCKET_COUNT(port)            (0x2750 + (port<<10))
#define MV643XX_ETH_TX_QUEUE_6_TOKEN_BUCKET_COUNT(port)            (0x2760 + (port<<10))
#define MV643XX_ETH_TX_QUEUE_7_TOKEN_BUCKET_COUNT(port)            (0x2770 + (port<<10))
#define MV643XX_ETH_TX_QUEUE_0_TOKEN_BUCKET_CONFIG(port)           (0x2704 + (port<<10))
#define MV643XX_ETH_TX_QUEUE_1_TOKEN_BUCKET_CONFIG(port)           (0x2714 + (port<<10))
#define MV643XX_ETH_TX_QUEUE_2_TOKEN_BUCKET_CONFIG(port)           (0x2724 + (port<<10))
#define MV643XX_ETH_TX_QUEUE_3_TOKEN_BUCKET_CONFIG(port)           (0x2734 + (port<<10))
#define MV643XX_ETH_TX_QUEUE_4_TOKEN_BUCKET_CONFIG(port)           (0x2744 + (port<<10))
#define MV643XX_ETH_TX_QUEUE_5_TOKEN_BUCKET_CONFIG(port)           (0x2754 + (port<<10))
#define MV643XX_ETH_TX_QUEUE_6_TOKEN_BUCKET_CONFIG(port)           (0x2764 + (port<<10))
#define MV643XX_ETH_TX_QUEUE_7_TOKEN_BUCKET_CONFIG(port)           (0x2774 + (port<<10))
#define MV643XX_ETH_TX_QUEUE_0_ARBITER_CONFIG(port)                (0x2708 + (port<<10))
#define MV643XX_ETH_TX_QUEUE_1_ARBITER_CONFIG(port)                (0x2718 + (port<<10))
#define MV643XX_ETH_TX_QUEUE_2_ARBITER_CONFIG(port)                (0x2728 + (port<<10))
#define MV643XX_ETH_TX_QUEUE_3_ARBITER_CONFIG(port)                (0x2738 + (port<<10))
#define MV643XX_ETH_TX_QUEUE_4_ARBITER_CONFIG(port)                (0x2748 + (port<<10))
#define MV643XX_ETH_TX_QUEUE_5_ARBITER_CONFIG(port)                (0x2758 + (port<<10))
#define MV643XX_ETH_TX_QUEUE_6_ARBITER_CONFIG(port)                (0x2768 + (port<<10))
#define MV643XX_ETH_TX_QUEUE_7_ARBITER_CONFIG(port)                (0x2778 + (port<<10))
#define MV643XX_ETH_PORT_TX_TOKEN_BUCKET_COUNT(port)               (0x2780 + (port<<10))
#define MV643XX_ETH_DA_FILTER_SPECIAL_MULTICAST_TABLE_BASE(port)   (0x3400 + (port<<10))
#define MV643XX_ETH_DA_FILTER_OTHER_MULTICAST_TABLE_BASE(port)     (0x3500 + (port<<10))
#define MV643XX_ETH_DA_FILTER_UNICAST_TABLE_BASE(port)             (0x3600 + (port<<10))

/*******************************************/
/*          CUNIT  Registers               */
/*******************************************/

         /* Address Decoding Register Map */
           
#define MV64340_CUNIT_BASE_ADDR_REG0                                0xf200
#define MV64340_CUNIT_BASE_ADDR_REG1                                0xf208
#define MV64340_CUNIT_BASE_ADDR_REG2                                0xf210
#define MV64340_CUNIT_BASE_ADDR_REG3                                0xf218
#define MV64340_CUNIT_SIZE0                                         0xf204
#define MV64340_CUNIT_SIZE1                                         0xf20c
#define MV64340_CUNIT_SIZE2                                         0xf214
#define MV64340_CUNIT_SIZE3                                         0xf21c
#define MV64340_CUNIT_HIGH_ADDR_REMAP_REG0                          0xf240
#define MV64340_CUNIT_HIGH_ADDR_REMAP_REG1                          0xf244
#define MV64340_CUNIT_BASE_ADDR_ENABLE_REG                          0xf250
#define MV64340_MPSC0_ACCESS_PROTECTION_REG                         0xf254
#define MV64340_MPSC1_ACCESS_PROTECTION_REG                         0xf258
#define MV64340_CUNIT_INTERNAL_SPACE_BASE_ADDR_REG                  0xf25C

        /*  Error Report Registers  */

#define MV64340_CUNIT_INTERRUPT_CAUSE_REG                           0xf310
#define MV64340_CUNIT_INTERRUPT_MASK_REG                            0xf314
#define MV64340_CUNIT_ERROR_ADDR                                    0xf318

        /*  Cunit Control Registers */

#define MV64340_CUNIT_ARBITER_CONTROL_REG                           0xf300
#define MV64340_CUNIT_CONFIG_REG                                    0xb40c
#define MV64340_CUNIT_CRROSBAR_TIMEOUT_REG                          0xf304

        /*  Cunit Debug Registers   */

#define MV64340_CUNIT_DEBUG_LOW                                     0xf340
#define MV64340_CUNIT_DEBUG_HIGH                                    0xf344
#define MV64340_CUNIT_MMASK                                         0xf380

        /*  MPSCs Clocks Routing Registers  */

#define MV64340_MPSC_ROUTING_REG                                    0xb400
#define MV64340_MPSC_RX_CLOCK_ROUTING_REG                           0xb404
#define MV64340_MPSC_TX_CLOCK_ROUTING_REG                           0xb408

        /*  MPSCs Interrupts Registers    */

#define MV64340_MPSC_CAUSE_REG(port)                               (0xb804 + (port<<3))
#define MV64340_MPSC_MASK_REG(port)                                (0xb884 + (port<<3))
 
#define MV64340_MPSC_MAIN_CONFIG_LOW(port)                         (0x8000 + (port<<12))
#define MV64340_MPSC_MAIN_CONFIG_HIGH(port)                        (0x8004 + (port<<12))    
#define MV64340_MPSC_PROTOCOL_CONFIG(port)                         (0x8008 + (port<<12))    
#define MV64340_MPSC_CHANNEL_REG1(port)                            (0x800c + (port<<12))    
#define MV64340_MPSC_CHANNEL_REG2(port)                            (0x8010 + (port<<12))    
#define MV64340_MPSC_CHANNEL_REG3(port)                            (0x8014 + (port<<12))    
#define MV64340_MPSC_CHANNEL_REG4(port)                            (0x8018 + (port<<12))    
#define MV64340_MPSC_CHANNEL_REG5(port)                            (0x801c + (port<<12))    
#define MV64340_MPSC_CHANNEL_REG6(port)                            (0x8020 + (port<<12))    
#define MV64340_MPSC_CHANNEL_REG7(port)                            (0x8024 + (port<<12))    
#define MV64340_MPSC_CHANNEL_REG8(port)                            (0x8028 + (port<<12))    
#define MV64340_MPSC_CHANNEL_REG9(port)                            (0x802c + (port<<12))    
#define MV64340_MPSC_CHANNEL_REG10(port)                           (0x8030 + (port<<12))    
        
        /*  MPSC0 Registers      */


/***************************************/
/*          SDMA Registers             */
/***************************************/

#define MV64340_SDMA_CONFIG_REG(channel)                        (0x4000 + (channel<<13))        
#define MV64340_SDMA_COMMAND_REG(channel)                       (0x4008 + (channel<<13))        
#define MV64340_SDMA_CURRENT_RX_DESCRIPTOR_POINTER(channel)     (0x4810 + (channel<<13))        
#define MV64340_SDMA_CURRENT_TX_DESCRIPTOR_POINTER(channel)     (0x4c10 + (channel<<13))        
#define MV64340_SDMA_FIRST_TX_DESCRIPTOR_POINTER(channel)       (0x4c14 + (channel<<13)) 

#define MV64340_SDMA_CAUSE_REG                                      0xb800
#define MV64340_SDMA_MASK_REG                                       0xb880
         
/* BRG Interrupts */

#define MV64340_BRG_CONFIG_REG(brg)                              (0xb200 + (brg<<3))
#define MV64340_BRG_BAUDE_TUNING_REG(brg)                        (0xb208 + (brg<<3))
#define MV64340_BRG_CAUSE_REG                                       0xb834
#define MV64340_BRG_MASK_REG                                        0xb8b4

/****************************************/
/* DMA Channel Control			*/
/****************************************/

#define MV64340_DMA_CHANNEL0_CONTROL 				    0x840
#define MV64340_DMA_CHANNEL0_CONTROL_HIGH			    0x880
#define MV64340_DMA_CHANNEL1_CONTROL 				    0x844
#define MV64340_DMA_CHANNEL1_CONTROL_HIGH			    0x884
#define MV64340_DMA_CHANNEL2_CONTROL 				    0x848
#define MV64340_DMA_CHANNEL2_CONTROL_HIGH			    0x888
#define MV64340_DMA_CHANNEL3_CONTROL 				    0x84C
#define MV64340_DMA_CHANNEL3_CONTROL_HIGH			    0x88C


/****************************************/
/*           IDMA Registers             */
/****************************************/

#define MV64340_DMA_CHANNEL0_BYTE_COUNT                             0x800
#define MV64340_DMA_CHANNEL1_BYTE_COUNT                             0x804
#define MV64340_DMA_CHANNEL2_BYTE_COUNT                             0x808
#define MV64340_DMA_CHANNEL3_BYTE_COUNT                             0x80C
#define MV64340_DMA_CHANNEL0_SOURCE_ADDR                            0x810
#define MV64340_DMA_CHANNEL1_SOURCE_ADDR                            0x814
#define MV64340_DMA_CHANNEL2_SOURCE_ADDR                            0x818
#define MV64340_DMA_CHANNEL3_SOURCE_ADDR                            0x81c
#define MV64340_DMA_CHANNEL0_DESTINATION_ADDR                       0x820
#define MV64340_DMA_CHANNEL1_DESTINATION_ADDR                       0x824
#define MV64340_DMA_CHANNEL2_DESTINATION_ADDR                       0x828
#define MV64340_DMA_CHANNEL3_DESTINATION_ADDR                       0x82C
#define MV64340_DMA_CHANNEL0_NEXT_DESCRIPTOR_POINTER                0x830
#define MV64340_DMA_CHANNEL1_NEXT_DESCRIPTOR_POINTER                0x834
#define MV64340_DMA_CHANNEL2_NEXT_DESCRIPTOR_POINTER                0x838
#define MV64340_DMA_CHANNEL3_NEXT_DESCRIPTOR_POINTER                0x83C
#define MV64340_DMA_CHANNEL0_CURRENT_DESCRIPTOR_POINTER             0x870
#define MV64340_DMA_CHANNEL1_CURRENT_DESCRIPTOR_POINTER             0x874
#define MV64340_DMA_CHANNEL2_CURRENT_DESCRIPTOR_POINTER             0x878
#define MV64340_DMA_CHANNEL3_CURRENT_DESCRIPTOR_POINTER             0x87C

 /*  IDMA Address Decoding Base Address Registers  */
 
#define MV64340_DMA_BASE_ADDR_REG0                                  0xa00
#define MV64340_DMA_BASE_ADDR_REG1                                  0xa08
#define MV64340_DMA_BASE_ADDR_REG2                                  0xa10
#define MV64340_DMA_BASE_ADDR_REG3                                  0xa18
#define MV64340_DMA_BASE_ADDR_REG4                                  0xa20
#define MV64340_DMA_BASE_ADDR_REG5                                  0xa28
#define MV64340_DMA_BASE_ADDR_REG6                                  0xa30
#define MV64340_DMA_BASE_ADDR_REG7                                  0xa38
 
 /*  IDMA Address Decoding Size Address Register   */
 
#define MV64340_DMA_SIZE_REG0                                       0xa04
#define MV64340_DMA_SIZE_REG1                                       0xa0c
#define MV64340_DMA_SIZE_REG2                                       0xa14
#define MV64340_DMA_SIZE_REG3                                       0xa1c
#define MV64340_DMA_SIZE_REG4                                       0xa24
#define MV64340_DMA_SIZE_REG5                                       0xa2c
#define MV64340_DMA_SIZE_REG6                                       0xa34
#define MV64340_DMA_SIZE_REG7                                       0xa3C

 /* IDMA Address Decoding High Address Remap and Access 
                  Protection Registers                    */
                  
#define MV64340_DMA_HIGH_ADDR_REMAP_REG0                            0xa60
#define MV64340_DMA_HIGH_ADDR_REMAP_REG1                            0xa64
#define MV64340_DMA_HIGH_ADDR_REMAP_REG2                            0xa68
#define MV64340_DMA_HIGH_ADDR_REMAP_REG3                            0xa6C
#define MV64340_DMA_BASE_ADDR_ENABLE_REG                            0xa80
#define MV64340_DMA_CHANNEL0_ACCESS_PROTECTION_REG                  0xa70
#define MV64340_DMA_CHANNEL1_ACCESS_PROTECTION_REG                  0xa74
#define MV64340_DMA_CHANNEL2_ACCESS_PROTECTION_REG                  0xa78
#define MV64340_DMA_CHANNEL3_ACCESS_PROTECTION_REG                  0xa7c
#define MV64340_DMA_ARBITER_CONTROL                                 0x860
#define MV64340_DMA_CROSS_BAR_TIMEOUT                               0x8d0

 /*  IDMA Headers Retarget Registers   */

#define MV64340_DMA_HEADERS_RETARGET_CONTROL                        0xa84
#define MV64340_DMA_HEADERS_RETARGET_BASE                           0xa88

 /*  IDMA Interrupt Register  */

#define MV64340_DMA_INTERRUPT_CAUSE_REG                             0x8c0
#define MV64340_DMA_INTERRUPT_CAUSE_MASK                            0x8c4
#define MV64340_DMA_ERROR_ADDR                                      0x8c8
#define MV64340_DMA_ERROR_SELECT                                    0x8cc

 /*  IDMA Debug Register ( for internal use )    */

#define MV64340_DMA_DEBUG_LOW                                       0x8e0
#define MV64340_DMA_DEBUG_HIGH                                      0x8e4
#define MV64340_DMA_SPARE                                           0xA8C

/****************************************/
/* Timer_Counter 			*/
/****************************************/

#define MV64340_TIMER_COUNTER0					    0x850
#define MV64340_TIMER_COUNTER1					    0x854
#define MV64340_TIMER_COUNTER2					    0x858
#define MV64340_TIMER_COUNTER3					    0x85C
#define MV64340_TIMER_COUNTER_0_3_CONTROL			    0x864
#define MV64340_TIMER_COUNTER_0_3_INTERRUPT_CAUSE		    0x868
#define MV64340_TIMER_COUNTER_0_3_INTERRUPT_MASK      		    0x86c

/****************************************/
/*         Watchdog registers  	        */
/****************************************/

#define MV64340_WATCHDOG_CONFIG_REG                                 0xb410
#define MV64340_WATCHDOG_VALUE_REG                                  0xb414

/****************************************/
/* I2C Registers                        */
/****************************************/

#define MV64340_I2C_SLAVE_ADDR                                      0xc000
#define MV64340_I2C_EXTENDED_SLAVE_ADDR                             0xc010
#define MV64340_I2C_DATA                                            0xc004
#define MV64340_I2C_CONTROL                                         0xc008
#define MV64340_I2C_STATUS_BAUDE_RATE                               0xc00C
#define MV64340_I2C_SOFT_RESET                                      0xc01c

/****************************************/
/* GPP Interface Registers              */
/****************************************/

#define MV64340_GPP_IO_CONTROL                                      0xf100
#define MV64340_GPP_LEVEL_CONTROL                                   0xf110
#define MV64340_GPP_VALUE                                           0xf104
#define MV64340_GPP_INTERRUPT_CAUSE                                 0xf108
#define MV64340_GPP_INTERRUPT_MASK0                                 0xf10c
#define MV64340_GPP_INTERRUPT_MASK1                                 0xf114
#define MV64340_GPP_VALUE_SET                                       0xf118
#define MV64340_GPP_VALUE_CLEAR                                     0xf11c

/****************************************/
/* Interrupt Controller Registers       */
/****************************************/

/****************************************/
/* Interrupts	  			*/
/****************************************/

#define MV64340_MAIN_INTERRUPT_CAUSE_LOW                            0x004
#define MV64340_MAIN_INTERRUPT_CAUSE_HIGH                           0x00c
#define MV64340_CPU_INTERRUPT0_MASK_LOW                             0x014
#define MV64340_CPU_INTERRUPT0_MASK_HIGH                            0x01c
#define MV64340_CPU_INTERRUPT0_SELECT_CAUSE                         0x024
#define MV64340_CPU_INTERRUPT1_MASK_LOW                             0x034
#define MV64340_CPU_INTERRUPT1_MASK_HIGH                            0x03c
#define MV64340_CPU_INTERRUPT1_SELECT_CAUSE                         0x044
#define MV64340_INTERRUPT0_MASK_0_LOW                               0x054
#define MV64340_INTERRUPT0_MASK_0_HIGH                              0x05c
#define MV64340_INTERRUPT0_SELECT_CAUSE                             0x064
#define MV64340_INTERRUPT1_MASK_0_LOW                               0x074
#define MV64340_INTERRUPT1_MASK_0_HIGH                              0x07c
#define MV64340_INTERRUPT1_SELECT_CAUSE                             0x084

/****************************************/
/*      MPP Interface Registers         */
/****************************************/

#define MV64340_MPP_CONTROL0                                        0xf000
#define MV64340_MPP_CONTROL1                                        0xf004
#define MV64340_MPP_CONTROL2                                        0xf008
#define MV64340_MPP_CONTROL3                                        0xf00c

/****************************************/
/*    Serial Initialization registers   */
/****************************************/

#define MV64340_SERIAL_INIT_LAST_DATA                               0xf324
#define MV64340_SERIAL_INIT_CONTROL                                 0xf328
#define MV64340_SERIAL_INIT_STATUS                                  0xf32c

extern void mv64340_irq_init(unsigned int base);

/* MPSC Platform Device, Driver Data (Shared register regions) */
#define	MPSC_SHARED_NAME		"mpsc_shared"

#define	MPSC_ROUTING_BASE_ORDER		0
#define	MPSC_SDMA_INTR_BASE_ORDER	1

#define MPSC_ROUTING_REG_BLOCK_SIZE	0x000c
#define MPSC_SDMA_INTR_REG_BLOCK_SIZE	0x0084

struct mpsc_shared_pdata {
	u32	mrr_val;
	u32	rcrr_val;
	u32	tcrr_val;
	u32	intr_cause_val;
	u32	intr_mask_val;
};

/* MPSC Platform Device, Driver Data */
#define	MPSC_CTLR_NAME			"mpsc"

#define	MPSC_BASE_ORDER			0
#define	MPSC_SDMA_BASE_ORDER		1
#define	MPSC_BRG_BASE_ORDER		2

#define MPSC_REG_BLOCK_SIZE		0x0038
#define MPSC_SDMA_REG_BLOCK_SIZE	0x0c18
#define MPSC_BRG_REG_BLOCK_SIZE		0x0008

struct mpsc_pdata {
	u8	mirror_regs;
	u8	cache_mgmt;
	u8	max_idle;
	int	default_baud;
	int	default_bits;
	int	default_parity;
	int	default_flow;
	u32	chr_1_val;
	u32	chr_2_val;
	u32	chr_10_val;
	u32	mpcr_val;
	u32	bcr_val;
	u8	brg_can_tune;
	u8	brg_clk_src;
	u32	brg_clk_freq;
};

/* These macros describe Ethernet Port configuration reg (Px_cR) bits */
#define MV643XX_ETH_UNICAST_NORMAL_MODE		0
#define MV643XX_ETH_UNICAST_PROMISCUOUS_MODE	(1<<0)
#define MV643XX_ETH_DEFAULT_RX_QUEUE_0		0
#define MV643XX_ETH_DEFAULT_RX_QUEUE_1		(1<<1)
#define MV643XX_ETH_DEFAULT_RX_QUEUE_2		(1<<2)
#define MV643XX_ETH_DEFAULT_RX_QUEUE_3		((1<<2) | (1<<1))
#define MV643XX_ETH_DEFAULT_RX_QUEUE_4		(1<<3)
#define MV643XX_ETH_DEFAULT_RX_QUEUE_5		((1<<3) | (1<<1))
#define MV643XX_ETH_DEFAULT_RX_QUEUE_6		((1<<3) | (1<<2))
#define MV643XX_ETH_DEFAULT_RX_QUEUE_7		((1<<3) | (1<<2) | (1<<1))
#define MV643XX_ETH_DEFAULT_RX_ARP_QUEUE_0	0
#define MV643XX_ETH_DEFAULT_RX_ARP_QUEUE_1	(1<<4)
#define MV643XX_ETH_DEFAULT_RX_ARP_QUEUE_2	(1<<5)
#define MV643XX_ETH_DEFAULT_RX_ARP_QUEUE_3	((1<<5) | (1<<4))
#define MV643XX_ETH_DEFAULT_RX_ARP_QUEUE_4	(1<<6)
#define MV643XX_ETH_DEFAULT_RX_ARP_QUEUE_5	((1<<6) | (1<<4))
#define MV643XX_ETH_DEFAULT_RX_ARP_QUEUE_6	((1<<6) | (1<<5))
#define MV643XX_ETH_DEFAULT_RX_ARP_QUEUE_7	((1<<6) | (1<<5) | (1<<4))
#define MV643XX_ETH_RECEIVE_BC_IF_NOT_IP_OR_ARP	0
#define MV643XX_ETH_REJECT_BC_IF_NOT_IP_OR_ARP	(1<<7)
#define MV643XX_ETH_RECEIVE_BC_IF_IP		0
#define MV643XX_ETH_REJECT_BC_IF_IP		(1<<8)
#define MV643XX_ETH_RECEIVE_BC_IF_ARP		0
#define MV643XX_ETH_REJECT_BC_IF_ARP		(1<<9)
#define MV643XX_ETH_TX_AM_NO_UPDATE_ERROR_SUMMARY (1<<12)
#define MV643XX_ETH_CAPTURE_TCP_FRAMES_DIS	0
#define MV643XX_ETH_CAPTURE_TCP_FRAMES_EN	(1<<14)
#define MV643XX_ETH_CAPTURE_UDP_FRAMES_DIS	0
#define MV643XX_ETH_CAPTURE_UDP_FRAMES_EN	(1<<15)
#define MV643XX_ETH_DEFAULT_RX_TCP_QUEUE_0	0
#define MV643XX_ETH_DEFAULT_RX_TCP_QUEUE_1	(1<<16)
#define MV643XX_ETH_DEFAULT_RX_TCP_QUEUE_2	(1<<17)
#define MV643XX_ETH_DEFAULT_RX_TCP_QUEUE_3	((1<<17) | (1<<16))
#define MV643XX_ETH_DEFAULT_RX_TCP_QUEUE_4	(1<<18)
#define MV643XX_ETH_DEFAULT_RX_TCP_QUEUE_5	((1<<18) | (1<<16))
#define MV643XX_ETH_DEFAULT_RX_TCP_QUEUE_6	((1<<18) | (1<<17))
#define MV643XX_ETH_DEFAULT_RX_TCP_QUEUE_7	((1<<18) | (1<<17) | (1<<16))
#define MV643XX_ETH_DEFAULT_RX_UDP_QUEUE_0	0
#define MV643XX_ETH_DEFAULT_RX_UDP_QUEUE_1	(1<<19)
#define MV643XX_ETH_DEFAULT_RX_UDP_QUEUE_2	(1<<20)
#define MV643XX_ETH_DEFAULT_RX_UDP_QUEUE_3	((1<<20) | (1<<19))
#define MV643XX_ETH_DEFAULT_RX_UDP_QUEUE_4	((1<<21)
#define MV643XX_ETH_DEFAULT_RX_UDP_QUEUE_5	((1<<21) | (1<<19))
#define MV643XX_ETH_DEFAULT_RX_UDP_QUEUE_6	((1<<21) | (1<<20))
#define MV643XX_ETH_DEFAULT_RX_UDP_QUEUE_7	((1<<21) | (1<<20) | (1<<19))
#define MV643XX_ETH_DEFAULT_RX_BPDU_QUEUE_0	0
#define MV643XX_ETH_DEFAULT_RX_BPDU_QUEUE_1	(1<<22)
#define MV643XX_ETH_DEFAULT_RX_BPDU_QUEUE_2	(1<<23)
#define MV643XX_ETH_DEFAULT_RX_BPDU_QUEUE_3	((1<<23) | (1<<22))
#define MV643XX_ETH_DEFAULT_RX_BPDU_QUEUE_4	(1<<24)
#define MV643XX_ETH_DEFAULT_RX_BPDU_QUEUE_5	((1<<24) | (1<<22))
#define MV643XX_ETH_DEFAULT_RX_BPDU_QUEUE_6	((1<<24) | (1<<23))
#define MV643XX_ETH_DEFAULT_RX_BPDU_QUEUE_7	((1<<24) | (1<<23) | (1<<22))

#define	MV643XX_ETH_PORT_CONFIG_DEFAULT_VALUE			\
		MV643XX_ETH_UNICAST_NORMAL_MODE		|	\
		MV643XX_ETH_DEFAULT_RX_QUEUE_0		|	\
		MV643XX_ETH_DEFAULT_RX_ARP_QUEUE_0	|	\
		MV643XX_ETH_RECEIVE_BC_IF_NOT_IP_OR_ARP	|	\
		MV643XX_ETH_RECEIVE_BC_IF_IP		|	\
		MV643XX_ETH_RECEIVE_BC_IF_ARP		|	\
		MV643XX_ETH_CAPTURE_TCP_FRAMES_DIS	|	\
		MV643XX_ETH_CAPTURE_UDP_FRAMES_DIS	|	\
		MV643XX_ETH_DEFAULT_RX_TCP_QUEUE_0	|	\
		MV643XX_ETH_DEFAULT_RX_UDP_QUEUE_0	|	\
		MV643XX_ETH_DEFAULT_RX_BPDU_QUEUE_0

/* These macros describe Ethernet Port configuration extend reg (Px_cXR) bits*/
#define MV643XX_ETH_CLASSIFY_EN				(1<<0)
#define MV643XX_ETH_SPAN_BPDU_PACKETS_AS_NORMAL		0
#define MV643XX_ETH_SPAN_BPDU_PACKETS_TO_RX_QUEUE_7	(1<<1)
#define MV643XX_ETH_PARTITION_DISABLE			0
#define MV643XX_ETH_PARTITION_ENABLE			(1<<2)

#define	MV643XX_ETH_PORT_CONFIG_EXTEND_DEFAULT_VALUE		\
		MV643XX_ETH_SPAN_BPDU_PACKETS_AS_NORMAL	|	\
		MV643XX_ETH_PARTITION_DISABLE

/* These macros describe Ethernet Port Sdma configuration reg (SDCR) bits */
#define MV643XX_ETH_RIFB			(1<<0)
#define MV643XX_ETH_RX_BURST_SIZE_1_64BIT		0
#define MV643XX_ETH_RX_BURST_SIZE_2_64BIT		(1<<1)
#define MV643XX_ETH_RX_BURST_SIZE_4_64BIT		(1<<2)
#define MV643XX_ETH_RX_BURST_SIZE_8_64BIT		((1<<2) | (1<<1))
#define MV643XX_ETH_RX_BURST_SIZE_16_64BIT		(1<<3)
#define MV643XX_ETH_BLM_RX_NO_SWAP			(1<<4)
#define MV643XX_ETH_BLM_RX_BYTE_SWAP			0
#define MV643XX_ETH_BLM_TX_NO_SWAP			(1<<5)
#define MV643XX_ETH_BLM_TX_BYTE_SWAP			0
#define MV643XX_ETH_DESCRIPTORS_BYTE_SWAP		(1<<6)
#define MV643XX_ETH_DESCRIPTORS_NO_SWAP			0
#define MV643XX_ETH_TX_BURST_SIZE_1_64BIT		0
#define MV643XX_ETH_TX_BURST_SIZE_2_64BIT		(1<<22)
#define MV643XX_ETH_TX_BURST_SIZE_4_64BIT		(1<<23)
#define MV643XX_ETH_TX_BURST_SIZE_8_64BIT		((1<<23) | (1<<22))
#define MV643XX_ETH_TX_BURST_SIZE_16_64BIT		(1<<24)

#define	MV643XX_ETH_IPG_INT_RX(value) ((value & 0x3fff) << 8)

#define	MV643XX_ETH_PORT_SDMA_CONFIG_DEFAULT_VALUE		\
		MV643XX_ETH_RX_BURST_SIZE_4_64BIT	|	\
		MV643XX_ETH_IPG_INT_RX(0)		|	\
		MV643XX_ETH_TX_BURST_SIZE_4_64BIT

/* These macros describe Ethernet Port serial control reg (PSCR) bits */
#define MV643XX_ETH_SERIAL_PORT_DISABLE			0
#define MV643XX_ETH_SERIAL_PORT_ENABLE			(1<<0)
#define MV643XX_ETH_FORCE_LINK_PASS			(1<<1)
#define MV643XX_ETH_DO_NOT_FORCE_LINK_PASS		0
#define MV643XX_ETH_ENABLE_AUTO_NEG_FOR_DUPLX		0
#define MV643XX_ETH_DISABLE_AUTO_NEG_FOR_DUPLX		(1<<2)
#define MV643XX_ETH_ENABLE_AUTO_NEG_FOR_FLOW_CTRL	0
#define MV643XX_ETH_DISABLE_AUTO_NEG_FOR_FLOW_CTRL	(1<<3)
#define MV643XX_ETH_ADV_NO_FLOW_CTRL			0
#define MV643XX_ETH_ADV_SYMMETRIC_FLOW_CTRL		(1<<4)
#define MV643XX_ETH_FORCE_FC_MODE_NO_PAUSE_DIS_TX	0
#define MV643XX_ETH_FORCE_FC_MODE_TX_PAUSE_DIS		(1<<5)
#define MV643XX_ETH_FORCE_BP_MODE_NO_JAM		0
#define MV643XX_ETH_FORCE_BP_MODE_JAM_TX		(1<<7)
#define MV643XX_ETH_FORCE_BP_MODE_JAM_TX_ON_RX_ERR	(1<<8)
#define MV643XX_ETH_FORCE_LINK_FAIL			0
#define MV643XX_ETH_DO_NOT_FORCE_LINK_FAIL		(1<<10)
#define MV643XX_ETH_RETRANSMIT_16_ATTEMPTS		0
#define MV643XX_ETH_RETRANSMIT_FOREVER			(1<<11)
#define MV643XX_ETH_DISABLE_AUTO_NEG_SPEED_GMII		(1<<13)
#define MV643XX_ETH_ENABLE_AUTO_NEG_SPEED_GMII		0
#define MV643XX_ETH_DTE_ADV_0				0
#define MV643XX_ETH_DTE_ADV_1				(1<<14)
#define MV643XX_ETH_DISABLE_AUTO_NEG_BYPASS		0
#define MV643XX_ETH_ENABLE_AUTO_NEG_BYPASS		(1<<15)
#define MV643XX_ETH_AUTO_NEG_NO_CHANGE			0
#define MV643XX_ETH_RESTART_AUTO_NEG			(1<<16)
#define MV643XX_ETH_MAX_RX_PACKET_1518BYTE		0
#define MV643XX_ETH_MAX_RX_PACKET_1522BYTE		(1<<17)
#define MV643XX_ETH_MAX_RX_PACKET_1552BYTE		(1<<18)
#define MV643XX_ETH_MAX_RX_PACKET_9022BYTE		((1<<18) | (1<<17))
#define MV643XX_ETH_MAX_RX_PACKET_9192BYTE		(1<<19)
#define MV643XX_ETH_MAX_RX_PACKET_9700BYTE		((1<<19) | (1<<17))
#define MV643XX_ETH_SET_EXT_LOOPBACK			(1<<20)
#define MV643XX_ETH_CLR_EXT_LOOPBACK			0
#define MV643XX_ETH_SET_FULL_DUPLEX_MODE		(1<<21)
#define MV643XX_ETH_SET_HALF_DUPLEX_MODE		0
#define MV643XX_ETH_ENABLE_FLOW_CTRL_TX_RX_IN_FULL_DUPLEX (1<<22)
#define MV643XX_ETH_DISABLE_FLOW_CTRL_TX_RX_IN_FULL_DUPLEX 0
#define MV643XX_ETH_SET_GMII_SPEED_TO_10_100		0
#define MV643XX_ETH_SET_GMII_SPEED_TO_1000		(1<<23)
#define MV643XX_ETH_SET_MII_SPEED_TO_10			0
#define MV643XX_ETH_SET_MII_SPEED_TO_100		(1<<24)

#define	MV643XX_ETH_PORT_SERIAL_CONTROL_DEFAULT_VALUE		\
		MV643XX_ETH_DO_NOT_FORCE_LINK_PASS	|	\
		MV643XX_ETH_ENABLE_AUTO_NEG_FOR_DUPLX	|	\
		MV643XX_ETH_DISABLE_AUTO_NEG_FOR_FLOW_CTRL |	\
		MV643XX_ETH_ADV_SYMMETRIC_FLOW_CTRL	|	\
		MV643XX_ETH_FORCE_FC_MODE_NO_PAUSE_DIS_TX |	\
		MV643XX_ETH_FORCE_BP_MODE_NO_JAM	|	\
		(1<<9)	/* reserved */			|	\
		MV643XX_ETH_DO_NOT_FORCE_LINK_FAIL	|	\
		MV643XX_ETH_RETRANSMIT_16_ATTEMPTS	|	\
		MV643XX_ETH_ENABLE_AUTO_NEG_SPEED_GMII	|	\
		MV643XX_ETH_DTE_ADV_0			|	\
		MV643XX_ETH_DISABLE_AUTO_NEG_BYPASS	|	\
		MV643XX_ETH_AUTO_NEG_NO_CHANGE		|	\
		MV643XX_ETH_MAX_RX_PACKET_9700BYTE	|	\
		MV643XX_ETH_CLR_EXT_LOOPBACK		|	\
		MV643XX_ETH_SET_FULL_DUPLEX_MODE	|	\
		MV643XX_ETH_ENABLE_FLOW_CTRL_TX_RX_IN_FULL_DUPLEX

<<<<<<< HEAD
=======
/* These macros describe Ethernet Serial Status reg (PSR) bits */
#define MV643XX_ETH_PORT_STATUS_MODE_10_BIT		(1<<0)
#define MV643XX_ETH_PORT_STATUS_LINK_UP			(1<<1)
#define MV643XX_ETH_PORT_STATUS_FULL_DUPLEX		(1<<2)
#define MV643XX_ETH_PORT_STATUS_FLOW_CONTROL		(1<<3)
#define MV643XX_ETH_PORT_STATUS_GMII_1000		(1<<4)
#define MV643XX_ETH_PORT_STATUS_MII_100			(1<<5)
/* PSR bit 6 is undocumented */
#define MV643XX_ETH_PORT_STATUS_TX_IN_PROGRESS		(1<<7)
#define MV643XX_ETH_PORT_STATUS_AUTONEG_BYPASSED	(1<<8)
#define MV643XX_ETH_PORT_STATUS_PARTITION		(1<<9)
#define MV643XX_ETH_PORT_STATUS_TX_FIFO_EMPTY		(1<<10)
/* PSR bits 11-31 are reserved */

>>>>>>> 5c7c0744
#define	MV643XX_ETH_PORT_DEFAULT_TRANSMIT_QUEUE_SIZE	800
#define	MV643XX_ETH_PORT_DEFAULT_RECEIVE_QUEUE_SIZE	400

#define MV643XX_ETH_DESC_SIZE				64

#define MV643XX_ETH_SHARED_NAME	"mv643xx_eth_shared"
#define MV643XX_ETH_NAME	"mv643xx_eth"

struct mv643xx_eth_platform_data {
	/* 
	 * Non-values for mac_addr, phy_addr, port_config, etc.
	 * override the default value.  Setting the corresponding
	 * force_* field, causes the default value to be overridden
	 * even when zero.
	 */
	unsigned int	force_phy_addr:1;
	unsigned int	force_port_config:1;
	unsigned int	force_port_config_extend:1;
	unsigned int	force_port_sdma_config:1;
	unsigned int	force_port_serial_control:1;
	int		phy_addr;
	char		*mac_addr;	/* pointer to mac address */
	u32		port_config;
	u32		port_config_extend;
	u32		port_sdma_config;
	u32		port_serial_control;
	u32		tx_queue_size;
	u32		rx_queue_size;
	u32		tx_sram_addr;
	u32		tx_sram_size;
	u32		rx_sram_addr;
	u32		rx_sram_size;
};

#endif /* __ASM_MV643XX_H */<|MERGE_RESOLUTION|>--- conflicted
+++ resolved
@@ -1257,8 +1257,6 @@
 		MV643XX_ETH_SET_FULL_DUPLEX_MODE	|	\
 		MV643XX_ETH_ENABLE_FLOW_CTRL_TX_RX_IN_FULL_DUPLEX
 
-<<<<<<< HEAD
-=======
 /* These macros describe Ethernet Serial Status reg (PSR) bits */
 #define MV643XX_ETH_PORT_STATUS_MODE_10_BIT		(1<<0)
 #define MV643XX_ETH_PORT_STATUS_LINK_UP			(1<<1)
@@ -1273,7 +1271,6 @@
 #define MV643XX_ETH_PORT_STATUS_TX_FIFO_EMPTY		(1<<10)
 /* PSR bits 11-31 are reserved */
 
->>>>>>> 5c7c0744
 #define	MV643XX_ETH_PORT_DEFAULT_TRANSMIT_QUEUE_SIZE	800
 #define	MV643XX_ETH_PORT_DEFAULT_RECEIVE_QUEUE_SIZE	400
 
