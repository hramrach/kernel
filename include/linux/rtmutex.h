--- conflicted
+++ resolved
@@ -24,11 +24,7 @@
  * @owner:	the mutex owner
  */
 struct rt_mutex {
-<<<<<<< HEAD
-	atomic_spinlock_t	wait_lock;
-=======
 	raw_spinlock_t		wait_lock;
->>>>>>> 4ec62b2b
 	struct plist_head	wait_list;
 	struct task_struct	*owner;
 #ifdef CONFIG_DEBUG_RT_MUTEXES
@@ -67,13 +63,8 @@
 #endif
 
 #define __RT_MUTEX_INITIALIZER(mutexname) \
-<<<<<<< HEAD
-	{ .wait_lock = __ATOMIC_SPIN_LOCK_UNLOCKED(mutexname.wait_lock) \
-	, .wait_list = PLIST_HEAD_INIT_ATOMIC(mutexname.wait_list, mutexname.wait_lock) \
-=======
 	{ .wait_lock = __RAW_SPIN_LOCK_UNLOCKED(mutexname.wait_lock) \
 	, .wait_list = PLIST_HEAD_INIT_RAW(mutexname.wait_list, mutexname.wait_lock) \
->>>>>>> 4ec62b2b
 	, .owner = NULL \
 	__DEBUG_RT_MUTEX_INITIALIZER(mutexname)}
 
@@ -109,7 +100,7 @@
 
 #ifdef CONFIG_RT_MUTEXES
 # define INIT_RT_MUTEXES(tsk)						\
-	.pi_waiters	= PLIST_HEAD_INIT_ATOMIC(tsk.pi_waiters, tsk.pi_lock),	\
+	.pi_waiters	= PLIST_HEAD_INIT(tsk.pi_waiters, tsk.pi_lock),	\
 	INIT_RT_MUTEX_DEBUG(tsk)
 #else
 # define INIT_RT_MUTEXES(tsk)
