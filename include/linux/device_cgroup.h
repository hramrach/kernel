--- conflicted
+++ resolved
@@ -10,23 +10,10 @@
 #define DEVCG_DEV_CHAR  2
 #define DEVCG_DEV_ALL   4  /* this represents all devices */
 
-<<<<<<< HEAD
-#ifdef CONFIG_CGROUP_DEVICE
-int devcgroup_check_permission(short type, u32 major, u32 minor,
-			       short access);
-#else
-static inline int devcgroup_check_permission(short type, u32 major, u32 minor,
-					     short access)
-{ return 0; }
-#endif
-
-#if defined(CONFIG_CGROUP_DEVICE) || defined(CONFIG_CGROUP_BPF)
-=======
 
 #if defined(CONFIG_CGROUP_DEVICE) || defined(CONFIG_CGROUP_BPF)
 int devcgroup_check_permission(short type, u32 major, u32 minor,
 			       short access);
->>>>>>> 7d2a07b7
 static inline int devcgroup_inode_permission(struct inode *inode, int mask)
 {
 	short type, access = 0;
