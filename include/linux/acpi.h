/*
 * acpi.h - ACPI Interface
 *
 * Copyright (C) 2001 Paul Diefenbaugh <paul.s.diefenbaugh@intel.com>
 *
 * ~~~~~~~~~~~~~~~~~~~~~~~~~~~~~~~~~~~~~~~~~~~~~~~~~~~~~~~~~~~~~~~~~~~~~~~~~~
 *
 * This program is free software; you can redistribute it and/or modify
 * it under the terms of the GNU General Public License as published by
 * the Free Software Foundation; either version 2 of the License, or
 * (at your option) any later version.
 *
 * This program is distributed in the hope that it will be useful,
 * but WITHOUT ANY WARRANTY; without even the implied warranty of
 * MERCHANTABILITY or FITNESS FOR A PARTICULAR PURPOSE.  See the
 * GNU General Public License for more details.
 *
 * You should have received a copy of the GNU General Public License
 * along with this program; if not, write to the Free Software
 * Foundation, Inc., 59 Temple Place, Suite 330, Boston, MA  02111-1307  USA
 *
 * ~~~~~~~~~~~~~~~~~~~~~~~~~~~~~~~~~~~~~~~~~~~~~~~~~~~~~~~~~~~~~~~~~~~~~~~~~~
 */

#ifndef _LINUX_ACPI_H
#define _LINUX_ACPI_H

#include <linux/errno.h>
#include <linux/ioport.h>	/* for struct resource */
#include <linux/resource_ext.h>
#include <linux/device.h>
#include <linux/property.h>

#ifndef _LINUX
#define _LINUX
#endif
#include <acpi/acpi.h>

#ifdef	CONFIG_ACPI

#include <linux/list.h>
#include <linux/mod_devicetable.h>
#include <linux/dynamic_debug.h>

#include <acpi/acpi_bus.h>
#include <acpi/acpi_drivers.h>
#include <acpi/acpi_numa.h>
#include <acpi/acpi_io.h>
#include <asm/acpi.h>

static inline acpi_handle acpi_device_handle(struct acpi_device *adev)
{
	return adev ? adev->handle : NULL;
}

#define ACPI_COMPANION(dev)		acpi_node((dev)->fwnode)
#define ACPI_COMPANION_SET(dev, adev)	set_primary_fwnode(dev, (adev) ? \
	acpi_fwnode_handle(adev) : NULL)
#define ACPI_HANDLE(dev)		acpi_device_handle(ACPI_COMPANION(dev))

static inline bool has_acpi_companion(struct device *dev)
{
	return is_acpi_node(dev->fwnode);
}

static inline void acpi_preset_companion(struct device *dev,
					 struct acpi_device *parent, u64 addr)
{
	ACPI_COMPANION_SET(dev, acpi_find_child_device(parent, addr, NULL));
}

static inline const char *acpi_dev_name(struct acpi_device *adev)
{
	return dev_name(&adev->dev);
}

enum acpi_irq_model_id {
	ACPI_IRQ_MODEL_PIC = 0,
	ACPI_IRQ_MODEL_IOAPIC,
	ACPI_IRQ_MODEL_IOSAPIC,
	ACPI_IRQ_MODEL_PLATFORM,
	ACPI_IRQ_MODEL_GIC,
	ACPI_IRQ_MODEL_COUNT
};

extern enum acpi_irq_model_id	acpi_irq_model;

enum acpi_interrupt_id {
	ACPI_INTERRUPT_PMI	= 1,
	ACPI_INTERRUPT_INIT,
	ACPI_INTERRUPT_CPEI,
	ACPI_INTERRUPT_COUNT
};

#define	ACPI_SPACE_MEM		0

enum acpi_address_range_id {
	ACPI_ADDRESS_RANGE_MEMORY = 1,
	ACPI_ADDRESS_RANGE_RESERVED = 2,
	ACPI_ADDRESS_RANGE_ACPI = 3,
	ACPI_ADDRESS_RANGE_NVS	= 4,
	ACPI_ADDRESS_RANGE_COUNT
};


/* Table Handlers */

typedef int (*acpi_tbl_table_handler)(struct acpi_table_header *table);

typedef int (*acpi_tbl_entry_handler)(struct acpi_subtable_header *header,
				      const unsigned long end);

#ifdef CONFIG_ACPI_INITRD_TABLE_OVERRIDE
void acpi_initrd_override(void *data, size_t size);
#else
static inline void acpi_initrd_override(void *data, size_t size)
{
}
#endif

#define BAD_MADT_ENTRY(entry, end) (					    \
		(!entry) || (unsigned long)entry + sizeof(*entry) > end ||  \
		((struct acpi_subtable_header *)entry)->length < sizeof(*entry))

char * __acpi_map_table (unsigned long phys_addr, unsigned long size);
void __acpi_unmap_table(char *map, unsigned long size);
int early_acpi_boot_init(void);
int acpi_boot_init (void);
void acpi_boot_table_init (void);
int acpi_mps_check (void);
int acpi_numa_init (void);

int acpi_table_init (void);
int acpi_table_parse(char *id, acpi_tbl_table_handler handler);
int __init acpi_parse_entries(char *id, unsigned long table_size,
			      acpi_tbl_entry_handler handler,
			      struct acpi_table_header *table_header,
			      int entry_id, unsigned int max_entries);
int __init acpi_table_parse_entries(char *id, unsigned long table_size,
				    int entry_id,
				    acpi_tbl_entry_handler handler,
				    unsigned int max_entries);
int acpi_table_parse_madt(enum acpi_madt_type id,
			  acpi_tbl_entry_handler handler,
			  unsigned int max_entries);
int acpi_parse_mcfg (struct acpi_table_header *header);
void acpi_table_print_madt_entry (struct acpi_subtable_header *madt);

/* the following four functions are architecture-dependent */
void acpi_numa_slit_init (struct acpi_table_slit *slit);
void acpi_numa_processor_affinity_init (struct acpi_srat_cpu_affinity *pa);
void acpi_numa_x2apic_affinity_init(struct acpi_srat_x2apic_cpu_affinity *pa);
int acpi_numa_memory_affinity_init (struct acpi_srat_mem_affinity *ma);
void acpi_numa_arch_fixup(void);

#ifndef PHYS_CPUID_INVALID
typedef u32 phys_cpuid_t;
#define PHYS_CPUID_INVALID (phys_cpuid_t)(-1)
#endif

#ifdef CONFIG_ACPI_HOTPLUG_CPU
/* Arch dependent functions for cpu hotplug support */
int acpi_map_cpu(acpi_handle handle, phys_cpuid_t physid, int *pcpu);
int acpi_unmap_cpu(int cpu);
#endif /* CONFIG_ACPI_HOTPLUG_CPU */

#ifdef CONFIG_ACPI_HOTPLUG_IOAPIC
int acpi_get_ioapic_id(acpi_handle handle, u32 gsi_base, u64 *phys_addr);
#endif

int acpi_register_ioapic(acpi_handle handle, u64 phys_addr, u32 gsi_base);
int acpi_unregister_ioapic(acpi_handle handle, u32 gsi_base);
int acpi_ioapic_registered(acpi_handle handle, u32 gsi_base);
void acpi_irq_stats_init(void);
extern u32 acpi_irq_handled;
extern u32 acpi_irq_not_handled;

extern int sbf_port;
extern unsigned long acpi_realmode_flags;

int acpi_register_gsi (struct device *dev, u32 gsi, int triggering, int polarity);
int acpi_gsi_to_irq (u32 gsi, unsigned int *irq);
int acpi_isa_irq_to_gsi (unsigned isa_irq, u32 *gsi);

#ifdef CONFIG_X86_IO_APIC
extern int acpi_get_override_irq(u32 gsi, int *trigger, int *polarity);
#else
#define acpi_get_override_irq(gsi, trigger, polarity) (-1)
#endif
/*
 * This function undoes the effect of one call to acpi_register_gsi().
 * If this matches the last registration, any IRQ resources for gsi
 * are freed.
 */
void acpi_unregister_gsi (u32 gsi);

struct pci_dev;

int acpi_pci_irq_enable (struct pci_dev *dev);
void acpi_penalize_isa_irq(int irq, int active);

void acpi_pci_irq_disable (struct pci_dev *dev);

extern int ec_read(u8 addr, u8 *val);
extern int ec_write(u8 addr, u8 val);
extern int ec_transaction(u8 command,
                          const u8 *wdata, unsigned wdata_len,
                          u8 *rdata, unsigned rdata_len);
extern acpi_handle ec_get_handle(void);

extern bool acpi_is_pnp_device(struct acpi_device *);

#if defined(CONFIG_ACPI_WMI) || defined(CONFIG_ACPI_WMI_MODULE)

typedef void (*wmi_notify_handler) (u32 value, void *context);

extern acpi_status wmi_evaluate_method(const char *guid, u8 instance,
					u32 method_id,
					const struct acpi_buffer *in,
					struct acpi_buffer *out);
extern acpi_status wmi_query_block(const char *guid, u8 instance,
					struct acpi_buffer *out);
extern acpi_status wmi_set_block(const char *guid, u8 instance,
					const struct acpi_buffer *in);
extern acpi_status wmi_install_notify_handler(const char *guid,
					wmi_notify_handler handler, void *data);
extern acpi_status wmi_remove_notify_handler(const char *guid);
extern acpi_status wmi_get_event_data(u32 event, struct acpi_buffer *out);
extern bool wmi_has_guid(const char *guid);

#endif	/* CONFIG_ACPI_WMI */

#define ACPI_VIDEO_OUTPUT_SWITCHING			0x0001
#define ACPI_VIDEO_DEVICE_POSTING			0x0002
#define ACPI_VIDEO_ROM_AVAILABLE			0x0004
#define ACPI_VIDEO_BACKLIGHT				0x0008
#define ACPI_VIDEO_BACKLIGHT_FORCE_VENDOR		0x0010
#define ACPI_VIDEO_BACKLIGHT_FORCE_VIDEO		0x0020
#define ACPI_VIDEO_OUTPUT_SWITCHING_FORCE_VENDOR	0x0040
#define ACPI_VIDEO_OUTPUT_SWITCHING_FORCE_VIDEO		0x0080
#define ACPI_VIDEO_BACKLIGHT_DMI_VENDOR			0x0100
#define ACPI_VIDEO_BACKLIGHT_DMI_VIDEO			0x0200
#define ACPI_VIDEO_OUTPUT_SWITCHING_DMI_VENDOR		0x0400
#define ACPI_VIDEO_OUTPUT_SWITCHING_DMI_VIDEO		0x0800

#if defined(CONFIG_ACPI_VIDEO) || defined(CONFIG_ACPI_VIDEO_MODULE)

extern long acpi_video_get_capabilities(acpi_handle graphics_dev_handle);
extern long acpi_is_video_device(acpi_handle handle);
extern void acpi_video_dmi_promote_vendor(void);
extern void acpi_video_dmi_demote_vendor(void);
extern int acpi_video_backlight_support(void);
extern int acpi_video_display_switch_support(void);

#else

static inline long acpi_video_get_capabilities(acpi_handle graphics_dev_handle)
{
	return 0;
}

static inline long acpi_is_video_device(acpi_handle handle)
{
	return 0;
}

static inline void acpi_video_dmi_promote_vendor(void)
{
}

static inline void acpi_video_dmi_demote_vendor(void)
{
}

static inline int acpi_video_backlight_support(void)
{
	return 0;
}

static inline int acpi_video_display_switch_support(void)
{
	return 0;
}

#endif /* defined(CONFIG_ACPI_VIDEO) || defined(CONFIG_ACPI_VIDEO_MODULE) */

extern int acpi_blacklisted(void);
extern void acpi_dmi_osi_linux(int enable, const struct dmi_system_id *d);
extern void acpi_osi_setup(char *str);

#ifdef CONFIG_ACPI_NUMA
int acpi_get_node(acpi_handle handle);
#else
static inline int acpi_get_node(acpi_handle handle)
{
	return 0;
}
#endif
extern int acpi_paddr_to_node(u64 start_addr, u64 size);

extern int pnpacpi_disabled;

#define PXM_INVAL	(-1)

bool acpi_dev_resource_memory(struct acpi_resource *ares, struct resource *res);
bool acpi_dev_resource_io(struct acpi_resource *ares, struct resource *res);
bool acpi_dev_resource_address_space(struct acpi_resource *ares,
				     struct resource_win *win);
bool acpi_dev_resource_ext_address_space(struct acpi_resource *ares,
					 struct resource_win *win);
unsigned long acpi_dev_irq_flags(u8 triggering, u8 polarity, u8 shareable);
bool acpi_dev_resource_interrupt(struct acpi_resource *ares, int index,
				 struct resource *res);

void acpi_dev_free_resource_list(struct list_head *list);
int acpi_dev_get_resources(struct acpi_device *adev, struct list_head *list,
			   int (*preproc)(struct acpi_resource *, void *),
			   void *preproc_data);
int acpi_dev_filter_resource_type(struct acpi_resource *ares,
				  unsigned long types);

static inline int acpi_dev_filter_resource_type_cb(struct acpi_resource *ares,
						   void *arg)
{
	return acpi_dev_filter_resource_type(ares, (unsigned long)arg);
}

int acpi_check_resource_conflict(const struct resource *res);

int acpi_check_region(resource_size_t start, resource_size_t n,
		      const char *name);

int acpi_resources_are_enforced(void);

<<<<<<< HEAD
int acpi_reserve_region(u64 start, unsigned int length, u8 space_id,
			unsigned long flags, char *desc);

int acpi_pci_get_root_seg_bbn(char *hid, char *uid, int *seg, int *bbn);

=======
>>>>>>> 89e41996
#ifdef CONFIG_HIBERNATION
void __init acpi_no_s4_hw_signature(void);
#endif

#ifdef CONFIG_PM_SLEEP
void __init acpi_old_suspend_ordering(void);
void __init acpi_nvs_nosave(void);
void __init acpi_nvs_nosave_s3(void);
#endif /* CONFIG_PM_SLEEP */

struct acpi_osc_context {
	char *uuid_str;			/* UUID string */
	int rev;
	struct acpi_buffer cap;		/* list of DWORD capabilities */
	struct acpi_buffer ret;		/* free by caller if success */
};

acpi_status acpi_str_to_uuid(char *str, u8 *uuid);
acpi_status acpi_run_osc(acpi_handle handle, struct acpi_osc_context *context);

/* Indexes into _OSC Capabilities Buffer (DWORDs 2 & 3 are device-specific) */
#define OSC_QUERY_DWORD				0	/* DWORD 1 */
#define OSC_SUPPORT_DWORD			1	/* DWORD 2 */
#define OSC_CONTROL_DWORD			2	/* DWORD 3 */

/* _OSC Capabilities DWORD 1: Query/Control and Error Returns (generic) */
#define OSC_QUERY_ENABLE			0x00000001  /* input */
#define OSC_REQUEST_ERROR			0x00000002  /* return */
#define OSC_INVALID_UUID_ERROR			0x00000004  /* return */
#define OSC_INVALID_REVISION_ERROR		0x00000008  /* return */
#define OSC_CAPABILITIES_MASK_ERROR		0x00000010  /* return */

/* Platform-Wide Capabilities _OSC: Capabilities DWORD 2: Support Field */
#define OSC_SB_PAD_SUPPORT			0x00000001
#define OSC_SB_PPC_OST_SUPPORT			0x00000002
#define OSC_SB_PR3_SUPPORT			0x00000004
#define OSC_SB_HOTPLUG_OST_SUPPORT		0x00000008
#define OSC_SB_APEI_SUPPORT			0x00000010
#define OSC_SB_CPC_SUPPORT			0x00000020

extern bool osc_sb_apei_support_acked;

/* PCI Host Bridge _OSC: Capabilities DWORD 2: Support Field */
#define OSC_PCI_EXT_CONFIG_SUPPORT		0x00000001
#define OSC_PCI_ASPM_SUPPORT			0x00000002
#define OSC_PCI_CLOCK_PM_SUPPORT		0x00000004
#define OSC_PCI_SEGMENT_GROUPS_SUPPORT		0x00000008
#define OSC_PCI_MSI_SUPPORT			0x00000010
#define OSC_PCI_SUPPORT_MASKS			0x0000001f

/* PCI Host Bridge _OSC: Capabilities DWORD 3: Control Field */
#define OSC_PCI_EXPRESS_NATIVE_HP_CONTROL	0x00000001
#define OSC_PCI_SHPC_NATIVE_HP_CONTROL		0x00000002
#define OSC_PCI_EXPRESS_PME_CONTROL		0x00000004
#define OSC_PCI_EXPRESS_AER_CONTROL		0x00000008
#define OSC_PCI_EXPRESS_CAPABILITY_CONTROL	0x00000010
#define OSC_PCI_CONTROL_MASKS			0x0000001f

#define ACPI_GSB_ACCESS_ATTRIB_QUICK		0x00000002
#define ACPI_GSB_ACCESS_ATTRIB_SEND_RCV         0x00000004
#define ACPI_GSB_ACCESS_ATTRIB_BYTE		0x00000006
#define ACPI_GSB_ACCESS_ATTRIB_WORD		0x00000008
#define ACPI_GSB_ACCESS_ATTRIB_BLOCK		0x0000000A
#define ACPI_GSB_ACCESS_ATTRIB_MULTIBYTE	0x0000000B
#define ACPI_GSB_ACCESS_ATTRIB_WORD_CALL	0x0000000C
#define ACPI_GSB_ACCESS_ATTRIB_BLOCK_CALL	0x0000000D
#define ACPI_GSB_ACCESS_ATTRIB_RAW_BYTES	0x0000000E
#define ACPI_GSB_ACCESS_ATTRIB_RAW_PROCESS	0x0000000F

extern acpi_status acpi_pci_osc_control_set(acpi_handle handle,
					     u32 *mask, u32 req);

/* Enable _OST when all relevant hotplug operations are enabled */
#if defined(CONFIG_ACPI_HOTPLUG_CPU) &&			\
	defined(CONFIG_ACPI_HOTPLUG_MEMORY) &&		\
	defined(CONFIG_ACPI_CONTAINER)
#define ACPI_HOTPLUG_OST
#endif

/* _OST Source Event Code (OSPM Action) */
#define ACPI_OST_EC_OSPM_SHUTDOWN		0x100
#define ACPI_OST_EC_OSPM_EJECT			0x103
#define ACPI_OST_EC_OSPM_INSERTION		0x200

/* _OST General Processing Status Code */
#define ACPI_OST_SC_SUCCESS			0x0
#define ACPI_OST_SC_NON_SPECIFIC_FAILURE	0x1
#define ACPI_OST_SC_UNRECOGNIZED_NOTIFY		0x2

/* _OST OS Shutdown Processing (0x100) Status Code */
#define ACPI_OST_SC_OS_SHUTDOWN_DENIED		0x80
#define ACPI_OST_SC_OS_SHUTDOWN_IN_PROGRESS	0x81
#define ACPI_OST_SC_OS_SHUTDOWN_COMPLETED	0x82
#define ACPI_OST_SC_OS_SHUTDOWN_NOT_SUPPORTED	0x83

/* _OST Ejection Request (0x3, 0x103) Status Code */
#define ACPI_OST_SC_EJECT_NOT_SUPPORTED		0x80
#define ACPI_OST_SC_DEVICE_IN_USE		0x81
#define ACPI_OST_SC_DEVICE_BUSY			0x82
#define ACPI_OST_SC_EJECT_DEPENDENCY_BUSY	0x83
#define ACPI_OST_SC_EJECT_IN_PROGRESS		0x84

/* _OST Insertion Request (0x200) Status Code */
#define ACPI_OST_SC_INSERT_IN_PROGRESS		0x80
#define ACPI_OST_SC_DRIVER_LOAD_FAILURE		0x81
#define ACPI_OST_SC_INSERT_NOT_SUPPORTED	0x82

extern void acpi_early_init(void);
extern void acpi_subsystem_init(void);

extern int acpi_nvs_register(__u64 start, __u64 size);

extern int acpi_nvs_for_each_region(int (*func)(__u64, __u64, void *),
				    void *data);

const struct acpi_device_id *acpi_match_device(const struct acpi_device_id *ids,
					       const struct device *dev);

extern bool acpi_driver_match_device(struct device *dev,
				     const struct device_driver *drv);
int acpi_device_uevent_modalias(struct device *, struct kobj_uevent_env *);
int acpi_device_modalias(struct device *, char *, int);
void acpi_walk_dep_device_list(acpi_handle handle);

struct platform_device *acpi_create_platform_device(struct acpi_device *);
#define ACPI_PTR(_ptr)	(_ptr)

#else	/* !CONFIG_ACPI */

#define acpi_disabled 1

#define ACPI_COMPANION(dev)		(NULL)
#define ACPI_COMPANION_SET(dev, adev)	do { } while (0)
#define ACPI_HANDLE(dev)		(NULL)

struct fwnode_handle;

static inline bool is_acpi_node(struct fwnode_handle *fwnode)
{
	return false;
}

static inline struct acpi_device *acpi_node(struct fwnode_handle *fwnode)
{
	return NULL;
}

static inline struct fwnode_handle *acpi_fwnode_handle(struct acpi_device *adev)
{
	return NULL;
}

static inline bool has_acpi_companion(struct device *dev)
{
	return false;
}

static inline const char *acpi_dev_name(struct acpi_device *adev)
{
	return NULL;
}

static inline void acpi_early_init(void) { }
static inline void acpi_subsystem_init(void) { }

static inline int early_acpi_boot_init(void)
{
	return 0;
}
static inline int acpi_boot_init(void)
{
	return 0;
}

static inline void acpi_boot_table_init(void)
{
	return;
}

static inline int acpi_mps_check(void)
{
	return 0;
}

static inline int acpi_check_resource_conflict(struct resource *res)
{
	return 0;
}

static inline int acpi_check_region(resource_size_t start, resource_size_t n,
				    const char *name)
{
	return 0;
}

struct acpi_table_header;
static inline int acpi_table_parse(char *id,
				int (*handler)(struct acpi_table_header *))
{
	return -ENODEV;
}

static inline int acpi_nvs_register(__u64 start, __u64 size)
{
	return 0;
}

static inline int acpi_nvs_for_each_region(int (*func)(__u64, __u64, void *),
					   void *data)
{
	return 0;
}

struct acpi_device_id;

static inline const struct acpi_device_id *acpi_match_device(
	const struct acpi_device_id *ids, const struct device *dev)
{
	return NULL;
}

static inline bool acpi_driver_match_device(struct device *dev,
					    const struct device_driver *drv)
{
	return false;
}

static inline int acpi_device_uevent_modalias(struct device *dev,
				struct kobj_uevent_env *env)
{
	return -ENODEV;
}

static inline int acpi_device_modalias(struct device *dev,
				char *buf, int size)
{
	return -ENODEV;
}

#define ACPI_PTR(_ptr)	(NULL)

#endif	/* !CONFIG_ACPI */

#ifdef CONFIG_ACPI
void acpi_os_set_prepare_sleep(int (*func)(u8 sleep_state,
			       u32 pm1a_ctrl,  u32 pm1b_ctrl));

acpi_status acpi_os_prepare_sleep(u8 sleep_state,
				  u32 pm1a_control, u32 pm1b_control);

void acpi_os_set_prepare_extended_sleep(int (*func)(u8 sleep_state,
				        u32 val_a,  u32 val_b));

acpi_status acpi_os_prepare_extended_sleep(u8 sleep_state,
					   u32 val_a, u32 val_b);

#ifdef CONFIG_X86
void arch_reserve_mem_area(acpi_physical_address addr, size_t size);
#else
static inline void arch_reserve_mem_area(acpi_physical_address addr,
					  size_t size)
{
}
#endif /* CONFIG_X86 */
#else
#define acpi_os_set_prepare_sleep(func, pm1a_ctrl, pm1b_ctrl) do { } while (0)
#endif

#if defined(CONFIG_ACPI) && defined(CONFIG_PM)
int acpi_dev_runtime_suspend(struct device *dev);
int acpi_dev_runtime_resume(struct device *dev);
int acpi_subsys_runtime_suspend(struct device *dev);
int acpi_subsys_runtime_resume(struct device *dev);
struct acpi_device *acpi_dev_pm_get_node(struct device *dev);
int acpi_dev_pm_attach(struct device *dev, bool power_on);
#else
static inline int acpi_dev_runtime_suspend(struct device *dev) { return 0; }
static inline int acpi_dev_runtime_resume(struct device *dev) { return 0; }
static inline int acpi_subsys_runtime_suspend(struct device *dev) { return 0; }
static inline int acpi_subsys_runtime_resume(struct device *dev) { return 0; }
static inline struct acpi_device *acpi_dev_pm_get_node(struct device *dev)
{
	return NULL;
}
static inline int acpi_dev_pm_attach(struct device *dev, bool power_on)
{
	return -ENODEV;
}
#endif

#if defined(CONFIG_ACPI) && defined(CONFIG_PM_SLEEP)
int acpi_dev_suspend_late(struct device *dev);
int acpi_dev_resume_early(struct device *dev);
int acpi_subsys_prepare(struct device *dev);
void acpi_subsys_complete(struct device *dev);
int acpi_subsys_suspend_late(struct device *dev);
int acpi_subsys_resume_early(struct device *dev);
int acpi_subsys_suspend(struct device *dev);
int acpi_subsys_freeze(struct device *dev);
#else
static inline int acpi_dev_suspend_late(struct device *dev) { return 0; }
static inline int acpi_dev_resume_early(struct device *dev) { return 0; }
static inline int acpi_subsys_prepare(struct device *dev) { return 0; }
static inline void acpi_subsys_complete(struct device *dev) {}
static inline int acpi_subsys_suspend_late(struct device *dev) { return 0; }
static inline int acpi_subsys_resume_early(struct device *dev) { return 0; }
static inline int acpi_subsys_suspend(struct device *dev) { return 0; }
static inline int acpi_subsys_freeze(struct device *dev) { return 0; }
#endif

#ifdef CONFIG_ACPI
__printf(3, 4)
void acpi_handle_printk(const char *level, acpi_handle handle,
			const char *fmt, ...);
#else	/* !CONFIG_ACPI */
static inline __printf(3, 4) void
acpi_handle_printk(const char *level, void *handle, const char *fmt, ...) {}
#endif	/* !CONFIG_ACPI */

#if defined(CONFIG_ACPI) && defined(CONFIG_DYNAMIC_DEBUG)
__printf(3, 4)
void __acpi_handle_debug(struct _ddebug *descriptor, acpi_handle handle, const char *fmt, ...);
#else
#define __acpi_handle_debug(descriptor, handle, fmt, ...)		\
	acpi_handle_printk(KERN_DEBUG, handle, fmt, ##__VA_ARGS__);
#endif

/*
 * acpi_handle_<level>: Print message with ACPI prefix and object path
 *
 * These interfaces acquire the global namespace mutex to obtain an object
 * path.  In interrupt context, it shows the object path as <n/a>.
 */
#define acpi_handle_emerg(handle, fmt, ...)				\
	acpi_handle_printk(KERN_EMERG, handle, fmt, ##__VA_ARGS__)
#define acpi_handle_alert(handle, fmt, ...)				\
	acpi_handle_printk(KERN_ALERT, handle, fmt, ##__VA_ARGS__)
#define acpi_handle_crit(handle, fmt, ...)				\
	acpi_handle_printk(KERN_CRIT, handle, fmt, ##__VA_ARGS__)
#define acpi_handle_err(handle, fmt, ...)				\
	acpi_handle_printk(KERN_ERR, handle, fmt, ##__VA_ARGS__)
#define acpi_handle_warn(handle, fmt, ...)				\
	acpi_handle_printk(KERN_WARNING, handle, fmt, ##__VA_ARGS__)
#define acpi_handle_notice(handle, fmt, ...)				\
	acpi_handle_printk(KERN_NOTICE, handle, fmt, ##__VA_ARGS__)
#define acpi_handle_info(handle, fmt, ...)				\
	acpi_handle_printk(KERN_INFO, handle, fmt, ##__VA_ARGS__)

#if defined(DEBUG)
#define acpi_handle_debug(handle, fmt, ...)				\
	acpi_handle_printk(KERN_DEBUG, handle, fmt, ##__VA_ARGS__)
#else
#if defined(CONFIG_DYNAMIC_DEBUG)
#define acpi_handle_debug(handle, fmt, ...)				\
do {									\
	DEFINE_DYNAMIC_DEBUG_METADATA(descriptor, fmt);			\
	if (unlikely(descriptor.flags & _DPRINTK_FLAGS_PRINT))		\
		__acpi_handle_debug(&descriptor, handle, pr_fmt(fmt),	\
				##__VA_ARGS__);				\
} while (0)
#else
#define acpi_handle_debug(handle, fmt, ...)				\
({									\
	if (0)								\
		acpi_handle_printk(KERN_DEBUG, handle, fmt, ##__VA_ARGS__); \
	0;								\
})
#endif
#endif

struct acpi_gpio_params {
	unsigned int crs_entry_index;
	unsigned int line_index;
	bool active_low;
};

struct acpi_gpio_mapping {
	const char *name;
	const struct acpi_gpio_params *data;
	unsigned int size;
};

#if defined(CONFIG_ACPI) && defined(CONFIG_GPIOLIB)
int acpi_dev_add_driver_gpios(struct acpi_device *adev,
			      const struct acpi_gpio_mapping *gpios);

static inline void acpi_dev_remove_driver_gpios(struct acpi_device *adev)
{
	if (adev)
		adev->driver_gpios = NULL;
}
#else
static inline int acpi_dev_add_driver_gpios(struct acpi_device *adev,
			      const struct acpi_gpio_mapping *gpios)
{
	return -ENXIO;
}
static inline void acpi_dev_remove_driver_gpios(struct acpi_device *adev) {}
#endif

/* Device properties */

#define MAX_ACPI_REFERENCE_ARGS	8
struct acpi_reference_args {
	struct acpi_device *adev;
	size_t nargs;
	u64 args[MAX_ACPI_REFERENCE_ARGS];
};

#ifdef CONFIG_ACPI
int acpi_dev_get_property(struct acpi_device *adev, const char *name,
			  acpi_object_type type, const union acpi_object **obj);
int acpi_dev_get_property_array(struct acpi_device *adev, const char *name,
				acpi_object_type type,
				const union acpi_object **obj);
int acpi_dev_get_property_reference(struct acpi_device *adev,
				    const char *name, size_t index,
				    struct acpi_reference_args *args);

int acpi_dev_prop_get(struct acpi_device *adev, const char *propname,
		      void **valptr);
int acpi_dev_prop_read_single(struct acpi_device *adev, const char *propname,
			      enum dev_prop_type proptype, void *val);
int acpi_dev_prop_read(struct acpi_device *adev, const char *propname,
		       enum dev_prop_type proptype, void *val, size_t nval);

struct acpi_device *acpi_get_next_child(struct device *dev,
					struct acpi_device *child);
#else
static inline int acpi_dev_get_property(struct acpi_device *adev,
					const char *name, acpi_object_type type,
					const union acpi_object **obj)
{
	return -ENXIO;
}
static inline int acpi_dev_get_property_array(struct acpi_device *adev,
					      const char *name,
					      acpi_object_type type,
					      const union acpi_object **obj)
{
	return -ENXIO;
}
static inline int acpi_dev_get_property_reference(struct acpi_device *adev,
				const char *name, const char *cells_name,
				size_t index, struct acpi_reference_args *args)
{
	return -ENXIO;
}

static inline int acpi_dev_prop_get(struct acpi_device *adev,
				    const char *propname,
				    void **valptr)
{
	return -ENXIO;
}

static inline int acpi_dev_prop_read_single(struct acpi_device *adev,
					    const char *propname,
					    enum dev_prop_type proptype,
					    void *val)
{
	return -ENXIO;
}

static inline int acpi_dev_prop_read(struct acpi_device *adev,
				     const char *propname,
				     enum dev_prop_type proptype,
				     void *val, size_t nval)
{
	return -ENXIO;
}

static inline struct acpi_device *acpi_get_next_child(struct device *dev,
						      struct acpi_device *child)
{
	return NULL;
}

#endif

#endif	/*_LINUX_ACPI_H*/<|MERGE_RESOLUTION|>--- conflicted
+++ resolved
@@ -332,14 +332,8 @@
 
 int acpi_resources_are_enforced(void);
 
-<<<<<<< HEAD
-int acpi_reserve_region(u64 start, unsigned int length, u8 space_id,
-			unsigned long flags, char *desc);
-
 int acpi_pci_get_root_seg_bbn(char *hid, char *uid, int *seg, int *bbn);
 
-=======
->>>>>>> 89e41996
 #ifdef CONFIG_HIBERNATION
 void __init acpi_no_s4_hw_signature(void);
 #endif
