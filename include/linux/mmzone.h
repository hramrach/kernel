--- conflicted
+++ resolved
@@ -381,7 +381,6 @@
 	 *
 	 *  - i386 and x86_64 have a fixed 16M ZONE_DMA and ZONE_DMA32 for the
 	 *    rest of the lower 4G.
-<<<<<<< HEAD
 	 *
 	 *  - arm only uses ZONE_DMA, the size, up to 4G, may vary depending on
 	 *    the specific device.
@@ -394,20 +393,6 @@
 	 *
 	 *  - s390 uses ZONE_DMA fixed to the lower 2G.
 	 *
-=======
-	 *
-	 *  - arm only uses ZONE_DMA, the size, up to 4G, may vary depending on
-	 *    the specific device.
-	 *
-	 *  - arm64 has a fixed 1G ZONE_DMA and ZONE_DMA32 for the rest of the
-	 *    lower 4G.
-	 *
-	 *  - powerpc only uses ZONE_DMA, the size, up to 2G, may vary
-	 *    depending on the specific device.
-	 *
-	 *  - s390 uses ZONE_DMA fixed to the lower 2G.
-	 *
->>>>>>> e42617b8
 	 *  - ia64 and riscv only use ZONE_DMA32.
 	 *
 	 *  - parisc uses neither.
