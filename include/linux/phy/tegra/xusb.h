/* SPDX-License-Identifier: GPL-2.0-only */
/*
 * Copyright (c) 2016-2020, NVIDIA CORPORATION.  All rights reserved.
 */

#ifndef PHY_TEGRA_XUSB_H
#define PHY_TEGRA_XUSB_H

struct tegra_xusb_padctl;
struct device;
enum usb_device_speed;

struct tegra_xusb_padctl *tegra_xusb_padctl_get(struct device *dev);
void tegra_xusb_padctl_put(struct tegra_xusb_padctl *padctl);

int tegra_xusb_padctl_usb3_save_context(struct tegra_xusb_padctl *padctl,
					unsigned int port);
int tegra_xusb_padctl_hsic_set_idle(struct tegra_xusb_padctl *padctl,
				    unsigned int port, bool idle);
int tegra_xusb_padctl_usb3_set_lfps_detect(struct tegra_xusb_padctl *padctl,
					   unsigned int port, bool enable);
int tegra_xusb_padctl_set_vbus_override(struct tegra_xusb_padctl *padctl,
					bool val);
int tegra_phy_xusb_utmi_port_reset(struct phy *phy);
int tegra_xusb_padctl_get_usb3_companion(struct tegra_xusb_padctl *padctl,
					 unsigned int port);
<<<<<<< HEAD
=======
int tegra_xusb_padctl_enable_phy_sleepwalk(struct tegra_xusb_padctl *padctl, struct phy *phy,
					   enum usb_device_speed speed);
int tegra_xusb_padctl_disable_phy_sleepwalk(struct tegra_xusb_padctl *padctl, struct phy *phy);
int tegra_xusb_padctl_enable_phy_wake(struct tegra_xusb_padctl *padctl, struct phy *phy);
int tegra_xusb_padctl_disable_phy_wake(struct tegra_xusb_padctl *padctl, struct phy *phy);
bool tegra_xusb_padctl_remote_wake_detected(struct tegra_xusb_padctl *padctl, struct phy *phy);

>>>>>>> 7d2a07b7
#endif /* PHY_TEGRA_XUSB_H */<|MERGE_RESOLUTION|>--- conflicted
+++ resolved
@@ -24,8 +24,6 @@
 int tegra_phy_xusb_utmi_port_reset(struct phy *phy);
 int tegra_xusb_padctl_get_usb3_companion(struct tegra_xusb_padctl *padctl,
 					 unsigned int port);
-<<<<<<< HEAD
-=======
 int tegra_xusb_padctl_enable_phy_sleepwalk(struct tegra_xusb_padctl *padctl, struct phy *phy,
 					   enum usb_device_speed speed);
 int tegra_xusb_padctl_disable_phy_sleepwalk(struct tegra_xusb_padctl *padctl, struct phy *phy);
@@ -33,5 +31,4 @@
 int tegra_xusb_padctl_disable_phy_wake(struct tegra_xusb_padctl *padctl, struct phy *phy);
 bool tegra_xusb_padctl_remote_wake_detected(struct tegra_xusb_padctl *padctl, struct phy *phy);
 
->>>>>>> 7d2a07b7
 #endif /* PHY_TEGRA_XUSB_H */