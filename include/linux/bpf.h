/* Copyright (c) 2011-2014 PLUMgrid, http://plumgrid.com
 *
 * This program is free software; you can redistribute it and/or
 * modify it under the terms of version 2 of the GNU General Public
 * License as published by the Free Software Foundation.
 */
#ifndef _LINUX_BPF_H
#define _LINUX_BPF_H 1

#include <uapi/linux/bpf.h>

#include <linux/workqueue.h>
#include <linux/file.h>
#include <linux/percpu.h>
#include <linux/err.h>
#include <linux/rbtree_latch.h>
#include <linux/numa.h>
#include <linux/wait.h>

struct perf_event;
struct bpf_prog;
struct bpf_map;

/* map is generic key/value storage optionally accesible by eBPF programs */
struct bpf_map_ops {
	/* funcs callable from userspace (via syscall) */
	struct bpf_map *(*map_alloc)(union bpf_attr *attr);
	void (*map_release)(struct bpf_map *map, struct file *map_file);
	void (*map_free)(struct bpf_map *map);
	int (*map_get_next_key)(struct bpf_map *map, void *key, void *next_key);

	/* funcs callable from userspace and from eBPF programs */
	void *(*map_lookup_elem)(struct bpf_map *map, void *key);
	int (*map_update_elem)(struct bpf_map *map, void *key, void *value, u64 flags);
	int (*map_delete_elem)(struct bpf_map *map, void *key);

	/* funcs called by prog_array and perf_event_array map */
	void *(*map_fd_get_ptr)(struct bpf_map *map, struct file *map_file,
				int fd);
	void (*map_fd_put_ptr)(void *ptr);
	u32 (*map_gen_lookup)(struct bpf_map *map, struct bpf_insn *insn_buf);
	u32 (*map_fd_sys_lookup_elem)(void *ptr);
};

struct bpf_map {
	/* 1st cacheline with read-mostly members of which some
	 * are also accessed in fast-path (e.g. ops, max_entries).
	 */
	const struct bpf_map_ops *ops ____cacheline_aligned;
	struct bpf_map *inner_map_meta;
#ifdef CONFIG_SECURITY
	void *security;
#endif
	enum bpf_map_type map_type;
	u32 key_size;
	u32 value_size;
	u32 max_entries;
	u32 map_flags;
	u32 pages;
	u32 id;
	int numa_node;
	bool unpriv_array;
<<<<<<< HEAD
	struct user_struct *user;
	const struct bpf_map_ops *ops;
	struct work_struct work;
=======
	/* 7 bytes hole */

	/* 2nd cacheline with misc members to avoid false sharing
	 * particularly with refcounting.
	 */
	struct user_struct *user ____cacheline_aligned;
	atomic_t refcnt;
>>>>>>> 0186f2dc
	atomic_t usercnt;
	struct work_struct work;
	char name[BPF_OBJ_NAME_LEN];
};

/* function argument constraints */
enum bpf_arg_type {
	ARG_DONTCARE = 0,	/* unused argument in helper function */

	/* the following constraints used to prototype
	 * bpf_map_lookup/update/delete_elem() functions
	 */
	ARG_CONST_MAP_PTR,	/* const argument used as pointer to bpf_map */
	ARG_PTR_TO_MAP_KEY,	/* pointer to stack used as map key */
	ARG_PTR_TO_MAP_VALUE,	/* pointer to stack used as map value */

	/* the following constraints used to prototype bpf_memcmp() and other
	 * functions that access data on eBPF program stack
	 */
	ARG_PTR_TO_MEM,		/* pointer to valid memory (stack, packet, map value) */
	ARG_PTR_TO_MEM_OR_NULL, /* pointer to valid memory or NULL */
	ARG_PTR_TO_UNINIT_MEM,	/* pointer to memory does not need to be initialized,
				 * helper function must fill all bytes or clear
				 * them in error case.
				 */

	ARG_CONST_SIZE,		/* number of bytes accessed from memory */
	ARG_CONST_SIZE_OR_ZERO,	/* number of bytes accessed from memory or 0 */

	ARG_PTR_TO_CTX,		/* pointer to context */
	ARG_ANYTHING,		/* any (initialized) argument is ok */
};

/* type of values returned from helper functions */
enum bpf_return_type {
	RET_INTEGER,			/* function returns integer */
	RET_VOID,			/* function doesn't return anything */
	RET_PTR_TO_MAP_VALUE_OR_NULL,	/* returns a pointer to map elem value or NULL */
};

/* eBPF function prototype used by verifier to allow BPF_CALLs from eBPF programs
 * to in-kernel helper functions and for adjusting imm32 field in BPF_CALL
 * instructions after verifying
 */
struct bpf_func_proto {
	u64 (*func)(u64 r1, u64 r2, u64 r3, u64 r4, u64 r5);
	bool gpl_only;
	bool pkt_access;
	enum bpf_return_type ret_type;
	enum bpf_arg_type arg1_type;
	enum bpf_arg_type arg2_type;
	enum bpf_arg_type arg3_type;
	enum bpf_arg_type arg4_type;
	enum bpf_arg_type arg5_type;
};

/* bpf_context is intentionally undefined structure. Pointer to bpf_context is
 * the first argument to eBPF programs.
 * For socket filters: 'struct bpf_context *' == 'struct sk_buff *'
 */
struct bpf_context;

enum bpf_access_type {
	BPF_READ = 1,
	BPF_WRITE = 2
};

/* types of values stored in eBPF registers */
/* Pointer types represent:
 * pointer
 * pointer + imm
 * pointer + (u16) var
 * pointer + (u16) var + imm
 * if (range > 0) then [ptr, ptr + range - off) is safe to access
 * if (id > 0) means that some 'var' was added
 * if (off > 0) means that 'imm' was added
 */
enum bpf_reg_type {
	NOT_INIT = 0,		 /* nothing was written into register */
	SCALAR_VALUE,		 /* reg doesn't contain a valid pointer */
	PTR_TO_CTX,		 /* reg points to bpf_context */
	CONST_PTR_TO_MAP,	 /* reg points to struct bpf_map */
	PTR_TO_MAP_VALUE,	 /* reg points to map element value */
	PTR_TO_MAP_VALUE_OR_NULL,/* points to map elem value or NULL */
	PTR_TO_STACK,		 /* reg == frame_pointer + offset */
	PTR_TO_PACKET_META,	 /* skb->data - meta_len */
	PTR_TO_PACKET,		 /* reg points to skb->data */
	PTR_TO_PACKET_END,	 /* skb->data + headlen */
};

/* The information passed from prog-specific *_is_valid_access
 * back to the verifier.
 */
struct bpf_insn_access_aux {
	enum bpf_reg_type reg_type;
	int ctx_field_size;
};

static inline void
bpf_ctx_record_field_size(struct bpf_insn_access_aux *aux, u32 size)
{
	aux->ctx_field_size = size;
}

struct bpf_prog_ops {
	int (*test_run)(struct bpf_prog *prog, const union bpf_attr *kattr,
			union bpf_attr __user *uattr);
};

struct bpf_verifier_ops {
	/* return eBPF function prototype for verification */
	const struct bpf_func_proto *(*get_func_proto)(enum bpf_func_id func_id);

	/* return true if 'size' wide access at offset 'off' within bpf_context
	 * with 'type' (read or write) is allowed
	 */
	bool (*is_valid_access)(int off, int size, enum bpf_access_type type,
				struct bpf_insn_access_aux *info);
	int (*gen_prologue)(struct bpf_insn *insn, bool direct_write,
			    const struct bpf_prog *prog);
	u32 (*convert_ctx_access)(enum bpf_access_type type,
				  const struct bpf_insn *src,
				  struct bpf_insn *dst,
				  struct bpf_prog *prog, u32 *target_size);
};

struct bpf_dev_offload {
	struct bpf_prog		*prog;
	struct net_device	*netdev;
	void			*dev_priv;
	struct list_head	offloads;
	bool			dev_state;
	bool			verifier_running;
	wait_queue_head_t	verifier_done;
};

struct bpf_prog_aux {
	atomic_t refcnt;
	u32 used_map_cnt;
	u32 max_ctx_offset;
	u32 stack_depth;
	u32 id;
	struct latch_tree_node ksym_tnode;
	struct list_head ksym_lnode;
	const struct bpf_prog_ops *ops;
	struct bpf_map **used_maps;
	struct bpf_prog *prog;
	struct user_struct *user;
	u64 load_time; /* ns since boottime */
	char name[BPF_OBJ_NAME_LEN];
#ifdef CONFIG_SECURITY
	void *security;
#endif
	struct bpf_dev_offload *offload;
	union {
		struct work_struct work;
		struct rcu_head	rcu;
	};
};

struct bpf_array {
	struct bpf_map map;
	u32 elem_size;
	u32 index_mask;
	/* 'ownership' of prog_array is claimed by the first program that
	 * is going to use this map or by the first program which FD is stored
	 * in the map to make sure that all callers and callees have the same
	 * prog_type and JITed flag
	 */
	enum bpf_prog_type owner_prog_type;
	bool owner_jited;
	union {
		char value[0] __aligned(8);
		void *ptrs[0] __aligned(8);
		void __percpu *pptrs[0] __aligned(8);
	};
};

#define MAX_TAIL_CALL_CNT 32

struct bpf_event_entry {
	struct perf_event *event;
	struct file *perf_file;
	struct file *map_file;
	struct rcu_head rcu;
};

bool bpf_prog_array_compatible(struct bpf_array *array, const struct bpf_prog *fp);
int bpf_prog_calc_tag(struct bpf_prog *fp);

const struct bpf_func_proto *bpf_get_trace_printk_proto(void);

typedef unsigned long (*bpf_ctx_copy_t)(void *dst, const void *src,
					unsigned long off, unsigned long len);

u64 bpf_event_output(struct bpf_map *map, u64 flags, void *meta, u64 meta_size,
		     void *ctx, u64 ctx_size, bpf_ctx_copy_t ctx_copy);

int bpf_prog_test_run_xdp(struct bpf_prog *prog, const union bpf_attr *kattr,
			  union bpf_attr __user *uattr);
int bpf_prog_test_run_skb(struct bpf_prog *prog, const union bpf_attr *kattr,
			  union bpf_attr __user *uattr);

/* an array of programs to be executed under rcu_lock.
 *
 * Typical usage:
 * ret = BPF_PROG_RUN_ARRAY(&bpf_prog_array, ctx, BPF_PROG_RUN);
 *
 * the structure returned by bpf_prog_array_alloc() should be populated
 * with program pointers and the last pointer must be NULL.
 * The user has to keep refcnt on the program and make sure the program
 * is removed from the array before bpf_prog_put().
 * The 'struct bpf_prog_array *' should only be replaced with xchg()
 * since other cpus are walking the array of pointers in parallel.
 */
struct bpf_prog_array {
	struct rcu_head rcu;
	struct bpf_prog *progs[0];
};

struct bpf_prog_array __rcu *bpf_prog_array_alloc(u32 prog_cnt, gfp_t flags);
void bpf_prog_array_free(struct bpf_prog_array __rcu *progs);
int bpf_prog_array_length(struct bpf_prog_array __rcu *progs);
int bpf_prog_array_copy_to_user(struct bpf_prog_array __rcu *progs,
				__u32 __user *prog_ids, u32 cnt);

void bpf_prog_array_delete_safe(struct bpf_prog_array __rcu *progs,
				struct bpf_prog *old_prog);
int bpf_prog_array_copy(struct bpf_prog_array __rcu *old_array,
			struct bpf_prog *exclude_prog,
			struct bpf_prog *include_prog,
			struct bpf_prog_array **new_array);

#define __BPF_PROG_RUN_ARRAY(array, ctx, func, check_non_null)	\
	({						\
		struct bpf_prog **_prog, *__prog;	\
		struct bpf_prog_array *_array;		\
		u32 _ret = 1;				\
		rcu_read_lock();			\
		_array = rcu_dereference(array);	\
		if (unlikely(check_non_null && !_array))\
			goto _out;			\
		_prog = _array->progs;			\
		while ((__prog = READ_ONCE(*_prog))) {	\
			_ret &= func(__prog, ctx);	\
			_prog++;			\
		}					\
_out:							\
		rcu_read_unlock();			\
		_ret;					\
	 })

#define BPF_PROG_RUN_ARRAY(array, ctx, func)		\
	__BPF_PROG_RUN_ARRAY(array, ctx, func, false)

#define BPF_PROG_RUN_ARRAY_CHECK(array, ctx, func)	\
	__BPF_PROG_RUN_ARRAY(array, ctx, func, true)

#ifdef CONFIG_BPF_SYSCALL
DECLARE_PER_CPU(int, bpf_prog_active);

extern const struct file_operations bpf_map_fops;
extern const struct file_operations bpf_prog_fops;

#define BPF_PROG_TYPE(_id, _name) \
	extern const struct bpf_prog_ops _name ## _prog_ops; \
	extern const struct bpf_verifier_ops _name ## _verifier_ops;
#define BPF_MAP_TYPE(_id, _ops) \
	extern const struct bpf_map_ops _ops;
#include <linux/bpf_types.h>
#undef BPF_PROG_TYPE
#undef BPF_MAP_TYPE

extern const struct bpf_prog_ops bpf_offload_prog_ops;
extern const struct bpf_verifier_ops tc_cls_act_analyzer_ops;
extern const struct bpf_verifier_ops xdp_analyzer_ops;

struct bpf_prog *bpf_prog_get(u32 ufd);
struct bpf_prog *bpf_prog_get_type_dev(u32 ufd, enum bpf_prog_type type,
				       bool attach_drv);
struct bpf_prog * __must_check bpf_prog_add(struct bpf_prog *prog, int i);
void bpf_prog_sub(struct bpf_prog *prog, int i);
struct bpf_prog * __must_check bpf_prog_inc(struct bpf_prog *prog);
struct bpf_prog * __must_check bpf_prog_inc_not_zero(struct bpf_prog *prog);
void bpf_prog_put(struct bpf_prog *prog);
int __bpf_prog_charge(struct user_struct *user, u32 pages);
void __bpf_prog_uncharge(struct user_struct *user, u32 pages);

struct bpf_map *bpf_map_get_with_uref(u32 ufd);
struct bpf_map *__bpf_map_get(struct fd f);
struct bpf_map * __must_check bpf_map_inc(struct bpf_map *map, bool uref);
void bpf_map_put_with_uref(struct bpf_map *map);
void bpf_map_put(struct bpf_map *map);
int bpf_map_precharge_memlock(u32 pages);
void *bpf_map_area_alloc(size_t size, int numa_node);
void bpf_map_area_free(void *base);

extern int sysctl_unprivileged_bpf_disabled;

int bpf_map_new_fd(struct bpf_map *map, int flags);
int bpf_prog_new_fd(struct bpf_prog *prog);

int bpf_obj_pin_user(u32 ufd, const char __user *pathname);
int bpf_obj_get_user(const char __user *pathname, int flags);

int bpf_percpu_hash_copy(struct bpf_map *map, void *key, void *value);
int bpf_percpu_array_copy(struct bpf_map *map, void *key, void *value);
int bpf_percpu_hash_update(struct bpf_map *map, void *key, void *value,
			   u64 flags);
int bpf_percpu_array_update(struct bpf_map *map, void *key, void *value,
			    u64 flags);

int bpf_stackmap_copy(struct bpf_map *map, void *key, void *value);

int bpf_fd_array_map_update_elem(struct bpf_map *map, struct file *map_file,
				 void *key, void *value, u64 map_flags);
int bpf_fd_array_map_lookup_elem(struct bpf_map *map, void *key, u32 *value);
void bpf_fd_array_map_clear(struct bpf_map *map);
int bpf_fd_htab_map_update_elem(struct bpf_map *map, struct file *map_file,
				void *key, void *value, u64 map_flags);
int bpf_fd_htab_map_lookup_elem(struct bpf_map *map, void *key, u32 *value);

int bpf_get_file_flag(int flags);

/* memcpy that is used with 8-byte aligned pointers, power-of-8 size and
 * forced to use 'long' read/writes to try to atomically copy long counters.
 * Best-effort only.  No barriers here, since it _will_ race with concurrent
 * updates from BPF programs. Called from bpf syscall and mostly used with
 * size 8 or 16 bytes, so ask compiler to inline it.
 */
static inline void bpf_long_memcpy(void *dst, const void *src, u32 size)
{
	const long *lsrc = src;
	long *ldst = dst;

	size /= sizeof(long);
	while (size--)
		*ldst++ = *lsrc++;
}

/* verify correctness of eBPF program */
int bpf_check(struct bpf_prog **fp, union bpf_attr *attr);

/* Map specifics */
struct net_device  *__dev_map_lookup_elem(struct bpf_map *map, u32 key);
void __dev_map_insert_ctx(struct bpf_map *map, u32 index);
void __dev_map_flush(struct bpf_map *map);

struct bpf_cpu_map_entry *__cpu_map_lookup_elem(struct bpf_map *map, u32 key);
void __cpu_map_insert_ctx(struct bpf_map *map, u32 index);
void __cpu_map_flush(struct bpf_map *map);
struct xdp_buff;
int cpu_map_enqueue(struct bpf_cpu_map_entry *rcpu, struct xdp_buff *xdp,
		    struct net_device *dev_rx);

/* Return map's numa specified by userspace */
static inline int bpf_map_attr_numa_node(const union bpf_attr *attr)
{
	return (attr->map_flags & BPF_F_NUMA_NODE) ?
		attr->numa_node : NUMA_NO_NODE;
}

struct bpf_prog *bpf_prog_get_type_path(const char *name, enum bpf_prog_type type);

#else /* !CONFIG_BPF_SYSCALL */
static inline struct bpf_prog *bpf_prog_get(u32 ufd)
{
	return ERR_PTR(-EOPNOTSUPP);
}

static inline struct bpf_prog *bpf_prog_get_type_dev(u32 ufd,
						     enum bpf_prog_type type,
						     bool attach_drv)
{
	return ERR_PTR(-EOPNOTSUPP);
}

static inline struct bpf_prog * __must_check bpf_prog_add(struct bpf_prog *prog,
							  int i)
{
	return ERR_PTR(-EOPNOTSUPP);
}

static inline void bpf_prog_sub(struct bpf_prog *prog, int i)
{
}

static inline void bpf_prog_put(struct bpf_prog *prog)
{
}

static inline struct bpf_prog * __must_check bpf_prog_inc(struct bpf_prog *prog)
{
	return ERR_PTR(-EOPNOTSUPP);
}

static inline struct bpf_prog *__must_check
bpf_prog_inc_not_zero(struct bpf_prog *prog)
{
	return ERR_PTR(-EOPNOTSUPP);
}

static inline int __bpf_prog_charge(struct user_struct *user, u32 pages)
{
	return 0;
}

static inline void __bpf_prog_uncharge(struct user_struct *user, u32 pages)
{
}

static inline int bpf_obj_get_user(const char __user *pathname, int flags)
{
	return -EOPNOTSUPP;
}

static inline struct net_device  *__dev_map_lookup_elem(struct bpf_map *map,
						       u32 key)
{
	return NULL;
}

static inline void __dev_map_insert_ctx(struct bpf_map *map, u32 index)
{
}

static inline void __dev_map_flush(struct bpf_map *map)
{
}

static inline
struct bpf_cpu_map_entry *__cpu_map_lookup_elem(struct bpf_map *map, u32 key)
{
	return NULL;
}

static inline void __cpu_map_insert_ctx(struct bpf_map *map, u32 index)
{
}

static inline void __cpu_map_flush(struct bpf_map *map)
{
}

struct xdp_buff;
static inline int cpu_map_enqueue(struct bpf_cpu_map_entry *rcpu,
				  struct xdp_buff *xdp,
				  struct net_device *dev_rx)
{
	return 0;
}

static inline struct bpf_prog *bpf_prog_get_type_path(const char *name,
				enum bpf_prog_type type)
{
	return ERR_PTR(-EOPNOTSUPP);
}
#endif /* CONFIG_BPF_SYSCALL */

static inline struct bpf_prog *bpf_prog_get_type(u32 ufd,
						 enum bpf_prog_type type)
{
	return bpf_prog_get_type_dev(ufd, type, false);
}

bool bpf_prog_get_ok(struct bpf_prog *, enum bpf_prog_type *, bool);

int bpf_prog_offload_compile(struct bpf_prog *prog);
void bpf_prog_offload_destroy(struct bpf_prog *prog);

#if defined(CONFIG_NET) && defined(CONFIG_BPF_SYSCALL)
int bpf_prog_offload_init(struct bpf_prog *prog, union bpf_attr *attr);

static inline bool bpf_prog_is_dev_bound(struct bpf_prog_aux *aux)
{
	return aux->offload;
}
#else
static inline int bpf_prog_offload_init(struct bpf_prog *prog,
					union bpf_attr *attr)
{
	return -EOPNOTSUPP;
}

static inline bool bpf_prog_is_dev_bound(struct bpf_prog_aux *aux)
{
	return false;
}
#endif /* CONFIG_NET && CONFIG_BPF_SYSCALL */

#if defined(CONFIG_STREAM_PARSER) && defined(CONFIG_BPF_SYSCALL)
struct sock  *__sock_map_lookup_elem(struct bpf_map *map, u32 key);
int sock_map_prog(struct bpf_map *map, struct bpf_prog *prog, u32 type);
#else
static inline struct sock  *__sock_map_lookup_elem(struct bpf_map *map, u32 key)
{
	return NULL;
}

static inline int sock_map_prog(struct bpf_map *map,
				struct bpf_prog *prog,
				u32 type)
{
	return -EOPNOTSUPP;
}
#endif

/* verifier prototypes for helper functions called from eBPF programs */
extern const struct bpf_func_proto bpf_map_lookup_elem_proto;
extern const struct bpf_func_proto bpf_map_update_elem_proto;
extern const struct bpf_func_proto bpf_map_delete_elem_proto;

extern const struct bpf_func_proto bpf_get_prandom_u32_proto;
extern const struct bpf_func_proto bpf_get_smp_processor_id_proto;
extern const struct bpf_func_proto bpf_get_numa_node_id_proto;
extern const struct bpf_func_proto bpf_tail_call_proto;
extern const struct bpf_func_proto bpf_ktime_get_ns_proto;
extern const struct bpf_func_proto bpf_get_current_pid_tgid_proto;
extern const struct bpf_func_proto bpf_get_current_uid_gid_proto;
extern const struct bpf_func_proto bpf_get_current_comm_proto;
extern const struct bpf_func_proto bpf_skb_vlan_push_proto;
extern const struct bpf_func_proto bpf_skb_vlan_pop_proto;
extern const struct bpf_func_proto bpf_get_stackid_proto;
extern const struct bpf_func_proto bpf_sock_map_update_proto;

/* Shared helpers among cBPF and eBPF. */
void bpf_user_rnd_init_once(void);
u64 bpf_user_rnd_u32(u64 r1, u64 r2, u64 r3, u64 r4, u64 r5);

#endif /* _LINUX_BPF_H */<|MERGE_RESOLUTION|>--- conflicted
+++ resolved
@@ -60,11 +60,6 @@
 	u32 id;
 	int numa_node;
 	bool unpriv_array;
-<<<<<<< HEAD
-	struct user_struct *user;
-	const struct bpf_map_ops *ops;
-	struct work_struct work;
-=======
 	/* 7 bytes hole */
 
 	/* 2nd cacheline with misc members to avoid false sharing
@@ -72,7 +67,6 @@
 	 */
 	struct user_struct *user ____cacheline_aligned;
 	atomic_t refcnt;
->>>>>>> 0186f2dc
 	atomic_t usercnt;
 	struct work_struct work;
 	char name[BPF_OBJ_NAME_LEN];
