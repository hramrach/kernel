/* Copyright (c) 2011-2014 PLUMgrid, http://plumgrid.com
 *
 * This program is free software; you can redistribute it and/or
 * modify it under the terms of version 2 of the GNU General Public
 * License as published by the Free Software Foundation.
 */
#ifndef _LINUX_BPF_H
#define _LINUX_BPF_H 1

#include <uapi/linux/bpf.h>
#include <linux/workqueue.h>
#include <linux/file.h>

struct bpf_map;

/* map is generic key/value storage optionally accesible by eBPF programs */
struct bpf_map_ops {
	/* funcs callable from userspace (via syscall) */
	struct bpf_map *(*map_alloc)(union bpf_attr *attr);
	void (*map_free)(struct bpf_map *);
	int (*map_get_next_key)(struct bpf_map *map, void *key, void *next_key);

	/* funcs callable from userspace and from eBPF programs */
	void *(*map_lookup_elem)(struct bpf_map *map, void *key);
	int (*map_update_elem)(struct bpf_map *map, void *key, void *value, u64 flags);
	int (*map_delete_elem)(struct bpf_map *map, void *key);
};

struct bpf_map {
	atomic_t refcnt;
	enum bpf_map_type map_type;
	u32 key_size;
	u32 value_size;
	u32 max_entries;
	const struct bpf_map_ops *ops;
	struct work_struct work;
};

struct bpf_map_type_list {
	struct list_head list_node;
	const struct bpf_map_ops *ops;
	enum bpf_map_type type;
};

/* function argument constraints */
enum bpf_arg_type {
	ARG_DONTCARE = 0,	/* unused argument in helper function */

	/* the following constraints used to prototype
	 * bpf_map_lookup/update/delete_elem() functions
	 */
	ARG_CONST_MAP_PTR,	/* const argument used as pointer to bpf_map */
	ARG_PTR_TO_MAP_KEY,	/* pointer to stack used as map key */
	ARG_PTR_TO_MAP_VALUE,	/* pointer to stack used as map value */

	/* the following constraints used to prototype bpf_memcmp() and other
	 * functions that access data on eBPF program stack
	 */
	ARG_PTR_TO_STACK,	/* any pointer to eBPF program stack */
	ARG_CONST_STACK_SIZE,	/* number of bytes accessed from stack */

<<<<<<< HEAD
=======
	ARG_PTR_TO_CTX,		/* pointer to context */
>>>>>>> 53b729de
	ARG_ANYTHING,		/* any (initialized) argument is ok */
};

/* type of values returned from helper functions */
enum bpf_return_type {
	RET_INTEGER,			/* function returns integer */
	RET_VOID,			/* function doesn't return anything */
	RET_PTR_TO_MAP_VALUE_OR_NULL,	/* returns a pointer to map elem value or NULL */
};

/* eBPF function prototype used by verifier to allow BPF_CALLs from eBPF programs
 * to in-kernel helper functions and for adjusting imm32 field in BPF_CALL
 * instructions after verifying
 */
struct bpf_func_proto {
	u64 (*func)(u64 r1, u64 r2, u64 r3, u64 r4, u64 r5);
	bool gpl_only;
	enum bpf_return_type ret_type;
	enum bpf_arg_type arg1_type;
	enum bpf_arg_type arg2_type;
	enum bpf_arg_type arg3_type;
	enum bpf_arg_type arg4_type;
	enum bpf_arg_type arg5_type;
};

/* bpf_context is intentionally undefined structure. Pointer to bpf_context is
 * the first argument to eBPF programs.
 * For socket filters: 'struct bpf_context *' == 'struct sk_buff *'
 */
struct bpf_context;

enum bpf_access_type {
	BPF_READ = 1,
	BPF_WRITE = 2
};

struct bpf_verifier_ops {
	/* return eBPF function prototype for verification */
	const struct bpf_func_proto *(*get_func_proto)(enum bpf_func_id func_id);

	/* return true if 'size' wide access at offset 'off' within bpf_context
	 * with 'type' (read or write) is allowed
	 */
	bool (*is_valid_access)(int off, int size, enum bpf_access_type type);

	u32 (*convert_ctx_access)(int dst_reg, int src_reg, int ctx_off,
				  struct bpf_insn *insn);
};

struct bpf_prog_type_list {
	struct list_head list_node;
	const struct bpf_verifier_ops *ops;
	enum bpf_prog_type type;
};

struct bpf_prog;

struct bpf_prog_aux {
	atomic_t refcnt;
	u32 used_map_cnt;
	const struct bpf_verifier_ops *ops;
	struct bpf_map **used_maps;
	struct bpf_prog *prog;
	struct work_struct work;
};

#ifdef CONFIG_BPF_SYSCALL
void bpf_register_prog_type(struct bpf_prog_type_list *tl);
void bpf_register_map_type(struct bpf_map_type_list *tl);

struct bpf_prog *bpf_prog_get(u32 ufd);
void bpf_prog_put(struct bpf_prog *prog);

struct bpf_map *bpf_map_get(struct fd f);
void bpf_map_put(struct bpf_map *map);

/* verify correctness of eBPF program */
int bpf_check(struct bpf_prog **fp, union bpf_attr *attr);
#else
static inline void bpf_register_prog_type(struct bpf_prog_type_list *tl)
{
}

static inline struct bpf_prog *bpf_prog_get(u32 ufd)
{
	return ERR_PTR(-EOPNOTSUPP);
}

static inline void bpf_prog_put(struct bpf_prog *prog)
{
}
#endif /* CONFIG_BPF_SYSCALL */

/* verifier prototypes for helper functions called from eBPF programs */
extern const struct bpf_func_proto bpf_map_lookup_elem_proto;
extern const struct bpf_func_proto bpf_map_update_elem_proto;
extern const struct bpf_func_proto bpf_map_delete_elem_proto;

extern const struct bpf_func_proto bpf_get_prandom_u32_proto;
extern const struct bpf_func_proto bpf_get_smp_processor_id_proto;

#endif /* _LINUX_BPF_H */<|MERGE_RESOLUTION|>--- conflicted
+++ resolved
@@ -59,10 +59,7 @@
 	ARG_PTR_TO_STACK,	/* any pointer to eBPF program stack */
 	ARG_CONST_STACK_SIZE,	/* number of bytes accessed from stack */
 
-<<<<<<< HEAD
-=======
 	ARG_PTR_TO_CTX,		/* pointer to context */
->>>>>>> 53b729de
 	ARG_ANYTHING,		/* any (initialized) argument is ok */
 };
 
