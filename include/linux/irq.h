/* SPDX-License-Identifier: GPL-2.0 */
#ifndef _LINUX_IRQ_H
#define _LINUX_IRQ_H

/*
 * Please do not include this file in generic code.  There is currently
 * no requirement for any architecture to implement anything held
 * within this file.
 *
 * Thanks. --rmk
 */

#include <linux/cache.h>
#include <linux/spinlock.h>
#include <linux/cpumask.h>
#include <linux/irqhandler.h>
#include <linux/irqreturn.h>
#include <linux/irqnr.h>
#include <linux/topology.h>
#include <linux/io.h>
#include <linux/slab.h>

#include <asm/irq.h>
#include <asm/ptrace.h>
#include <asm/irq_regs.h>

struct seq_file;
struct module;
struct msi_msg;
struct irq_affinity_desc;
enum irqchip_irq_state;

/*
 * IRQ line status.
 *
 * Bits 0-7 are the same as the IRQF_* bits in linux/interrupt.h
 *
 * IRQ_TYPE_NONE		- default, unspecified type
 * IRQ_TYPE_EDGE_RISING		- rising edge triggered
 * IRQ_TYPE_EDGE_FALLING	- falling edge triggered
 * IRQ_TYPE_EDGE_BOTH		- rising and falling edge triggered
 * IRQ_TYPE_LEVEL_HIGH		- high level triggered
 * IRQ_TYPE_LEVEL_LOW		- low level triggered
 * IRQ_TYPE_LEVEL_MASK		- Mask to filter out the level bits
 * IRQ_TYPE_SENSE_MASK		- Mask for all the above bits
 * IRQ_TYPE_DEFAULT		- For use by some PICs to ask irq_set_type
 *				  to setup the HW to a sane default (used
 *                                by irqdomain map() callbacks to synchronize
 *                                the HW state and SW flags for a newly
 *                                allocated descriptor).
 *
 * IRQ_TYPE_PROBE		- Special flag for probing in progress
 *
 * Bits which can be modified via irq_set/clear/modify_status_flags()
 * IRQ_LEVEL			- Interrupt is level type. Will be also
 *				  updated in the code when the above trigger
 *				  bits are modified via irq_set_irq_type()
 * IRQ_PER_CPU			- Mark an interrupt PER_CPU. Will protect
 *				  it from affinity setting
 * IRQ_NOPROBE			- Interrupt cannot be probed by autoprobing
 * IRQ_NOREQUEST		- Interrupt cannot be requested via
 *				  request_irq()
 * IRQ_NOTHREAD			- Interrupt cannot be threaded
 * IRQ_NOAUTOEN			- Interrupt is not automatically enabled in
 *				  request/setup_irq()
 * IRQ_NO_BALANCING		- Interrupt cannot be balanced (affinity set)
 * IRQ_MOVE_PCNTXT		- Interrupt can be migrated from process context
 * IRQ_NESTED_THREAD		- Interrupt nests into another thread
 * IRQ_PER_CPU_DEVID		- Dev_id is a per-cpu variable
 * IRQ_IS_POLLED		- Always polled by another interrupt. Exclude
 *				  it from the spurious interrupt detection
 *				  mechanism and from core side polling.
 * IRQ_DISABLE_UNLAZY		- Disable lazy irq disable
 * IRQ_HIDDEN			- Don't show up in /proc/interrupts
 * IRQ_NO_DEBUG			- Exclude from note_interrupt() debugging
 */
enum {
	IRQ_TYPE_NONE		= 0x00000000,
	IRQ_TYPE_EDGE_RISING	= 0x00000001,
	IRQ_TYPE_EDGE_FALLING	= 0x00000002,
	IRQ_TYPE_EDGE_BOTH	= (IRQ_TYPE_EDGE_FALLING | IRQ_TYPE_EDGE_RISING),
	IRQ_TYPE_LEVEL_HIGH	= 0x00000004,
	IRQ_TYPE_LEVEL_LOW	= 0x00000008,
	IRQ_TYPE_LEVEL_MASK	= (IRQ_TYPE_LEVEL_LOW | IRQ_TYPE_LEVEL_HIGH),
	IRQ_TYPE_SENSE_MASK	= 0x0000000f,
	IRQ_TYPE_DEFAULT	= IRQ_TYPE_SENSE_MASK,

	IRQ_TYPE_PROBE		= 0x00000010,

	IRQ_LEVEL		= (1 <<  8),
	IRQ_PER_CPU		= (1 <<  9),
	IRQ_NOPROBE		= (1 << 10),
	IRQ_NOREQUEST		= (1 << 11),
	IRQ_NOAUTOEN		= (1 << 12),
	IRQ_NO_BALANCING	= (1 << 13),
	IRQ_MOVE_PCNTXT		= (1 << 14),
	IRQ_NESTED_THREAD	= (1 << 15),
	IRQ_NOTHREAD		= (1 << 16),
	IRQ_PER_CPU_DEVID	= (1 << 17),
	IRQ_IS_POLLED		= (1 << 18),
	IRQ_DISABLE_UNLAZY	= (1 << 19),
	IRQ_HIDDEN		= (1 << 20),
	IRQ_NO_DEBUG		= (1 << 21),
};

#define IRQF_MODIFY_MASK	\
	(IRQ_TYPE_SENSE_MASK | IRQ_NOPROBE | IRQ_NOREQUEST | \
	 IRQ_NOAUTOEN | IRQ_MOVE_PCNTXT | IRQ_LEVEL | IRQ_NO_BALANCING | \
	 IRQ_PER_CPU | IRQ_NESTED_THREAD | IRQ_NOTHREAD | IRQ_PER_CPU_DEVID | \
	 IRQ_IS_POLLED | IRQ_DISABLE_UNLAZY | IRQ_HIDDEN)

#define IRQ_NO_BALANCING_MASK	(IRQ_PER_CPU | IRQ_NO_BALANCING)

/*
 * Return value for chip->irq_set_affinity()
 *
 * IRQ_SET_MASK_OK	- OK, core updates irq_common_data.affinity
 * IRQ_SET_MASK_NOCPY	- OK, chip did update irq_common_data.affinity
 * IRQ_SET_MASK_OK_DONE	- Same as IRQ_SET_MASK_OK for core. Special code to
 *			  support stacked irqchips, which indicates skipping
 *			  all descendant irqchips.
 */
enum {
	IRQ_SET_MASK_OK = 0,
	IRQ_SET_MASK_OK_NOCOPY,
	IRQ_SET_MASK_OK_DONE,
};

struct msi_desc;
struct irq_domain;

/**
 * struct irq_common_data - per irq data shared by all irqchips
 * @state_use_accessors: status information for irq chip functions.
 *			Use accessor functions to deal with it
 * @node:		node index useful for balancing
 * @handler_data:	per-IRQ data for the irq_chip methods
 * @affinity:		IRQ affinity on SMP. If this is an IPI
 *			related irq, then this is the mask of the
 *			CPUs to which an IPI can be sent.
 * @effective_affinity:	The effective IRQ affinity on SMP as some irq
 *			chips do not allow multi CPU destinations.
 *			A subset of @affinity.
 * @msi_desc:		MSI descriptor
 * @ipi_offset:		Offset of first IPI target cpu in @affinity. Optional.
 */
struct irq_common_data {
	unsigned int		__private state_use_accessors;
#ifdef CONFIG_NUMA
	unsigned int		node;
#endif
	void			*handler_data;
	struct msi_desc		*msi_desc;
	cpumask_var_t		affinity;
#ifdef CONFIG_GENERIC_IRQ_EFFECTIVE_AFF_MASK
	cpumask_var_t		effective_affinity;
#endif
#ifdef CONFIG_GENERIC_IRQ_IPI
	unsigned int		ipi_offset;
#endif
};

/**
 * struct irq_data - per irq chip data passed down to chip functions
 * @mask:		precomputed bitmask for accessing the chip registers
 * @irq:		interrupt number
 * @hwirq:		hardware interrupt number, local to the interrupt domain
 * @common:		point to data shared by all irqchips
 * @chip:		low level interrupt hardware access
 * @domain:		Interrupt translation domain; responsible for mapping
 *			between hwirq number and linux irq number.
 * @parent_data:	pointer to parent struct irq_data to support hierarchy
 *			irq_domain
 * @chip_data:		platform-specific per-chip private data for the chip
 *			methods, to allow shared chip implementations
 */
struct irq_data {
	u32			mask;
	unsigned int		irq;
	unsigned long		hwirq;
	struct irq_common_data	*common;
	struct irq_chip		*chip;
	struct irq_domain	*domain;
#ifdef	CONFIG_IRQ_DOMAIN_HIERARCHY
	struct irq_data		*parent_data;
#endif
	void			*chip_data;
};

/*
 * Bit masks for irq_common_data.state_use_accessors
 *
 * IRQD_TRIGGER_MASK		- Mask for the trigger type bits
 * IRQD_SETAFFINITY_PENDING	- Affinity setting is pending
 * IRQD_ACTIVATED		- Interrupt has already been activated
 * IRQD_NO_BALANCING		- Balancing disabled for this IRQ
 * IRQD_PER_CPU			- Interrupt is per cpu
 * IRQD_AFFINITY_SET		- Interrupt affinity was set
 * IRQD_LEVEL			- Interrupt is level triggered
 * IRQD_WAKEUP_STATE		- Interrupt is configured for wakeup
 *				  from suspend
 * IRQD_MOVE_PCNTXT		- Interrupt can be moved in process
 *				  context
 * IRQD_IRQ_DISABLED		- Disabled state of the interrupt
 * IRQD_IRQ_MASKED		- Masked state of the interrupt
 * IRQD_IRQ_INPROGRESS		- In progress state of the interrupt
 * IRQD_WAKEUP_ARMED		- Wakeup mode armed
 * IRQD_FORWARDED_TO_VCPU	- The interrupt is forwarded to a VCPU
 * IRQD_AFFINITY_MANAGED	- Affinity is auto-managed by the kernel
 * IRQD_IRQ_STARTED		- Startup state of the interrupt
 * IRQD_MANAGED_SHUTDOWN	- Interrupt was shutdown due to empty affinity
 *				  mask. Applies only to affinity managed irqs.
 * IRQD_SINGLE_TARGET		- IRQ allows only a single affinity target
 * IRQD_DEFAULT_TRIGGER_SET	- Expected trigger already been set
 * IRQD_CAN_RESERVE		- Can use reservation mode
 * IRQD_MSI_NOMASK_QUIRK	- Non-maskable MSI quirk for affinity change
<<<<<<< HEAD
 * IRQD_HANDLE_ENFORCE_IRQCTX	- Enforce that handle_irq_*() is only invoked
 *				  from actual interrupt context.
 *				  required
=======
 *				  required
 * IRQD_HANDLE_ENFORCE_IRQCTX	- Enforce that handle_irq_*() is only invoked
 *				  from actual interrupt context.
 * IRQD_AFFINITY_ON_ACTIVATE	- Affinity is set on activation. Don't call
 *				  irq_chip::irq_set_affinity() when deactivated.
 * IRQD_IRQ_ENABLED_ON_SUSPEND	- Interrupt is enabled on suspend by irq pm if
 *				  irqchip have flag IRQCHIP_ENABLE_WAKEUP_ON_SUSPEND set.
>>>>>>> 7d2a07b7
 */
enum {
	IRQD_TRIGGER_MASK		= 0xf,
	IRQD_SETAFFINITY_PENDING	= (1 <<  8),
	IRQD_ACTIVATED			= (1 <<  9),
	IRQD_NO_BALANCING		= (1 << 10),
	IRQD_PER_CPU			= (1 << 11),
	IRQD_AFFINITY_SET		= (1 << 12),
	IRQD_LEVEL			= (1 << 13),
	IRQD_WAKEUP_STATE		= (1 << 14),
	IRQD_MOVE_PCNTXT		= (1 << 15),
	IRQD_IRQ_DISABLED		= (1 << 16),
	IRQD_IRQ_MASKED			= (1 << 17),
	IRQD_IRQ_INPROGRESS		= (1 << 18),
	IRQD_WAKEUP_ARMED		= (1 << 19),
	IRQD_FORWARDED_TO_VCPU		= (1 << 20),
	IRQD_AFFINITY_MANAGED		= (1 << 21),
	IRQD_IRQ_STARTED		= (1 << 22),
	IRQD_MANAGED_SHUTDOWN		= (1 << 23),
	IRQD_SINGLE_TARGET		= (1 << 24),
	IRQD_DEFAULT_TRIGGER_SET	= (1 << 25),
	IRQD_CAN_RESERVE		= (1 << 26),
	IRQD_MSI_NOMASK_QUIRK		= (1 << 27),
	IRQD_HANDLE_ENFORCE_IRQCTX	= (1 << 28),
<<<<<<< HEAD
=======
	IRQD_AFFINITY_ON_ACTIVATE	= (1 << 29),
	IRQD_IRQ_ENABLED_ON_SUSPEND	= (1 << 30),
>>>>>>> 7d2a07b7
};

#define __irqd_to_state(d) ACCESS_PRIVATE((d)->common, state_use_accessors)

static inline bool irqd_is_setaffinity_pending(struct irq_data *d)
{
	return __irqd_to_state(d) & IRQD_SETAFFINITY_PENDING;
}

static inline bool irqd_is_per_cpu(struct irq_data *d)
{
	return __irqd_to_state(d) & IRQD_PER_CPU;
}

static inline bool irqd_can_balance(struct irq_data *d)
{
	return !(__irqd_to_state(d) & (IRQD_PER_CPU | IRQD_NO_BALANCING));
}

static inline bool irqd_affinity_was_set(struct irq_data *d)
{
	return __irqd_to_state(d) & IRQD_AFFINITY_SET;
}

static inline void irqd_mark_affinity_was_set(struct irq_data *d)
{
	__irqd_to_state(d) |= IRQD_AFFINITY_SET;
}

static inline bool irqd_trigger_type_was_set(struct irq_data *d)
{
	return __irqd_to_state(d) & IRQD_DEFAULT_TRIGGER_SET;
}

static inline u32 irqd_get_trigger_type(struct irq_data *d)
{
	return __irqd_to_state(d) & IRQD_TRIGGER_MASK;
}

/*
 * Must only be called inside irq_chip.irq_set_type() functions or
 * from the DT/ACPI setup code.
 */
static inline void irqd_set_trigger_type(struct irq_data *d, u32 type)
{
	__irqd_to_state(d) &= ~IRQD_TRIGGER_MASK;
	__irqd_to_state(d) |= type & IRQD_TRIGGER_MASK;
	__irqd_to_state(d) |= IRQD_DEFAULT_TRIGGER_SET;
}

static inline bool irqd_is_level_type(struct irq_data *d)
{
	return __irqd_to_state(d) & IRQD_LEVEL;
}

/*
 * Must only be called of irqchip.irq_set_affinity() or low level
 * hierarchy domain allocation functions.
 */
static inline void irqd_set_single_target(struct irq_data *d)
{
	__irqd_to_state(d) |= IRQD_SINGLE_TARGET;
}

static inline bool irqd_is_single_target(struct irq_data *d)
{
	return __irqd_to_state(d) & IRQD_SINGLE_TARGET;
}

static inline void irqd_set_handle_enforce_irqctx(struct irq_data *d)
{
	__irqd_to_state(d) |= IRQD_HANDLE_ENFORCE_IRQCTX;
}

static inline bool irqd_is_handle_enforce_irqctx(struct irq_data *d)
{
	return __irqd_to_state(d) & IRQD_HANDLE_ENFORCE_IRQCTX;
}

<<<<<<< HEAD
=======
static inline bool irqd_is_enabled_on_suspend(struct irq_data *d)
{
	return __irqd_to_state(d) & IRQD_IRQ_ENABLED_ON_SUSPEND;
}

>>>>>>> 7d2a07b7
static inline bool irqd_is_wakeup_set(struct irq_data *d)
{
	return __irqd_to_state(d) & IRQD_WAKEUP_STATE;
}

static inline bool irqd_can_move_in_process_context(struct irq_data *d)
{
	return __irqd_to_state(d) & IRQD_MOVE_PCNTXT;
}

static inline bool irqd_irq_disabled(struct irq_data *d)
{
	return __irqd_to_state(d) & IRQD_IRQ_DISABLED;
}

static inline bool irqd_irq_masked(struct irq_data *d)
{
	return __irqd_to_state(d) & IRQD_IRQ_MASKED;
}

static inline bool irqd_irq_inprogress(struct irq_data *d)
{
	return __irqd_to_state(d) & IRQD_IRQ_INPROGRESS;
}

static inline bool irqd_is_wakeup_armed(struct irq_data *d)
{
	return __irqd_to_state(d) & IRQD_WAKEUP_ARMED;
}

static inline bool irqd_is_forwarded_to_vcpu(struct irq_data *d)
{
	return __irqd_to_state(d) & IRQD_FORWARDED_TO_VCPU;
}

static inline void irqd_set_forwarded_to_vcpu(struct irq_data *d)
{
	__irqd_to_state(d) |= IRQD_FORWARDED_TO_VCPU;
}

static inline void irqd_clr_forwarded_to_vcpu(struct irq_data *d)
{
	__irqd_to_state(d) &= ~IRQD_FORWARDED_TO_VCPU;
}

static inline bool irqd_affinity_is_managed(struct irq_data *d)
{
	return __irqd_to_state(d) & IRQD_AFFINITY_MANAGED;
}

static inline bool irqd_is_activated(struct irq_data *d)
{
	return __irqd_to_state(d) & IRQD_ACTIVATED;
}

static inline void irqd_set_activated(struct irq_data *d)
{
	__irqd_to_state(d) |= IRQD_ACTIVATED;
}

static inline void irqd_clr_activated(struct irq_data *d)
{
	__irqd_to_state(d) &= ~IRQD_ACTIVATED;
}

static inline bool irqd_is_started(struct irq_data *d)
{
	return __irqd_to_state(d) & IRQD_IRQ_STARTED;
}

static inline bool irqd_is_managed_and_shutdown(struct irq_data *d)
{
	return __irqd_to_state(d) & IRQD_MANAGED_SHUTDOWN;
}

static inline void irqd_set_can_reserve(struct irq_data *d)
{
	__irqd_to_state(d) |= IRQD_CAN_RESERVE;
}

static inline void irqd_clr_can_reserve(struct irq_data *d)
{
	__irqd_to_state(d) &= ~IRQD_CAN_RESERVE;
}

static inline bool irqd_can_reserve(struct irq_data *d)
{
	return __irqd_to_state(d) & IRQD_CAN_RESERVE;
}

static inline void irqd_set_msi_nomask_quirk(struct irq_data *d)
{
	__irqd_to_state(d) |= IRQD_MSI_NOMASK_QUIRK;
}

static inline void irqd_clr_msi_nomask_quirk(struct irq_data *d)
{
	__irqd_to_state(d) &= ~IRQD_MSI_NOMASK_QUIRK;
}

static inline bool irqd_msi_nomask_quirk(struct irq_data *d)
{
	return __irqd_to_state(d) & IRQD_MSI_NOMASK_QUIRK;
}

<<<<<<< HEAD
=======
static inline void irqd_set_affinity_on_activate(struct irq_data *d)
{
	__irqd_to_state(d) |= IRQD_AFFINITY_ON_ACTIVATE;
}

static inline bool irqd_affinity_on_activate(struct irq_data *d)
{
	return __irqd_to_state(d) & IRQD_AFFINITY_ON_ACTIVATE;
}

>>>>>>> 7d2a07b7
#undef __irqd_to_state

static inline irq_hw_number_t irqd_to_hwirq(struct irq_data *d)
{
	return d->hwirq;
}

/**
 * struct irq_chip - hardware interrupt chip descriptor
 *
 * @parent_device:	pointer to parent device for irqchip
 * @name:		name for /proc/interrupts
 * @irq_startup:	start up the interrupt (defaults to ->enable if NULL)
 * @irq_shutdown:	shut down the interrupt (defaults to ->disable if NULL)
 * @irq_enable:		enable the interrupt (defaults to chip->unmask if NULL)
 * @irq_disable:	disable the interrupt
 * @irq_ack:		start of a new interrupt
 * @irq_mask:		mask an interrupt source
 * @irq_mask_ack:	ack and mask an interrupt source
 * @irq_unmask:		unmask an interrupt source
 * @irq_eoi:		end of interrupt
 * @irq_set_affinity:	Set the CPU affinity on SMP machines. If the force
 *			argument is true, it tells the driver to
 *			unconditionally apply the affinity setting. Sanity
 *			checks against the supplied affinity mask are not
 *			required. This is used for CPU hotplug where the
 *			target CPU is not yet set in the cpu_online_mask.
 * @irq_retrigger:	resend an IRQ to the CPU
 * @irq_set_type:	set the flow type (IRQ_TYPE_LEVEL/etc.) of an IRQ
 * @irq_set_wake:	enable/disable power-management wake-on of an IRQ
 * @irq_bus_lock:	function to lock access to slow bus (i2c) chips
 * @irq_bus_sync_unlock:function to sync and unlock slow bus (i2c) chips
 * @irq_cpu_online:	configure an interrupt source for a secondary CPU
 * @irq_cpu_offline:	un-configure an interrupt source for a secondary CPU
 * @irq_suspend:	function called from core code on suspend once per
 *			chip, when one or more interrupts are installed
 * @irq_resume:		function called from core code on resume once per chip,
 *			when one ore more interrupts are installed
 * @irq_pm_shutdown:	function called from core code on shutdown once per chip
 * @irq_calc_mask:	Optional function to set irq_data.mask for special cases
 * @irq_print_chip:	optional to print special chip info in show_interrupts
 * @irq_request_resources:	optional to request resources before calling
 *				any other callback related to this irq
 * @irq_release_resources:	optional to release resources acquired with
 *				irq_request_resources
 * @irq_compose_msi_msg:	optional to compose message content for MSI
 * @irq_write_msi_msg:	optional to write message content for MSI
 * @irq_get_irqchip_state:	return the internal state of an interrupt
 * @irq_set_irqchip_state:	set the internal state of a interrupt
 * @irq_set_vcpu_affinity:	optional to target a vCPU in a virtual machine
 * @ipi_send_single:	send a single IPI to destination cpus
 * @ipi_send_mask:	send an IPI to destination cpus in cpumask
 * @irq_nmi_setup:	function called from core code before enabling an NMI
 * @irq_nmi_teardown:	function called from core code after disabling an NMI
 * @flags:		chip specific flags
 */
struct irq_chip {
	struct device	*parent_device;
	const char	*name;
	unsigned int	(*irq_startup)(struct irq_data *data);
	void		(*irq_shutdown)(struct irq_data *data);
	void		(*irq_enable)(struct irq_data *data);
	void		(*irq_disable)(struct irq_data *data);

	void		(*irq_ack)(struct irq_data *data);
	void		(*irq_mask)(struct irq_data *data);
	void		(*irq_mask_ack)(struct irq_data *data);
	void		(*irq_unmask)(struct irq_data *data);
	void		(*irq_eoi)(struct irq_data *data);

	int		(*irq_set_affinity)(struct irq_data *data, const struct cpumask *dest, bool force);
	int		(*irq_retrigger)(struct irq_data *data);
	int		(*irq_set_type)(struct irq_data *data, unsigned int flow_type);
	int		(*irq_set_wake)(struct irq_data *data, unsigned int on);

	void		(*irq_bus_lock)(struct irq_data *data);
	void		(*irq_bus_sync_unlock)(struct irq_data *data);

	void		(*irq_cpu_online)(struct irq_data *data);
	void		(*irq_cpu_offline)(struct irq_data *data);

	void		(*irq_suspend)(struct irq_data *data);
	void		(*irq_resume)(struct irq_data *data);
	void		(*irq_pm_shutdown)(struct irq_data *data);

	void		(*irq_calc_mask)(struct irq_data *data);

	void		(*irq_print_chip)(struct irq_data *data, struct seq_file *p);
	int		(*irq_request_resources)(struct irq_data *data);
	void		(*irq_release_resources)(struct irq_data *data);

	void		(*irq_compose_msi_msg)(struct irq_data *data, struct msi_msg *msg);
	void		(*irq_write_msi_msg)(struct irq_data *data, struct msi_msg *msg);

	int		(*irq_get_irqchip_state)(struct irq_data *data, enum irqchip_irq_state which, bool *state);
	int		(*irq_set_irqchip_state)(struct irq_data *data, enum irqchip_irq_state which, bool state);

	int		(*irq_set_vcpu_affinity)(struct irq_data *data, void *vcpu_info);

	void		(*ipi_send_single)(struct irq_data *data, unsigned int cpu);
	void		(*ipi_send_mask)(struct irq_data *data, const struct cpumask *dest);

	int		(*irq_nmi_setup)(struct irq_data *data);
	void		(*irq_nmi_teardown)(struct irq_data *data);

	unsigned long	flags;
};

/*
 * irq_chip specific flags
 *
 * IRQCHIP_SET_TYPE_MASKED:           Mask before calling chip.irq_set_type()
 * IRQCHIP_EOI_IF_HANDLED:            Only issue irq_eoi() when irq was handled
 * IRQCHIP_MASK_ON_SUSPEND:           Mask non wake irqs in the suspend path
 * IRQCHIP_ONOFFLINE_ENABLED:         Only call irq_on/off_line callbacks
 *                                    when irq enabled
 * IRQCHIP_SKIP_SET_WAKE:             Skip chip.irq_set_wake(), for this irq chip
 * IRQCHIP_ONESHOT_SAFE:              One shot does not require mask/unmask
 * IRQCHIP_EOI_THREADED:              Chip requires eoi() on unmask in threaded mode
 * IRQCHIP_SUPPORTS_LEVEL_MSI:        Chip can provide two doorbells for Level MSIs
 * IRQCHIP_SUPPORTS_NMI:              Chip can deliver NMIs, only for root irqchips
 * IRQCHIP_ENABLE_WAKEUP_ON_SUSPEND:  Invokes __enable_irq()/__disable_irq() for wake irqs
 *                                    in the suspend path if they are in disabled state
 * IRQCHIP_AFFINITY_PRE_STARTUP:      Default affinity update before startup
 */
enum {
	IRQCHIP_SET_TYPE_MASKED			= (1 <<  0),
	IRQCHIP_EOI_IF_HANDLED			= (1 <<  1),
	IRQCHIP_MASK_ON_SUSPEND			= (1 <<  2),
	IRQCHIP_ONOFFLINE_ENABLED		= (1 <<  3),
	IRQCHIP_SKIP_SET_WAKE			= (1 <<  4),
	IRQCHIP_ONESHOT_SAFE			= (1 <<  5),
	IRQCHIP_EOI_THREADED			= (1 <<  6),
	IRQCHIP_SUPPORTS_LEVEL_MSI		= (1 <<  7),
	IRQCHIP_SUPPORTS_NMI			= (1 <<  8),
	IRQCHIP_ENABLE_WAKEUP_ON_SUSPEND	= (1 <<  9),
	IRQCHIP_AFFINITY_PRE_STARTUP		= (1 << 10),
};

#include <linux/irqdesc.h>

/*
 * Pick up the arch-dependent methods:
 */
#include <asm/hw_irq.h>

#ifndef NR_IRQS_LEGACY
# define NR_IRQS_LEGACY 0
#endif

#ifndef ARCH_IRQ_INIT_FLAGS
# define ARCH_IRQ_INIT_FLAGS	0
#endif

#define IRQ_DEFAULT_INIT_FLAGS	ARCH_IRQ_INIT_FLAGS

struct irqaction;
extern int setup_percpu_irq(unsigned int irq, struct irqaction *new);
extern void remove_percpu_irq(unsigned int irq, struct irqaction *act);

extern void irq_cpu_online(void);
extern void irq_cpu_offline(void);
extern int irq_set_affinity_locked(struct irq_data *data,
				   const struct cpumask *cpumask, bool force);
extern int irq_set_vcpu_affinity(unsigned int irq, void *vcpu_info);

#if defined(CONFIG_SMP) && defined(CONFIG_GENERIC_IRQ_MIGRATION)
extern void irq_migrate_all_off_this_cpu(void);
extern int irq_affinity_online_cpu(unsigned int cpu);
#else
# define irq_affinity_online_cpu	NULL
#endif

#if defined(CONFIG_SMP) && defined(CONFIG_GENERIC_PENDING_IRQ)
void __irq_move_irq(struct irq_data *data);
static inline void irq_move_irq(struct irq_data *data)
{
	if (unlikely(irqd_is_setaffinity_pending(data)))
		__irq_move_irq(data);
}
void irq_move_masked_irq(struct irq_data *data);
void irq_force_complete_move(struct irq_desc *desc);
#else
static inline void irq_move_irq(struct irq_data *data) { }
static inline void irq_move_masked_irq(struct irq_data *data) { }
static inline void irq_force_complete_move(struct irq_desc *desc) { }
#endif

extern int no_irq_affinity;

#ifdef CONFIG_HARDIRQS_SW_RESEND
int irq_set_parent(int irq, int parent_irq);
#else
static inline int irq_set_parent(int irq, int parent_irq)
{
	return 0;
}
#endif

/*
 * Built-in IRQ handlers for various IRQ types,
 * callable via desc->handle_irq()
 */
extern void handle_level_irq(struct irq_desc *desc);
extern void handle_fasteoi_irq(struct irq_desc *desc);
extern void handle_edge_irq(struct irq_desc *desc);
extern void handle_edge_eoi_irq(struct irq_desc *desc);
extern void handle_simple_irq(struct irq_desc *desc);
extern void handle_untracked_irq(struct irq_desc *desc);
extern void handle_percpu_irq(struct irq_desc *desc);
extern void handle_percpu_devid_irq(struct irq_desc *desc);
extern void handle_bad_irq(struct irq_desc *desc);
extern void handle_nested_irq(unsigned int irq);

extern void handle_fasteoi_nmi(struct irq_desc *desc);
extern void handle_percpu_devid_fasteoi_nmi(struct irq_desc *desc);

extern int irq_chip_compose_msi_msg(struct irq_data *data, struct msi_msg *msg);
extern int irq_chip_pm_get(struct irq_data *data);
extern int irq_chip_pm_put(struct irq_data *data);
#ifdef	CONFIG_IRQ_DOMAIN_HIERARCHY
extern void handle_fasteoi_ack_irq(struct irq_desc *desc);
extern void handle_fasteoi_mask_irq(struct irq_desc *desc);
extern int irq_chip_set_parent_state(struct irq_data *data,
				     enum irqchip_irq_state which,
				     bool val);
extern int irq_chip_get_parent_state(struct irq_data *data,
				     enum irqchip_irq_state which,
				     bool *state);
extern void irq_chip_enable_parent(struct irq_data *data);
extern void irq_chip_disable_parent(struct irq_data *data);
extern void irq_chip_ack_parent(struct irq_data *data);
extern int irq_chip_retrigger_hierarchy(struct irq_data *data);
extern void irq_chip_mask_parent(struct irq_data *data);
extern void irq_chip_mask_ack_parent(struct irq_data *data);
extern void irq_chip_unmask_parent(struct irq_data *data);
extern void irq_chip_eoi_parent(struct irq_data *data);
extern int irq_chip_set_affinity_parent(struct irq_data *data,
					const struct cpumask *dest,
					bool force);
extern int irq_chip_set_wake_parent(struct irq_data *data, unsigned int on);
extern int irq_chip_set_vcpu_affinity_parent(struct irq_data *data,
					     void *vcpu_info);
extern int irq_chip_set_type_parent(struct irq_data *data, unsigned int type);
extern int irq_chip_request_resources_parent(struct irq_data *data);
extern void irq_chip_release_resources_parent(struct irq_data *data);
#endif

/* Handling of unhandled and spurious interrupts: */
extern void note_interrupt(struct irq_desc *desc, irqreturn_t action_ret);


/* Enable/disable irq debugging output: */
extern int noirqdebug_setup(char *str);

/* Checks whether the interrupt can be requested by request_irq(): */
extern int can_request_irq(unsigned int irq, unsigned long irqflags);

/* Dummy irq-chip implementations: */
extern struct irq_chip no_irq_chip;
extern struct irq_chip dummy_irq_chip;

extern void
irq_set_chip_and_handler_name(unsigned int irq, struct irq_chip *chip,
			      irq_flow_handler_t handle, const char *name);

static inline void irq_set_chip_and_handler(unsigned int irq, struct irq_chip *chip,
					    irq_flow_handler_t handle)
{
	irq_set_chip_and_handler_name(irq, chip, handle, NULL);
}

extern int irq_set_percpu_devid(unsigned int irq);
extern int irq_set_percpu_devid_partition(unsigned int irq,
					  const struct cpumask *affinity);
extern int irq_get_percpu_devid_partition(unsigned int irq,
					  struct cpumask *affinity);

extern void
__irq_set_handler(unsigned int irq, irq_flow_handler_t handle, int is_chained,
		  const char *name);

static inline void
irq_set_handler(unsigned int irq, irq_flow_handler_t handle)
{
	__irq_set_handler(irq, handle, 0, NULL);
}

/*
 * Set a highlevel chained flow handler for a given IRQ.
 * (a chained handler is automatically enabled and set to
 *  IRQ_NOREQUEST, IRQ_NOPROBE, and IRQ_NOTHREAD)
 */
static inline void
irq_set_chained_handler(unsigned int irq, irq_flow_handler_t handle)
{
	__irq_set_handler(irq, handle, 1, NULL);
}

/*
 * Set a highlevel chained flow handler and its data for a given IRQ.
 * (a chained handler is automatically enabled and set to
 *  IRQ_NOREQUEST, IRQ_NOPROBE, and IRQ_NOTHREAD)
 */
void
irq_set_chained_handler_and_data(unsigned int irq, irq_flow_handler_t handle,
				 void *data);

void irq_modify_status(unsigned int irq, unsigned long clr, unsigned long set);

static inline void irq_set_status_flags(unsigned int irq, unsigned long set)
{
	irq_modify_status(irq, 0, set);
}

static inline void irq_clear_status_flags(unsigned int irq, unsigned long clr)
{
	irq_modify_status(irq, clr, 0);
}

static inline void irq_set_noprobe(unsigned int irq)
{
	irq_modify_status(irq, 0, IRQ_NOPROBE);
}

static inline void irq_set_probe(unsigned int irq)
{
	irq_modify_status(irq, IRQ_NOPROBE, 0);
}

static inline void irq_set_nothread(unsigned int irq)
{
	irq_modify_status(irq, 0, IRQ_NOTHREAD);
}

static inline void irq_set_thread(unsigned int irq)
{
	irq_modify_status(irq, IRQ_NOTHREAD, 0);
}

static inline void irq_set_nested_thread(unsigned int irq, bool nest)
{
	if (nest)
		irq_set_status_flags(irq, IRQ_NESTED_THREAD);
	else
		irq_clear_status_flags(irq, IRQ_NESTED_THREAD);
}

static inline void irq_set_percpu_devid_flags(unsigned int irq)
{
	irq_set_status_flags(irq,
			     IRQ_NOAUTOEN | IRQ_PER_CPU | IRQ_NOTHREAD |
			     IRQ_NOPROBE | IRQ_PER_CPU_DEVID);
}

/* Set/get chip/data for an IRQ: */
extern int irq_set_chip(unsigned int irq, struct irq_chip *chip);
extern int irq_set_handler_data(unsigned int irq, void *data);
extern int irq_set_chip_data(unsigned int irq, void *data);
extern int irq_set_irq_type(unsigned int irq, unsigned int type);
extern int irq_set_msi_desc(unsigned int irq, struct msi_desc *entry);
extern int irq_set_msi_desc_off(unsigned int irq_base, unsigned int irq_offset,
				struct msi_desc *entry);
extern struct irq_data *irq_get_irq_data(unsigned int irq);

static inline struct irq_chip *irq_get_chip(unsigned int irq)
{
	struct irq_data *d = irq_get_irq_data(irq);
	return d ? d->chip : NULL;
}

static inline struct irq_chip *irq_data_get_irq_chip(struct irq_data *d)
{
	return d->chip;
}

static inline void *irq_get_chip_data(unsigned int irq)
{
	struct irq_data *d = irq_get_irq_data(irq);
	return d ? d->chip_data : NULL;
}

static inline void *irq_data_get_irq_chip_data(struct irq_data *d)
{
	return d->chip_data;
}

static inline void *irq_get_handler_data(unsigned int irq)
{
	struct irq_data *d = irq_get_irq_data(irq);
	return d ? d->common->handler_data : NULL;
}

static inline void *irq_data_get_irq_handler_data(struct irq_data *d)
{
	return d->common->handler_data;
}

static inline struct msi_desc *irq_get_msi_desc(unsigned int irq)
{
	struct irq_data *d = irq_get_irq_data(irq);
	return d ? d->common->msi_desc : NULL;
}

static inline struct msi_desc *irq_data_get_msi_desc(struct irq_data *d)
{
	return d->common->msi_desc;
}

static inline u32 irq_get_trigger_type(unsigned int irq)
{
	struct irq_data *d = irq_get_irq_data(irq);
	return d ? irqd_get_trigger_type(d) : 0;
}

static inline int irq_common_data_get_node(struct irq_common_data *d)
{
#ifdef CONFIG_NUMA
	return d->node;
#else
	return 0;
#endif
}

static inline int irq_data_get_node(struct irq_data *d)
{
	return irq_common_data_get_node(d->common);
}

static inline struct cpumask *irq_get_affinity_mask(int irq)
{
	struct irq_data *d = irq_get_irq_data(irq);

	return d ? d->common->affinity : NULL;
}

static inline struct cpumask *irq_data_get_affinity_mask(struct irq_data *d)
{
	return d->common->affinity;
}

#ifdef CONFIG_GENERIC_IRQ_EFFECTIVE_AFF_MASK
static inline
struct cpumask *irq_data_get_effective_affinity_mask(struct irq_data *d)
{
	return d->common->effective_affinity;
}
static inline void irq_data_update_effective_affinity(struct irq_data *d,
						      const struct cpumask *m)
{
	cpumask_copy(d->common->effective_affinity, m);
}
#else
static inline void irq_data_update_effective_affinity(struct irq_data *d,
						      const struct cpumask *m)
{
}
static inline
struct cpumask *irq_data_get_effective_affinity_mask(struct irq_data *d)
{
	return d->common->affinity;
}
#endif

static inline struct cpumask *irq_get_effective_affinity_mask(unsigned int irq)
{
	struct irq_data *d = irq_get_irq_data(irq);

	return d ? irq_data_get_effective_affinity_mask(d) : NULL;
}

unsigned int arch_dynirq_lower_bound(unsigned int from);

int __irq_alloc_descs(int irq, unsigned int from, unsigned int cnt, int node,
		      struct module *owner,
		      const struct irq_affinity_desc *affinity);

int __devm_irq_alloc_descs(struct device *dev, int irq, unsigned int from,
			   unsigned int cnt, int node, struct module *owner,
			   const struct irq_affinity_desc *affinity);

/* use macros to avoid needing export.h for THIS_MODULE */
#define irq_alloc_descs(irq, from, cnt, node)	\
	__irq_alloc_descs(irq, from, cnt, node, THIS_MODULE, NULL)

#define irq_alloc_desc(node)			\
	irq_alloc_descs(-1, 1, 1, node)

#define irq_alloc_desc_at(at, node)		\
	irq_alloc_descs(at, at, 1, node)

#define irq_alloc_desc_from(from, node)		\
	irq_alloc_descs(-1, from, 1, node)

#define irq_alloc_descs_from(from, cnt, node)	\
	irq_alloc_descs(-1, from, cnt, node)

#define devm_irq_alloc_descs(dev, irq, from, cnt, node)		\
	__devm_irq_alloc_descs(dev, irq, from, cnt, node, THIS_MODULE, NULL)

#define devm_irq_alloc_desc(dev, node)				\
	devm_irq_alloc_descs(dev, -1, 1, 1, node)

#define devm_irq_alloc_desc_at(dev, at, node)			\
	devm_irq_alloc_descs(dev, at, at, 1, node)

#define devm_irq_alloc_desc_from(dev, from, node)		\
	devm_irq_alloc_descs(dev, -1, from, 1, node)

#define devm_irq_alloc_descs_from(dev, from, cnt, node)		\
	devm_irq_alloc_descs(dev, -1, from, cnt, node)

void irq_free_descs(unsigned int irq, unsigned int cnt);
static inline void irq_free_desc(unsigned int irq)
{
	irq_free_descs(irq, 1);
}

#ifdef CONFIG_GENERIC_IRQ_LEGACY
void irq_init_desc(unsigned int irq);
#endif

/**
 * struct irq_chip_regs - register offsets for struct irq_gci
 * @enable:	Enable register offset to reg_base
 * @disable:	Disable register offset to reg_base
 * @mask:	Mask register offset to reg_base
 * @ack:	Ack register offset to reg_base
 * @eoi:	Eoi register offset to reg_base
 * @type:	Type configuration register offset to reg_base
 * @polarity:	Polarity configuration register offset to reg_base
 */
struct irq_chip_regs {
	unsigned long		enable;
	unsigned long		disable;
	unsigned long		mask;
	unsigned long		ack;
	unsigned long		eoi;
	unsigned long		type;
	unsigned long		polarity;
};

/**
 * struct irq_chip_type - Generic interrupt chip instance for a flow type
 * @chip:		The real interrupt chip which provides the callbacks
 * @regs:		Register offsets for this chip
 * @handler:		Flow handler associated with this chip
 * @type:		Chip can handle these flow types
 * @mask_cache_priv:	Cached mask register private to the chip type
 * @mask_cache:		Pointer to cached mask register
 *
 * A irq_generic_chip can have several instances of irq_chip_type when
 * it requires different functions and register offsets for different
 * flow types.
 */
struct irq_chip_type {
	struct irq_chip		chip;
	struct irq_chip_regs	regs;
	irq_flow_handler_t	handler;
	u32			type;
	u32			mask_cache_priv;
	u32			*mask_cache;
};

/**
 * struct irq_chip_generic - Generic irq chip data structure
 * @lock:		Lock to protect register and cache data access
 * @reg_base:		Register base address (virtual)
 * @reg_readl:		Alternate I/O accessor (defaults to readl if NULL)
 * @reg_writel:		Alternate I/O accessor (defaults to writel if NULL)
 * @suspend:		Function called from core code on suspend once per
 *			chip; can be useful instead of irq_chip::suspend to
 *			handle chip details even when no interrupts are in use
 * @resume:		Function called from core code on resume once per chip;
 *			can be useful instead of irq_chip::suspend to handle
 *			chip details even when no interrupts are in use
 * @irq_base:		Interrupt base nr for this chip
 * @irq_cnt:		Number of interrupts handled by this chip
 * @mask_cache:		Cached mask register shared between all chip types
 * @type_cache:		Cached type register
 * @polarity_cache:	Cached polarity register
 * @wake_enabled:	Interrupt can wakeup from suspend
 * @wake_active:	Interrupt is marked as an wakeup from suspend source
 * @num_ct:		Number of available irq_chip_type instances (usually 1)
 * @private:		Private data for non generic chip callbacks
 * @installed:		bitfield to denote installed interrupts
 * @unused:		bitfield to denote unused interrupts
 * @domain:		irq domain pointer
 * @list:		List head for keeping track of instances
 * @chip_types:		Array of interrupt irq_chip_types
 *
 * Note, that irq_chip_generic can have multiple irq_chip_type
 * implementations which can be associated to a particular irq line of
 * an irq_chip_generic instance. That allows to share and protect
 * state in an irq_chip_generic instance when we need to implement
 * different flow mechanisms (level/edge) for it.
 */
struct irq_chip_generic {
	raw_spinlock_t		lock;
	void __iomem		*reg_base;
	u32			(*reg_readl)(void __iomem *addr);
	void			(*reg_writel)(u32 val, void __iomem *addr);
	void			(*suspend)(struct irq_chip_generic *gc);
	void			(*resume)(struct irq_chip_generic *gc);
	unsigned int		irq_base;
	unsigned int		irq_cnt;
	u32			mask_cache;
	u32			type_cache;
	u32			polarity_cache;
	u32			wake_enabled;
	u32			wake_active;
	unsigned int		num_ct;
	void			*private;
	unsigned long		installed;
	unsigned long		unused;
	struct irq_domain	*domain;
	struct list_head	list;
	struct irq_chip_type	chip_types[];
};

/**
 * enum irq_gc_flags - Initialization flags for generic irq chips
 * @IRQ_GC_INIT_MASK_CACHE:	Initialize the mask_cache by reading mask reg
 * @IRQ_GC_INIT_NESTED_LOCK:	Set the lock class of the irqs to nested for
 *				irq chips which need to call irq_set_wake() on
 *				the parent irq. Usually GPIO implementations
 * @IRQ_GC_MASK_CACHE_PER_TYPE:	Mask cache is chip type private
 * @IRQ_GC_NO_MASK:		Do not calculate irq_data->mask
 * @IRQ_GC_BE_IO:		Use big-endian register accesses (default: LE)
 */
enum irq_gc_flags {
	IRQ_GC_INIT_MASK_CACHE		= 1 << 0,
	IRQ_GC_INIT_NESTED_LOCK		= 1 << 1,
	IRQ_GC_MASK_CACHE_PER_TYPE	= 1 << 2,
	IRQ_GC_NO_MASK			= 1 << 3,
	IRQ_GC_BE_IO			= 1 << 4,
};

/*
 * struct irq_domain_chip_generic - Generic irq chip data structure for irq domains
 * @irqs_per_chip:	Number of interrupts per chip
 * @num_chips:		Number of chips
 * @irq_flags_to_set:	IRQ* flags to set on irq setup
 * @irq_flags_to_clear:	IRQ* flags to clear on irq setup
 * @gc_flags:		Generic chip specific setup flags
 * @gc:			Array of pointers to generic interrupt chips
 */
struct irq_domain_chip_generic {
	unsigned int		irqs_per_chip;
	unsigned int		num_chips;
	unsigned int		irq_flags_to_clear;
	unsigned int		irq_flags_to_set;
	enum irq_gc_flags	gc_flags;
	struct irq_chip_generic	*gc[];
};

/* Generic chip callback functions */
void irq_gc_noop(struct irq_data *d);
void irq_gc_mask_disable_reg(struct irq_data *d);
void irq_gc_mask_set_bit(struct irq_data *d);
void irq_gc_mask_clr_bit(struct irq_data *d);
void irq_gc_unmask_enable_reg(struct irq_data *d);
void irq_gc_ack_set_bit(struct irq_data *d);
void irq_gc_ack_clr_bit(struct irq_data *d);
void irq_gc_mask_disable_and_ack_set(struct irq_data *d);
void irq_gc_eoi(struct irq_data *d);
int irq_gc_set_wake(struct irq_data *d, unsigned int on);

/* Setup functions for irq_chip_generic */
int irq_map_generic_chip(struct irq_domain *d, unsigned int virq,
			 irq_hw_number_t hw_irq);
struct irq_chip_generic *
irq_alloc_generic_chip(const char *name, int nr_ct, unsigned int irq_base,
		       void __iomem *reg_base, irq_flow_handler_t handler);
void irq_setup_generic_chip(struct irq_chip_generic *gc, u32 msk,
			    enum irq_gc_flags flags, unsigned int clr,
			    unsigned int set);
int irq_setup_alt_chip(struct irq_data *d, unsigned int type);
void irq_remove_generic_chip(struct irq_chip_generic *gc, u32 msk,
			     unsigned int clr, unsigned int set);

struct irq_chip_generic *
devm_irq_alloc_generic_chip(struct device *dev, const char *name, int num_ct,
			    unsigned int irq_base, void __iomem *reg_base,
			    irq_flow_handler_t handler);
int devm_irq_setup_generic_chip(struct device *dev, struct irq_chip_generic *gc,
				u32 msk, enum irq_gc_flags flags,
				unsigned int clr, unsigned int set);

struct irq_chip_generic *irq_get_domain_generic_chip(struct irq_domain *d, unsigned int hw_irq);

int __irq_alloc_domain_generic_chips(struct irq_domain *d, int irqs_per_chip,
				     int num_ct, const char *name,
				     irq_flow_handler_t handler,
				     unsigned int clr, unsigned int set,
				     enum irq_gc_flags flags);

#define irq_alloc_domain_generic_chips(d, irqs_per_chip, num_ct, name,	\
				       handler,	clr, set, flags)	\
({									\
	MAYBE_BUILD_BUG_ON(irqs_per_chip > 32);				\
	__irq_alloc_domain_generic_chips(d, irqs_per_chip, num_ct, name,\
					 handler, clr, set, flags);	\
})

static inline void irq_free_generic_chip(struct irq_chip_generic *gc)
{
	kfree(gc);
}

static inline void irq_destroy_generic_chip(struct irq_chip_generic *gc,
					    u32 msk, unsigned int clr,
					    unsigned int set)
{
	irq_remove_generic_chip(gc, msk, clr, set);
	irq_free_generic_chip(gc);
}

static inline struct irq_chip_type *irq_data_get_chip_type(struct irq_data *d)
{
	return container_of(d->chip, struct irq_chip_type, chip);
}

#define IRQ_MSK(n) (u32)((n) < 32 ? ((1 << (n)) - 1) : UINT_MAX)

#ifdef CONFIG_SMP
static inline void irq_gc_lock(struct irq_chip_generic *gc)
{
	raw_spin_lock(&gc->lock);
}

static inline void irq_gc_unlock(struct irq_chip_generic *gc)
{
	raw_spin_unlock(&gc->lock);
}
#else
static inline void irq_gc_lock(struct irq_chip_generic *gc) { }
static inline void irq_gc_unlock(struct irq_chip_generic *gc) { }
#endif

/*
 * The irqsave variants are for usage in non interrupt code. Do not use
 * them in irq_chip callbacks. Use irq_gc_lock() instead.
 */
#define irq_gc_lock_irqsave(gc, flags)	\
	raw_spin_lock_irqsave(&(gc)->lock, flags)

#define irq_gc_unlock_irqrestore(gc, flags)	\
	raw_spin_unlock_irqrestore(&(gc)->lock, flags)

static inline void irq_reg_writel(struct irq_chip_generic *gc,
				  u32 val, int reg_offset)
{
	if (gc->reg_writel)
		gc->reg_writel(val, gc->reg_base + reg_offset);
	else
		writel(val, gc->reg_base + reg_offset);
}

static inline u32 irq_reg_readl(struct irq_chip_generic *gc,
				int reg_offset)
{
	if (gc->reg_readl)
		return gc->reg_readl(gc->reg_base + reg_offset);
	else
		return readl(gc->reg_base + reg_offset);
}

struct irq_matrix;
struct irq_matrix *irq_alloc_matrix(unsigned int matrix_bits,
				    unsigned int alloc_start,
				    unsigned int alloc_end);
void irq_matrix_online(struct irq_matrix *m);
void irq_matrix_offline(struct irq_matrix *m);
void irq_matrix_assign_system(struct irq_matrix *m, unsigned int bit, bool replace);
int irq_matrix_reserve_managed(struct irq_matrix *m, const struct cpumask *msk);
void irq_matrix_remove_managed(struct irq_matrix *m, const struct cpumask *msk);
int irq_matrix_alloc_managed(struct irq_matrix *m, const struct cpumask *msk,
				unsigned int *mapped_cpu);
void irq_matrix_reserve(struct irq_matrix *m);
void irq_matrix_remove_reserved(struct irq_matrix *m);
int irq_matrix_alloc(struct irq_matrix *m, const struct cpumask *msk,
		     bool reserved, unsigned int *mapped_cpu);
void irq_matrix_free(struct irq_matrix *m, unsigned int cpu,
		     unsigned int bit, bool managed);
void irq_matrix_assign(struct irq_matrix *m, unsigned int bit);
unsigned int irq_matrix_available(struct irq_matrix *m, bool cpudown);
unsigned int irq_matrix_allocated(struct irq_matrix *m);
unsigned int irq_matrix_reserved(struct irq_matrix *m);
void irq_matrix_debug_show(struct seq_file *sf, struct irq_matrix *m, int ind);

/* Contrary to Linux irqs, for hardware irqs the irq number 0 is valid */
#define INVALID_HWIRQ	(~0UL)
irq_hw_number_t ipi_get_hwirq(unsigned int irq, unsigned int cpu);
int __ipi_send_single(struct irq_desc *desc, unsigned int cpu);
int __ipi_send_mask(struct irq_desc *desc, const struct cpumask *dest);
int ipi_send_single(unsigned int virq, unsigned int cpu);
int ipi_send_mask(unsigned int virq, const struct cpumask *dest);

#ifdef CONFIG_GENERIC_IRQ_MULTI_HANDLER
/*
 * Registers a generic IRQ handling function as the top-level IRQ handler in
 * the system, which is generally the first C code called from an assembly
 * architecture-specific interrupt handler.
 *
 * Returns 0 on success, or -EBUSY if an IRQ handler has already been
 * registered.
 */
int __init set_handle_irq(void (*handle_irq)(struct pt_regs *));

/*
 * Allows interrupt handlers to find the irqchip that's been registered as the
 * top-level IRQ handler.
 */
extern void (*handle_arch_irq)(struct pt_regs *) __ro_after_init;
#else
#ifndef set_handle_irq
#define set_handle_irq(handle_irq)		\
	do {					\
		(void)handle_irq;		\
		WARN_ON(1);			\
	} while (0)
#endif
#endif

#endif /* _LINUX_IRQ_H */<|MERGE_RESOLUTION|>--- conflicted
+++ resolved
@@ -214,11 +214,6 @@
  * IRQD_DEFAULT_TRIGGER_SET	- Expected trigger already been set
  * IRQD_CAN_RESERVE		- Can use reservation mode
  * IRQD_MSI_NOMASK_QUIRK	- Non-maskable MSI quirk for affinity change
-<<<<<<< HEAD
- * IRQD_HANDLE_ENFORCE_IRQCTX	- Enforce that handle_irq_*() is only invoked
- *				  from actual interrupt context.
- *				  required
-=======
  *				  required
  * IRQD_HANDLE_ENFORCE_IRQCTX	- Enforce that handle_irq_*() is only invoked
  *				  from actual interrupt context.
@@ -226,7 +221,6 @@
  *				  irq_chip::irq_set_affinity() when deactivated.
  * IRQD_IRQ_ENABLED_ON_SUSPEND	- Interrupt is enabled on suspend by irq pm if
  *				  irqchip have flag IRQCHIP_ENABLE_WAKEUP_ON_SUSPEND set.
->>>>>>> 7d2a07b7
  */
 enum {
 	IRQD_TRIGGER_MASK		= 0xf,
@@ -251,11 +245,8 @@
 	IRQD_CAN_RESERVE		= (1 << 26),
 	IRQD_MSI_NOMASK_QUIRK		= (1 << 27),
 	IRQD_HANDLE_ENFORCE_IRQCTX	= (1 << 28),
-<<<<<<< HEAD
-=======
 	IRQD_AFFINITY_ON_ACTIVATE	= (1 << 29),
 	IRQD_IRQ_ENABLED_ON_SUSPEND	= (1 << 30),
->>>>>>> 7d2a07b7
 };
 
 #define __irqd_to_state(d) ACCESS_PRIVATE((d)->common, state_use_accessors)
@@ -335,14 +326,11 @@
 	return __irqd_to_state(d) & IRQD_HANDLE_ENFORCE_IRQCTX;
 }
 
-<<<<<<< HEAD
-=======
 static inline bool irqd_is_enabled_on_suspend(struct irq_data *d)
 {
 	return __irqd_to_state(d) & IRQD_IRQ_ENABLED_ON_SUSPEND;
 }
 
->>>>>>> 7d2a07b7
 static inline bool irqd_is_wakeup_set(struct irq_data *d)
 {
 	return __irqd_to_state(d) & IRQD_WAKEUP_STATE;
@@ -448,8 +436,6 @@
 	return __irqd_to_state(d) & IRQD_MSI_NOMASK_QUIRK;
 }
 
-<<<<<<< HEAD
-=======
 static inline void irqd_set_affinity_on_activate(struct irq_data *d)
 {
 	__irqd_to_state(d) |= IRQD_AFFINITY_ON_ACTIVATE;
@@ -460,7 +446,6 @@
 	return __irqd_to_state(d) & IRQD_AFFINITY_ON_ACTIVATE;
 }
 
->>>>>>> 7d2a07b7
 #undef __irqd_to_state
 
 static inline irq_hw_number_t irqd_to_hwirq(struct irq_data *d)
