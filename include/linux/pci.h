/*
 *	pci.h
 *
 *	PCI defines and function prototypes
 *	Copyright 1994, Drew Eckhardt
 *	Copyright 1997--1999 Martin Mares <mj@ucw.cz>
 *
 *	For more information, please consult the following manuals (look at
 *	http://www.pcisig.com/ for how to get them):
 *
 *	PCI BIOS Specification
 *	PCI Local Bus Specification
 *	PCI to PCI Bridge Specification
 *	PCI System Design Guide
 */

#ifndef LINUX_PCI_H
#define LINUX_PCI_H

#include <linux/pci_regs.h>	/* The pci register defines */

/*
 * The PCI interface treats multi-function devices as independent
 * devices.  The slot/function address of each device is encoded
 * in a single byte as follows:
 *
 *	7:3 = slot
 *	2:0 = function
 */
#define PCI_DEVFN(slot, func)	((((slot) & 0x1f) << 3) | ((func) & 0x07))
#define PCI_SLOT(devfn)		(((devfn) >> 3) & 0x1f)
#define PCI_FUNC(devfn)		((devfn) & 0x07)

/* Ioctls for /proc/bus/pci/X/Y nodes. */
#define PCIIOC_BASE		('P' << 24 | 'C' << 16 | 'I' << 8)
#define PCIIOC_CONTROLLER	(PCIIOC_BASE | 0x00)	/* Get controller for PCI device. */
#define PCIIOC_MMAP_IS_IO	(PCIIOC_BASE | 0x01)	/* Set mmap state to I/O space. */
#define PCIIOC_MMAP_IS_MEM	(PCIIOC_BASE | 0x02)	/* Set mmap state to MEM space. */
#define PCIIOC_WRITE_COMBINE	(PCIIOC_BASE | 0x03)	/* Enable/disable write-combining. */

#ifdef __KERNEL__

#include <linux/mod_devicetable.h>

#include <linux/types.h>
#include <linux/init.h>
#include <linux/ioport.h>
#include <linux/list.h>
#include <linux/compiler.h>
#include <linux/errno.h>
#include <linux/kobject.h>
#include <asm/atomic.h>
#include <linux/device.h>
#include <linux/io.h>

/* Include the ID list */
#include <linux/pci_ids.h>

/* pci_slot represents a physical slot */
struct pci_slot {
	struct pci_bus *bus;		/* The bus this slot is on */
	struct list_head list;		/* node in list of slots on this bus */
	struct hotplug_slot *hotplug;	/* Hotplug info (migrate over time) */
	unsigned char number;		/* PCI_SLOT(pci_dev->devfn) */
	struct kobject kobj;
};

static inline const char *pci_slot_name(const struct pci_slot *slot)
{
	return kobject_name(&slot->kobj);
}

/* File state for mmap()s on /proc/bus/pci/X/Y */
enum pci_mmap_state {
	pci_mmap_io,
	pci_mmap_mem
};

/* This defines the direction arg to the DMA mapping routines. */
#define PCI_DMA_BIDIRECTIONAL	0
#define PCI_DMA_TODEVICE	1
#define PCI_DMA_FROMDEVICE	2
#define PCI_DMA_NONE		3

/*
 *  For PCI devices, the region numbers are assigned this way:
 */
enum {
	/* #0-5: standard PCI resources */
	PCI_STD_RESOURCES,
	PCI_STD_RESOURCE_END = 5,

	/* #6: expansion ROM resource */
	PCI_ROM_RESOURCE,

	/* resources assigned to buses behind the bridge */
#define PCI_BRIDGE_RESOURCE_NUM 4

	PCI_BRIDGE_RESOURCES,
	PCI_BRIDGE_RESOURCE_END = PCI_BRIDGE_RESOURCES +
				  PCI_BRIDGE_RESOURCE_NUM - 1,

	/* total resources associated with a PCI device */
	PCI_NUM_RESOURCES,

	/* preserve this for compatibility */
	DEVICE_COUNT_RESOURCE
};

typedef int __bitwise pci_power_t;

#define PCI_D0		((pci_power_t __force) 0)
#define PCI_D1		((pci_power_t __force) 1)
#define PCI_D2		((pci_power_t __force) 2)
#define PCI_D3hot	((pci_power_t __force) 3)
#define PCI_D3cold	((pci_power_t __force) 4)
#define PCI_UNKNOWN	((pci_power_t __force) 5)
#define PCI_POWER_ERROR	((pci_power_t __force) -1)

#define PCI_PM_D2_DELAY	200
#define PCI_PM_D3_WAIT	10
#define PCI_PM_BUS_WAIT	50

/** The pci_channel state describes connectivity between the CPU and
 *  the pci device.  If some PCI bus between here and the pci device
 *  has crashed or locked up, this info is reflected here.
 */
typedef unsigned int __bitwise pci_channel_state_t;

enum pci_channel_state {
	/* I/O channel is in normal state */
	pci_channel_io_normal = (__force pci_channel_state_t) 1,

	/* I/O to channel is blocked */
	pci_channel_io_frozen = (__force pci_channel_state_t) 2,

	/* PCI card is dead */
	pci_channel_io_perm_failure = (__force pci_channel_state_t) 3,
};

typedef unsigned int __bitwise pcie_reset_state_t;

enum pcie_reset_state {
	/* Reset is NOT asserted (Use to deassert reset) */
	pcie_deassert_reset = (__force pcie_reset_state_t) 1,

	/* Use #PERST to reset PCI-E device */
	pcie_warm_reset = (__force pcie_reset_state_t) 2,

	/* Use PCI-E Hot Reset to reset device */
	pcie_hot_reset = (__force pcie_reset_state_t) 3
};

typedef unsigned short __bitwise pci_dev_flags_t;
enum pci_dev_flags {
	/* INTX_DISABLE in PCI_COMMAND register disables MSI
	 * generation too.
	 */
	PCI_DEV_FLAGS_MSI_INTX_DISABLE_BUG = (__force pci_dev_flags_t) 1,
	/* Device configuration is irrevocably lost if disabled into D3 */
	PCI_DEV_FLAGS_NO_D3 = (__force pci_dev_flags_t) 2,
};

enum pci_irq_reroute_variant {
	INTEL_IRQ_REROUTE_VARIANT = 1,
	MAX_IRQ_REROUTE_VARIANTS = 3
};

typedef unsigned short __bitwise pci_bus_flags_t;
enum pci_bus_flags {
	PCI_BUS_FLAGS_NO_MSI   = (__force pci_bus_flags_t) 1,
	PCI_BUS_FLAGS_NO_MMRBC = (__force pci_bus_flags_t) 2,
};

struct pci_cap_saved_state {
	struct hlist_node next;
	char cap_nr;
	u32 data[0];
};

struct pcie_link_state;
struct pci_vpd;

/*
 * The pci_dev structure is used to describe PCI devices.
 */
struct pci_dev {
	struct list_head bus_list;	/* node in per-bus list */
	struct pci_bus	*bus;		/* bus this device is on */
	struct pci_bus	*subordinate;	/* bus this device bridges to */

	void		*sysdata;	/* hook for sys-specific extension */
	struct proc_dir_entry *procent;	/* device entry in /proc/bus/pci */
	struct pci_slot	*slot;		/* Physical slot this device is in */

	unsigned int	devfn;		/* encoded device & function index */
	unsigned short	vendor;
	unsigned short	device;
	unsigned short	subsystem_vendor;
	unsigned short	subsystem_device;
	unsigned int	class;		/* 3 bytes: (base,sub,prog-if) */
	u8		revision;	/* PCI revision, low byte of class word */
	u8		hdr_type;	/* PCI header type (`multi' flag masked out) */
	u8		pcie_type;	/* PCI-E device/port type */
	u8		rom_base_reg;	/* which config register controls the ROM */
	u8		pin;  		/* which interrupt pin this device uses */

	struct pci_driver *driver;	/* which driver has allocated this device */
	u64		dma_mask;	/* Mask of the bits of bus address this
					   device implements.  Normally this is
					   0xffffffff.  You only need to change
					   this if your device has broken DMA
					   or supports 64-bit transfers.  */

	struct device_dma_parameters dma_parms;

	pci_power_t     current_state;  /* Current operating state. In ACPI-speak,
					   this is D0-D3, D0 being fully functional,
					   and D3 being off. */
	int		pm_cap;		/* PM capability offset in the
					   configuration space */
	unsigned int	pme_support:5;	/* Bitmask of states from which PME#
					   can be generated */
	unsigned int	d1_support:1;	/* Low power state D1 is supported */
	unsigned int	d2_support:1;	/* Low power state D2 is supported */
	unsigned int	no_d1d2:1;	/* Only allow D0 and D3 */

#ifdef CONFIG_PCIEASPM
	struct pcie_link_state	*link_state;	/* ASPM link state. */
#endif

	pci_channel_state_t error_state;	/* current connectivity state */
	struct	device	dev;		/* Generic device interface */

	int		cfg_size;	/* Size of configuration space */

	/*
	 * Instead of touching interrupt line and base address registers
	 * directly, use the values stored here. They might be different!
	 */
	unsigned int	irq;
#ifdef CONFIG_XEN
	unsigned int    irq_old;
#endif
	struct resource resource[DEVICE_COUNT_RESOURCE]; /* I/O and memory regions + expansion ROMs */

	/* These fields are used by common fixups */
	unsigned int	transparent:1;	/* Transparent PCI bridge */
	unsigned int	multifunction:1;/* Part of multi-function device */
	/* keep track of device state */
	unsigned int	is_added:1;
	unsigned int	is_busmaster:1; /* device is busmaster */
	unsigned int	no_msi:1;	/* device may not use msi */
	unsigned int	block_ucfg_access:1;	/* userspace config space access is blocked */
	unsigned int	broken_parity_status:1;	/* Device generates false positive parity */
	unsigned int	irq_reroute_variant:2;	/* device needs IRQ rerouting variant */
	unsigned int 	msi_enabled:1;
	unsigned int	msix_enabled:1;
	unsigned int	ari_enabled:1;	/* ARI forwarding */
	unsigned int	is_managed:1;
	unsigned int	is_pcie:1;
	unsigned int	state_saved:1;
	pci_dev_flags_t dev_flags;
	atomic_t	enable_cnt;	/* pci_enable_device has been called */

	u32		saved_config_space[16]; /* config space saved at suspend time */
	struct hlist_head saved_cap_space;
	struct bin_attribute *rom_attr; /* attribute descriptor for sysfs ROM entry */
	int rom_attr_enabled;		/* has display of the rom attribute been enabled? */
	struct bin_attribute *res_attr[DEVICE_COUNT_RESOURCE]; /* sysfs file for resources */
	struct bin_attribute *res_attr_wc[DEVICE_COUNT_RESOURCE]; /* sysfs file for WC mapping of resources */
#if defined(CONFIG_PCI_MSI) && !defined(CONFIG_XEN)
	struct list_head msi_list;
#endif
	struct pci_vpd *vpd;
};

extern struct pci_dev *alloc_pci_dev(void);

#define pci_dev_b(n) list_entry(n, struct pci_dev, bus_list)
#define	to_pci_dev(n) container_of(n, struct pci_dev, dev)
#define for_each_pci_dev(d) while ((d = pci_get_device(PCI_ANY_ID, PCI_ANY_ID, d)) != NULL)

static inline int pci_channel_offline(struct pci_dev *pdev)
{
	return (pdev->error_state != pci_channel_io_normal);
}

static inline struct pci_cap_saved_state *pci_find_saved_cap(
	struct pci_dev *pci_dev, char cap)
{
	struct pci_cap_saved_state *tmp;
	struct hlist_node *pos;

	hlist_for_each_entry(tmp, pos, &pci_dev->saved_cap_space, next) {
		if (tmp->cap_nr == cap)
			return tmp;
	}
	return NULL;
}

static inline void pci_add_saved_cap(struct pci_dev *pci_dev,
	struct pci_cap_saved_state *new_cap)
{
	hlist_add_head(&new_cap->next, &pci_dev->saved_cap_space);
}

#ifndef PCI_BUS_NUM_RESOURCES
#define PCI_BUS_NUM_RESOURCES	16
#endif

#define PCI_REGION_FLAG_MASK	0x0fU	/* These bits of resource flags tell us the PCI region flags */

struct pci_bus {
	struct list_head node;		/* node in list of buses */
	struct pci_bus	*parent;	/* parent bus this bridge is on */
	struct list_head children;	/* list of child buses */
	struct list_head devices;	/* list of devices on this bus */
	struct pci_dev	*self;		/* bridge device as seen by parent */
	struct list_head slots;		/* list of slots on this bus */
	struct resource	*resource[PCI_BUS_NUM_RESOURCES];
					/* address space routed to this bus */

	struct pci_ops	*ops;		/* configuration access functions */
	void		*sysdata;	/* hook for sys-specific extension */
	struct proc_dir_entry *procdir;	/* directory entry in /proc/bus/pci */

	unsigned char	number;		/* bus number */
	unsigned char	primary;	/* number of primary bridge */
	unsigned char	secondary;	/* number of secondary bridge */
	unsigned char	subordinate;	/* max number of subordinate buses */

	char		name[48];

	unsigned short  bridge_ctl;	/* manage NO_ISA/FBB/et al behaviors */
	pci_bus_flags_t bus_flags;	/* Inherited by child busses */
	struct device		*bridge;
	struct device		dev;
	struct bin_attribute	*legacy_io; /* legacy I/O for this bus */
	struct bin_attribute	*legacy_mem; /* legacy mem */
	unsigned int		is_added:1;
};

#define pci_bus_b(n)	list_entry(n, struct pci_bus, node)
#define to_pci_bus(n)	container_of(n, struct pci_bus, dev)

#ifdef CONFIG_PCI_MSI
static inline bool pci_dev_msi_enabled(struct pci_dev *pci_dev)
{
	return pci_dev->msi_enabled || pci_dev->msix_enabled;
}
#else
static inline bool pci_dev_msi_enabled(struct pci_dev *pci_dev) { return false; }
#endif

/*
 * Error values that may be returned by PCI functions.
 */
#define PCIBIOS_SUCCESSFUL		0x00
#define PCIBIOS_FUNC_NOT_SUPPORTED	0x81
#define PCIBIOS_BAD_VENDOR_ID		0x83
#define PCIBIOS_DEVICE_NOT_FOUND	0x86
#define PCIBIOS_BAD_REGISTER_NUMBER	0x87
#define PCIBIOS_SET_FAILED		0x88
#define PCIBIOS_BUFFER_TOO_SMALL	0x89

/* Low-level architecture-dependent routines */

struct pci_ops {
	int (*read)(struct pci_bus *bus, unsigned int devfn, int where, int size, u32 *val);
	int (*write)(struct pci_bus *bus, unsigned int devfn, int where, int size, u32 val);
};

/*
 * ACPI needs to be able to access PCI config space before we've done a
 * PCI bus scan and created pci_bus structures.
 */
extern int raw_pci_read(unsigned int domain, unsigned int bus,
			unsigned int devfn, int reg, int len, u32 *val);
extern int raw_pci_write(unsigned int domain, unsigned int bus,
			unsigned int devfn, int reg, int len, u32 val);

struct pci_bus_region {
	resource_size_t start;
	resource_size_t end;
};

struct pci_dynids {
	spinlock_t lock;            /* protects list, index */
	struct list_head list;      /* for IDs added at runtime */
};

/* ---------------------------------------------------------------- */
/** PCI Error Recovery System (PCI-ERS).  If a PCI device driver provides
 *  a set of callbacks in struct pci_error_handlers, then that device driver
 *  will be notified of PCI bus errors, and will be driven to recovery
 *  when an error occurs.
 */

typedef unsigned int __bitwise pci_ers_result_t;

enum pci_ers_result {
	/* no result/none/not supported in device driver */
	PCI_ERS_RESULT_NONE = (__force pci_ers_result_t) 1,

	/* Device driver can recover without slot reset */
	PCI_ERS_RESULT_CAN_RECOVER = (__force pci_ers_result_t) 2,

	/* Device driver wants slot to be reset. */
	PCI_ERS_RESULT_NEED_RESET = (__force pci_ers_result_t) 3,

	/* Device has completely failed, is unrecoverable */
	PCI_ERS_RESULT_DISCONNECT = (__force pci_ers_result_t) 4,

	/* Device driver is fully recovered and operational */
	PCI_ERS_RESULT_RECOVERED = (__force pci_ers_result_t) 5,
};

/* PCI bus error event callbacks */
struct pci_error_handlers {
	/* PCI bus error detected on this device */
	pci_ers_result_t (*error_detected)(struct pci_dev *dev,
					   enum pci_channel_state error);

	/* MMIO has been re-enabled, but not DMA */
	pci_ers_result_t (*mmio_enabled)(struct pci_dev *dev);

	/* PCI Express link has been reset */
	pci_ers_result_t (*link_reset)(struct pci_dev *dev);

	/* PCI slot has been reset */
	pci_ers_result_t (*slot_reset)(struct pci_dev *dev);

	/* Device driver may resume normal operations */
	void (*resume)(struct pci_dev *dev);
};

/* ---------------------------------------------------------------- */

struct module;
struct pci_driver {
	struct list_head node;
	char *name;
	const struct pci_device_id *id_table;	/* must be non-NULL for probe to be called */
	int  (*probe)  (struct pci_dev *dev, const struct pci_device_id *id);	/* New device inserted */
	void (*remove) (struct pci_dev *dev);	/* Device removed (NULL if not a hot-plug capable driver) */
	int  (*suspend) (struct pci_dev *dev, pm_message_t state);	/* Device suspended */
	int  (*suspend_late) (struct pci_dev *dev, pm_message_t state);
	int  (*resume_early) (struct pci_dev *dev);
	int  (*resume) (struct pci_dev *dev);	                /* Device woken up */
	void (*shutdown) (struct pci_dev *dev);
	struct pci_error_handlers *err_handler;
	struct device_driver	driver;
	struct pci_dynids dynids;
};

#define	to_pci_driver(drv) container_of(drv, struct pci_driver, driver)

/**
 * DEFINE_PCI_DEVICE_TABLE - macro used to describe a pci device table
 * @_table: device table name
 *
 * This macro is used to create a struct pci_device_id array (a device table)
 * in a generic manner.
 */
#define DEFINE_PCI_DEVICE_TABLE(_table) \
	const struct pci_device_id _table[] __devinitconst

/**
 * PCI_DEVICE - macro used to describe a specific pci device
 * @vend: the 16 bit PCI Vendor ID
 * @dev: the 16 bit PCI Device ID
 *
 * This macro is used to create a struct pci_device_id that matches a
 * specific device.  The subvendor and subdevice fields will be set to
 * PCI_ANY_ID.
 */
#define PCI_DEVICE(vend,dev) \
	.vendor = (vend), .device = (dev), \
	.subvendor = PCI_ANY_ID, .subdevice = PCI_ANY_ID

/**
 * PCI_DEVICE_CLASS - macro used to describe a specific pci device class
 * @dev_class: the class, subclass, prog-if triple for this device
 * @dev_class_mask: the class mask for this device
 *
 * This macro is used to create a struct pci_device_id that matches a
 * specific PCI class.  The vendor, device, subvendor, and subdevice
 * fields will be set to PCI_ANY_ID.
 */
#define PCI_DEVICE_CLASS(dev_class,dev_class_mask) \
	.class = (dev_class), .class_mask = (dev_class_mask), \
	.vendor = PCI_ANY_ID, .device = PCI_ANY_ID, \
	.subvendor = PCI_ANY_ID, .subdevice = PCI_ANY_ID

/**
 * PCI_VDEVICE - macro used to describe a specific pci device in short form
 * @vendor: the vendor name
 * @device: the 16 bit PCI Device ID
 *
 * This macro is used to create a struct pci_device_id that matches a
 * specific PCI device.  The subvendor, and subdevice fields will be set
 * to PCI_ANY_ID. The macro allows the next field to follow as the device
 * private data.
 */

#define PCI_VDEVICE(vendor, device)		\
	PCI_VENDOR_ID_##vendor, (device),	\
	PCI_ANY_ID, PCI_ANY_ID, 0, 0

/* these external functions are only available when PCI support is enabled */
#ifdef CONFIG_PCI

extern struct bus_type pci_bus_type;

/* Do NOT directly access these two variables, unless you are arch specific pci
 * code, or pci core code. */
extern struct list_head pci_root_buses;	/* list of all known PCI buses */
/* Some device drivers need know if pci is initiated */
extern int no_pci_devices(void);

void pcibios_fixup_bus(struct pci_bus *);
int __must_check pcibios_enable_device(struct pci_dev *, int mask);
char *pcibios_setup(char *str);

/* Used only when drivers/pci/setup.c is used */
void pcibios_align_resource(void *, struct resource *, resource_size_t,
				resource_size_t);
void pcibios_update_irq(struct pci_dev *, int irq);

/* Generic PCI functions used internally */

extern struct pci_bus *pci_find_bus(int domain, int busnr);
void pci_bus_add_devices(struct pci_bus *bus);
struct pci_bus *pci_scan_bus_parented(struct device *parent, int bus,
				      struct pci_ops *ops, void *sysdata);
static inline struct pci_bus * __devinit pci_scan_bus(int bus, struct pci_ops *ops,
					   void *sysdata)
{
	struct pci_bus *root_bus;
	root_bus = pci_scan_bus_parented(NULL, bus, ops, sysdata);
	if (root_bus)
		pci_bus_add_devices(root_bus);
	return root_bus;
}
struct pci_bus *pci_create_bus(struct device *parent, int bus,
			       struct pci_ops *ops, void *sysdata);
struct pci_bus *pci_add_new_bus(struct pci_bus *parent, struct pci_dev *dev,
				int busnr);
struct pci_slot *pci_create_slot(struct pci_bus *parent, int slot_nr,
				 const char *name,
				 struct hotplug_slot *hotplug);
void pci_destroy_slot(struct pci_slot *slot);
void pci_renumber_slot(struct pci_slot *slot, int slot_nr);
int pci_scan_slot(struct pci_bus *bus, int devfn);
struct pci_dev *pci_scan_single_device(struct pci_bus *bus, int devfn);
void pci_device_add(struct pci_dev *dev, struct pci_bus *bus);
unsigned int pci_scan_child_bus(struct pci_bus *bus);
int __must_check pci_bus_add_device(struct pci_dev *dev);
void pci_read_bridge_bases(struct pci_bus *child);
struct resource *pci_find_parent_resource(const struct pci_dev *dev,
					  struct resource *res);
u8 pci_swizzle_interrupt_pin(struct pci_dev *dev, u8 pin);
int pci_get_interrupt_pin(struct pci_dev *dev, struct pci_dev **bridge);
u8 pci_common_swizzle(struct pci_dev *dev, u8 *pinp);
extern struct pci_dev *pci_dev_get(struct pci_dev *dev);
extern void pci_dev_put(struct pci_dev *dev);
extern void pci_remove_bus(struct pci_bus *b);
extern void pci_remove_bus_device(struct pci_dev *dev);
extern void pci_stop_bus_device(struct pci_dev *dev);
void pci_setup_cardbus(struct pci_bus *bus);
extern void pci_sort_breadthfirst(void);

/* Generic PCI functions exported to card drivers */

#ifdef CONFIG_PCI_LEGACY
struct pci_dev __deprecated *pci_find_device(unsigned int vendor,
					     unsigned int device,
					     struct pci_dev *from);
struct pci_dev __deprecated *pci_find_slot(unsigned int bus,
					   unsigned int devfn);
#endif /* CONFIG_PCI_LEGACY */

enum pci_lost_interrupt_reason {
	PCI_LOST_IRQ_NO_INFORMATION = 0,
	PCI_LOST_IRQ_DISABLE_MSI,
	PCI_LOST_IRQ_DISABLE_MSIX,
	PCI_LOST_IRQ_DISABLE_ACPI,
};
enum pci_lost_interrupt_reason pci_lost_interrupt(struct pci_dev *dev);
int pci_find_capability(struct pci_dev *dev, int cap);
int pci_find_next_capability(struct pci_dev *dev, u8 pos, int cap);
int pci_find_ext_capability(struct pci_dev *dev, int cap);
int pci_find_ht_capability(struct pci_dev *dev, int ht_cap);
int pci_find_next_ht_capability(struct pci_dev *dev, int pos, int ht_cap);
struct pci_bus *pci_find_next_bus(const struct pci_bus *from);

struct pci_dev *pci_get_device(unsigned int vendor, unsigned int device,
				struct pci_dev *from);
struct pci_dev *pci_get_subsys(unsigned int vendor, unsigned int device,
				unsigned int ss_vendor, unsigned int ss_device,
				struct pci_dev *from);
struct pci_dev *pci_get_slot(struct pci_bus *bus, unsigned int devfn);
struct pci_dev *pci_get_bus_and_slot(unsigned int bus, unsigned int devfn);
struct pci_dev *pci_get_class(unsigned int class, struct pci_dev *from);
int pci_dev_present(const struct pci_device_id *ids);

int pci_bus_read_config_byte(struct pci_bus *bus, unsigned int devfn,
			     int where, u8 *val);
int pci_bus_read_config_word(struct pci_bus *bus, unsigned int devfn,
			     int where, u16 *val);
int pci_bus_read_config_dword(struct pci_bus *bus, unsigned int devfn,
			      int where, u32 *val);
int pci_bus_write_config_byte(struct pci_bus *bus, unsigned int devfn,
			      int where, u8 val);
int pci_bus_write_config_word(struct pci_bus *bus, unsigned int devfn,
			      int where, u16 val);
int pci_bus_write_config_dword(struct pci_bus *bus, unsigned int devfn,
			       int where, u32 val);

static inline int pci_read_config_byte(struct pci_dev *dev, int where, u8 *val)
{
	return pci_bus_read_config_byte(dev->bus, dev->devfn, where, val);
}
static inline int pci_read_config_word(struct pci_dev *dev, int where, u16 *val)
{
	return pci_bus_read_config_word(dev->bus, dev->devfn, where, val);
}
static inline int pci_read_config_dword(struct pci_dev *dev, int where,
					u32 *val)
{
	return pci_bus_read_config_dword(dev->bus, dev->devfn, where, val);
}
static inline int pci_write_config_byte(struct pci_dev *dev, int where, u8 val)
{
	return pci_bus_write_config_byte(dev->bus, dev->devfn, where, val);
}
static inline int pci_write_config_word(struct pci_dev *dev, int where, u16 val)
{
	return pci_bus_write_config_word(dev->bus, dev->devfn, where, val);
}
static inline int pci_write_config_dword(struct pci_dev *dev, int where,
					 u32 val)
{
	return pci_bus_write_config_dword(dev->bus, dev->devfn, where, val);
}

int __must_check pci_enable_device(struct pci_dev *dev);
int __must_check pci_enable_device_io(struct pci_dev *dev);
int __must_check pci_enable_device_mem(struct pci_dev *dev);
int __must_check pci_reenable_device(struct pci_dev *);
int __must_check pcim_enable_device(struct pci_dev *pdev);
void pcim_pin_device(struct pci_dev *pdev);

static inline int pci_is_managed(struct pci_dev *pdev)
{
	return pdev->is_managed;
}

void pci_disable_device(struct pci_dev *dev);
void pci_set_master(struct pci_dev *dev);
void pci_clear_master(struct pci_dev *dev);
int pci_set_pcie_reset_state(struct pci_dev *dev, enum pcie_reset_state state);
#define HAVE_PCI_SET_MWI
int __must_check pci_set_mwi(struct pci_dev *dev);
int pci_try_set_mwi(struct pci_dev *dev);
void pci_clear_mwi(struct pci_dev *dev);
void pci_intx(struct pci_dev *dev, int enable);
void pci_msi_off(struct pci_dev *dev);
int pci_set_dma_mask(struct pci_dev *dev, u64 mask);
int pci_set_consistent_dma_mask(struct pci_dev *dev, u64 mask);
int pci_set_dma_max_seg_size(struct pci_dev *dev, unsigned int size);
int pci_set_dma_seg_boundary(struct pci_dev *dev, unsigned long mask);
int pcix_get_max_mmrbc(struct pci_dev *dev);
int pcix_get_mmrbc(struct pci_dev *dev);
int pcix_set_mmrbc(struct pci_dev *dev, int mmrbc);
int pcie_get_readrq(struct pci_dev *dev);
int pcie_set_readrq(struct pci_dev *dev, int rq);
int pci_reset_function(struct pci_dev *dev);
int pci_execute_reset_function(struct pci_dev *dev);
void pci_update_resource(struct pci_dev *dev, int resno);
int __must_check pci_assign_resource(struct pci_dev *dev, int i);
int pci_select_bars(struct pci_dev *dev, unsigned long flags);
#ifdef CONFIG_XEN
void pci_restore_bars(struct pci_dev *);
#endif

/* ROM control related routines */
int pci_enable_rom(struct pci_dev *pdev);
void pci_disable_rom(struct pci_dev *pdev);
void __iomem __must_check *pci_map_rom(struct pci_dev *pdev, size_t *size);
void pci_unmap_rom(struct pci_dev *pdev, void __iomem *rom);
size_t pci_get_rom_size(void __iomem *rom, size_t size);

/* Power management related routines */
int pci_save_state(struct pci_dev *dev);
int pci_restore_state(struct pci_dev *dev);
int pci_set_power_state(struct pci_dev *dev, pci_power_t state);
pci_power_t pci_choose_state(struct pci_dev *dev, pm_message_t state);
bool pci_pme_capable(struct pci_dev *dev, pci_power_t state);
void pci_pme_active(struct pci_dev *dev, bool enable);
int pci_enable_wake(struct pci_dev *dev, pci_power_t state, int enable);
int pci_wake_from_d3(struct pci_dev *dev, bool enable);
pci_power_t pci_target_state(struct pci_dev *dev);
int pci_prepare_to_sleep(struct pci_dev *dev);
int pci_back_from_sleep(struct pci_dev *dev);

/* Functions for PCI Hotplug drivers to use */
int pci_bus_find_capability(struct pci_bus *bus, unsigned int devfn, int cap);

/* Vital product data routines */
ssize_t pci_read_vpd(struct pci_dev *dev, loff_t pos, size_t count, void *buf);
ssize_t pci_write_vpd(struct pci_dev *dev, loff_t pos, size_t count, const void *buf);
int pci_vpd_truncate(struct pci_dev *dev, size_t size);

/* Helper functions for low-level code (drivers/pci/setup-[bus,res].c) */
void pci_bus_assign_resources(struct pci_bus *bus);
void pci_bus_size_bridges(struct pci_bus *bus);
int pci_claim_resource(struct pci_dev *, int);
void pci_assign_unassigned_resources(void);
void pdev_enable_device(struct pci_dev *);
void pdev_sort_resources(struct pci_dev *, struct resource_list *);
int pci_enable_resources(struct pci_dev *, int mask);
void pci_fixup_irqs(u8 (*)(struct pci_dev *, u8 *),
		    int (*)(struct pci_dev *, u8, u8));
#define HAVE_PCI_REQ_REGIONS	2
int __must_check pci_request_regions(struct pci_dev *, const char *);
int __must_check pci_request_regions_exclusive(struct pci_dev *, const char *);
void pci_release_regions(struct pci_dev *);
int __must_check pci_request_region(struct pci_dev *, int, const char *);
int __must_check pci_request_region_exclusive(struct pci_dev *, int, const char *);
void pci_release_region(struct pci_dev *, int);
int pci_request_selected_regions(struct pci_dev *, int, const char *);
int pci_request_selected_regions_exclusive(struct pci_dev *, int, const char *);
void pci_release_selected_regions(struct pci_dev *, int);

/* drivers/pci/bus.c */
int __must_check pci_bus_alloc_resource(struct pci_bus *bus,
			struct resource *res, resource_size_t size,
			resource_size_t align, resource_size_t min,
			unsigned int type_mask,
			void (*alignf)(void *, struct resource *,
				resource_size_t, resource_size_t),
			void *alignf_data);
void pci_enable_bridges(struct pci_bus *bus);

/* Proper probing supporting hot-pluggable devices */
int __must_check __pci_register_driver(struct pci_driver *, struct module *,
				       const char *mod_name);

/*
 * pci_register_driver must be a macro so that KBUILD_MODNAME can be expanded
 */
#define pci_register_driver(driver)		\
	__pci_register_driver(driver, THIS_MODULE, KBUILD_MODNAME)

void pci_unregister_driver(struct pci_driver *dev);
void pci_remove_behind_bridge(struct pci_dev *dev);
struct pci_driver *pci_dev_driver(const struct pci_dev *dev);
const struct pci_device_id *pci_match_id(const struct pci_device_id *ids,
					 struct pci_dev *dev);
int pci_scan_bridge(struct pci_bus *bus, struct pci_dev *dev, int max,
		    int pass);

void pci_walk_bus(struct pci_bus *top, void (*cb)(struct pci_dev *, void *),
		  void *userdata);
int pci_cfg_space_size_ext(struct pci_dev *dev);
int pci_cfg_space_size(struct pci_dev *dev);
unsigned char pci_bus_max_busnr(struct pci_bus *bus);

/* kmem_cache style wrapper around pci_alloc_consistent() */

#include <linux/dmapool.h>

#define	pci_pool dma_pool
#define pci_pool_create(name, pdev, size, align, allocation) \
		dma_pool_create(name, &pdev->dev, size, align, allocation)
#define	pci_pool_destroy(pool) dma_pool_destroy(pool)
#define	pci_pool_alloc(pool, flags, handle) dma_pool_alloc(pool, flags, handle)
#define	pci_pool_free(pool, vaddr, addr) dma_pool_free(pool, vaddr, addr)

enum pci_dma_burst_strategy {
	PCI_DMA_BURST_INFINITY,	/* make bursts as large as possible,
				   strategy_parameter is N/A */
	PCI_DMA_BURST_BOUNDARY, /* disconnect at every strategy_parameter
				   byte boundaries */
	PCI_DMA_BURST_MULTIPLE, /* disconnect at some multiple of
				   strategy_parameter byte boundaries */
};

struct msix_entry {
	u32	vector;	/* kernel uses to write allocated vector */
	u16	entry;	/* driver uses to specify entry, OS writes */
};


#ifndef CONFIG_PCI_MSI
static inline int pci_enable_msi(struct pci_dev *dev)
{
	return -1;
}

static inline void pci_msi_shutdown(struct pci_dev *dev)
{ }
static inline void pci_disable_msi(struct pci_dev *dev)
{ }

static inline int pci_enable_msix(struct pci_dev *dev,
				  struct msix_entry *entries, int nvec)
{
	return -1;
}

static inline void pci_msix_shutdown(struct pci_dev *dev)
{ }
static inline void pci_disable_msix(struct pci_dev *dev)
{ }

static inline void msi_remove_pci_irq_vectors(struct pci_dev *dev)
{ }

static inline void pci_restore_msi_state(struct pci_dev *dev)
{ }
<<<<<<< HEAD

=======
>>>>>>> 18e352e4
static inline int pci_msi_enabled(void)
{
	return 0;
}
<<<<<<< HEAD

#ifdef CONFIG_XEN
#define register_msi_get_owner(func) 0
#define unregister_msi_get_owner(func) 0
#endif
=======
>>>>>>> 18e352e4
#else
extern int pci_enable_msi(struct pci_dev *dev);
extern void pci_msi_shutdown(struct pci_dev *dev);
extern void pci_disable_msi(struct pci_dev *dev);
extern int pci_enable_msix(struct pci_dev *dev,
	struct msix_entry *entries, int nvec);
extern void pci_msix_shutdown(struct pci_dev *dev);
extern void pci_disable_msix(struct pci_dev *dev);
extern void msi_remove_pci_irq_vectors(struct pci_dev *dev);
extern void pci_restore_msi_state(struct pci_dev *dev);
extern int pci_msi_enabled(void);
<<<<<<< HEAD

#ifdef CONFIG_XEN
extern int register_msi_get_owner(int (*func)(struct pci_dev *dev));
extern int unregister_msi_get_owner(int (*func)(struct pci_dev *dev));
#endif
=======
>>>>>>> 18e352e4
#endif

#ifndef CONFIG_PCIEASPM
static inline int pcie_aspm_enabled(void)
{
	return 0;
}
#else
extern int pcie_aspm_enabled(void);
#endif

#ifdef CONFIG_HT_IRQ
/* The functions a driver should call */
int  ht_create_irq(struct pci_dev *dev, int idx);
void ht_destroy_irq(unsigned int irq);
#endif /* CONFIG_HT_IRQ */

extern void pci_block_user_cfg_access(struct pci_dev *dev);
extern void pci_unblock_user_cfg_access(struct pci_dev *dev);

/*
 * PCI domain support.  Sometimes called PCI segment (eg by ACPI),
 * a PCI domain is defined to be a set of PCI busses which share
 * configuration space.
 */
#ifdef CONFIG_PCI_DOMAINS
extern int pci_domains_supported;
#else
enum { pci_domains_supported = 0 };
static inline int pci_domain_nr(struct pci_bus *bus)
{
	return 0;
}

static inline int pci_proc_domain(struct pci_bus *bus)
{
	return 0;
}
#endif /* CONFIG_PCI_DOMAINS */

#else /* CONFIG_PCI is not enabled */

/*
 *  If the system does not have PCI, clearly these return errors.  Define
 *  these as simple inline functions to avoid hair in drivers.
 */

#define _PCI_NOP(o, s, t) \
	static inline int pci_##o##_config_##s(struct pci_dev *dev, \
						int where, t val) \
		{ return PCIBIOS_FUNC_NOT_SUPPORTED; }

#define _PCI_NOP_ALL(o, x)	_PCI_NOP(o, byte, u8 x) \
				_PCI_NOP(o, word, u16 x) \
				_PCI_NOP(o, dword, u32 x)
_PCI_NOP_ALL(read, *)
_PCI_NOP_ALL(write,)

static inline struct pci_dev *pci_find_device(unsigned int vendor,
					      unsigned int device,
					      struct pci_dev *from)
{
	return NULL;
}

static inline struct pci_dev *pci_find_slot(unsigned int bus,
					    unsigned int devfn)
{
	return NULL;
}

static inline struct pci_dev *pci_get_device(unsigned int vendor,
					     unsigned int device,
					     struct pci_dev *from)
{
	return NULL;
}

static inline struct pci_dev *pci_get_subsys(unsigned int vendor,
					     unsigned int device,
					     unsigned int ss_vendor,
					     unsigned int ss_device,
					     struct pci_dev *from)
{
	return NULL;
}

static inline struct pci_dev *pci_get_class(unsigned int class,
					    struct pci_dev *from)
{
	return NULL;
}

#define pci_dev_present(ids)	(0)
#define no_pci_devices()	(1)
#define pci_dev_put(dev)	do { } while (0)

static inline void pci_set_master(struct pci_dev *dev)
{ }

static inline int pci_enable_device(struct pci_dev *dev)
{
	return -EIO;
}

static inline void pci_disable_device(struct pci_dev *dev)
{ }

static inline int pci_set_dma_mask(struct pci_dev *dev, u64 mask)
{
	return -EIO;
}

static inline int pci_set_consistent_dma_mask(struct pci_dev *dev, u64 mask)
{
	return -EIO;
}

static inline int pci_set_dma_max_seg_size(struct pci_dev *dev,
					unsigned int size)
{
	return -EIO;
}

static inline int pci_set_dma_seg_boundary(struct pci_dev *dev,
					unsigned long mask)
{
	return -EIO;
}

static inline int pci_assign_resource(struct pci_dev *dev, int i)
{
	return -EBUSY;
}

static inline int __pci_register_driver(struct pci_driver *drv,
					struct module *owner)
{
	return 0;
}

static inline int pci_register_driver(struct pci_driver *drv)
{
	return 0;
}

static inline void pci_unregister_driver(struct pci_driver *drv)
{ }

static inline int pci_find_capability(struct pci_dev *dev, int cap)
{
	return 0;
}

static inline int pci_find_next_capability(struct pci_dev *dev, u8 post,
					   int cap)
{
	return 0;
}

static inline int pci_find_ext_capability(struct pci_dev *dev, int cap)
{
	return 0;
}

/* Power management related routines */
static inline int pci_save_state(struct pci_dev *dev)
{
	return 0;
}

static inline int pci_restore_state(struct pci_dev *dev)
{
	return 0;
}

static inline int pci_set_power_state(struct pci_dev *dev, pci_power_t state)
{
	return 0;
}

static inline pci_power_t pci_choose_state(struct pci_dev *dev,
					   pm_message_t state)
{
	return PCI_D0;
}

static inline int pci_enable_wake(struct pci_dev *dev, pci_power_t state,
				  int enable)
{
	return 0;
}

static inline int pci_request_regions(struct pci_dev *dev, const char *res_name)
{
	return -EIO;
}

static inline void pci_release_regions(struct pci_dev *dev)
{ }

#define pci_dma_burst_advice(pdev, strat, strategy_parameter) do { } while (0)

static inline void pci_block_user_cfg_access(struct pci_dev *dev)
{ }

static inline void pci_unblock_user_cfg_access(struct pci_dev *dev)
{ }

static inline struct pci_bus *pci_find_next_bus(const struct pci_bus *from)
{ return NULL; }

static inline struct pci_dev *pci_get_slot(struct pci_bus *bus,
						unsigned int devfn)
{ return NULL; }

static inline struct pci_dev *pci_get_bus_and_slot(unsigned int bus,
						unsigned int devfn)
{ return NULL; }

#endif /* CONFIG_PCI */

/* Include architecture-dependent settings and functions */

#include <asm/pci.h>

/* these helpers provide future and backwards compatibility
 * for accessing popular PCI BAR info */
#define pci_resource_start(dev, bar)	((dev)->resource[(bar)].start)
#define pci_resource_end(dev, bar)	((dev)->resource[(bar)].end)
#define pci_resource_flags(dev, bar)	((dev)->resource[(bar)].flags)
#define pci_resource_len(dev,bar) \
	((pci_resource_start((dev), (bar)) == 0 &&	\
	  pci_resource_end((dev), (bar)) ==		\
	  pci_resource_start((dev), (bar))) ? 0 :	\
							\
	 (pci_resource_end((dev), (bar)) -		\
	  pci_resource_start((dev), (bar)) + 1))

/* Similar to the helpers above, these manipulate per-pci_dev
 * driver-specific data.  They are really just a wrapper around
 * the generic device structure functions of these calls.
 */
static inline void *pci_get_drvdata(struct pci_dev *pdev)
{
	return dev_get_drvdata(&pdev->dev);
}

static inline void pci_set_drvdata(struct pci_dev *pdev, void *data)
{
	dev_set_drvdata(&pdev->dev, data);
}

/* If you want to know what to call your pci_dev, ask this function.
 * Again, it's a wrapper around the generic device.
 */
static inline const char *pci_name(struct pci_dev *pdev)
{
	return dev_name(&pdev->dev);
}


/* Some archs don't want to expose struct resource to userland as-is
 * in sysfs and /proc
 */
#ifndef HAVE_ARCH_PCI_RESOURCE_TO_USER
static inline void pci_resource_to_user(const struct pci_dev *dev, int bar,
		const struct resource *rsrc, resource_size_t *start,
		resource_size_t *end)
{
	*start = rsrc->start;
	*end = rsrc->end;
}
#endif /* HAVE_ARCH_PCI_RESOURCE_TO_USER */


/*
 *  The world is not perfect and supplies us with broken PCI devices.
 *  For at least a part of these bugs we need a work-around, so both
 *  generic (drivers/pci/quirks.c) and per-architecture code can define
 *  fixup hooks to be called for particular buggy devices.
 */

struct pci_fixup {
	u16 vendor, device;	/* You can use PCI_ANY_ID here of course */
	void (*hook)(struct pci_dev *dev);
};

enum pci_fixup_pass {
	pci_fixup_early,	/* Before probing BARs */
	pci_fixup_header,	/* After reading configuration header */
	pci_fixup_final,	/* Final phase of device fixups */
	pci_fixup_enable,	/* pci_enable_device() time */
	pci_fixup_resume,	/* pci_device_resume() */
	pci_fixup_suspend,	/* pci_device_suspend */
	pci_fixup_resume_early, /* pci_device_resume_early() */
};

/* Anonymous variables would be nice... */
#define DECLARE_PCI_FIXUP_SECTION(section, name, vendor, device, hook)	\
	static const struct pci_fixup __pci_fixup_##name __used		\
	__attribute__((__section__(#section))) = { vendor, device, hook };
#define DECLARE_PCI_FIXUP_EARLY(vendor, device, hook)			\
	DECLARE_PCI_FIXUP_SECTION(.pci_fixup_early,			\
			vendor##device##hook, vendor, device, hook)
#define DECLARE_PCI_FIXUP_HEADER(vendor, device, hook)			\
	DECLARE_PCI_FIXUP_SECTION(.pci_fixup_header,			\
			vendor##device##hook, vendor, device, hook)
#define DECLARE_PCI_FIXUP_FINAL(vendor, device, hook)			\
	DECLARE_PCI_FIXUP_SECTION(.pci_fixup_final,			\
			vendor##device##hook, vendor, device, hook)
#define DECLARE_PCI_FIXUP_ENABLE(vendor, device, hook)			\
	DECLARE_PCI_FIXUP_SECTION(.pci_fixup_enable,			\
			vendor##device##hook, vendor, device, hook)
#define DECLARE_PCI_FIXUP_RESUME(vendor, device, hook)			\
	DECLARE_PCI_FIXUP_SECTION(.pci_fixup_resume,			\
			resume##vendor##device##hook, vendor, device, hook)
#define DECLARE_PCI_FIXUP_RESUME_EARLY(vendor, device, hook)		\
	DECLARE_PCI_FIXUP_SECTION(.pci_fixup_resume_early,		\
			resume_early##vendor##device##hook, vendor, device, hook)
#define DECLARE_PCI_FIXUP_SUSPEND(vendor, device, hook)			\
	DECLARE_PCI_FIXUP_SECTION(.pci_fixup_suspend,			\
			suspend##vendor##device##hook, vendor, device, hook)


void pci_fixup_device(enum pci_fixup_pass pass, struct pci_dev *dev);

void __iomem *pcim_iomap(struct pci_dev *pdev, int bar, unsigned long maxlen);
void pcim_iounmap(struct pci_dev *pdev, void __iomem *addr);
void __iomem * const *pcim_iomap_table(struct pci_dev *pdev);
int pcim_iomap_regions(struct pci_dev *pdev, u16 mask, const char *name);
int pcim_iomap_regions_request_all(struct pci_dev *pdev, u16 mask,
				   const char *name);
void pcim_iounmap_regions(struct pci_dev *pdev, u16 mask);

extern int pci_pci_problems;
#define PCIPCI_FAIL		1	/* No PCI PCI DMA */
#define PCIPCI_TRITON		2
#define PCIPCI_NATOMA		4
#define PCIPCI_VIAETBF		8
#define PCIPCI_VSFX		16
#define PCIPCI_ALIMAGIK		32	/* Need low latency setting */
#define PCIAGP_FAIL		64	/* No PCI to AGP DMA */

extern unsigned long pci_cardbus_io_size;
extern unsigned long pci_cardbus_mem_size;

int pcibios_add_platform_entries(struct pci_dev *dev);
void pcibios_disable_device(struct pci_dev *dev);
int pcibios_set_pcie_reset_state(struct pci_dev *dev,
				 enum pcie_reset_state state);

#ifdef CONFIG_PCI_MMCONFIG
extern void __init pci_mmcfg_early_init(void);
extern void __init pci_mmcfg_late_init(void);
#else
static inline void pci_mmcfg_early_init(void) { }
static inline void pci_mmcfg_late_init(void) { }
#endif

int pci_ext_cfg_avail(struct pci_dev *dev);

<<<<<<< HEAD
=======
void __iomem *pci_ioremap_bar(struct pci_dev *pdev, int bar);

>>>>>>> 18e352e4
#endif /* __KERNEL__ */
#endif /* LINUX_PCI_H */<|MERGE_RESOLUTION|>--- conflicted
+++ resolved
@@ -239,9 +239,6 @@
 	 * directly, use the values stored here. They might be different!
 	 */
 	unsigned int	irq;
-#ifdef CONFIG_XEN
-	unsigned int    irq_old;
-#endif
 	struct resource resource[DEVICE_COUNT_RESOURCE]; /* I/O and memory regions + expansion ROMs */
 
 	/* These fields are used by common fixups */
@@ -269,7 +266,7 @@
 	int rom_attr_enabled;		/* has display of the rom attribute been enabled? */
 	struct bin_attribute *res_attr[DEVICE_COUNT_RESOURCE]; /* sysfs file for resources */
 	struct bin_attribute *res_attr_wc[DEVICE_COUNT_RESOURCE]; /* sysfs file for WC mapping of resources */
-#if defined(CONFIG_PCI_MSI) && !defined(CONFIG_XEN)
+#ifdef CONFIG_PCI_MSI
 	struct list_head msi_list;
 #endif
 	struct pci_vpd *vpd;
@@ -681,9 +678,6 @@
 void pci_update_resource(struct pci_dev *dev, int resno);
 int __must_check pci_assign_resource(struct pci_dev *dev, int i);
 int pci_select_bars(struct pci_dev *dev, unsigned long flags);
-#ifdef CONFIG_XEN
-void pci_restore_bars(struct pci_dev *);
-#endif
 
 /* ROM control related routines */
 int pci_enable_rom(struct pci_dev *pdev);
@@ -821,22 +815,10 @@
 
 static inline void pci_restore_msi_state(struct pci_dev *dev)
 { }
-<<<<<<< HEAD
-
-=======
->>>>>>> 18e352e4
 static inline int pci_msi_enabled(void)
 {
 	return 0;
 }
-<<<<<<< HEAD
-
-#ifdef CONFIG_XEN
-#define register_msi_get_owner(func) 0
-#define unregister_msi_get_owner(func) 0
-#endif
-=======
->>>>>>> 18e352e4
 #else
 extern int pci_enable_msi(struct pci_dev *dev);
 extern void pci_msi_shutdown(struct pci_dev *dev);
@@ -848,14 +830,6 @@
 extern void msi_remove_pci_irq_vectors(struct pci_dev *dev);
 extern void pci_restore_msi_state(struct pci_dev *dev);
 extern int pci_msi_enabled(void);
-<<<<<<< HEAD
-
-#ifdef CONFIG_XEN
-extern int register_msi_get_owner(int (*func)(struct pci_dev *dev));
-extern int unregister_msi_get_owner(int (*func)(struct pci_dev *dev));
-#endif
-=======
->>>>>>> 18e352e4
 #endif
 
 #ifndef CONFIG_PCIEASPM
@@ -1218,10 +1192,7 @@
 
 int pci_ext_cfg_avail(struct pci_dev *dev);
 
-<<<<<<< HEAD
-=======
 void __iomem *pci_ioremap_bar(struct pci_dev *pdev, int bar);
 
->>>>>>> 18e352e4
 #endif /* __KERNEL__ */
 #endif /* LINUX_PCI_H */