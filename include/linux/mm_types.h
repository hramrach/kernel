--- conflicted
+++ resolved
@@ -338,16 +338,10 @@
 
 struct kioctx_table;
 struct mm_struct {
-<<<<<<< HEAD
-	struct vm_area_struct *mmap;		/* list of VMAs */
-	struct rb_root mm_rb;
-	u64 vmacache_seqnum;                   /* per-thread vmacache */
-=======
 	struct {
 		struct vm_area_struct *mmap;		/* list of VMAs */
 		struct rb_root mm_rb;
 		u64 vmacache_seqnum;                   /* per-thread vmacache */
->>>>>>> 8e6fbfc0
 #ifdef CONFIG_MMU
 		unsigned long (*get_unmapped_area) (struct file *filp,
 				unsigned long addr, unsigned long len,
