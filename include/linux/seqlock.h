--- conflicted
+++ resolved
@@ -154,11 +154,7 @@
 #define __SEQ_LOCK(expr)
 #endif
 
-<<<<<<< HEAD
-/**
-=======
 /*
->>>>>>> 3650b228
  * typedef seqcount_LOCKNAME_t - sequence counter with LOCKNAME associated
  * @seqcount:	The real sequence counter
  * @lock:	Pointer to the associated lock
@@ -643,7 +639,6 @@
  * A sequence counter variant where the counter even/odd value is used to
  * switch between two copies of protected data. This allows the read path,
  * typically NMIs, to safely interrupt the write side critical section.
-<<<<<<< HEAD
  *
  * As the write sections are fully preemptible, no special handling for
  * PREEMPT_RT is needed.
@@ -673,37 +668,6 @@
  * raw_read_seqcount_latch() - pick even/odd latch data copy
  * @s: Pointer to seqcount_latch_t
  *
-=======
- *
- * As the write sections are fully preemptible, no special handling for
- * PREEMPT_RT is needed.
- */
-typedef struct {
-	seqcount_t seqcount;
-} seqcount_latch_t;
-
-/**
- * SEQCNT_LATCH_ZERO() - static initializer for seqcount_latch_t
- * @seq_name: Name of the seqcount_latch_t instance
- */
-#define SEQCNT_LATCH_ZERO(seq_name) {					\
-	.seqcount		= SEQCNT_ZERO(seq_name.seqcount),	\
-}
-
-/**
- * seqcount_latch_init() - runtime initializer for seqcount_latch_t
- * @s: Pointer to the seqcount_latch_t instance
- */
-static inline void seqcount_latch_init(seqcount_latch_t *s)
-{
-	seqcount_init(&s->seqcount);
-}
-
-/**
- * raw_read_seqcount_latch() - pick even/odd latch data copy
- * @s: Pointer to seqcount_latch_t
- *
->>>>>>> 3650b228
  * See raw_write_seqcount_latch() for details and a full reader/writer
  * usage example.
  *
