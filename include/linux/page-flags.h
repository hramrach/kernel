/*
 * Macros for manipulating and testing page->flags
 */

#ifndef PAGE_FLAGS_H
#define PAGE_FLAGS_H

#include <linux/types.h>
#ifndef __GENERATING_BOUNDS_H
#include <linux/mm_types.h>
#include <linux/bounds.h>
#endif /* !__GENERATING_BOUNDS_H */

/*
 * Various page->flags bits:
 *
 * PG_reserved is set for special pages, which can never be swapped out. Some
 * of them might not even exist (eg empty_bad_page)...
 *
 * The PG_private bitflag is set on pagecache pages if they contain filesystem
 * specific data (which is normally at page->private). It can be used by
 * private allocations for its own usage.
 *
 * During initiation of disk I/O, PG_locked is set. This bit is set before I/O
 * and cleared when writeback _starts_ or when read _completes_. PG_writeback
 * is set before writeback starts and cleared when it finishes.
 *
 * PG_locked also pins a page in pagecache, and blocks truncation of the file
 * while it is held.
 *
 * page_waitqueue(page) is a wait queue of all tasks waiting for the page
 * to become unlocked.
 *
 * PG_uptodate tells whether the page's contents is valid.  When a read
 * completes, the page becomes uptodate, unless a disk I/O error happened.
 *
 * PG_referenced, PG_reclaim are used for page reclaim for anonymous and
 * file-backed pagecache (see mm/vmscan.c).
 *
 * PG_error is set to indicate that an I/O error occurred on this page.
 *
 * PG_arch_1 is an architecture specific page state bit.  The generic code
 * guarantees that this bit is cleared for a page when it first is entered into
 * the page cache.
 *
 * PG_highmem pages are not permanently mapped into the kernel virtual address
 * space, they need to be kmapped separately for doing IO on the pages.  The
 * struct page (these bits with information) are always mapped into kernel
 * address space...
 *
 * PG_buddy is set to indicate that the page is free and in the buddy system
 * (see mm/page_alloc.c).
 *
 */

/*
 * Don't use the *_dontuse flags.  Use the macros.  Otherwise you'll break
 * locked- and dirty-page accounting.
 *
 * The page flags field is split into two parts, the main flags area
 * which extends from the low bits upwards, and the fields area which
 * extends from the high bits downwards.
 *
 *  | FIELD | ... | FLAGS |
 *  N-1           ^       0
 *               (NR_PAGEFLAGS)
 *
 * The fields area is reserved for fields mapping zone, node (for NUMA) and
 * SPARSEMEM section (for variants of SPARSEMEM that require section ids like
 * SPARSEMEM_EXTREME with !SPARSEMEM_VMEMMAP).
 */
enum pageflags {
	PG_locked,		/* Page is locked. Don't touch. */
	PG_waiters,		/* Page has PG_locked waiters. */
	PG_error,
	PG_referenced,
	PG_uptodate,
	PG_dirty,
	PG_lru,
	PG_active,
	PG_slab,
	PG_owner_priv_1,	/* Owner use. If pagecache, fs may use*/
	PG_arch_1,
	PG_reserved,
	PG_private,		/* If pagecache, has fs-private data */
	PG_private_2,		/* If pagecache, has fs aux data */
	PG_writeback,		/* Page is under writeback */
#ifdef CONFIG_PAGEFLAGS_EXTENDED
	PG_memerror,		/* Page has a physical memory error */
	PG_head,		/* A head page */
	PG_tail,		/* A tail page */
#else
	PG_compound,		/* A compound page */
#endif
	PG_swapcache,		/* Swap page: swp_entry_t in private */
	PG_mappedtodisk,	/* Has blocks allocated on-disk */
	PG_reclaim,		/* To be reclaimed asap */
	PG_buddy,		/* Page is free, on buddy lists */
	PG_swapbacked,		/* Page is backed by RAM/swap */
#ifdef CONFIG_UNEVICTABLE_LRU
	PG_unevictable,		/* Page is "unevictable"  */
#endif
#ifdef CONFIG_HAVE_MLOCKED_PAGE_BIT
	PG_mlocked,		/* Page is vma mlocked */
#endif
#ifdef CONFIG_IA64_UNCACHED_ALLOCATOR
	PG_uncached,		/* Page has been mapped as uncached */
#endif
#ifdef CONFIG_XEN
	PG_foreign,		/* Page is owned by foreign allocator. */
	PG_pinned,		/* Cannot alias with PG_owner_priv_1 since
				 * bad_page() checks include this bit.
				 * Should not use PG_arch_1 as that may have
				 * a different purpose elsewhere. */
#endif
	__NR_PAGEFLAGS,

	/* Filesystems */
	PG_checked = PG_owner_priv_1,

<<<<<<< HEAD
#ifdef CONFIG_PARAVIRT_XEN
=======
	/* Two page bits are conscripted by FS-Cache to maintain local caching
	 * state.  These bits are set on pages belonging to the netfs's inodes
	 * when those inodes are being locally cached.
	 */
	PG_fscache = PG_private_2,	/* page backed by cache */

>>>>>>> 0882e8dd
	/* XEN */
	PG_pinned = PG_owner_priv_1,
	PG_savepinned = PG_dirty,
#endif

	/* SLOB */
	PG_slob_page = PG_active,
	PG_slob_free = PG_private,

	/* SLUB */
	PG_slub_frozen = PG_active,
	PG_slub_debug = PG_error,
};

#ifndef __GENERATING_BOUNDS_H

/*
 * Macros to create function definitions for page flags
 */
#define TESTPAGEFLAG(uname, lname)					\
static inline int Page##uname(struct page *page) 			\
			{ return test_bit(PG_##lname, &page->flags); }

#define SETPAGEFLAG(uname, lname)					\
static inline void SetPage##uname(struct page *page)			\
			{ set_bit(PG_##lname, &page->flags); }

#define CLEARPAGEFLAG(uname, lname)					\
static inline void ClearPage##uname(struct page *page)			\
			{ clear_bit(PG_##lname, &page->flags); }

#define __SETPAGEFLAG(uname, lname)					\
static inline void __SetPage##uname(struct page *page)			\
			{ __set_bit(PG_##lname, &page->flags); }

#define __CLEARPAGEFLAG(uname, lname)					\
static inline void __ClearPage##uname(struct page *page)		\
			{ __clear_bit(PG_##lname, &page->flags); }

#define TESTSETFLAG(uname, lname)					\
static inline int TestSetPage##uname(struct page *page)			\
		{ return test_and_set_bit(PG_##lname, &page->flags); }

#define TESTCLEARFLAG(uname, lname)					\
static inline int TestClearPage##uname(struct page *page)		\
		{ return test_and_clear_bit(PG_##lname, &page->flags); }

#define PAGEFLAGMASK(uname, lname)					\
static inline int PAGEMASK_##uname(void)				\
		{ return (1 << PG_##lname); }

#define PAGEFLAG(uname, lname) TESTPAGEFLAG(uname, lname)		\
	SETPAGEFLAG(uname, lname) CLEARPAGEFLAG(uname, lname)		\
	PAGEFLAGMASK(uname, lname)

#define __PAGEFLAG(uname, lname) TESTPAGEFLAG(uname, lname)		\
	__SETPAGEFLAG(uname, lname)  __CLEARPAGEFLAG(uname, lname)

#define PAGEFLAG_FALSE(uname) 						\
static inline int Page##uname(struct page *page) 			\
			{ return 0; }					\
static inline int PAGEMASK_##uname(void)				\
			{ return 0; }

#define TESTSCFLAG(uname, lname)					\
	TESTSETFLAG(uname, lname) TESTCLEARFLAG(uname, lname)

#define SETPAGEFLAG_NOOP(uname)						\
static inline void SetPage##uname(struct page *page) {  }

#define CLEARPAGEFLAG_NOOP(uname)					\
static inline void ClearPage##uname(struct page *page) {  }

#define __CLEARPAGEFLAG_NOOP(uname)					\
static inline void __ClearPage##uname(struct page *page) {  }

#define TESTCLEARFLAG_FALSE(uname)					\
static inline int TestClearPage##uname(struct page *page) { return 0; }

struct page;	/* forward declaration */

<<<<<<< HEAD
TESTPAGEFLAG(Locked, locked)
PAGEFLAG(Waiters, waiters)
=======
TESTPAGEFLAG(Locked, locked) TESTSETFLAG(Locked, locked)
>>>>>>> 0882e8dd
PAGEFLAG(Error, error)
PAGEFLAG(Referenced, referenced) TESTCLEARFLAG(Referenced, referenced)
PAGEFLAG(Dirty, dirty) TESTSCFLAG(Dirty, dirty) __CLEARPAGEFLAG(Dirty, dirty)
PAGEFLAG(LRU, lru) __CLEARPAGEFLAG(LRU, lru)
PAGEFLAG(Active, active) __CLEARPAGEFLAG(Active, active)
	TESTCLEARFLAG(Active, active)
__PAGEFLAG(Slab, slab)
PAGEFLAG(Checked, checked)		/* Used by some filesystems */
#if defined(CONFIG_XEN) || defined(CONFIG_PARAVIRT_XEN)
PAGEFLAG(Pinned, pinned) TESTSCFLAG(Pinned, pinned)	/* Xen */
#endif
#ifdef CONFIG_PARAVIRT_XEN
PAGEFLAG(SavePinned, savepinned);			/* Xen */
#endif
PAGEFLAG(Reserved, reserved) __CLEARPAGEFLAG(Reserved, reserved)
PAGEFLAG(SwapBacked, swapbacked) __CLEARPAGEFLAG(SwapBacked, swapbacked)

__PAGEFLAG(SlobPage, slob_page)
__PAGEFLAG(SlobFree, slob_free)

__PAGEFLAG(SlubFrozen, slub_frozen)
__PAGEFLAG(SlubDebug, slub_debug)

/*
 * Private page markings that may be used by the filesystem that owns the page
 * for its own purposes.
 * - PG_private and PG_private_2 cause releasepage() and co to be invoked
 */
PAGEFLAG(Private, private) __SETPAGEFLAG(Private, private)
	__CLEARPAGEFLAG(Private, private)
PAGEFLAG(Private2, private_2) TESTSCFLAG(Private2, private_2)
PAGEFLAG(OwnerPriv1, owner_priv_1) TESTCLEARFLAG(OwnerPriv1, owner_priv_1)

/*
 * Only test-and-set exist for PG_writeback.  The unconditional operators are
 * risky: they bypass page accounting.
 */
TESTPAGEFLAG(Writeback, writeback) TESTSCFLAG(Writeback, writeback)
__PAGEFLAG(Buddy, buddy)
PAGEFLAG(MappedToDisk, mappedtodisk)

/* PG_readahead is only used for file reads; PG_reclaim is only for writes */
PAGEFLAG(Reclaim, reclaim) TESTCLEARFLAG(Reclaim, reclaim)
PAGEFLAG(Readahead, reclaim)		/* Reminder to do async read-ahead */

#ifdef CONFIG_HIGHMEM
/*
 * Must use a macro here due to header dependency issues. page_zone() is not
 * available at this point.
 */
#define PageHighMem(__p) is_highmem(page_zone(__p))
#else
PAGEFLAG_FALSE(HighMem)
#endif

#ifdef CONFIG_SWAP
PAGEFLAG(SwapCache, swapcache)
#else
PAGEFLAG_FALSE(SwapCache)
	SETPAGEFLAG_NOOP(SwapCache) CLEARPAGEFLAG_NOOP(SwapCache)
#endif

#ifdef CONFIG_UNEVICTABLE_LRU
PAGEFLAG(Unevictable, unevictable) __CLEARPAGEFLAG(Unevictable, unevictable)
	TESTCLEARFLAG(Unevictable, unevictable)
#else
PAGEFLAG_FALSE(Unevictable) TESTCLEARFLAG_FALSE(Unevictable)
	SETPAGEFLAG_NOOP(Unevictable) CLEARPAGEFLAG_NOOP(Unevictable)
	__CLEARPAGEFLAG_NOOP(Unevictable)
#endif

#ifdef CONFIG_HAVE_MLOCKED_PAGE_BIT
#define MLOCK_PAGES 1
PAGEFLAG(Mlocked, mlocked) __CLEARPAGEFLAG(Mlocked, mlocked)
	TESTSCFLAG(Mlocked, mlocked)
#else
#define MLOCK_PAGES 0
PAGEFLAG_FALSE(Mlocked)
	SETPAGEFLAG_NOOP(Mlocked) TESTCLEARFLAG_FALSE(Mlocked)
#endif

#ifdef CONFIG_IA64_UNCACHED_ALLOCATOR
PAGEFLAG(Uncached, uncached)
#else
PAGEFLAG_FALSE(Uncached)
#endif

static inline int PageUptodate(struct page *page)
{
	int ret = test_bit(PG_uptodate, &(page)->flags);

	/*
	 * Must ensure that the data we read out of the page is loaded
	 * _after_ we've loaded page->flags to check for PageUptodate.
	 * We can skip the barrier if the page is not uptodate, because
	 * we wouldn't be reading anything from it.
	 *
	 * See SetPageUptodate() for the other side of the story.
	 */
	if (ret)
		smp_rmb();

	return ret;
}

static inline void __SetPageUptodate(struct page *page)
{
	smp_wmb();
	__set_bit(PG_uptodate, &(page)->flags);
}

static inline void SetPageUptodate(struct page *page)
{
#ifdef CONFIG_S390
	if (!test_and_set_bit(PG_uptodate, &page->flags))
		page_clear_dirty(page);
#else
	/*
	 * Memory barrier must be issued before setting the PG_uptodate bit,
	 * so that all previous stores issued in order to bring the page
	 * uptodate are actually visible before PageUptodate becomes true.
	 *
	 * s390 doesn't need an explicit smp_wmb here because the test and
	 * set bit already provides full barriers.
	 */
	smp_wmb();
	set_bit(PG_uptodate, &(page)->flags);
#endif
}

CLEARPAGEFLAG(Uptodate, uptodate)

#ifdef CONFIG_XEN
TESTPAGEFLAG(Foreign, foreign)
static inline void SetPageForeign(struct page *page,
				  void (*dtor)(struct page *, unsigned int))
{
	BUG_ON(!dtor);
	set_bit(PG_foreign, &page->flags);
	page->index = (long)dtor;
}
static inline void ClearPageForeign(struct page *page)
{
	clear_bit(PG_foreign, &page->flags);
	page->index = 0;
}
static inline void PageForeignDestructor(struct page *page, unsigned int order)
{
	((void (*)(struct page *, unsigned int))page->index)(page, order);
}
#endif

extern void cancel_dirty_page(struct page *page, unsigned int account_size);

int test_clear_page_writeback(struct page *page);
int test_set_page_writeback(struct page *page);

static inline void set_page_writeback(struct page *page)
{
	test_set_page_writeback(page);
}

#ifdef CONFIG_PAGEFLAGS_EXTENDED
/*
 * System with lots of page flags available. This allows separate
 * flags for PageHead() and PageTail() checks of compound pages so that bit
 * tests can be used in performance sensitive paths. PageCompound is
 * generally not used in hot code paths.
 */
__PAGEFLAG(Head, head)
__PAGEFLAG(Tail, tail)

static inline int PageCompound(struct page *page)
{
	return page->flags & ((1L << PG_head) | (1L << PG_tail));

}
#else
/*
 * Reduce page flag use as much as possible by overlapping
 * compound page flags with the flags used for page cache pages. Possible
 * because PageCompound is always set for compound pages and not for
 * pages on the LRU and/or pagecache.
 */
TESTPAGEFLAG(Compound, compound)
__PAGEFLAG(Head, compound)

/*
 * PG_reclaim is used in combination with PG_compound to mark the
 * head and tail of a compound page. This saves one page flag
 * but makes it impossible to use compound pages for the page cache.
 * The PG_reclaim bit would have to be used for reclaim or readahead
 * if compound pages enter the page cache.
 *
 * PG_compound & PG_reclaim	=> Tail page
 * PG_compound & ~PG_reclaim	=> Head page
 */
#define PG_head_tail_mask ((1L << PG_compound) | (1L << PG_reclaim))

static inline int PageTail(struct page *page)
{
	return ((page->flags & PG_head_tail_mask) == PG_head_tail_mask);
}

static inline void __SetPageTail(struct page *page)
{
	page->flags |= PG_head_tail_mask;
}

static inline void __ClearPageTail(struct page *page)
{
	page->flags &= ~PG_head_tail_mask;
}

#endif /* !PAGEFLAGS_EXTENDED */

#ifdef CONFIG_PAGEFLAGS_EXTENDED
PAGEFLAG(MemError, memerror)
#else
PAGEFLAG_FALSE(MemError)
#endif

#ifdef CONFIG_UNEVICTABLE_LRU
#define __PG_UNEVICTABLE	(1 << PG_unevictable)
#else
#define __PG_UNEVICTABLE	0
#endif

#ifdef CONFIG_HAVE_MLOCKED_PAGE_BIT
#define __PG_MLOCKED		(1 << PG_mlocked)
#else
#define __PG_MLOCKED		0
#endif

#if !defined(CONFIG_XEN)
# define __PG_XEN		0
#elif defined(CONFIG_X86)
# define __PG_XEN		((1 << PG_pinned) | (1 << PG_foreign))
#else
# define __PG_XEN		(1 << PG_foreign)
#endif

/*
 * Flags checked when a page is freed.  Pages being freed should not have
 * these flags set.  It they are, there is a problem.
 */
#define PAGE_FLAGS_CHECK_AT_FREE \
<<<<<<< HEAD
	(1 << PG_lru   | 1 << PG_private   | 1 << PG_locked | \
	 1 << PG_buddy | 1 << PG_writeback | 1 << PG_reserved | \
	 1 << PG_slab  | 1 << PG_swapcache | 1 << PG_active | \
	 1 << PG_waiters | __PG_UNEVICTABLE | __PG_MLOCKED | __PG_XEN)
=======
	(1 << PG_lru	 | 1 << PG_locked    | \
	 1 << PG_private | 1 << PG_private_2 | \
	 1 << PG_buddy	 | 1 << PG_writeback | 1 << PG_reserved | \
	 1 << PG_slab	 | 1 << PG_swapcache | 1 << PG_active | \
	 __PG_UNEVICTABLE | __PG_MLOCKED)
>>>>>>> 0882e8dd

/*
 * Flags checked when a page is prepped for return by the page allocator.
 * Pages being prepped should not have any flags set.  It they are set,
 * there has been a kernel bug or struct page corruption.
 */
#define PAGE_FLAGS_CHECK_AT_PREP	((1 << NR_PAGEFLAGS) - 1)

#endif /* !__GENERATING_BOUNDS_H */

/**
 * page_has_private - Determine if page has private stuff
 * @page: The page to be checked
 *
 * Determine if a page has private stuff, indicating that release routines
 * should be invoked upon it.
 */
#define page_has_private(page)			\
	((page)->flags & ((1 << PG_private) |	\
			  (1 << PG_private_2)))

#endif	/* PAGE_FLAGS_H */<|MERGE_RESOLUTION|>--- conflicted
+++ resolved
@@ -106,32 +106,20 @@
 #ifdef CONFIG_IA64_UNCACHED_ALLOCATOR
 	PG_uncached,		/* Page has been mapped as uncached */
 #endif
-#ifdef CONFIG_XEN
-	PG_foreign,		/* Page is owned by foreign allocator. */
-	PG_pinned,		/* Cannot alias with PG_owner_priv_1 since
-				 * bad_page() checks include this bit.
-				 * Should not use PG_arch_1 as that may have
-				 * a different purpose elsewhere. */
-#endif
 	__NR_PAGEFLAGS,
 
 	/* Filesystems */
 	PG_checked = PG_owner_priv_1,
 
-<<<<<<< HEAD
-#ifdef CONFIG_PARAVIRT_XEN
-=======
 	/* Two page bits are conscripted by FS-Cache to maintain local caching
 	 * state.  These bits are set on pages belonging to the netfs's inodes
 	 * when those inodes are being locally cached.
 	 */
 	PG_fscache = PG_private_2,	/* page backed by cache */
 
->>>>>>> 0882e8dd
 	/* XEN */
 	PG_pinned = PG_owner_priv_1,
 	PG_savepinned = PG_dirty,
-#endif
 
 	/* SLOB */
 	PG_slob_page = PG_active,
@@ -209,12 +197,8 @@
 
 struct page;	/* forward declaration */
 
-<<<<<<< HEAD
-TESTPAGEFLAG(Locked, locked)
+TESTPAGEFLAG(Locked, locked) TESTSETFLAG(Locked, locked)
 PAGEFLAG(Waiters, waiters)
-=======
-TESTPAGEFLAG(Locked, locked) TESTSETFLAG(Locked, locked)
->>>>>>> 0882e8dd
 PAGEFLAG(Error, error)
 PAGEFLAG(Referenced, referenced) TESTCLEARFLAG(Referenced, referenced)
 PAGEFLAG(Dirty, dirty) TESTSCFLAG(Dirty, dirty) __CLEARPAGEFLAG(Dirty, dirty)
@@ -223,12 +207,8 @@
 	TESTCLEARFLAG(Active, active)
 __PAGEFLAG(Slab, slab)
 PAGEFLAG(Checked, checked)		/* Used by some filesystems */
-#if defined(CONFIG_XEN) || defined(CONFIG_PARAVIRT_XEN)
 PAGEFLAG(Pinned, pinned) TESTSCFLAG(Pinned, pinned)	/* Xen */
-#endif
-#ifdef CONFIG_PARAVIRT_XEN
 PAGEFLAG(SavePinned, savepinned);			/* Xen */
-#endif
 PAGEFLAG(Reserved, reserved) __CLEARPAGEFLAG(Reserved, reserved)
 PAGEFLAG(SwapBacked, swapbacked) __CLEARPAGEFLAG(SwapBacked, swapbacked)
 
@@ -347,26 +327,6 @@
 
 CLEARPAGEFLAG(Uptodate, uptodate)
 
-#ifdef CONFIG_XEN
-TESTPAGEFLAG(Foreign, foreign)
-static inline void SetPageForeign(struct page *page,
-				  void (*dtor)(struct page *, unsigned int))
-{
-	BUG_ON(!dtor);
-	set_bit(PG_foreign, &page->flags);
-	page->index = (long)dtor;
-}
-static inline void ClearPageForeign(struct page *page)
-{
-	clear_bit(PG_foreign, &page->flags);
-	page->index = 0;
-}
-static inline void PageForeignDestructor(struct page *page, unsigned int order)
-{
-	((void (*)(struct page *, unsigned int))page->index)(page, order);
-}
-#endif
-
 extern void cancel_dirty_page(struct page *page, unsigned int account_size);
 
 int test_clear_page_writeback(struct page *page);
@@ -449,31 +409,16 @@
 #define __PG_MLOCKED		0
 #endif
 
-#if !defined(CONFIG_XEN)
-# define __PG_XEN		0
-#elif defined(CONFIG_X86)
-# define __PG_XEN		((1 << PG_pinned) | (1 << PG_foreign))
-#else
-# define __PG_XEN		(1 << PG_foreign)
-#endif
-
 /*
  * Flags checked when a page is freed.  Pages being freed should not have
  * these flags set.  It they are, there is a problem.
  */
 #define PAGE_FLAGS_CHECK_AT_FREE \
-<<<<<<< HEAD
-	(1 << PG_lru   | 1 << PG_private   | 1 << PG_locked | \
-	 1 << PG_buddy | 1 << PG_writeback | 1 << PG_reserved | \
-	 1 << PG_slab  | 1 << PG_swapcache | 1 << PG_active | \
-	 1 << PG_waiters | __PG_UNEVICTABLE | __PG_MLOCKED | __PG_XEN)
-=======
 	(1 << PG_lru	 | 1 << PG_locked    | \
 	 1 << PG_private | 1 << PG_private_2 | \
 	 1 << PG_buddy	 | 1 << PG_writeback | 1 << PG_reserved | \
 	 1 << PG_slab	 | 1 << PG_swapcache | 1 << PG_active | \
-	 __PG_UNEVICTABLE | __PG_MLOCKED)
->>>>>>> 0882e8dd
+	 1 << PG_waiters | __PG_UNEVICTABLE | __PG_MLOCKED)
 
 /*
  * Flags checked when a page is prepped for return by the page allocator.
