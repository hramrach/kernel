/*
 * Macros for manipulating and testing page->flags
 */

#ifndef PAGE_FLAGS_H
#define PAGE_FLAGS_H

#include <linux/types.h>
#ifndef __GENERATING_BOUNDS_H
#include <linux/mm_types.h>
#include <linux/bounds.h>
#endif /* !__GENERATING_BOUNDS_H */

/*
 * Various page->flags bits:
 *
 * PG_reserved is set for special pages, which can never be swapped out. Some
 * of them might not even exist (eg empty_bad_page)...
 *
 * The PG_private bitflag is set on pagecache pages if they contain filesystem
 * specific data (which is normally at page->private). It can be used by
 * private allocations for its own usage.
 *
 * During initiation of disk I/O, PG_locked is set. This bit is set before I/O
 * and cleared when writeback _starts_ or when read _completes_. PG_writeback
 * is set before writeback starts and cleared when it finishes.
 *
 * PG_locked also pins a page in pagecache, and blocks truncation of the file
 * while it is held.
 *
 * page_waitqueue(page) is a wait queue of all tasks waiting for the page
 * to become unlocked.
 *
 * PG_uptodate tells whether the page's contents is valid.  When a read
 * completes, the page becomes uptodate, unless a disk I/O error happened.
 *
 * PG_referenced, PG_reclaim are used for page reclaim for anonymous and
 * file-backed pagecache (see mm/vmscan.c).
 *
 * PG_error is set to indicate that an I/O error occurred on this page.
 *
 * PG_arch_1 is an architecture specific page state bit.  The generic code
 * guarantees that this bit is cleared for a page when it first is entered into
 * the page cache.
 *
 * PG_highmem pages are not permanently mapped into the kernel virtual address
 * space, they need to be kmapped separately for doing IO on the pages.  The
 * struct page (these bits with information) are always mapped into kernel
 * address space...
 *
 * PG_buddy is set to indicate that the page is free and in the buddy system
 * (see mm/page_alloc.c).
 *
 */

/*
 * Don't use the *_dontuse flags.  Use the macros.  Otherwise you'll break
 * locked- and dirty-page accounting.
 *
 * The page flags field is split into two parts, the main flags area
 * which extends from the low bits upwards, and the fields area which
 * extends from the high bits downwards.
 *
 *  | FIELD | ... | FLAGS |
 *  N-1           ^       0
 *               (NR_PAGEFLAGS)
 *
 * The fields area is reserved for fields mapping zone, node (for NUMA) and
 * SPARSEMEM section (for variants of SPARSEMEM that require section ids like
 * SPARSEMEM_EXTREME with !SPARSEMEM_VMEMMAP).
 */
enum pageflags {
	PG_locked,		/* Page is locked. Don't touch. */
	PG_error,
	PG_referenced,
	PG_uptodate,
	PG_dirty,
	PG_lru,
	PG_active,
	PG_slab,
	PG_owner_priv_1,	/* Owner use. If pagecache, fs may use*/
	PG_arch_1,
	PG_reserved,
	PG_private,		/* If pagecache, has fs-private data */
	PG_writeback,		/* Page is under writeback */
#ifdef CONFIG_PAGEFLAGS_EXTENDED
	PG_head,		/* A head page */
	PG_tail,		/* A tail page */
#else
	PG_compound,		/* A compound page */
#endif
	PG_swapcache,		/* Swap page: swp_entry_t in private */
	PG_mappedtodisk,	/* Has blocks allocated on-disk */
	PG_reclaim,		/* To be reclaimed asap */
	PG_buddy,		/* Page is free, on buddy lists */
#ifdef CONFIG_IA64_UNCACHED_ALLOCATOR
	PG_uncached,		/* Page has been mapped as uncached */
#endif
	__NR_PAGEFLAGS
};

#ifndef __GENERATING_BOUNDS_H

/*
 * Macros to create function definitions for page flags
 */
#define TESTPAGEFLAG(uname, lname)					\
static inline int Page##uname(struct page *page) 			\
			{ return test_bit(PG_##lname, &page->flags); }

#define SETPAGEFLAG(uname, lname)					\
static inline void SetPage##uname(struct page *page)			\
			{ set_bit(PG_##lname, &page->flags); }

#define CLEARPAGEFLAG(uname, lname)					\
static inline void ClearPage##uname(struct page *page)			\
			{ clear_bit(PG_##lname, &page->flags); }

<<<<<<< HEAD
#define PG_writeback		12	/* Page is under writeback */
#ifdef CONFIG_XEN
/* Cannot alias with PG_owner_priv_1 since bag_page() checks include this bit.
 * Also cannot use PG_arch_1 since that now has a different purpose on x86. */
#define PG_pinned		13
#endif
#define PG_compound		14	/* Part of a compound page */
#define PG_swapcache		15	/* Swap page: swp_entry_t in private */

#define PG_mappedtodisk		16	/* Has blocks allocated on-disk */
#define PG_reclaim		17	/* To be reclaimed asap */
#define PG_foreign		18	/* Page is owned by foreign allocator. */
#define PG_buddy		19	/* Page is free, on buddy lists */
=======
#define __SETPAGEFLAG(uname, lname)					\
static inline void __SetPage##uname(struct page *page)			\
			{ __set_bit(PG_##lname, &page->flags); }

#define __CLEARPAGEFLAG(uname, lname)					\
static inline void __ClearPage##uname(struct page *page)		\
			{ __clear_bit(PG_##lname, &page->flags); }

#define TESTSETFLAG(uname, lname)					\
static inline int TestSetPage##uname(struct page *page)			\
		{ return test_and_set_bit(PG_##lname, &page->flags); }

#define TESTCLEARFLAG(uname, lname)					\
static inline int TestClearPage##uname(struct page *page)		\
		{ return test_and_clear_bit(PG_##lname, &page->flags); }
>>>>>>> 28ffb5d3


<<<<<<< HEAD
/* PG_owner_priv_1 users should have descriptive aliases */
#define PG_checked		PG_owner_priv_1 /* Used by some filesystems */
#ifdef CONFIG_PARAVIRT_XEN
#define PG_pinned		PG_owner_priv_1	/* Xen pinned pagetable */
#endif
=======
#define PAGEFLAG(uname, lname) TESTPAGEFLAG(uname, lname)		\
	SETPAGEFLAG(uname, lname) CLEARPAGEFLAG(uname, lname)

#define __PAGEFLAG(uname, lname) TESTPAGEFLAG(uname, lname)		\
	__SETPAGEFLAG(uname, lname)  __CLEARPAGEFLAG(uname, lname)

#define PAGEFLAG_FALSE(uname) 						\
static inline int Page##uname(struct page *page) 			\
			{ return 0; }

#define TESTSCFLAG(uname, lname)					\
	TESTSETFLAG(uname, lname) TESTCLEARFLAG(uname, lname)

struct page;	/* forward declaration */

PAGEFLAG(Locked, locked) TESTSCFLAG(Locked, locked)
PAGEFLAG(Error, error)
PAGEFLAG(Referenced, referenced) TESTCLEARFLAG(Referenced, referenced)
PAGEFLAG(Dirty, dirty) TESTSCFLAG(Dirty, dirty) __CLEARPAGEFLAG(Dirty, dirty)
PAGEFLAG(LRU, lru) __CLEARPAGEFLAG(LRU, lru)
PAGEFLAG(Active, active) __CLEARPAGEFLAG(Active, active)
__PAGEFLAG(Slab, slab)
PAGEFLAG(Checked, owner_priv_1)		/* Used by some filesystems */
PAGEFLAG(Pinned, owner_priv_1) TESTSCFLAG(Pinned, owner_priv_1) /* Xen */
PAGEFLAG(Reserved, reserved) __CLEARPAGEFLAG(Reserved, reserved)
PAGEFLAG(Private, private) __CLEARPAGEFLAG(Private, private)
	__SETPAGEFLAG(Private, private)
>>>>>>> 28ffb5d3

/*
 * Only test-and-set exist for PG_writeback.  The unconditional operators are
 * risky: they bypass page accounting.
 */
TESTPAGEFLAG(Writeback, writeback) TESTSCFLAG(Writeback, writeback)
__PAGEFLAG(Buddy, buddy)
PAGEFLAG(MappedToDisk, mappedtodisk)

/* PG_readahead is only used for file reads; PG_reclaim is only for writes */
PAGEFLAG(Reclaim, reclaim) TESTCLEARFLAG(Reclaim, reclaim)
PAGEFLAG(Readahead, reclaim)		/* Reminder to do async read-ahead */

#ifdef CONFIG_HIGHMEM
/*
 * Must use a macro here due to header dependency issues. page_zone() is not
 * available at this point.
 */
#define PageHighMem(__p) is_highmem(page_zone(__p))
#else
PAGEFLAG_FALSE(HighMem)
#endif

#ifdef CONFIG_SWAP
PAGEFLAG(SwapCache, swapcache)
#else
PAGEFLAG_FALSE(SwapCache)
#endif

#ifdef CONFIG_IA64_UNCACHED_ALLOCATOR
PAGEFLAG(Uncached, uncached)
#else
PAGEFLAG_FALSE(Uncached)
#endif

static inline int PageUptodate(struct page *page)
{
	int ret = test_bit(PG_uptodate, &(page)->flags);

	/*
	 * Must ensure that the data we read out of the page is loaded
	 * _after_ we've loaded page->flags to check for PageUptodate.
	 * We can skip the barrier if the page is not uptodate, because
	 * we wouldn't be reading anything from it.
	 *
	 * See SetPageUptodate() for the other side of the story.
	 */
	if (ret)
		smp_rmb();

	return ret;
}

static inline void __SetPageUptodate(struct page *page)
{
	smp_wmb();
	__set_bit(PG_uptodate, &(page)->flags);
#ifdef CONFIG_S390
	page_clear_dirty(page);
#endif
}

static inline void SetPageUptodate(struct page *page)
{
#ifdef CONFIG_S390
	if (!test_and_set_bit(PG_uptodate, &page->flags))
		page_clear_dirty(page);
#else
	/*
	 * Memory barrier must be issued before setting the PG_uptodate bit,
	 * so that all previous stores issued in order to bring the page
	 * uptodate are actually visible before PageUptodate becomes true.
	 *
	 * s390 doesn't need an explicit smp_wmb here because the test and
	 * set bit already provides full barriers.
	 */
	smp_wmb();
	set_bit(PG_uptodate, &(page)->flags);
#endif
}

CLEARPAGEFLAG(Uptodate, uptodate)

extern void cancel_dirty_page(struct page *page, unsigned int account_size);

int test_clear_page_writeback(struct page *page);
int test_set_page_writeback(struct page *page);

static inline void set_page_writeback(struct page *page)
{
	test_set_page_writeback(page);
}

#ifdef CONFIG_PAGEFLAGS_EXTENDED
/*
 * System with lots of page flags available. This allows separate
 * flags for PageHead() and PageTail() checks of compound pages so that bit
 * tests can be used in performance sensitive paths. PageCompound is
 * generally not used in hot code paths.
 */
__PAGEFLAG(Head, head)
__PAGEFLAG(Tail, tail)

static inline int PageCompound(struct page *page)
{
	return page->flags & ((1L << PG_head) | (1L << PG_tail));

}
#else
/*
 * Reduce page flag use as much as possible by overlapping
 * compound page flags with the flags used for page cache pages. Possible
 * because PageCompound is always set for compound pages and not for
 * pages on the LRU and/or pagecache.
 */
TESTPAGEFLAG(Compound, compound)
__PAGEFLAG(Head, compound)

/*
 * PG_reclaim is used in combination with PG_compound to mark the
 * head and tail of a compound page. This saves one page flag
 * but makes it impossible to use compound pages for the page cache.
 * The PG_reclaim bit would have to be used for reclaim or readahead
 * if compound pages enter the page cache.
 *
 * PG_compound & PG_reclaim	=> Tail page
 * PG_compound & ~PG_reclaim	=> Head page
 */
#define PG_head_tail_mask ((1L << PG_compound) | (1L << PG_reclaim))

static inline int PageTail(struct page *page)
{
	return ((page->flags & PG_head_tail_mask) == PG_head_tail_mask);
}

static inline void __SetPageTail(struct page *page)
{
	page->flags |= PG_head_tail_mask;
}

static inline void __ClearPageTail(struct page *page)
{
	page->flags &= ~PG_head_tail_mask;
}

#endif /* !PAGEFLAGS_EXTENDED */

<<<<<<< HEAD
#define PageForeign(page)	test_bit(PG_foreign, &(page)->flags)
#define SetPageForeign(_page, dtor) do {		\
	set_bit(PG_foreign, &(_page)->flags);		\
	BUG_ON((dtor) == (void (*)(struct page *))0);	\
	(_page)->index = (long)(dtor);			\
} while (0)
#define ClearPageForeign(page) do {			\
	clear_bit(PG_foreign, &(page)->flags);		\
	(page)->index = 0;				\
} while (0)
#define PageForeignDestructor(_page)			\
	((void (*)(struct page *))(_page)->index)(_page)

struct page;	/* forward declaration */
=======
#define PAGE_FLAGS	(1 << PG_lru   | 1 << PG_private   | 1 << PG_locked | \
			 1 << PG_buddy | 1 << PG_writeback | \
			 1 << PG_slab  | 1 << PG_swapcache | 1 << PG_active)
>>>>>>> 28ffb5d3

/*
 * Flags checked in bad_page().  Pages on the free list should not have
 * these flags set.  It they are, there is a problem.
 */
#define PAGE_FLAGS_CLEAR_WHEN_BAD (PAGE_FLAGS | 1 << PG_reclaim | 1 << PG_dirty)

/*
 * Flags checked when a page is freed.  Pages being freed should not have
 * these flags set.  It they are, there is a problem.
 */
#define PAGE_FLAGS_CHECK_AT_FREE (PAGE_FLAGS | 1 << PG_reserved)

/*
 * Flags checked when a page is prepped for return by the page allocator.
 * Pages being prepped should not have these flags set.  It they are, there
 * is a problem.
 */
#define PAGE_FLAGS_CHECK_AT_PREP (PAGE_FLAGS | 1 << PG_reserved | 1 << PG_dirty)

#endif /* !__GENERATING_BOUNDS_H */
#endif	/* PAGE_FLAGS_H */<|MERGE_RESOLUTION|>--- conflicted
+++ resolved
@@ -116,21 +116,6 @@
 static inline void ClearPage##uname(struct page *page)			\
 			{ clear_bit(PG_##lname, &page->flags); }
 
-<<<<<<< HEAD
-#define PG_writeback		12	/* Page is under writeback */
-#ifdef CONFIG_XEN
-/* Cannot alias with PG_owner_priv_1 since bag_page() checks include this bit.
- * Also cannot use PG_arch_1 since that now has a different purpose on x86. */
-#define PG_pinned		13
-#endif
-#define PG_compound		14	/* Part of a compound page */
-#define PG_swapcache		15	/* Swap page: swp_entry_t in private */
-
-#define PG_mappedtodisk		16	/* Has blocks allocated on-disk */
-#define PG_reclaim		17	/* To be reclaimed asap */
-#define PG_foreign		18	/* Page is owned by foreign allocator. */
-#define PG_buddy		19	/* Page is free, on buddy lists */
-=======
 #define __SETPAGEFLAG(uname, lname)					\
 static inline void __SetPage##uname(struct page *page)			\
 			{ __set_bit(PG_##lname, &page->flags); }
@@ -146,16 +131,8 @@
 #define TESTCLEARFLAG(uname, lname)					\
 static inline int TestClearPage##uname(struct page *page)		\
 		{ return test_and_clear_bit(PG_##lname, &page->flags); }
->>>>>>> 28ffb5d3
-
-
-<<<<<<< HEAD
-/* PG_owner_priv_1 users should have descriptive aliases */
-#define PG_checked		PG_owner_priv_1 /* Used by some filesystems */
-#ifdef CONFIG_PARAVIRT_XEN
-#define PG_pinned		PG_owner_priv_1	/* Xen pinned pagetable */
-#endif
-=======
+
+
 #define PAGEFLAG(uname, lname) TESTPAGEFLAG(uname, lname)		\
 	SETPAGEFLAG(uname, lname) CLEARPAGEFLAG(uname, lname)
 
@@ -183,7 +160,6 @@
 PAGEFLAG(Reserved, reserved) __CLEARPAGEFLAG(Reserved, reserved)
 PAGEFLAG(Private, private) __CLEARPAGEFLAG(Private, private)
 	__SETPAGEFLAG(Private, private)
->>>>>>> 28ffb5d3
 
 /*
  * Only test-and-set exist for PG_writeback.  The unconditional operators are
@@ -331,26 +307,9 @@
 
 #endif /* !PAGEFLAGS_EXTENDED */
 
-<<<<<<< HEAD
-#define PageForeign(page)	test_bit(PG_foreign, &(page)->flags)
-#define SetPageForeign(_page, dtor) do {		\
-	set_bit(PG_foreign, &(_page)->flags);		\
-	BUG_ON((dtor) == (void (*)(struct page *))0);	\
-	(_page)->index = (long)(dtor);			\
-} while (0)
-#define ClearPageForeign(page) do {			\
-	clear_bit(PG_foreign, &(page)->flags);		\
-	(page)->index = 0;				\
-} while (0)
-#define PageForeignDestructor(_page)			\
-	((void (*)(struct page *))(_page)->index)(_page)
-
-struct page;	/* forward declaration */
-=======
 #define PAGE_FLAGS	(1 << PG_lru   | 1 << PG_private   | 1 << PG_locked | \
 			 1 << PG_buddy | 1 << PG_writeback | \
 			 1 << PG_slab  | 1 << PG_swapcache | 1 << PG_active)
->>>>>>> 28ffb5d3
 
 /*
  * Flags checked in bad_page().  Pages on the free list should not have
