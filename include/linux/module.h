#ifndef _LINUX_MODULE_H
#define _LINUX_MODULE_H
/*
 * Dynamic loading of modules into the kernel.
 *
 * Rewritten by Richard Henderson <rth@tamu.edu> Dec 1996
 * Rewritten again by Rusty Russell, 2002
 */
#include <linux/list.h>
#include <linux/stat.h>
#include <linux/compiler.h>
#include <linux/cache.h>
#include <linux/kmod.h>
#include <linux/elf.h>
#include <linux/stringify.h>
#include <linux/kobject.h>
#include <linux/moduleparam.h>
#include <linux/marker.h>
#include <linux/tracepoint.h>
#include <asm/local.h>

#include <asm/module.h>

/* Not Yet Implemented */
#define MODULE_SUPPORTED_DEVICE(name)

/* some toolchains uses a `_' prefix for all user symbols */
#ifndef MODULE_SYMBOL_PREFIX
#define MODULE_SYMBOL_PREFIX ""
#endif

#define MODULE_NAME_LEN MAX_PARAM_PREFIX_LEN

struct kernel_symbol
{
	unsigned long value;
	const char *name;
};

struct modversion_info
{
	unsigned long crc;
	char name[MODULE_NAME_LEN];
};

struct module;

struct module_attribute {
        struct attribute attr;
        ssize_t (*show)(struct module_attribute *, struct module *, char *);
        ssize_t (*store)(struct module_attribute *, struct module *,
			 const char *, size_t count);
	void (*setup)(struct module *, const char *);
	int (*test)(struct module *);
	void (*free)(struct module *);
};

struct module_kobject
{
	struct kobject kobj;
	struct module *mod;
	struct kobject *drivers_dir;
	struct module_param_attrs *mp;
};

/* These are either module local, or the kernel's dummy ones. */
extern int init_module(void);
extern void cleanup_module(void);

/* Archs provide a method of finding the correct exception table. */
struct exception_table_entry;

const struct exception_table_entry *
search_extable(const struct exception_table_entry *first,
	       const struct exception_table_entry *last,
	       unsigned long value);
void sort_extable(struct exception_table_entry *start,
		  struct exception_table_entry *finish);
void sort_main_extable(void);

#ifdef MODULE
#define MODULE_GENERIC_TABLE(gtype,name)			\
extern const struct gtype##_id __mod_##gtype##_table		\
  __attribute__ ((unused, alias(__stringify(name))))

extern struct module __this_module;
#define THIS_MODULE (&__this_module)
#else  /* !MODULE */
#define MODULE_GENERIC_TABLE(gtype,name)
#define THIS_MODULE ((struct module *)0)
#endif

/* Generic info of form tag = "info" */
#define MODULE_INFO(tag, info) __MODULE_INFO(tag, tag, info)

/* For userspace: you can also call me... */
#define MODULE_ALIAS(_alias) MODULE_INFO(alias, _alias)

/*
 * The following license idents are currently accepted as indicating free
 * software modules
 *
 *	"GPL"				[GNU Public License v2 or later]
 *	"GPL v2"			[GNU Public License v2]
 *	"GPL and additional rights"	[GNU Public License v2 rights and more]
 *	"Dual BSD/GPL"			[GNU Public License v2
 *					 or BSD license choice]
 *	"Dual MIT/GPL"			[GNU Public License v2
 *					 or MIT license choice]
 *	"Dual MPL/GPL"			[GNU Public License v2
 *					 or Mozilla license choice]
 *
 * The following other idents are available
 *
 *	"Proprietary"			[Non free products]
 *
 * There are dual licensed components, but when running with Linux it is the
 * GPL that is relevant so this is a non issue. Similarly LGPL linked with GPL
 * is a GPL combined work.
 *
 * This exists for several reasons
 * 1.	So modinfo can show license info for users wanting to vet their setup 
 *	is free
 * 2.	So the community can ignore bug reports including proprietary modules
 * 3.	So vendors can do likewise based on their own policies
 */
#define MODULE_LICENSE(_license) MODULE_INFO(license, _license)

/* Author, ideally of form NAME[, NAME]*[ and NAME] */
#define MODULE_AUTHOR(_author) MODULE_INFO(author, _author)
  
/* What your module does. */
#define MODULE_DESCRIPTION(_description) MODULE_INFO(description, _description)

/* One for each parameter, describing how to use it.  Some files do
   multiple of these per line, so can't just use MODULE_INFO. */
#define MODULE_PARM_DESC(_parm, desc) \
	__MODULE_INFO(parm, _parm, #_parm ":" desc)

#define MODULE_DEVICE_TABLE(type,name)		\
  MODULE_GENERIC_TABLE(type##_device,name)

/* Version of form [<epoch>:]<version>[-<extra-version>].
   Or for CVS/RCS ID version, everything but the number is stripped.
  <epoch>: A (small) unsigned integer which allows you to start versions
           anew. If not mentioned, it's zero.  eg. "2:1.0" is after
	   "1:2.0".
  <version>: The <version> may contain only alphanumerics and the
           character `.'.  Ordered by numeric sort for numeric parts,
	   ascii sort for ascii parts (as per RPM or DEB algorithm).
  <extraversion>: Like <version>, but inserted for local
           customizations, eg "rh3" or "rusty1".

  Using this automatically adds a checksum of the .c files and the
  local headers in "srcversion".
*/
#define MODULE_VERSION(_version) MODULE_INFO(version, _version)

/* Optional firmware file (or files) needed by the module
 * format is simply firmware file name.  Multiple firmware
 * files require multiple MODULE_FIRMWARE() specifiers */
#define MODULE_FIRMWARE(_firmware) MODULE_INFO(firmware, _firmware)

/* Given an address, look for it in the exception tables */
const struct exception_table_entry *search_exception_tables(unsigned long add);

struct notifier_block;

#ifdef CONFIG_MODULES

/* Get/put a kernel symbol (calls must be symmetric) */
void *__symbol_get(const char *symbol);
void *__symbol_get_gpl(const char *symbol);
#define symbol_get(x) ((typeof(&x))(__symbol_get(MODULE_SYMBOL_PREFIX #x)))

#ifndef __GENKSYMS__
#ifdef CONFIG_MODVERSIONS
/* Mark the CRC weak since genksyms apparently decides not to
 * generate a checksums for some symbols */
#define __CRC_SYMBOL(sym, sec)					\
	extern void *__crc_##sym __attribute__((weak));		\
	static const unsigned long __kcrctab_##sym		\
	__used							\
	__attribute__((section("__kcrctab" sec), unused))	\
	= (unsigned long) &__crc_##sym;
#else
#define __CRC_SYMBOL(sym, sec)
#endif

/* For every exported symbol, place a struct in the __ksymtab section */
#define __EXPORT_SYMBOL(sym, sec)				\
	extern typeof(sym) sym;					\
	__CRC_SYMBOL(sym, sec)					\
	static const char __kstrtab_##sym[]			\
	__attribute__((section("__ksymtab_strings"), aligned(1))) \
	= MODULE_SYMBOL_PREFIX #sym;                    	\
	static const struct kernel_symbol __ksymtab_##sym	\
	__used							\
	__attribute__((section("__ksymtab" sec), unused))	\
	= { (unsigned long)&sym, __kstrtab_##sym }

#define EXPORT_SYMBOL(sym)					\
	__EXPORT_SYMBOL(sym, "")

#define EXPORT_SYMBOL_GPL(sym)					\
	__EXPORT_SYMBOL(sym, "_gpl")

#define EXPORT_SYMBOL_GPL_FUTURE(sym)				\
	__EXPORT_SYMBOL(sym, "_gpl_future")


#ifdef CONFIG_UNUSED_SYMBOLS
#define EXPORT_UNUSED_SYMBOL(sym) __EXPORT_SYMBOL(sym, "_unused")
#define EXPORT_UNUSED_SYMBOL_GPL(sym) __EXPORT_SYMBOL(sym, "_unused_gpl")
#else
#define EXPORT_UNUSED_SYMBOL(sym)
#define EXPORT_UNUSED_SYMBOL_GPL(sym)
#endif

#endif

enum module_state
{
	MODULE_STATE_LIVE,
	MODULE_STATE_COMING,
	MODULE_STATE_GOING,
};

struct module
{
	enum module_state state;

	/* Member of list of modules */
	struct list_head list;

	/* Unique handle for this module */
	char name[MODULE_NAME_LEN];

	/* Sysfs stuff. */
	struct module_kobject mkobj;
	struct module_attribute *modinfo_attrs;
	const char *version;
	const char *srcversion;
	struct kobject *holders_dir;

	/* Exported symbols */
	const struct kernel_symbol *syms;
	const unsigned long *crcs;
	unsigned int num_syms;

	/* Kernel parameters. */
	struct kernel_param *kp;
	unsigned int num_kp;

	/* GPL-only exported symbols. */
	unsigned int num_gpl_syms;
	const struct kernel_symbol *gpl_syms;
	const unsigned long *gpl_crcs;

#ifdef CONFIG_UNUSED_SYMBOLS
	/* unused exported symbols. */
	const struct kernel_symbol *unused_syms;
	const unsigned long *unused_crcs;
	unsigned int num_unused_syms;

	/* GPL-only, unused exported symbols. */
	unsigned int num_unused_gpl_syms;
	const struct kernel_symbol *unused_gpl_syms;
	const unsigned long *unused_gpl_crcs;
#endif

	/* symbols that will be GPL-only in the near future. */
	const struct kernel_symbol *gpl_future_syms;
	const unsigned long *gpl_future_crcs;
	unsigned int num_gpl_future_syms;

	/* Exception table */
	unsigned int num_exentries;
	struct exception_table_entry *extable;

	/* Startup function. */
	int (*init)(void);

	/* If this is non-NULL, vfree after init() returns */
	void *module_init;

	/* Here is the actual code + data, vfree'd on unload. */
	void *module_core;

	/* Here are the sizes of the init and core sections */
	unsigned int init_size, core_size;

	/* The size of the executable code in each section.  */
	unsigned int init_text_size, core_text_size;

	/* The handle returned from unwind_add_table. */
	void *unwind_info;

	/* Arch-specific module values */
	struct mod_arch_specific arch;

	unsigned int taints;	/* same bits as kernel:tainted */

#ifdef CONFIG_GENERIC_BUG
	/* Support for BUG */
	unsigned num_bugs;
	struct list_head bug_list;
	struct bug_entry *bug_table;
#endif

#ifdef CONFIG_KALLSYMS
	/* We keep the symbol and string tables for kallsyms. */
	Elf_Sym *symtab;
	unsigned int num_symtab;
	char *strtab;

	/* Section attributes */
	struct module_sect_attrs *sect_attrs;

	/* Notes attributes */
	struct module_notes_attrs *notes_attrs;
#endif

	/* Per-cpu data. */
	void *percpu;

	/* The command line arguments (may be mangled).  People like
	   keeping pointers to this stuff */
	char *args;
#ifdef CONFIG_MARKERS
	struct marker *markers;
	unsigned int num_markers;
#endif
#ifdef CONFIG_TRACEPOINTS
	struct tracepoint *tracepoints;
	unsigned int num_tracepoints;
#endif

#ifdef CONFIG_TRACING
	const char **trace_bprintk_fmt_start;
	unsigned int num_trace_bprintk_fmt;
#endif

#ifdef CONFIG_MODULE_UNLOAD
	/* What modules depend on me? */
	struct list_head modules_which_use_me;

	/* Who is waiting for us to be unloaded */
	struct task_struct *waiter;

	/* Destruction function. */
	void (*exit)(void);

#ifdef CONFIG_SMP
	char *refptr;
#else
	local_t ref;
#endif
#endif
};
#ifndef MODULE_ARCH_INIT
#define MODULE_ARCH_INIT {}
#endif

extern struct mutex module_mutex;

/* FIXME: It'd be nice to isolate modules during init, too, so they
   aren't used before they (may) fail.  But presently too much code
   (IDE & SCSI) require entry into the module during init.*/
static inline int module_is_live(struct module *mod)
{
	return mod->state != MODULE_STATE_GOING;
}

struct module *__module_text_address(unsigned long addr);
<<<<<<< HEAD
int is_module_address(unsigned long addr);
const char *supported_printable(int taint);
=======
struct module *__module_address(unsigned long addr);
bool is_module_address(unsigned long addr);
bool is_module_text_address(unsigned long addr);
>>>>>>> 0882e8dd

static inline int within_module_core(unsigned long addr, struct module *mod)
{
	return (unsigned long)mod->module_core <= addr &&
	       addr < (unsigned long)mod->module_core + mod->core_size;
}

static inline int within_module_init(unsigned long addr, struct module *mod)
{
	return (unsigned long)mod->module_init <= addr &&
	       addr < (unsigned long)mod->module_init + mod->init_size;
}

/* Search for module by name: must hold module_mutex. */
struct module *find_module(const char *name);

struct symsearch {
	const struct kernel_symbol *start, *stop;
	const unsigned long *crcs;
	enum {
		NOT_GPL_ONLY,
		GPL_ONLY,
		WILL_BE_GPL_ONLY,
	} licence;
	bool unused;
};

/* Search for an exported symbol by name. */
const struct kernel_symbol *find_symbol(const char *name,
					struct module **owner,
					const unsigned long **crc,
					bool gplok,
					bool warn);

/* Walk the exported symbol table */
bool each_symbol(bool (*fn)(const struct symsearch *arr, struct module *owner,
			    unsigned int symnum, void *data), void *data);

/* Returns 0 and fills in value, defined and namebuf, or -ERANGE if
   symnum out of range. */
int module_get_kallsym(unsigned int symnum, unsigned long *value, char *type,
			char *name, char *module_name, int *exported);

/* Look for this name: can be of form module:name. */
unsigned long module_kallsyms_lookup_name(const char *name);

int module_kallsyms_on_each_symbol(int (*fn)(void *, const char *,
					     struct module *, unsigned long),
				   void *data);

extern void __module_put_and_exit(struct module *mod, long code)
	__attribute__((noreturn));
#define module_put_and_exit(code) __module_put_and_exit(THIS_MODULE, code);

#ifdef CONFIG_MODULE_UNLOAD
unsigned int module_refcount(struct module *mod);
void __symbol_put(const char *symbol);
#define symbol_put(x) __symbol_put(MODULE_SYMBOL_PREFIX #x)
void symbol_put_addr(void *addr);

static inline local_t *__module_ref_addr(struct module *mod, int cpu)
{
#ifdef CONFIG_SMP
	return (local_t *) (mod->refptr + per_cpu_offset(cpu));
#else
	return &mod->ref;
#endif
}

/* Sometimes we know we already have a refcount, and it's easier not
   to handle the error case (which only happens with rmmod --wait). */
static inline void __module_get(struct module *module)
{
	if (module) {
		local_inc(__module_ref_addr(module, get_cpu()));
		put_cpu();
	}
}

static inline int try_module_get(struct module *module)
{
	int ret = 1;

	if (module) {
		unsigned int cpu = get_cpu();
		if (likely(module_is_live(module)))
			local_inc(__module_ref_addr(module, cpu));
		else
			ret = 0;
		put_cpu();
	}
	return ret;
}

extern void module_put(struct module *module);

#else /*!CONFIG_MODULE_UNLOAD*/
static inline int try_module_get(struct module *module)
{
	return !module || module_is_live(module);
}
static inline void module_put(struct module *module)
{
}
static inline void __module_get(struct module *module)
{
}
#define symbol_put(x) do { } while(0)
#define symbol_put_addr(p) do { } while(0)

#endif /* CONFIG_MODULE_UNLOAD */
int use_module(struct module *a, struct module *b);

/* This is a #define so the string doesn't get put in every .o file */
#define module_name(mod)			\
({						\
	struct module *__mod = (mod);		\
	__mod ? __mod->name : "kernel";		\
})

/* For kallsyms to ask for address resolution.  namebuf should be at
 * least KSYM_NAME_LEN long: a pointer to namebuf is returned if
 * found, otherwise NULL. */
const char *module_address_lookup(unsigned long addr,
			    unsigned long *symbolsize,
			    unsigned long *offset,
			    char **modname,
			    char *namebuf);
int lookup_module_symbol_name(unsigned long addr, char *symname);
int lookup_module_symbol_attrs(unsigned long addr, unsigned long *size, unsigned long *offset, char *modname, char *name);

/* For extable.c to search modules' exception tables. */
const struct exception_table_entry *search_module_extables(unsigned long addr);

int register_module_notifier(struct notifier_block * nb);
int unregister_module_notifier(struct notifier_block * nb);

extern void print_modules(void);

extern void module_update_markers(void);

extern void module_update_tracepoints(void);
extern int module_get_iter_tracepoints(struct tracepoint_iter *iter);

#else /* !CONFIG_MODULES... */
#define EXPORT_SYMBOL(sym)
#define EXPORT_SYMBOL_GPL(sym)
#define EXPORT_SYMBOL_GPL_FUTURE(sym)
#define EXPORT_UNUSED_SYMBOL(sym)
#define EXPORT_UNUSED_SYMBOL_GPL(sym)

/* Given an address, look for it in the exception tables. */
static inline const struct exception_table_entry *
search_module_extables(unsigned long addr)
{
	return NULL;
}

static inline struct module *__module_address(unsigned long addr)
{
	return NULL;
}

static inline struct module *__module_text_address(unsigned long addr)
{
	return NULL;
}

static inline bool is_module_address(unsigned long addr)
{
	return false;
}

static inline bool is_module_text_address(unsigned long addr)
{
	return false;
}

/* Get/put a kernel symbol (calls should be symmetric) */
#define symbol_get(x) ({ extern typeof(x) x __attribute__((weak)); &(x); })
#define symbol_put(x) do { } while(0)
#define symbol_put_addr(x) do { } while(0)

static inline void __module_get(struct module *module)
{
}

static inline int try_module_get(struct module *module)
{
	return 1;
}

static inline void module_put(struct module *module)
{
}

#define module_name(mod) "kernel"

/* For kallsyms to ask for address resolution.  NULL means not found. */
static inline const char *module_address_lookup(unsigned long addr,
					  unsigned long *symbolsize,
					  unsigned long *offset,
					  char **modname,
					  char *namebuf)
{
	return NULL;
}

static inline int lookup_module_symbol_name(unsigned long addr, char *symname)
{
	return -ERANGE;
}

static inline int lookup_module_symbol_attrs(unsigned long addr, unsigned long *size, unsigned long *offset, char *modname, char *name)
{
	return -ERANGE;
}

static inline int module_get_kallsym(unsigned int symnum, unsigned long *value,
					char *type, char *name,
					char *module_name, int *exported)
{
	return -ERANGE;
}

static inline unsigned long module_kallsyms_lookup_name(const char *name)
{
	return 0;
}

static inline int module_kallsyms_on_each_symbol(int (*fn)(void *, const char *,
							   struct module *,
							   unsigned long),
						 void *data)
{
	return 0;
}

static inline int register_module_notifier(struct notifier_block * nb)
{
	/* no events will happen anyway, so this can always succeed */
	return 0;
}

static inline int unregister_module_notifier(struct notifier_block * nb)
{
	return 0;
}

#define module_put_and_exit(code) do_exit(code)

static inline void print_modules(void)
{
}

static inline void module_update_markers(void)
{
}

static inline void module_update_tracepoints(void)
{
}

static inline int module_get_iter_tracepoints(struct tracepoint_iter *iter)
{
	return 0;
}

#endif /* CONFIG_MODULES */

struct device_driver;
#ifdef CONFIG_SYSFS
struct module;

extern struct kset *module_kset;
extern struct kobj_type module_ktype;
extern int module_sysfs_initialized;

int mod_sysfs_init(struct module *mod);
int mod_sysfs_setup(struct module *mod,
			   struct kernel_param *kparam,
			   unsigned int num_params);
int module_add_modinfo_attrs(struct module *mod);
void module_remove_modinfo_attrs(struct module *mod);

#else /* !CONFIG_SYSFS */

static inline int mod_sysfs_init(struct module *mod)
{
	return 0;
}

static inline int mod_sysfs_setup(struct module *mod,
			   struct kernel_param *kparam,
			   unsigned int num_params)
{
	return 0;
}

static inline int module_add_modinfo_attrs(struct module *mod)
{
	return 0;
}

static inline void module_remove_modinfo_attrs(struct module *mod)
{ }

#endif /* CONFIG_SYSFS */

#define symbol_request(x) try_then_request_module(symbol_get(x), "symbol:" #x)

/* BELOW HERE ALL THESE ARE OBSOLETE AND WILL VANISH */

#define __MODULE_STRING(x) __stringify(x)

#endif /* _LINUX_MODULE_H */<|MERGE_RESOLUTION|>--- conflicted
+++ resolved
@@ -373,14 +373,10 @@
 }
 
 struct module *__module_text_address(unsigned long addr);
-<<<<<<< HEAD
-int is_module_address(unsigned long addr);
-const char *supported_printable(int taint);
-=======
 struct module *__module_address(unsigned long addr);
 bool is_module_address(unsigned long addr);
 bool is_module_text_address(unsigned long addr);
->>>>>>> 0882e8dd
+const char *supported_printable(int taint);
 
 static inline int within_module_core(unsigned long addr, struct module *mod)
 {
