--- conflicted
+++ resolved
@@ -73,50 +73,6 @@
 
 #if BITS_PER_LONG == 64
 #include <asm/local64.h>
-<<<<<<< HEAD
-
-typedef struct {
-	local64_t	v;
-} u64_stats_t ;
-
-static inline u64 u64_stats_read(const u64_stats_t *p)
-{
-	return local64_read(&p->v);
-}
-
-static inline void u64_stats_add(u64_stats_t *p, unsigned long val)
-{
-	local64_add(val, &p->v);
-}
-
-static inline void u64_stats_inc(u64_stats_t *p)
-{
-	local64_inc(&p->v);
-}
-
-#else
-
-typedef struct {
-	u64		v;
-} u64_stats_t;
-
-static inline u64 u64_stats_read(const u64_stats_t *p)
-{
-	return p->v;
-}
-
-static inline void u64_stats_add(u64_stats_t *p, unsigned long val)
-{
-	p->v += val;
-}
-
-static inline void u64_stats_inc(u64_stats_t *p)
-{
-	p->v++;
-}
-#endif
-=======
->>>>>>> 7d2a07b7
 
 typedef struct {
 	local64_t	v;
