--- conflicted
+++ resolved
@@ -71,11 +71,7 @@
 extern void __up_read(struct rw_anon_semaphore *sem);
 extern void __up_write(struct rw_anon_semaphore *sem);
 extern void __downgrade_write(struct rw_anon_semaphore *sem);
-
-static inline int anon_rwsem_is_locked(struct rw_anon_semaphore *sem)
-{
-	return (sem->activity != 0);
-}
+ extern int anon_rwsem_is_locked(struct rw_anon_semaphore *sem);
 
 #ifndef CONFIG_PREEMPT_RT
 /*
@@ -126,23 +122,11 @@
 	__init_rwsem((sem), #sem, &__key);			\
 } while (0)
 
-<<<<<<< HEAD
 static inline int rwsem_is_locked(struct rw_semaphore *sem)
 {
-	return (sem->activity != 0);
+	return anon_rwsem_is_locked((struct rw_anon_semaphore *)sem);
 }
-#endif
-=======
-extern void __down_read(struct rw_semaphore *sem);
-extern int __down_read_trylock(struct rw_semaphore *sem);
-extern void __down_write(struct rw_semaphore *sem);
-extern void __down_write_nested(struct rw_semaphore *sem, int subclass);
-extern int __down_write_trylock(struct rw_semaphore *sem);
-extern void __up_read(struct rw_semaphore *sem);
-extern void __up_write(struct rw_semaphore *sem);
-extern void __downgrade_write(struct rw_semaphore *sem);
-extern int rwsem_is_locked(struct rw_semaphore *sem);
->>>>>>> 4ec62b2b
+#endif /* !PREEMPT_RT */
 
 #endif /* __KERNEL__ */
 #endif /* _LINUX_RWSEM_SPINLOCK_H */