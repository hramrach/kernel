/* SPDX-License-Identifier: GPL-2.0 */
/* Copyright (c) 2017 - 2018 Covalent IO, Inc. http://covalent.io */

#ifndef _LINUX_SKMSG_H
#define _LINUX_SKMSG_H

#include <linux/bpf.h>
#include <linux/filter.h>
#include <linux/scatterlist.h>
#include <linux/skbuff.h>

#include <net/sock.h>
#include <net/tcp.h>
#include <net/strparser.h>

#define MAX_MSG_FRAGS			MAX_SKB_FRAGS
#define NR_MSG_FRAG_IDS			(MAX_MSG_FRAGS + 1)

enum __sk_action {
	__SK_DROP = 0,
	__SK_PASS,
	__SK_REDIRECT,
	__SK_NONE,
};

struct sk_msg_sg {
	u32				start;
	u32				curr;
	u32				end;
	u32				size;
	u32				copybreak;
	unsigned long			copy;
	/* The extra two elements:
	 * 1) used for chaining the front and sections when the list becomes
	 *    partitioned (e.g. end < start). The crypto APIs require the
	 *    chaining;
	 * 2) to chain tailer SG entries after the message.
	 */
	struct scatterlist		data[MAX_MSG_FRAGS + 2];
};
<<<<<<< HEAD
static_assert(BITS_PER_LONG >= MAX_MSG_FRAGS);
=======
static_assert(BITS_PER_LONG >= NR_MSG_FRAG_IDS);
>>>>>>> 7d2a07b7

/* UAPI in filter.c depends on struct sk_msg_sg being first element. */
struct sk_msg {
	struct sk_msg_sg		sg;
	void				*data;
	void				*data_end;
	u32				apply_bytes;
	u32				cork_bytes;
	u32				flags;
	struct sk_buff			*skb;
	struct sock			*sk_redir;
	struct sock			*sk;
	struct list_head		list;
};

struct sk_psock_progs {
	struct bpf_prog			*msg_parser;
	struct bpf_prog			*stream_parser;
	struct bpf_prog			*stream_verdict;
	struct bpf_prog			*skb_verdict;
};

enum sk_psock_state_bits {
	SK_PSOCK_TX_ENABLED,
};

struct sk_psock_link {
	struct list_head		list;
	struct bpf_map			*map;
	void				*link_raw;
};

struct sk_psock_work_state {
	struct sk_buff			*skb;
	u32				len;
	u32				off;
};

struct sk_psock {
	struct sock			*sk;
	struct sock			*sk_redir;
	u32				apply_bytes;
	u32				cork_bytes;
	u32				eval;
	struct sk_msg			*cork;
	struct sk_psock_progs		progs;
#if IS_ENABLED(CONFIG_BPF_STREAM_PARSER)
	struct strparser		strp;
#endif
	struct sk_buff_head		ingress_skb;
	struct list_head		ingress_msg;
	spinlock_t			ingress_lock;
	unsigned long			state;
	struct list_head		link;
	spinlock_t			link_lock;
	refcount_t			refcnt;
	void (*saved_unhash)(struct sock *sk);
	void (*saved_close)(struct sock *sk, long timeout);
	void (*saved_write_space)(struct sock *sk);
	void (*saved_data_ready)(struct sock *sk);
	int  (*psock_update_sk_prot)(struct sock *sk, struct sk_psock *psock,
				     bool restore);
	struct proto			*sk_proto;
	struct mutex			work_mutex;
	struct sk_psock_work_state	work_state;
	struct work_struct		work;
	struct rcu_work			rwork;
};

int sk_msg_alloc(struct sock *sk, struct sk_msg *msg, int len,
		 int elem_first_coalesce);
int sk_msg_clone(struct sock *sk, struct sk_msg *dst, struct sk_msg *src,
		 u32 off, u32 len);
void sk_msg_trim(struct sock *sk, struct sk_msg *msg, int len);
int sk_msg_free(struct sock *sk, struct sk_msg *msg);
int sk_msg_free_nocharge(struct sock *sk, struct sk_msg *msg);
void sk_msg_free_partial(struct sock *sk, struct sk_msg *msg, u32 bytes);
void sk_msg_free_partial_nocharge(struct sock *sk, struct sk_msg *msg,
				  u32 bytes);

void sk_msg_return(struct sock *sk, struct sk_msg *msg, int bytes);
void sk_msg_return_zero(struct sock *sk, struct sk_msg *msg, int bytes);

int sk_msg_zerocopy_from_iter(struct sock *sk, struct iov_iter *from,
			      struct sk_msg *msg, u32 bytes);
int sk_msg_memcopy_from_iter(struct sock *sk, struct iov_iter *from,
			     struct sk_msg *msg, u32 bytes);
int sk_msg_recvmsg(struct sock *sk, struct sk_psock *psock, struct msghdr *msg,
		   int len, int flags);

static inline void sk_msg_check_to_free(struct sk_msg *msg, u32 i, u32 bytes)
{
	WARN_ON(i == msg->sg.end && bytes);
}

static inline void sk_msg_apply_bytes(struct sk_psock *psock, u32 bytes)
{
	if (psock->apply_bytes) {
		if (psock->apply_bytes < bytes)
			psock->apply_bytes = 0;
		else
			psock->apply_bytes -= bytes;
	}
}

static inline u32 sk_msg_iter_dist(u32 start, u32 end)
{
	return end >= start ? end - start : end + (NR_MSG_FRAG_IDS - start);
}

#define sk_msg_iter_var_prev(var)			\
	do {						\
		if (var == 0)				\
			var = NR_MSG_FRAG_IDS - 1;	\
		else					\
			var--;				\
	} while (0)

#define sk_msg_iter_var_next(var)			\
	do {						\
		var++;					\
		if (var == NR_MSG_FRAG_IDS)		\
			var = 0;			\
	} while (0)

#define sk_msg_iter_prev(msg, which)			\
	sk_msg_iter_var_prev(msg->sg.which)

#define sk_msg_iter_next(msg, which)			\
	sk_msg_iter_var_next(msg->sg.which)

static inline void sk_msg_clear_meta(struct sk_msg *msg)
{
	memset(&msg->sg, 0, offsetofend(struct sk_msg_sg, copy));
}

static inline void sk_msg_init(struct sk_msg *msg)
{
	BUILD_BUG_ON(ARRAY_SIZE(msg->sg.data) - 1 != NR_MSG_FRAG_IDS);
	memset(msg, 0, sizeof(*msg));
	sg_init_marker(msg->sg.data, NR_MSG_FRAG_IDS);
}

static inline void sk_msg_xfer(struct sk_msg *dst, struct sk_msg *src,
			       int which, u32 size)
{
	dst->sg.data[which] = src->sg.data[which];
	dst->sg.data[which].length  = size;
	dst->sg.size		   += size;
	src->sg.size		   -= size;
	src->sg.data[which].length -= size;
	src->sg.data[which].offset += size;
}

static inline void sk_msg_xfer_full(struct sk_msg *dst, struct sk_msg *src)
{
	memcpy(dst, src, sizeof(*src));
	sk_msg_init(src);
}

static inline bool sk_msg_full(const struct sk_msg *msg)
{
	return sk_msg_iter_dist(msg->sg.start, msg->sg.end) == MAX_MSG_FRAGS;
}

static inline u32 sk_msg_elem_used(const struct sk_msg *msg)
{
	return sk_msg_iter_dist(msg->sg.start, msg->sg.end);
}

static inline struct scatterlist *sk_msg_elem(struct sk_msg *msg, int which)
{
	return &msg->sg.data[which];
}

static inline struct scatterlist sk_msg_elem_cpy(struct sk_msg *msg, int which)
{
	return msg->sg.data[which];
}

static inline struct page *sk_msg_page(struct sk_msg *msg, int which)
{
	return sg_page(sk_msg_elem(msg, which));
}

static inline bool sk_msg_to_ingress(const struct sk_msg *msg)
{
	return msg->flags & BPF_F_INGRESS;
}

static inline void sk_msg_compute_data_pointers(struct sk_msg *msg)
{
	struct scatterlist *sge = sk_msg_elem(msg, msg->sg.start);

	if (test_bit(msg->sg.start, &msg->sg.copy)) {
		msg->data = NULL;
		msg->data_end = NULL;
	} else {
		msg->data = sg_virt(sge);
		msg->data_end = msg->data + sge->length;
	}
}

static inline void sk_msg_page_add(struct sk_msg *msg, struct page *page,
				   u32 len, u32 offset)
{
	struct scatterlist *sge;

	get_page(page);
	sge = sk_msg_elem(msg, msg->sg.end);
	sg_set_page(sge, page, len, offset);
	sg_unmark_end(sge);

	__set_bit(msg->sg.end, &msg->sg.copy);
	msg->sg.size += len;
	sk_msg_iter_next(msg, end);
}

static inline void sk_msg_sg_copy(struct sk_msg *msg, u32 i, bool copy_state)
{
	do {
		if (copy_state)
			__set_bit(i, &msg->sg.copy);
		else
			__clear_bit(i, &msg->sg.copy);
		sk_msg_iter_var_next(i);
		if (i == msg->sg.end)
			break;
	} while (1);
}

static inline void sk_msg_sg_copy_set(struct sk_msg *msg, u32 start)
{
	sk_msg_sg_copy(msg, start, true);
}

static inline void sk_msg_sg_copy_clear(struct sk_msg *msg, u32 start)
{
	sk_msg_sg_copy(msg, start, false);
}

static inline struct sk_psock *sk_psock(const struct sock *sk)
{
	return rcu_dereference_sk_user_data(sk);
}

static inline void sk_psock_set_state(struct sk_psock *psock,
				      enum sk_psock_state_bits bit)
{
	set_bit(bit, &psock->state);
}

static inline void sk_psock_clear_state(struct sk_psock *psock,
					enum sk_psock_state_bits bit)
{
	clear_bit(bit, &psock->state);
}

static inline bool sk_psock_test_state(const struct sk_psock *psock,
				       enum sk_psock_state_bits bit)
{
	return test_bit(bit, &psock->state);
}

static inline void sock_drop(struct sock *sk, struct sk_buff *skb)
{
	sk_drops_add(sk, skb);
	kfree_skb(skb);
}

static inline void drop_sk_msg(struct sk_psock *psock, struct sk_msg *msg)
{
	if (msg->skb)
		sock_drop(psock->sk, msg->skb);
	kfree(msg);
}

static inline void sk_psock_queue_msg(struct sk_psock *psock,
				      struct sk_msg *msg)
{
	spin_lock_bh(&psock->ingress_lock);
	if (sk_psock_test_state(psock, SK_PSOCK_TX_ENABLED))
		list_add_tail(&msg->list, &psock->ingress_msg);
	else
		drop_sk_msg(psock, msg);
	spin_unlock_bh(&psock->ingress_lock);
}

static inline struct sk_msg *sk_psock_dequeue_msg(struct sk_psock *psock)
{
	struct sk_msg *msg;

	spin_lock_bh(&psock->ingress_lock);
	msg = list_first_entry_or_null(&psock->ingress_msg, struct sk_msg, list);
	if (msg)
		list_del(&msg->list);
	spin_unlock_bh(&psock->ingress_lock);
	return msg;
}

static inline struct sk_msg *sk_psock_peek_msg(struct sk_psock *psock)
{
	struct sk_msg *msg;

	spin_lock_bh(&psock->ingress_lock);
	msg = list_first_entry_or_null(&psock->ingress_msg, struct sk_msg, list);
	spin_unlock_bh(&psock->ingress_lock);
	return msg;
}

static inline struct sk_msg *sk_psock_next_msg(struct sk_psock *psock,
					       struct sk_msg *msg)
{
	struct sk_msg *ret;

	spin_lock_bh(&psock->ingress_lock);
	if (list_is_last(&msg->list, &psock->ingress_msg))
		ret = NULL;
	else
		ret = list_next_entry(msg, list);
	spin_unlock_bh(&psock->ingress_lock);
	return ret;
}

static inline bool sk_psock_queue_empty(const struct sk_psock *psock)
{
	return psock ? list_empty(&psock->ingress_msg) : true;
}

static inline void kfree_sk_msg(struct sk_msg *msg)
{
	if (msg->skb)
		consume_skb(msg->skb);
	kfree(msg);
}

static inline void sk_psock_report_error(struct sk_psock *psock, int err)
{
	struct sock *sk = psock->sk;

	sk->sk_err = err;
	sk_error_report(sk);
}

struct sk_psock *sk_psock_init(struct sock *sk, int node);
void sk_psock_stop(struct sk_psock *psock, bool wait);

#if IS_ENABLED(CONFIG_BPF_STREAM_PARSER)
int sk_psock_init_strp(struct sock *sk, struct sk_psock *psock);
void sk_psock_start_strp(struct sock *sk, struct sk_psock *psock);
void sk_psock_stop_strp(struct sock *sk, struct sk_psock *psock);
#else
static inline int sk_psock_init_strp(struct sock *sk, struct sk_psock *psock)
{
	return -EOPNOTSUPP;
}

static inline void sk_psock_start_strp(struct sock *sk, struct sk_psock *psock)
{
}

static inline void sk_psock_stop_strp(struct sock *sk, struct sk_psock *psock)
{
}
#endif

void sk_psock_start_verdict(struct sock *sk, struct sk_psock *psock);
void sk_psock_stop_verdict(struct sock *sk, struct sk_psock *psock);

int sk_psock_msg_verdict(struct sock *sk, struct sk_psock *psock,
			 struct sk_msg *msg);

static inline struct sk_psock_link *sk_psock_init_link(void)
{
	return kzalloc(sizeof(struct sk_psock_link),
		       GFP_ATOMIC | __GFP_NOWARN);
}

static inline void sk_psock_free_link(struct sk_psock_link *link)
{
	kfree(link);
}

struct sk_psock_link *sk_psock_link_pop(struct sk_psock *psock);
<<<<<<< HEAD

void __sk_psock_purge_ingress_msg(struct sk_psock *psock);
=======
>>>>>>> 7d2a07b7

static inline void sk_psock_cork_free(struct sk_psock *psock)
{
	if (psock->cork) {
		sk_msg_free(psock->sk, psock->cork);
		kfree(psock->cork);
		psock->cork = NULL;
	}
}

<<<<<<< HEAD
static inline void sk_psock_update_proto(struct sock *sk,
					 struct sk_psock *psock,
					 struct proto *ops)
{
	/* Initialize saved callbacks and original proto only once, since this
	 * function may be called multiple times for a psock, e.g. when
	 * psock->progs.msg_parser is updated.
	 *
	 * Since we've not installed the new proto, psock is not yet in use and
	 * we can initialize it without synchronization.
	 */
	if (!psock->sk_proto) {
		struct proto *orig = READ_ONCE(sk->sk_prot);

		psock->saved_unhash = orig->unhash;
		psock->saved_close = orig->close;
		psock->saved_write_space = sk->sk_write_space;

		psock->sk_proto = orig;
	}

	/* Pairs with lockless read in sk_clone_lock() */
	WRITE_ONCE(sk->sk_prot, ops);
}

static inline void sk_psock_restore_proto(struct sock *sk,
					  struct sk_psock *psock)
{
	if (inet_csk_has_ulp(sk)) {
		/* TLS does not have an unhash proto in SW cases, but we need
		 * to ensure we stop using the sock_map unhash routine because
		 * the associated psock is being removed. So use the original
		 * unhash handler.
		 */
		WRITE_ONCE(sk->sk_prot->unhash, psock->saved_unhash);
		tcp_update_ulp(sk, psock->sk_proto, psock->saved_write_space);
	} else {
		sk->sk_write_space = psock->saved_write_space;
		/* Pairs with lockless read in sk_clone_lock() */
		WRITE_ONCE(sk->sk_prot, psock->sk_proto);
	}
}

static inline void sk_psock_set_state(struct sk_psock *psock,
				      enum sk_psock_state_bits bit)
{
	set_bit(bit, &psock->state);
}

static inline void sk_psock_clear_state(struct sk_psock *psock,
					enum sk_psock_state_bits bit)
{
	clear_bit(bit, &psock->state);
}

static inline bool sk_psock_test_state(const struct sk_psock *psock,
				       enum sk_psock_state_bits bit)
{
	return test_bit(bit, &psock->state);
=======
static inline void sk_psock_restore_proto(struct sock *sk,
					  struct sk_psock *psock)
{
	if (psock->psock_update_sk_prot)
		psock->psock_update_sk_prot(sk, psock, true);
>>>>>>> 7d2a07b7
}

static inline struct sk_psock *sk_psock_get(struct sock *sk)
{
	struct sk_psock *psock;

	rcu_read_lock();
	psock = sk_psock(sk);
	if (psock && !refcount_inc_not_zero(&psock->refcnt))
		psock = NULL;
	rcu_read_unlock();
	return psock;
}

void sk_psock_drop(struct sock *sk, struct sk_psock *psock);

static inline void sk_psock_put(struct sock *sk, struct sk_psock *psock)
{
	if (refcount_dec_and_test(&psock->refcnt))
		sk_psock_drop(sk, psock);
}

static inline void sk_psock_data_ready(struct sock *sk, struct sk_psock *psock)
{
	if (psock->saved_data_ready)
		psock->saved_data_ready(sk);
	else
		sk->sk_data_ready(sk);
}

static inline void psock_set_prog(struct bpf_prog **pprog,
				  struct bpf_prog *prog)
{
	prog = xchg(pprog, prog);
	if (prog)
		bpf_prog_put(prog);
}

static inline int psock_replace_prog(struct bpf_prog **pprog,
				     struct bpf_prog *prog,
				     struct bpf_prog *old)
{
	if (cmpxchg(pprog, old, prog) != old)
		return -ENOENT;

	if (old)
		bpf_prog_put(old);

	return 0;
}

static inline void psock_progs_drop(struct sk_psock_progs *progs)
{
	psock_set_prog(&progs->msg_parser, NULL);
	psock_set_prog(&progs->stream_parser, NULL);
	psock_set_prog(&progs->stream_verdict, NULL);
	psock_set_prog(&progs->skb_verdict, NULL);
}

int sk_psock_tls_strp_read(struct sk_psock *psock, struct sk_buff *skb);

static inline bool sk_psock_strp_enabled(struct sk_psock *psock)
{
	if (!psock)
		return false;
<<<<<<< HEAD
	return psock->parser.enabled;
}
=======
	return !!psock->saved_data_ready;
}

#if IS_ENABLED(CONFIG_NET_SOCK_MSG)

/* We only have one bit so far. */
#define BPF_F_PTR_MASK ~(BPF_F_INGRESS)

static inline bool skb_bpf_ingress(const struct sk_buff *skb)
{
	unsigned long sk_redir = skb->_sk_redir;

	return sk_redir & BPF_F_INGRESS;
}

static inline void skb_bpf_set_ingress(struct sk_buff *skb)
{
	skb->_sk_redir |= BPF_F_INGRESS;
}

static inline void skb_bpf_set_redir(struct sk_buff *skb, struct sock *sk_redir,
				     bool ingress)
{
	skb->_sk_redir = (unsigned long)sk_redir;
	if (ingress)
		skb->_sk_redir |= BPF_F_INGRESS;
}

static inline struct sock *skb_bpf_redirect_fetch(const struct sk_buff *skb)
{
	unsigned long sk_redir = skb->_sk_redir;

	return (struct sock *)(sk_redir & BPF_F_PTR_MASK);
}

static inline void skb_bpf_redirect_clear(struct sk_buff *skb)
{
	skb->_sk_redir = 0;
}
#endif /* CONFIG_NET_SOCK_MSG */
>>>>>>> 7d2a07b7
#endif /* _LINUX_SKMSG_H */<|MERGE_RESOLUTION|>--- conflicted
+++ resolved
@@ -38,11 +38,7 @@
 	 */
 	struct scatterlist		data[MAX_MSG_FRAGS + 2];
 };
-<<<<<<< HEAD
-static_assert(BITS_PER_LONG >= MAX_MSG_FRAGS);
-=======
 static_assert(BITS_PER_LONG >= NR_MSG_FRAG_IDS);
->>>>>>> 7d2a07b7
 
 /* UAPI in filter.c depends on struct sk_msg_sg being first element. */
 struct sk_msg {
@@ -427,11 +423,6 @@
 }
 
 struct sk_psock_link *sk_psock_link_pop(struct sk_psock *psock);
-<<<<<<< HEAD
-
-void __sk_psock_purge_ingress_msg(struct sk_psock *psock);
-=======
->>>>>>> 7d2a07b7
 
 static inline void sk_psock_cork_free(struct sk_psock *psock)
 {
@@ -442,73 +433,11 @@
 	}
 }
 
-<<<<<<< HEAD
-static inline void sk_psock_update_proto(struct sock *sk,
-					 struct sk_psock *psock,
-					 struct proto *ops)
-{
-	/* Initialize saved callbacks and original proto only once, since this
-	 * function may be called multiple times for a psock, e.g. when
-	 * psock->progs.msg_parser is updated.
-	 *
-	 * Since we've not installed the new proto, psock is not yet in use and
-	 * we can initialize it without synchronization.
-	 */
-	if (!psock->sk_proto) {
-		struct proto *orig = READ_ONCE(sk->sk_prot);
-
-		psock->saved_unhash = orig->unhash;
-		psock->saved_close = orig->close;
-		psock->saved_write_space = sk->sk_write_space;
-
-		psock->sk_proto = orig;
-	}
-
-	/* Pairs with lockless read in sk_clone_lock() */
-	WRITE_ONCE(sk->sk_prot, ops);
-}
-
 static inline void sk_psock_restore_proto(struct sock *sk,
 					  struct sk_psock *psock)
 {
-	if (inet_csk_has_ulp(sk)) {
-		/* TLS does not have an unhash proto in SW cases, but we need
-		 * to ensure we stop using the sock_map unhash routine because
-		 * the associated psock is being removed. So use the original
-		 * unhash handler.
-		 */
-		WRITE_ONCE(sk->sk_prot->unhash, psock->saved_unhash);
-		tcp_update_ulp(sk, psock->sk_proto, psock->saved_write_space);
-	} else {
-		sk->sk_write_space = psock->saved_write_space;
-		/* Pairs with lockless read in sk_clone_lock() */
-		WRITE_ONCE(sk->sk_prot, psock->sk_proto);
-	}
-}
-
-static inline void sk_psock_set_state(struct sk_psock *psock,
-				      enum sk_psock_state_bits bit)
-{
-	set_bit(bit, &psock->state);
-}
-
-static inline void sk_psock_clear_state(struct sk_psock *psock,
-					enum sk_psock_state_bits bit)
-{
-	clear_bit(bit, &psock->state);
-}
-
-static inline bool sk_psock_test_state(const struct sk_psock *psock,
-				       enum sk_psock_state_bits bit)
-{
-	return test_bit(bit, &psock->state);
-=======
-static inline void sk_psock_restore_proto(struct sock *sk,
-					  struct sk_psock *psock)
-{
 	if (psock->psock_update_sk_prot)
 		psock->psock_update_sk_prot(sk, psock, true);
->>>>>>> 7d2a07b7
 }
 
 static inline struct sk_psock *sk_psock_get(struct sock *sk)
@@ -574,10 +503,6 @@
 {
 	if (!psock)
 		return false;
-<<<<<<< HEAD
-	return psock->parser.enabled;
-}
-=======
 	return !!psock->saved_data_ready;
 }
 
@@ -618,5 +543,4 @@
 	skb->_sk_redir = 0;
 }
 #endif /* CONFIG_NET_SOCK_MSG */
->>>>>>> 7d2a07b7
 #endif /* _LINUX_SKMSG_H */