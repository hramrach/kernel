/* SPDX-License-Identifier: GPL-2.0-only */
/*
 * Copyright © 2006-2015, Intel Corporation.
 *
 * Authors: Ashok Raj <ashok.raj@intel.com>
 *          Anil S Keshavamurthy <anil.s.keshavamurthy@intel.com>
 *          David Woodhouse <David.Woodhouse@intel.com>
 */

#ifndef _INTEL_IOMMU_H_
#define _INTEL_IOMMU_H_

#include <linux/types.h>
#include <linux/iova.h>
#include <linux/io.h>
#include <linux/idr.h>
#include <linux/mmu_notifier.h>
#include <linux/list.h>
#include <linux/iommu.h>
#include <linux/io-64-nonatomic-lo-hi.h>
#include <linux/dmar.h>
#include <linux/ioasid.h>
<<<<<<< HEAD
=======
#include <linux/bitfield.h>
>>>>>>> 7d2a07b7

#include <asm/cacheflush.h>
#include <asm/iommu.h>

/*
 * VT-d hardware uses 4KiB page size regardless of host page size.
 */
#define VTD_PAGE_SHIFT		(12)
#define VTD_PAGE_SIZE		(1UL << VTD_PAGE_SHIFT)
#define VTD_PAGE_MASK		(((u64)-1) << VTD_PAGE_SHIFT)
#define VTD_PAGE_ALIGN(addr)	(((addr) + VTD_PAGE_SIZE - 1) & VTD_PAGE_MASK)

#define VTD_STRIDE_SHIFT        (9)
#define VTD_STRIDE_MASK         (((u64)-1) << VTD_STRIDE_SHIFT)

#define DMA_PTE_READ		BIT_ULL(0)
#define DMA_PTE_WRITE		BIT_ULL(1)
#define DMA_PTE_LARGE_PAGE	BIT_ULL(7)
#define DMA_PTE_SNP		BIT_ULL(11)

#define DMA_FL_PTE_PRESENT	BIT_ULL(0)
#define DMA_FL_PTE_US		BIT_ULL(2)
<<<<<<< HEAD
=======
#define DMA_FL_PTE_ACCESS	BIT_ULL(5)
#define DMA_FL_PTE_DIRTY	BIT_ULL(6)
>>>>>>> 7d2a07b7
#define DMA_FL_PTE_XD		BIT_ULL(63)

#define ADDR_WIDTH_5LEVEL	(57)
#define ADDR_WIDTH_4LEVEL	(48)

#define CONTEXT_TT_MULTI_LEVEL	0
#define CONTEXT_TT_DEV_IOTLB	1
#define CONTEXT_TT_PASS_THROUGH 2
#define CONTEXT_PASIDE		BIT_ULL(3)

/*
 * Intel IOMMU register specification per version 1.0 public spec.
 */
#define	DMAR_VER_REG	0x0	/* Arch version supported by this IOMMU */
#define	DMAR_CAP_REG	0x8	/* Hardware supported capabilities */
#define	DMAR_ECAP_REG	0x10	/* Extended capabilities supported */
#define	DMAR_GCMD_REG	0x18	/* Global command register */
#define	DMAR_GSTS_REG	0x1c	/* Global status register */
#define	DMAR_RTADDR_REG	0x20	/* Root entry table */
#define	DMAR_CCMD_REG	0x28	/* Context command reg */
#define	DMAR_FSTS_REG	0x34	/* Fault Status register */
#define	DMAR_FECTL_REG	0x38	/* Fault control register */
#define	DMAR_FEDATA_REG	0x3c	/* Fault event interrupt data register */
#define	DMAR_FEADDR_REG	0x40	/* Fault event interrupt addr register */
#define	DMAR_FEUADDR_REG 0x44	/* Upper address register */
#define	DMAR_AFLOG_REG	0x58	/* Advanced Fault control */
#define	DMAR_PMEN_REG	0x64	/* Enable Protected Memory Region */
#define	DMAR_PLMBASE_REG 0x68	/* PMRR Low addr */
#define	DMAR_PLMLIMIT_REG 0x6c	/* PMRR low limit */
#define	DMAR_PHMBASE_REG 0x70	/* pmrr high base addr */
#define	DMAR_PHMLIMIT_REG 0x78	/* pmrr high limit */
#define DMAR_IQH_REG	0x80	/* Invalidation queue head register */
#define DMAR_IQT_REG	0x88	/* Invalidation queue tail register */
#define DMAR_IQ_SHIFT	4	/* Invalidation queue head/tail shift */
#define DMAR_IQA_REG	0x90	/* Invalidation queue addr register */
#define DMAR_ICS_REG	0x9c	/* Invalidation complete status register */
#define DMAR_IQER_REG	0xb0	/* Invalidation queue error record register */
#define DMAR_IRTA_REG	0xb8    /* Interrupt remapping table addr register */
#define DMAR_PQH_REG	0xc0	/* Page request queue head register */
#define DMAR_PQT_REG	0xc8	/* Page request queue tail register */
#define DMAR_PQA_REG	0xd0	/* Page request queue address register */
#define DMAR_PRS_REG	0xdc	/* Page request status register */
#define DMAR_PECTL_REG	0xe0	/* Page request event control register */
#define	DMAR_PEDATA_REG	0xe4	/* Page request event interrupt data register */
#define	DMAR_PEADDR_REG	0xe8	/* Page request event interrupt addr register */
#define	DMAR_PEUADDR_REG 0xec	/* Page request event Upper address register */
#define DMAR_MTRRCAP_REG 0x100	/* MTRR capability register */
#define DMAR_MTRRDEF_REG 0x108	/* MTRR default type register */
#define DMAR_MTRR_FIX64K_00000_REG 0x120 /* MTRR Fixed range registers */
#define DMAR_MTRR_FIX16K_80000_REG 0x128
#define DMAR_MTRR_FIX16K_A0000_REG 0x130
#define DMAR_MTRR_FIX4K_C0000_REG 0x138
#define DMAR_MTRR_FIX4K_C8000_REG 0x140
#define DMAR_MTRR_FIX4K_D0000_REG 0x148
#define DMAR_MTRR_FIX4K_D8000_REG 0x150
#define DMAR_MTRR_FIX4K_E0000_REG 0x158
#define DMAR_MTRR_FIX4K_E8000_REG 0x160
#define DMAR_MTRR_FIX4K_F0000_REG 0x168
#define DMAR_MTRR_FIX4K_F8000_REG 0x170
#define DMAR_MTRR_PHYSBASE0_REG 0x180 /* MTRR Variable range registers */
#define DMAR_MTRR_PHYSMASK0_REG 0x188
#define DMAR_MTRR_PHYSBASE1_REG 0x190
#define DMAR_MTRR_PHYSMASK1_REG 0x198
#define DMAR_MTRR_PHYSBASE2_REG 0x1a0
#define DMAR_MTRR_PHYSMASK2_REG 0x1a8
#define DMAR_MTRR_PHYSBASE3_REG 0x1b0
#define DMAR_MTRR_PHYSMASK3_REG 0x1b8
#define DMAR_MTRR_PHYSBASE4_REG 0x1c0
#define DMAR_MTRR_PHYSMASK4_REG 0x1c8
#define DMAR_MTRR_PHYSBASE5_REG 0x1d0
#define DMAR_MTRR_PHYSMASK5_REG 0x1d8
#define DMAR_MTRR_PHYSBASE6_REG 0x1e0
#define DMAR_MTRR_PHYSMASK6_REG 0x1e8
#define DMAR_MTRR_PHYSBASE7_REG 0x1f0
#define DMAR_MTRR_PHYSMASK7_REG 0x1f8
#define DMAR_MTRR_PHYSBASE8_REG 0x200
#define DMAR_MTRR_PHYSMASK8_REG 0x208
#define DMAR_MTRR_PHYSBASE9_REG 0x210
#define DMAR_MTRR_PHYSMASK9_REG 0x218
#define DMAR_VCCAP_REG		0xe00 /* Virtual command capability register */
#define DMAR_VCMD_REG		0xe10 /* Virtual command register */
#define DMAR_VCRSP_REG		0xe20 /* Virtual command response register */

#define DMAR_IQER_REG_IQEI(reg)		FIELD_GET(GENMASK_ULL(3, 0), reg)
#define DMAR_IQER_REG_ITESID(reg)	FIELD_GET(GENMASK_ULL(47, 32), reg)
#define DMAR_IQER_REG_ICESID(reg)	FIELD_GET(GENMASK_ULL(63, 48), reg)

#define OFFSET_STRIDE		(9)

#define dmar_readq(a) readq(a)
#define dmar_writeq(a,v) writeq(v,a)
#define dmar_readl(a) readl(a)
#define dmar_writel(a, v) writel(v, a)

#define DMAR_VER_MAJOR(v)		(((v) & 0xf0) >> 4)
#define DMAR_VER_MINOR(v)		((v) & 0x0f)

/*
 * Decoding Capability Register
 */
#define cap_5lp_support(c)	(((c) >> 60) & 1)
#define cap_pi_support(c)	(((c) >> 59) & 1)
#define cap_fl1gp_support(c)	(((c) >> 56) & 1)
#define cap_read_drain(c)	(((c) >> 55) & 1)
#define cap_write_drain(c)	(((c) >> 54) & 1)
#define cap_max_amask_val(c)	(((c) >> 48) & 0x3f)
#define cap_num_fault_regs(c)	((((c) >> 40) & 0xff) + 1)
#define cap_pgsel_inv(c)	(((c) >> 39) & 1)

#define cap_super_page_val(c)	(((c) >> 34) & 0xf)
#define cap_super_offset(c)	(((find_first_bit(&cap_super_page_val(c), 4)) \
					* OFFSET_STRIDE) + 21)

#define cap_fault_reg_offset(c)	((((c) >> 24) & 0x3ff) * 16)
#define cap_max_fault_reg_offset(c) \
	(cap_fault_reg_offset(c) + cap_num_fault_regs(c) * 16)

#define cap_zlr(c)		(((c) >> 22) & 1)
#define cap_isoch(c)		(((c) >> 23) & 1)
#define cap_mgaw(c)		((((c) >> 16) & 0x3f) + 1)
#define cap_sagaw(c)		(((c) >> 8) & 0x1f)
#define cap_caching_mode(c)	(((c) >> 7) & 1)
#define cap_phmr(c)		(((c) >> 6) & 1)
#define cap_plmr(c)		(((c) >> 5) & 1)
#define cap_rwbf(c)		(((c) >> 4) & 1)
#define cap_afl(c)		(((c) >> 3) & 1)
#define cap_ndoms(c)		(((unsigned long)1) << (4 + 2 * ((c) & 0x7)))
/*
 * Extended Capability Register
 */

#define	ecap_rps(e)		(((e) >> 49) & 0x1)
#define ecap_smpwc(e)		(((e) >> 48) & 0x1)
#define ecap_flts(e)		(((e) >> 47) & 0x1)
#define ecap_slts(e)		(((e) >> 46) & 0x1)
<<<<<<< HEAD
=======
#define ecap_slads(e)		(((e) >> 45) & 0x1)
>>>>>>> 7d2a07b7
#define ecap_vcs(e)		(((e) >> 44) & 0x1)
#define ecap_smts(e)		(((e) >> 43) & 0x1)
#define ecap_dit(e)		(((e) >> 41) & 0x1)
#define ecap_pds(e)		(((e) >> 42) & 0x1)
#define ecap_pasid(e)		(((e) >> 40) & 0x1)
#define ecap_pss(e)		(((e) >> 35) & 0x1f)
#define ecap_eafs(e)		(((e) >> 34) & 0x1)
#define ecap_nwfs(e)		(((e) >> 33) & 0x1)
#define ecap_srs(e)		(((e) >> 31) & 0x1)
#define ecap_ers(e)		(((e) >> 30) & 0x1)
#define ecap_prs(e)		(((e) >> 29) & 0x1)
#define ecap_broken_pasid(e)	(((e) >> 28) & 0x1)
#define ecap_dis(e)		(((e) >> 27) & 0x1)
#define ecap_nest(e)		(((e) >> 26) & 0x1)
#define ecap_mts(e)		(((e) >> 25) & 0x1)
#define ecap_ecs(e)		(((e) >> 24) & 0x1)
#define ecap_iotlb_offset(e) 	((((e) >> 8) & 0x3ff) * 16)
#define ecap_max_iotlb_offset(e) (ecap_iotlb_offset(e) + 16)
#define ecap_coherent(e)	((e) & 0x1)
#define ecap_qis(e)		((e) & 0x2)
#define ecap_pass_through(e)	(((e) >> 6) & 0x1)
#define ecap_eim_support(e)	(((e) >> 4) & 0x1)
#define ecap_ir_support(e)	(((e) >> 3) & 0x1)
#define ecap_dev_iotlb_support(e)	(((e) >> 2) & 0x1)
#define ecap_max_handle_mask(e) (((e) >> 20) & 0xf)
#define ecap_sc_support(e)	(((e) >> 7) & 0x1) /* Snooping Control */

/* Virtual command interface capability */
#define vccap_pasid(v)		(((v) & DMA_VCS_PAS)) /* PASID allocation */

/* Virtual command interface capability */
#define vccap_pasid(v)		(((v) & DMA_VCS_PAS)) /* PASID allocation */

/* IOTLB_REG */
#define DMA_TLB_FLUSH_GRANU_OFFSET  60
#define DMA_TLB_GLOBAL_FLUSH (((u64)1) << 60)
#define DMA_TLB_DSI_FLUSH (((u64)2) << 60)
#define DMA_TLB_PSI_FLUSH (((u64)3) << 60)
#define DMA_TLB_IIRG(type) ((type >> 60) & 3)
#define DMA_TLB_IAIG(val) (((val) >> 57) & 3)
#define DMA_TLB_READ_DRAIN (((u64)1) << 49)
#define DMA_TLB_WRITE_DRAIN (((u64)1) << 48)
#define DMA_TLB_DID(id)	(((u64)((id) & 0xffff)) << 32)
#define DMA_TLB_IVT (((u64)1) << 63)
#define DMA_TLB_IH_NONLEAF (((u64)1) << 6)
#define DMA_TLB_MAX_SIZE (0x3f)

/* INVALID_DESC */
#define DMA_CCMD_INVL_GRANU_OFFSET  61
#define DMA_ID_TLB_GLOBAL_FLUSH	(((u64)1) << 4)
#define DMA_ID_TLB_DSI_FLUSH	(((u64)2) << 4)
#define DMA_ID_TLB_PSI_FLUSH	(((u64)3) << 4)
#define DMA_ID_TLB_READ_DRAIN	(((u64)1) << 7)
#define DMA_ID_TLB_WRITE_DRAIN	(((u64)1) << 6)
#define DMA_ID_TLB_DID(id)	(((u64)((id & 0xffff) << 16)))
#define DMA_ID_TLB_IH_NONLEAF	(((u64)1) << 6)
#define DMA_ID_TLB_ADDR(addr)	(addr)
#define DMA_ID_TLB_ADDR_MASK(mask)	(mask)

/* PMEN_REG */
#define DMA_PMEN_EPM (((u32)1)<<31)
#define DMA_PMEN_PRS (((u32)1)<<0)

/* GCMD_REG */
#define DMA_GCMD_TE (((u32)1) << 31)
#define DMA_GCMD_SRTP (((u32)1) << 30)
#define DMA_GCMD_SFL (((u32)1) << 29)
#define DMA_GCMD_EAFL (((u32)1) << 28)
#define DMA_GCMD_WBF (((u32)1) << 27)
#define DMA_GCMD_QIE (((u32)1) << 26)
#define DMA_GCMD_SIRTP (((u32)1) << 24)
#define DMA_GCMD_IRE (((u32) 1) << 25)
#define DMA_GCMD_CFI (((u32) 1) << 23)

/* GSTS_REG */
#define DMA_GSTS_TES (((u32)1) << 31)
#define DMA_GSTS_RTPS (((u32)1) << 30)
#define DMA_GSTS_FLS (((u32)1) << 29)
#define DMA_GSTS_AFLS (((u32)1) << 28)
#define DMA_GSTS_WBFS (((u32)1) << 27)
#define DMA_GSTS_QIES (((u32)1) << 26)
#define DMA_GSTS_IRTPS (((u32)1) << 24)
#define DMA_GSTS_IRES (((u32)1) << 25)
#define DMA_GSTS_CFIS (((u32)1) << 23)

/* DMA_RTADDR_REG */
#define DMA_RTADDR_RTT (((u64)1) << 11)
#define DMA_RTADDR_SMT (((u64)1) << 10)

/* CCMD_REG */
#define DMA_CCMD_ICC (((u64)1) << 63)
#define DMA_CCMD_GLOBAL_INVL (((u64)1) << 61)
#define DMA_CCMD_DOMAIN_INVL (((u64)2) << 61)
#define DMA_CCMD_DEVICE_INVL (((u64)3) << 61)
#define DMA_CCMD_FM(m) (((u64)((m) & 0x3)) << 32)
#define DMA_CCMD_MASK_NOBIT 0
#define DMA_CCMD_MASK_1BIT 1
#define DMA_CCMD_MASK_2BIT 2
#define DMA_CCMD_MASK_3BIT 3
#define DMA_CCMD_SID(s) (((u64)((s) & 0xffff)) << 16)
#define DMA_CCMD_DID(d) ((u64)((d) & 0xffff))

/* FECTL_REG */
#define DMA_FECTL_IM (((u32)1) << 31)

/* FSTS_REG */
#define DMA_FSTS_PFO (1 << 0) /* Primary Fault Overflow */
#define DMA_FSTS_PPF (1 << 1) /* Primary Pending Fault */
#define DMA_FSTS_IQE (1 << 4) /* Invalidation Queue Error */
#define DMA_FSTS_ICE (1 << 5) /* Invalidation Completion Error */
#define DMA_FSTS_ITE (1 << 6) /* Invalidation Time-out Error */
#define DMA_FSTS_PRO (1 << 7) /* Page Request Overflow */
#define dma_fsts_fault_record_index(s) (((s) >> 8) & 0xff)

/* FRCD_REG, 32 bits access */
#define DMA_FRCD_F (((u32)1) << 31)
#define dma_frcd_type(d) ((d >> 30) & 1)
#define dma_frcd_fault_reason(c) (c & 0xff)
#define dma_frcd_source_id(c) (c & 0xffff)
#define dma_frcd_pasid_value(c) (((c) >> 8) & 0xfffff)
#define dma_frcd_pasid_present(c) (((c) >> 31) & 1)
/* low 64 bit */
#define dma_frcd_page_addr(d) (d & (((u64)-1) << PAGE_SHIFT))

/* PRS_REG */
#define DMA_PRS_PPR	((u32)1)
#define DMA_PRS_PRO	((u32)2)

#define DMA_VCS_PAS	((u64)1)

#define IOMMU_WAIT_OP(iommu, offset, op, cond, sts)			\
do {									\
	cycles_t start_time = get_cycles();				\
	while (1) {							\
		sts = op(iommu->reg + offset);				\
		if (cond)						\
			break;						\
		if (DMAR_OPERATION_TIMEOUT < (get_cycles() - start_time))\
			panic("DMAR hardware is malfunctioning\n");	\
		cpu_relax();						\
	}								\
} while (0)

#define QI_LENGTH	256	/* queue length */

enum {
	QI_FREE,
	QI_IN_USE,
	QI_DONE,
	QI_ABORT
};

#define QI_CC_TYPE		0x1
#define QI_IOTLB_TYPE		0x2
#define QI_DIOTLB_TYPE		0x3
#define QI_IEC_TYPE		0x4
#define QI_IWD_TYPE		0x5
#define QI_EIOTLB_TYPE		0x6
#define QI_PC_TYPE		0x7
#define QI_DEIOTLB_TYPE		0x8
#define QI_PGRP_RESP_TYPE	0x9
#define QI_PSTRM_RESP_TYPE	0xa

#define QI_IEC_SELECTIVE	(((u64)1) << 4)
#define QI_IEC_IIDEX(idx)	(((u64)(idx & 0xffff) << 32))
#define QI_IEC_IM(m)		(((u64)(m & 0x1f) << 27))

#define QI_IWD_STATUS_DATA(d)	(((u64)d) << 32)
#define QI_IWD_STATUS_WRITE	(((u64)1) << 5)
#define QI_IWD_FENCE		(((u64)1) << 6)
#define QI_IWD_PRQ_DRAIN	(((u64)1) << 7)

#define QI_IOTLB_DID(did) 	(((u64)did) << 16)
#define QI_IOTLB_DR(dr) 	(((u64)dr) << 7)
#define QI_IOTLB_DW(dw) 	(((u64)dw) << 6)
#define QI_IOTLB_GRAN(gran) 	(((u64)gran) >> (DMA_TLB_FLUSH_GRANU_OFFSET-4))
#define QI_IOTLB_ADDR(addr)	(((u64)addr) & VTD_PAGE_MASK)
#define QI_IOTLB_IH(ih)		(((u64)ih) << 6)
#define QI_IOTLB_AM(am)		(((u8)am) & 0x3f)

#define QI_CC_FM(fm)		(((u64)fm) << 48)
#define QI_CC_SID(sid)		(((u64)sid) << 32)
#define QI_CC_DID(did)		(((u64)did) << 16)
#define QI_CC_GRAN(gran)	(((u64)gran) >> (DMA_CCMD_INVL_GRANU_OFFSET-4))

#define QI_DEV_IOTLB_SID(sid)	((u64)((sid) & 0xffff) << 32)
#define QI_DEV_IOTLB_QDEP(qdep)	(((qdep) & 0x1f) << 16)
#define QI_DEV_IOTLB_ADDR(addr)	((u64)(addr) & VTD_PAGE_MASK)
#define QI_DEV_IOTLB_PFSID(pfsid) (((u64)(pfsid & 0xf) << 12) | \
				   ((u64)((pfsid >> 4) & 0xfff) << 52))
#define QI_DEV_IOTLB_SIZE	1
#define QI_DEV_IOTLB_MAX_INVS	32

#define QI_PC_PASID(pasid)	(((u64)pasid) << 32)
#define QI_PC_DID(did)		(((u64)did) << 16)
#define QI_PC_GRAN(gran)	(((u64)gran) << 4)

/* PASID cache invalidation granu */
#define QI_PC_ALL_PASIDS	0
#define QI_PC_PASID_SEL		1
#define QI_PC_GLOBAL		3

#define QI_EIOTLB_ADDR(addr)	((u64)(addr) & VTD_PAGE_MASK)
#define QI_EIOTLB_IH(ih)	(((u64)ih) << 6)
#define QI_EIOTLB_AM(am)	(((u64)am) & 0x3f)
#define QI_EIOTLB_PASID(pasid) 	(((u64)pasid) << 32)
#define QI_EIOTLB_DID(did)	(((u64)did) << 16)
#define QI_EIOTLB_GRAN(gran) 	(((u64)gran) << 4)

/* QI Dev-IOTLB inv granu */
#define QI_DEV_IOTLB_GRAN_ALL		1
#define QI_DEV_IOTLB_GRAN_PASID_SEL	0

#define QI_DEV_EIOTLB_ADDR(a)	((u64)(a) & VTD_PAGE_MASK)
#define QI_DEV_EIOTLB_SIZE	(((u64)1) << 11)
<<<<<<< HEAD
#define QI_DEV_EIOTLB_PASID(p)	(((u64)p) << 32)
=======
#define QI_DEV_EIOTLB_PASID(p)	((u64)((p) & 0xfffff) << 32)
>>>>>>> 7d2a07b7
#define QI_DEV_EIOTLB_SID(sid)	((u64)((sid) & 0xffff) << 16)
#define QI_DEV_EIOTLB_QDEP(qd)	((u64)((qd) & 0x1f) << 4)
#define QI_DEV_EIOTLB_PFSID(pfsid) (((u64)(pfsid & 0xf) << 12) | \
				    ((u64)((pfsid >> 4) & 0xfff) << 52))
#define QI_DEV_EIOTLB_MAX_INVS	32

/* Page group response descriptor QW0 */
#define QI_PGRP_PASID_P(p)	(((u64)(p)) << 4)
#define QI_PGRP_PDP(p)		(((u64)(p)) << 5)
#define QI_PGRP_RESP_CODE(res)	(((u64)(res)) << 12)
#define QI_PGRP_DID(rid)	(((u64)(rid)) << 16)
#define QI_PGRP_PASID(pasid)	(((u64)(pasid)) << 32)

/* Page group response descriptor QW1 */
#define QI_PGRP_LPIG(x)		(((u64)(x)) << 2)
#define QI_PGRP_IDX(idx)	(((u64)(idx)) << 3)


#define QI_RESP_SUCCESS		0x0
#define QI_RESP_INVALID		0x1
#define QI_RESP_FAILURE		0xf

#define QI_GRAN_NONG_PASID		2
#define QI_GRAN_PSI_PASID		3

#define qi_shift(iommu)		(DMAR_IQ_SHIFT + !!ecap_smts((iommu)->ecap))

struct qi_desc {
	u64 qw0;
	u64 qw1;
	u64 qw2;
	u64 qw3;
};

struct q_inval {
	raw_spinlock_t  q_lock;
	void		*desc;          /* invalidation queue */
	int             *desc_status;   /* desc status */
	int             free_head;      /* first free entry */
	int             free_tail;      /* last free entry */
	int             free_cnt;
};

struct dmar_pci_notify_info;

#ifdef CONFIG_IRQ_REMAP
/* 1MB - maximum possible interrupt remapping table size */
#define INTR_REMAP_PAGE_ORDER	8
#define INTR_REMAP_TABLE_REG_SIZE	0xf
#define INTR_REMAP_TABLE_REG_SIZE_MASK  0xf

#define INTR_REMAP_TABLE_ENTRIES	65536

struct irq_domain;

struct ir_table {
	struct irte *base;
	unsigned long *bitmap;
};

void intel_irq_remap_add_device(struct dmar_pci_notify_info *info);
#else
static inline void
intel_irq_remap_add_device(struct dmar_pci_notify_info *info) { }
#endif

struct iommu_flush {
	void (*flush_context)(struct intel_iommu *iommu, u16 did, u16 sid,
			      u8 fm, u64 type);
	void (*flush_iotlb)(struct intel_iommu *iommu, u16 did, u64 addr,
			    unsigned int size_order, u64 type);
};

enum {
	SR_DMAR_FECTL_REG,
	SR_DMAR_FEDATA_REG,
	SR_DMAR_FEADDR_REG,
	SR_DMAR_FEUADDR_REG,
	MAX_SR_DMAR_REGS
};

#define VTD_FLAG_TRANS_PRE_ENABLED	(1 << 0)
#define VTD_FLAG_IRQ_REMAP_PRE_ENABLED	(1 << 1)
#define VTD_FLAG_SVM_CAPABLE		(1 << 2)

extern int intel_iommu_sm;
extern spinlock_t device_domain_lock;

#define sm_supported(iommu)	(intel_iommu_sm && ecap_smts((iommu)->ecap))
#define pasid_supported(iommu)	(sm_supported(iommu) &&			\
				 ecap_pasid((iommu)->ecap))

struct pasid_entry;
struct pasid_state_entry;
struct page_req_dsc;

/*
 * 0: Present
 * 1-11: Reserved
 * 12-63: Context Ptr (12 - (haw-1))
 * 64-127: Reserved
 */
struct root_entry {
	u64     lo;
	u64     hi;
};

/*
 * low 64 bits:
 * 0: present
 * 1: fault processing disable
 * 2-3: translation type
 * 12-63: address space root
 * high 64 bits:
 * 0-2: address width
 * 3-6: aval
 * 8-23: domain id
 */
struct context_entry {
	u64 lo;
	u64 hi;
};

/* si_domain contains mulitple devices */
#define DOMAIN_FLAG_STATIC_IDENTITY		BIT(0)

/*
 * When VT-d works in the scalable mode, it allows DMA translation to
 * happen through either first level or second level page table. This
 * bit marks that the DMA translation for the domain goes through the
 * first level page table, otherwise, it goes through the second level.
 */
#define DOMAIN_FLAG_USE_FIRST_LEVEL		BIT(1)

/*
 * Domain represents a virtual machine which demands iommu nested
 * translation mode support.
 */
#define DOMAIN_FLAG_NESTING_MODE		BIT(2)

struct dmar_domain {
	int	nid;			/* node id */

	unsigned int iommu_refcnt[DMAR_UNITS_SUPPORTED];
					/* Refcount of devices per iommu */


	u16		iommu_did[DMAR_UNITS_SUPPORTED];
					/* Domain ids per IOMMU. Use u16 since
					 * domain ids are 16 bit wide according
					 * to VT-d spec, section 9.3 */

	u8 has_iotlb_device: 1;
	u8 iommu_coherency: 1;		/* indicate coherency of iommu access */
	u8 iommu_snooping: 1;		/* indicate snooping control feature */

	struct list_head devices;	/* all devices' list */
	struct list_head subdevices;	/* all subdevices' list */
	struct iova_domain iovad;	/* iova's that belong to this domain */

	struct dma_pte	*pgd;		/* virtual address */
	int		gaw;		/* max guest address width */

	/* adjusted guest address width, 0 is level 2 30-bit */
	int		agaw;

	int		flags;		/* flags to find out type of domain */
	int		iommu_superpage;/* Level of superpages supported:
					   0 == 4KiB (no superpages), 1 == 2MiB,
					   2 == 1GiB, 3 == 512GiB, 4 == 1TiB */
	u64		max_addr;	/* maximum mapped address */

	u32		default_pasid;	/*
					 * The default pasid used for non-SVM
					 * traffic on mediated devices.
					 */

	struct iommu_domain domain;	/* generic domain data structure for
					   iommu core */
};

struct intel_iommu {
	void __iomem	*reg; /* Pointer to hardware regs, virtual addr */
	u64 		reg_phys; /* physical address of hw register set */
	u64		reg_size; /* size of hw register set */
	u64		cap;
	u64		ecap;
	u64		vccap;
	u32		gcmd; /* Holds TE, EAFL. Don't need SRTP, SFL, WBF */
	raw_spinlock_t	register_lock; /* protect register handling */
	int		seq_id;	/* sequence id of the iommu */
	int		agaw; /* agaw of this iommu */
	int		msagaw; /* max sagaw of this iommu */
	unsigned int 	irq, pr_irq;
	u16		segment;     /* PCI segment# */
	unsigned char 	name[13];    /* Device Name */

#ifdef CONFIG_INTEL_IOMMU
	unsigned long 	*domain_ids; /* bitmap of domains */
	struct dmar_domain ***domains; /* ptr to domains */
	spinlock_t	lock; /* protect context, domain ids */
	struct root_entry *root_entry; /* virtual address */

	struct iommu_flush flush;
#endif
#ifdef CONFIG_INTEL_IOMMU_SVM
	struct page_req_dsc *prq;
	unsigned char prq_name[16];    /* Name for PRQ interrupt */
	struct completion prq_complete;
	struct ioasid_allocator_ops pasid_allocator; /* Custom allocator for PASIDs */
#endif
	struct iopf_queue *iopf_queue;
	unsigned char iopfq_name[16];
	struct q_inval  *qi;            /* Queued invalidation info */
	u32 *iommu_state; /* Store iommu states between suspend and resume.*/

#ifdef CONFIG_IRQ_REMAP
	struct ir_table *ir_table;	/* Interrupt remapping info */
	struct irq_domain *ir_domain;
	struct irq_domain *ir_msi_domain;
#endif
	struct iommu_device iommu;  /* IOMMU core code handle */
	int		node;
	u32		flags;      /* Software defined flags */

	struct dmar_drhd_unit *drhd;
	void *perf_statistic;
};

/* Per subdevice private data */
struct subdev_domain_info {
	struct list_head link_phys;	/* link to phys device siblings */
	struct list_head link_domain;	/* link to domain siblings */
	struct device *pdev;		/* physical device derived from */
	struct dmar_domain *domain;	/* aux-domain */
	int users;			/* user count */
};

/* Per subdevice private data */
struct subdev_domain_info {
	struct list_head link_phys;	/* link to phys device siblings */
	struct list_head link_domain;	/* link to domain siblings */
	struct device *pdev;		/* physical device derived from */
	struct dmar_domain *domain;	/* aux-domain */
	int users;			/* user count */
};

/* PCI domain-device relationship */
struct device_domain_info {
	struct list_head link;	/* link to domain siblings */
	struct list_head global; /* link to global list */
	struct list_head table;	/* link to pasid table */
	struct list_head subdevices; /* subdevices sibling */
	u32 segment;		/* PCI segment number */
	u8 bus;			/* PCI bus number */
	u8 devfn;		/* PCI devfn number */
	u16 pfsid;		/* SRIOV physical function source ID */
	u8 pasid_supported:3;
	u8 pasid_enabled:1;
	u8 pri_supported:1;
	u8 pri_enabled:1;
	u8 ats_supported:1;
	u8 ats_enabled:1;
	u8 auxd_enabled:1;	/* Multiple domains per device */
	u8 ats_qdep;
	struct device *dev; /* it's NULL for PCIe-to-PCI bridge */
	struct intel_iommu *iommu; /* IOMMU used by this device */
	struct dmar_domain *domain; /* pointer to domain */
	struct pasid_table *pasid_table; /* pasid table */
};

static inline void __iommu_flush_cache(
	struct intel_iommu *iommu, void *addr, int size)
{
	if (!ecap_coherent(iommu->ecap))
		clflush_cache_range(addr, size);
}

/* Convert generic struct iommu_domain to private struct dmar_domain */
static inline struct dmar_domain *to_dmar_domain(struct iommu_domain *dom)
{
	return container_of(dom, struct dmar_domain, domain);
}

/*
 * 0: readable
 * 1: writable
 * 2-6: reserved
 * 7: super page
 * 8-10: available
 * 11: snoop behavior
 * 12-63: Host physical address
 */
struct dma_pte {
	u64 val;
};

static inline void dma_clear_pte(struct dma_pte *pte)
{
	pte->val = 0;
}

static inline u64 dma_pte_addr(struct dma_pte *pte)
{
#ifdef CONFIG_64BIT
	return pte->val & VTD_PAGE_MASK & (~DMA_FL_PTE_XD);
#else
	/* Must have a full atomic 64-bit read */
	return  __cmpxchg64(&pte->val, 0ULL, 0ULL) &
			VTD_PAGE_MASK & (~DMA_FL_PTE_XD);
#endif
}

static inline bool dma_pte_present(struct dma_pte *pte)
{
	return (pte->val & 3) != 0;
}

static inline bool dma_pte_superpage(struct dma_pte *pte)
{
	return (pte->val & DMA_PTE_LARGE_PAGE);
}

static inline int first_pte_in_page(struct dma_pte *pte)
{
	return !((unsigned long)pte & ~VTD_PAGE_MASK);
}

extern struct dmar_drhd_unit * dmar_find_matched_drhd_unit(struct pci_dev *dev);
extern int dmar_find_matched_atsr_unit(struct pci_dev *dev);

extern int dmar_enable_qi(struct intel_iommu *iommu);
extern void dmar_disable_qi(struct intel_iommu *iommu);
extern int dmar_reenable_qi(struct intel_iommu *iommu);
extern void qi_global_iec(struct intel_iommu *iommu);

extern void qi_flush_context(struct intel_iommu *iommu, u16 did, u16 sid,
			     u8 fm, u64 type);
extern void qi_flush_iotlb(struct intel_iommu *iommu, u16 did, u64 addr,
			  unsigned int size_order, u64 type);
extern void qi_flush_dev_iotlb(struct intel_iommu *iommu, u16 sid, u16 pfsid,
			u16 qdep, u64 addr, unsigned mask);

void qi_flush_piotlb(struct intel_iommu *iommu, u16 did, u32 pasid, u64 addr,
		     unsigned long npages, bool ih);

void qi_flush_dev_iotlb_pasid(struct intel_iommu *iommu, u16 sid, u16 pfsid,
			      u32 pasid, u16 qdep, u64 addr,
			      unsigned int size_order);
void qi_flush_pasid_cache(struct intel_iommu *iommu, u16 did, u64 granu,
			  u32 pasid);

int qi_submit_sync(struct intel_iommu *iommu, struct qi_desc *desc,
		   unsigned int count, unsigned long options);
/*
 * Options used in qi_submit_sync:
 * QI_OPT_WAIT_DRAIN - Wait for PRQ drain completion, spec 6.5.2.8.
 */
#define QI_OPT_WAIT_DRAIN		BIT(0)

extern int dmar_ir_support(void);

void *alloc_pgtable_page(int node);
void free_pgtable_page(void *vaddr);
struct intel_iommu *domain_get_iommu(struct dmar_domain *domain);
int for_each_device_domain(int (*fn)(struct device_domain_info *info,
				     void *data), void *data);
void iommu_flush_write_buffer(struct intel_iommu *iommu);
int intel_iommu_enable_pasid(struct intel_iommu *iommu, struct device *dev);
struct dmar_domain *find_domain(struct device *dev);
struct device_domain_info *get_domain_info(struct device *dev);
<<<<<<< HEAD
=======
struct intel_iommu *device_to_iommu(struct device *dev, u8 *bus, u8 *devfn);
>>>>>>> 7d2a07b7

#ifdef CONFIG_INTEL_IOMMU_SVM
extern void intel_svm_check(struct intel_iommu *iommu);
extern int intel_svm_enable_prq(struct intel_iommu *iommu);
extern int intel_svm_finish_prq(struct intel_iommu *iommu);
int intel_svm_bind_gpasid(struct iommu_domain *domain, struct device *dev,
			  struct iommu_gpasid_bind_data *data);
int intel_svm_unbind_gpasid(struct device *dev, u32 pasid);
struct iommu_sva *intel_svm_bind(struct device *dev, struct mm_struct *mm,
				 void *drvdata);
void intel_svm_unbind(struct iommu_sva *handle);
u32 intel_svm_get_pasid(struct iommu_sva *handle);
<<<<<<< HEAD
struct svm_dev_ops;
=======
int intel_svm_page_response(struct device *dev, struct iommu_fault_event *evt,
			    struct iommu_page_response *msg);
>>>>>>> 7d2a07b7

struct intel_svm_dev {
	struct list_head list;
	struct rcu_head rcu;
	struct device *dev;
	struct intel_iommu *iommu;
<<<<<<< HEAD
	struct svm_dev_ops *ops;
	struct iommu_sva sva;
=======
	struct iommu_sva sva;
	unsigned long prq_seq_number;
>>>>>>> 7d2a07b7
	u32 pasid;
	int users;
	u16 did;
	u16 dev_iotlb:1;
	u16 sid, qdep;
};

struct intel_svm {
	struct mmu_notifier notifier;
	struct mm_struct *mm;

	unsigned int flags;
	u32 pasid;
	int gpasid; /* In case that guest PASID is different from host PASID */
	struct list_head devs;
};
<<<<<<< HEAD

extern struct intel_iommu *intel_svm_device_to_iommu(struct device *dev);
=======
>>>>>>> 7d2a07b7
#else
static inline void intel_svm_check(struct intel_iommu *iommu) {}
#endif

#ifdef CONFIG_INTEL_IOMMU_DEBUGFS
void intel_iommu_debugfs_init(void);
#else
static inline void intel_iommu_debugfs_init(void) {}
#endif /* CONFIG_INTEL_IOMMU_DEBUGFS */

extern const struct attribute_group *intel_iommu_groups[];
bool context_present(struct context_entry *context);
struct context_entry *iommu_context_addr(struct intel_iommu *iommu, u8 bus,
					 u8 devfn, int alloc);

#ifdef CONFIG_INTEL_IOMMU
extern int iommu_calculate_agaw(struct intel_iommu *iommu);
extern int iommu_calculate_max_sagaw(struct intel_iommu *iommu);
extern int dmar_disabled;
extern int intel_iommu_enabled;
<<<<<<< HEAD
=======
extern int intel_iommu_gfx_mapped;
>>>>>>> 7d2a07b7
#else
static inline int iommu_calculate_agaw(struct intel_iommu *iommu)
{
	return 0;
}
static inline int iommu_calculate_max_sagaw(struct intel_iommu *iommu)
{
	return 0;
}
#define dmar_disabled	(1)
#define intel_iommu_enabled (0)
#endif

static inline const char *decode_prq_descriptor(char *str, size_t size,
		u64 dw0, u64 dw1, u64 dw2, u64 dw3)
{
	char *buf = str;
	int bytes;

	bytes = snprintf(buf, size,
			 "rid=0x%llx addr=0x%llx %c%c%c%c%c pasid=0x%llx index=0x%llx",
			 FIELD_GET(GENMASK_ULL(31, 16), dw0),
			 FIELD_GET(GENMASK_ULL(63, 12), dw1),
			 dw1 & BIT_ULL(0) ? 'r' : '-',
			 dw1 & BIT_ULL(1) ? 'w' : '-',
			 dw0 & BIT_ULL(52) ? 'x' : '-',
			 dw0 & BIT_ULL(53) ? 'p' : '-',
			 dw1 & BIT_ULL(2) ? 'l' : '-',
			 FIELD_GET(GENMASK_ULL(51, 32), dw0),
			 FIELD_GET(GENMASK_ULL(11, 3), dw1));

	/* Private Data */
	if (dw0 & BIT_ULL(9)) {
		size -= bytes;
		buf += bytes;
		snprintf(buf, size, " private=0x%llx/0x%llx\n", dw2, dw3);
	}

	return str;
}

#endif<|MERGE_RESOLUTION|>--- conflicted
+++ resolved
@@ -20,10 +20,7 @@
 #include <linux/io-64-nonatomic-lo-hi.h>
 #include <linux/dmar.h>
 #include <linux/ioasid.h>
-<<<<<<< HEAD
-=======
 #include <linux/bitfield.h>
->>>>>>> 7d2a07b7
 
 #include <asm/cacheflush.h>
 #include <asm/iommu.h>
@@ -46,11 +43,8 @@
 
 #define DMA_FL_PTE_PRESENT	BIT_ULL(0)
 #define DMA_FL_PTE_US		BIT_ULL(2)
-<<<<<<< HEAD
-=======
 #define DMA_FL_PTE_ACCESS	BIT_ULL(5)
 #define DMA_FL_PTE_DIRTY	BIT_ULL(6)
->>>>>>> 7d2a07b7
 #define DMA_FL_PTE_XD		BIT_ULL(63)
 
 #define ADDR_WIDTH_5LEVEL	(57)
@@ -186,10 +180,7 @@
 #define ecap_smpwc(e)		(((e) >> 48) & 0x1)
 #define ecap_flts(e)		(((e) >> 47) & 0x1)
 #define ecap_slts(e)		(((e) >> 46) & 0x1)
-<<<<<<< HEAD
-=======
 #define ecap_slads(e)		(((e) >> 45) & 0x1)
->>>>>>> 7d2a07b7
 #define ecap_vcs(e)		(((e) >> 44) & 0x1)
 #define ecap_smts(e)		(((e) >> 43) & 0x1)
 #define ecap_dit(e)		(((e) >> 41) & 0x1)
@@ -220,9 +211,6 @@
 /* Virtual command interface capability */
 #define vccap_pasid(v)		(((v) & DMA_VCS_PAS)) /* PASID allocation */
 
-/* Virtual command interface capability */
-#define vccap_pasid(v)		(((v) & DMA_VCS_PAS)) /* PASID allocation */
-
 /* IOTLB_REG */
 #define DMA_TLB_FLUSH_GRANU_OFFSET  60
 #define DMA_TLB_GLOBAL_FLUSH (((u64)1) << 60)
@@ -405,11 +393,7 @@
 
 #define QI_DEV_EIOTLB_ADDR(a)	((u64)(a) & VTD_PAGE_MASK)
 #define QI_DEV_EIOTLB_SIZE	(((u64)1) << 11)
-<<<<<<< HEAD
-#define QI_DEV_EIOTLB_PASID(p)	(((u64)p) << 32)
-=======
 #define QI_DEV_EIOTLB_PASID(p)	((u64)((p) & 0xfffff) << 32)
->>>>>>> 7d2a07b7
 #define QI_DEV_EIOTLB_SID(sid)	((u64)((sid) & 0xffff) << 16)
 #define QI_DEV_EIOTLB_QDEP(qd)	((u64)((qd) & 0x1f) << 4)
 #define QI_DEV_EIOTLB_PFSID(pfsid) (((u64)(pfsid & 0xf) << 12) | \
@@ -637,15 +621,6 @@
 
 	struct dmar_drhd_unit *drhd;
 	void *perf_statistic;
-};
-
-/* Per subdevice private data */
-struct subdev_domain_info {
-	struct list_head link_phys;	/* link to phys device siblings */
-	struct list_head link_domain;	/* link to domain siblings */
-	struct device *pdev;		/* physical device derived from */
-	struct dmar_domain *domain;	/* aux-domain */
-	int users;			/* user count */
 };
 
 /* Per subdevice private data */
@@ -781,10 +756,7 @@
 int intel_iommu_enable_pasid(struct intel_iommu *iommu, struct device *dev);
 struct dmar_domain *find_domain(struct device *dev);
 struct device_domain_info *get_domain_info(struct device *dev);
-<<<<<<< HEAD
-=======
 struct intel_iommu *device_to_iommu(struct device *dev, u8 *bus, u8 *devfn);
->>>>>>> 7d2a07b7
 
 #ifdef CONFIG_INTEL_IOMMU_SVM
 extern void intel_svm_check(struct intel_iommu *iommu);
@@ -797,25 +769,16 @@
 				 void *drvdata);
 void intel_svm_unbind(struct iommu_sva *handle);
 u32 intel_svm_get_pasid(struct iommu_sva *handle);
-<<<<<<< HEAD
-struct svm_dev_ops;
-=======
 int intel_svm_page_response(struct device *dev, struct iommu_fault_event *evt,
 			    struct iommu_page_response *msg);
->>>>>>> 7d2a07b7
 
 struct intel_svm_dev {
 	struct list_head list;
 	struct rcu_head rcu;
 	struct device *dev;
 	struct intel_iommu *iommu;
-<<<<<<< HEAD
-	struct svm_dev_ops *ops;
-	struct iommu_sva sva;
-=======
 	struct iommu_sva sva;
 	unsigned long prq_seq_number;
->>>>>>> 7d2a07b7
 	u32 pasid;
 	int users;
 	u16 did;
@@ -832,11 +795,6 @@
 	int gpasid; /* In case that guest PASID is different from host PASID */
 	struct list_head devs;
 };
-<<<<<<< HEAD
-
-extern struct intel_iommu *intel_svm_device_to_iommu(struct device *dev);
-=======
->>>>>>> 7d2a07b7
 #else
 static inline void intel_svm_check(struct intel_iommu *iommu) {}
 #endif
@@ -857,10 +815,7 @@
 extern int iommu_calculate_max_sagaw(struct intel_iommu *iommu);
 extern int dmar_disabled;
 extern int intel_iommu_enabled;
-<<<<<<< HEAD
-=======
 extern int intel_iommu_gfx_mapped;
->>>>>>> 7d2a07b7
 #else
 static inline int iommu_calculate_agaw(struct intel_iommu *iommu)
 {
