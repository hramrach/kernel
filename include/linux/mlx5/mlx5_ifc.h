/*
 * Copyright (c) 2013-2015, Mellanox Technologies, Ltd.  All rights reserved.
 *
 * This software is available to you under a choice of one of two
 * licenses.  You may choose to be licensed under the terms of the GNU
 * General Public License (GPL) Version 2, available from the file
 * COPYING in the main directory of this source tree, or the
 * OpenIB.org BSD license below:
 *
 *     Redistribution and use in source and binary forms, with or
 *     without modification, are permitted provided that the following
 *     conditions are met:
 *
 *      - Redistributions of source code must retain the above
 *        copyright notice, this list of conditions and the following
 *        disclaimer.
 *
 *      - Redistributions in binary form must reproduce the above
 *        copyright notice, this list of conditions and the following
 *        disclaimer in the documentation and/or other materials
 *        provided with the distribution.
 *
 * THE SOFTWARE IS PROVIDED "AS IS", WITHOUT WARRANTY OF ANY KIND,
 * EXPRESS OR IMPLIED, INCLUDING BUT NOT LIMITED TO THE WARRANTIES OF
 * MERCHANTABILITY, FITNESS FOR A PARTICULAR PURPOSE AND
 * NONINFRINGEMENT. IN NO EVENT SHALL THE AUTHORS OR COPYRIGHT HOLDERS
 * BE LIABLE FOR ANY CLAIM, DAMAGES OR OTHER LIABILITY, WHETHER IN AN
 * ACTION OF CONTRACT, TORT OR OTHERWISE, ARISING FROM, OUT OF OR IN
 * CONNECTION WITH THE SOFTWARE OR THE USE OR OTHER DEALINGS IN THE
 * SOFTWARE.
*/
#ifndef MLX5_IFC_H
#define MLX5_IFC_H

#include "mlx5_ifc_fpga.h"

enum {
	MLX5_EVENT_TYPE_CODING_COMPLETION_EVENTS                   = 0x0,
	MLX5_EVENT_TYPE_CODING_PATH_MIGRATED_SUCCEEDED             = 0x1,
	MLX5_EVENT_TYPE_CODING_COMMUNICATION_ESTABLISHED           = 0x2,
	MLX5_EVENT_TYPE_CODING_SEND_QUEUE_DRAINED                  = 0x3,
	MLX5_EVENT_TYPE_CODING_LAST_WQE_REACHED                    = 0x13,
	MLX5_EVENT_TYPE_CODING_SRQ_LIMIT                           = 0x14,
	MLX5_EVENT_TYPE_CODING_DCT_ALL_CONNECTIONS_CLOSED          = 0x1c,
	MLX5_EVENT_TYPE_CODING_DCT_ACCESS_KEY_VIOLATION            = 0x1d,
	MLX5_EVENT_TYPE_CODING_CQ_ERROR                            = 0x4,
	MLX5_EVENT_TYPE_CODING_LOCAL_WQ_CATASTROPHIC_ERROR         = 0x5,
	MLX5_EVENT_TYPE_CODING_PATH_MIGRATION_FAILED               = 0x7,
	MLX5_EVENT_TYPE_CODING_PAGE_FAULT_EVENT                    = 0xc,
	MLX5_EVENT_TYPE_CODING_INVALID_REQUEST_LOCAL_WQ_ERROR      = 0x10,
	MLX5_EVENT_TYPE_CODING_LOCAL_ACCESS_VIOLATION_WQ_ERROR     = 0x11,
	MLX5_EVENT_TYPE_CODING_LOCAL_SRQ_CATASTROPHIC_ERROR        = 0x12,
	MLX5_EVENT_TYPE_CODING_INTERNAL_ERROR                      = 0x8,
	MLX5_EVENT_TYPE_CODING_PORT_STATE_CHANGE                   = 0x9,
	MLX5_EVENT_TYPE_CODING_GPIO_EVENT                          = 0x15,
	MLX5_EVENT_TYPE_CODING_REMOTE_CONFIGURATION_PROTOCOL_EVENT = 0x19,
	MLX5_EVENT_TYPE_CODING_DOORBELL_BLUEFLAME_CONGESTION_EVENT = 0x1a,
	MLX5_EVENT_TYPE_CODING_STALL_VL_EVENT                      = 0x1b,
	MLX5_EVENT_TYPE_CODING_DROPPED_PACKET_LOGGED_EVENT         = 0x1f,
	MLX5_EVENT_TYPE_CODING_COMMAND_INTERFACE_COMPLETION        = 0xa,
	MLX5_EVENT_TYPE_CODING_PAGE_REQUEST                        = 0xb,
	MLX5_EVENT_TYPE_CODING_FPGA_ERROR                          = 0x20,
	MLX5_EVENT_TYPE_CODING_FPGA_QP_ERROR                       = 0x21
};

enum {
	MLX5_MODIFY_TIR_BITMASK_LRO                   = 0x0,
	MLX5_MODIFY_TIR_BITMASK_INDIRECT_TABLE        = 0x1,
	MLX5_MODIFY_TIR_BITMASK_HASH                  = 0x2,
	MLX5_MODIFY_TIR_BITMASK_TUNNELED_OFFLOAD_EN   = 0x3
};

enum {
	MLX5_SET_HCA_CAP_OP_MOD_GENERAL_DEVICE        = 0x0,
	MLX5_SET_HCA_CAP_OP_MOD_ATOMIC                = 0x3,
};

enum {
	MLX5_SHARED_RESOURCE_UID = 0xffff,
};

enum {
	MLX5_CMD_OP_QUERY_HCA_CAP                 = 0x100,
	MLX5_CMD_OP_QUERY_ADAPTER                 = 0x101,
	MLX5_CMD_OP_INIT_HCA                      = 0x102,
	MLX5_CMD_OP_TEARDOWN_HCA                  = 0x103,
	MLX5_CMD_OP_ENABLE_HCA                    = 0x104,
	MLX5_CMD_OP_DISABLE_HCA                   = 0x105,
	MLX5_CMD_OP_QUERY_PAGES                   = 0x107,
	MLX5_CMD_OP_MANAGE_PAGES                  = 0x108,
	MLX5_CMD_OP_SET_HCA_CAP                   = 0x109,
	MLX5_CMD_OP_QUERY_ISSI                    = 0x10a,
	MLX5_CMD_OP_SET_ISSI                      = 0x10b,
	MLX5_CMD_OP_SET_DRIVER_VERSION            = 0x10d,
	MLX5_CMD_OP_CREATE_MKEY                   = 0x200,
	MLX5_CMD_OP_QUERY_MKEY                    = 0x201,
	MLX5_CMD_OP_DESTROY_MKEY                  = 0x202,
	MLX5_CMD_OP_QUERY_SPECIAL_CONTEXTS        = 0x203,
	MLX5_CMD_OP_PAGE_FAULT_RESUME             = 0x204,
	MLX5_CMD_OP_ALLOC_MEMIC                   = 0x205,
	MLX5_CMD_OP_DEALLOC_MEMIC                 = 0x206,
	MLX5_CMD_OP_CREATE_EQ                     = 0x301,
	MLX5_CMD_OP_DESTROY_EQ                    = 0x302,
	MLX5_CMD_OP_QUERY_EQ                      = 0x303,
	MLX5_CMD_OP_GEN_EQE                       = 0x304,
	MLX5_CMD_OP_CREATE_CQ                     = 0x400,
	MLX5_CMD_OP_DESTROY_CQ                    = 0x401,
	MLX5_CMD_OP_QUERY_CQ                      = 0x402,
	MLX5_CMD_OP_MODIFY_CQ                     = 0x403,
	MLX5_CMD_OP_CREATE_QP                     = 0x500,
	MLX5_CMD_OP_DESTROY_QP                    = 0x501,
	MLX5_CMD_OP_RST2INIT_QP                   = 0x502,
	MLX5_CMD_OP_INIT2RTR_QP                   = 0x503,
	MLX5_CMD_OP_RTR2RTS_QP                    = 0x504,
	MLX5_CMD_OP_RTS2RTS_QP                    = 0x505,
	MLX5_CMD_OP_SQERR2RTS_QP                  = 0x506,
	MLX5_CMD_OP_2ERR_QP                       = 0x507,
	MLX5_CMD_OP_2RST_QP                       = 0x50a,
	MLX5_CMD_OP_QUERY_QP                      = 0x50b,
	MLX5_CMD_OP_SQD_RTS_QP                    = 0x50c,
	MLX5_CMD_OP_INIT2INIT_QP                  = 0x50e,
	MLX5_CMD_OP_CREATE_PSV                    = 0x600,
	MLX5_CMD_OP_DESTROY_PSV                   = 0x601,
	MLX5_CMD_OP_CREATE_SRQ                    = 0x700,
	MLX5_CMD_OP_DESTROY_SRQ                   = 0x701,
	MLX5_CMD_OP_QUERY_SRQ                     = 0x702,
	MLX5_CMD_OP_ARM_RQ                        = 0x703,
	MLX5_CMD_OP_CREATE_XRC_SRQ                = 0x705,
	MLX5_CMD_OP_DESTROY_XRC_SRQ               = 0x706,
	MLX5_CMD_OP_QUERY_XRC_SRQ                 = 0x707,
	MLX5_CMD_OP_ARM_XRC_SRQ                   = 0x708,
	MLX5_CMD_OP_CREATE_DCT                    = 0x710,
	MLX5_CMD_OP_DESTROY_DCT                   = 0x711,
	MLX5_CMD_OP_DRAIN_DCT                     = 0x712,
	MLX5_CMD_OP_QUERY_DCT                     = 0x713,
	MLX5_CMD_OP_ARM_DCT_FOR_KEY_VIOLATION     = 0x714,
	MLX5_CMD_OP_CREATE_XRQ                    = 0x717,
	MLX5_CMD_OP_DESTROY_XRQ                   = 0x718,
	MLX5_CMD_OP_QUERY_XRQ                     = 0x719,
	MLX5_CMD_OP_ARM_XRQ                       = 0x71a,
	MLX5_CMD_OP_QUERY_XRQ_DC_PARAMS_ENTRY     = 0x725,
	MLX5_CMD_OP_SET_XRQ_DC_PARAMS_ENTRY       = 0x726,
	MLX5_CMD_OP_QUERY_XRQ_ERROR_PARAMS        = 0x727,
	MLX5_CMD_OP_QUERY_VPORT_STATE             = 0x750,
	MLX5_CMD_OP_MODIFY_VPORT_STATE            = 0x751,
	MLX5_CMD_OP_QUERY_ESW_VPORT_CONTEXT       = 0x752,
	MLX5_CMD_OP_MODIFY_ESW_VPORT_CONTEXT      = 0x753,
	MLX5_CMD_OP_QUERY_NIC_VPORT_CONTEXT       = 0x754,
	MLX5_CMD_OP_MODIFY_NIC_VPORT_CONTEXT      = 0x755,
	MLX5_CMD_OP_QUERY_ROCE_ADDRESS            = 0x760,
	MLX5_CMD_OP_SET_ROCE_ADDRESS              = 0x761,
	MLX5_CMD_OP_QUERY_HCA_VPORT_CONTEXT       = 0x762,
	MLX5_CMD_OP_MODIFY_HCA_VPORT_CONTEXT      = 0x763,
	MLX5_CMD_OP_QUERY_HCA_VPORT_GID           = 0x764,
	MLX5_CMD_OP_QUERY_HCA_VPORT_PKEY          = 0x765,
	MLX5_CMD_OP_QUERY_VNIC_ENV                = 0x76f,
	MLX5_CMD_OP_QUERY_VPORT_COUNTER           = 0x770,
	MLX5_CMD_OP_ALLOC_Q_COUNTER               = 0x771,
	MLX5_CMD_OP_DEALLOC_Q_COUNTER             = 0x772,
	MLX5_CMD_OP_QUERY_Q_COUNTER               = 0x773,
	MLX5_CMD_OP_SET_PP_RATE_LIMIT             = 0x780,
	MLX5_CMD_OP_QUERY_RATE_LIMIT              = 0x781,
	MLX5_CMD_OP_CREATE_SCHEDULING_ELEMENT      = 0x782,
	MLX5_CMD_OP_DESTROY_SCHEDULING_ELEMENT     = 0x783,
	MLX5_CMD_OP_QUERY_SCHEDULING_ELEMENT       = 0x784,
	MLX5_CMD_OP_MODIFY_SCHEDULING_ELEMENT      = 0x785,
	MLX5_CMD_OP_CREATE_QOS_PARA_VPORT         = 0x786,
	MLX5_CMD_OP_DESTROY_QOS_PARA_VPORT        = 0x787,
	MLX5_CMD_OP_ALLOC_PD                      = 0x800,
	MLX5_CMD_OP_DEALLOC_PD                    = 0x801,
	MLX5_CMD_OP_ALLOC_UAR                     = 0x802,
	MLX5_CMD_OP_DEALLOC_UAR                   = 0x803,
	MLX5_CMD_OP_CONFIG_INT_MODERATION         = 0x804,
	MLX5_CMD_OP_ACCESS_REG                    = 0x805,
	MLX5_CMD_OP_ATTACH_TO_MCG                 = 0x806,
	MLX5_CMD_OP_DETACH_FROM_MCG               = 0x807,
	MLX5_CMD_OP_GET_DROPPED_PACKET_LOG        = 0x80a,
	MLX5_CMD_OP_MAD_IFC                       = 0x50d,
	MLX5_CMD_OP_QUERY_MAD_DEMUX               = 0x80b,
	MLX5_CMD_OP_SET_MAD_DEMUX                 = 0x80c,
	MLX5_CMD_OP_NOP                           = 0x80d,
	MLX5_CMD_OP_ALLOC_XRCD                    = 0x80e,
	MLX5_CMD_OP_DEALLOC_XRCD                  = 0x80f,
	MLX5_CMD_OP_ALLOC_TRANSPORT_DOMAIN        = 0x816,
	MLX5_CMD_OP_DEALLOC_TRANSPORT_DOMAIN      = 0x817,
	MLX5_CMD_OP_QUERY_CONG_STATUS             = 0x822,
	MLX5_CMD_OP_MODIFY_CONG_STATUS            = 0x823,
	MLX5_CMD_OP_QUERY_CONG_PARAMS             = 0x824,
	MLX5_CMD_OP_MODIFY_CONG_PARAMS            = 0x825,
	MLX5_CMD_OP_QUERY_CONG_STATISTICS         = 0x826,
	MLX5_CMD_OP_ADD_VXLAN_UDP_DPORT           = 0x827,
	MLX5_CMD_OP_DELETE_VXLAN_UDP_DPORT        = 0x828,
	MLX5_CMD_OP_SET_L2_TABLE_ENTRY            = 0x829,
	MLX5_CMD_OP_QUERY_L2_TABLE_ENTRY          = 0x82a,
	MLX5_CMD_OP_DELETE_L2_TABLE_ENTRY         = 0x82b,
	MLX5_CMD_OP_SET_WOL_ROL                   = 0x830,
	MLX5_CMD_OP_QUERY_WOL_ROL                 = 0x831,
	MLX5_CMD_OP_CREATE_LAG                    = 0x840,
	MLX5_CMD_OP_MODIFY_LAG                    = 0x841,
	MLX5_CMD_OP_QUERY_LAG                     = 0x842,
	MLX5_CMD_OP_DESTROY_LAG                   = 0x843,
	MLX5_CMD_OP_CREATE_VPORT_LAG              = 0x844,
	MLX5_CMD_OP_DESTROY_VPORT_LAG             = 0x845,
	MLX5_CMD_OP_CREATE_TIR                    = 0x900,
	MLX5_CMD_OP_MODIFY_TIR                    = 0x901,
	MLX5_CMD_OP_DESTROY_TIR                   = 0x902,
	MLX5_CMD_OP_QUERY_TIR                     = 0x903,
	MLX5_CMD_OP_CREATE_SQ                     = 0x904,
	MLX5_CMD_OP_MODIFY_SQ                     = 0x905,
	MLX5_CMD_OP_DESTROY_SQ                    = 0x906,
	MLX5_CMD_OP_QUERY_SQ                      = 0x907,
	MLX5_CMD_OP_CREATE_RQ                     = 0x908,
	MLX5_CMD_OP_MODIFY_RQ                     = 0x909,
	MLX5_CMD_OP_SET_DELAY_DROP_PARAMS         = 0x910,
	MLX5_CMD_OP_DESTROY_RQ                    = 0x90a,
	MLX5_CMD_OP_QUERY_RQ                      = 0x90b,
	MLX5_CMD_OP_CREATE_RMP                    = 0x90c,
	MLX5_CMD_OP_MODIFY_RMP                    = 0x90d,
	MLX5_CMD_OP_DESTROY_RMP                   = 0x90e,
	MLX5_CMD_OP_QUERY_RMP                     = 0x90f,
	MLX5_CMD_OP_CREATE_TIS                    = 0x912,
	MLX5_CMD_OP_MODIFY_TIS                    = 0x913,
	MLX5_CMD_OP_DESTROY_TIS                   = 0x914,
	MLX5_CMD_OP_QUERY_TIS                     = 0x915,
	MLX5_CMD_OP_CREATE_RQT                    = 0x916,
	MLX5_CMD_OP_MODIFY_RQT                    = 0x917,
	MLX5_CMD_OP_DESTROY_RQT                   = 0x918,
	MLX5_CMD_OP_QUERY_RQT                     = 0x919,
	MLX5_CMD_OP_SET_FLOW_TABLE_ROOT		  = 0x92f,
	MLX5_CMD_OP_CREATE_FLOW_TABLE             = 0x930,
	MLX5_CMD_OP_DESTROY_FLOW_TABLE            = 0x931,
	MLX5_CMD_OP_QUERY_FLOW_TABLE              = 0x932,
	MLX5_CMD_OP_CREATE_FLOW_GROUP             = 0x933,
	MLX5_CMD_OP_DESTROY_FLOW_GROUP            = 0x934,
	MLX5_CMD_OP_QUERY_FLOW_GROUP              = 0x935,
	MLX5_CMD_OP_SET_FLOW_TABLE_ENTRY          = 0x936,
	MLX5_CMD_OP_QUERY_FLOW_TABLE_ENTRY        = 0x937,
	MLX5_CMD_OP_DELETE_FLOW_TABLE_ENTRY       = 0x938,
	MLX5_CMD_OP_ALLOC_FLOW_COUNTER            = 0x939,
	MLX5_CMD_OP_DEALLOC_FLOW_COUNTER          = 0x93a,
	MLX5_CMD_OP_QUERY_FLOW_COUNTER            = 0x93b,
	MLX5_CMD_OP_MODIFY_FLOW_TABLE             = 0x93c,
	MLX5_CMD_OP_ALLOC_PACKET_REFORMAT_CONTEXT = 0x93d,
	MLX5_CMD_OP_DEALLOC_PACKET_REFORMAT_CONTEXT = 0x93e,
	MLX5_CMD_OP_QUERY_PACKET_REFORMAT_CONTEXT = 0x93f,
	MLX5_CMD_OP_ALLOC_MODIFY_HEADER_CONTEXT   = 0x940,
	MLX5_CMD_OP_DEALLOC_MODIFY_HEADER_CONTEXT = 0x941,
	MLX5_CMD_OP_QUERY_MODIFY_HEADER_CONTEXT   = 0x942,
	MLX5_CMD_OP_FPGA_CREATE_QP                = 0x960,
	MLX5_CMD_OP_FPGA_MODIFY_QP                = 0x961,
	MLX5_CMD_OP_FPGA_QUERY_QP                 = 0x962,
	MLX5_CMD_OP_FPGA_DESTROY_QP               = 0x963,
	MLX5_CMD_OP_FPGA_QUERY_QP_COUNTERS        = 0x964,
	MLX5_CMD_OP_CREATE_GENERAL_OBJECT         = 0xa00,
	MLX5_CMD_OP_MODIFY_GENERAL_OBJECT         = 0xa01,
	MLX5_CMD_OP_QUERY_GENERAL_OBJECT          = 0xa02,
	MLX5_CMD_OP_DESTROY_GENERAL_OBJECT        = 0xa03,
	MLX5_CMD_OP_CREATE_UCTX                   = 0xa04,
	MLX5_CMD_OP_DESTROY_UCTX                  = 0xa06,
	MLX5_CMD_OP_CREATE_UMEM                   = 0xa08,
	MLX5_CMD_OP_DESTROY_UMEM                  = 0xa0a,
	MLX5_CMD_OP_MAX
};

/* Valid range for general commands that don't work over an object */
enum {
	MLX5_CMD_OP_GENERAL_START = 0xb00,
	MLX5_CMD_OP_GENERAL_END = 0xd00,
};

struct mlx5_ifc_flow_table_fields_supported_bits {
	u8         outer_dmac[0x1];
	u8         outer_smac[0x1];
	u8         outer_ether_type[0x1];
	u8         outer_ip_version[0x1];
	u8         outer_first_prio[0x1];
	u8         outer_first_cfi[0x1];
	u8         outer_first_vid[0x1];
	u8         outer_ipv4_ttl[0x1];
	u8         outer_second_prio[0x1];
	u8         outer_second_cfi[0x1];
	u8         outer_second_vid[0x1];
	u8         reserved_at_b[0x1];
	u8         outer_sip[0x1];
	u8         outer_dip[0x1];
	u8         outer_frag[0x1];
	u8         outer_ip_protocol[0x1];
	u8         outer_ip_ecn[0x1];
	u8         outer_ip_dscp[0x1];
	u8         outer_udp_sport[0x1];
	u8         outer_udp_dport[0x1];
	u8         outer_tcp_sport[0x1];
	u8         outer_tcp_dport[0x1];
	u8         outer_tcp_flags[0x1];
	u8         outer_gre_protocol[0x1];
	u8         outer_gre_key[0x1];
	u8         outer_vxlan_vni[0x1];
	u8         reserved_at_1a[0x5];
	u8         source_eswitch_port[0x1];

	u8         inner_dmac[0x1];
	u8         inner_smac[0x1];
	u8         inner_ether_type[0x1];
	u8         inner_ip_version[0x1];
	u8         inner_first_prio[0x1];
	u8         inner_first_cfi[0x1];
	u8         inner_first_vid[0x1];
	u8         reserved_at_27[0x1];
	u8         inner_second_prio[0x1];
	u8         inner_second_cfi[0x1];
	u8         inner_second_vid[0x1];
	u8         reserved_at_2b[0x1];
	u8         inner_sip[0x1];
	u8         inner_dip[0x1];
	u8         inner_frag[0x1];
	u8         inner_ip_protocol[0x1];
	u8         inner_ip_ecn[0x1];
	u8         inner_ip_dscp[0x1];
	u8         inner_udp_sport[0x1];
	u8         inner_udp_dport[0x1];
	u8         inner_tcp_sport[0x1];
	u8         inner_tcp_dport[0x1];
	u8         inner_tcp_flags[0x1];
	u8         reserved_at_37[0x9];

	u8         reserved_at_40[0x5];
	u8         outer_first_mpls_over_udp[0x4];
	u8         outer_first_mpls_over_gre[0x4];
	u8         inner_first_mpls[0x4];
	u8         outer_first_mpls[0x4];
	u8         reserved_at_55[0x2];
	u8	   outer_esp_spi[0x1];
	u8         reserved_at_58[0x2];
	u8         bth_dst_qp[0x1];

	u8         reserved_at_5b[0x25];
};

struct mlx5_ifc_flow_table_prop_layout_bits {
	u8         ft_support[0x1];
	u8         reserved_at_1[0x1];
	u8         flow_counter[0x1];
	u8	   flow_modify_en[0x1];
	u8         modify_root[0x1];
	u8         identified_miss_table_mode[0x1];
	u8         flow_table_modify[0x1];
	u8         reformat[0x1];
	u8         decap[0x1];
	u8         reserved_at_9[0x1];
	u8         pop_vlan[0x1];
	u8         push_vlan[0x1];
	u8         reserved_at_c[0x1];
	u8         pop_vlan_2[0x1];
	u8         push_vlan_2[0x1];
	u8	   reformat_and_vlan_action[0x1];
	u8	   reserved_at_10[0x2];
	u8	   reformat_l3_tunnel_to_l2[0x1];
	u8	   reformat_l2_to_l3_tunnel[0x1];
	u8	   reformat_and_modify_action[0x1];
	u8         reserved_at_15[0xb];
	u8         reserved_at_20[0x2];
	u8         log_max_ft_size[0x6];
	u8         log_max_modify_header_context[0x8];
	u8         max_modify_header_actions[0x8];
	u8         max_ft_level[0x8];

	u8         reserved_at_40[0x20];

	u8         reserved_at_60[0x18];
	u8         log_max_ft_num[0x8];

	u8         reserved_at_80[0x18];
	u8         log_max_destination[0x8];

	u8         log_max_flow_counter[0x8];
	u8         reserved_at_a8[0x10];
	u8         log_max_flow[0x8];

	u8         reserved_at_c0[0x40];

	struct mlx5_ifc_flow_table_fields_supported_bits ft_field_support;

	struct mlx5_ifc_flow_table_fields_supported_bits ft_field_bitmask_support;
};

struct mlx5_ifc_odp_per_transport_service_cap_bits {
	u8         send[0x1];
	u8         receive[0x1];
	u8         write[0x1];
	u8         read[0x1];
	u8         atomic[0x1];
	u8         srq_receive[0x1];
	u8         reserved_at_6[0x1a];
};

struct mlx5_ifc_fte_match_set_lyr_2_4_bits {
	u8         smac_47_16[0x20];

	u8         smac_15_0[0x10];
	u8         ethertype[0x10];

	u8         dmac_47_16[0x20];

	u8         dmac_15_0[0x10];
	u8         first_prio[0x3];
	u8         first_cfi[0x1];
	u8         first_vid[0xc];

	u8         ip_protocol[0x8];
	u8         ip_dscp[0x6];
	u8         ip_ecn[0x2];
	u8         cvlan_tag[0x1];
	u8         svlan_tag[0x1];
	u8         frag[0x1];
	u8         ip_version[0x4];
	u8         tcp_flags[0x9];

	u8         tcp_sport[0x10];
	u8         tcp_dport[0x10];

	u8         reserved_at_c0[0x18];
	u8         ttl_hoplimit[0x8];

	u8         udp_sport[0x10];
	u8         udp_dport[0x10];

	union mlx5_ifc_ipv6_layout_ipv4_layout_auto_bits src_ipv4_src_ipv6;

	union mlx5_ifc_ipv6_layout_ipv4_layout_auto_bits dst_ipv4_dst_ipv6;
};

struct mlx5_ifc_fte_match_set_misc_bits {
	u8         reserved_at_0[0x8];
	u8         source_sqn[0x18];

	u8         source_eswitch_owner_vhca_id[0x10];
	u8         source_port[0x10];

	u8         outer_second_prio[0x3];
	u8         outer_second_cfi[0x1];
	u8         outer_second_vid[0xc];
	u8         inner_second_prio[0x3];
	u8         inner_second_cfi[0x1];
	u8         inner_second_vid[0xc];

	u8         outer_second_cvlan_tag[0x1];
	u8         inner_second_cvlan_tag[0x1];
	u8         outer_second_svlan_tag[0x1];
	u8         inner_second_svlan_tag[0x1];
	u8         reserved_at_64[0xc];
	u8         gre_protocol[0x10];

	u8         gre_key_h[0x18];
	u8         gre_key_l[0x8];

	u8         vxlan_vni[0x18];
	u8         reserved_at_b8[0x8];

	u8         reserved_at_c0[0x20];

	u8         reserved_at_e0[0xc];
	u8         outer_ipv6_flow_label[0x14];

	u8         reserved_at_100[0xc];
	u8         inner_ipv6_flow_label[0x14];

	u8         reserved_at_120[0x28];
	u8         bth_dst_qp[0x18];
	u8	   reserved_at_160[0x20];
	u8	   outer_esp_spi[0x20];
	u8         reserved_at_1a0[0x60];
};

struct mlx5_ifc_fte_match_mpls_bits {
	u8         mpls_label[0x14];
	u8         mpls_exp[0x3];
	u8         mpls_s_bos[0x1];
	u8         mpls_ttl[0x8];
};

struct mlx5_ifc_fte_match_set_misc2_bits {
	struct mlx5_ifc_fte_match_mpls_bits outer_first_mpls;

	struct mlx5_ifc_fte_match_mpls_bits inner_first_mpls;

	struct mlx5_ifc_fte_match_mpls_bits outer_first_mpls_over_gre;

	struct mlx5_ifc_fte_match_mpls_bits outer_first_mpls_over_udp;

	u8         reserved_at_80[0x100];

	u8         metadata_reg_a[0x20];

	u8         reserved_at_1a0[0x60];
};

struct mlx5_ifc_cmd_pas_bits {
	u8         pa_h[0x20];

	u8         pa_l[0x14];
	u8         reserved_at_34[0xc];
};

struct mlx5_ifc_uint64_bits {
	u8         hi[0x20];

	u8         lo[0x20];
};

enum {
	MLX5_ADS_STAT_RATE_NO_LIMIT  = 0x0,
	MLX5_ADS_STAT_RATE_2_5GBPS   = 0x7,
	MLX5_ADS_STAT_RATE_10GBPS    = 0x8,
	MLX5_ADS_STAT_RATE_30GBPS    = 0x9,
	MLX5_ADS_STAT_RATE_5GBPS     = 0xa,
	MLX5_ADS_STAT_RATE_20GBPS    = 0xb,
	MLX5_ADS_STAT_RATE_40GBPS    = 0xc,
	MLX5_ADS_STAT_RATE_60GBPS    = 0xd,
	MLX5_ADS_STAT_RATE_80GBPS    = 0xe,
	MLX5_ADS_STAT_RATE_120GBPS   = 0xf,
};

struct mlx5_ifc_ads_bits {
	u8         fl[0x1];
	u8         free_ar[0x1];
	u8         reserved_at_2[0xe];
	u8         pkey_index[0x10];

	u8         reserved_at_20[0x8];
	u8         grh[0x1];
	u8         mlid[0x7];
	u8         rlid[0x10];

	u8         ack_timeout[0x5];
	u8         reserved_at_45[0x3];
	u8         src_addr_index[0x8];
	u8         reserved_at_50[0x4];
	u8         stat_rate[0x4];
	u8         hop_limit[0x8];

	u8         reserved_at_60[0x4];
	u8         tclass[0x8];
	u8         flow_label[0x14];

	u8         rgid_rip[16][0x8];

	u8         reserved_at_100[0x4];
	u8         f_dscp[0x1];
	u8         f_ecn[0x1];
	u8         reserved_at_106[0x1];
	u8         f_eth_prio[0x1];
	u8         ecn[0x2];
	u8         dscp[0x6];
	u8         udp_sport[0x10];

	u8         dei_cfi[0x1];
	u8         eth_prio[0x3];
	u8         sl[0x4];
	u8         vhca_port_num[0x8];
	u8         rmac_47_32[0x10];

	u8         rmac_31_0[0x20];
};

struct mlx5_ifc_flow_table_nic_cap_bits {
	u8         nic_rx_multi_path_tirs[0x1];
	u8         nic_rx_multi_path_tirs_fts[0x1];
	u8         allow_sniffer_and_nic_rx_shared_tir[0x1];
	u8	   reserved_at_3[0x1d];
	u8	   encap_general_header[0x1];
	u8	   reserved_at_21[0xa];
	u8	   log_max_packet_reformat_context[0x5];
	u8	   reserved_at_30[0x6];
	u8	   max_encap_header_size[0xa];
	u8	   reserved_at_40[0x1c0];

	struct mlx5_ifc_flow_table_prop_layout_bits flow_table_properties_nic_receive;

	u8         reserved_at_400[0x200];

	struct mlx5_ifc_flow_table_prop_layout_bits flow_table_properties_nic_receive_sniffer;

	struct mlx5_ifc_flow_table_prop_layout_bits flow_table_properties_nic_transmit;

	u8         reserved_at_a00[0x200];

	struct mlx5_ifc_flow_table_prop_layout_bits flow_table_properties_nic_transmit_sniffer;

	u8         reserved_at_e00[0x7200];
};

struct mlx5_ifc_flow_table_eswitch_cap_bits {
	u8      reserved_at_0[0x1a];
	u8      multi_fdb_encap[0x1];
	u8      reserved_at_1b[0x1];
	u8      fdb_multi_path_to_table[0x1];
	u8      reserved_at_1d[0x3];

	u8      reserved_at_20[0x1e0];

	struct mlx5_ifc_flow_table_prop_layout_bits flow_table_properties_nic_esw_fdb;

	struct mlx5_ifc_flow_table_prop_layout_bits flow_table_properties_esw_acl_ingress;

	struct mlx5_ifc_flow_table_prop_layout_bits flow_table_properties_esw_acl_egress;

	u8      reserved_at_800[0x7800];
};

struct mlx5_ifc_e_switch_cap_bits {
	u8         vport_svlan_strip[0x1];
	u8         vport_cvlan_strip[0x1];
	u8         vport_svlan_insert[0x1];
	u8         vport_cvlan_insert_if_not_exist[0x1];
	u8         vport_cvlan_insert_overwrite[0x1];
	u8         reserved_at_5[0x18];
	u8         merged_eswitch[0x1];
	u8         nic_vport_node_guid_modify[0x1];
	u8         nic_vport_port_guid_modify[0x1];

	u8         vxlan_encap_decap[0x1];
	u8         nvgre_encap_decap[0x1];
	u8         reserved_at_22[0x9];
	u8         log_max_packet_reformat_context[0x5];
	u8         reserved_2b[0x6];
	u8         max_encap_header_size[0xa];

	u8         reserved_40[0x7c0];

};

struct mlx5_ifc_qos_cap_bits {
	u8         packet_pacing[0x1];
	u8         esw_scheduling[0x1];
	u8         esw_bw_share[0x1];
	u8         esw_rate_limit[0x1];
	u8         reserved_at_4[0x1];
	u8         packet_pacing_burst_bound[0x1];
	u8         packet_pacing_typical_size[0x1];
	u8         reserved_at_7[0x19];

	u8         reserved_at_20[0x20];

	u8         packet_pacing_max_rate[0x20];

	u8         packet_pacing_min_rate[0x20];

	u8         reserved_at_80[0x10];
	u8         packet_pacing_rate_table_size[0x10];

	u8         esw_element_type[0x10];
	u8         esw_tsar_type[0x10];

	u8         reserved_at_c0[0x10];
	u8         max_qos_para_vport[0x10];

	u8         max_tsar_bw_share[0x20];

	u8         reserved_at_100[0x700];
};

struct mlx5_ifc_debug_cap_bits {
	u8         reserved_at_0[0x20];

	u8         reserved_at_20[0x2];
	u8         stall_detect[0x1];
	u8         reserved_at_23[0x1d];

	u8         reserved_at_40[0x7c0];
};

struct mlx5_ifc_per_protocol_networking_offload_caps_bits {
	u8         csum_cap[0x1];
	u8         vlan_cap[0x1];
	u8         lro_cap[0x1];
	u8         lro_psh_flag[0x1];
	u8         lro_time_stamp[0x1];
	u8         reserved_at_5[0x2];
	u8         wqe_vlan_insert[0x1];
	u8         self_lb_en_modifiable[0x1];
	u8         reserved_at_9[0x2];
	u8         max_lso_cap[0x5];
	u8         multi_pkt_send_wqe[0x2];
	u8	   wqe_inline_mode[0x2];
	u8         rss_ind_tbl_cap[0x4];
	u8         reg_umr_sq[0x1];
	u8         scatter_fcs[0x1];
	u8         enhanced_multi_pkt_send_wqe[0x1];
	u8         tunnel_lso_const_out_ip_id[0x1];
	u8         reserved_at_1c[0x2];
	u8         tunnel_stateless_gre[0x1];
	u8         tunnel_stateless_vxlan[0x1];

	u8         swp[0x1];
	u8         swp_csum[0x1];
	u8         swp_lso[0x1];
<<<<<<< HEAD
	u8         reserved_at_23[0xd];
=======
	u8         cqe_checksum_full[0x1];
	u8         reserved_at_24[0xc];
>>>>>>> 0cbc4fbf
	u8         max_vxlan_udp_ports[0x8];
	u8         reserved_at_38[0x6];
	u8         max_geneve_opt_len[0x1];
	u8         tunnel_stateless_geneve_rx[0x1];

	u8         reserved_at_40[0x10];
	u8         lro_min_mss_size[0x10];

	u8         reserved_at_60[0x120];

	u8         lro_timer_supported_periods[4][0x20];

	u8         reserved_at_200[0x600];
};

struct mlx5_ifc_roce_cap_bits {
	u8         roce_apm[0x1];
	u8         reserved_at_1[0x1f];

	u8         reserved_at_20[0x60];

	u8         reserved_at_80[0xc];
	u8         l3_type[0x4];
	u8         reserved_at_90[0x8];
	u8         roce_version[0x8];

	u8         reserved_at_a0[0x10];
	u8         r_roce_dest_udp_port[0x10];

	u8         r_roce_max_src_udp_port[0x10];
	u8         r_roce_min_src_udp_port[0x10];

	u8         reserved_at_e0[0x10];
	u8         roce_address_table_size[0x10];

	u8         reserved_at_100[0x700];
};

struct mlx5_ifc_device_mem_cap_bits {
	u8         memic[0x1];
	u8         reserved_at_1[0x1f];

	u8         reserved_at_20[0xb];
	u8         log_min_memic_alloc_size[0x5];
	u8         reserved_at_30[0x8];
	u8	   log_max_memic_addr_alignment[0x8];

	u8         memic_bar_start_addr[0x40];

	u8         memic_bar_size[0x20];

	u8         max_memic_size[0x20];

	u8         reserved_at_c0[0x740];
};

enum {
	MLX5_ATOMIC_CAPS_ATOMIC_SIZE_QP_1_BYTE     = 0x0,
	MLX5_ATOMIC_CAPS_ATOMIC_SIZE_QP_2_BYTES    = 0x2,
	MLX5_ATOMIC_CAPS_ATOMIC_SIZE_QP_4_BYTES    = 0x4,
	MLX5_ATOMIC_CAPS_ATOMIC_SIZE_QP_8_BYTES    = 0x8,
	MLX5_ATOMIC_CAPS_ATOMIC_SIZE_QP_16_BYTES   = 0x10,
	MLX5_ATOMIC_CAPS_ATOMIC_SIZE_QP_32_BYTES   = 0x20,
	MLX5_ATOMIC_CAPS_ATOMIC_SIZE_QP_64_BYTES   = 0x40,
	MLX5_ATOMIC_CAPS_ATOMIC_SIZE_QP_128_BYTES  = 0x80,
	MLX5_ATOMIC_CAPS_ATOMIC_SIZE_QP_256_BYTES  = 0x100,
};

enum {
	MLX5_ATOMIC_CAPS_ATOMIC_SIZE_DC_1_BYTE     = 0x1,
	MLX5_ATOMIC_CAPS_ATOMIC_SIZE_DC_2_BYTES    = 0x2,
	MLX5_ATOMIC_CAPS_ATOMIC_SIZE_DC_4_BYTES    = 0x4,
	MLX5_ATOMIC_CAPS_ATOMIC_SIZE_DC_8_BYTES    = 0x8,
	MLX5_ATOMIC_CAPS_ATOMIC_SIZE_DC_16_BYTES   = 0x10,
	MLX5_ATOMIC_CAPS_ATOMIC_SIZE_DC_32_BYTES   = 0x20,
	MLX5_ATOMIC_CAPS_ATOMIC_SIZE_DC_64_BYTES   = 0x40,
	MLX5_ATOMIC_CAPS_ATOMIC_SIZE_DC_128_BYTES  = 0x80,
	MLX5_ATOMIC_CAPS_ATOMIC_SIZE_DC_256_BYTES  = 0x100,
};

struct mlx5_ifc_atomic_caps_bits {
	u8         reserved_at_0[0x40];

	u8         atomic_req_8B_endianness_mode[0x2];
	u8         reserved_at_42[0x4];
	u8         supported_atomic_req_8B_endianness_mode_1[0x1];

	u8         reserved_at_47[0x19];

	u8         reserved_at_60[0x20];

	u8         reserved_at_80[0x10];
	u8         atomic_operations[0x10];

	u8         reserved_at_a0[0x10];
	u8         atomic_size_qp[0x10];

	u8         reserved_at_c0[0x10];
	u8         atomic_size_dc[0x10];

	u8         reserved_at_e0[0x720];
};

struct mlx5_ifc_odp_cap_bits {
	u8         reserved_at_0[0x40];

	u8         sig[0x1];
	u8         reserved_at_41[0x1f];

	u8         reserved_at_60[0x20];

	struct mlx5_ifc_odp_per_transport_service_cap_bits rc_odp_caps;

	struct mlx5_ifc_odp_per_transport_service_cap_bits uc_odp_caps;

	struct mlx5_ifc_odp_per_transport_service_cap_bits ud_odp_caps;

	u8         reserved_at_e0[0x720];
};

struct mlx5_ifc_calc_op {
	u8        reserved_at_0[0x10];
	u8        reserved_at_10[0x9];
	u8        op_swap_endianness[0x1];
	u8        op_min[0x1];
	u8        op_xor[0x1];
	u8        op_or[0x1];
	u8        op_and[0x1];
	u8        op_max[0x1];
	u8        op_add[0x1];
};

struct mlx5_ifc_vector_calc_cap_bits {
	u8         calc_matrix[0x1];
	u8         reserved_at_1[0x1f];
	u8         reserved_at_20[0x8];
	u8         max_vec_count[0x8];
	u8         reserved_at_30[0xd];
	u8         max_chunk_size[0x3];
	struct mlx5_ifc_calc_op calc0;
	struct mlx5_ifc_calc_op calc1;
	struct mlx5_ifc_calc_op calc2;
	struct mlx5_ifc_calc_op calc3;

	u8         reserved_at_c0[0x720];
};

enum {
	MLX5_WQ_TYPE_LINKED_LIST  = 0x0,
	MLX5_WQ_TYPE_CYCLIC       = 0x1,
	MLX5_WQ_TYPE_LINKED_LIST_STRIDING_RQ = 0x2,
	MLX5_WQ_TYPE_CYCLIC_STRIDING_RQ = 0x3,
};

enum {
	MLX5_WQ_END_PAD_MODE_NONE   = 0x0,
	MLX5_WQ_END_PAD_MODE_ALIGN  = 0x1,
};

enum {
	MLX5_CMD_HCA_CAP_GID_TABLE_SIZE_8_GID_ENTRIES    = 0x0,
	MLX5_CMD_HCA_CAP_GID_TABLE_SIZE_16_GID_ENTRIES   = 0x1,
	MLX5_CMD_HCA_CAP_GID_TABLE_SIZE_32_GID_ENTRIES   = 0x2,
	MLX5_CMD_HCA_CAP_GID_TABLE_SIZE_64_GID_ENTRIES   = 0x3,
	MLX5_CMD_HCA_CAP_GID_TABLE_SIZE_128_GID_ENTRIES  = 0x4,
};

enum {
	MLX5_CMD_HCA_CAP_PKEY_TABLE_SIZE_128_ENTRIES  = 0x0,
	MLX5_CMD_HCA_CAP_PKEY_TABLE_SIZE_256_ENTRIES  = 0x1,
	MLX5_CMD_HCA_CAP_PKEY_TABLE_SIZE_512_ENTRIES  = 0x2,
	MLX5_CMD_HCA_CAP_PKEY_TABLE_SIZE_1K_ENTRIES   = 0x3,
	MLX5_CMD_HCA_CAP_PKEY_TABLE_SIZE_2K_ENTRIES   = 0x4,
	MLX5_CMD_HCA_CAP_PKEY_TABLE_SIZE_4K_ENTRIES   = 0x5,
};

enum {
	MLX5_CMD_HCA_CAP_PORT_TYPE_IB        = 0x0,
	MLX5_CMD_HCA_CAP_PORT_TYPE_ETHERNET  = 0x1,
};

enum {
	MLX5_CMD_HCA_CAP_CMDIF_CHECKSUM_DISABLED       = 0x0,
	MLX5_CMD_HCA_CAP_CMDIF_CHECKSUM_INITIAL_STATE  = 0x1,
	MLX5_CMD_HCA_CAP_CMDIF_CHECKSUM_ENABLED        = 0x3,
};

enum {
	MLX5_CAP_PORT_TYPE_IB  = 0x0,
	MLX5_CAP_PORT_TYPE_ETH = 0x1,
};

enum {
	MLX5_CAP_UMR_FENCE_STRONG	= 0x0,
	MLX5_CAP_UMR_FENCE_SMALL	= 0x1,
	MLX5_CAP_UMR_FENCE_NONE		= 0x2,
};

enum {
	MLX5_UCTX_CAP_RAW_TX = 1UL << 0,
};

struct mlx5_ifc_cmd_hca_cap_bits {
	u8         reserved_at_0[0x30];
	u8         vhca_id[0x10];

	u8         reserved_at_40[0x40];

	u8         log_max_srq_sz[0x8];
	u8         log_max_qp_sz[0x8];
	u8         reserved_at_90[0xb];
	u8         log_max_qp[0x5];

	u8         reserved_at_a0[0xb];
	u8         log_max_srq[0x5];
	u8         reserved_at_b0[0x10];

	u8         reserved_at_c0[0x8];
	u8         log_max_cq_sz[0x8];
	u8         reserved_at_d0[0xb];
	u8         log_max_cq[0x5];

	u8         log_max_eq_sz[0x8];
	u8         reserved_at_e8[0x2];
	u8         log_max_mkey[0x6];
	u8         reserved_at_f0[0x8];
	u8         dump_fill_mkey[0x1];
	u8         reserved_at_f9[0x2];
	u8         fast_teardown[0x1];
	u8         log_max_eq[0x4];

	u8         max_indirection[0x8];
	u8         fixed_buffer_size[0x1];
	u8         log_max_mrw_sz[0x7];
	u8         force_teardown[0x1];
	u8         reserved_at_111[0x1];
	u8         log_max_bsf_list_size[0x6];
	u8         umr_extended_translation_offset[0x1];
	u8         null_mkey[0x1];
	u8         log_max_klm_list_size[0x6];

	u8         reserved_at_120[0xa];
	u8         log_max_ra_req_dc[0x6];
	u8         reserved_at_130[0xa];
	u8         log_max_ra_res_dc[0x6];

	u8         reserved_at_140[0xa];
	u8         log_max_ra_req_qp[0x6];
	u8         reserved_at_150[0xa];
	u8         log_max_ra_res_qp[0x6];

	u8         end_pad[0x1];
	u8         cc_query_allowed[0x1];
	u8         cc_modify_allowed[0x1];
	u8         start_pad[0x1];
	u8         cache_line_128byte[0x1];
	u8         reserved_at_165[0xa];
	u8         qcam_reg[0x1];
	u8         gid_table_size[0x10];

	u8         out_of_seq_cnt[0x1];
	u8         vport_counters[0x1];
	u8         retransmission_q_counters[0x1];
	u8         debug[0x1];
	u8         modify_rq_counter_set_id[0x1];
	u8         rq_delay_drop[0x1];
	u8         max_qp_cnt[0xa];
	u8         pkey_table_size[0x10];

	u8         vport_group_manager[0x1];
	u8         vhca_group_manager[0x1];
	u8         ib_virt[0x1];
	u8         eth_virt[0x1];
	u8         vnic_env_queue_counters[0x1];
	u8         ets[0x1];
	u8         nic_flow_table[0x1];
	u8         eswitch_manager[0x1];
	u8         device_memory[0x1];
	u8         mcam_reg[0x1];
	u8         pcam_reg[0x1];
	u8         local_ca_ack_delay[0x5];
	u8         port_module_event[0x1];
	u8         enhanced_error_q_counters[0x1];
	u8         ports_check[0x1];
	u8         reserved_at_1b3[0x1];
	u8         disable_link_up[0x1];
	u8         beacon_led[0x1];
	u8         port_type[0x2];
	u8         num_ports[0x8];

	u8         reserved_at_1c0[0x1];
	u8         pps[0x1];
	u8         pps_modify[0x1];
	u8         log_max_msg[0x5];
	u8         reserved_at_1c8[0x4];
	u8         max_tc[0x4];
	u8         temp_warn_event[0x1];
	u8         dcbx[0x1];
	u8         general_notification_event[0x1];
	u8         reserved_at_1d3[0x2];
	u8         fpga[0x1];
	u8         rol_s[0x1];
	u8         rol_g[0x1];
	u8         reserved_at_1d8[0x1];
	u8         wol_s[0x1];
	u8         wol_g[0x1];
	u8         wol_a[0x1];
	u8         wol_b[0x1];
	u8         wol_m[0x1];
	u8         wol_u[0x1];
	u8         wol_p[0x1];

	u8         stat_rate_support[0x10];
	u8         reserved_at_1f0[0xc];
	u8         cqe_version[0x4];

	u8         compact_address_vector[0x1];
	u8         striding_rq[0x1];
	u8         reserved_at_202[0x1];
	u8         ipoib_enhanced_offloads[0x1];
	u8         ipoib_basic_offloads[0x1];
	u8         reserved_at_205[0x1];
	u8         repeated_block_disabled[0x1];
	u8         umr_modify_entity_size_disabled[0x1];
	u8         umr_modify_atomic_disabled[0x1];
	u8         umr_indirect_mkey_disabled[0x1];
	u8         umr_fence[0x2];
	u8         dc_req_scat_data_cqe[0x1];
	u8         reserved_at_20d[0x2];
	u8         drain_sigerr[0x1];
	u8         cmdif_checksum[0x2];
	u8         sigerr_cqe[0x1];
	u8         reserved_at_213[0x1];
	u8         wq_signature[0x1];
	u8         sctr_data_cqe[0x1];
	u8         reserved_at_216[0x1];
	u8         sho[0x1];
	u8         tph[0x1];
	u8         rf[0x1];
	u8         dct[0x1];
	u8         qos[0x1];
	u8         eth_net_offloads[0x1];
	u8         roce[0x1];
	u8         atomic[0x1];
	u8         reserved_at_21f[0x1];

	u8         cq_oi[0x1];
	u8         cq_resize[0x1];
	u8         cq_moderation[0x1];
	u8         reserved_at_223[0x3];
	u8         cq_eq_remap[0x1];
	u8         pg[0x1];
	u8         block_lb_mc[0x1];
	u8         reserved_at_229[0x1];
	u8         scqe_break_moderation[0x1];
	u8         cq_period_start_from_cqe[0x1];
	u8         cd[0x1];
	u8         reserved_at_22d[0x1];
	u8         apm[0x1];
	u8         vector_calc[0x1];
	u8         umr_ptr_rlky[0x1];
	u8	   imaicl[0x1];
	u8         reserved_at_232[0x4];
	u8         qkv[0x1];
	u8         pkv[0x1];
	u8         set_deth_sqpn[0x1];
	u8         reserved_at_239[0x3];
	u8         xrc[0x1];
	u8         ud[0x1];
	u8         uc[0x1];
	u8         rc[0x1];

	u8         uar_4k[0x1];
	u8         reserved_at_241[0x9];
	u8         uar_sz[0x6];
	u8         reserved_at_250[0x8];
	u8         log_pg_sz[0x8];

	u8         bf[0x1];
	u8         driver_version[0x1];
	u8         pad_tx_eth_packet[0x1];
	u8         reserved_at_263[0x8];
	u8         log_bf_reg_size[0x5];

	u8         reserved_at_270[0xb];
	u8         lag_master[0x1];
	u8         num_lag_ports[0x4];

	u8         reserved_at_280[0x10];
	u8         max_wqe_sz_sq[0x10];

	u8         reserved_at_2a0[0x10];
	u8         max_wqe_sz_rq[0x10];

	u8         max_flow_counter_31_16[0x10];
	u8         max_wqe_sz_sq_dc[0x10];

	u8         reserved_at_2e0[0x7];
	u8         max_qp_mcg[0x19];

	u8         reserved_at_300[0x18];
	u8         log_max_mcg[0x8];

	u8         reserved_at_320[0x3];
	u8         log_max_transport_domain[0x5];
	u8         reserved_at_328[0x3];
	u8         log_max_pd[0x5];
	u8         reserved_at_330[0xb];
	u8         log_max_xrcd[0x5];

	u8         nic_receive_steering_discard[0x1];
	u8         receive_discard_vport_down[0x1];
	u8         transmit_discard_vport_down[0x1];
	u8         reserved_at_343[0x5];
	u8         log_max_flow_counter_bulk[0x8];
	u8         max_flow_counter_15_0[0x10];


	u8         reserved_at_360[0x3];
	u8         log_max_rq[0x5];
	u8         reserved_at_368[0x3];
	u8         log_max_sq[0x5];
	u8         reserved_at_370[0x3];
	u8         log_max_tir[0x5];
	u8         reserved_at_378[0x3];
	u8         log_max_tis[0x5];

	u8         basic_cyclic_rcv_wqe[0x1];
	u8         reserved_at_381[0x2];
	u8         log_max_rmp[0x5];
	u8         reserved_at_388[0x3];
	u8         log_max_rqt[0x5];
	u8         reserved_at_390[0x3];
	u8         log_max_rqt_size[0x5];
	u8         reserved_at_398[0x3];
	u8         log_max_tis_per_sq[0x5];

	u8         ext_stride_num_range[0x1];
	u8         reserved_at_3a1[0x2];
	u8         log_max_stride_sz_rq[0x5];
	u8         reserved_at_3a8[0x3];
	u8         log_min_stride_sz_rq[0x5];
	u8         reserved_at_3b0[0x3];
	u8         log_max_stride_sz_sq[0x5];
	u8         reserved_at_3b8[0x3];
	u8         log_min_stride_sz_sq[0x5];

	u8         hairpin[0x1];
	u8         reserved_at_3c1[0x2];
	u8         log_max_hairpin_queues[0x5];
	u8         reserved_at_3c8[0x3];
	u8         log_max_hairpin_wq_data_sz[0x5];
	u8         reserved_at_3d0[0x3];
	u8         log_max_hairpin_num_packets[0x5];
	u8         reserved_at_3d8[0x3];
	u8         log_max_wq_sz[0x5];

	u8         nic_vport_change_event[0x1];
	u8         disable_local_lb_uc[0x1];
	u8         disable_local_lb_mc[0x1];
	u8         log_min_hairpin_wq_data_sz[0x5];
	u8         reserved_at_3e8[0x3];
	u8         log_max_vlan_list[0x5];
	u8         reserved_at_3f0[0x3];
	u8         log_max_current_mc_list[0x5];
	u8         reserved_at_3f8[0x3];
	u8         log_max_current_uc_list[0x5];

	u8         general_obj_types[0x40];

	u8         reserved_at_440[0x20];

	u8         reserved_at_460[0x3];
	u8         log_max_uctx[0x5];
	u8         reserved_at_468[0x3];
	u8         log_max_umem[0x5];
	u8         max_num_eqs[0x10];

	u8         reserved_at_480[0x3];
	u8         log_max_l2_table[0x5];
	u8         reserved_at_488[0x8];
	u8         log_uar_page_sz[0x10];

	u8         reserved_at_4a0[0x20];
	u8         device_frequency_mhz[0x20];
	u8         device_frequency_khz[0x20];

	u8         reserved_at_500[0x20];
	u8	   num_of_uars_per_page[0x20];

	u8         flex_parser_protocols[0x20];
	u8         reserved_at_560[0x20];

	u8         reserved_at_580[0x3c];
	u8         mini_cqe_resp_stride_index[0x1];
	u8         cqe_128_always[0x1];
	u8         cqe_compression_128[0x1];
	u8         cqe_compression[0x1];

	u8         cqe_compression_timeout[0x10];
	u8         cqe_compression_max_num[0x10];

	u8         reserved_at_5e0[0x10];
	u8         tag_matching[0x1];
	u8         rndv_offload_rc[0x1];
	u8         rndv_offload_dc[0x1];
	u8         log_tag_matching_list_sz[0x5];
	u8         reserved_at_5f8[0x3];
	u8         log_max_xrq[0x5];

	u8	   affiliate_nic_vport_criteria[0x8];
	u8	   native_port_num[0x8];
	u8	   num_vhca_ports[0x8];
	u8	   reserved_at_618[0x6];
	u8	   sw_owner_id[0x1];
	u8         reserved_at_61f[0x1];

	u8         reserved_at_620[0x80];

	u8         uctx_cap[0x20];

	u8	   reserved_at_6c0[0x140];
};

enum mlx5_flow_destination_type {
	MLX5_FLOW_DESTINATION_TYPE_VPORT        = 0x0,
	MLX5_FLOW_DESTINATION_TYPE_FLOW_TABLE   = 0x1,
	MLX5_FLOW_DESTINATION_TYPE_TIR          = 0x2,

	MLX5_FLOW_DESTINATION_TYPE_PORT         = 0x99,
	MLX5_FLOW_DESTINATION_TYPE_COUNTER      = 0x100,
	MLX5_FLOW_DESTINATION_TYPE_FLOW_TABLE_NUM = 0x101,
};

struct mlx5_ifc_dest_format_struct_bits {
	u8         destination_type[0x8];
	u8         destination_id[0x18];
	u8         destination_eswitch_owner_vhca_id_valid[0x1];
	u8         reserved_at_21[0xf];
	u8         destination_eswitch_owner_vhca_id[0x10];
};

struct mlx5_ifc_flow_counter_list_bits {
	u8         flow_counter_id[0x20];

	u8         reserved_at_20[0x20];
};

union mlx5_ifc_dest_format_struct_flow_counter_list_auto_bits {
	struct mlx5_ifc_dest_format_struct_bits dest_format_struct;
	struct mlx5_ifc_flow_counter_list_bits flow_counter_list;
	u8         reserved_at_0[0x40];
};

struct mlx5_ifc_fte_match_param_bits {
	struct mlx5_ifc_fte_match_set_lyr_2_4_bits outer_headers;

	struct mlx5_ifc_fte_match_set_misc_bits misc_parameters;

	struct mlx5_ifc_fte_match_set_lyr_2_4_bits inner_headers;

	struct mlx5_ifc_fte_match_set_misc2_bits misc_parameters_2;

	u8         reserved_at_800[0x800];
};

enum {
	MLX5_RX_HASH_FIELD_SELECT_SELECTED_FIELDS_SRC_IP     = 0x0,
	MLX5_RX_HASH_FIELD_SELECT_SELECTED_FIELDS_DST_IP     = 0x1,
	MLX5_RX_HASH_FIELD_SELECT_SELECTED_FIELDS_L4_SPORT   = 0x2,
	MLX5_RX_HASH_FIELD_SELECT_SELECTED_FIELDS_L4_DPORT   = 0x3,
	MLX5_RX_HASH_FIELD_SELECT_SELECTED_FIELDS_IPSEC_SPI  = 0x4,
};

struct mlx5_ifc_rx_hash_field_select_bits {
	u8         l3_prot_type[0x1];
	u8         l4_prot_type[0x1];
	u8         selected_fields[0x1e];
};

enum {
	MLX5_WQ_WQ_TYPE_WQ_LINKED_LIST  = 0x0,
	MLX5_WQ_WQ_TYPE_WQ_CYCLIC       = 0x1,
};

enum {
	MLX5_WQ_END_PADDING_MODE_END_PAD_NONE   = 0x0,
	MLX5_WQ_END_PADDING_MODE_END_PAD_ALIGN  = 0x1,
};

struct mlx5_ifc_wq_bits {
	u8         wq_type[0x4];
	u8         wq_signature[0x1];
	u8         end_padding_mode[0x2];
	u8         cd_slave[0x1];
	u8         reserved_at_8[0x18];

	u8         hds_skip_first_sge[0x1];
	u8         log2_hds_buf_size[0x3];
	u8         reserved_at_24[0x7];
	u8         page_offset[0x5];
	u8         lwm[0x10];

	u8         reserved_at_40[0x8];
	u8         pd[0x18];

	u8         reserved_at_60[0x8];
	u8         uar_page[0x18];

	u8         dbr_addr[0x40];

	u8         hw_counter[0x20];

	u8         sw_counter[0x20];

	u8         reserved_at_100[0xc];
	u8         log_wq_stride[0x4];
	u8         reserved_at_110[0x3];
	u8         log_wq_pg_sz[0x5];
	u8         reserved_at_118[0x3];
	u8         log_wq_sz[0x5];

	u8         dbr_umem_valid[0x1];
	u8         wq_umem_valid[0x1];
	u8         reserved_at_122[0x1];
	u8         log_hairpin_num_packets[0x5];
	u8         reserved_at_128[0x3];
	u8         log_hairpin_data_sz[0x5];

	u8         reserved_at_130[0x4];
	u8         log_wqe_num_of_strides[0x4];
	u8         two_byte_shift_en[0x1];
	u8         reserved_at_139[0x4];
	u8         log_wqe_stride_size[0x3];

	u8         reserved_at_140[0x4c0];

	struct mlx5_ifc_cmd_pas_bits pas[0];
};

struct mlx5_ifc_rq_num_bits {
	u8         reserved_at_0[0x8];
	u8         rq_num[0x18];
};

struct mlx5_ifc_mac_address_layout_bits {
	u8         reserved_at_0[0x10];
	u8         mac_addr_47_32[0x10];

	u8         mac_addr_31_0[0x20];
};

struct mlx5_ifc_vlan_layout_bits {
	u8         reserved_at_0[0x14];
	u8         vlan[0x0c];

	u8         reserved_at_20[0x20];
};

struct mlx5_ifc_cong_control_r_roce_ecn_np_bits {
	u8         reserved_at_0[0xa0];

	u8         min_time_between_cnps[0x20];

	u8         reserved_at_c0[0x12];
	u8         cnp_dscp[0x6];
	u8         reserved_at_d8[0x4];
	u8         cnp_prio_mode[0x1];
	u8         cnp_802p_prio[0x3];

	u8         reserved_at_e0[0x720];
};

struct mlx5_ifc_cong_control_r_roce_ecn_rp_bits {
	u8         reserved_at_0[0x60];

	u8         reserved_at_60[0x4];
	u8         clamp_tgt_rate[0x1];
	u8         reserved_at_65[0x3];
	u8         clamp_tgt_rate_after_time_inc[0x1];
	u8         reserved_at_69[0x17];

	u8         reserved_at_80[0x20];

	u8         rpg_time_reset[0x20];

	u8         rpg_byte_reset[0x20];

	u8         rpg_threshold[0x20];

	u8         rpg_max_rate[0x20];

	u8         rpg_ai_rate[0x20];

	u8         rpg_hai_rate[0x20];

	u8         rpg_gd[0x20];

	u8         rpg_min_dec_fac[0x20];

	u8         rpg_min_rate[0x20];

	u8         reserved_at_1c0[0xe0];

	u8         rate_to_set_on_first_cnp[0x20];

	u8         dce_tcp_g[0x20];

	u8         dce_tcp_rtt[0x20];

	u8         rate_reduce_monitor_period[0x20];

	u8         reserved_at_320[0x20];

	u8         initial_alpha_value[0x20];

	u8         reserved_at_360[0x4a0];
};

struct mlx5_ifc_cong_control_802_1qau_rp_bits {
	u8         reserved_at_0[0x80];

	u8         rppp_max_rps[0x20];

	u8         rpg_time_reset[0x20];

	u8         rpg_byte_reset[0x20];

	u8         rpg_threshold[0x20];

	u8         rpg_max_rate[0x20];

	u8         rpg_ai_rate[0x20];

	u8         rpg_hai_rate[0x20];

	u8         rpg_gd[0x20];

	u8         rpg_min_dec_fac[0x20];

	u8         rpg_min_rate[0x20];

	u8         reserved_at_1c0[0x640];
};

enum {
	MLX5_RESIZE_FIELD_SELECT_RESIZE_FIELD_SELECT_LOG_CQ_SIZE    = 0x1,
	MLX5_RESIZE_FIELD_SELECT_RESIZE_FIELD_SELECT_PAGE_OFFSET    = 0x2,
	MLX5_RESIZE_FIELD_SELECT_RESIZE_FIELD_SELECT_LOG_PAGE_SIZE  = 0x4,
};

struct mlx5_ifc_resize_field_select_bits {
	u8         resize_field_select[0x20];
};

enum {
	MLX5_MODIFY_FIELD_SELECT_MODIFY_FIELD_SELECT_CQ_PERIOD     = 0x1,
	MLX5_MODIFY_FIELD_SELECT_MODIFY_FIELD_SELECT_CQ_MAX_COUNT  = 0x2,
	MLX5_MODIFY_FIELD_SELECT_MODIFY_FIELD_SELECT_OI            = 0x4,
	MLX5_MODIFY_FIELD_SELECT_MODIFY_FIELD_SELECT_C_EQN         = 0x8,
};

struct mlx5_ifc_modify_field_select_bits {
	u8         modify_field_select[0x20];
};

struct mlx5_ifc_field_select_r_roce_np_bits {
	u8         field_select_r_roce_np[0x20];
};

struct mlx5_ifc_field_select_r_roce_rp_bits {
	u8         field_select_r_roce_rp[0x20];
};

enum {
	MLX5_FIELD_SELECT_802_1QAU_RP_FIELD_SELECT_8021QAURP_RPPP_MAX_RPS     = 0x4,
	MLX5_FIELD_SELECT_802_1QAU_RP_FIELD_SELECT_8021QAURP_RPG_TIME_RESET   = 0x8,
	MLX5_FIELD_SELECT_802_1QAU_RP_FIELD_SELECT_8021QAURP_RPG_BYTE_RESET   = 0x10,
	MLX5_FIELD_SELECT_802_1QAU_RP_FIELD_SELECT_8021QAURP_RPG_THRESHOLD    = 0x20,
	MLX5_FIELD_SELECT_802_1QAU_RP_FIELD_SELECT_8021QAURP_RPG_MAX_RATE     = 0x40,
	MLX5_FIELD_SELECT_802_1QAU_RP_FIELD_SELECT_8021QAURP_RPG_AI_RATE      = 0x80,
	MLX5_FIELD_SELECT_802_1QAU_RP_FIELD_SELECT_8021QAURP_RPG_HAI_RATE     = 0x100,
	MLX5_FIELD_SELECT_802_1QAU_RP_FIELD_SELECT_8021QAURP_RPG_GD           = 0x200,
	MLX5_FIELD_SELECT_802_1QAU_RP_FIELD_SELECT_8021QAURP_RPG_MIN_DEC_FAC  = 0x400,
	MLX5_FIELD_SELECT_802_1QAU_RP_FIELD_SELECT_8021QAURP_RPG_MIN_RATE     = 0x800,
};

struct mlx5_ifc_field_select_802_1qau_rp_bits {
	u8         field_select_8021qaurp[0x20];
};

struct mlx5_ifc_phys_layer_cntrs_bits {
	u8         time_since_last_clear_high[0x20];

	u8         time_since_last_clear_low[0x20];

	u8         symbol_errors_high[0x20];

	u8         symbol_errors_low[0x20];

	u8         sync_headers_errors_high[0x20];

	u8         sync_headers_errors_low[0x20];

	u8         edpl_bip_errors_lane0_high[0x20];

	u8         edpl_bip_errors_lane0_low[0x20];

	u8         edpl_bip_errors_lane1_high[0x20];

	u8         edpl_bip_errors_lane1_low[0x20];

	u8         edpl_bip_errors_lane2_high[0x20];

	u8         edpl_bip_errors_lane2_low[0x20];

	u8         edpl_bip_errors_lane3_high[0x20];

	u8         edpl_bip_errors_lane3_low[0x20];

	u8         fc_fec_corrected_blocks_lane0_high[0x20];

	u8         fc_fec_corrected_blocks_lane0_low[0x20];

	u8         fc_fec_corrected_blocks_lane1_high[0x20];

	u8         fc_fec_corrected_blocks_lane1_low[0x20];

	u8         fc_fec_corrected_blocks_lane2_high[0x20];

	u8         fc_fec_corrected_blocks_lane2_low[0x20];

	u8         fc_fec_corrected_blocks_lane3_high[0x20];

	u8         fc_fec_corrected_blocks_lane3_low[0x20];

	u8         fc_fec_uncorrectable_blocks_lane0_high[0x20];

	u8         fc_fec_uncorrectable_blocks_lane0_low[0x20];

	u8         fc_fec_uncorrectable_blocks_lane1_high[0x20];

	u8         fc_fec_uncorrectable_blocks_lane1_low[0x20];

	u8         fc_fec_uncorrectable_blocks_lane2_high[0x20];

	u8         fc_fec_uncorrectable_blocks_lane2_low[0x20];

	u8         fc_fec_uncorrectable_blocks_lane3_high[0x20];

	u8         fc_fec_uncorrectable_blocks_lane3_low[0x20];

	u8         rs_fec_corrected_blocks_high[0x20];

	u8         rs_fec_corrected_blocks_low[0x20];

	u8         rs_fec_uncorrectable_blocks_high[0x20];

	u8         rs_fec_uncorrectable_blocks_low[0x20];

	u8         rs_fec_no_errors_blocks_high[0x20];

	u8         rs_fec_no_errors_blocks_low[0x20];

	u8         rs_fec_single_error_blocks_high[0x20];

	u8         rs_fec_single_error_blocks_low[0x20];

	u8         rs_fec_corrected_symbols_total_high[0x20];

	u8         rs_fec_corrected_symbols_total_low[0x20];

	u8         rs_fec_corrected_symbols_lane0_high[0x20];

	u8         rs_fec_corrected_symbols_lane0_low[0x20];

	u8         rs_fec_corrected_symbols_lane1_high[0x20];

	u8         rs_fec_corrected_symbols_lane1_low[0x20];

	u8         rs_fec_corrected_symbols_lane2_high[0x20];

	u8         rs_fec_corrected_symbols_lane2_low[0x20];

	u8         rs_fec_corrected_symbols_lane3_high[0x20];

	u8         rs_fec_corrected_symbols_lane3_low[0x20];

	u8         link_down_events[0x20];

	u8         successful_recovery_events[0x20];

	u8         reserved_at_640[0x180];
};

struct mlx5_ifc_phys_layer_statistical_cntrs_bits {
	u8         time_since_last_clear_high[0x20];

	u8         time_since_last_clear_low[0x20];

	u8         phy_received_bits_high[0x20];

	u8         phy_received_bits_low[0x20];

	u8         phy_symbol_errors_high[0x20];

	u8         phy_symbol_errors_low[0x20];

	u8         phy_corrected_bits_high[0x20];

	u8         phy_corrected_bits_low[0x20];

	u8         phy_corrected_bits_lane0_high[0x20];

	u8         phy_corrected_bits_lane0_low[0x20];

	u8         phy_corrected_bits_lane1_high[0x20];

	u8         phy_corrected_bits_lane1_low[0x20];

	u8         phy_corrected_bits_lane2_high[0x20];

	u8         phy_corrected_bits_lane2_low[0x20];

	u8         phy_corrected_bits_lane3_high[0x20];

	u8         phy_corrected_bits_lane3_low[0x20];

	u8         reserved_at_200[0x5c0];
};

struct mlx5_ifc_ib_port_cntrs_grp_data_layout_bits {
	u8	   symbol_error_counter[0x10];

	u8         link_error_recovery_counter[0x8];

	u8         link_downed_counter[0x8];

	u8         port_rcv_errors[0x10];

	u8         port_rcv_remote_physical_errors[0x10];

	u8         port_rcv_switch_relay_errors[0x10];

	u8         port_xmit_discards[0x10];

	u8         port_xmit_constraint_errors[0x8];

	u8         port_rcv_constraint_errors[0x8];

	u8         reserved_at_70[0x8];

	u8         link_overrun_errors[0x8];

	u8	   reserved_at_80[0x10];

	u8         vl_15_dropped[0x10];

	u8	   reserved_at_a0[0x80];

	u8         port_xmit_wait[0x20];
};

struct mlx5_ifc_eth_per_traffic_grp_data_layout_bits {
	u8         transmit_queue_high[0x20];

	u8         transmit_queue_low[0x20];

	u8         reserved_at_40[0x780];
};

struct mlx5_ifc_eth_per_prio_grp_data_layout_bits {
	u8         rx_octets_high[0x20];

	u8         rx_octets_low[0x20];

	u8         reserved_at_40[0xc0];

	u8         rx_frames_high[0x20];

	u8         rx_frames_low[0x20];

	u8         tx_octets_high[0x20];

	u8         tx_octets_low[0x20];

	u8         reserved_at_180[0xc0];

	u8         tx_frames_high[0x20];

	u8         tx_frames_low[0x20];

	u8         rx_pause_high[0x20];

	u8         rx_pause_low[0x20];

	u8         rx_pause_duration_high[0x20];

	u8         rx_pause_duration_low[0x20];

	u8         tx_pause_high[0x20];

	u8         tx_pause_low[0x20];

	u8         tx_pause_duration_high[0x20];

	u8         tx_pause_duration_low[0x20];

	u8         rx_pause_transition_high[0x20];

	u8         rx_pause_transition_low[0x20];

	u8         reserved_at_3c0[0x40];

	u8         device_stall_minor_watermark_cnt_high[0x20];

	u8         device_stall_minor_watermark_cnt_low[0x20];

	u8         device_stall_critical_watermark_cnt_high[0x20];

	u8         device_stall_critical_watermark_cnt_low[0x20];

	u8         reserved_at_480[0x340];
};

struct mlx5_ifc_eth_extended_cntrs_grp_data_layout_bits {
	u8         port_transmit_wait_high[0x20];

	u8         port_transmit_wait_low[0x20];

	u8         reserved_at_40[0x100];

	u8         rx_buffer_almost_full_high[0x20];

	u8         rx_buffer_almost_full_low[0x20];

	u8         rx_buffer_full_high[0x20];

	u8         rx_buffer_full_low[0x20];

	u8         rx_icrc_encapsulated_high[0x20];

	u8         rx_icrc_encapsulated_low[0x20];

	u8         reserved_at_200[0x5c0];
};

struct mlx5_ifc_eth_3635_cntrs_grp_data_layout_bits {
	u8         dot3stats_alignment_errors_high[0x20];

	u8         dot3stats_alignment_errors_low[0x20];

	u8         dot3stats_fcs_errors_high[0x20];

	u8         dot3stats_fcs_errors_low[0x20];

	u8         dot3stats_single_collision_frames_high[0x20];

	u8         dot3stats_single_collision_frames_low[0x20];

	u8         dot3stats_multiple_collision_frames_high[0x20];

	u8         dot3stats_multiple_collision_frames_low[0x20];

	u8         dot3stats_sqe_test_errors_high[0x20];

	u8         dot3stats_sqe_test_errors_low[0x20];

	u8         dot3stats_deferred_transmissions_high[0x20];

	u8         dot3stats_deferred_transmissions_low[0x20];

	u8         dot3stats_late_collisions_high[0x20];

	u8         dot3stats_late_collisions_low[0x20];

	u8         dot3stats_excessive_collisions_high[0x20];

	u8         dot3stats_excessive_collisions_low[0x20];

	u8         dot3stats_internal_mac_transmit_errors_high[0x20];

	u8         dot3stats_internal_mac_transmit_errors_low[0x20];

	u8         dot3stats_carrier_sense_errors_high[0x20];

	u8         dot3stats_carrier_sense_errors_low[0x20];

	u8         dot3stats_frame_too_longs_high[0x20];

	u8         dot3stats_frame_too_longs_low[0x20];

	u8         dot3stats_internal_mac_receive_errors_high[0x20];

	u8         dot3stats_internal_mac_receive_errors_low[0x20];

	u8         dot3stats_symbol_errors_high[0x20];

	u8         dot3stats_symbol_errors_low[0x20];

	u8         dot3control_in_unknown_opcodes_high[0x20];

	u8         dot3control_in_unknown_opcodes_low[0x20];

	u8         dot3in_pause_frames_high[0x20];

	u8         dot3in_pause_frames_low[0x20];

	u8         dot3out_pause_frames_high[0x20];

	u8         dot3out_pause_frames_low[0x20];

	u8         reserved_at_400[0x3c0];
};

struct mlx5_ifc_eth_2819_cntrs_grp_data_layout_bits {
	u8         ether_stats_drop_events_high[0x20];

	u8         ether_stats_drop_events_low[0x20];

	u8         ether_stats_octets_high[0x20];

	u8         ether_stats_octets_low[0x20];

	u8         ether_stats_pkts_high[0x20];

	u8         ether_stats_pkts_low[0x20];

	u8         ether_stats_broadcast_pkts_high[0x20];

	u8         ether_stats_broadcast_pkts_low[0x20];

	u8         ether_stats_multicast_pkts_high[0x20];

	u8         ether_stats_multicast_pkts_low[0x20];

	u8         ether_stats_crc_align_errors_high[0x20];

	u8         ether_stats_crc_align_errors_low[0x20];

	u8         ether_stats_undersize_pkts_high[0x20];

	u8         ether_stats_undersize_pkts_low[0x20];

	u8         ether_stats_oversize_pkts_high[0x20];

	u8         ether_stats_oversize_pkts_low[0x20];

	u8         ether_stats_fragments_high[0x20];

	u8         ether_stats_fragments_low[0x20];

	u8         ether_stats_jabbers_high[0x20];

	u8         ether_stats_jabbers_low[0x20];

	u8         ether_stats_collisions_high[0x20];

	u8         ether_stats_collisions_low[0x20];

	u8         ether_stats_pkts64octets_high[0x20];

	u8         ether_stats_pkts64octets_low[0x20];

	u8         ether_stats_pkts65to127octets_high[0x20];

	u8         ether_stats_pkts65to127octets_low[0x20];

	u8         ether_stats_pkts128to255octets_high[0x20];

	u8         ether_stats_pkts128to255octets_low[0x20];

	u8         ether_stats_pkts256to511octets_high[0x20];

	u8         ether_stats_pkts256to511octets_low[0x20];

	u8         ether_stats_pkts512to1023octets_high[0x20];

	u8         ether_stats_pkts512to1023octets_low[0x20];

	u8         ether_stats_pkts1024to1518octets_high[0x20];

	u8         ether_stats_pkts1024to1518octets_low[0x20];

	u8         ether_stats_pkts1519to2047octets_high[0x20];

	u8         ether_stats_pkts1519to2047octets_low[0x20];

	u8         ether_stats_pkts2048to4095octets_high[0x20];

	u8         ether_stats_pkts2048to4095octets_low[0x20];

	u8         ether_stats_pkts4096to8191octets_high[0x20];

	u8         ether_stats_pkts4096to8191octets_low[0x20];

	u8         ether_stats_pkts8192to10239octets_high[0x20];

	u8         ether_stats_pkts8192to10239octets_low[0x20];

	u8         reserved_at_540[0x280];
};

struct mlx5_ifc_eth_2863_cntrs_grp_data_layout_bits {
	u8         if_in_octets_high[0x20];

	u8         if_in_octets_low[0x20];

	u8         if_in_ucast_pkts_high[0x20];

	u8         if_in_ucast_pkts_low[0x20];

	u8         if_in_discards_high[0x20];

	u8         if_in_discards_low[0x20];

	u8         if_in_errors_high[0x20];

	u8         if_in_errors_low[0x20];

	u8         if_in_unknown_protos_high[0x20];

	u8         if_in_unknown_protos_low[0x20];

	u8         if_out_octets_high[0x20];

	u8         if_out_octets_low[0x20];

	u8         if_out_ucast_pkts_high[0x20];

	u8         if_out_ucast_pkts_low[0x20];

	u8         if_out_discards_high[0x20];

	u8         if_out_discards_low[0x20];

	u8         if_out_errors_high[0x20];

	u8         if_out_errors_low[0x20];

	u8         if_in_multicast_pkts_high[0x20];

	u8         if_in_multicast_pkts_low[0x20];

	u8         if_in_broadcast_pkts_high[0x20];

	u8         if_in_broadcast_pkts_low[0x20];

	u8         if_out_multicast_pkts_high[0x20];

	u8         if_out_multicast_pkts_low[0x20];

	u8         if_out_broadcast_pkts_high[0x20];

	u8         if_out_broadcast_pkts_low[0x20];

	u8         reserved_at_340[0x480];
};

struct mlx5_ifc_eth_802_3_cntrs_grp_data_layout_bits {
	u8         a_frames_transmitted_ok_high[0x20];

	u8         a_frames_transmitted_ok_low[0x20];

	u8         a_frames_received_ok_high[0x20];

	u8         a_frames_received_ok_low[0x20];

	u8         a_frame_check_sequence_errors_high[0x20];

	u8         a_frame_check_sequence_errors_low[0x20];

	u8         a_alignment_errors_high[0x20];

	u8         a_alignment_errors_low[0x20];

	u8         a_octets_transmitted_ok_high[0x20];

	u8         a_octets_transmitted_ok_low[0x20];

	u8         a_octets_received_ok_high[0x20];

	u8         a_octets_received_ok_low[0x20];

	u8         a_multicast_frames_xmitted_ok_high[0x20];

	u8         a_multicast_frames_xmitted_ok_low[0x20];

	u8         a_broadcast_frames_xmitted_ok_high[0x20];

	u8         a_broadcast_frames_xmitted_ok_low[0x20];

	u8         a_multicast_frames_received_ok_high[0x20];

	u8         a_multicast_frames_received_ok_low[0x20];

	u8         a_broadcast_frames_received_ok_high[0x20];

	u8         a_broadcast_frames_received_ok_low[0x20];

	u8         a_in_range_length_errors_high[0x20];

	u8         a_in_range_length_errors_low[0x20];

	u8         a_out_of_range_length_field_high[0x20];

	u8         a_out_of_range_length_field_low[0x20];

	u8         a_frame_too_long_errors_high[0x20];

	u8         a_frame_too_long_errors_low[0x20];

	u8         a_symbol_error_during_carrier_high[0x20];

	u8         a_symbol_error_during_carrier_low[0x20];

	u8         a_mac_control_frames_transmitted_high[0x20];

	u8         a_mac_control_frames_transmitted_low[0x20];

	u8         a_mac_control_frames_received_high[0x20];

	u8         a_mac_control_frames_received_low[0x20];

	u8         a_unsupported_opcodes_received_high[0x20];

	u8         a_unsupported_opcodes_received_low[0x20];

	u8         a_pause_mac_ctrl_frames_received_high[0x20];

	u8         a_pause_mac_ctrl_frames_received_low[0x20];

	u8         a_pause_mac_ctrl_frames_transmitted_high[0x20];

	u8         a_pause_mac_ctrl_frames_transmitted_low[0x20];

	u8         reserved_at_4c0[0x300];
};

struct mlx5_ifc_pcie_perf_cntrs_grp_data_layout_bits {
	u8         life_time_counter_high[0x20];

	u8         life_time_counter_low[0x20];

	u8         rx_errors[0x20];

	u8         tx_errors[0x20];

	u8         l0_to_recovery_eieos[0x20];

	u8         l0_to_recovery_ts[0x20];

	u8         l0_to_recovery_framing[0x20];

	u8         l0_to_recovery_retrain[0x20];

	u8         crc_error_dllp[0x20];

	u8         crc_error_tlp[0x20];

	u8         tx_overflow_buffer_pkt_high[0x20];

	u8         tx_overflow_buffer_pkt_low[0x20];

	u8         outbound_stalled_reads[0x20];

	u8         outbound_stalled_writes[0x20];

	u8         outbound_stalled_reads_events[0x20];

	u8         outbound_stalled_writes_events[0x20];

	u8         reserved_at_200[0x5c0];
};

struct mlx5_ifc_cmd_inter_comp_event_bits {
	u8         command_completion_vector[0x20];

	u8         reserved_at_20[0xc0];
};

struct mlx5_ifc_stall_vl_event_bits {
	u8         reserved_at_0[0x18];
	u8         port_num[0x1];
	u8         reserved_at_19[0x3];
	u8         vl[0x4];

	u8         reserved_at_20[0xa0];
};

struct mlx5_ifc_db_bf_congestion_event_bits {
	u8         event_subtype[0x8];
	u8         reserved_at_8[0x8];
	u8         congestion_level[0x8];
	u8         reserved_at_18[0x8];

	u8         reserved_at_20[0xa0];
};

struct mlx5_ifc_gpio_event_bits {
	u8         reserved_at_0[0x60];

	u8         gpio_event_hi[0x20];

	u8         gpio_event_lo[0x20];

	u8         reserved_at_a0[0x40];
};

struct mlx5_ifc_port_state_change_event_bits {
	u8         reserved_at_0[0x40];

	u8         port_num[0x4];
	u8         reserved_at_44[0x1c];

	u8         reserved_at_60[0x80];
};

struct mlx5_ifc_dropped_packet_logged_bits {
	u8         reserved_at_0[0xe0];
};

enum {
	MLX5_CQ_ERROR_SYNDROME_CQ_OVERRUN                 = 0x1,
	MLX5_CQ_ERROR_SYNDROME_CQ_ACCESS_VIOLATION_ERROR  = 0x2,
};

struct mlx5_ifc_cq_error_bits {
	u8         reserved_at_0[0x8];
	u8         cqn[0x18];

	u8         reserved_at_20[0x20];

	u8         reserved_at_40[0x18];
	u8         syndrome[0x8];

	u8         reserved_at_60[0x80];
};

struct mlx5_ifc_rdma_page_fault_event_bits {
	u8         bytes_committed[0x20];

	u8         r_key[0x20];

	u8         reserved_at_40[0x10];
	u8         packet_len[0x10];

	u8         rdma_op_len[0x20];

	u8         rdma_va[0x40];

	u8         reserved_at_c0[0x5];
	u8         rdma[0x1];
	u8         write[0x1];
	u8         requestor[0x1];
	u8         qp_number[0x18];
};

struct mlx5_ifc_wqe_associated_page_fault_event_bits {
	u8         bytes_committed[0x20];

	u8         reserved_at_20[0x10];
	u8         wqe_index[0x10];

	u8         reserved_at_40[0x10];
	u8         len[0x10];

	u8         reserved_at_60[0x60];

	u8         reserved_at_c0[0x5];
	u8         rdma[0x1];
	u8         write_read[0x1];
	u8         requestor[0x1];
	u8         qpn[0x18];
};

struct mlx5_ifc_qp_events_bits {
	u8         reserved_at_0[0xa0];

	u8         type[0x8];
	u8         reserved_at_a8[0x18];

	u8         reserved_at_c0[0x8];
	u8         qpn_rqn_sqn[0x18];
};

struct mlx5_ifc_dct_events_bits {
	u8         reserved_at_0[0xc0];

	u8         reserved_at_c0[0x8];
	u8         dct_number[0x18];
};

struct mlx5_ifc_comp_event_bits {
	u8         reserved_at_0[0xc0];

	u8         reserved_at_c0[0x8];
	u8         cq_number[0x18];
};

enum {
	MLX5_QPC_STATE_RST        = 0x0,
	MLX5_QPC_STATE_INIT       = 0x1,
	MLX5_QPC_STATE_RTR        = 0x2,
	MLX5_QPC_STATE_RTS        = 0x3,
	MLX5_QPC_STATE_SQER       = 0x4,
	MLX5_QPC_STATE_ERR        = 0x6,
	MLX5_QPC_STATE_SQD        = 0x7,
	MLX5_QPC_STATE_SUSPENDED  = 0x9,
};

enum {
	MLX5_QPC_ST_RC            = 0x0,
	MLX5_QPC_ST_UC            = 0x1,
	MLX5_QPC_ST_UD            = 0x2,
	MLX5_QPC_ST_XRC           = 0x3,
	MLX5_QPC_ST_DCI           = 0x5,
	MLX5_QPC_ST_QP0           = 0x7,
	MLX5_QPC_ST_QP1           = 0x8,
	MLX5_QPC_ST_RAW_DATAGRAM  = 0x9,
	MLX5_QPC_ST_REG_UMR       = 0xc,
};

enum {
	MLX5_QPC_PM_STATE_ARMED     = 0x0,
	MLX5_QPC_PM_STATE_REARM     = 0x1,
	MLX5_QPC_PM_STATE_RESERVED  = 0x2,
	MLX5_QPC_PM_STATE_MIGRATED  = 0x3,
};

enum {
	MLX5_QPC_OFFLOAD_TYPE_RNDV  = 0x1,
};

enum {
	MLX5_QPC_END_PADDING_MODE_SCATTER_AS_IS                = 0x0,
	MLX5_QPC_END_PADDING_MODE_PAD_TO_CACHE_LINE_ALIGNMENT  = 0x1,
};

enum {
	MLX5_QPC_MTU_256_BYTES        = 0x1,
	MLX5_QPC_MTU_512_BYTES        = 0x2,
	MLX5_QPC_MTU_1K_BYTES         = 0x3,
	MLX5_QPC_MTU_2K_BYTES         = 0x4,
	MLX5_QPC_MTU_4K_BYTES         = 0x5,
	MLX5_QPC_MTU_RAW_ETHERNET_QP  = 0x7,
};

enum {
	MLX5_QPC_ATOMIC_MODE_IB_SPEC     = 0x1,
	MLX5_QPC_ATOMIC_MODE_ONLY_8B     = 0x2,
	MLX5_QPC_ATOMIC_MODE_UP_TO_8B    = 0x3,
	MLX5_QPC_ATOMIC_MODE_UP_TO_16B   = 0x4,
	MLX5_QPC_ATOMIC_MODE_UP_TO_32B   = 0x5,
	MLX5_QPC_ATOMIC_MODE_UP_TO_64B   = 0x6,
	MLX5_QPC_ATOMIC_MODE_UP_TO_128B  = 0x7,
	MLX5_QPC_ATOMIC_MODE_UP_TO_256B  = 0x8,
};

enum {
	MLX5_QPC_CS_REQ_DISABLE    = 0x0,
	MLX5_QPC_CS_REQ_UP_TO_32B  = 0x11,
	MLX5_QPC_CS_REQ_UP_TO_64B  = 0x22,
};

enum {
	MLX5_QPC_CS_RES_DISABLE    = 0x0,
	MLX5_QPC_CS_RES_UP_TO_32B  = 0x1,
	MLX5_QPC_CS_RES_UP_TO_64B  = 0x2,
};

struct mlx5_ifc_qpc_bits {
	u8         state[0x4];
	u8         lag_tx_port_affinity[0x4];
	u8         st[0x8];
	u8         reserved_at_10[0x3];
	u8         pm_state[0x2];
	u8         reserved_at_15[0x3];
	u8         offload_type[0x4];
	u8         end_padding_mode[0x2];
	u8         reserved_at_1e[0x2];

	u8         wq_signature[0x1];
	u8         block_lb_mc[0x1];
	u8         atomic_like_write_en[0x1];
	u8         latency_sensitive[0x1];
	u8         reserved_at_24[0x1];
	u8         drain_sigerr[0x1];
	u8         reserved_at_26[0x2];
	u8         pd[0x18];

	u8         mtu[0x3];
	u8         log_msg_max[0x5];
	u8         reserved_at_48[0x1];
	u8         log_rq_size[0x4];
	u8         log_rq_stride[0x3];
	u8         no_sq[0x1];
	u8         log_sq_size[0x4];
	u8         reserved_at_55[0x6];
	u8         rlky[0x1];
	u8         ulp_stateless_offload_mode[0x4];

	u8         counter_set_id[0x8];
	u8         uar_page[0x18];

	u8         reserved_at_80[0x8];
	u8         user_index[0x18];

	u8         reserved_at_a0[0x3];
	u8         log_page_size[0x5];
	u8         remote_qpn[0x18];

	struct mlx5_ifc_ads_bits primary_address_path;

	struct mlx5_ifc_ads_bits secondary_address_path;

	u8         log_ack_req_freq[0x4];
	u8         reserved_at_384[0x4];
	u8         log_sra_max[0x3];
	u8         reserved_at_38b[0x2];
	u8         retry_count[0x3];
	u8         rnr_retry[0x3];
	u8         reserved_at_393[0x1];
	u8         fre[0x1];
	u8         cur_rnr_retry[0x3];
	u8         cur_retry_count[0x3];
	u8         reserved_at_39b[0x5];

	u8         reserved_at_3a0[0x20];

	u8         reserved_at_3c0[0x8];
	u8         next_send_psn[0x18];

	u8         reserved_at_3e0[0x8];
	u8         cqn_snd[0x18];

	u8         reserved_at_400[0x8];
	u8         deth_sqpn[0x18];

	u8         reserved_at_420[0x20];

	u8         reserved_at_440[0x8];
	u8         last_acked_psn[0x18];

	u8         reserved_at_460[0x8];
	u8         ssn[0x18];

	u8         reserved_at_480[0x8];
	u8         log_rra_max[0x3];
	u8         reserved_at_48b[0x1];
	u8         atomic_mode[0x4];
	u8         rre[0x1];
	u8         rwe[0x1];
	u8         rae[0x1];
	u8         reserved_at_493[0x1];
	u8         page_offset[0x6];
	u8         reserved_at_49a[0x3];
	u8         cd_slave_receive[0x1];
	u8         cd_slave_send[0x1];
	u8         cd_master[0x1];

	u8         reserved_at_4a0[0x3];
	u8         min_rnr_nak[0x5];
	u8         next_rcv_psn[0x18];

	u8         reserved_at_4c0[0x8];
	u8         xrcd[0x18];

	u8         reserved_at_4e0[0x8];
	u8         cqn_rcv[0x18];

	u8         dbr_addr[0x40];

	u8         q_key[0x20];

	u8         reserved_at_560[0x5];
	u8         rq_type[0x3];
	u8         srqn_rmpn_xrqn[0x18];

	u8         reserved_at_580[0x8];
	u8         rmsn[0x18];

	u8         hw_sq_wqebb_counter[0x10];
	u8         sw_sq_wqebb_counter[0x10];

	u8         hw_rq_counter[0x20];

	u8         sw_rq_counter[0x20];

	u8         reserved_at_600[0x20];

	u8         reserved_at_620[0xf];
	u8         cgs[0x1];
	u8         cs_req[0x8];
	u8         cs_res[0x8];

	u8         dc_access_key[0x40];

	u8         reserved_at_680[0x3];
	u8         dbr_umem_valid[0x1];

	u8         reserved_at_684[0xbc];
};

struct mlx5_ifc_roce_addr_layout_bits {
	u8         source_l3_address[16][0x8];

	u8         reserved_at_80[0x3];
	u8         vlan_valid[0x1];
	u8         vlan_id[0xc];
	u8         source_mac_47_32[0x10];

	u8         source_mac_31_0[0x20];

	u8         reserved_at_c0[0x14];
	u8         roce_l3_type[0x4];
	u8         roce_version[0x8];

	u8         reserved_at_e0[0x20];
};

union mlx5_ifc_hca_cap_union_bits {
	struct mlx5_ifc_cmd_hca_cap_bits cmd_hca_cap;
	struct mlx5_ifc_odp_cap_bits odp_cap;
	struct mlx5_ifc_atomic_caps_bits atomic_caps;
	struct mlx5_ifc_roce_cap_bits roce_cap;
	struct mlx5_ifc_per_protocol_networking_offload_caps_bits per_protocol_networking_offload_caps;
	struct mlx5_ifc_flow_table_nic_cap_bits flow_table_nic_cap;
	struct mlx5_ifc_flow_table_eswitch_cap_bits flow_table_eswitch_cap;
	struct mlx5_ifc_e_switch_cap_bits e_switch_cap;
	struct mlx5_ifc_vector_calc_cap_bits vector_calc_cap;
	struct mlx5_ifc_qos_cap_bits qos_cap;
	struct mlx5_ifc_fpga_cap_bits fpga_cap;
	u8         reserved_at_0[0x8000];
};

enum {
	MLX5_FLOW_CONTEXT_ACTION_ALLOW     = 0x1,
	MLX5_FLOW_CONTEXT_ACTION_DROP      = 0x2,
	MLX5_FLOW_CONTEXT_ACTION_FWD_DEST  = 0x4,
	MLX5_FLOW_CONTEXT_ACTION_COUNT     = 0x8,
	MLX5_FLOW_CONTEXT_ACTION_PACKET_REFORMAT = 0x10,
	MLX5_FLOW_CONTEXT_ACTION_DECAP     = 0x20,
	MLX5_FLOW_CONTEXT_ACTION_MOD_HDR   = 0x40,
	MLX5_FLOW_CONTEXT_ACTION_VLAN_POP  = 0x80,
	MLX5_FLOW_CONTEXT_ACTION_VLAN_PUSH = 0x100,
	MLX5_FLOW_CONTEXT_ACTION_VLAN_POP_2  = 0x400,
	MLX5_FLOW_CONTEXT_ACTION_VLAN_PUSH_2 = 0x800,
};

struct mlx5_ifc_vlan_bits {
	u8         ethtype[0x10];
	u8         prio[0x3];
	u8         cfi[0x1];
	u8         vid[0xc];
};

struct mlx5_ifc_flow_context_bits {
	struct mlx5_ifc_vlan_bits push_vlan;

	u8         group_id[0x20];

	u8         reserved_at_40[0x8];
	u8         flow_tag[0x18];

	u8         reserved_at_60[0x10];
	u8         action[0x10];

	u8         reserved_at_80[0x8];
	u8         destination_list_size[0x18];

	u8         reserved_at_a0[0x8];
	u8         flow_counter_list_size[0x18];

	u8         packet_reformat_id[0x20];

	u8         modify_header_id[0x20];

	struct mlx5_ifc_vlan_bits push_vlan_2;

	u8         reserved_at_120[0xe0];

	struct mlx5_ifc_fte_match_param_bits match_value;

	u8         reserved_at_1200[0x600];

	union mlx5_ifc_dest_format_struct_flow_counter_list_auto_bits destination[0];
};

enum {
	MLX5_XRC_SRQC_STATE_GOOD   = 0x0,
	MLX5_XRC_SRQC_STATE_ERROR  = 0x1,
};

struct mlx5_ifc_xrc_srqc_bits {
	u8         state[0x4];
	u8         log_xrc_srq_size[0x4];
	u8         reserved_at_8[0x18];

	u8         wq_signature[0x1];
	u8         cont_srq[0x1];
	u8         reserved_at_22[0x1];
	u8         rlky[0x1];
	u8         basic_cyclic_rcv_wqe[0x1];
	u8         log_rq_stride[0x3];
	u8         xrcd[0x18];

	u8         page_offset[0x6];
	u8         reserved_at_46[0x1];
	u8         dbr_umem_valid[0x1];
	u8         cqn[0x18];

	u8         reserved_at_60[0x20];

	u8         user_index_equal_xrc_srqn[0x1];
	u8         reserved_at_81[0x1];
	u8         log_page_size[0x6];
	u8         user_index[0x18];

	u8         reserved_at_a0[0x20];

	u8         reserved_at_c0[0x8];
	u8         pd[0x18];

	u8         lwm[0x10];
	u8         wqe_cnt[0x10];

	u8         reserved_at_100[0x40];

	u8         db_record_addr_h[0x20];

	u8         db_record_addr_l[0x1e];
	u8         reserved_at_17e[0x2];

	u8         reserved_at_180[0x80];
};

struct mlx5_ifc_vnic_diagnostic_statistics_bits {
	u8         counter_error_queues[0x20];

	u8         total_error_queues[0x20];

	u8         send_queue_priority_update_flow[0x20];

	u8         reserved_at_60[0x20];

	u8         nic_receive_steering_discard[0x40];

	u8         receive_discard_vport_down[0x40];

	u8         transmit_discard_vport_down[0x40];

	u8         reserved_at_140[0xec0];
};

struct mlx5_ifc_traffic_counter_bits {
	u8         packets[0x40];

	u8         octets[0x40];
};

struct mlx5_ifc_tisc_bits {
	u8         strict_lag_tx_port_affinity[0x1];
	u8         reserved_at_1[0x3];
	u8         lag_tx_port_affinity[0x04];

	u8         reserved_at_8[0x4];
	u8         prio[0x4];
	u8         reserved_at_10[0x10];

	u8         reserved_at_20[0x100];

	u8         reserved_at_120[0x8];
	u8         transport_domain[0x18];

	u8         reserved_at_140[0x8];
	u8         underlay_qpn[0x18];
	u8         reserved_at_160[0x3a0];
};

enum {
	MLX5_TIRC_DISP_TYPE_DIRECT    = 0x0,
	MLX5_TIRC_DISP_TYPE_INDIRECT  = 0x1,
};

enum {
	MLX5_TIRC_LRO_ENABLE_MASK_IPV4_LRO  = 0x1,
	MLX5_TIRC_LRO_ENABLE_MASK_IPV6_LRO  = 0x2,
};

enum {
	MLX5_RX_HASH_FN_NONE           = 0x0,
	MLX5_RX_HASH_FN_INVERTED_XOR8  = 0x1,
	MLX5_RX_HASH_FN_TOEPLITZ       = 0x2,
};

enum {
	MLX5_TIRC_SELF_LB_BLOCK_BLOCK_UNICAST    = 0x1,
	MLX5_TIRC_SELF_LB_BLOCK_BLOCK_MULTICAST  = 0x2,
};

struct mlx5_ifc_tirc_bits {
	u8         reserved_at_0[0x20];

	u8         disp_type[0x4];
	u8         reserved_at_24[0x1c];

	u8         reserved_at_40[0x40];

	u8         reserved_at_80[0x4];
	u8         lro_timeout_period_usecs[0x10];
	u8         lro_enable_mask[0x4];
	u8         lro_max_ip_payload_size[0x8];

	u8         reserved_at_a0[0x40];

	u8         reserved_at_e0[0x8];
	u8         inline_rqn[0x18];

	u8         rx_hash_symmetric[0x1];
	u8         reserved_at_101[0x1];
	u8         tunneled_offload_en[0x1];
	u8         reserved_at_103[0x5];
	u8         indirect_table[0x18];

	u8         rx_hash_fn[0x4];
	u8         reserved_at_124[0x2];
	u8         self_lb_block[0x2];
	u8         transport_domain[0x18];

	u8         rx_hash_toeplitz_key[10][0x20];

	struct mlx5_ifc_rx_hash_field_select_bits rx_hash_field_selector_outer;

	struct mlx5_ifc_rx_hash_field_select_bits rx_hash_field_selector_inner;

	u8         reserved_at_2c0[0x4c0];
};

enum {
	MLX5_SRQC_STATE_GOOD   = 0x0,
	MLX5_SRQC_STATE_ERROR  = 0x1,
};

struct mlx5_ifc_srqc_bits {
	u8         state[0x4];
	u8         log_srq_size[0x4];
	u8         reserved_at_8[0x18];

	u8         wq_signature[0x1];
	u8         cont_srq[0x1];
	u8         reserved_at_22[0x1];
	u8         rlky[0x1];
	u8         reserved_at_24[0x1];
	u8         log_rq_stride[0x3];
	u8         xrcd[0x18];

	u8         page_offset[0x6];
	u8         reserved_at_46[0x2];
	u8         cqn[0x18];

	u8         reserved_at_60[0x20];

	u8         reserved_at_80[0x2];
	u8         log_page_size[0x6];
	u8         reserved_at_88[0x18];

	u8         reserved_at_a0[0x20];

	u8         reserved_at_c0[0x8];
	u8         pd[0x18];

	u8         lwm[0x10];
	u8         wqe_cnt[0x10];

	u8         reserved_at_100[0x40];

	u8         dbr_addr[0x40];

	u8         reserved_at_180[0x80];
};

enum {
	MLX5_SQC_STATE_RST  = 0x0,
	MLX5_SQC_STATE_RDY  = 0x1,
	MLX5_SQC_STATE_ERR  = 0x3,
};

struct mlx5_ifc_sqc_bits {
	u8         rlky[0x1];
	u8         cd_master[0x1];
	u8         fre[0x1];
	u8         flush_in_error_en[0x1];
	u8         allow_multi_pkt_send_wqe[0x1];
	u8	   min_wqe_inline_mode[0x3];
	u8         state[0x4];
	u8         reg_umr[0x1];
	u8         allow_swp[0x1];
	u8         hairpin[0x1];
	u8         reserved_at_f[0x11];

	u8         reserved_at_20[0x8];
	u8         user_index[0x18];

	u8         reserved_at_40[0x8];
	u8         cqn[0x18];

	u8         reserved_at_60[0x8];
	u8         hairpin_peer_rq[0x18];

	u8         reserved_at_80[0x10];
	u8         hairpin_peer_vhca[0x10];

	u8         reserved_at_a0[0x50];

	u8         packet_pacing_rate_limit_index[0x10];
	u8         tis_lst_sz[0x10];
	u8         reserved_at_110[0x10];

	u8         reserved_at_120[0x40];

	u8         reserved_at_160[0x8];
	u8         tis_num_0[0x18];

	struct mlx5_ifc_wq_bits wq;
};

enum {
	SCHEDULING_CONTEXT_ELEMENT_TYPE_TSAR = 0x0,
	SCHEDULING_CONTEXT_ELEMENT_TYPE_VPORT = 0x1,
	SCHEDULING_CONTEXT_ELEMENT_TYPE_VPORT_TC = 0x2,
	SCHEDULING_CONTEXT_ELEMENT_TYPE_PARA_VPORT_TC = 0x3,
};

struct mlx5_ifc_scheduling_context_bits {
	u8         element_type[0x8];
	u8         reserved_at_8[0x18];

	u8         element_attributes[0x20];

	u8         parent_element_id[0x20];

	u8         reserved_at_60[0x40];

	u8         bw_share[0x20];

	u8         max_average_bw[0x20];

	u8         reserved_at_e0[0x120];
};

struct mlx5_ifc_rqtc_bits {
	u8         reserved_at_0[0xa0];

	u8         reserved_at_a0[0x10];
	u8         rqt_max_size[0x10];

	u8         reserved_at_c0[0x10];
	u8         rqt_actual_size[0x10];

	u8         reserved_at_e0[0x6a0];

	struct mlx5_ifc_rq_num_bits rq_num[0];
};

enum {
	MLX5_RQC_MEM_RQ_TYPE_MEMORY_RQ_INLINE  = 0x0,
	MLX5_RQC_MEM_RQ_TYPE_MEMORY_RQ_RMP     = 0x1,
};

enum {
	MLX5_RQC_STATE_RST  = 0x0,
	MLX5_RQC_STATE_RDY  = 0x1,
	MLX5_RQC_STATE_ERR  = 0x3,
};

struct mlx5_ifc_rqc_bits {
	u8         rlky[0x1];
	u8	   delay_drop_en[0x1];
	u8         scatter_fcs[0x1];
	u8         vsd[0x1];
	u8         mem_rq_type[0x4];
	u8         state[0x4];
	u8         reserved_at_c[0x1];
	u8         flush_in_error_en[0x1];
	u8         hairpin[0x1];
	u8         reserved_at_f[0x11];

	u8         reserved_at_20[0x8];
	u8         user_index[0x18];

	u8         reserved_at_40[0x8];
	u8         cqn[0x18];

	u8         counter_set_id[0x8];
	u8         reserved_at_68[0x18];

	u8         reserved_at_80[0x8];
	u8         rmpn[0x18];

	u8         reserved_at_a0[0x8];
	u8         hairpin_peer_sq[0x18];

	u8         reserved_at_c0[0x10];
	u8         hairpin_peer_vhca[0x10];

	u8         reserved_at_e0[0xa0];

	struct mlx5_ifc_wq_bits wq;
};

enum {
	MLX5_RMPC_STATE_RDY  = 0x1,
	MLX5_RMPC_STATE_ERR  = 0x3,
};

struct mlx5_ifc_rmpc_bits {
	u8         reserved_at_0[0x8];
	u8         state[0x4];
	u8         reserved_at_c[0x14];

	u8         basic_cyclic_rcv_wqe[0x1];
	u8         reserved_at_21[0x1f];

	u8         reserved_at_40[0x140];

	struct mlx5_ifc_wq_bits wq;
};

struct mlx5_ifc_nic_vport_context_bits {
	u8         reserved_at_0[0x5];
	u8         min_wqe_inline_mode[0x3];
	u8         reserved_at_8[0x15];
	u8         disable_mc_local_lb[0x1];
	u8         disable_uc_local_lb[0x1];
	u8         roce_en[0x1];

	u8         arm_change_event[0x1];
	u8         reserved_at_21[0x1a];
	u8         event_on_mtu[0x1];
	u8         event_on_promisc_change[0x1];
	u8         event_on_vlan_change[0x1];
	u8         event_on_mc_address_change[0x1];
	u8         event_on_uc_address_change[0x1];

	u8         reserved_at_40[0xc];

	u8	   affiliation_criteria[0x4];
	u8	   affiliated_vhca_id[0x10];

	u8	   reserved_at_60[0xd0];

	u8         mtu[0x10];

	u8         system_image_guid[0x40];
	u8         port_guid[0x40];
	u8         node_guid[0x40];

	u8         reserved_at_200[0x140];
	u8         qkey_violation_counter[0x10];
	u8         reserved_at_350[0x430];

	u8         promisc_uc[0x1];
	u8         promisc_mc[0x1];
	u8         promisc_all[0x1];
	u8         reserved_at_783[0x2];
	u8         allowed_list_type[0x3];
	u8         reserved_at_788[0xc];
	u8         allowed_list_size[0xc];

	struct mlx5_ifc_mac_address_layout_bits permanent_address;

	u8         reserved_at_7e0[0x20];

	u8         current_uc_mac_address[0][0x40];
};

enum {
	MLX5_MKC_ACCESS_MODE_PA    = 0x0,
	MLX5_MKC_ACCESS_MODE_MTT   = 0x1,
	MLX5_MKC_ACCESS_MODE_KLMS  = 0x2,
	MLX5_MKC_ACCESS_MODE_KSM   = 0x3,
	MLX5_MKC_ACCESS_MODE_MEMIC = 0x5,
};

struct mlx5_ifc_mkc_bits {
	u8         reserved_at_0[0x1];
	u8         free[0x1];
	u8         reserved_at_2[0x1];
	u8         access_mode_4_2[0x3];
	u8         reserved_at_6[0x7];
	u8         relaxed_ordering_write[0x1];
	u8         reserved_at_e[0x1];
	u8         small_fence_on_rdma_read_response[0x1];
	u8         umr_en[0x1];
	u8         a[0x1];
	u8         rw[0x1];
	u8         rr[0x1];
	u8         lw[0x1];
	u8         lr[0x1];
	u8         access_mode_1_0[0x2];
	u8         reserved_at_18[0x8];

	u8         qpn[0x18];
	u8         mkey_7_0[0x8];

	u8         reserved_at_40[0x20];

	u8         length64[0x1];
	u8         bsf_en[0x1];
	u8         sync_umr[0x1];
	u8         reserved_at_63[0x2];
	u8         expected_sigerr_count[0x1];
	u8         reserved_at_66[0x1];
	u8         en_rinval[0x1];
	u8         pd[0x18];

	u8         start_addr[0x40];

	u8         len[0x40];

	u8         bsf_octword_size[0x20];

	u8         reserved_at_120[0x80];

	u8         translations_octword_size[0x20];

	u8         reserved_at_1c0[0x1b];
	u8         log_page_size[0x5];

	u8         reserved_at_1e0[0x20];
};

struct mlx5_ifc_pkey_bits {
	u8         reserved_at_0[0x10];
	u8         pkey[0x10];
};

struct mlx5_ifc_array128_auto_bits {
	u8         array128_auto[16][0x8];
};

struct mlx5_ifc_hca_vport_context_bits {
	u8         field_select[0x20];

	u8         reserved_at_20[0xe0];

	u8         sm_virt_aware[0x1];
	u8         has_smi[0x1];
	u8         has_raw[0x1];
	u8         grh_required[0x1];
	u8         reserved_at_104[0xc];
	u8         port_physical_state[0x4];
	u8         vport_state_policy[0x4];
	u8         port_state[0x4];
	u8         vport_state[0x4];

	u8         reserved_at_120[0x20];

	u8         system_image_guid[0x40];

	u8         port_guid[0x40];

	u8         node_guid[0x40];

	u8         cap_mask1[0x20];

	u8         cap_mask1_field_select[0x20];

	u8         cap_mask2[0x20];

	u8         cap_mask2_field_select[0x20];

	u8         reserved_at_280[0x80];

	u8         lid[0x10];
	u8         reserved_at_310[0x4];
	u8         init_type_reply[0x4];
	u8         lmc[0x3];
	u8         subnet_timeout[0x5];

	u8         sm_lid[0x10];
	u8         sm_sl[0x4];
	u8         reserved_at_334[0xc];

	u8         qkey_violation_counter[0x10];
	u8         pkey_violation_counter[0x10];

	u8         reserved_at_360[0xca0];
};

struct mlx5_ifc_esw_vport_context_bits {
	u8         reserved_at_0[0x3];
	u8         vport_svlan_strip[0x1];
	u8         vport_cvlan_strip[0x1];
	u8         vport_svlan_insert[0x1];
	u8         vport_cvlan_insert[0x2];
	u8         reserved_at_8[0x18];

	u8         reserved_at_20[0x20];

	u8         svlan_cfi[0x1];
	u8         svlan_pcp[0x3];
	u8         svlan_id[0xc];
	u8         cvlan_cfi[0x1];
	u8         cvlan_pcp[0x3];
	u8         cvlan_id[0xc];

	u8         reserved_at_60[0x7a0];
};

enum {
	MLX5_EQC_STATUS_OK                = 0x0,
	MLX5_EQC_STATUS_EQ_WRITE_FAILURE  = 0xa,
};

enum {
	MLX5_EQC_ST_ARMED  = 0x9,
	MLX5_EQC_ST_FIRED  = 0xa,
};

struct mlx5_ifc_eqc_bits {
	u8         status[0x4];
	u8         reserved_at_4[0x9];
	u8         ec[0x1];
	u8         oi[0x1];
	u8         reserved_at_f[0x5];
	u8         st[0x4];
	u8         reserved_at_18[0x8];

	u8         reserved_at_20[0x20];

	u8         reserved_at_40[0x14];
	u8         page_offset[0x6];
	u8         reserved_at_5a[0x6];

	u8         reserved_at_60[0x3];
	u8         log_eq_size[0x5];
	u8         uar_page[0x18];

	u8         reserved_at_80[0x20];

	u8         reserved_at_a0[0x18];
	u8         intr[0x8];

	u8         reserved_at_c0[0x3];
	u8         log_page_size[0x5];
	u8         reserved_at_c8[0x18];

	u8         reserved_at_e0[0x60];

	u8         reserved_at_140[0x8];
	u8         consumer_counter[0x18];

	u8         reserved_at_160[0x8];
	u8         producer_counter[0x18];

	u8         reserved_at_180[0x80];
};

enum {
	MLX5_DCTC_STATE_ACTIVE    = 0x0,
	MLX5_DCTC_STATE_DRAINING  = 0x1,
	MLX5_DCTC_STATE_DRAINED   = 0x2,
};

enum {
	MLX5_DCTC_CS_RES_DISABLE    = 0x0,
	MLX5_DCTC_CS_RES_NA         = 0x1,
	MLX5_DCTC_CS_RES_UP_TO_64B  = 0x2,
};

enum {
	MLX5_DCTC_MTU_256_BYTES  = 0x1,
	MLX5_DCTC_MTU_512_BYTES  = 0x2,
	MLX5_DCTC_MTU_1K_BYTES   = 0x3,
	MLX5_DCTC_MTU_2K_BYTES   = 0x4,
	MLX5_DCTC_MTU_4K_BYTES   = 0x5,
};

struct mlx5_ifc_dctc_bits {
	u8         reserved_at_0[0x4];
	u8         state[0x4];
	u8         reserved_at_8[0x18];

	u8         reserved_at_20[0x8];
	u8         user_index[0x18];

	u8         reserved_at_40[0x8];
	u8         cqn[0x18];

	u8         counter_set_id[0x8];
	u8         atomic_mode[0x4];
	u8         rre[0x1];
	u8         rwe[0x1];
	u8         rae[0x1];
	u8         atomic_like_write_en[0x1];
	u8         latency_sensitive[0x1];
	u8         rlky[0x1];
	u8         free_ar[0x1];
	u8         reserved_at_73[0xd];

	u8         reserved_at_80[0x8];
	u8         cs_res[0x8];
	u8         reserved_at_90[0x3];
	u8         min_rnr_nak[0x5];
	u8         reserved_at_98[0x8];

	u8         reserved_at_a0[0x8];
	u8         srqn_xrqn[0x18];

	u8         reserved_at_c0[0x8];
	u8         pd[0x18];

	u8         tclass[0x8];
	u8         reserved_at_e8[0x4];
	u8         flow_label[0x14];

	u8         dc_access_key[0x40];

	u8         reserved_at_140[0x5];
	u8         mtu[0x3];
	u8         port[0x8];
	u8         pkey_index[0x10];

	u8         reserved_at_160[0x8];
	u8         my_addr_index[0x8];
	u8         reserved_at_170[0x8];
	u8         hop_limit[0x8];

	u8         dc_access_key_violation_count[0x20];

	u8         reserved_at_1a0[0x14];
	u8         dei_cfi[0x1];
	u8         eth_prio[0x3];
	u8         ecn[0x2];
	u8         dscp[0x6];

	u8         reserved_at_1c0[0x40];
};

enum {
	MLX5_CQC_STATUS_OK             = 0x0,
	MLX5_CQC_STATUS_CQ_OVERFLOW    = 0x9,
	MLX5_CQC_STATUS_CQ_WRITE_FAIL  = 0xa,
};

enum {
	MLX5_CQC_CQE_SZ_64_BYTES   = 0x0,
	MLX5_CQC_CQE_SZ_128_BYTES  = 0x1,
};

enum {
	MLX5_CQC_ST_SOLICITED_NOTIFICATION_REQUEST_ARMED  = 0x6,
	MLX5_CQC_ST_NOTIFICATION_REQUEST_ARMED            = 0x9,
	MLX5_CQC_ST_FIRED                                 = 0xa,
};

enum {
	MLX5_CQ_PERIOD_MODE_START_FROM_EQE = 0x0,
	MLX5_CQ_PERIOD_MODE_START_FROM_CQE = 0x1,
	MLX5_CQ_PERIOD_NUM_MODES
};

struct mlx5_ifc_cqc_bits {
	u8         status[0x4];
	u8         reserved_at_4[0x2];
	u8         dbr_umem_valid[0x1];
	u8         reserved_at_7[0x1];
	u8         cqe_sz[0x3];
	u8         cc[0x1];
	u8         reserved_at_c[0x1];
	u8         scqe_break_moderation_en[0x1];
	u8         oi[0x1];
	u8         cq_period_mode[0x2];
	u8         cqe_comp_en[0x1];
	u8         mini_cqe_res_format[0x2];
	u8         st[0x4];
	u8         reserved_at_18[0x8];

	u8         reserved_at_20[0x20];

	u8         reserved_at_40[0x14];
	u8         page_offset[0x6];
	u8         reserved_at_5a[0x6];

	u8         reserved_at_60[0x3];
	u8         log_cq_size[0x5];
	u8         uar_page[0x18];

	u8         reserved_at_80[0x4];
	u8         cq_period[0xc];
	u8         cq_max_count[0x10];

	u8         reserved_at_a0[0x18];
	u8         c_eqn[0x8];

	u8         reserved_at_c0[0x3];
	u8         log_page_size[0x5];
	u8         reserved_at_c8[0x18];

	u8         reserved_at_e0[0x20];

	u8         reserved_at_100[0x8];
	u8         last_notified_index[0x18];

	u8         reserved_at_120[0x8];
	u8         last_solicit_index[0x18];

	u8         reserved_at_140[0x8];
	u8         consumer_counter[0x18];

	u8         reserved_at_160[0x8];
	u8         producer_counter[0x18];

	u8         reserved_at_180[0x40];

	u8         dbr_addr[0x40];
};

union mlx5_ifc_cong_control_roce_ecn_auto_bits {
	struct mlx5_ifc_cong_control_802_1qau_rp_bits cong_control_802_1qau_rp;
	struct mlx5_ifc_cong_control_r_roce_ecn_rp_bits cong_control_r_roce_ecn_rp;
	struct mlx5_ifc_cong_control_r_roce_ecn_np_bits cong_control_r_roce_ecn_np;
	u8         reserved_at_0[0x800];
};

struct mlx5_ifc_query_adapter_param_block_bits {
	u8         reserved_at_0[0xc0];

	u8         reserved_at_c0[0x8];
	u8         ieee_vendor_id[0x18];

	u8         reserved_at_e0[0x10];
	u8         vsd_vendor_id[0x10];

	u8         vsd[208][0x8];

	u8         vsd_contd_psid[16][0x8];
};

enum {
	MLX5_XRQC_STATE_GOOD   = 0x0,
	MLX5_XRQC_STATE_ERROR  = 0x1,
};

enum {
	MLX5_XRQC_TOPOLOGY_NO_SPECIAL_TOPOLOGY = 0x0,
	MLX5_XRQC_TOPOLOGY_TAG_MATCHING        = 0x1,
};

enum {
	MLX5_XRQC_OFFLOAD_RNDV = 0x1,
};

struct mlx5_ifc_tag_matching_topology_context_bits {
	u8         log_matching_list_sz[0x4];
	u8         reserved_at_4[0xc];
	u8         append_next_index[0x10];

	u8         sw_phase_cnt[0x10];
	u8         hw_phase_cnt[0x10];

	u8         reserved_at_40[0x40];
};

struct mlx5_ifc_xrqc_bits {
	u8         state[0x4];
	u8         rlkey[0x1];
	u8         reserved_at_5[0xf];
	u8         topology[0x4];
	u8         reserved_at_18[0x4];
	u8         offload[0x4];

	u8         reserved_at_20[0x8];
	u8         user_index[0x18];

	u8         reserved_at_40[0x8];
	u8         cqn[0x18];

	u8         reserved_at_60[0xa0];

	struct mlx5_ifc_tag_matching_topology_context_bits tag_matching_topology_context;

	u8         reserved_at_180[0x280];

	struct mlx5_ifc_wq_bits wq;
};

union mlx5_ifc_modify_field_select_resize_field_select_auto_bits {
	struct mlx5_ifc_modify_field_select_bits modify_field_select;
	struct mlx5_ifc_resize_field_select_bits resize_field_select;
	u8         reserved_at_0[0x20];
};

union mlx5_ifc_field_select_802_1_r_roce_auto_bits {
	struct mlx5_ifc_field_select_802_1qau_rp_bits field_select_802_1qau_rp;
	struct mlx5_ifc_field_select_r_roce_rp_bits field_select_r_roce_rp;
	struct mlx5_ifc_field_select_r_roce_np_bits field_select_r_roce_np;
	u8         reserved_at_0[0x20];
};

union mlx5_ifc_eth_cntrs_grp_data_layout_auto_bits {
	struct mlx5_ifc_eth_802_3_cntrs_grp_data_layout_bits eth_802_3_cntrs_grp_data_layout;
	struct mlx5_ifc_eth_2863_cntrs_grp_data_layout_bits eth_2863_cntrs_grp_data_layout;
	struct mlx5_ifc_eth_2819_cntrs_grp_data_layout_bits eth_2819_cntrs_grp_data_layout;
	struct mlx5_ifc_eth_3635_cntrs_grp_data_layout_bits eth_3635_cntrs_grp_data_layout;
	struct mlx5_ifc_eth_extended_cntrs_grp_data_layout_bits eth_extended_cntrs_grp_data_layout;
	struct mlx5_ifc_eth_per_prio_grp_data_layout_bits eth_per_prio_grp_data_layout;
	struct mlx5_ifc_eth_per_traffic_grp_data_layout_bits eth_per_traffic_grp_data_layout;
	struct mlx5_ifc_ib_port_cntrs_grp_data_layout_bits ib_port_cntrs_grp_data_layout;
	struct mlx5_ifc_phys_layer_cntrs_bits phys_layer_cntrs;
	struct mlx5_ifc_phys_layer_statistical_cntrs_bits phys_layer_statistical_cntrs;
	u8         reserved_at_0[0x7c0];
};

union mlx5_ifc_pcie_cntrs_grp_data_layout_auto_bits {
	struct mlx5_ifc_pcie_perf_cntrs_grp_data_layout_bits pcie_perf_cntrs_grp_data_layout;
	u8         reserved_at_0[0x7c0];
};

union mlx5_ifc_event_auto_bits {
	struct mlx5_ifc_comp_event_bits comp_event;
	struct mlx5_ifc_dct_events_bits dct_events;
	struct mlx5_ifc_qp_events_bits qp_events;
	struct mlx5_ifc_wqe_associated_page_fault_event_bits wqe_associated_page_fault_event;
	struct mlx5_ifc_rdma_page_fault_event_bits rdma_page_fault_event;
	struct mlx5_ifc_cq_error_bits cq_error;
	struct mlx5_ifc_dropped_packet_logged_bits dropped_packet_logged;
	struct mlx5_ifc_port_state_change_event_bits port_state_change_event;
	struct mlx5_ifc_gpio_event_bits gpio_event;
	struct mlx5_ifc_db_bf_congestion_event_bits db_bf_congestion_event;
	struct mlx5_ifc_stall_vl_event_bits stall_vl_event;
	struct mlx5_ifc_cmd_inter_comp_event_bits cmd_inter_comp_event;
	u8         reserved_at_0[0xe0];
};

struct mlx5_ifc_health_buffer_bits {
	u8         reserved_at_0[0x100];

	u8         assert_existptr[0x20];

	u8         assert_callra[0x20];

	u8         reserved_at_140[0x40];

	u8         fw_version[0x20];

	u8         hw_id[0x20];

	u8         reserved_at_1c0[0x20];

	u8         irisc_index[0x8];
	u8         synd[0x8];
	u8         ext_synd[0x10];
};

struct mlx5_ifc_register_loopback_control_bits {
	u8         no_lb[0x1];
	u8         reserved_at_1[0x7];
	u8         port[0x8];
	u8         reserved_at_10[0x10];

	u8         reserved_at_20[0x60];
};

struct mlx5_ifc_vport_tc_element_bits {
	u8         traffic_class[0x4];
	u8         reserved_at_4[0xc];
	u8         vport_number[0x10];
};

struct mlx5_ifc_vport_element_bits {
	u8         reserved_at_0[0x10];
	u8         vport_number[0x10];
};

enum {
	TSAR_ELEMENT_TSAR_TYPE_DWRR = 0x0,
	TSAR_ELEMENT_TSAR_TYPE_ROUND_ROBIN = 0x1,
	TSAR_ELEMENT_TSAR_TYPE_ETS = 0x2,
};

struct mlx5_ifc_tsar_element_bits {
	u8         reserved_at_0[0x8];
	u8         tsar_type[0x8];
	u8         reserved_at_10[0x10];
};

enum {
	MLX5_TEARDOWN_HCA_OUT_FORCE_STATE_SUCCESS = 0x0,
	MLX5_TEARDOWN_HCA_OUT_FORCE_STATE_FAIL = 0x1,
};

struct mlx5_ifc_teardown_hca_out_bits {
	u8         status[0x8];
	u8         reserved_at_8[0x18];

	u8         syndrome[0x20];

	u8         reserved_at_40[0x3f];

	u8         state[0x1];
};

enum {
	MLX5_TEARDOWN_HCA_IN_PROFILE_GRACEFUL_CLOSE  = 0x0,
	MLX5_TEARDOWN_HCA_IN_PROFILE_FORCE_CLOSE     = 0x1,
	MLX5_TEARDOWN_HCA_IN_PROFILE_PREPARE_FAST_TEARDOWN = 0x2,
};

struct mlx5_ifc_teardown_hca_in_bits {
	u8         opcode[0x10];
	u8         reserved_at_10[0x10];

	u8         reserved_at_20[0x10];
	u8         op_mod[0x10];

	u8         reserved_at_40[0x10];
	u8         profile[0x10];

	u8         reserved_at_60[0x20];
};

struct mlx5_ifc_sqerr2rts_qp_out_bits {
	u8         status[0x8];
	u8         reserved_at_8[0x18];

	u8         syndrome[0x20];

	u8         reserved_at_40[0x40];
};

struct mlx5_ifc_sqerr2rts_qp_in_bits {
	u8         opcode[0x10];
	u8         uid[0x10];

	u8         reserved_at_20[0x10];
	u8         op_mod[0x10];

	u8         reserved_at_40[0x8];
	u8         qpn[0x18];

	u8         reserved_at_60[0x20];

	u8         opt_param_mask[0x20];

	u8         reserved_at_a0[0x20];

	struct mlx5_ifc_qpc_bits qpc;

	u8         reserved_at_800[0x80];
};

struct mlx5_ifc_sqd2rts_qp_out_bits {
	u8         status[0x8];
	u8         reserved_at_8[0x18];

	u8         syndrome[0x20];

	u8         reserved_at_40[0x40];
};

struct mlx5_ifc_sqd2rts_qp_in_bits {
	u8         opcode[0x10];
	u8         uid[0x10];

	u8         reserved_at_20[0x10];
	u8         op_mod[0x10];

	u8         reserved_at_40[0x8];
	u8         qpn[0x18];

	u8         reserved_at_60[0x20];

	u8         opt_param_mask[0x20];

	u8         reserved_at_a0[0x20];

	struct mlx5_ifc_qpc_bits qpc;

	u8         reserved_at_800[0x80];
};

struct mlx5_ifc_set_roce_address_out_bits {
	u8         status[0x8];
	u8         reserved_at_8[0x18];

	u8         syndrome[0x20];

	u8         reserved_at_40[0x40];
};

struct mlx5_ifc_set_roce_address_in_bits {
	u8         opcode[0x10];
	u8         reserved_at_10[0x10];

	u8         reserved_at_20[0x10];
	u8         op_mod[0x10];

	u8         roce_address_index[0x10];
	u8         reserved_at_50[0xc];
	u8	   vhca_port_num[0x4];

	u8         reserved_at_60[0x20];

	struct mlx5_ifc_roce_addr_layout_bits roce_address;
};

struct mlx5_ifc_set_mad_demux_out_bits {
	u8         status[0x8];
	u8         reserved_at_8[0x18];

	u8         syndrome[0x20];

	u8         reserved_at_40[0x40];
};

enum {
	MLX5_SET_MAD_DEMUX_IN_DEMUX_MODE_PASS_ALL   = 0x0,
	MLX5_SET_MAD_DEMUX_IN_DEMUX_MODE_SELECTIVE  = 0x2,
};

struct mlx5_ifc_set_mad_demux_in_bits {
	u8         opcode[0x10];
	u8         reserved_at_10[0x10];

	u8         reserved_at_20[0x10];
	u8         op_mod[0x10];

	u8         reserved_at_40[0x20];

	u8         reserved_at_60[0x6];
	u8         demux_mode[0x2];
	u8         reserved_at_68[0x18];
};

struct mlx5_ifc_set_l2_table_entry_out_bits {
	u8         status[0x8];
	u8         reserved_at_8[0x18];

	u8         syndrome[0x20];

	u8         reserved_at_40[0x40];
};

struct mlx5_ifc_set_l2_table_entry_in_bits {
	u8         opcode[0x10];
	u8         reserved_at_10[0x10];

	u8         reserved_at_20[0x10];
	u8         op_mod[0x10];

	u8         reserved_at_40[0x60];

	u8         reserved_at_a0[0x8];
	u8         table_index[0x18];

	u8         reserved_at_c0[0x20];

	u8         reserved_at_e0[0x13];
	u8         vlan_valid[0x1];
	u8         vlan[0xc];

	struct mlx5_ifc_mac_address_layout_bits mac_address;

	u8         reserved_at_140[0xc0];
};

struct mlx5_ifc_set_issi_out_bits {
	u8         status[0x8];
	u8         reserved_at_8[0x18];

	u8         syndrome[0x20];

	u8         reserved_at_40[0x40];
};

struct mlx5_ifc_set_issi_in_bits {
	u8         opcode[0x10];
	u8         reserved_at_10[0x10];

	u8         reserved_at_20[0x10];
	u8         op_mod[0x10];

	u8         reserved_at_40[0x10];
	u8         current_issi[0x10];

	u8         reserved_at_60[0x20];
};

struct mlx5_ifc_set_hca_cap_out_bits {
	u8         status[0x8];
	u8         reserved_at_8[0x18];

	u8         syndrome[0x20];

	u8         reserved_at_40[0x40];
};

struct mlx5_ifc_set_hca_cap_in_bits {
	u8         opcode[0x10];
	u8         reserved_at_10[0x10];

	u8         reserved_at_20[0x10];
	u8         op_mod[0x10];

	u8         reserved_at_40[0x40];

	union mlx5_ifc_hca_cap_union_bits capability;
};

enum {
	MLX5_SET_FTE_MODIFY_ENABLE_MASK_ACTION    = 0x0,
	MLX5_SET_FTE_MODIFY_ENABLE_MASK_FLOW_TAG  = 0x1,
	MLX5_SET_FTE_MODIFY_ENABLE_MASK_DESTINATION_LIST    = 0x2,
	MLX5_SET_FTE_MODIFY_ENABLE_MASK_FLOW_COUNTERS    = 0x3
};

struct mlx5_ifc_set_fte_out_bits {
	u8         status[0x8];
	u8         reserved_at_8[0x18];

	u8         syndrome[0x20];

	u8         reserved_at_40[0x40];
};

struct mlx5_ifc_set_fte_in_bits {
	u8         opcode[0x10];
	u8         reserved_at_10[0x10];

	u8         reserved_at_20[0x10];
	u8         op_mod[0x10];

	u8         other_vport[0x1];
	u8         reserved_at_41[0xf];
	u8         vport_number[0x10];

	u8         reserved_at_60[0x20];

	u8         table_type[0x8];
	u8         reserved_at_88[0x18];

	u8         reserved_at_a0[0x8];
	u8         table_id[0x18];

	u8         reserved_at_c0[0x18];
	u8         modify_enable_mask[0x8];

	u8         reserved_at_e0[0x20];

	u8         flow_index[0x20];

	u8         reserved_at_120[0xe0];

	struct mlx5_ifc_flow_context_bits flow_context;
};

struct mlx5_ifc_rts2rts_qp_out_bits {
	u8         status[0x8];
	u8         reserved_at_8[0x18];

	u8         syndrome[0x20];

	u8         reserved_at_40[0x40];
};

struct mlx5_ifc_rts2rts_qp_in_bits {
	u8         opcode[0x10];
	u8         uid[0x10];

	u8         reserved_at_20[0x10];
	u8         op_mod[0x10];

	u8         reserved_at_40[0x8];
	u8         qpn[0x18];

	u8         reserved_at_60[0x20];

	u8         opt_param_mask[0x20];

	u8         reserved_at_a0[0x20];

	struct mlx5_ifc_qpc_bits qpc;

	u8         reserved_at_800[0x80];
};

struct mlx5_ifc_rtr2rts_qp_out_bits {
	u8         status[0x8];
	u8         reserved_at_8[0x18];

	u8         syndrome[0x20];

	u8         reserved_at_40[0x40];
};

struct mlx5_ifc_rtr2rts_qp_in_bits {
	u8         opcode[0x10];
	u8         uid[0x10];

	u8         reserved_at_20[0x10];
	u8         op_mod[0x10];

	u8         reserved_at_40[0x8];
	u8         qpn[0x18];

	u8         reserved_at_60[0x20];

	u8         opt_param_mask[0x20];

	u8         reserved_at_a0[0x20];

	struct mlx5_ifc_qpc_bits qpc;

	u8         reserved_at_800[0x80];
};

struct mlx5_ifc_rst2init_qp_out_bits {
	u8         status[0x8];
	u8         reserved_at_8[0x18];

	u8         syndrome[0x20];

	u8         reserved_at_40[0x40];
};

struct mlx5_ifc_rst2init_qp_in_bits {
	u8         opcode[0x10];
	u8         uid[0x10];

	u8         reserved_at_20[0x10];
	u8         op_mod[0x10];

	u8         reserved_at_40[0x8];
	u8         qpn[0x18];

	u8         reserved_at_60[0x20];

	u8         opt_param_mask[0x20];

	u8         reserved_at_a0[0x20];

	struct mlx5_ifc_qpc_bits qpc;

	u8         reserved_at_800[0x80];
};

struct mlx5_ifc_query_xrq_out_bits {
	u8         status[0x8];
	u8         reserved_at_8[0x18];

	u8         syndrome[0x20];

	u8         reserved_at_40[0x40];

	struct mlx5_ifc_xrqc_bits xrq_context;
};

struct mlx5_ifc_query_xrq_in_bits {
	u8         opcode[0x10];
	u8         reserved_at_10[0x10];

	u8         reserved_at_20[0x10];
	u8         op_mod[0x10];

	u8         reserved_at_40[0x8];
	u8         xrqn[0x18];

	u8         reserved_at_60[0x20];
};

struct mlx5_ifc_query_xrc_srq_out_bits {
	u8         status[0x8];
	u8         reserved_at_8[0x18];

	u8         syndrome[0x20];

	u8         reserved_at_40[0x40];

	struct mlx5_ifc_xrc_srqc_bits xrc_srq_context_entry;

	u8         reserved_at_280[0x600];

	u8         pas[0][0x40];
};

struct mlx5_ifc_query_xrc_srq_in_bits {
	u8         opcode[0x10];
	u8         reserved_at_10[0x10];

	u8         reserved_at_20[0x10];
	u8         op_mod[0x10];

	u8         reserved_at_40[0x8];
	u8         xrc_srqn[0x18];

	u8         reserved_at_60[0x20];
};

enum {
	MLX5_QUERY_VPORT_STATE_OUT_STATE_DOWN  = 0x0,
	MLX5_QUERY_VPORT_STATE_OUT_STATE_UP    = 0x1,
};

struct mlx5_ifc_query_vport_state_out_bits {
	u8         status[0x8];
	u8         reserved_at_8[0x18];

	u8         syndrome[0x20];

	u8         reserved_at_40[0x20];

	u8         reserved_at_60[0x18];
	u8         admin_state[0x4];
	u8         state[0x4];
};

enum {
	MLX5_VPORT_STATE_OP_MOD_VNIC_VPORT  = 0x0,
	MLX5_VPORT_STATE_OP_MOD_ESW_VPORT   = 0x1,
};

struct mlx5_ifc_query_vport_state_in_bits {
	u8         opcode[0x10];
	u8         reserved_at_10[0x10];

	u8         reserved_at_20[0x10];
	u8         op_mod[0x10];

	u8         other_vport[0x1];
	u8         reserved_at_41[0xf];
	u8         vport_number[0x10];

	u8         reserved_at_60[0x20];
};

struct mlx5_ifc_query_vnic_env_out_bits {
	u8         status[0x8];
	u8         reserved_at_8[0x18];

	u8         syndrome[0x20];

	u8         reserved_at_40[0x40];

	struct mlx5_ifc_vnic_diagnostic_statistics_bits vport_env;
};

enum {
	MLX5_QUERY_VNIC_ENV_IN_OP_MOD_VPORT_DIAG_STATISTICS  = 0x0,
};

struct mlx5_ifc_query_vnic_env_in_bits {
	u8         opcode[0x10];
	u8         reserved_at_10[0x10];

	u8         reserved_at_20[0x10];
	u8         op_mod[0x10];

	u8         other_vport[0x1];
	u8         reserved_at_41[0xf];
	u8         vport_number[0x10];

	u8         reserved_at_60[0x20];
};

struct mlx5_ifc_query_vport_counter_out_bits {
	u8         status[0x8];
	u8         reserved_at_8[0x18];

	u8         syndrome[0x20];

	u8         reserved_at_40[0x40];

	struct mlx5_ifc_traffic_counter_bits received_errors;

	struct mlx5_ifc_traffic_counter_bits transmit_errors;

	struct mlx5_ifc_traffic_counter_bits received_ib_unicast;

	struct mlx5_ifc_traffic_counter_bits transmitted_ib_unicast;

	struct mlx5_ifc_traffic_counter_bits received_ib_multicast;

	struct mlx5_ifc_traffic_counter_bits transmitted_ib_multicast;

	struct mlx5_ifc_traffic_counter_bits received_eth_broadcast;

	struct mlx5_ifc_traffic_counter_bits transmitted_eth_broadcast;

	struct mlx5_ifc_traffic_counter_bits received_eth_unicast;

	struct mlx5_ifc_traffic_counter_bits transmitted_eth_unicast;

	struct mlx5_ifc_traffic_counter_bits received_eth_multicast;

	struct mlx5_ifc_traffic_counter_bits transmitted_eth_multicast;

	u8         reserved_at_680[0xa00];
};

enum {
	MLX5_QUERY_VPORT_COUNTER_IN_OP_MOD_VPORT_COUNTERS  = 0x0,
};

struct mlx5_ifc_query_vport_counter_in_bits {
	u8         opcode[0x10];
	u8         reserved_at_10[0x10];

	u8         reserved_at_20[0x10];
	u8         op_mod[0x10];

	u8         other_vport[0x1];
	u8         reserved_at_41[0xb];
	u8	   port_num[0x4];
	u8         vport_number[0x10];

	u8         reserved_at_60[0x60];

	u8         clear[0x1];
	u8         reserved_at_c1[0x1f];

	u8         reserved_at_e0[0x20];
};

struct mlx5_ifc_query_tis_out_bits {
	u8         status[0x8];
	u8         reserved_at_8[0x18];

	u8         syndrome[0x20];

	u8         reserved_at_40[0x40];

	struct mlx5_ifc_tisc_bits tis_context;
};

struct mlx5_ifc_query_tis_in_bits {
	u8         opcode[0x10];
	u8         reserved_at_10[0x10];

	u8         reserved_at_20[0x10];
	u8         op_mod[0x10];

	u8         reserved_at_40[0x8];
	u8         tisn[0x18];

	u8         reserved_at_60[0x20];
};

struct mlx5_ifc_query_tir_out_bits {
	u8         status[0x8];
	u8         reserved_at_8[0x18];

	u8         syndrome[0x20];

	u8         reserved_at_40[0xc0];

	struct mlx5_ifc_tirc_bits tir_context;
};

struct mlx5_ifc_query_tir_in_bits {
	u8         opcode[0x10];
	u8         reserved_at_10[0x10];

	u8         reserved_at_20[0x10];
	u8         op_mod[0x10];

	u8         reserved_at_40[0x8];
	u8         tirn[0x18];

	u8         reserved_at_60[0x20];
};

struct mlx5_ifc_query_srq_out_bits {
	u8         status[0x8];
	u8         reserved_at_8[0x18];

	u8         syndrome[0x20];

	u8         reserved_at_40[0x40];

	struct mlx5_ifc_srqc_bits srq_context_entry;

	u8         reserved_at_280[0x600];

	u8         pas[0][0x40];
};

struct mlx5_ifc_query_srq_in_bits {
	u8         opcode[0x10];
	u8         reserved_at_10[0x10];

	u8         reserved_at_20[0x10];
	u8         op_mod[0x10];

	u8         reserved_at_40[0x8];
	u8         srqn[0x18];

	u8         reserved_at_60[0x20];
};

struct mlx5_ifc_query_sq_out_bits {
	u8         status[0x8];
	u8         reserved_at_8[0x18];

	u8         syndrome[0x20];

	u8         reserved_at_40[0xc0];

	struct mlx5_ifc_sqc_bits sq_context;
};

struct mlx5_ifc_query_sq_in_bits {
	u8         opcode[0x10];
	u8         reserved_at_10[0x10];

	u8         reserved_at_20[0x10];
	u8         op_mod[0x10];

	u8         reserved_at_40[0x8];
	u8         sqn[0x18];

	u8         reserved_at_60[0x20];
};

struct mlx5_ifc_query_special_contexts_out_bits {
	u8         status[0x8];
	u8         reserved_at_8[0x18];

	u8         syndrome[0x20];

	u8         dump_fill_mkey[0x20];

	u8         resd_lkey[0x20];

	u8         null_mkey[0x20];

	u8         reserved_at_a0[0x60];
};

struct mlx5_ifc_query_special_contexts_in_bits {
	u8         opcode[0x10];
	u8         reserved_at_10[0x10];

	u8         reserved_at_20[0x10];
	u8         op_mod[0x10];

	u8         reserved_at_40[0x40];
};

struct mlx5_ifc_query_scheduling_element_out_bits {
	u8         opcode[0x10];
	u8         reserved_at_10[0x10];

	u8         reserved_at_20[0x10];
	u8         op_mod[0x10];

	u8         reserved_at_40[0xc0];

	struct mlx5_ifc_scheduling_context_bits scheduling_context;

	u8         reserved_at_300[0x100];
};

enum {
	SCHEDULING_HIERARCHY_E_SWITCH = 0x2,
};

struct mlx5_ifc_query_scheduling_element_in_bits {
	u8         opcode[0x10];
	u8         reserved_at_10[0x10];

	u8         reserved_at_20[0x10];
	u8         op_mod[0x10];

	u8         scheduling_hierarchy[0x8];
	u8         reserved_at_48[0x18];

	u8         scheduling_element_id[0x20];

	u8         reserved_at_80[0x180];
};

struct mlx5_ifc_query_rqt_out_bits {
	u8         status[0x8];
	u8         reserved_at_8[0x18];

	u8         syndrome[0x20];

	u8         reserved_at_40[0xc0];

	struct mlx5_ifc_rqtc_bits rqt_context;
};

struct mlx5_ifc_query_rqt_in_bits {
	u8         opcode[0x10];
	u8         reserved_at_10[0x10];

	u8         reserved_at_20[0x10];
	u8         op_mod[0x10];

	u8         reserved_at_40[0x8];
	u8         rqtn[0x18];

	u8         reserved_at_60[0x20];
};

struct mlx5_ifc_query_rq_out_bits {
	u8         status[0x8];
	u8         reserved_at_8[0x18];

	u8         syndrome[0x20];

	u8         reserved_at_40[0xc0];

	struct mlx5_ifc_rqc_bits rq_context;
};

struct mlx5_ifc_query_rq_in_bits {
	u8         opcode[0x10];
	u8         reserved_at_10[0x10];

	u8         reserved_at_20[0x10];
	u8         op_mod[0x10];

	u8         reserved_at_40[0x8];
	u8         rqn[0x18];

	u8         reserved_at_60[0x20];
};

struct mlx5_ifc_query_roce_address_out_bits {
	u8         status[0x8];
	u8         reserved_at_8[0x18];

	u8         syndrome[0x20];

	u8         reserved_at_40[0x40];

	struct mlx5_ifc_roce_addr_layout_bits roce_address;
};

struct mlx5_ifc_query_roce_address_in_bits {
	u8         opcode[0x10];
	u8         reserved_at_10[0x10];

	u8         reserved_at_20[0x10];
	u8         op_mod[0x10];

	u8         roce_address_index[0x10];
	u8         reserved_at_50[0xc];
	u8	   vhca_port_num[0x4];

	u8         reserved_at_60[0x20];
};

struct mlx5_ifc_query_rmp_out_bits {
	u8         status[0x8];
	u8         reserved_at_8[0x18];

	u8         syndrome[0x20];

	u8         reserved_at_40[0xc0];

	struct mlx5_ifc_rmpc_bits rmp_context;
};

struct mlx5_ifc_query_rmp_in_bits {
	u8         opcode[0x10];
	u8         reserved_at_10[0x10];

	u8         reserved_at_20[0x10];
	u8         op_mod[0x10];

	u8         reserved_at_40[0x8];
	u8         rmpn[0x18];

	u8         reserved_at_60[0x20];
};

struct mlx5_ifc_query_qp_out_bits {
	u8         status[0x8];
	u8         reserved_at_8[0x18];

	u8         syndrome[0x20];

	u8         reserved_at_40[0x40];

	u8         opt_param_mask[0x20];

	u8         reserved_at_a0[0x20];

	struct mlx5_ifc_qpc_bits qpc;

	u8         reserved_at_800[0x80];

	u8         pas[0][0x40];
};

struct mlx5_ifc_query_qp_in_bits {
	u8         opcode[0x10];
	u8         reserved_at_10[0x10];

	u8         reserved_at_20[0x10];
	u8         op_mod[0x10];

	u8         reserved_at_40[0x8];
	u8         qpn[0x18];

	u8         reserved_at_60[0x20];
};

struct mlx5_ifc_query_q_counter_out_bits {
	u8         status[0x8];
	u8         reserved_at_8[0x18];

	u8         syndrome[0x20];

	u8         reserved_at_40[0x40];

	u8         rx_write_requests[0x20];

	u8         reserved_at_a0[0x20];

	u8         rx_read_requests[0x20];

	u8         reserved_at_e0[0x20];

	u8         rx_atomic_requests[0x20];

	u8         reserved_at_120[0x20];

	u8         rx_dct_connect[0x20];

	u8         reserved_at_160[0x20];

	u8         out_of_buffer[0x20];

	u8         reserved_at_1a0[0x20];

	u8         out_of_sequence[0x20];

	u8         reserved_at_1e0[0x20];

	u8         duplicate_request[0x20];

	u8         reserved_at_220[0x20];

	u8         rnr_nak_retry_err[0x20];

	u8         reserved_at_260[0x20];

	u8         packet_seq_err[0x20];

	u8         reserved_at_2a0[0x20];

	u8         implied_nak_seq_err[0x20];

	u8         reserved_at_2e0[0x20];

	u8         local_ack_timeout_err[0x20];

	u8         reserved_at_320[0xa0];

	u8         resp_local_length_error[0x20];

	u8         req_local_length_error[0x20];

	u8         resp_local_qp_error[0x20];

	u8         local_operation_error[0x20];

	u8         resp_local_protection[0x20];

	u8         req_local_protection[0x20];

	u8         resp_cqe_error[0x20];

	u8         req_cqe_error[0x20];

	u8         req_mw_binding[0x20];

	u8         req_bad_response[0x20];

	u8         req_remote_invalid_request[0x20];

	u8         resp_remote_invalid_request[0x20];

	u8         req_remote_access_errors[0x20];

	u8	   resp_remote_access_errors[0x20];

	u8         req_remote_operation_errors[0x20];

	u8         req_transport_retries_exceeded[0x20];

	u8         cq_overflow[0x20];

	u8         resp_cqe_flush_error[0x20];

	u8         req_cqe_flush_error[0x20];

	u8         reserved_at_620[0x1e0];
};

struct mlx5_ifc_query_q_counter_in_bits {
	u8         opcode[0x10];
	u8         reserved_at_10[0x10];

	u8         reserved_at_20[0x10];
	u8         op_mod[0x10];

	u8         reserved_at_40[0x80];

	u8         clear[0x1];
	u8         reserved_at_c1[0x1f];

	u8         reserved_at_e0[0x18];
	u8         counter_set_id[0x8];
};

struct mlx5_ifc_query_pages_out_bits {
	u8         status[0x8];
	u8         reserved_at_8[0x18];

	u8         syndrome[0x20];

	u8         reserved_at_40[0x10];
	u8         function_id[0x10];

	u8         num_pages[0x20];
};

enum {
	MLX5_QUERY_PAGES_IN_OP_MOD_BOOT_PAGES     = 0x1,
	MLX5_QUERY_PAGES_IN_OP_MOD_INIT_PAGES     = 0x2,
	MLX5_QUERY_PAGES_IN_OP_MOD_REGULAR_PAGES  = 0x3,
};

struct mlx5_ifc_query_pages_in_bits {
	u8         opcode[0x10];
	u8         reserved_at_10[0x10];

	u8         reserved_at_20[0x10];
	u8         op_mod[0x10];

	u8         reserved_at_40[0x10];
	u8         function_id[0x10];

	u8         reserved_at_60[0x20];
};

struct mlx5_ifc_query_nic_vport_context_out_bits {
	u8         status[0x8];
	u8         reserved_at_8[0x18];

	u8         syndrome[0x20];

	u8         reserved_at_40[0x40];

	struct mlx5_ifc_nic_vport_context_bits nic_vport_context;
};

struct mlx5_ifc_query_nic_vport_context_in_bits {
	u8         opcode[0x10];
	u8         reserved_at_10[0x10];

	u8         reserved_at_20[0x10];
	u8         op_mod[0x10];

	u8         other_vport[0x1];
	u8         reserved_at_41[0xf];
	u8         vport_number[0x10];

	u8         reserved_at_60[0x5];
	u8         allowed_list_type[0x3];
	u8         reserved_at_68[0x18];
};

struct mlx5_ifc_query_mkey_out_bits {
	u8         status[0x8];
	u8         reserved_at_8[0x18];

	u8         syndrome[0x20];

	u8         reserved_at_40[0x40];

	struct mlx5_ifc_mkc_bits memory_key_mkey_entry;

	u8         reserved_at_280[0x600];

	u8         bsf0_klm0_pas_mtt0_1[16][0x8];

	u8         bsf1_klm1_pas_mtt2_3[16][0x8];
};

struct mlx5_ifc_query_mkey_in_bits {
	u8         opcode[0x10];
	u8         reserved_at_10[0x10];

	u8         reserved_at_20[0x10];
	u8         op_mod[0x10];

	u8         reserved_at_40[0x8];
	u8         mkey_index[0x18];

	u8         pg_access[0x1];
	u8         reserved_at_61[0x1f];
};

struct mlx5_ifc_query_mad_demux_out_bits {
	u8         status[0x8];
	u8         reserved_at_8[0x18];

	u8         syndrome[0x20];

	u8         reserved_at_40[0x40];

	u8         mad_dumux_parameters_block[0x20];
};

struct mlx5_ifc_query_mad_demux_in_bits {
	u8         opcode[0x10];
	u8         reserved_at_10[0x10];

	u8         reserved_at_20[0x10];
	u8         op_mod[0x10];

	u8         reserved_at_40[0x40];
};

struct mlx5_ifc_query_l2_table_entry_out_bits {
	u8         status[0x8];
	u8         reserved_at_8[0x18];

	u8         syndrome[0x20];

	u8         reserved_at_40[0xa0];

	u8         reserved_at_e0[0x13];
	u8         vlan_valid[0x1];
	u8         vlan[0xc];

	struct mlx5_ifc_mac_address_layout_bits mac_address;

	u8         reserved_at_140[0xc0];
};

struct mlx5_ifc_query_l2_table_entry_in_bits {
	u8         opcode[0x10];
	u8         reserved_at_10[0x10];

	u8         reserved_at_20[0x10];
	u8         op_mod[0x10];

	u8         reserved_at_40[0x60];

	u8         reserved_at_a0[0x8];
	u8         table_index[0x18];

	u8         reserved_at_c0[0x140];
};

struct mlx5_ifc_query_issi_out_bits {
	u8         status[0x8];
	u8         reserved_at_8[0x18];

	u8         syndrome[0x20];

	u8         reserved_at_40[0x10];
	u8         current_issi[0x10];

	u8         reserved_at_60[0xa0];

	u8         reserved_at_100[76][0x8];
	u8         supported_issi_dw0[0x20];
};

struct mlx5_ifc_query_issi_in_bits {
	u8         opcode[0x10];
	u8         reserved_at_10[0x10];

	u8         reserved_at_20[0x10];
	u8         op_mod[0x10];

	u8         reserved_at_40[0x40];
};

struct mlx5_ifc_set_driver_version_out_bits {
	u8         status[0x8];
	u8         reserved_0[0x18];

	u8         syndrome[0x20];
	u8         reserved_1[0x40];
};

struct mlx5_ifc_set_driver_version_in_bits {
	u8         opcode[0x10];
	u8         reserved_0[0x10];

	u8         reserved_1[0x10];
	u8         op_mod[0x10];

	u8         reserved_2[0x40];
	u8         driver_version[64][0x8];
};

struct mlx5_ifc_query_hca_vport_pkey_out_bits {
	u8         status[0x8];
	u8         reserved_at_8[0x18];

	u8         syndrome[0x20];

	u8         reserved_at_40[0x40];

	struct mlx5_ifc_pkey_bits pkey[0];
};

struct mlx5_ifc_query_hca_vport_pkey_in_bits {
	u8         opcode[0x10];
	u8         reserved_at_10[0x10];

	u8         reserved_at_20[0x10];
	u8         op_mod[0x10];

	u8         other_vport[0x1];
	u8         reserved_at_41[0xb];
	u8         port_num[0x4];
	u8         vport_number[0x10];

	u8         reserved_at_60[0x10];
	u8         pkey_index[0x10];
};

enum {
	MLX5_HCA_VPORT_SEL_PORT_GUID	= 1 << 0,
	MLX5_HCA_VPORT_SEL_NODE_GUID	= 1 << 1,
	MLX5_HCA_VPORT_SEL_STATE_POLICY	= 1 << 2,
};

struct mlx5_ifc_query_hca_vport_gid_out_bits {
	u8         status[0x8];
	u8         reserved_at_8[0x18];

	u8         syndrome[0x20];

	u8         reserved_at_40[0x20];

	u8         gids_num[0x10];
	u8         reserved_at_70[0x10];

	struct mlx5_ifc_array128_auto_bits gid[0];
};

struct mlx5_ifc_query_hca_vport_gid_in_bits {
	u8         opcode[0x10];
	u8         reserved_at_10[0x10];

	u8         reserved_at_20[0x10];
	u8         op_mod[0x10];

	u8         other_vport[0x1];
	u8         reserved_at_41[0xb];
	u8         port_num[0x4];
	u8         vport_number[0x10];

	u8         reserved_at_60[0x10];
	u8         gid_index[0x10];
};

struct mlx5_ifc_query_hca_vport_context_out_bits {
	u8         status[0x8];
	u8         reserved_at_8[0x18];

	u8         syndrome[0x20];

	u8         reserved_at_40[0x40];

	struct mlx5_ifc_hca_vport_context_bits hca_vport_context;
};

struct mlx5_ifc_query_hca_vport_context_in_bits {
	u8         opcode[0x10];
	u8         reserved_at_10[0x10];

	u8         reserved_at_20[0x10];
	u8         op_mod[0x10];

	u8         other_vport[0x1];
	u8         reserved_at_41[0xb];
	u8         port_num[0x4];
	u8         vport_number[0x10];

	u8         reserved_at_60[0x20];
};

struct mlx5_ifc_query_hca_cap_out_bits {
	u8         status[0x8];
	u8         reserved_at_8[0x18];

	u8         syndrome[0x20];

	u8         reserved_at_40[0x40];

	union mlx5_ifc_hca_cap_union_bits capability;
};

struct mlx5_ifc_query_hca_cap_in_bits {
	u8         opcode[0x10];
	u8         reserved_at_10[0x10];

	u8         reserved_at_20[0x10];
	u8         op_mod[0x10];

	u8         reserved_at_40[0x40];
};

struct mlx5_ifc_query_flow_table_out_bits {
	u8         status[0x8];
	u8         reserved_at_8[0x18];

	u8         syndrome[0x20];

	u8         reserved_at_40[0x80];

	u8         reserved_at_c0[0x8];
	u8         level[0x8];
	u8         reserved_at_d0[0x8];
	u8         log_size[0x8];

	u8         reserved_at_e0[0x120];
};

struct mlx5_ifc_query_flow_table_in_bits {
	u8         opcode[0x10];
	u8         reserved_at_10[0x10];

	u8         reserved_at_20[0x10];
	u8         op_mod[0x10];

	u8         reserved_at_40[0x40];

	u8         table_type[0x8];
	u8         reserved_at_88[0x18];

	u8         reserved_at_a0[0x8];
	u8         table_id[0x18];

	u8         reserved_at_c0[0x140];
};

struct mlx5_ifc_query_fte_out_bits {
	u8         status[0x8];
	u8         reserved_at_8[0x18];

	u8         syndrome[0x20];

	u8         reserved_at_40[0x1c0];

	struct mlx5_ifc_flow_context_bits flow_context;
};

struct mlx5_ifc_query_fte_in_bits {
	u8         opcode[0x10];
	u8         reserved_at_10[0x10];

	u8         reserved_at_20[0x10];
	u8         op_mod[0x10];

	u8         reserved_at_40[0x40];

	u8         table_type[0x8];
	u8         reserved_at_88[0x18];

	u8         reserved_at_a0[0x8];
	u8         table_id[0x18];

	u8         reserved_at_c0[0x40];

	u8         flow_index[0x20];

	u8         reserved_at_120[0xe0];
};

enum {
	MLX5_QUERY_FLOW_GROUP_OUT_MATCH_CRITERIA_ENABLE_OUTER_HEADERS    = 0x0,
	MLX5_QUERY_FLOW_GROUP_OUT_MATCH_CRITERIA_ENABLE_MISC_PARAMETERS  = 0x1,
	MLX5_QUERY_FLOW_GROUP_OUT_MATCH_CRITERIA_ENABLE_INNER_HEADERS    = 0x2,
	MLX5_QUERY_FLOW_GROUP_IN_MATCH_CRITERIA_ENABLE_MISC_PARAMETERS_2 = 0X3,
};

struct mlx5_ifc_query_flow_group_out_bits {
	u8         status[0x8];
	u8         reserved_at_8[0x18];

	u8         syndrome[0x20];

	u8         reserved_at_40[0xa0];

	u8         start_flow_index[0x20];

	u8         reserved_at_100[0x20];

	u8         end_flow_index[0x20];

	u8         reserved_at_140[0xa0];

	u8         reserved_at_1e0[0x18];
	u8         match_criteria_enable[0x8];

	struct mlx5_ifc_fte_match_param_bits match_criteria;

	u8         reserved_at_1200[0xe00];
};

struct mlx5_ifc_query_flow_group_in_bits {
	u8         opcode[0x10];
	u8         reserved_at_10[0x10];

	u8         reserved_at_20[0x10];
	u8         op_mod[0x10];

	u8         reserved_at_40[0x40];

	u8         table_type[0x8];
	u8         reserved_at_88[0x18];

	u8         reserved_at_a0[0x8];
	u8         table_id[0x18];

	u8         group_id[0x20];

	u8         reserved_at_e0[0x120];
};

struct mlx5_ifc_query_flow_counter_out_bits {
	u8         status[0x8];
	u8         reserved_at_8[0x18];

	u8         syndrome[0x20];

	u8         reserved_at_40[0x40];

	struct mlx5_ifc_traffic_counter_bits flow_statistics[0];
};

struct mlx5_ifc_query_flow_counter_in_bits {
	u8         opcode[0x10];
	u8         reserved_at_10[0x10];

	u8         reserved_at_20[0x10];
	u8         op_mod[0x10];

	u8         reserved_at_40[0x80];

	u8         clear[0x1];
	u8         reserved_at_c1[0xf];
	u8         num_of_counters[0x10];

	u8         flow_counter_id[0x20];
};

struct mlx5_ifc_query_esw_vport_context_out_bits {
	u8         status[0x8];
	u8         reserved_at_8[0x18];

	u8         syndrome[0x20];

	u8         reserved_at_40[0x40];

	struct mlx5_ifc_esw_vport_context_bits esw_vport_context;
};

struct mlx5_ifc_query_esw_vport_context_in_bits {
	u8         opcode[0x10];
	u8         reserved_at_10[0x10];

	u8         reserved_at_20[0x10];
	u8         op_mod[0x10];

	u8         other_vport[0x1];
	u8         reserved_at_41[0xf];
	u8         vport_number[0x10];

	u8         reserved_at_60[0x20];
};

struct mlx5_ifc_modify_esw_vport_context_out_bits {
	u8         status[0x8];
	u8         reserved_at_8[0x18];

	u8         syndrome[0x20];

	u8         reserved_at_40[0x40];
};

struct mlx5_ifc_esw_vport_context_fields_select_bits {
	u8         reserved_at_0[0x1c];
	u8         vport_cvlan_insert[0x1];
	u8         vport_svlan_insert[0x1];
	u8         vport_cvlan_strip[0x1];
	u8         vport_svlan_strip[0x1];
};

struct mlx5_ifc_modify_esw_vport_context_in_bits {
	u8         opcode[0x10];
	u8         reserved_at_10[0x10];

	u8         reserved_at_20[0x10];
	u8         op_mod[0x10];

	u8         other_vport[0x1];
	u8         reserved_at_41[0xf];
	u8         vport_number[0x10];

	struct mlx5_ifc_esw_vport_context_fields_select_bits field_select;

	struct mlx5_ifc_esw_vport_context_bits esw_vport_context;
};

struct mlx5_ifc_query_eq_out_bits {
	u8         status[0x8];
	u8         reserved_at_8[0x18];

	u8         syndrome[0x20];

	u8         reserved_at_40[0x40];

	struct mlx5_ifc_eqc_bits eq_context_entry;

	u8         reserved_at_280[0x40];

	u8         event_bitmask[0x40];

	u8         reserved_at_300[0x580];

	u8         pas[0][0x40];
};

struct mlx5_ifc_query_eq_in_bits {
	u8         opcode[0x10];
	u8         reserved_at_10[0x10];

	u8         reserved_at_20[0x10];
	u8         op_mod[0x10];

	u8         reserved_at_40[0x18];
	u8         eq_number[0x8];

	u8         reserved_at_60[0x20];
};

struct mlx5_ifc_packet_reformat_context_in_bits {
	u8         reserved_at_0[0x5];
	u8         reformat_type[0x3];
	u8         reserved_at_8[0xe];
	u8         reformat_data_size[0xa];

	u8         reserved_at_20[0x10];
	u8         reformat_data[2][0x8];

	u8         more_reformat_data[0][0x8];
};

struct mlx5_ifc_query_packet_reformat_context_out_bits {
	u8         status[0x8];
	u8         reserved_at_8[0x18];

	u8         syndrome[0x20];

	u8         reserved_at_40[0xa0];

	struct mlx5_ifc_packet_reformat_context_in_bits packet_reformat_context[0];
};

struct mlx5_ifc_query_packet_reformat_context_in_bits {
	u8         opcode[0x10];
	u8         reserved_at_10[0x10];

	u8         reserved_at_20[0x10];
	u8         op_mod[0x10];

	u8         packet_reformat_id[0x20];

	u8         reserved_at_60[0xa0];
};

struct mlx5_ifc_alloc_packet_reformat_context_out_bits {
	u8         status[0x8];
	u8         reserved_at_8[0x18];

	u8         syndrome[0x20];

	u8         packet_reformat_id[0x20];

	u8         reserved_at_60[0x20];
};

enum {
	MLX5_REFORMAT_TYPE_L2_TO_VXLAN = 0x0,
	MLX5_REFORMAT_TYPE_L2_TO_NVGRE = 0x1,
	MLX5_REFORMAT_TYPE_L2_TO_L2_TUNNEL = 0x2,
	MLX5_REFORMAT_TYPE_L3_TUNNEL_TO_L2 = 0x3,
	MLX5_REFORMAT_TYPE_L2_TO_L3_TUNNEL = 0x4,
};

struct mlx5_ifc_alloc_packet_reformat_context_in_bits {
	u8         opcode[0x10];
	u8         reserved_at_10[0x10];

	u8         reserved_at_20[0x10];
	u8         op_mod[0x10];

	u8         reserved_at_40[0xa0];

	struct mlx5_ifc_packet_reformat_context_in_bits packet_reformat_context;
};

struct mlx5_ifc_dealloc_packet_reformat_context_out_bits {
	u8         status[0x8];
	u8         reserved_at_8[0x18];

	u8         syndrome[0x20];

	u8         reserved_at_40[0x40];
};

struct mlx5_ifc_dealloc_packet_reformat_context_in_bits {
	u8         opcode[0x10];
	u8         reserved_at_10[0x10];

	u8         reserved_20[0x10];
	u8         op_mod[0x10];

	u8         packet_reformat_id[0x20];

	u8         reserved_60[0x20];
};

struct mlx5_ifc_set_action_in_bits {
	u8         action_type[0x4];
	u8         field[0xc];
	u8         reserved_at_10[0x3];
	u8         offset[0x5];
	u8         reserved_at_18[0x3];
	u8         length[0x5];

	u8         data[0x20];
};

struct mlx5_ifc_add_action_in_bits {
	u8         action_type[0x4];
	u8         field[0xc];
	u8         reserved_at_10[0x10];

	u8         data[0x20];
};

union mlx5_ifc_set_action_in_add_action_in_auto_bits {
	struct mlx5_ifc_set_action_in_bits set_action_in;
	struct mlx5_ifc_add_action_in_bits add_action_in;
	u8         reserved_at_0[0x40];
};

enum {
	MLX5_ACTION_TYPE_SET   = 0x1,
	MLX5_ACTION_TYPE_ADD   = 0x2,
};

enum {
	MLX5_ACTION_IN_FIELD_OUT_SMAC_47_16    = 0x1,
	MLX5_ACTION_IN_FIELD_OUT_SMAC_15_0     = 0x2,
	MLX5_ACTION_IN_FIELD_OUT_ETHERTYPE     = 0x3,
	MLX5_ACTION_IN_FIELD_OUT_DMAC_47_16    = 0x4,
	MLX5_ACTION_IN_FIELD_OUT_DMAC_15_0     = 0x5,
	MLX5_ACTION_IN_FIELD_OUT_IP_DSCP       = 0x6,
	MLX5_ACTION_IN_FIELD_OUT_TCP_FLAGS     = 0x7,
	MLX5_ACTION_IN_FIELD_OUT_TCP_SPORT     = 0x8,
	MLX5_ACTION_IN_FIELD_OUT_TCP_DPORT     = 0x9,
	MLX5_ACTION_IN_FIELD_OUT_IP_TTL        = 0xa,
	MLX5_ACTION_IN_FIELD_OUT_UDP_SPORT     = 0xb,
	MLX5_ACTION_IN_FIELD_OUT_UDP_DPORT     = 0xc,
	MLX5_ACTION_IN_FIELD_OUT_SIPV6_127_96  = 0xd,
	MLX5_ACTION_IN_FIELD_OUT_SIPV6_95_64   = 0xe,
	MLX5_ACTION_IN_FIELD_OUT_SIPV6_63_32   = 0xf,
	MLX5_ACTION_IN_FIELD_OUT_SIPV6_31_0    = 0x10,
	MLX5_ACTION_IN_FIELD_OUT_DIPV6_127_96  = 0x11,
	MLX5_ACTION_IN_FIELD_OUT_DIPV6_95_64   = 0x12,
	MLX5_ACTION_IN_FIELD_OUT_DIPV6_63_32   = 0x13,
	MLX5_ACTION_IN_FIELD_OUT_DIPV6_31_0    = 0x14,
	MLX5_ACTION_IN_FIELD_OUT_SIPV4         = 0x15,
	MLX5_ACTION_IN_FIELD_OUT_DIPV4         = 0x16,
	MLX5_ACTION_IN_FIELD_OUT_IPV6_HOPLIMIT = 0x47,
};

struct mlx5_ifc_alloc_modify_header_context_out_bits {
	u8         status[0x8];
	u8         reserved_at_8[0x18];

	u8         syndrome[0x20];

	u8         modify_header_id[0x20];

	u8         reserved_at_60[0x20];
};

struct mlx5_ifc_alloc_modify_header_context_in_bits {
	u8         opcode[0x10];
	u8         reserved_at_10[0x10];

	u8         reserved_at_20[0x10];
	u8         op_mod[0x10];

	u8         reserved_at_40[0x20];

	u8         table_type[0x8];
	u8         reserved_at_68[0x10];
	u8         num_of_actions[0x8];

	union mlx5_ifc_set_action_in_add_action_in_auto_bits actions[0];
};

struct mlx5_ifc_dealloc_modify_header_context_out_bits {
	u8         status[0x8];
	u8         reserved_at_8[0x18];

	u8         syndrome[0x20];

	u8         reserved_at_40[0x40];
};

struct mlx5_ifc_dealloc_modify_header_context_in_bits {
	u8         opcode[0x10];
	u8         reserved_at_10[0x10];

	u8         reserved_at_20[0x10];
	u8         op_mod[0x10];

	u8         modify_header_id[0x20];

	u8         reserved_at_60[0x20];
};

struct mlx5_ifc_query_dct_out_bits {
	u8         status[0x8];
	u8         reserved_at_8[0x18];

	u8         syndrome[0x20];

	u8         reserved_at_40[0x40];

	struct mlx5_ifc_dctc_bits dct_context_entry;

	u8         reserved_at_280[0x180];
};

struct mlx5_ifc_query_dct_in_bits {
	u8         opcode[0x10];
	u8         reserved_at_10[0x10];

	u8         reserved_at_20[0x10];
	u8         op_mod[0x10];

	u8         reserved_at_40[0x8];
	u8         dctn[0x18];

	u8         reserved_at_60[0x20];
};

struct mlx5_ifc_query_cq_out_bits {
	u8         status[0x8];
	u8         reserved_at_8[0x18];

	u8         syndrome[0x20];

	u8         reserved_at_40[0x40];

	struct mlx5_ifc_cqc_bits cq_context;

	u8         reserved_at_280[0x600];

	u8         pas[0][0x40];
};

struct mlx5_ifc_query_cq_in_bits {
	u8         opcode[0x10];
	u8         reserved_at_10[0x10];

	u8         reserved_at_20[0x10];
	u8         op_mod[0x10];

	u8         reserved_at_40[0x8];
	u8         cqn[0x18];

	u8         reserved_at_60[0x20];
};

struct mlx5_ifc_query_cong_status_out_bits {
	u8         status[0x8];
	u8         reserved_at_8[0x18];

	u8         syndrome[0x20];

	u8         reserved_at_40[0x20];

	u8         enable[0x1];
	u8         tag_enable[0x1];
	u8         reserved_at_62[0x1e];
};

struct mlx5_ifc_query_cong_status_in_bits {
	u8         opcode[0x10];
	u8         reserved_at_10[0x10];

	u8         reserved_at_20[0x10];
	u8         op_mod[0x10];

	u8         reserved_at_40[0x18];
	u8         priority[0x4];
	u8         cong_protocol[0x4];

	u8         reserved_at_60[0x20];
};

struct mlx5_ifc_query_cong_statistics_out_bits {
	u8         status[0x8];
	u8         reserved_at_8[0x18];

	u8         syndrome[0x20];

	u8         reserved_at_40[0x40];

	u8         rp_cur_flows[0x20];

	u8         sum_flows[0x20];

	u8         rp_cnp_ignored_high[0x20];

	u8         rp_cnp_ignored_low[0x20];

	u8         rp_cnp_handled_high[0x20];

	u8         rp_cnp_handled_low[0x20];

	u8         reserved_at_140[0x100];

	u8         time_stamp_high[0x20];

	u8         time_stamp_low[0x20];

	u8         accumulators_period[0x20];

	u8         np_ecn_marked_roce_packets_high[0x20];

	u8         np_ecn_marked_roce_packets_low[0x20];

	u8         np_cnp_sent_high[0x20];

	u8         np_cnp_sent_low[0x20];

	u8         reserved_at_320[0x560];
};

struct mlx5_ifc_query_cong_statistics_in_bits {
	u8         opcode[0x10];
	u8         reserved_at_10[0x10];

	u8         reserved_at_20[0x10];
	u8         op_mod[0x10];

	u8         clear[0x1];
	u8         reserved_at_41[0x1f];

	u8         reserved_at_60[0x20];
};

struct mlx5_ifc_query_cong_params_out_bits {
	u8         status[0x8];
	u8         reserved_at_8[0x18];

	u8         syndrome[0x20];

	u8         reserved_at_40[0x40];

	union mlx5_ifc_cong_control_roce_ecn_auto_bits congestion_parameters;
};

struct mlx5_ifc_query_cong_params_in_bits {
	u8         opcode[0x10];
	u8         reserved_at_10[0x10];

	u8         reserved_at_20[0x10];
	u8         op_mod[0x10];

	u8         reserved_at_40[0x1c];
	u8         cong_protocol[0x4];

	u8         reserved_at_60[0x20];
};

struct mlx5_ifc_query_adapter_out_bits {
	u8         status[0x8];
	u8         reserved_at_8[0x18];

	u8         syndrome[0x20];

	u8         reserved_at_40[0x40];

	struct mlx5_ifc_query_adapter_param_block_bits query_adapter_struct;
};

struct mlx5_ifc_query_adapter_in_bits {
	u8         opcode[0x10];
	u8         reserved_at_10[0x10];

	u8         reserved_at_20[0x10];
	u8         op_mod[0x10];

	u8         reserved_at_40[0x40];
};

struct mlx5_ifc_qp_2rst_out_bits {
	u8         status[0x8];
	u8         reserved_at_8[0x18];

	u8         syndrome[0x20];

	u8         reserved_at_40[0x40];
};

struct mlx5_ifc_qp_2rst_in_bits {
	u8         opcode[0x10];
	u8         uid[0x10];

	u8         reserved_at_20[0x10];
	u8         op_mod[0x10];

	u8         reserved_at_40[0x8];
	u8         qpn[0x18];

	u8         reserved_at_60[0x20];
};

struct mlx5_ifc_qp_2err_out_bits {
	u8         status[0x8];
	u8         reserved_at_8[0x18];

	u8         syndrome[0x20];

	u8         reserved_at_40[0x40];
};

struct mlx5_ifc_qp_2err_in_bits {
	u8         opcode[0x10];
	u8         uid[0x10];

	u8         reserved_at_20[0x10];
	u8         op_mod[0x10];

	u8         reserved_at_40[0x8];
	u8         qpn[0x18];

	u8         reserved_at_60[0x20];
};

struct mlx5_ifc_page_fault_resume_out_bits {
	u8         status[0x8];
	u8         reserved_at_8[0x18];

	u8         syndrome[0x20];

	u8         reserved_at_40[0x40];
};

struct mlx5_ifc_page_fault_resume_in_bits {
	u8         opcode[0x10];
	u8         reserved_at_10[0x10];

	u8         reserved_at_20[0x10];
	u8         op_mod[0x10];

	u8         error[0x1];
	u8         reserved_at_41[0x4];
	u8         page_fault_type[0x3];
	u8         wq_number[0x18];

	u8         reserved_at_60[0x8];
	u8         token[0x18];
};

struct mlx5_ifc_nop_out_bits {
	u8         status[0x8];
	u8         reserved_at_8[0x18];

	u8         syndrome[0x20];

	u8         reserved_at_40[0x40];
};

struct mlx5_ifc_nop_in_bits {
	u8         opcode[0x10];
	u8         reserved_at_10[0x10];

	u8         reserved_at_20[0x10];
	u8         op_mod[0x10];

	u8         reserved_at_40[0x40];
};

struct mlx5_ifc_modify_vport_state_out_bits {
	u8         status[0x8];
	u8         reserved_at_8[0x18];

	u8         syndrome[0x20];

	u8         reserved_at_40[0x40];
};

struct mlx5_ifc_modify_vport_state_in_bits {
	u8         opcode[0x10];
	u8         reserved_at_10[0x10];

	u8         reserved_at_20[0x10];
	u8         op_mod[0x10];

	u8         other_vport[0x1];
	u8         reserved_at_41[0xf];
	u8         vport_number[0x10];

	u8         reserved_at_60[0x18];
	u8         admin_state[0x4];
	u8         reserved_at_7c[0x4];
};

struct mlx5_ifc_modify_tis_out_bits {
	u8         status[0x8];
	u8         reserved_at_8[0x18];

	u8         syndrome[0x20];

	u8         reserved_at_40[0x40];
};

struct mlx5_ifc_modify_tis_bitmask_bits {
	u8         reserved_at_0[0x20];

	u8         reserved_at_20[0x1d];
	u8         lag_tx_port_affinity[0x1];
	u8         strict_lag_tx_port_affinity[0x1];
	u8         prio[0x1];
};

struct mlx5_ifc_modify_tis_in_bits {
	u8         opcode[0x10];
	u8         uid[0x10];

	u8         reserved_at_20[0x10];
	u8         op_mod[0x10];

	u8         reserved_at_40[0x8];
	u8         tisn[0x18];

	u8         reserved_at_60[0x20];

	struct mlx5_ifc_modify_tis_bitmask_bits bitmask;

	u8         reserved_at_c0[0x40];

	struct mlx5_ifc_tisc_bits ctx;
};

struct mlx5_ifc_modify_tir_bitmask_bits {
	u8	   reserved_at_0[0x20];

	u8         reserved_at_20[0x1b];
	u8         self_lb_en[0x1];
	u8         reserved_at_3c[0x1];
	u8         hash[0x1];
	u8         reserved_at_3e[0x1];
	u8         lro[0x1];
};

struct mlx5_ifc_modify_tir_out_bits {
	u8         status[0x8];
	u8         reserved_at_8[0x18];

	u8         syndrome[0x20];

	u8         reserved_at_40[0x40];
};

struct mlx5_ifc_modify_tir_in_bits {
	u8         opcode[0x10];
	u8         uid[0x10];

	u8         reserved_at_20[0x10];
	u8         op_mod[0x10];

	u8         reserved_at_40[0x8];
	u8         tirn[0x18];

	u8         reserved_at_60[0x20];

	struct mlx5_ifc_modify_tir_bitmask_bits bitmask;

	u8         reserved_at_c0[0x40];

	struct mlx5_ifc_tirc_bits ctx;
};

struct mlx5_ifc_modify_sq_out_bits {
	u8         status[0x8];
	u8         reserved_at_8[0x18];

	u8         syndrome[0x20];

	u8         reserved_at_40[0x40];
};

struct mlx5_ifc_modify_sq_in_bits {
	u8         opcode[0x10];
	u8         uid[0x10];

	u8         reserved_at_20[0x10];
	u8         op_mod[0x10];

	u8         sq_state[0x4];
	u8         reserved_at_44[0x4];
	u8         sqn[0x18];

	u8         reserved_at_60[0x20];

	u8         modify_bitmask[0x40];

	u8         reserved_at_c0[0x40];

	struct mlx5_ifc_sqc_bits ctx;
};

struct mlx5_ifc_modify_scheduling_element_out_bits {
	u8         status[0x8];
	u8         reserved_at_8[0x18];

	u8         syndrome[0x20];

	u8         reserved_at_40[0x1c0];
};

enum {
	MODIFY_SCHEDULING_ELEMENT_IN_MODIFY_BITMASK_BW_SHARE = 0x1,
	MODIFY_SCHEDULING_ELEMENT_IN_MODIFY_BITMASK_MAX_AVERAGE_BW = 0x2,
};

struct mlx5_ifc_modify_scheduling_element_in_bits {
	u8         opcode[0x10];
	u8         reserved_at_10[0x10];

	u8         reserved_at_20[0x10];
	u8         op_mod[0x10];

	u8         scheduling_hierarchy[0x8];
	u8         reserved_at_48[0x18];

	u8         scheduling_element_id[0x20];

	u8         reserved_at_80[0x20];

	u8         modify_bitmask[0x20];

	u8         reserved_at_c0[0x40];

	struct mlx5_ifc_scheduling_context_bits scheduling_context;

	u8         reserved_at_300[0x100];
};

struct mlx5_ifc_modify_rqt_out_bits {
	u8         status[0x8];
	u8         reserved_at_8[0x18];

	u8         syndrome[0x20];

	u8         reserved_at_40[0x40];
};

struct mlx5_ifc_rqt_bitmask_bits {
	u8	   reserved_at_0[0x20];

	u8         reserved_at_20[0x1f];
	u8         rqn_list[0x1];
};

struct mlx5_ifc_modify_rqt_in_bits {
	u8         opcode[0x10];
	u8         uid[0x10];

	u8         reserved_at_20[0x10];
	u8         op_mod[0x10];

	u8         reserved_at_40[0x8];
	u8         rqtn[0x18];

	u8         reserved_at_60[0x20];

	struct mlx5_ifc_rqt_bitmask_bits bitmask;

	u8         reserved_at_c0[0x40];

	struct mlx5_ifc_rqtc_bits ctx;
};

struct mlx5_ifc_modify_rq_out_bits {
	u8         status[0x8];
	u8         reserved_at_8[0x18];

	u8         syndrome[0x20];

	u8         reserved_at_40[0x40];
};

enum {
	MLX5_MODIFY_RQ_IN_MODIFY_BITMASK_VSD = 1ULL << 1,
	MLX5_MODIFY_RQ_IN_MODIFY_BITMASK_SCATTER_FCS = 1ULL << 2,
	MLX5_MODIFY_RQ_IN_MODIFY_BITMASK_RQ_COUNTER_SET_ID = 1ULL << 3,
};

struct mlx5_ifc_modify_rq_in_bits {
	u8         opcode[0x10];
	u8         uid[0x10];

	u8         reserved_at_20[0x10];
	u8         op_mod[0x10];

	u8         rq_state[0x4];
	u8         reserved_at_44[0x4];
	u8         rqn[0x18];

	u8         reserved_at_60[0x20];

	u8         modify_bitmask[0x40];

	u8         reserved_at_c0[0x40];

	struct mlx5_ifc_rqc_bits ctx;
};

struct mlx5_ifc_modify_rmp_out_bits {
	u8         status[0x8];
	u8         reserved_at_8[0x18];

	u8         syndrome[0x20];

	u8         reserved_at_40[0x40];
};

struct mlx5_ifc_rmp_bitmask_bits {
	u8	   reserved_at_0[0x20];

	u8         reserved_at_20[0x1f];
	u8         lwm[0x1];
};

struct mlx5_ifc_modify_rmp_in_bits {
	u8         opcode[0x10];
	u8         uid[0x10];

	u8         reserved_at_20[0x10];
	u8         op_mod[0x10];

	u8         rmp_state[0x4];
	u8         reserved_at_44[0x4];
	u8         rmpn[0x18];

	u8         reserved_at_60[0x20];

	struct mlx5_ifc_rmp_bitmask_bits bitmask;

	u8         reserved_at_c0[0x40];

	struct mlx5_ifc_rmpc_bits ctx;
};

struct mlx5_ifc_modify_nic_vport_context_out_bits {
	u8         status[0x8];
	u8         reserved_at_8[0x18];

	u8         syndrome[0x20];

	u8         reserved_at_40[0x40];
};

struct mlx5_ifc_modify_nic_vport_field_select_bits {
	u8         reserved_at_0[0x12];
	u8	   affiliation[0x1];
	u8	   reserved_at_13[0x1];
	u8         disable_uc_local_lb[0x1];
	u8         disable_mc_local_lb[0x1];
	u8         node_guid[0x1];
	u8         port_guid[0x1];
	u8         min_inline[0x1];
	u8         mtu[0x1];
	u8         change_event[0x1];
	u8         promisc[0x1];
	u8         permanent_address[0x1];
	u8         addresses_list[0x1];
	u8         roce_en[0x1];
	u8         reserved_at_1f[0x1];
};

struct mlx5_ifc_modify_nic_vport_context_in_bits {
	u8         opcode[0x10];
	u8         reserved_at_10[0x10];

	u8         reserved_at_20[0x10];
	u8         op_mod[0x10];

	u8         other_vport[0x1];
	u8         reserved_at_41[0xf];
	u8         vport_number[0x10];

	struct mlx5_ifc_modify_nic_vport_field_select_bits field_select;

	u8         reserved_at_80[0x780];

	struct mlx5_ifc_nic_vport_context_bits nic_vport_context;
};

struct mlx5_ifc_modify_hca_vport_context_out_bits {
	u8         status[0x8];
	u8         reserved_at_8[0x18];

	u8         syndrome[0x20];

	u8         reserved_at_40[0x40];
};

struct mlx5_ifc_modify_hca_vport_context_in_bits {
	u8         opcode[0x10];
	u8         reserved_at_10[0x10];

	u8         reserved_at_20[0x10];
	u8         op_mod[0x10];

	u8         other_vport[0x1];
	u8         reserved_at_41[0xb];
	u8         port_num[0x4];
	u8         vport_number[0x10];

	u8         reserved_at_60[0x20];

	struct mlx5_ifc_hca_vport_context_bits hca_vport_context;
};

struct mlx5_ifc_modify_cq_out_bits {
	u8         status[0x8];
	u8         reserved_at_8[0x18];

	u8         syndrome[0x20];

	u8         reserved_at_40[0x40];
};

enum {
	MLX5_MODIFY_CQ_IN_OP_MOD_MODIFY_CQ  = 0x0,
	MLX5_MODIFY_CQ_IN_OP_MOD_RESIZE_CQ  = 0x1,
};

struct mlx5_ifc_modify_cq_in_bits {
	u8         opcode[0x10];
	u8         uid[0x10];

	u8         reserved_at_20[0x10];
	u8         op_mod[0x10];

	u8         reserved_at_40[0x8];
	u8         cqn[0x18];

	union mlx5_ifc_modify_field_select_resize_field_select_auto_bits modify_field_select_resize_field_select;

	struct mlx5_ifc_cqc_bits cq_context;

	u8         reserved_at_280[0x40];

	u8         cq_umem_valid[0x1];
	u8         reserved_at_2c1[0x5bf];

	u8         pas[0][0x40];
};

struct mlx5_ifc_modify_cong_status_out_bits {
	u8         status[0x8];
	u8         reserved_at_8[0x18];

	u8         syndrome[0x20];

	u8         reserved_at_40[0x40];
};

struct mlx5_ifc_modify_cong_status_in_bits {
	u8         opcode[0x10];
	u8         reserved_at_10[0x10];

	u8         reserved_at_20[0x10];
	u8         op_mod[0x10];

	u8         reserved_at_40[0x18];
	u8         priority[0x4];
	u8         cong_protocol[0x4];

	u8         enable[0x1];
	u8         tag_enable[0x1];
	u8         reserved_at_62[0x1e];
};

struct mlx5_ifc_modify_cong_params_out_bits {
	u8         status[0x8];
	u8         reserved_at_8[0x18];

	u8         syndrome[0x20];

	u8         reserved_at_40[0x40];
};

struct mlx5_ifc_modify_cong_params_in_bits {
	u8         opcode[0x10];
	u8         reserved_at_10[0x10];

	u8         reserved_at_20[0x10];
	u8         op_mod[0x10];

	u8         reserved_at_40[0x1c];
	u8         cong_protocol[0x4];

	union mlx5_ifc_field_select_802_1_r_roce_auto_bits field_select;

	u8         reserved_at_80[0x80];

	union mlx5_ifc_cong_control_roce_ecn_auto_bits congestion_parameters;
};

struct mlx5_ifc_manage_pages_out_bits {
	u8         status[0x8];
	u8         reserved_at_8[0x18];

	u8         syndrome[0x20];

	u8         output_num_entries[0x20];

	u8         reserved_at_60[0x20];

	u8         pas[0][0x40];
};

enum {
	MLX5_MANAGE_PAGES_IN_OP_MOD_ALLOCATION_FAIL     = 0x0,
	MLX5_MANAGE_PAGES_IN_OP_MOD_ALLOCATION_SUCCESS  = 0x1,
	MLX5_MANAGE_PAGES_IN_OP_MOD_HCA_RETURN_PAGES    = 0x2,
};

struct mlx5_ifc_manage_pages_in_bits {
	u8         opcode[0x10];
	u8         reserved_at_10[0x10];

	u8         reserved_at_20[0x10];
	u8         op_mod[0x10];

	u8         reserved_at_40[0x10];
	u8         function_id[0x10];

	u8         input_num_entries[0x20];

	u8         pas[0][0x40];
};

struct mlx5_ifc_mad_ifc_out_bits {
	u8         status[0x8];
	u8         reserved_at_8[0x18];

	u8         syndrome[0x20];

	u8         reserved_at_40[0x40];

	u8         response_mad_packet[256][0x8];
};

struct mlx5_ifc_mad_ifc_in_bits {
	u8         opcode[0x10];
	u8         reserved_at_10[0x10];

	u8         reserved_at_20[0x10];
	u8         op_mod[0x10];

	u8         remote_lid[0x10];
	u8         reserved_at_50[0x8];
	u8         port[0x8];

	u8         reserved_at_60[0x20];

	u8         mad[256][0x8];
};

struct mlx5_ifc_init_hca_out_bits {
	u8         status[0x8];
	u8         reserved_at_8[0x18];

	u8         syndrome[0x20];

	u8         reserved_at_40[0x40];
};

struct mlx5_ifc_init_hca_in_bits {
	u8         opcode[0x10];
	u8         reserved_at_10[0x10];

	u8         reserved_at_20[0x10];
	u8         op_mod[0x10];

	u8         reserved_at_40[0x40];
	u8	   sw_owner_id[4][0x20];
};

struct mlx5_ifc_init2rtr_qp_out_bits {
	u8         status[0x8];
	u8         reserved_at_8[0x18];

	u8         syndrome[0x20];

	u8         reserved_at_40[0x40];
};

struct mlx5_ifc_init2rtr_qp_in_bits {
	u8         opcode[0x10];
	u8         uid[0x10];

	u8         reserved_at_20[0x10];
	u8         op_mod[0x10];

	u8         reserved_at_40[0x8];
	u8         qpn[0x18];

	u8         reserved_at_60[0x20];

	u8         opt_param_mask[0x20];

	u8         reserved_at_a0[0x20];

	struct mlx5_ifc_qpc_bits qpc;

	u8         reserved_at_800[0x80];
};

struct mlx5_ifc_init2init_qp_out_bits {
	u8         status[0x8];
	u8         reserved_at_8[0x18];

	u8         syndrome[0x20];

	u8         reserved_at_40[0x40];
};

struct mlx5_ifc_init2init_qp_in_bits {
	u8         opcode[0x10];
	u8         uid[0x10];

	u8         reserved_at_20[0x10];
	u8         op_mod[0x10];

	u8         reserved_at_40[0x8];
	u8         qpn[0x18];

	u8         reserved_at_60[0x20];

	u8         opt_param_mask[0x20];

	u8         reserved_at_a0[0x20];

	struct mlx5_ifc_qpc_bits qpc;

	u8         reserved_at_800[0x80];
};

struct mlx5_ifc_get_dropped_packet_log_out_bits {
	u8         status[0x8];
	u8         reserved_at_8[0x18];

	u8         syndrome[0x20];

	u8         reserved_at_40[0x40];

	u8         packet_headers_log[128][0x8];

	u8         packet_syndrome[64][0x8];
};

struct mlx5_ifc_get_dropped_packet_log_in_bits {
	u8         opcode[0x10];
	u8         reserved_at_10[0x10];

	u8         reserved_at_20[0x10];
	u8         op_mod[0x10];

	u8         reserved_at_40[0x40];
};

struct mlx5_ifc_gen_eqe_in_bits {
	u8         opcode[0x10];
	u8         reserved_at_10[0x10];

	u8         reserved_at_20[0x10];
	u8         op_mod[0x10];

	u8         reserved_at_40[0x18];
	u8         eq_number[0x8];

	u8         reserved_at_60[0x20];

	u8         eqe[64][0x8];
};

struct mlx5_ifc_gen_eq_out_bits {
	u8         status[0x8];
	u8         reserved_at_8[0x18];

	u8         syndrome[0x20];

	u8         reserved_at_40[0x40];
};

struct mlx5_ifc_enable_hca_out_bits {
	u8         status[0x8];
	u8         reserved_at_8[0x18];

	u8         syndrome[0x20];

	u8         reserved_at_40[0x20];
};

struct mlx5_ifc_enable_hca_in_bits {
	u8         opcode[0x10];
	u8         reserved_at_10[0x10];

	u8         reserved_at_20[0x10];
	u8         op_mod[0x10];

	u8         reserved_at_40[0x10];
	u8         function_id[0x10];

	u8         reserved_at_60[0x20];
};

struct mlx5_ifc_drain_dct_out_bits {
	u8         status[0x8];
	u8         reserved_at_8[0x18];

	u8         syndrome[0x20];

	u8         reserved_at_40[0x40];
};

struct mlx5_ifc_drain_dct_in_bits {
	u8         opcode[0x10];
	u8         uid[0x10];

	u8         reserved_at_20[0x10];
	u8         op_mod[0x10];

	u8         reserved_at_40[0x8];
	u8         dctn[0x18];

	u8         reserved_at_60[0x20];
};

struct mlx5_ifc_disable_hca_out_bits {
	u8         status[0x8];
	u8         reserved_at_8[0x18];

	u8         syndrome[0x20];

	u8         reserved_at_40[0x20];
};

struct mlx5_ifc_disable_hca_in_bits {
	u8         opcode[0x10];
	u8         reserved_at_10[0x10];

	u8         reserved_at_20[0x10];
	u8         op_mod[0x10];

	u8         reserved_at_40[0x10];
	u8         function_id[0x10];

	u8         reserved_at_60[0x20];
};

struct mlx5_ifc_detach_from_mcg_out_bits {
	u8         status[0x8];
	u8         reserved_at_8[0x18];

	u8         syndrome[0x20];

	u8         reserved_at_40[0x40];
};

struct mlx5_ifc_detach_from_mcg_in_bits {
	u8         opcode[0x10];
	u8         uid[0x10];

	u8         reserved_at_20[0x10];
	u8         op_mod[0x10];

	u8         reserved_at_40[0x8];
	u8         qpn[0x18];

	u8         reserved_at_60[0x20];

	u8         multicast_gid[16][0x8];
};

struct mlx5_ifc_destroy_xrq_out_bits {
	u8         status[0x8];
	u8         reserved_at_8[0x18];

	u8         syndrome[0x20];

	u8         reserved_at_40[0x40];
};

struct mlx5_ifc_destroy_xrq_in_bits {
	u8         opcode[0x10];
	u8         uid[0x10];

	u8         reserved_at_20[0x10];
	u8         op_mod[0x10];

	u8         reserved_at_40[0x8];
	u8         xrqn[0x18];

	u8         reserved_at_60[0x20];
};

struct mlx5_ifc_destroy_xrc_srq_out_bits {
	u8         status[0x8];
	u8         reserved_at_8[0x18];

	u8         syndrome[0x20];

	u8         reserved_at_40[0x40];
};

struct mlx5_ifc_destroy_xrc_srq_in_bits {
	u8         opcode[0x10];
	u8         uid[0x10];

	u8         reserved_at_20[0x10];
	u8         op_mod[0x10];

	u8         reserved_at_40[0x8];
	u8         xrc_srqn[0x18];

	u8         reserved_at_60[0x20];
};

struct mlx5_ifc_destroy_tis_out_bits {
	u8         status[0x8];
	u8         reserved_at_8[0x18];

	u8         syndrome[0x20];

	u8         reserved_at_40[0x40];
};

struct mlx5_ifc_destroy_tis_in_bits {
	u8         opcode[0x10];
	u8         uid[0x10];

	u8         reserved_at_20[0x10];
	u8         op_mod[0x10];

	u8         reserved_at_40[0x8];
	u8         tisn[0x18];

	u8         reserved_at_60[0x20];
};

struct mlx5_ifc_destroy_tir_out_bits {
	u8         status[0x8];
	u8         reserved_at_8[0x18];

	u8         syndrome[0x20];

	u8         reserved_at_40[0x40];
};

struct mlx5_ifc_destroy_tir_in_bits {
	u8         opcode[0x10];
	u8         uid[0x10];

	u8         reserved_at_20[0x10];
	u8         op_mod[0x10];

	u8         reserved_at_40[0x8];
	u8         tirn[0x18];

	u8         reserved_at_60[0x20];
};

struct mlx5_ifc_destroy_srq_out_bits {
	u8         status[0x8];
	u8         reserved_at_8[0x18];

	u8         syndrome[0x20];

	u8         reserved_at_40[0x40];
};

struct mlx5_ifc_destroy_srq_in_bits {
	u8         opcode[0x10];
	u8         uid[0x10];

	u8         reserved_at_20[0x10];
	u8         op_mod[0x10];

	u8         reserved_at_40[0x8];
	u8         srqn[0x18];

	u8         reserved_at_60[0x20];
};

struct mlx5_ifc_destroy_sq_out_bits {
	u8         status[0x8];
	u8         reserved_at_8[0x18];

	u8         syndrome[0x20];

	u8         reserved_at_40[0x40];
};

struct mlx5_ifc_destroy_sq_in_bits {
	u8         opcode[0x10];
	u8         uid[0x10];

	u8         reserved_at_20[0x10];
	u8         op_mod[0x10];

	u8         reserved_at_40[0x8];
	u8         sqn[0x18];

	u8         reserved_at_60[0x20];
};

struct mlx5_ifc_destroy_scheduling_element_out_bits {
	u8         status[0x8];
	u8         reserved_at_8[0x18];

	u8         syndrome[0x20];

	u8         reserved_at_40[0x1c0];
};

struct mlx5_ifc_destroy_scheduling_element_in_bits {
	u8         opcode[0x10];
	u8         reserved_at_10[0x10];

	u8         reserved_at_20[0x10];
	u8         op_mod[0x10];

	u8         scheduling_hierarchy[0x8];
	u8         reserved_at_48[0x18];

	u8         scheduling_element_id[0x20];

	u8         reserved_at_80[0x180];
};

struct mlx5_ifc_destroy_rqt_out_bits {
	u8         status[0x8];
	u8         reserved_at_8[0x18];

	u8         syndrome[0x20];

	u8         reserved_at_40[0x40];
};

struct mlx5_ifc_destroy_rqt_in_bits {
	u8         opcode[0x10];
	u8         uid[0x10];

	u8         reserved_at_20[0x10];
	u8         op_mod[0x10];

	u8         reserved_at_40[0x8];
	u8         rqtn[0x18];

	u8         reserved_at_60[0x20];
};

struct mlx5_ifc_destroy_rq_out_bits {
	u8         status[0x8];
	u8         reserved_at_8[0x18];

	u8         syndrome[0x20];

	u8         reserved_at_40[0x40];
};

struct mlx5_ifc_destroy_rq_in_bits {
	u8         opcode[0x10];
	u8         uid[0x10];

	u8         reserved_at_20[0x10];
	u8         op_mod[0x10];

	u8         reserved_at_40[0x8];
	u8         rqn[0x18];

	u8         reserved_at_60[0x20];
};

struct mlx5_ifc_set_delay_drop_params_in_bits {
	u8         opcode[0x10];
	u8         reserved_at_10[0x10];

	u8         reserved_at_20[0x10];
	u8         op_mod[0x10];

	u8         reserved_at_40[0x20];

	u8         reserved_at_60[0x10];
	u8         delay_drop_timeout[0x10];
};

struct mlx5_ifc_set_delay_drop_params_out_bits {
	u8         status[0x8];
	u8         reserved_at_8[0x18];

	u8         syndrome[0x20];

	u8         reserved_at_40[0x40];
};

struct mlx5_ifc_destroy_rmp_out_bits {
	u8         status[0x8];
	u8         reserved_at_8[0x18];

	u8         syndrome[0x20];

	u8         reserved_at_40[0x40];
};

struct mlx5_ifc_destroy_rmp_in_bits {
	u8         opcode[0x10];
	u8         uid[0x10];

	u8         reserved_at_20[0x10];
	u8         op_mod[0x10];

	u8         reserved_at_40[0x8];
	u8         rmpn[0x18];

	u8         reserved_at_60[0x20];
};

struct mlx5_ifc_destroy_qp_out_bits {
	u8         status[0x8];
	u8         reserved_at_8[0x18];

	u8         syndrome[0x20];

	u8         reserved_at_40[0x40];
};

struct mlx5_ifc_destroy_qp_in_bits {
	u8         opcode[0x10];
	u8         uid[0x10];

	u8         reserved_at_20[0x10];
	u8         op_mod[0x10];

	u8         reserved_at_40[0x8];
	u8         qpn[0x18];

	u8         reserved_at_60[0x20];
};

struct mlx5_ifc_destroy_psv_out_bits {
	u8         status[0x8];
	u8         reserved_at_8[0x18];

	u8         syndrome[0x20];

	u8         reserved_at_40[0x40];
};

struct mlx5_ifc_destroy_psv_in_bits {
	u8         opcode[0x10];
	u8         reserved_at_10[0x10];

	u8         reserved_at_20[0x10];
	u8         op_mod[0x10];

	u8         reserved_at_40[0x8];
	u8         psvn[0x18];

	u8         reserved_at_60[0x20];
};

struct mlx5_ifc_destroy_mkey_out_bits {
	u8         status[0x8];
	u8         reserved_at_8[0x18];

	u8         syndrome[0x20];

	u8         reserved_at_40[0x40];
};

struct mlx5_ifc_destroy_mkey_in_bits {
	u8         opcode[0x10];
	u8         reserved_at_10[0x10];

	u8         reserved_at_20[0x10];
	u8         op_mod[0x10];

	u8         reserved_at_40[0x8];
	u8         mkey_index[0x18];

	u8         reserved_at_60[0x20];
};

struct mlx5_ifc_destroy_flow_table_out_bits {
	u8         status[0x8];
	u8         reserved_at_8[0x18];

	u8         syndrome[0x20];

	u8         reserved_at_40[0x40];
};

struct mlx5_ifc_destroy_flow_table_in_bits {
	u8         opcode[0x10];
	u8         reserved_at_10[0x10];

	u8         reserved_at_20[0x10];
	u8         op_mod[0x10];

	u8         other_vport[0x1];
	u8         reserved_at_41[0xf];
	u8         vport_number[0x10];

	u8         reserved_at_60[0x20];

	u8         table_type[0x8];
	u8         reserved_at_88[0x18];

	u8         reserved_at_a0[0x8];
	u8         table_id[0x18];

	u8         reserved_at_c0[0x140];
};

struct mlx5_ifc_destroy_flow_group_out_bits {
	u8         status[0x8];
	u8         reserved_at_8[0x18];

	u8         syndrome[0x20];

	u8         reserved_at_40[0x40];
};

struct mlx5_ifc_destroy_flow_group_in_bits {
	u8         opcode[0x10];
	u8         reserved_at_10[0x10];

	u8         reserved_at_20[0x10];
	u8         op_mod[0x10];

	u8         other_vport[0x1];
	u8         reserved_at_41[0xf];
	u8         vport_number[0x10];

	u8         reserved_at_60[0x20];

	u8         table_type[0x8];
	u8         reserved_at_88[0x18];

	u8         reserved_at_a0[0x8];
	u8         table_id[0x18];

	u8         group_id[0x20];

	u8         reserved_at_e0[0x120];
};

struct mlx5_ifc_destroy_eq_out_bits {
	u8         status[0x8];
	u8         reserved_at_8[0x18];

	u8         syndrome[0x20];

	u8         reserved_at_40[0x40];
};

struct mlx5_ifc_destroy_eq_in_bits {
	u8         opcode[0x10];
	u8         reserved_at_10[0x10];

	u8         reserved_at_20[0x10];
	u8         op_mod[0x10];

	u8         reserved_at_40[0x18];
	u8         eq_number[0x8];

	u8         reserved_at_60[0x20];
};

struct mlx5_ifc_destroy_dct_out_bits {
	u8         status[0x8];
	u8         reserved_at_8[0x18];

	u8         syndrome[0x20];

	u8         reserved_at_40[0x40];
};

struct mlx5_ifc_destroy_dct_in_bits {
	u8         opcode[0x10];
	u8         uid[0x10];

	u8         reserved_at_20[0x10];
	u8         op_mod[0x10];

	u8         reserved_at_40[0x8];
	u8         dctn[0x18];

	u8         reserved_at_60[0x20];
};

struct mlx5_ifc_destroy_cq_out_bits {
	u8         status[0x8];
	u8         reserved_at_8[0x18];

	u8         syndrome[0x20];

	u8         reserved_at_40[0x40];
};

struct mlx5_ifc_destroy_cq_in_bits {
	u8         opcode[0x10];
	u8         uid[0x10];

	u8         reserved_at_20[0x10];
	u8         op_mod[0x10];

	u8         reserved_at_40[0x8];
	u8         cqn[0x18];

	u8         reserved_at_60[0x20];
};

struct mlx5_ifc_delete_vxlan_udp_dport_out_bits {
	u8         status[0x8];
	u8         reserved_at_8[0x18];

	u8         syndrome[0x20];

	u8         reserved_at_40[0x40];
};

struct mlx5_ifc_delete_vxlan_udp_dport_in_bits {
	u8         opcode[0x10];
	u8         reserved_at_10[0x10];

	u8         reserved_at_20[0x10];
	u8         op_mod[0x10];

	u8         reserved_at_40[0x20];

	u8         reserved_at_60[0x10];
	u8         vxlan_udp_port[0x10];
};

struct mlx5_ifc_delete_l2_table_entry_out_bits {
	u8         status[0x8];
	u8         reserved_at_8[0x18];

	u8         syndrome[0x20];

	u8         reserved_at_40[0x40];
};

struct mlx5_ifc_delete_l2_table_entry_in_bits {
	u8         opcode[0x10];
	u8         reserved_at_10[0x10];

	u8         reserved_at_20[0x10];
	u8         op_mod[0x10];

	u8         reserved_at_40[0x60];

	u8         reserved_at_a0[0x8];
	u8         table_index[0x18];

	u8         reserved_at_c0[0x140];
};

struct mlx5_ifc_delete_fte_out_bits {
	u8         status[0x8];
	u8         reserved_at_8[0x18];

	u8         syndrome[0x20];

	u8         reserved_at_40[0x40];
};

struct mlx5_ifc_delete_fte_in_bits {
	u8         opcode[0x10];
	u8         reserved_at_10[0x10];

	u8         reserved_at_20[0x10];
	u8         op_mod[0x10];

	u8         other_vport[0x1];
	u8         reserved_at_41[0xf];
	u8         vport_number[0x10];

	u8         reserved_at_60[0x20];

	u8         table_type[0x8];
	u8         reserved_at_88[0x18];

	u8         reserved_at_a0[0x8];
	u8         table_id[0x18];

	u8         reserved_at_c0[0x40];

	u8         flow_index[0x20];

	u8         reserved_at_120[0xe0];
};

struct mlx5_ifc_dealloc_xrcd_out_bits {
	u8         status[0x8];
	u8         reserved_at_8[0x18];

	u8         syndrome[0x20];

	u8         reserved_at_40[0x40];
};

struct mlx5_ifc_dealloc_xrcd_in_bits {
	u8         opcode[0x10];
	u8         uid[0x10];

	u8         reserved_at_20[0x10];
	u8         op_mod[0x10];

	u8         reserved_at_40[0x8];
	u8         xrcd[0x18];

	u8         reserved_at_60[0x20];
};

struct mlx5_ifc_dealloc_uar_out_bits {
	u8         status[0x8];
	u8         reserved_at_8[0x18];

	u8         syndrome[0x20];

	u8         reserved_at_40[0x40];
};

struct mlx5_ifc_dealloc_uar_in_bits {
	u8         opcode[0x10];
	u8         reserved_at_10[0x10];

	u8         reserved_at_20[0x10];
	u8         op_mod[0x10];

	u8         reserved_at_40[0x8];
	u8         uar[0x18];

	u8         reserved_at_60[0x20];
};

struct mlx5_ifc_dealloc_transport_domain_out_bits {
	u8         status[0x8];
	u8         reserved_at_8[0x18];

	u8         syndrome[0x20];

	u8         reserved_at_40[0x40];
};

struct mlx5_ifc_dealloc_transport_domain_in_bits {
	u8         opcode[0x10];
	u8         uid[0x10];

	u8         reserved_at_20[0x10];
	u8         op_mod[0x10];

	u8         reserved_at_40[0x8];
	u8         transport_domain[0x18];

	u8         reserved_at_60[0x20];
};

struct mlx5_ifc_dealloc_q_counter_out_bits {
	u8         status[0x8];
	u8         reserved_at_8[0x18];

	u8         syndrome[0x20];

	u8         reserved_at_40[0x40];
};

struct mlx5_ifc_dealloc_q_counter_in_bits {
	u8         opcode[0x10];
	u8         reserved_at_10[0x10];

	u8         reserved_at_20[0x10];
	u8         op_mod[0x10];

	u8         reserved_at_40[0x18];
	u8         counter_set_id[0x8];

	u8         reserved_at_60[0x20];
};

struct mlx5_ifc_dealloc_pd_out_bits {
	u8         status[0x8];
	u8         reserved_at_8[0x18];

	u8         syndrome[0x20];

	u8         reserved_at_40[0x40];
};

struct mlx5_ifc_dealloc_pd_in_bits {
	u8         opcode[0x10];
	u8         uid[0x10];

	u8         reserved_at_20[0x10];
	u8         op_mod[0x10];

	u8         reserved_at_40[0x8];
	u8         pd[0x18];

	u8         reserved_at_60[0x20];
};

struct mlx5_ifc_dealloc_flow_counter_out_bits {
	u8         status[0x8];
	u8         reserved_at_8[0x18];

	u8         syndrome[0x20];

	u8         reserved_at_40[0x40];
};

struct mlx5_ifc_dealloc_flow_counter_in_bits {
	u8         opcode[0x10];
	u8         reserved_at_10[0x10];

	u8         reserved_at_20[0x10];
	u8         op_mod[0x10];

	u8         flow_counter_id[0x20];

	u8         reserved_at_60[0x20];
};

struct mlx5_ifc_create_xrq_out_bits {
	u8         status[0x8];
	u8         reserved_at_8[0x18];

	u8         syndrome[0x20];

	u8         reserved_at_40[0x8];
	u8         xrqn[0x18];

	u8         reserved_at_60[0x20];
};

struct mlx5_ifc_create_xrq_in_bits {
	u8         opcode[0x10];
	u8         uid[0x10];

	u8         reserved_at_20[0x10];
	u8         op_mod[0x10];

	u8         reserved_at_40[0x40];

	struct mlx5_ifc_xrqc_bits xrq_context;
};

struct mlx5_ifc_create_xrc_srq_out_bits {
	u8         status[0x8];
	u8         reserved_at_8[0x18];

	u8         syndrome[0x20];

	u8         reserved_at_40[0x8];
	u8         xrc_srqn[0x18];

	u8         reserved_at_60[0x20];
};

struct mlx5_ifc_create_xrc_srq_in_bits {
	u8         opcode[0x10];
	u8         uid[0x10];

	u8         reserved_at_20[0x10];
	u8         op_mod[0x10];

	u8         reserved_at_40[0x40];

	struct mlx5_ifc_xrc_srqc_bits xrc_srq_context_entry;

	u8         reserved_at_280[0x60];

	u8         xrc_srq_umem_valid[0x1];
	u8         reserved_at_2e1[0x1f];

	u8         reserved_at_300[0x580];

	u8         pas[0][0x40];
};

struct mlx5_ifc_create_tis_out_bits {
	u8         status[0x8];
	u8         reserved_at_8[0x18];

	u8         syndrome[0x20];

	u8         reserved_at_40[0x8];
	u8         tisn[0x18];

	u8         reserved_at_60[0x20];
};

struct mlx5_ifc_create_tis_in_bits {
	u8         opcode[0x10];
	u8         uid[0x10];

	u8         reserved_at_20[0x10];
	u8         op_mod[0x10];

	u8         reserved_at_40[0xc0];

	struct mlx5_ifc_tisc_bits ctx;
};

struct mlx5_ifc_create_tir_out_bits {
	u8         status[0x8];
	u8         reserved_at_8[0x18];

	u8         syndrome[0x20];

	u8         reserved_at_40[0x8];
	u8         tirn[0x18];

	u8         reserved_at_60[0x20];
};

struct mlx5_ifc_create_tir_in_bits {
	u8         opcode[0x10];
	u8         uid[0x10];

	u8         reserved_at_20[0x10];
	u8         op_mod[0x10];

	u8         reserved_at_40[0xc0];

	struct mlx5_ifc_tirc_bits ctx;
};

struct mlx5_ifc_create_srq_out_bits {
	u8         status[0x8];
	u8         reserved_at_8[0x18];

	u8         syndrome[0x20];

	u8         reserved_at_40[0x8];
	u8         srqn[0x18];

	u8         reserved_at_60[0x20];
};

struct mlx5_ifc_create_srq_in_bits {
	u8         opcode[0x10];
	u8         uid[0x10];

	u8         reserved_at_20[0x10];
	u8         op_mod[0x10];

	u8         reserved_at_40[0x40];

	struct mlx5_ifc_srqc_bits srq_context_entry;

	u8         reserved_at_280[0x600];

	u8         pas[0][0x40];
};

struct mlx5_ifc_create_sq_out_bits {
	u8         status[0x8];
	u8         reserved_at_8[0x18];

	u8         syndrome[0x20];

	u8         reserved_at_40[0x8];
	u8         sqn[0x18];

	u8         reserved_at_60[0x20];
};

struct mlx5_ifc_create_sq_in_bits {
	u8         opcode[0x10];
	u8         uid[0x10];

	u8         reserved_at_20[0x10];
	u8         op_mod[0x10];

	u8         reserved_at_40[0xc0];

	struct mlx5_ifc_sqc_bits ctx;
};

struct mlx5_ifc_create_scheduling_element_out_bits {
	u8         status[0x8];
	u8         reserved_at_8[0x18];

	u8         syndrome[0x20];

	u8         reserved_at_40[0x40];

	u8         scheduling_element_id[0x20];

	u8         reserved_at_a0[0x160];
};

struct mlx5_ifc_create_scheduling_element_in_bits {
	u8         opcode[0x10];
	u8         reserved_at_10[0x10];

	u8         reserved_at_20[0x10];
	u8         op_mod[0x10];

	u8         scheduling_hierarchy[0x8];
	u8         reserved_at_48[0x18];

	u8         reserved_at_60[0xa0];

	struct mlx5_ifc_scheduling_context_bits scheduling_context;

	u8         reserved_at_300[0x100];
};

struct mlx5_ifc_create_rqt_out_bits {
	u8         status[0x8];
	u8         reserved_at_8[0x18];

	u8         syndrome[0x20];

	u8         reserved_at_40[0x8];
	u8         rqtn[0x18];

	u8         reserved_at_60[0x20];
};

struct mlx5_ifc_create_rqt_in_bits {
	u8         opcode[0x10];
	u8         uid[0x10];

	u8         reserved_at_20[0x10];
	u8         op_mod[0x10];

	u8         reserved_at_40[0xc0];

	struct mlx5_ifc_rqtc_bits rqt_context;
};

struct mlx5_ifc_create_rq_out_bits {
	u8         status[0x8];
	u8         reserved_at_8[0x18];

	u8         syndrome[0x20];

	u8         reserved_at_40[0x8];
	u8         rqn[0x18];

	u8         reserved_at_60[0x20];
};

struct mlx5_ifc_create_rq_in_bits {
	u8         opcode[0x10];
	u8         uid[0x10];

	u8         reserved_at_20[0x10];
	u8         op_mod[0x10];

	u8         reserved_at_40[0xc0];

	struct mlx5_ifc_rqc_bits ctx;
};

struct mlx5_ifc_create_rmp_out_bits {
	u8         status[0x8];
	u8         reserved_at_8[0x18];

	u8         syndrome[0x20];

	u8         reserved_at_40[0x8];
	u8         rmpn[0x18];

	u8         reserved_at_60[0x20];
};

struct mlx5_ifc_create_rmp_in_bits {
	u8         opcode[0x10];
	u8         uid[0x10];

	u8         reserved_at_20[0x10];
	u8         op_mod[0x10];

	u8         reserved_at_40[0xc0];

	struct mlx5_ifc_rmpc_bits ctx;
};

struct mlx5_ifc_create_qp_out_bits {
	u8         status[0x8];
	u8         reserved_at_8[0x18];

	u8         syndrome[0x20];

	u8         reserved_at_40[0x8];
	u8         qpn[0x18];

	u8         reserved_at_60[0x20];
};

struct mlx5_ifc_create_qp_in_bits {
	u8         opcode[0x10];
	u8         uid[0x10];

	u8         reserved_at_20[0x10];
	u8         op_mod[0x10];

	u8         reserved_at_40[0x40];

	u8         opt_param_mask[0x20];

	u8         reserved_at_a0[0x20];

	struct mlx5_ifc_qpc_bits qpc;

	u8         reserved_at_800[0x60];

	u8         wq_umem_valid[0x1];
	u8         reserved_at_861[0x1f];

	u8         pas[0][0x40];
};

struct mlx5_ifc_create_psv_out_bits {
	u8         status[0x8];
	u8         reserved_at_8[0x18];

	u8         syndrome[0x20];

	u8         reserved_at_40[0x40];

	u8         reserved_at_80[0x8];
	u8         psv0_index[0x18];

	u8         reserved_at_a0[0x8];
	u8         psv1_index[0x18];

	u8         reserved_at_c0[0x8];
	u8         psv2_index[0x18];

	u8         reserved_at_e0[0x8];
	u8         psv3_index[0x18];
};

struct mlx5_ifc_create_psv_in_bits {
	u8         opcode[0x10];
	u8         reserved_at_10[0x10];

	u8         reserved_at_20[0x10];
	u8         op_mod[0x10];

	u8         num_psv[0x4];
	u8         reserved_at_44[0x4];
	u8         pd[0x18];

	u8         reserved_at_60[0x20];
};

struct mlx5_ifc_create_mkey_out_bits {
	u8         status[0x8];
	u8         reserved_at_8[0x18];

	u8         syndrome[0x20];

	u8         reserved_at_40[0x8];
	u8         mkey_index[0x18];

	u8         reserved_at_60[0x20];
};

struct mlx5_ifc_create_mkey_in_bits {
	u8         opcode[0x10];
	u8         reserved_at_10[0x10];

	u8         reserved_at_20[0x10];
	u8         op_mod[0x10];

	u8         reserved_at_40[0x20];

	u8         pg_access[0x1];
	u8         mkey_umem_valid[0x1];
	u8         reserved_at_62[0x1e];

	struct mlx5_ifc_mkc_bits memory_key_mkey_entry;

	u8         reserved_at_280[0x80];

	u8         translations_octword_actual_size[0x20];

	u8         reserved_at_320[0x560];

	u8         klm_pas_mtt[0][0x20];
};

struct mlx5_ifc_create_flow_table_out_bits {
	u8         status[0x8];
	u8         reserved_at_8[0x18];

	u8         syndrome[0x20];

	u8         reserved_at_40[0x8];
	u8         table_id[0x18];

	u8         reserved_at_60[0x20];
};

struct mlx5_ifc_flow_table_context_bits {
	u8         reformat_en[0x1];
	u8         decap_en[0x1];
	u8         reserved_at_2[0x2];
	u8         table_miss_action[0x4];
	u8         level[0x8];
	u8         reserved_at_10[0x8];
	u8         log_size[0x8];

	u8         reserved_at_20[0x8];
	u8         table_miss_id[0x18];

	u8         reserved_at_40[0x8];
	u8         lag_master_next_table_id[0x18];

	u8         reserved_at_60[0xe0];
};

struct mlx5_ifc_create_flow_table_in_bits {
	u8         opcode[0x10];
	u8         reserved_at_10[0x10];

	u8         reserved_at_20[0x10];
	u8         op_mod[0x10];

	u8         other_vport[0x1];
	u8         reserved_at_41[0xf];
	u8         vport_number[0x10];

	u8         reserved_at_60[0x20];

	u8         table_type[0x8];
	u8         reserved_at_88[0x18];

	u8         reserved_at_a0[0x20];

	struct mlx5_ifc_flow_table_context_bits flow_table_context;
};

struct mlx5_ifc_create_flow_group_out_bits {
	u8         status[0x8];
	u8         reserved_at_8[0x18];

	u8         syndrome[0x20];

	u8         reserved_at_40[0x8];
	u8         group_id[0x18];

	u8         reserved_at_60[0x20];
};

enum {
	MLX5_CREATE_FLOW_GROUP_IN_MATCH_CRITERIA_ENABLE_OUTER_HEADERS     = 0x0,
	MLX5_CREATE_FLOW_GROUP_IN_MATCH_CRITERIA_ENABLE_MISC_PARAMETERS   = 0x1,
	MLX5_CREATE_FLOW_GROUP_IN_MATCH_CRITERIA_ENABLE_INNER_HEADERS     = 0x2,
	MLX5_CREATE_FLOW_GROUP_IN_MATCH_CRITERIA_ENABLE_MISC_PARAMETERS_2 = 0x3,
};

struct mlx5_ifc_create_flow_group_in_bits {
	u8         opcode[0x10];
	u8         reserved_at_10[0x10];

	u8         reserved_at_20[0x10];
	u8         op_mod[0x10];

	u8         other_vport[0x1];
	u8         reserved_at_41[0xf];
	u8         vport_number[0x10];

	u8         reserved_at_60[0x20];

	u8         table_type[0x8];
	u8         reserved_at_88[0x18];

	u8         reserved_at_a0[0x8];
	u8         table_id[0x18];

	u8         source_eswitch_owner_vhca_id_valid[0x1];

	u8         reserved_at_c1[0x1f];

	u8         start_flow_index[0x20];

	u8         reserved_at_100[0x20];

	u8         end_flow_index[0x20];

	u8         reserved_at_140[0xa0];

	u8         reserved_at_1e0[0x18];
	u8         match_criteria_enable[0x8];

	struct mlx5_ifc_fte_match_param_bits match_criteria;

	u8         reserved_at_1200[0xe00];
};

struct mlx5_ifc_create_eq_out_bits {
	u8         status[0x8];
	u8         reserved_at_8[0x18];

	u8         syndrome[0x20];

	u8         reserved_at_40[0x18];
	u8         eq_number[0x8];

	u8         reserved_at_60[0x20];
};

struct mlx5_ifc_create_eq_in_bits {
	u8         opcode[0x10];
	u8         uid[0x10];

	u8         reserved_at_20[0x10];
	u8         op_mod[0x10];

	u8         reserved_at_40[0x40];

	struct mlx5_ifc_eqc_bits eq_context_entry;

	u8         reserved_at_280[0x40];

	u8         event_bitmask[0x40];

	u8         reserved_at_300[0x580];

	u8         pas[0][0x40];
};

struct mlx5_ifc_create_dct_out_bits {
	u8         status[0x8];
	u8         reserved_at_8[0x18];

	u8         syndrome[0x20];

	u8         reserved_at_40[0x8];
	u8         dctn[0x18];

	u8         reserved_at_60[0x20];
};

struct mlx5_ifc_create_dct_in_bits {
	u8         opcode[0x10];
	u8         uid[0x10];

	u8         reserved_at_20[0x10];
	u8         op_mod[0x10];

	u8         reserved_at_40[0x40];

	struct mlx5_ifc_dctc_bits dct_context_entry;

	u8         reserved_at_280[0x180];
};

struct mlx5_ifc_create_cq_out_bits {
	u8         status[0x8];
	u8         reserved_at_8[0x18];

	u8         syndrome[0x20];

	u8         reserved_at_40[0x8];
	u8         cqn[0x18];

	u8         reserved_at_60[0x20];
};

struct mlx5_ifc_create_cq_in_bits {
	u8         opcode[0x10];
	u8         uid[0x10];

	u8         reserved_at_20[0x10];
	u8         op_mod[0x10];

	u8         reserved_at_40[0x40];

	struct mlx5_ifc_cqc_bits cq_context;

	u8         reserved_at_280[0x60];

	u8         cq_umem_valid[0x1];
	u8         reserved_at_2e1[0x59f];

	u8         pas[0][0x40];
};

struct mlx5_ifc_config_int_moderation_out_bits {
	u8         status[0x8];
	u8         reserved_at_8[0x18];

	u8         syndrome[0x20];

	u8         reserved_at_40[0x4];
	u8         min_delay[0xc];
	u8         int_vector[0x10];

	u8         reserved_at_60[0x20];
};

enum {
	MLX5_CONFIG_INT_MODERATION_IN_OP_MOD_WRITE  = 0x0,
	MLX5_CONFIG_INT_MODERATION_IN_OP_MOD_READ   = 0x1,
};

struct mlx5_ifc_config_int_moderation_in_bits {
	u8         opcode[0x10];
	u8         reserved_at_10[0x10];

	u8         reserved_at_20[0x10];
	u8         op_mod[0x10];

	u8         reserved_at_40[0x4];
	u8         min_delay[0xc];
	u8         int_vector[0x10];

	u8         reserved_at_60[0x20];
};

struct mlx5_ifc_attach_to_mcg_out_bits {
	u8         status[0x8];
	u8         reserved_at_8[0x18];

	u8         syndrome[0x20];

	u8         reserved_at_40[0x40];
};

struct mlx5_ifc_attach_to_mcg_in_bits {
	u8         opcode[0x10];
	u8         uid[0x10];

	u8         reserved_at_20[0x10];
	u8         op_mod[0x10];

	u8         reserved_at_40[0x8];
	u8         qpn[0x18];

	u8         reserved_at_60[0x20];

	u8         multicast_gid[16][0x8];
};

struct mlx5_ifc_arm_xrq_out_bits {
	u8         status[0x8];
	u8         reserved_at_8[0x18];

	u8         syndrome[0x20];

	u8         reserved_at_40[0x40];
};

struct mlx5_ifc_arm_xrq_in_bits {
	u8         opcode[0x10];
	u8         reserved_at_10[0x10];

	u8         reserved_at_20[0x10];
	u8         op_mod[0x10];

	u8         reserved_at_40[0x8];
	u8         xrqn[0x18];

	u8         reserved_at_60[0x10];
	u8         lwm[0x10];
};

struct mlx5_ifc_arm_xrc_srq_out_bits {
	u8         status[0x8];
	u8         reserved_at_8[0x18];

	u8         syndrome[0x20];

	u8         reserved_at_40[0x40];
};

enum {
	MLX5_ARM_XRC_SRQ_IN_OP_MOD_XRC_SRQ  = 0x1,
};

struct mlx5_ifc_arm_xrc_srq_in_bits {
	u8         opcode[0x10];
	u8         uid[0x10];

	u8         reserved_at_20[0x10];
	u8         op_mod[0x10];

	u8         reserved_at_40[0x8];
	u8         xrc_srqn[0x18];

	u8         reserved_at_60[0x10];
	u8         lwm[0x10];
};

struct mlx5_ifc_arm_rq_out_bits {
	u8         status[0x8];
	u8         reserved_at_8[0x18];

	u8         syndrome[0x20];

	u8         reserved_at_40[0x40];
};

enum {
	MLX5_ARM_RQ_IN_OP_MOD_SRQ = 0x1,
	MLX5_ARM_RQ_IN_OP_MOD_XRQ = 0x2,
};

struct mlx5_ifc_arm_rq_in_bits {
	u8         opcode[0x10];
	u8         uid[0x10];

	u8         reserved_at_20[0x10];
	u8         op_mod[0x10];

	u8         reserved_at_40[0x8];
	u8         srq_number[0x18];

	u8         reserved_at_60[0x10];
	u8         lwm[0x10];
};

struct mlx5_ifc_arm_dct_out_bits {
	u8         status[0x8];
	u8         reserved_at_8[0x18];

	u8         syndrome[0x20];

	u8         reserved_at_40[0x40];
};

struct mlx5_ifc_arm_dct_in_bits {
	u8         opcode[0x10];
	u8         reserved_at_10[0x10];

	u8         reserved_at_20[0x10];
	u8         op_mod[0x10];

	u8         reserved_at_40[0x8];
	u8         dct_number[0x18];

	u8         reserved_at_60[0x20];
};

struct mlx5_ifc_alloc_xrcd_out_bits {
	u8         status[0x8];
	u8         reserved_at_8[0x18];

	u8         syndrome[0x20];

	u8         reserved_at_40[0x8];
	u8         xrcd[0x18];

	u8         reserved_at_60[0x20];
};

struct mlx5_ifc_alloc_xrcd_in_bits {
	u8         opcode[0x10];
	u8         uid[0x10];

	u8         reserved_at_20[0x10];
	u8         op_mod[0x10];

	u8         reserved_at_40[0x40];
};

struct mlx5_ifc_alloc_uar_out_bits {
	u8         status[0x8];
	u8         reserved_at_8[0x18];

	u8         syndrome[0x20];

	u8         reserved_at_40[0x8];
	u8         uar[0x18];

	u8         reserved_at_60[0x20];
};

struct mlx5_ifc_alloc_uar_in_bits {
	u8         opcode[0x10];
	u8         reserved_at_10[0x10];

	u8         reserved_at_20[0x10];
	u8         op_mod[0x10];

	u8         reserved_at_40[0x40];
};

struct mlx5_ifc_alloc_transport_domain_out_bits {
	u8         status[0x8];
	u8         reserved_at_8[0x18];

	u8         syndrome[0x20];

	u8         reserved_at_40[0x8];
	u8         transport_domain[0x18];

	u8         reserved_at_60[0x20];
};

struct mlx5_ifc_alloc_transport_domain_in_bits {
	u8         opcode[0x10];
	u8         uid[0x10];

	u8         reserved_at_20[0x10];
	u8         op_mod[0x10];

	u8         reserved_at_40[0x40];
};

struct mlx5_ifc_alloc_q_counter_out_bits {
	u8         status[0x8];
	u8         reserved_at_8[0x18];

	u8         syndrome[0x20];

	u8         reserved_at_40[0x18];
	u8         counter_set_id[0x8];

	u8         reserved_at_60[0x20];
};

struct mlx5_ifc_alloc_q_counter_in_bits {
	u8         opcode[0x10];
	u8         uid[0x10];

	u8         reserved_at_20[0x10];
	u8         op_mod[0x10];

	u8         reserved_at_40[0x40];
};

struct mlx5_ifc_alloc_pd_out_bits {
	u8         status[0x8];
	u8         reserved_at_8[0x18];

	u8         syndrome[0x20];

	u8         reserved_at_40[0x8];
	u8         pd[0x18];

	u8         reserved_at_60[0x20];
};

struct mlx5_ifc_alloc_pd_in_bits {
	u8         opcode[0x10];
	u8         uid[0x10];

	u8         reserved_at_20[0x10];
	u8         op_mod[0x10];

	u8         reserved_at_40[0x40];
};

struct mlx5_ifc_alloc_flow_counter_out_bits {
	u8         status[0x8];
	u8         reserved_at_8[0x18];

	u8         syndrome[0x20];

	u8         flow_counter_id[0x20];

	u8         reserved_at_60[0x20];
};

struct mlx5_ifc_alloc_flow_counter_in_bits {
	u8         opcode[0x10];
	u8         reserved_at_10[0x10];

	u8         reserved_at_20[0x10];
	u8         op_mod[0x10];

	u8         reserved_at_40[0x40];
};

struct mlx5_ifc_add_vxlan_udp_dport_out_bits {
	u8         status[0x8];
	u8         reserved_at_8[0x18];

	u8         syndrome[0x20];

	u8         reserved_at_40[0x40];
};

struct mlx5_ifc_add_vxlan_udp_dport_in_bits {
	u8         opcode[0x10];
	u8         reserved_at_10[0x10];

	u8         reserved_at_20[0x10];
	u8         op_mod[0x10];

	u8         reserved_at_40[0x20];

	u8         reserved_at_60[0x10];
	u8         vxlan_udp_port[0x10];
};

struct mlx5_ifc_set_pp_rate_limit_out_bits {
	u8         status[0x8];
	u8         reserved_at_8[0x18];

	u8         syndrome[0x20];

	u8         reserved_at_40[0x40];
};

struct mlx5_ifc_set_pp_rate_limit_in_bits {
	u8         opcode[0x10];
	u8         reserved_at_10[0x10];

	u8         reserved_at_20[0x10];
	u8         op_mod[0x10];

	u8         reserved_at_40[0x10];
	u8         rate_limit_index[0x10];

	u8         reserved_at_60[0x20];

	u8         rate_limit[0x20];

	u8	   burst_upper_bound[0x20];

	u8         reserved_at_c0[0x10];
	u8	   typical_packet_size[0x10];

	u8         reserved_at_e0[0x120];
};

struct mlx5_ifc_access_register_out_bits {
	u8         status[0x8];
	u8         reserved_at_8[0x18];

	u8         syndrome[0x20];

	u8         reserved_at_40[0x40];

	u8         register_data[0][0x20];
};

enum {
	MLX5_ACCESS_REGISTER_IN_OP_MOD_WRITE  = 0x0,
	MLX5_ACCESS_REGISTER_IN_OP_MOD_READ   = 0x1,
};

struct mlx5_ifc_access_register_in_bits {
	u8         opcode[0x10];
	u8         reserved_at_10[0x10];

	u8         reserved_at_20[0x10];
	u8         op_mod[0x10];

	u8         reserved_at_40[0x10];
	u8         register_id[0x10];

	u8         argument[0x20];

	u8         register_data[0][0x20];
};

struct mlx5_ifc_sltp_reg_bits {
	u8         status[0x4];
	u8         version[0x4];
	u8         local_port[0x8];
	u8         pnat[0x2];
	u8         reserved_at_12[0x2];
	u8         lane[0x4];
	u8         reserved_at_18[0x8];

	u8         reserved_at_20[0x20];

	u8         reserved_at_40[0x7];
	u8         polarity[0x1];
	u8         ob_tap0[0x8];
	u8         ob_tap1[0x8];
	u8         ob_tap2[0x8];

	u8         reserved_at_60[0xc];
	u8         ob_preemp_mode[0x4];
	u8         ob_reg[0x8];
	u8         ob_bias[0x8];

	u8         reserved_at_80[0x20];
};

struct mlx5_ifc_slrg_reg_bits {
	u8         status[0x4];
	u8         version[0x4];
	u8         local_port[0x8];
	u8         pnat[0x2];
	u8         reserved_at_12[0x2];
	u8         lane[0x4];
	u8         reserved_at_18[0x8];

	u8         time_to_link_up[0x10];
	u8         reserved_at_30[0xc];
	u8         grade_lane_speed[0x4];

	u8         grade_version[0x8];
	u8         grade[0x18];

	u8         reserved_at_60[0x4];
	u8         height_grade_type[0x4];
	u8         height_grade[0x18];

	u8         height_dz[0x10];
	u8         height_dv[0x10];

	u8         reserved_at_a0[0x10];
	u8         height_sigma[0x10];

	u8         reserved_at_c0[0x20];

	u8         reserved_at_e0[0x4];
	u8         phase_grade_type[0x4];
	u8         phase_grade[0x18];

	u8         reserved_at_100[0x8];
	u8         phase_eo_pos[0x8];
	u8         reserved_at_110[0x8];
	u8         phase_eo_neg[0x8];

	u8         ffe_set_tested[0x10];
	u8         test_errors_per_lane[0x10];
};

struct mlx5_ifc_pvlc_reg_bits {
	u8         reserved_at_0[0x8];
	u8         local_port[0x8];
	u8         reserved_at_10[0x10];

	u8         reserved_at_20[0x1c];
	u8         vl_hw_cap[0x4];

	u8         reserved_at_40[0x1c];
	u8         vl_admin[0x4];

	u8         reserved_at_60[0x1c];
	u8         vl_operational[0x4];
};

struct mlx5_ifc_pude_reg_bits {
	u8         swid[0x8];
	u8         local_port[0x8];
	u8         reserved_at_10[0x4];
	u8         admin_status[0x4];
	u8         reserved_at_18[0x4];
	u8         oper_status[0x4];

	u8         reserved_at_20[0x60];
};

struct mlx5_ifc_ptys_reg_bits {
	u8         reserved_at_0[0x1];
	u8         an_disable_admin[0x1];
	u8         an_disable_cap[0x1];
	u8         reserved_at_3[0x5];
	u8         local_port[0x8];
	u8         reserved_at_10[0xd];
	u8         proto_mask[0x3];

	u8         an_status[0x4];
	u8         reserved_at_24[0x3c];

	u8         eth_proto_capability[0x20];

	u8         ib_link_width_capability[0x10];
	u8         ib_proto_capability[0x10];

	u8         reserved_at_a0[0x20];

	u8         eth_proto_admin[0x20];

	u8         ib_link_width_admin[0x10];
	u8         ib_proto_admin[0x10];

	u8         reserved_at_100[0x20];

	u8         eth_proto_oper[0x20];

	u8         ib_link_width_oper[0x10];
	u8         ib_proto_oper[0x10];

	u8         reserved_at_160[0x1c];
	u8         connector_type[0x4];

	u8         eth_proto_lp_advertise[0x20];

	u8         reserved_at_1a0[0x60];
};

struct mlx5_ifc_mlcr_reg_bits {
	u8         reserved_at_0[0x8];
	u8         local_port[0x8];
	u8         reserved_at_10[0x20];

	u8         beacon_duration[0x10];
	u8         reserved_at_40[0x10];

	u8         beacon_remain[0x10];
};

struct mlx5_ifc_ptas_reg_bits {
	u8         reserved_at_0[0x20];

	u8         algorithm_options[0x10];
	u8         reserved_at_30[0x4];
	u8         repetitions_mode[0x4];
	u8         num_of_repetitions[0x8];

	u8         grade_version[0x8];
	u8         height_grade_type[0x4];
	u8         phase_grade_type[0x4];
	u8         height_grade_weight[0x8];
	u8         phase_grade_weight[0x8];

	u8         gisim_measure_bits[0x10];
	u8         adaptive_tap_measure_bits[0x10];

	u8         ber_bath_high_error_threshold[0x10];
	u8         ber_bath_mid_error_threshold[0x10];

	u8         ber_bath_low_error_threshold[0x10];
	u8         one_ratio_high_threshold[0x10];

	u8         one_ratio_high_mid_threshold[0x10];
	u8         one_ratio_low_mid_threshold[0x10];

	u8         one_ratio_low_threshold[0x10];
	u8         ndeo_error_threshold[0x10];

	u8         mixer_offset_step_size[0x10];
	u8         reserved_at_110[0x8];
	u8         mix90_phase_for_voltage_bath[0x8];

	u8         mixer_offset_start[0x10];
	u8         mixer_offset_end[0x10];

	u8         reserved_at_140[0x15];
	u8         ber_test_time[0xb];
};

struct mlx5_ifc_pspa_reg_bits {
	u8         swid[0x8];
	u8         local_port[0x8];
	u8         sub_port[0x8];
	u8         reserved_at_18[0x8];

	u8         reserved_at_20[0x20];
};

struct mlx5_ifc_pqdr_reg_bits {
	u8         reserved_at_0[0x8];
	u8         local_port[0x8];
	u8         reserved_at_10[0x5];
	u8         prio[0x3];
	u8         reserved_at_18[0x6];
	u8         mode[0x2];

	u8         reserved_at_20[0x20];

	u8         reserved_at_40[0x10];
	u8         min_threshold[0x10];

	u8         reserved_at_60[0x10];
	u8         max_threshold[0x10];

	u8         reserved_at_80[0x10];
	u8         mark_probability_denominator[0x10];

	u8         reserved_at_a0[0x60];
};

struct mlx5_ifc_ppsc_reg_bits {
	u8         reserved_at_0[0x8];
	u8         local_port[0x8];
	u8         reserved_at_10[0x10];

	u8         reserved_at_20[0x60];

	u8         reserved_at_80[0x1c];
	u8         wrps_admin[0x4];

	u8         reserved_at_a0[0x1c];
	u8         wrps_status[0x4];

	u8         reserved_at_c0[0x8];
	u8         up_threshold[0x8];
	u8         reserved_at_d0[0x8];
	u8         down_threshold[0x8];

	u8         reserved_at_e0[0x20];

	u8         reserved_at_100[0x1c];
	u8         srps_admin[0x4];

	u8         reserved_at_120[0x1c];
	u8         srps_status[0x4];

	u8         reserved_at_140[0x40];
};

struct mlx5_ifc_pplr_reg_bits {
	u8         reserved_at_0[0x8];
	u8         local_port[0x8];
	u8         reserved_at_10[0x10];

	u8         reserved_at_20[0x8];
	u8         lb_cap[0x8];
	u8         reserved_at_30[0x8];
	u8         lb_en[0x8];
};

struct mlx5_ifc_pplm_reg_bits {
	u8         reserved_at_0[0x8];
	u8	   local_port[0x8];
	u8	   reserved_at_10[0x10];

	u8	   reserved_at_20[0x20];

	u8	   port_profile_mode[0x8];
	u8	   static_port_profile[0x8];
	u8	   active_port_profile[0x8];
	u8	   reserved_at_58[0x8];

	u8	   retransmission_active[0x8];
	u8	   fec_mode_active[0x18];

	u8	   rs_fec_correction_bypass_cap[0x4];
	u8	   reserved_at_84[0x8];
	u8	   fec_override_cap_56g[0x4];
	u8	   fec_override_cap_100g[0x4];
	u8	   fec_override_cap_50g[0x4];
	u8	   fec_override_cap_25g[0x4];
	u8	   fec_override_cap_10g_40g[0x4];

	u8	   rs_fec_correction_bypass_admin[0x4];
	u8	   reserved_at_a4[0x8];
	u8	   fec_override_admin_56g[0x4];
	u8	   fec_override_admin_100g[0x4];
	u8	   fec_override_admin_50g[0x4];
	u8	   fec_override_admin_25g[0x4];
	u8	   fec_override_admin_10g_40g[0x4];
};

struct mlx5_ifc_ppcnt_reg_bits {
	u8         swid[0x8];
	u8         local_port[0x8];
	u8         pnat[0x2];
	u8         reserved_at_12[0x8];
	u8         grp[0x6];

	u8         clr[0x1];
	u8         reserved_at_21[0x1c];
	u8         prio_tc[0x3];

	union mlx5_ifc_eth_cntrs_grp_data_layout_auto_bits counter_set;
};

struct mlx5_ifc_mpcnt_reg_bits {
	u8         reserved_at_0[0x8];
	u8         pcie_index[0x8];
	u8         reserved_at_10[0xa];
	u8         grp[0x6];

	u8         clr[0x1];
	u8         reserved_at_21[0x1f];

	union mlx5_ifc_pcie_cntrs_grp_data_layout_auto_bits counter_set;
};

struct mlx5_ifc_ppad_reg_bits {
	u8         reserved_at_0[0x3];
	u8         single_mac[0x1];
	u8         reserved_at_4[0x4];
	u8         local_port[0x8];
	u8         mac_47_32[0x10];

	u8         mac_31_0[0x20];

	u8         reserved_at_40[0x40];
};

struct mlx5_ifc_pmtu_reg_bits {
	u8         reserved_at_0[0x8];
	u8         local_port[0x8];
	u8         reserved_at_10[0x10];

	u8         max_mtu[0x10];
	u8         reserved_at_30[0x10];

	u8         admin_mtu[0x10];
	u8         reserved_at_50[0x10];

	u8         oper_mtu[0x10];
	u8         reserved_at_70[0x10];
};

struct mlx5_ifc_pmpr_reg_bits {
	u8         reserved_at_0[0x8];
	u8         module[0x8];
	u8         reserved_at_10[0x10];

	u8         reserved_at_20[0x18];
	u8         attenuation_5g[0x8];

	u8         reserved_at_40[0x18];
	u8         attenuation_7g[0x8];

	u8         reserved_at_60[0x18];
	u8         attenuation_12g[0x8];
};

struct mlx5_ifc_pmpe_reg_bits {
	u8         reserved_at_0[0x8];
	u8         module[0x8];
	u8         reserved_at_10[0xc];
	u8         module_status[0x4];

	u8         reserved_at_20[0x60];
};

struct mlx5_ifc_pmpc_reg_bits {
	u8         module_state_updated[32][0x8];
};

struct mlx5_ifc_pmlpn_reg_bits {
	u8         reserved_at_0[0x4];
	u8         mlpn_status[0x4];
	u8         local_port[0x8];
	u8         reserved_at_10[0x10];

	u8         e[0x1];
	u8         reserved_at_21[0x1f];
};

struct mlx5_ifc_pmlp_reg_bits {
	u8         rxtx[0x1];
	u8         reserved_at_1[0x7];
	u8         local_port[0x8];
	u8         reserved_at_10[0x8];
	u8         width[0x8];

	u8         lane0_module_mapping[0x20];

	u8         lane1_module_mapping[0x20];

	u8         lane2_module_mapping[0x20];

	u8         lane3_module_mapping[0x20];

	u8         reserved_at_a0[0x160];
};

struct mlx5_ifc_pmaos_reg_bits {
	u8         reserved_at_0[0x8];
	u8         module[0x8];
	u8         reserved_at_10[0x4];
	u8         admin_status[0x4];
	u8         reserved_at_18[0x4];
	u8         oper_status[0x4];

	u8         ase[0x1];
	u8         ee[0x1];
	u8         reserved_at_22[0x1c];
	u8         e[0x2];

	u8         reserved_at_40[0x40];
};

struct mlx5_ifc_plpc_reg_bits {
	u8         reserved_at_0[0x4];
	u8         profile_id[0xc];
	u8         reserved_at_10[0x4];
	u8         proto_mask[0x4];
	u8         reserved_at_18[0x8];

	u8         reserved_at_20[0x10];
	u8         lane_speed[0x10];

	u8         reserved_at_40[0x17];
	u8         lpbf[0x1];
	u8         fec_mode_policy[0x8];

	u8         retransmission_capability[0x8];
	u8         fec_mode_capability[0x18];

	u8         retransmission_support_admin[0x8];
	u8         fec_mode_support_admin[0x18];

	u8         retransmission_request_admin[0x8];
	u8         fec_mode_request_admin[0x18];

	u8         reserved_at_c0[0x80];
};

struct mlx5_ifc_plib_reg_bits {
	u8         reserved_at_0[0x8];
	u8         local_port[0x8];
	u8         reserved_at_10[0x8];
	u8         ib_port[0x8];

	u8         reserved_at_20[0x60];
};

struct mlx5_ifc_plbf_reg_bits {
	u8         reserved_at_0[0x8];
	u8         local_port[0x8];
	u8         reserved_at_10[0xd];
	u8         lbf_mode[0x3];

	u8         reserved_at_20[0x20];
};

struct mlx5_ifc_pipg_reg_bits {
	u8         reserved_at_0[0x8];
	u8         local_port[0x8];
	u8         reserved_at_10[0x10];

	u8         dic[0x1];
	u8         reserved_at_21[0x19];
	u8         ipg[0x4];
	u8         reserved_at_3e[0x2];
};

struct mlx5_ifc_pifr_reg_bits {
	u8         reserved_at_0[0x8];
	u8         local_port[0x8];
	u8         reserved_at_10[0x10];

	u8         reserved_at_20[0xe0];

	u8         port_filter[8][0x20];

	u8         port_filter_update_en[8][0x20];
};

struct mlx5_ifc_pfcc_reg_bits {
	u8         reserved_at_0[0x8];
	u8         local_port[0x8];
	u8         reserved_at_10[0xb];
	u8         ppan_mask_n[0x1];
	u8         minor_stall_mask[0x1];
	u8         critical_stall_mask[0x1];
	u8         reserved_at_1e[0x2];

	u8         ppan[0x4];
	u8         reserved_at_24[0x4];
	u8         prio_mask_tx[0x8];
	u8         reserved_at_30[0x8];
	u8         prio_mask_rx[0x8];

	u8         pptx[0x1];
	u8         aptx[0x1];
	u8         pptx_mask_n[0x1];
	u8         reserved_at_43[0x5];
	u8         pfctx[0x8];
	u8         reserved_at_50[0x10];

	u8         pprx[0x1];
	u8         aprx[0x1];
	u8         pprx_mask_n[0x1];
	u8         reserved_at_63[0x5];
	u8         pfcrx[0x8];
	u8         reserved_at_70[0x10];

	u8         device_stall_minor_watermark[0x10];
	u8         device_stall_critical_watermark[0x10];

	u8         reserved_at_a0[0x60];
};

struct mlx5_ifc_pelc_reg_bits {
	u8         op[0x4];
	u8         reserved_at_4[0x4];
	u8         local_port[0x8];
	u8         reserved_at_10[0x10];

	u8         op_admin[0x8];
	u8         op_capability[0x8];
	u8         op_request[0x8];
	u8         op_active[0x8];

	u8         admin[0x40];

	u8         capability[0x40];

	u8         request[0x40];

	u8         active[0x40];

	u8         reserved_at_140[0x80];
};

struct mlx5_ifc_peir_reg_bits {
	u8         reserved_at_0[0x8];
	u8         local_port[0x8];
	u8         reserved_at_10[0x10];

	u8         reserved_at_20[0xc];
	u8         error_count[0x4];
	u8         reserved_at_30[0x10];

	u8         reserved_at_40[0xc];
	u8         lane[0x4];
	u8         reserved_at_50[0x8];
	u8         error_type[0x8];
};

struct mlx5_ifc_mpegc_reg_bits {
	u8         reserved_at_0[0x30];
	u8         field_select[0x10];

	u8         tx_overflow_sense[0x1];
	u8         mark_cqe[0x1];
	u8         mark_cnp[0x1];
	u8         reserved_at_43[0x1b];
	u8         tx_lossy_overflow_oper[0x2];

	u8         reserved_at_60[0x100];
};

struct mlx5_ifc_pcam_enhanced_features_bits {
	u8         reserved_at_0[0x6d];
	u8         rx_icrc_encapsulated_counter[0x1];
	u8	   reserved_at_6e[0x8];
	u8         pfcc_mask[0x1];
	u8         reserved_at_77[0x3];
	u8         per_lane_error_counters[0x1];
	u8         rx_buffer_fullness_counters[0x1];
	u8         ptys_connector_type[0x1];
	u8         reserved_at_7d[0x1];
	u8         ppcnt_discard_group[0x1];
	u8         ppcnt_statistical_group[0x1];
};

struct mlx5_ifc_pcam_regs_5000_to_507f_bits {
	u8         port_access_reg_cap_mask_127_to_96[0x20];
	u8         port_access_reg_cap_mask_95_to_64[0x20];

	u8         port_access_reg_cap_mask_63_to_36[0x1c];
	u8         pplm[0x1];
	u8         port_access_reg_cap_mask_34_to_32[0x3];

	u8         port_access_reg_cap_mask_31_to_13[0x13];
	u8         pbmc[0x1];
	u8         pptb[0x1];
	u8         port_access_reg_cap_mask_10_to_0[0xb];
};

struct mlx5_ifc_pcam_reg_bits {
	u8         reserved_at_0[0x8];
	u8         feature_group[0x8];
	u8         reserved_at_10[0x8];
	u8         access_reg_group[0x8];

	u8         reserved_at_20[0x20];

	union {
		struct mlx5_ifc_pcam_regs_5000_to_507f_bits regs_5000_to_507f;
		u8         reserved_at_0[0x80];
	} port_access_reg_cap_mask;

	u8         reserved_at_c0[0x80];

	union {
		struct mlx5_ifc_pcam_enhanced_features_bits enhanced_features;
		u8         reserved_at_0[0x80];
	} feature_cap_mask;

	u8         reserved_at_1c0[0xc0];
};

struct mlx5_ifc_mcam_enhanced_features_bits {
	u8         reserved_at_0[0x74];
	u8         mark_tx_action_cnp[0x1];
	u8         mark_tx_action_cqe[0x1];
	u8         dynamic_tx_overflow[0x1];
	u8         reserved_at_77[0x4];
	u8         pcie_outbound_stalled[0x1];
	u8         tx_overflow_buffer_pkt[0x1];
	u8         mtpps_enh_out_per_adj[0x1];
	u8         mtpps_fs[0x1];
	u8         pcie_performance_group[0x1];
};

struct mlx5_ifc_mcam_access_reg_bits {
	u8         reserved_at_0[0x1c];
	u8         mcda[0x1];
	u8         mcc[0x1];
	u8         mcqi[0x1];
	u8         reserved_at_1f[0x1];

	u8         regs_95_to_87[0x9];
	u8         mpegc[0x1];
	u8         regs_85_to_68[0x12];
	u8         tracer_registers[0x4];

	u8         regs_63_to_32[0x20];
	u8         regs_31_to_0[0x20];
};

struct mlx5_ifc_mcam_reg_bits {
	u8         reserved_at_0[0x8];
	u8         feature_group[0x8];
	u8         reserved_at_10[0x8];
	u8         access_reg_group[0x8];

	u8         reserved_at_20[0x20];

	union {
		struct mlx5_ifc_mcam_access_reg_bits access_regs;
		u8         reserved_at_0[0x80];
	} mng_access_reg_cap_mask;

	u8         reserved_at_c0[0x80];

	union {
		struct mlx5_ifc_mcam_enhanced_features_bits enhanced_features;
		u8         reserved_at_0[0x80];
	} mng_feature_cap_mask;

	u8         reserved_at_1c0[0x80];
};

struct mlx5_ifc_qcam_access_reg_cap_mask {
	u8         qcam_access_reg_cap_mask_127_to_20[0x6C];
	u8         qpdpm[0x1];
	u8         qcam_access_reg_cap_mask_18_to_4[0x0F];
	u8         qdpm[0x1];
	u8         qpts[0x1];
	u8         qcap[0x1];
	u8         qcam_access_reg_cap_mask_0[0x1];
};

struct mlx5_ifc_qcam_qos_feature_cap_mask {
	u8         qcam_qos_feature_cap_mask_127_to_1[0x7F];
	u8         qpts_trust_both[0x1];
};

struct mlx5_ifc_qcam_reg_bits {
	u8         reserved_at_0[0x8];
	u8         feature_group[0x8];
	u8         reserved_at_10[0x8];
	u8         access_reg_group[0x8];
	u8         reserved_at_20[0x20];

	union {
		struct mlx5_ifc_qcam_access_reg_cap_mask reg_cap;
		u8  reserved_at_0[0x80];
	} qos_access_reg_cap_mask;

	u8         reserved_at_c0[0x80];

	union {
		struct mlx5_ifc_qcam_qos_feature_cap_mask feature_cap;
		u8  reserved_at_0[0x80];
	} qos_feature_cap_mask;

	u8         reserved_at_1c0[0x80];
};

struct mlx5_ifc_pcap_reg_bits {
	u8         reserved_at_0[0x8];
	u8         local_port[0x8];
	u8         reserved_at_10[0x10];

	u8         port_capability_mask[4][0x20];
};

struct mlx5_ifc_paos_reg_bits {
	u8         swid[0x8];
	u8         local_port[0x8];
	u8         reserved_at_10[0x4];
	u8         admin_status[0x4];
	u8         reserved_at_18[0x4];
	u8         oper_status[0x4];

	u8         ase[0x1];
	u8         ee[0x1];
	u8         reserved_at_22[0x1c];
	u8         e[0x2];

	u8         reserved_at_40[0x40];
};

struct mlx5_ifc_pamp_reg_bits {
	u8         reserved_at_0[0x8];
	u8         opamp_group[0x8];
	u8         reserved_at_10[0xc];
	u8         opamp_group_type[0x4];

	u8         start_index[0x10];
	u8         reserved_at_30[0x4];
	u8         num_of_indices[0xc];

	u8         index_data[18][0x10];
};

struct mlx5_ifc_pcmr_reg_bits {
	u8         reserved_at_0[0x8];
	u8         local_port[0x8];
	u8         reserved_at_10[0x2e];
	u8         fcs_cap[0x1];
	u8         reserved_at_3f[0x1f];
	u8         fcs_chk[0x1];
	u8         reserved_at_5f[0x1];
};

struct mlx5_ifc_lane_2_module_mapping_bits {
	u8         reserved_at_0[0x6];
	u8         rx_lane[0x2];
	u8         reserved_at_8[0x6];
	u8         tx_lane[0x2];
	u8         reserved_at_10[0x8];
	u8         module[0x8];
};

struct mlx5_ifc_bufferx_reg_bits {
	u8         reserved_at_0[0x6];
	u8         lossy[0x1];
	u8         epsb[0x1];
	u8         reserved_at_8[0xc];
	u8         size[0xc];

	u8         xoff_threshold[0x10];
	u8         xon_threshold[0x10];
};

struct mlx5_ifc_set_node_in_bits {
	u8         node_description[64][0x8];
};

struct mlx5_ifc_register_power_settings_bits {
	u8         reserved_at_0[0x18];
	u8         power_settings_level[0x8];

	u8         reserved_at_20[0x60];
};

struct mlx5_ifc_register_host_endianness_bits {
	u8         he[0x1];
	u8         reserved_at_1[0x1f];

	u8         reserved_at_20[0x60];
};

struct mlx5_ifc_umr_pointer_desc_argument_bits {
	u8         reserved_at_0[0x20];

	u8         mkey[0x20];

	u8         addressh_63_32[0x20];

	u8         addressl_31_0[0x20];
};

struct mlx5_ifc_ud_adrs_vector_bits {
	u8         dc_key[0x40];

	u8         ext[0x1];
	u8         reserved_at_41[0x7];
	u8         destination_qp_dct[0x18];

	u8         static_rate[0x4];
	u8         sl_eth_prio[0x4];
	u8         fl[0x1];
	u8         mlid[0x7];
	u8         rlid_udp_sport[0x10];

	u8         reserved_at_80[0x20];

	u8         rmac_47_16[0x20];

	u8         rmac_15_0[0x10];
	u8         tclass[0x8];
	u8         hop_limit[0x8];

	u8         reserved_at_e0[0x1];
	u8         grh[0x1];
	u8         reserved_at_e2[0x2];
	u8         src_addr_index[0x8];
	u8         flow_label[0x14];

	u8         rgid_rip[16][0x8];
};

struct mlx5_ifc_pages_req_event_bits {
	u8         reserved_at_0[0x10];
	u8         function_id[0x10];

	u8         num_pages[0x20];

	u8         reserved_at_40[0xa0];
};

struct mlx5_ifc_eqe_bits {
	u8         reserved_at_0[0x8];
	u8         event_type[0x8];
	u8         reserved_at_10[0x8];
	u8         event_sub_type[0x8];

	u8         reserved_at_20[0xe0];

	union mlx5_ifc_event_auto_bits event_data;

	u8         reserved_at_1e0[0x10];
	u8         signature[0x8];
	u8         reserved_at_1f8[0x7];
	u8         owner[0x1];
};

enum {
	MLX5_CMD_QUEUE_ENTRY_TYPE_PCIE_CMD_IF_TRANSPORT  = 0x7,
};

struct mlx5_ifc_cmd_queue_entry_bits {
	u8         type[0x8];
	u8         reserved_at_8[0x18];

	u8         input_length[0x20];

	u8         input_mailbox_pointer_63_32[0x20];

	u8         input_mailbox_pointer_31_9[0x17];
	u8         reserved_at_77[0x9];

	u8         command_input_inline_data[16][0x8];

	u8         command_output_inline_data[16][0x8];

	u8         output_mailbox_pointer_63_32[0x20];

	u8         output_mailbox_pointer_31_9[0x17];
	u8         reserved_at_1b7[0x9];

	u8         output_length[0x20];

	u8         token[0x8];
	u8         signature[0x8];
	u8         reserved_at_1f0[0x8];
	u8         status[0x7];
	u8         ownership[0x1];
};

struct mlx5_ifc_cmd_out_bits {
	u8         status[0x8];
	u8         reserved_at_8[0x18];

	u8         syndrome[0x20];

	u8         command_output[0x20];
};

struct mlx5_ifc_cmd_in_bits {
	u8         opcode[0x10];
	u8         reserved_at_10[0x10];

	u8         reserved_at_20[0x10];
	u8         op_mod[0x10];

	u8         command[0][0x20];
};

struct mlx5_ifc_cmd_if_box_bits {
	u8         mailbox_data[512][0x8];

	u8         reserved_at_1000[0x180];

	u8         next_pointer_63_32[0x20];

	u8         next_pointer_31_10[0x16];
	u8         reserved_at_11b6[0xa];

	u8         block_number[0x20];

	u8         reserved_at_11e0[0x8];
	u8         token[0x8];
	u8         ctrl_signature[0x8];
	u8         signature[0x8];
};

struct mlx5_ifc_mtt_bits {
	u8         ptag_63_32[0x20];

	u8         ptag_31_8[0x18];
	u8         reserved_at_38[0x6];
	u8         wr_en[0x1];
	u8         rd_en[0x1];
};

struct mlx5_ifc_query_wol_rol_out_bits {
	u8         status[0x8];
	u8         reserved_at_8[0x18];

	u8         syndrome[0x20];

	u8         reserved_at_40[0x10];
	u8         rol_mode[0x8];
	u8         wol_mode[0x8];

	u8         reserved_at_60[0x20];
};

struct mlx5_ifc_query_wol_rol_in_bits {
	u8         opcode[0x10];
	u8         reserved_at_10[0x10];

	u8         reserved_at_20[0x10];
	u8         op_mod[0x10];

	u8         reserved_at_40[0x40];
};

struct mlx5_ifc_set_wol_rol_out_bits {
	u8         status[0x8];
	u8         reserved_at_8[0x18];

	u8         syndrome[0x20];

	u8         reserved_at_40[0x40];
};

struct mlx5_ifc_set_wol_rol_in_bits {
	u8         opcode[0x10];
	u8         reserved_at_10[0x10];

	u8         reserved_at_20[0x10];
	u8         op_mod[0x10];

	u8         rol_mode_valid[0x1];
	u8         wol_mode_valid[0x1];
	u8         reserved_at_42[0xe];
	u8         rol_mode[0x8];
	u8         wol_mode[0x8];

	u8         reserved_at_60[0x20];
};

enum {
	MLX5_INITIAL_SEG_NIC_INTERFACE_FULL_DRIVER  = 0x0,
	MLX5_INITIAL_SEG_NIC_INTERFACE_DISABLED     = 0x1,
	MLX5_INITIAL_SEG_NIC_INTERFACE_NO_DRAM_NIC  = 0x2,
};

enum {
	MLX5_INITIAL_SEG_NIC_INTERFACE_SUPPORTED_FULL_DRIVER  = 0x0,
	MLX5_INITIAL_SEG_NIC_INTERFACE_SUPPORTED_DISABLED     = 0x1,
	MLX5_INITIAL_SEG_NIC_INTERFACE_SUPPORTED_NO_DRAM_NIC  = 0x2,
};

enum {
	MLX5_INITIAL_SEG_HEALTH_SYNDROME_FW_INTERNAL_ERR              = 0x1,
	MLX5_INITIAL_SEG_HEALTH_SYNDROME_DEAD_IRISC                   = 0x7,
	MLX5_INITIAL_SEG_HEALTH_SYNDROME_HW_FATAL_ERR                 = 0x8,
	MLX5_INITIAL_SEG_HEALTH_SYNDROME_FW_CRC_ERR                   = 0x9,
	MLX5_INITIAL_SEG_HEALTH_SYNDROME_ICM_FETCH_PCI_ERR            = 0xa,
	MLX5_INITIAL_SEG_HEALTH_SYNDROME_ICM_PAGE_ERR                 = 0xb,
	MLX5_INITIAL_SEG_HEALTH_SYNDROME_ASYNCHRONOUS_EQ_BUF_OVERRUN  = 0xc,
	MLX5_INITIAL_SEG_HEALTH_SYNDROME_EQ_IN_ERR                    = 0xd,
	MLX5_INITIAL_SEG_HEALTH_SYNDROME_EQ_INV                       = 0xe,
	MLX5_INITIAL_SEG_HEALTH_SYNDROME_FFSER_ERR                    = 0xf,
	MLX5_INITIAL_SEG_HEALTH_SYNDROME_HIGH_TEMP_ERR                = 0x10,
};

struct mlx5_ifc_initial_seg_bits {
	u8         fw_rev_minor[0x10];
	u8         fw_rev_major[0x10];

	u8         cmd_interface_rev[0x10];
	u8         fw_rev_subminor[0x10];

	u8         reserved_at_40[0x40];

	u8         cmdq_phy_addr_63_32[0x20];

	u8         cmdq_phy_addr_31_12[0x14];
	u8         reserved_at_b4[0x2];
	u8         nic_interface[0x2];
	u8         log_cmdq_size[0x4];
	u8         log_cmdq_stride[0x4];

	u8         command_doorbell_vector[0x20];

	u8         reserved_at_e0[0xf00];

	u8         initializing[0x1];
	u8         reserved_at_fe1[0x4];
	u8         nic_interface_supported[0x3];
	u8         reserved_at_fe8[0x18];

	struct mlx5_ifc_health_buffer_bits health_buffer;

	u8         no_dram_nic_offset[0x20];

	u8         reserved_at_1220[0x6e40];

	u8         reserved_at_8060[0x1f];
	u8         clear_int[0x1];

	u8         health_syndrome[0x8];
	u8         health_counter[0x18];

	u8         reserved_at_80a0[0x17fc0];
};

struct mlx5_ifc_mtpps_reg_bits {
	u8         reserved_at_0[0xc];
	u8         cap_number_of_pps_pins[0x4];
	u8         reserved_at_10[0x4];
	u8         cap_max_num_of_pps_in_pins[0x4];
	u8         reserved_at_18[0x4];
	u8         cap_max_num_of_pps_out_pins[0x4];

	u8         reserved_at_20[0x24];
	u8         cap_pin_3_mode[0x4];
	u8         reserved_at_48[0x4];
	u8         cap_pin_2_mode[0x4];
	u8         reserved_at_50[0x4];
	u8         cap_pin_1_mode[0x4];
	u8         reserved_at_58[0x4];
	u8         cap_pin_0_mode[0x4];

	u8         reserved_at_60[0x4];
	u8         cap_pin_7_mode[0x4];
	u8         reserved_at_68[0x4];
	u8         cap_pin_6_mode[0x4];
	u8         reserved_at_70[0x4];
	u8         cap_pin_5_mode[0x4];
	u8         reserved_at_78[0x4];
	u8         cap_pin_4_mode[0x4];

	u8         field_select[0x20];
	u8         reserved_at_a0[0x60];

	u8         enable[0x1];
	u8         reserved_at_101[0xb];
	u8         pattern[0x4];
	u8         reserved_at_110[0x4];
	u8         pin_mode[0x4];
	u8         pin[0x8];

	u8         reserved_at_120[0x20];

	u8         time_stamp[0x40];

	u8         out_pulse_duration[0x10];
	u8         out_periodic_adjustment[0x10];
	u8         enhanced_out_periodic_adjustment[0x20];

	u8         reserved_at_1c0[0x20];
};

struct mlx5_ifc_mtppse_reg_bits {
	u8         reserved_at_0[0x18];
	u8         pin[0x8];
	u8         event_arm[0x1];
	u8         reserved_at_21[0x1b];
	u8         event_generation_mode[0x4];
	u8         reserved_at_40[0x40];
};

struct mlx5_ifc_mcqi_cap_bits {
	u8         supported_info_bitmask[0x20];

	u8         component_size[0x20];

	u8         max_component_size[0x20];

	u8         log_mcda_word_size[0x4];
	u8         reserved_at_64[0xc];
	u8         mcda_max_write_size[0x10];

	u8         rd_en[0x1];
	u8         reserved_at_81[0x1];
	u8         match_chip_id[0x1];
	u8         match_psid[0x1];
	u8         check_user_timestamp[0x1];
	u8         match_base_guid_mac[0x1];
	u8         reserved_at_86[0x1a];
};

struct mlx5_ifc_mcqi_reg_bits {
	u8         read_pending_component[0x1];
	u8         reserved_at_1[0xf];
	u8         component_index[0x10];

	u8         reserved_at_20[0x20];

	u8         reserved_at_40[0x1b];
	u8         info_type[0x5];

	u8         info_size[0x20];

	u8         offset[0x20];

	u8         reserved_at_a0[0x10];
	u8         data_size[0x10];

	u8         data[0][0x20];
};

struct mlx5_ifc_mcc_reg_bits {
	u8         reserved_at_0[0x4];
	u8         time_elapsed_since_last_cmd[0xc];
	u8         reserved_at_10[0x8];
	u8         instruction[0x8];

	u8         reserved_at_20[0x10];
	u8         component_index[0x10];

	u8         reserved_at_40[0x8];
	u8         update_handle[0x18];

	u8         handle_owner_type[0x4];
	u8         handle_owner_host_id[0x4];
	u8         reserved_at_68[0x1];
	u8         control_progress[0x7];
	u8         error_code[0x8];
	u8         reserved_at_78[0x4];
	u8         control_state[0x4];

	u8         component_size[0x20];

	u8         reserved_at_a0[0x60];
};

struct mlx5_ifc_mcda_reg_bits {
	u8         reserved_at_0[0x8];
	u8         update_handle[0x18];

	u8         offset[0x20];

	u8         reserved_at_40[0x10];
	u8         size[0x10];

	u8         reserved_at_60[0x20];

	u8         data[0][0x20];
};

union mlx5_ifc_ports_control_registers_document_bits {
	struct mlx5_ifc_bufferx_reg_bits bufferx_reg;
	struct mlx5_ifc_eth_2819_cntrs_grp_data_layout_bits eth_2819_cntrs_grp_data_layout;
	struct mlx5_ifc_eth_2863_cntrs_grp_data_layout_bits eth_2863_cntrs_grp_data_layout;
	struct mlx5_ifc_eth_3635_cntrs_grp_data_layout_bits eth_3635_cntrs_grp_data_layout;
	struct mlx5_ifc_eth_802_3_cntrs_grp_data_layout_bits eth_802_3_cntrs_grp_data_layout;
	struct mlx5_ifc_eth_extended_cntrs_grp_data_layout_bits eth_extended_cntrs_grp_data_layout;
	struct mlx5_ifc_eth_per_prio_grp_data_layout_bits eth_per_prio_grp_data_layout;
	struct mlx5_ifc_eth_per_traffic_grp_data_layout_bits eth_per_traffic_grp_data_layout;
	struct mlx5_ifc_lane_2_module_mapping_bits lane_2_module_mapping;
	struct mlx5_ifc_pamp_reg_bits pamp_reg;
	struct mlx5_ifc_paos_reg_bits paos_reg;
	struct mlx5_ifc_pcap_reg_bits pcap_reg;
	struct mlx5_ifc_peir_reg_bits peir_reg;
	struct mlx5_ifc_pelc_reg_bits pelc_reg;
	struct mlx5_ifc_pfcc_reg_bits pfcc_reg;
	struct mlx5_ifc_ib_port_cntrs_grp_data_layout_bits ib_port_cntrs_grp_data_layout;
	struct mlx5_ifc_phys_layer_cntrs_bits phys_layer_cntrs;
	struct mlx5_ifc_pifr_reg_bits pifr_reg;
	struct mlx5_ifc_pipg_reg_bits pipg_reg;
	struct mlx5_ifc_plbf_reg_bits plbf_reg;
	struct mlx5_ifc_plib_reg_bits plib_reg;
	struct mlx5_ifc_plpc_reg_bits plpc_reg;
	struct mlx5_ifc_pmaos_reg_bits pmaos_reg;
	struct mlx5_ifc_pmlp_reg_bits pmlp_reg;
	struct mlx5_ifc_pmlpn_reg_bits pmlpn_reg;
	struct mlx5_ifc_pmpc_reg_bits pmpc_reg;
	struct mlx5_ifc_pmpe_reg_bits pmpe_reg;
	struct mlx5_ifc_pmpr_reg_bits pmpr_reg;
	struct mlx5_ifc_pmtu_reg_bits pmtu_reg;
	struct mlx5_ifc_ppad_reg_bits ppad_reg;
	struct mlx5_ifc_ppcnt_reg_bits ppcnt_reg;
	struct mlx5_ifc_mpcnt_reg_bits mpcnt_reg;
	struct mlx5_ifc_pplm_reg_bits pplm_reg;
	struct mlx5_ifc_pplr_reg_bits pplr_reg;
	struct mlx5_ifc_ppsc_reg_bits ppsc_reg;
	struct mlx5_ifc_pqdr_reg_bits pqdr_reg;
	struct mlx5_ifc_pspa_reg_bits pspa_reg;
	struct mlx5_ifc_ptas_reg_bits ptas_reg;
	struct mlx5_ifc_ptys_reg_bits ptys_reg;
	struct mlx5_ifc_mlcr_reg_bits mlcr_reg;
	struct mlx5_ifc_pude_reg_bits pude_reg;
	struct mlx5_ifc_pvlc_reg_bits pvlc_reg;
	struct mlx5_ifc_slrg_reg_bits slrg_reg;
	struct mlx5_ifc_sltp_reg_bits sltp_reg;
	struct mlx5_ifc_mtpps_reg_bits mtpps_reg;
	struct mlx5_ifc_mtppse_reg_bits mtppse_reg;
	struct mlx5_ifc_fpga_access_reg_bits fpga_access_reg;
	struct mlx5_ifc_fpga_ctrl_bits fpga_ctrl_bits;
	struct mlx5_ifc_fpga_cap_bits fpga_cap_bits;
	struct mlx5_ifc_mcqi_reg_bits mcqi_reg;
	struct mlx5_ifc_mcc_reg_bits mcc_reg;
	struct mlx5_ifc_mcda_reg_bits mcda_reg;
	u8         reserved_at_0[0x60e0];
};

union mlx5_ifc_debug_enhancements_document_bits {
	struct mlx5_ifc_health_buffer_bits health_buffer;
	u8         reserved_at_0[0x200];
};

union mlx5_ifc_uplink_pci_interface_document_bits {
	struct mlx5_ifc_initial_seg_bits initial_seg;
	u8         reserved_at_0[0x20060];
};

struct mlx5_ifc_set_flow_table_root_out_bits {
	u8         status[0x8];
	u8         reserved_at_8[0x18];

	u8         syndrome[0x20];

	u8         reserved_at_40[0x40];
};

struct mlx5_ifc_set_flow_table_root_in_bits {
	u8         opcode[0x10];
	u8         reserved_at_10[0x10];

	u8         reserved_at_20[0x10];
	u8         op_mod[0x10];

	u8         other_vport[0x1];
	u8         reserved_at_41[0xf];
	u8         vport_number[0x10];

	u8         reserved_at_60[0x20];

	u8         table_type[0x8];
	u8         reserved_at_88[0x18];

	u8         reserved_at_a0[0x8];
	u8         table_id[0x18];

	u8         reserved_at_c0[0x8];
	u8         underlay_qpn[0x18];
	u8         reserved_at_e0[0x120];
};

enum {
	MLX5_MODIFY_FLOW_TABLE_MISS_TABLE_ID     = (1UL << 0),
	MLX5_MODIFY_FLOW_TABLE_LAG_NEXT_TABLE_ID = (1UL << 15),
};

struct mlx5_ifc_modify_flow_table_out_bits {
	u8         status[0x8];
	u8         reserved_at_8[0x18];

	u8         syndrome[0x20];

	u8         reserved_at_40[0x40];
};

struct mlx5_ifc_modify_flow_table_in_bits {
	u8         opcode[0x10];
	u8         reserved_at_10[0x10];

	u8         reserved_at_20[0x10];
	u8         op_mod[0x10];

	u8         other_vport[0x1];
	u8         reserved_at_41[0xf];
	u8         vport_number[0x10];

	u8         reserved_at_60[0x10];
	u8         modify_field_select[0x10];

	u8         table_type[0x8];
	u8         reserved_at_88[0x18];

	u8         reserved_at_a0[0x8];
	u8         table_id[0x18];

	struct mlx5_ifc_flow_table_context_bits flow_table_context;
};

struct mlx5_ifc_ets_tcn_config_reg_bits {
	u8         g[0x1];
	u8         b[0x1];
	u8         r[0x1];
	u8         reserved_at_3[0x9];
	u8         group[0x4];
	u8         reserved_at_10[0x9];
	u8         bw_allocation[0x7];

	u8         reserved_at_20[0xc];
	u8         max_bw_units[0x4];
	u8         reserved_at_30[0x8];
	u8         max_bw_value[0x8];
};

struct mlx5_ifc_ets_global_config_reg_bits {
	u8         reserved_at_0[0x2];
	u8         r[0x1];
	u8         reserved_at_3[0x1d];

	u8         reserved_at_20[0xc];
	u8         max_bw_units[0x4];
	u8         reserved_at_30[0x8];
	u8         max_bw_value[0x8];
};

struct mlx5_ifc_qetc_reg_bits {
	u8                                         reserved_at_0[0x8];
	u8                                         port_number[0x8];
	u8                                         reserved_at_10[0x30];

	struct mlx5_ifc_ets_tcn_config_reg_bits    tc_configuration[0x8];
	struct mlx5_ifc_ets_global_config_reg_bits global_configuration;
};

struct mlx5_ifc_qpdpm_dscp_reg_bits {
	u8         e[0x1];
	u8         reserved_at_01[0x0b];
	u8         prio[0x04];
};

struct mlx5_ifc_qpdpm_reg_bits {
	u8                                     reserved_at_0[0x8];
	u8                                     local_port[0x8];
	u8                                     reserved_at_10[0x10];
	struct mlx5_ifc_qpdpm_dscp_reg_bits    dscp[64];
};

struct mlx5_ifc_qpts_reg_bits {
	u8         reserved_at_0[0x8];
	u8         local_port[0x8];
	u8         reserved_at_10[0x2d];
	u8         trust_state[0x3];
};

struct mlx5_ifc_pptb_reg_bits {
	u8         reserved_at_0[0x2];
	u8         mm[0x2];
	u8         reserved_at_4[0x4];
	u8         local_port[0x8];
	u8         reserved_at_10[0x6];
	u8         cm[0x1];
	u8         um[0x1];
	u8         pm[0x8];

	u8         prio_x_buff[0x20];

	u8         pm_msb[0x8];
	u8         reserved_at_48[0x10];
	u8         ctrl_buff[0x4];
	u8         untagged_buff[0x4];
};

struct mlx5_ifc_pbmc_reg_bits {
	u8         reserved_at_0[0x8];
	u8         local_port[0x8];
	u8         reserved_at_10[0x10];

	u8         xoff_timer_value[0x10];
	u8         xoff_refresh[0x10];

	u8         reserved_at_40[0x9];
	u8         fullness_threshold[0x7];
	u8         port_buffer_size[0x10];

	struct mlx5_ifc_bufferx_reg_bits buffer[10];

	u8         reserved_at_2e0[0x40];
};

struct mlx5_ifc_qtct_reg_bits {
	u8         reserved_at_0[0x8];
	u8         port_number[0x8];
	u8         reserved_at_10[0xd];
	u8         prio[0x3];

	u8         reserved_at_20[0x1d];
	u8         tclass[0x3];
};

struct mlx5_ifc_mcia_reg_bits {
	u8         l[0x1];
	u8         reserved_at_1[0x7];
	u8         module[0x8];
	u8         reserved_at_10[0x8];
	u8         status[0x8];

	u8         i2c_device_address[0x8];
	u8         page_number[0x8];
	u8         device_address[0x10];

	u8         reserved_at_40[0x10];
	u8         size[0x10];

	u8         reserved_at_60[0x20];

	u8         dword_0[0x20];
	u8         dword_1[0x20];
	u8         dword_2[0x20];
	u8         dword_3[0x20];
	u8         dword_4[0x20];
	u8         dword_5[0x20];
	u8         dword_6[0x20];
	u8         dword_7[0x20];
	u8         dword_8[0x20];
	u8         dword_9[0x20];
	u8         dword_10[0x20];
	u8         dword_11[0x20];
};

struct mlx5_ifc_dcbx_param_bits {
	u8         dcbx_cee_cap[0x1];
	u8         dcbx_ieee_cap[0x1];
	u8         dcbx_standby_cap[0x1];
	u8         reserved_at_3[0x5];
	u8         port_number[0x8];
	u8         reserved_at_10[0xa];
	u8         max_application_table_size[6];
	u8         reserved_at_20[0x15];
	u8         version_oper[0x3];
	u8         reserved_at_38[5];
	u8         version_admin[0x3];
	u8         willing_admin[0x1];
	u8         reserved_at_41[0x3];
	u8         pfc_cap_oper[0x4];
	u8         reserved_at_48[0x4];
	u8         pfc_cap_admin[0x4];
	u8         reserved_at_50[0x4];
	u8         num_of_tc_oper[0x4];
	u8         reserved_at_58[0x4];
	u8         num_of_tc_admin[0x4];
	u8         remote_willing[0x1];
	u8         reserved_at_61[3];
	u8         remote_pfc_cap[4];
	u8         reserved_at_68[0x14];
	u8         remote_num_of_tc[0x4];
	u8         reserved_at_80[0x18];
	u8         error[0x8];
	u8         reserved_at_a0[0x160];
};

struct mlx5_ifc_lagc_bits {
	u8         reserved_at_0[0x1d];
	u8         lag_state[0x3];

	u8         reserved_at_20[0x14];
	u8         tx_remap_affinity_2[0x4];
	u8         reserved_at_38[0x4];
	u8         tx_remap_affinity_1[0x4];
};

struct mlx5_ifc_create_lag_out_bits {
	u8         status[0x8];
	u8         reserved_at_8[0x18];

	u8         syndrome[0x20];

	u8         reserved_at_40[0x40];
};

struct mlx5_ifc_create_lag_in_bits {
	u8         opcode[0x10];
	u8         reserved_at_10[0x10];

	u8         reserved_at_20[0x10];
	u8         op_mod[0x10];

	struct mlx5_ifc_lagc_bits ctx;
};

struct mlx5_ifc_modify_lag_out_bits {
	u8         status[0x8];
	u8         reserved_at_8[0x18];

	u8         syndrome[0x20];

	u8         reserved_at_40[0x40];
};

struct mlx5_ifc_modify_lag_in_bits {
	u8         opcode[0x10];
	u8         reserved_at_10[0x10];

	u8         reserved_at_20[0x10];
	u8         op_mod[0x10];

	u8         reserved_at_40[0x20];
	u8         field_select[0x20];

	struct mlx5_ifc_lagc_bits ctx;
};

struct mlx5_ifc_query_lag_out_bits {
	u8         status[0x8];
	u8         reserved_at_8[0x18];

	u8         syndrome[0x20];

	u8         reserved_at_40[0x40];

	struct mlx5_ifc_lagc_bits ctx;
};

struct mlx5_ifc_query_lag_in_bits {
	u8         opcode[0x10];
	u8         reserved_at_10[0x10];

	u8         reserved_at_20[0x10];
	u8         op_mod[0x10];

	u8         reserved_at_40[0x40];
};

struct mlx5_ifc_destroy_lag_out_bits {
	u8         status[0x8];
	u8         reserved_at_8[0x18];

	u8         syndrome[0x20];

	u8         reserved_at_40[0x40];
};

struct mlx5_ifc_destroy_lag_in_bits {
	u8         opcode[0x10];
	u8         reserved_at_10[0x10];

	u8         reserved_at_20[0x10];
	u8         op_mod[0x10];

	u8         reserved_at_40[0x40];
};

struct mlx5_ifc_create_vport_lag_out_bits {
	u8         status[0x8];
	u8         reserved_at_8[0x18];

	u8         syndrome[0x20];

	u8         reserved_at_40[0x40];
};

struct mlx5_ifc_create_vport_lag_in_bits {
	u8         opcode[0x10];
	u8         reserved_at_10[0x10];

	u8         reserved_at_20[0x10];
	u8         op_mod[0x10];

	u8         reserved_at_40[0x40];
};

struct mlx5_ifc_destroy_vport_lag_out_bits {
	u8         status[0x8];
	u8         reserved_at_8[0x18];

	u8         syndrome[0x20];

	u8         reserved_at_40[0x40];
};

struct mlx5_ifc_destroy_vport_lag_in_bits {
	u8         opcode[0x10];
	u8         reserved_at_10[0x10];

	u8         reserved_at_20[0x10];
	u8         op_mod[0x10];

	u8         reserved_at_40[0x40];
};

struct mlx5_ifc_alloc_memic_in_bits {
	u8         opcode[0x10];
	u8         reserved_at_10[0x10];

	u8         reserved_at_20[0x10];
	u8         op_mod[0x10];

	u8         reserved_at_30[0x20];

	u8	   reserved_at_40[0x18];
	u8	   log_memic_addr_alignment[0x8];

	u8         range_start_addr[0x40];

	u8         range_size[0x20];

	u8         memic_size[0x20];
};

struct mlx5_ifc_alloc_memic_out_bits {
	u8         status[0x8];
	u8         reserved_at_8[0x18];

	u8         syndrome[0x20];

	u8         memic_start_addr[0x40];
};

struct mlx5_ifc_dealloc_memic_in_bits {
	u8         opcode[0x10];
	u8         reserved_at_10[0x10];

	u8         reserved_at_20[0x10];
	u8         op_mod[0x10];

	u8         reserved_at_40[0x40];

	u8         memic_start_addr[0x40];

	u8         memic_size[0x20];

	u8         reserved_at_e0[0x20];
};

struct mlx5_ifc_dealloc_memic_out_bits {
	u8         status[0x8];
	u8         reserved_at_8[0x18];

	u8         syndrome[0x20];

	u8         reserved_at_40[0x40];
};

struct mlx5_ifc_general_obj_in_cmd_hdr_bits {
	u8         opcode[0x10];
	u8         uid[0x10];

	u8         reserved_at_20[0x10];
	u8         obj_type[0x10];

	u8         obj_id[0x20];

	u8         reserved_at_60[0x20];
};

struct mlx5_ifc_general_obj_out_cmd_hdr_bits {
	u8         status[0x8];
	u8         reserved_at_8[0x18];

	u8         syndrome[0x20];

	u8         obj_id[0x20];

	u8         reserved_at_60[0x20];
};

struct mlx5_ifc_umem_bits {
	u8         reserved_at_0[0x80];

	u8         reserved_at_80[0x1b];
	u8         log_page_size[0x5];

	u8         page_offset[0x20];

	u8         num_of_mtt[0x40];

	struct mlx5_ifc_mtt_bits  mtt[0];
};

struct mlx5_ifc_uctx_bits {
	u8         cap[0x20];

	u8         reserved_at_20[0x160];
};

struct mlx5_ifc_create_umem_in_bits {
	u8         opcode[0x10];
	u8         uid[0x10];

	u8         reserved_at_20[0x10];
	u8         op_mod[0x10];

	u8         reserved_at_40[0x40];

	struct mlx5_ifc_umem_bits  umem;
};

struct mlx5_ifc_create_uctx_in_bits {
	u8         opcode[0x10];
	u8         reserved_at_10[0x10];

	u8         reserved_at_20[0x10];
	u8         op_mod[0x10];

	u8         reserved_at_40[0x40];

	struct mlx5_ifc_uctx_bits  uctx;
};

struct mlx5_ifc_destroy_uctx_in_bits {
	u8         opcode[0x10];
	u8         reserved_at_10[0x10];

	u8         reserved_at_20[0x10];
	u8         op_mod[0x10];

	u8         reserved_at_40[0x10];
	u8         uid[0x10];

	u8         reserved_at_60[0x20];
};

struct mlx5_ifc_mtrc_string_db_param_bits {
	u8         string_db_base_address[0x20];

	u8         reserved_at_20[0x8];
	u8         string_db_size[0x18];
};

struct mlx5_ifc_mtrc_cap_bits {
	u8         trace_owner[0x1];
	u8         trace_to_memory[0x1];
	u8         reserved_at_2[0x4];
	u8         trc_ver[0x2];
	u8         reserved_at_8[0x14];
	u8         num_string_db[0x4];

	u8         first_string_trace[0x8];
	u8         num_string_trace[0x8];
	u8         reserved_at_30[0x28];

	u8         log_max_trace_buffer_size[0x8];

	u8         reserved_at_60[0x20];

	struct mlx5_ifc_mtrc_string_db_param_bits string_db_param[8];

	u8         reserved_at_280[0x180];
};

struct mlx5_ifc_mtrc_conf_bits {
	u8         reserved_at_0[0x1c];
	u8         trace_mode[0x4];
	u8         reserved_at_20[0x18];
	u8         log_trace_buffer_size[0x8];
	u8         trace_mkey[0x20];
	u8         reserved_at_60[0x3a0];
};

struct mlx5_ifc_mtrc_stdb_bits {
	u8         string_db_index[0x4];
	u8         reserved_at_4[0x4];
	u8         read_size[0x18];
	u8         start_offset[0x20];
	u8         string_db_data[0];
};

struct mlx5_ifc_mtrc_ctrl_bits {
	u8         trace_status[0x2];
	u8         reserved_at_2[0x2];
	u8         arm_event[0x1];
	u8         reserved_at_5[0xb];
	u8         modify_field_select[0x10];
	u8         reserved_at_20[0x2b];
	u8         current_timestamp52_32[0x15];
	u8         current_timestamp31_0[0x20];
	u8         reserved_at_80[0x180];
};

#endif /* MLX5_IFC_H */<|MERGE_RESOLUTION|>--- conflicted
+++ resolved
@@ -694,12 +694,8 @@
 	u8         swp[0x1];
 	u8         swp_csum[0x1];
 	u8         swp_lso[0x1];
-<<<<<<< HEAD
-	u8         reserved_at_23[0xd];
-=======
 	u8         cqe_checksum_full[0x1];
 	u8         reserved_at_24[0xc];
->>>>>>> 0cbc4fbf
 	u8         max_vxlan_udp_ports[0x8];
 	u8         reserved_at_38[0x6];
 	u8         max_geneve_opt_len[0x1];
