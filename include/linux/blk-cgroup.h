/* SPDX-License-Identifier: GPL-2.0 */
#ifndef _BLK_CGROUP_H
#define _BLK_CGROUP_H
/*
 * Common Block IO controller cgroup interface
 *
 * Based on ideas and code from CFQ, CFS and BFQ:
 * Copyright (C) 2003 Jens Axboe <axboe@kernel.dk>
 *
 * Copyright (C) 2008 Fabio Checconi <fabio@gandalf.sssup.it>
 *		      Paolo Valente <paolo.valente@unimore.it>
 *
 * Copyright (C) 2009 Vivek Goyal <vgoyal@redhat.com>
 * 	              Nauman Rafique <nauman@google.com>
 */

#include <linux/cgroup.h>
#include <linux/percpu.h>
#include <linux/percpu_counter.h>
#include <linux/u64_stats_sync.h>
#include <linux/seq_file.h>
#include <linux/radix-tree.h>
#include <linux/blkdev.h>
#include <linux/atomic.h>
#include <linux/kthread.h>
#include <linux/fs.h>

/* percpu_counter batch for blkg_[rw]stats, per-cpu drift doesn't matter */
#define BLKG_STAT_CPU_BATCH	(INT_MAX / 2)

/* Max limits for throttle policy */
#define THROTL_IOPS_MAX		UINT_MAX
#define FC_APPID_LEN              129


#ifdef CONFIG_BLK_CGROUP

enum blkg_iostat_type {
	BLKG_IOSTAT_READ,
	BLKG_IOSTAT_WRITE,
	BLKG_IOSTAT_DISCARD,

	BLKG_IOSTAT_NR,
};

struct blkcg_gq;

struct blkcg {
	struct cgroup_subsys_state	css;
	spinlock_t			lock;
	refcount_t			online_pin;

	struct radix_tree_root		blkg_tree;
	struct blkcg_gq	__rcu		*blkg_hint;
	struct hlist_head		blkg_list;

	struct blkcg_policy_data	*cpd[BLKCG_MAX_POLS];

	struct list_head		all_blkcgs_node;
#ifdef CONFIG_BLK_CGROUP_FC_APPID
	char                            fc_app_id[FC_APPID_LEN];
#endif
#ifdef CONFIG_CGROUP_WRITEBACK
	struct list_head		cgwb_list;
#endif
#ifdef CONFIG_BLK_CGROUP_FC_APPID
#ifndef __GENKSYMS__
	char                            fc_app_id[FC_APPID_LEN];
#endif 
#endif

};

struct blkg_iostat {
	u64				bytes[BLKG_IOSTAT_NR];
	u64				ios[BLKG_IOSTAT_NR];
};

struct blkg_iostat_set {
	struct u64_stats_sync		sync;
	struct blkg_iostat		cur;
	struct blkg_iostat		last;
};

/*
 * A blkcg_gq (blkg) is association between a block cgroup (blkcg) and a
 * request_queue (q).  This is used by blkcg policies which need to track
 * information per blkcg - q pair.
 *
 * There can be multiple active blkcg policies and each blkg:policy pair is
 * represented by a blkg_policy_data which is allocated and freed by each
 * policy's pd_alloc/free_fn() methods.  A policy can allocate private data
 * area by allocating larger data structure which embeds blkg_policy_data
 * at the beginning.
 */
struct blkg_policy_data {
	/* the blkg and policy id this per-policy data belongs to */
	struct blkcg_gq			*blkg;
	int				plid;
};

/*
 * Policies that need to keep per-blkcg data which is independent from any
 * request_queue associated to it should implement cpd_alloc/free_fn()
 * methods.  A policy can allocate private data area by allocating larger
 * data structure which embeds blkcg_policy_data at the beginning.
 * cpd_init() is invoked to let each policy handle per-blkcg data.
 */
struct blkcg_policy_data {
	/* the blkcg and policy id this per-policy data belongs to */
	struct blkcg			*blkcg;
	int				plid;
};

/* association between a blk cgroup and a request queue */
struct blkcg_gq {
	/* Pointer to the associated request_queue */
	struct request_queue		*q;
	struct list_head		q_node;
	struct hlist_node		blkcg_node;
	struct blkcg			*blkcg;

	/* all non-root blkcg_gq's are guaranteed to have access to parent */
	struct blkcg_gq			*parent;

	/* reference count */
	struct percpu_ref		refcnt;

	/* is this blkg online? protected by both blkcg and q locks */
	bool				online;

	struct blkg_iostat_set __percpu	*iostat_cpu;
	struct blkg_iostat_set		iostat;

	struct blkg_policy_data		*pd[BLKCG_MAX_POLS];

	spinlock_t			async_bio_lock;
	struct bio_list			async_bios;
	struct work_struct		async_bio_work;

	atomic_t			use_delay;
	atomic64_t			delay_nsec;
	atomic64_t			delay_start;
	u64				last_delay;
	int				last_use;

	struct rcu_head			rcu_head;
};

typedef struct blkcg_policy_data *(blkcg_pol_alloc_cpd_fn)(gfp_t gfp);
typedef void (blkcg_pol_init_cpd_fn)(struct blkcg_policy_data *cpd);
typedef void (blkcg_pol_free_cpd_fn)(struct blkcg_policy_data *cpd);
typedef void (blkcg_pol_bind_cpd_fn)(struct blkcg_policy_data *cpd);
typedef struct blkg_policy_data *(blkcg_pol_alloc_pd_fn)(gfp_t gfp,
				struct request_queue *q, struct blkcg *blkcg);
typedef void (blkcg_pol_init_pd_fn)(struct blkg_policy_data *pd);
typedef void (blkcg_pol_online_pd_fn)(struct blkg_policy_data *pd);
typedef void (blkcg_pol_offline_pd_fn)(struct blkg_policy_data *pd);
typedef void (blkcg_pol_free_pd_fn)(struct blkg_policy_data *pd);
typedef void (blkcg_pol_reset_pd_stats_fn)(struct blkg_policy_data *pd);
typedef size_t (blkcg_pol_stat_pd_fn)(struct blkg_policy_data *pd, char *buf,
				      size_t size);

struct blkcg_policy {
	int				plid;
	/* cgroup files for the policy */
	struct cftype			*dfl_cftypes;
	struct cftype			*legacy_cftypes;

	/* operations */
	blkcg_pol_alloc_cpd_fn		*cpd_alloc_fn;
	blkcg_pol_init_cpd_fn		*cpd_init_fn;
	blkcg_pol_free_cpd_fn		*cpd_free_fn;
	blkcg_pol_bind_cpd_fn		*cpd_bind_fn;

	blkcg_pol_alloc_pd_fn		*pd_alloc_fn;
	blkcg_pol_init_pd_fn		*pd_init_fn;
	blkcg_pol_online_pd_fn		*pd_online_fn;
	blkcg_pol_offline_pd_fn		*pd_offline_fn;
	blkcg_pol_free_pd_fn		*pd_free_fn;
	blkcg_pol_reset_pd_stats_fn	*pd_reset_stats_fn;
	blkcg_pol_stat_pd_fn		*pd_stat_fn;
};

extern struct blkcg blkcg_root;
extern struct cgroup_subsys_state * const blkcg_root_css;
extern bool blkcg_debug_stats;

struct blkcg_gq *blkg_lookup_slowpath(struct blkcg *blkcg,
				      struct request_queue *q, bool update_hint);
int blkcg_init_queue(struct request_queue *q);
void blkcg_exit_queue(struct request_queue *q);

/* Blkio controller policy registration */
int blkcg_policy_register(struct blkcg_policy *pol);
void blkcg_policy_unregister(struct blkcg_policy *pol);
int blkcg_activate_policy(struct request_queue *q,
			  const struct blkcg_policy *pol);
void blkcg_deactivate_policy(struct request_queue *q,
			     const struct blkcg_policy *pol);

const char *blkg_dev_name(struct blkcg_gq *blkg);
void blkcg_print_blkgs(struct seq_file *sf, struct blkcg *blkcg,
		       u64 (*prfill)(struct seq_file *,
				     struct blkg_policy_data *, int),
		       const struct blkcg_policy *pol, int data,
		       bool show_total);
u64 __blkg_prfill_u64(struct seq_file *sf, struct blkg_policy_data *pd, u64 v);

struct blkg_conf_ctx {
	struct block_device		*bdev;
	struct blkcg_gq			*blkg;
	char				*body;
};

<<<<<<< HEAD
struct gendisk *blkcg_conf_get_disk(char **inputp);
=======
struct block_device *blkcg_conf_open_bdev(char **inputp);
>>>>>>> 7d2a07b7
int blkg_conf_prep(struct blkcg *blkcg, const struct blkcg_policy *pol,
		   char *input, struct blkg_conf_ctx *ctx);
void blkg_conf_finish(struct blkg_conf_ctx *ctx);

/**
 * blkcg_css - find the current css
 *
 * Find the css associated with either the kthread or the current task.
 * This may return a dying css, so it is up to the caller to use tryget logic
 * to confirm it is alive and well.
 */
static inline struct cgroup_subsys_state *blkcg_css(void)
{
	struct cgroup_subsys_state *css;

	css = kthread_blkcg();
	if (css)
		return css;
	return task_css(current, io_cgrp_id);
}

static inline struct blkcg *css_to_blkcg(struct cgroup_subsys_state *css)
{
	return css ? container_of(css, struct blkcg, css) : NULL;
}

/**
 * __bio_blkcg - internal, inconsistent version to get blkcg
 *
 * DO NOT USE.
 * This function is inconsistent and consequently is dangerous to use.  The
 * first part of the function returns a blkcg where a reference is owned by the
 * bio.  This means it does not need to be rcu protected as it cannot go away
 * with the bio owning a reference to it.  However, the latter potentially gets
 * it from task_css().  This can race against task migration and the cgroup
 * dying.  It is also semantically different as it must be called rcu protected
 * and is susceptible to failure when trying to get a reference to it.
 * Therefore, it is not ok to assume that *_get() will always succeed on the
 * blkcg returned here.
 */
static inline struct blkcg *__bio_blkcg(struct bio *bio)
{
	if (bio && bio->bi_blkg)
		return bio->bi_blkg->blkcg;
	return css_to_blkcg(blkcg_css());
}

/**
 * bio_blkcg - grab the blkcg associated with a bio
 * @bio: target bio
 *
 * This returns the blkcg associated with a bio, %NULL if not associated.
 * Callers are expected to either handle %NULL or know association has been
 * done prior to calling this.
 */
static inline struct blkcg *bio_blkcg(struct bio *bio)
{
	if (bio && bio->bi_blkg)
		return bio->bi_blkg->blkcg;
	return NULL;
}

static inline bool blk_cgroup_congested(void)
{
	struct cgroup_subsys_state *css;
	bool ret = false;

	rcu_read_lock();
	css = kthread_blkcg();
	if (!css)
		css = task_css(current, io_cgrp_id);
	while (css) {
		if (atomic_read(&css->cgroup->congestion_count)) {
			ret = true;
			break;
		}
		css = css->parent;
	}
	rcu_read_unlock();
	return ret;
}

/**
 * bio_issue_as_root_blkg - see if this bio needs to be issued as root blkg
 * @return: true if this bio needs to be submitted with the root blkg context.
 *
 * In order to avoid priority inversions we sometimes need to issue a bio as if
 * it were attached to the root blkg, and then backcharge to the actual owning
 * blkg.  The idea is we do bio_blkcg() to look up the actual context for the
 * bio and attach the appropriate blkg to the bio.  Then we call this helper and
 * if it is true run with the root blkg for that queue and then do any
 * backcharging to the originating cgroup once the io is complete.
 */
static inline bool bio_issue_as_root_blkg(struct bio *bio)
{
	return (bio->bi_opf & (REQ_META | REQ_SWAP)) != 0;
}

/**
 * blkcg_parent - get the parent of a blkcg
 * @blkcg: blkcg of interest
 *
 * Return the parent blkcg of @blkcg.  Can be called anytime.
 */
static inline struct blkcg *blkcg_parent(struct blkcg *blkcg)
{
	return css_to_blkcg(blkcg->css.parent);
}

/**
 * __blkg_lookup - internal version of blkg_lookup()
 * @blkcg: blkcg of interest
 * @q: request_queue of interest
 * @update_hint: whether to update lookup hint with the result or not
 *
 * This is internal version and shouldn't be used by policy
 * implementations.  Looks up blkgs for the @blkcg - @q pair regardless of
 * @q's bypass state.  If @update_hint is %true, the caller should be
 * holding @q->queue_lock and lookup hint is updated on success.
 */
static inline struct blkcg_gq *__blkg_lookup(struct blkcg *blkcg,
					     struct request_queue *q,
					     bool update_hint)
{
	struct blkcg_gq *blkg;

	if (blkcg == &blkcg_root)
		return q->root_blkg;

	blkg = rcu_dereference(blkcg->blkg_hint);
	if (blkg && blkg->q == q)
		return blkg;

	return blkg_lookup_slowpath(blkcg, q, update_hint);
}

/**
 * blkg_lookup - lookup blkg for the specified blkcg - q pair
 * @blkcg: blkcg of interest
 * @q: request_queue of interest
 *
 * Lookup blkg for the @blkcg - @q pair.  This function should be called
 * under RCU read lock.
 */
static inline struct blkcg_gq *blkg_lookup(struct blkcg *blkcg,
					   struct request_queue *q)
{
	WARN_ON_ONCE(!rcu_read_lock_held());
	return __blkg_lookup(blkcg, q, false);
}

/**
 * blk_queue_root_blkg - return blkg for the (blkcg_root, @q) pair
 * @q: request_queue of interest
 *
 * Lookup blkg for @q at the root level. See also blkg_lookup().
 */
static inline struct blkcg_gq *blk_queue_root_blkg(struct request_queue *q)
{
	return q->root_blkg;
}

/**
 * blkg_to_pdata - get policy private data
 * @blkg: blkg of interest
 * @pol: policy of interest
 *
 * Return pointer to private data associated with the @blkg-@pol pair.
 */
static inline struct blkg_policy_data *blkg_to_pd(struct blkcg_gq *blkg,
						  struct blkcg_policy *pol)
{
	return blkg ? blkg->pd[pol->plid] : NULL;
}

static inline struct blkcg_policy_data *blkcg_to_cpd(struct blkcg *blkcg,
						     struct blkcg_policy *pol)
{
	return blkcg ? blkcg->cpd[pol->plid] : NULL;
}

/**
 * pdata_to_blkg - get blkg associated with policy private data
 * @pd: policy private data of interest
 *
 * @pd is policy private data.  Determine the blkg it's associated with.
 */
static inline struct blkcg_gq *pd_to_blkg(struct blkg_policy_data *pd)
{
	return pd ? pd->blkg : NULL;
}

static inline struct blkcg *cpd_to_blkcg(struct blkcg_policy_data *cpd)
{
	return cpd ? cpd->blkcg : NULL;
}

extern void blkcg_destroy_blkgs(struct blkcg *blkcg);

/**
 * blkcg_pin_online - pin online state
 * @blkcg: blkcg of interest
 *
 * While pinned, a blkcg is kept online.  This is primarily used to
 * impedance-match blkg and cgwb lifetimes so that blkg doesn't go offline
 * while an associated cgwb is still active.
 */
static inline void blkcg_pin_online(struct blkcg *blkcg)
{
	refcount_inc(&blkcg->online_pin);
}

/**
 * blkcg_unpin_online - unpin online state
 * @blkcg: blkcg of interest
 *
 * This is primarily used to impedance-match blkg and cgwb lifetimes so
 * that blkg doesn't go offline while an associated cgwb is still active.
 * When this count goes to zero, all active cgwbs have finished so the
 * blkcg can continue destruction by calling blkcg_destroy_blkgs().
 */
static inline void blkcg_unpin_online(struct blkcg *blkcg)
{
	do {
		if (!refcount_dec_and_test(&blkcg->online_pin))
			break;
		blkcg_destroy_blkgs(blkcg);
		blkcg = blkcg_parent(blkcg);
	} while (blkcg);
}

/**
 * blkg_path - format cgroup path of blkg
 * @blkg: blkg of interest
 * @buf: target buffer
 * @buflen: target buffer length
 *
 * Format the path of the cgroup of @blkg into @buf.
 */
static inline int blkg_path(struct blkcg_gq *blkg, char *buf, int buflen)
{
	return cgroup_path(blkg->blkcg->css.cgroup, buf, buflen);
}

/**
 * blkg_get - get a blkg reference
 * @blkg: blkg to get
 *
 * The caller should be holding an existing reference.
 */
static inline void blkg_get(struct blkcg_gq *blkg)
{
	percpu_ref_get(&blkg->refcnt);
}

/**
 * blkg_tryget - try and get a blkg reference
 * @blkg: blkg to get
 *
 * This is for use when doing an RCU lookup of the blkg.  We may be in the midst
 * of freeing this blkg, so we can only use it if the refcnt is not zero.
 */
static inline bool blkg_tryget(struct blkcg_gq *blkg)
{
	return blkg && percpu_ref_tryget(&blkg->refcnt);
}

/**
 * blkg_put - put a blkg reference
 * @blkg: blkg to put
 */
static inline void blkg_put(struct blkcg_gq *blkg)
{
	percpu_ref_put(&blkg->refcnt);
}

/**
 * blkg_for_each_descendant_pre - pre-order walk of a blkg's descendants
 * @d_blkg: loop cursor pointing to the current descendant
 * @pos_css: used for iteration
 * @p_blkg: target blkg to walk descendants of
 *
 * Walk @c_blkg through the descendants of @p_blkg.  Must be used with RCU
 * read locked.  If called under either blkcg or queue lock, the iteration
 * is guaranteed to include all and only online blkgs.  The caller may
 * update @pos_css by calling css_rightmost_descendant() to skip subtree.
 * @p_blkg is included in the iteration and the first node to be visited.
 */
#define blkg_for_each_descendant_pre(d_blkg, pos_css, p_blkg)		\
	css_for_each_descendant_pre((pos_css), &(p_blkg)->blkcg->css)	\
		if (((d_blkg) = __blkg_lookup(css_to_blkcg(pos_css),	\
					      (p_blkg)->q, false)))

/**
 * blkg_for_each_descendant_post - post-order walk of a blkg's descendants
 * @d_blkg: loop cursor pointing to the current descendant
 * @pos_css: used for iteration
 * @p_blkg: target blkg to walk descendants of
 *
 * Similar to blkg_for_each_descendant_pre() but performs post-order
 * traversal instead.  Synchronization rules are the same.  @p_blkg is
 * included in the iteration and the last node to be visited.
 */
#define blkg_for_each_descendant_post(d_blkg, pos_css, p_blkg)		\
	css_for_each_descendant_post((pos_css), &(p_blkg)->blkcg->css)	\
		if (((d_blkg) = __blkg_lookup(css_to_blkcg(pos_css),	\
					      (p_blkg)->q, false)))

bool __blkcg_punt_bio_submit(struct bio *bio);

static inline bool blkcg_punt_bio_submit(struct bio *bio)
{
	if (bio->bi_opf & REQ_CGROUP_PUNT)
		return __blkcg_punt_bio_submit(bio);
	else
		return false;
}

static inline void blkcg_bio_issue_init(struct bio *bio)
{
	bio_issue_init(&bio->bi_issue, bio_sectors(bio));
}

static inline void blkcg_use_delay(struct blkcg_gq *blkg)
{
	if (WARN_ON_ONCE(atomic_read(&blkg->use_delay) < 0))
		return;
	if (atomic_add_return(1, &blkg->use_delay) == 1)
		atomic_inc(&blkg->blkcg->css.cgroup->congestion_count);
}

static inline int blkcg_unuse_delay(struct blkcg_gq *blkg)
{
	int old = atomic_read(&blkg->use_delay);

	if (WARN_ON_ONCE(old < 0))
		return 0;
	if (old == 0)
		return 0;

	/*
	 * We do this song and dance because we can race with somebody else
	 * adding or removing delay.  If we just did an atomic_dec we'd end up
	 * negative and we'd already be in trouble.  We need to subtract 1 and
	 * then check to see if we were the last delay so we can drop the
	 * congestion count on the cgroup.
	 */
	while (old) {
		int cur = atomic_cmpxchg(&blkg->use_delay, old, old - 1);
		if (cur == old)
			break;
		old = cur;
	}

	if (old == 0)
		return 0;
	if (old == 1)
		atomic_dec(&blkg->blkcg->css.cgroup->congestion_count);
	return 1;
}

/**
 * blkcg_set_delay - Enable allocator delay mechanism with the specified delay amount
 * @blkg: target blkg
 * @delay: delay duration in nsecs
 *
 * When enabled with this function, the delay is not decayed and must be
 * explicitly cleared with blkcg_clear_delay(). Must not be mixed with
 * blkcg_[un]use_delay() and blkcg_add_delay() usages.
 */
static inline void blkcg_set_delay(struct blkcg_gq *blkg, u64 delay)
{
	int old = atomic_read(&blkg->use_delay);

	/* We only want 1 person setting the congestion count for this blkg. */
	if (!old && atomic_cmpxchg(&blkg->use_delay, old, -1) == old)
		atomic_inc(&blkg->blkcg->css.cgroup->congestion_count);

	atomic64_set(&blkg->delay_nsec, delay);
}

/**
 * blkcg_clear_delay - Disable allocator delay mechanism
 * @blkg: target blkg
 *
 * Disable use_delay mechanism. See blkcg_set_delay().
 */
static inline void blkcg_clear_delay(struct blkcg_gq *blkg)
{
	int old = atomic_read(&blkg->use_delay);

	/* We only want 1 person clearing the congestion count for this blkg. */
	if (old && atomic_cmpxchg(&blkg->use_delay, old, 0) == old)
		atomic_dec(&blkg->blkcg->css.cgroup->congestion_count);
}

void blk_cgroup_bio_start(struct bio *bio);
void blkcg_add_delay(struct blkcg_gq *blkg, u64 now, u64 delta);
void blkcg_schedule_throttle(struct request_queue *q, bool use_memdelay);
void blkcg_maybe_throttle_current(void);
#else	/* CONFIG_BLK_CGROUP */

struct blkcg {
};

struct blkg_policy_data {
};

struct blkcg_policy_data {
};

struct blkcg_gq {
};

struct blkcg_policy {
};

#define blkcg_root_css	((struct cgroup_subsys_state *)ERR_PTR(-EINVAL))

static inline void blkcg_maybe_throttle_current(void) { }
static inline bool blk_cgroup_congested(void) { return false; }

#ifdef CONFIG_BLOCK

static inline void blkcg_schedule_throttle(struct request_queue *q, bool use_memdelay) { }

static inline struct blkcg_gq *blkg_lookup(struct blkcg *blkcg, void *key) { return NULL; }
static inline struct blkcg_gq *blk_queue_root_blkg(struct request_queue *q)
{ return NULL; }
static inline int blkcg_init_queue(struct request_queue *q) { return 0; }
static inline void blkcg_exit_queue(struct request_queue *q) { }
static inline int blkcg_policy_register(struct blkcg_policy *pol) { return 0; }
static inline void blkcg_policy_unregister(struct blkcg_policy *pol) { }
static inline int blkcg_activate_policy(struct request_queue *q,
					const struct blkcg_policy *pol) { return 0; }
static inline void blkcg_deactivate_policy(struct request_queue *q,
					   const struct blkcg_policy *pol) { }

static inline struct blkcg *__bio_blkcg(struct bio *bio) { return NULL; }
static inline struct blkcg *bio_blkcg(struct bio *bio) { return NULL; }

static inline struct blkg_policy_data *blkg_to_pd(struct blkcg_gq *blkg,
						  struct blkcg_policy *pol) { return NULL; }
static inline struct blkcg_gq *pd_to_blkg(struct blkg_policy_data *pd) { return NULL; }
static inline char *blkg_path(struct blkcg_gq *blkg) { return NULL; }
static inline void blkg_get(struct blkcg_gq *blkg) { }
static inline void blkg_put(struct blkcg_gq *blkg) { }

static inline bool blkcg_punt_bio_submit(struct bio *bio) { return false; }
static inline void blkcg_bio_issue_init(struct bio *bio) { }
static inline void blk_cgroup_bio_start(struct bio *bio) { }

#define blk_queue_for_each_rl(rl, q)	\
	for ((rl) = &(q)->root_rl; (rl); (rl) = NULL)

#endif	/* CONFIG_BLOCK */
#endif	/* CONFIG_BLK_CGROUP */

#ifdef CONFIG_BLK_CGROUP_FC_APPID
/*
 * Sets the fc_app_id field associted to blkcg
 * @app_id: application identifier
 * @cgrp_id: cgroup id
 * @app_id_len: size of application identifier
 */
static inline int blkcg_set_fc_appid(char *app_id, u64 cgrp_id, size_t app_id_len)
{
	struct cgroup *cgrp;
	struct cgroup_subsys_state *css;
	struct blkcg *blkcg;
	int ret  = 0;

	if (app_id_len > FC_APPID_LEN)
		return -EINVAL;

	cgrp = cgroup_get_from_id(cgrp_id);
	if (!cgrp)
		return -ENOENT;
	css = cgroup_get_e_css(cgrp, &io_cgrp_subsys);
	if (!css) {
		ret = -ENOENT;
		goto out_cgrp_put;
	}
	blkcg = css_to_blkcg(css);
	/*
	 * There is a slight race condition on setting the appid.
	 * Worst case an I/O may not find the right id.
	 * This is no different from the I/O we let pass while obtaining
	 * the vmid from the fabric.
	 * Adding the overhead of a lock is not necessary.
	 */
	strlcpy(blkcg->fc_app_id, app_id, app_id_len);
	css_put(css);
out_cgrp_put:
	cgroup_put(cgrp);
	return ret;
}

/**
 * blkcg_get_fc_appid - get the fc app identifier associated with a bio
 * @bio: target bio
 *
 * On success return the fc_app_id, on failure return NULL
 */
static inline char *blkcg_get_fc_appid(struct bio *bio)
{
	if (bio && bio->bi_blkg &&
		(bio->bi_blkg->blkcg->fc_app_id[0] != '\0'))
		return bio->bi_blkg->blkcg->fc_app_id;
	return NULL;
}
#else
static inline int blkcg_set_fc_appid(char *buf, u64 id, size_t len) { return -EINVAL; }
static inline char *blkcg_get_fc_appid(struct bio *bio) { return NULL; }
#endif /*CONFIG_BLK_CGROUP_FC_APPID*/
#endif	/* _BLK_CGROUP_H */<|MERGE_RESOLUTION|>--- conflicted
+++ resolved
@@ -63,12 +63,6 @@
 #ifdef CONFIG_CGROUP_WRITEBACK
 	struct list_head		cgwb_list;
 #endif
-#ifdef CONFIG_BLK_CGROUP_FC_APPID
-#ifndef __GENKSYMS__
-	char                            fc_app_id[FC_APPID_LEN];
-#endif 
-#endif
-
 };
 
 struct blkg_iostat {
@@ -213,11 +207,7 @@
 	char				*body;
 };
 
-<<<<<<< HEAD
-struct gendisk *blkcg_conf_get_disk(char **inputp);
-=======
 struct block_device *blkcg_conf_open_bdev(char **inputp);
->>>>>>> 7d2a07b7
 int blkg_conf_prep(struct blkcg *blkcg, const struct blkcg_policy *pol,
 		   char *input, struct blkg_conf_ctx *ctx);
 void blkg_conf_finish(struct blkg_conf_ctx *ctx);
