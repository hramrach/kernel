/*
 * Generic EDAC defs
 *
 * Author: Dave Jiang <djiang@mvista.com>
 *
 * 2006-2008 (c) MontaVista Software, Inc. This file is licensed under
 * the terms of the GNU General Public License version 2. This program
 * is licensed "as is" without any warranty of any kind, whether express
 * or implied.
 *
 */
#ifndef _LINUX_EDAC_H_
#define _LINUX_EDAC_H_

#include <linux/atomic.h>
#include <linux/device.h>
#include <linux/completion.h>
#include <linux/workqueue.h>
#include <linux/debugfs.h>
#include <linux/numa.h>

#define EDAC_DEVICE_NAME_LEN	31

struct device;

#define EDAC_OPSTATE_INVAL	-1
#define EDAC_OPSTATE_POLL	0
#define EDAC_OPSTATE_NMI	1
#define EDAC_OPSTATE_INT	2

extern int edac_op_state;

struct bus_type *edac_get_sysfs_subsys(void);

static inline void opstate_init(void)
{
	switch (edac_op_state) {
	case EDAC_OPSTATE_POLL:
	case EDAC_OPSTATE_NMI:
		break;
	default:
		edac_op_state = EDAC_OPSTATE_POLL;
	}
	return;
}

/* Max length of a DIMM label*/
#define EDAC_MC_LABEL_LEN	31

/* Maximum size of the location string */
#define LOCATION_SIZE 256

/* Defines the maximum number of labels that can be reported */
#define EDAC_MAX_LABELS		8

/* String used to join two or more labels */
#define OTHER_LABEL " or "

/**
 * enum dev_type - describe the type of memory DRAM chips used at the stick
 * @DEV_UNKNOWN:	Can't be determined, or MC doesn't support detect it
 * @DEV_X1:		1 bit for data
 * @DEV_X2:		2 bits for data
 * @DEV_X4:		4 bits for data
 * @DEV_X8:		8 bits for data
 * @DEV_X16:		16 bits for data
 * @DEV_X32:		32 bits for data
 * @DEV_X64:		64 bits for data
 *
 * Typical values are x4 and x8.
 */
enum dev_type {
	DEV_UNKNOWN = 0,
	DEV_X1,
	DEV_X2,
	DEV_X4,
	DEV_X8,
	DEV_X16,
	DEV_X32,		/* Do these parts exist? */
	DEV_X64			/* Do these parts exist? */
};

#define DEV_FLAG_UNKNOWN	BIT(DEV_UNKNOWN)
#define DEV_FLAG_X1		BIT(DEV_X1)
#define DEV_FLAG_X2		BIT(DEV_X2)
#define DEV_FLAG_X4		BIT(DEV_X4)
#define DEV_FLAG_X8		BIT(DEV_X8)
#define DEV_FLAG_X16		BIT(DEV_X16)
#define DEV_FLAG_X32		BIT(DEV_X32)
#define DEV_FLAG_X64		BIT(DEV_X64)

/**
 * enum hw_event_mc_err_type - type of the detected error
 *
 * @HW_EVENT_ERR_CORRECTED:	Corrected Error - Indicates that an ECC
 *				corrected error was detected
 * @HW_EVENT_ERR_UNCORRECTED:	Uncorrected Error - Indicates an error that
 *				can't be corrected by ECC, but it is not
 *				fatal (maybe it is on an unused memory area,
 *				or the memory controller could recover from
 *				it for example, by re-trying the operation).
 * @HW_EVENT_ERR_DEFERRED:	Deferred Error - Indicates an uncorrectable
 *				error whose handling is not urgent. This could
 *				be due to hardware data poisoning where the
 *				system can continue operation until the poisoned
 *				data is consumed. Preemptive measures may also
 *				be taken, e.g. offlining pages, etc.
 * @HW_EVENT_ERR_FATAL:		Fatal Error - Uncorrected error that could not
 *				be recovered.
 * @HW_EVENT_ERR_INFO:		Informational - The CPER spec defines a forth
 *				type of error: informational logs.
 */
enum hw_event_mc_err_type {
	HW_EVENT_ERR_CORRECTED,
	HW_EVENT_ERR_UNCORRECTED,
	HW_EVENT_ERR_DEFERRED,
	HW_EVENT_ERR_FATAL,
	HW_EVENT_ERR_INFO,
};

static inline char *mc_event_error_type(const unsigned int err_type)
{
	switch (err_type) {
	case HW_EVENT_ERR_CORRECTED:
		return "Corrected";
	case HW_EVENT_ERR_UNCORRECTED:
		return "Uncorrected";
	case HW_EVENT_ERR_DEFERRED:
		return "Deferred";
	case HW_EVENT_ERR_FATAL:
		return "Fatal";
	default:
	case HW_EVENT_ERR_INFO:
		return "Info";
	}
}

/**
 * enum mem_type - memory types. For a more detailed reference, please see
 *			http://en.wikipedia.org/wiki/DRAM
 *
 * @MEM_EMPTY:		Empty csrow
 * @MEM_RESERVED:	Reserved csrow type
 * @MEM_UNKNOWN:	Unknown csrow type
 * @MEM_FPM:		FPM - Fast Page Mode, used on systems up to 1995.
 * @MEM_EDO:		EDO - Extended data out, used on systems up to 1998.
 * @MEM_BEDO:		BEDO - Burst Extended data out, an EDO variant.
 * @MEM_SDR:		SDR - Single data rate SDRAM
 *			http://en.wikipedia.org/wiki/Synchronous_dynamic_random-access_memory
 *			They use 3 pins for chip select: Pins 0 and 2 are
 *			for rank 0; pins 1 and 3 are for rank 1, if the memory
 *			is dual-rank.
 * @MEM_RDR:		Registered SDR SDRAM
 * @MEM_DDR:		Double data rate SDRAM
 *			http://en.wikipedia.org/wiki/DDR_SDRAM
 * @MEM_RDDR:		Registered Double data rate SDRAM
 *			This is a variant of the DDR memories.
 *			A registered memory has a buffer inside it, hiding
 *			part of the memory details to the memory controller.
 * @MEM_RMBS:		Rambus DRAM, used on a few Pentium III/IV controllers.
 * @MEM_DDR2:		DDR2 RAM, as described at JEDEC JESD79-2F.
 *			Those memories are labeled as "PC2-" instead of "PC" to
 *			differentiate from DDR.
 * @MEM_FB_DDR2:	Fully-Buffered DDR2, as described at JEDEC Std No. 205
 *			and JESD206.
 *			Those memories are accessed per DIMM slot, and not by
 *			a chip select signal.
 * @MEM_RDDR2:		Registered DDR2 RAM
 *			This is a variant of the DDR2 memories.
 * @MEM_XDR:		Rambus XDR
 *			It is an evolution of the original RAMBUS memories,
 *			created to compete with DDR2. Weren't used on any
 *			x86 arch, but cell_edac PPC memory controller uses it.
 * @MEM_DDR3:		DDR3 RAM
 * @MEM_RDDR3:		Registered DDR3 RAM
 *			This is a variant of the DDR3 memories.
 * @MEM_LRDDR3:		Load-Reduced DDR3 memory.
 * @MEM_LPDDR3:		Low-Power DDR3 memory.
 * @MEM_DDR4:		Unbuffered DDR4 RAM
 * @MEM_RDDR4:		Registered DDR4 RAM
 *			This is a variant of the DDR4 memories.
 * @MEM_LRDDR4:		Load-Reduced DDR4 memory.
<<<<<<< HEAD
=======
 * @MEM_LPDDR4:		Low-Power DDR4 memory.
>>>>>>> 7d2a07b7
 * @MEM_DDR5:		Unbuffered DDR5 RAM
 * @MEM_NVDIMM:		Non-volatile RAM
 * @MEM_WIO2:		Wide I/O 2.
 */
enum mem_type {
	MEM_EMPTY = 0,
	MEM_RESERVED,
	MEM_UNKNOWN,
	MEM_FPM,
	MEM_EDO,
	MEM_BEDO,
	MEM_SDR,
	MEM_RDR,
	MEM_DDR,
	MEM_RDDR,
	MEM_RMBS,
	MEM_DDR2,
	MEM_FB_DDR2,
	MEM_RDDR2,
	MEM_XDR,
	MEM_DDR3,
	MEM_RDDR3,
	MEM_LRDDR3,
	MEM_LPDDR3,
	MEM_DDR4,
	MEM_RDDR4,
	MEM_LRDDR4,
<<<<<<< HEAD
=======
	MEM_LPDDR4,
>>>>>>> 7d2a07b7
	MEM_DDR5,
	MEM_NVDIMM,
	MEM_WIO2,
};

#define MEM_FLAG_EMPTY		BIT(MEM_EMPTY)
#define MEM_FLAG_RESERVED	BIT(MEM_RESERVED)
#define MEM_FLAG_UNKNOWN	BIT(MEM_UNKNOWN)
#define MEM_FLAG_FPM		BIT(MEM_FPM)
#define MEM_FLAG_EDO		BIT(MEM_EDO)
#define MEM_FLAG_BEDO		BIT(MEM_BEDO)
#define MEM_FLAG_SDR		BIT(MEM_SDR)
#define MEM_FLAG_RDR		BIT(MEM_RDR)
#define MEM_FLAG_DDR		BIT(MEM_DDR)
#define MEM_FLAG_RDDR		BIT(MEM_RDDR)
#define MEM_FLAG_RMBS		BIT(MEM_RMBS)
#define MEM_FLAG_DDR2           BIT(MEM_DDR2)
#define MEM_FLAG_FB_DDR2        BIT(MEM_FB_DDR2)
#define MEM_FLAG_RDDR2          BIT(MEM_RDDR2)
#define MEM_FLAG_XDR            BIT(MEM_XDR)
#define MEM_FLAG_DDR3           BIT(MEM_DDR3)
#define MEM_FLAG_RDDR3          BIT(MEM_RDDR3)
#define MEM_FLAG_LPDDR3         BIT(MEM_LPDDR3)
#define MEM_FLAG_DDR4           BIT(MEM_DDR4)
#define MEM_FLAG_RDDR4          BIT(MEM_RDDR4)
#define MEM_FLAG_LRDDR4         BIT(MEM_LRDDR4)
<<<<<<< HEAD
=======
#define MEM_FLAG_LPDDR4         BIT(MEM_LPDDR4)
>>>>>>> 7d2a07b7
#define MEM_FLAG_DDR5           BIT(MEM_DDR5)
#define MEM_FLAG_NVDIMM         BIT(MEM_NVDIMM)
#define MEM_FLAG_WIO2		BIT(MEM_WIO2)

/**
 * enum edac_type - Error Detection and Correction capabilities and mode
 * @EDAC_UNKNOWN:	Unknown if ECC is available
 * @EDAC_NONE:		Doesn't support ECC
 * @EDAC_RESERVED:	Reserved ECC type
 * @EDAC_PARITY:	Detects parity errors
 * @EDAC_EC:		Error Checking - no correction
 * @EDAC_SECDED:	Single bit error correction, Double detection
 * @EDAC_S2ECD2ED:	Chipkill x2 devices - do these exist?
 * @EDAC_S4ECD4ED:	Chipkill x4 devices
 * @EDAC_S8ECD8ED:	Chipkill x8 devices
 * @EDAC_S16ECD16ED:	Chipkill x16 devices
 */
enum edac_type {
	EDAC_UNKNOWN =	0,
	EDAC_NONE,
	EDAC_RESERVED,
	EDAC_PARITY,
	EDAC_EC,
	EDAC_SECDED,
	EDAC_S2ECD2ED,
	EDAC_S4ECD4ED,
	EDAC_S8ECD8ED,
	EDAC_S16ECD16ED,
};

#define EDAC_FLAG_UNKNOWN	BIT(EDAC_UNKNOWN)
#define EDAC_FLAG_NONE		BIT(EDAC_NONE)
#define EDAC_FLAG_PARITY	BIT(EDAC_PARITY)
#define EDAC_FLAG_EC		BIT(EDAC_EC)
#define EDAC_FLAG_SECDED	BIT(EDAC_SECDED)
#define EDAC_FLAG_S2ECD2ED	BIT(EDAC_S2ECD2ED)
#define EDAC_FLAG_S4ECD4ED	BIT(EDAC_S4ECD4ED)
#define EDAC_FLAG_S8ECD8ED	BIT(EDAC_S8ECD8ED)
#define EDAC_FLAG_S16ECD16ED	BIT(EDAC_S16ECD16ED)

/**
 * enum scrub_type - scrubbing capabilities
 * @SCRUB_UNKNOWN:		Unknown if scrubber is available
 * @SCRUB_NONE:			No scrubber
 * @SCRUB_SW_PROG:		SW progressive (sequential) scrubbing
 * @SCRUB_SW_SRC:		Software scrub only errors
 * @SCRUB_SW_PROG_SRC:		Progressive software scrub from an error
 * @SCRUB_SW_TUNABLE:		Software scrub frequency is tunable
 * @SCRUB_HW_PROG:		HW progressive (sequential) scrubbing
 * @SCRUB_HW_SRC:		Hardware scrub only errors
 * @SCRUB_HW_PROG_SRC:		Progressive hardware scrub from an error
 * @SCRUB_HW_TUNABLE:		Hardware scrub frequency is tunable
 */
enum scrub_type {
	SCRUB_UNKNOWN =	0,
	SCRUB_NONE,
	SCRUB_SW_PROG,
	SCRUB_SW_SRC,
	SCRUB_SW_PROG_SRC,
	SCRUB_SW_TUNABLE,
	SCRUB_HW_PROG,
	SCRUB_HW_SRC,
	SCRUB_HW_PROG_SRC,
	SCRUB_HW_TUNABLE
};

#define SCRUB_FLAG_SW_PROG	BIT(SCRUB_SW_PROG)
#define SCRUB_FLAG_SW_SRC	BIT(SCRUB_SW_SRC)
#define SCRUB_FLAG_SW_PROG_SRC	BIT(SCRUB_SW_PROG_SRC)
#define SCRUB_FLAG_SW_TUN	BIT(SCRUB_SW_SCRUB_TUNABLE)
#define SCRUB_FLAG_HW_PROG	BIT(SCRUB_HW_PROG)
#define SCRUB_FLAG_HW_SRC	BIT(SCRUB_HW_SRC)
#define SCRUB_FLAG_HW_PROG_SRC	BIT(SCRUB_HW_PROG_SRC)
#define SCRUB_FLAG_HW_TUN	BIT(SCRUB_HW_TUNABLE)

/* FIXME - should have notify capabilities: NMI, LOG, PROC, etc */

/* EDAC internal operation states */
#define	OP_ALLOC		0x100
#define OP_RUNNING_POLL		0x201
#define OP_RUNNING_INTERRUPT	0x202
#define OP_RUNNING_POLL_INTR	0x203
#define OP_OFFLINE		0x300

/**
 * enum edac_mc_layer_type - memory controller hierarchy layer
 *
 * @EDAC_MC_LAYER_BRANCH:	memory layer is named "branch"
 * @EDAC_MC_LAYER_CHANNEL:	memory layer is named "channel"
 * @EDAC_MC_LAYER_SLOT:		memory layer is named "slot"
 * @EDAC_MC_LAYER_CHIP_SELECT:	memory layer is named "chip select"
 * @EDAC_MC_LAYER_ALL_MEM:	memory layout is unknown. All memory is mapped
 *				as a single memory area. This is used when
 *				retrieving errors from a firmware driven driver.
 *
 * This enum is used by the drivers to tell edac_mc_sysfs what name should
 * be used when describing a memory stick location.
 */
enum edac_mc_layer_type {
	EDAC_MC_LAYER_BRANCH,
	EDAC_MC_LAYER_CHANNEL,
	EDAC_MC_LAYER_SLOT,
	EDAC_MC_LAYER_CHIP_SELECT,
	EDAC_MC_LAYER_ALL_MEM,
};

/**
 * struct edac_mc_layer - describes the memory controller hierarchy
 * @type:		layer type
 * @size:		number of components per layer. For example,
 *			if the channel layer has two channels, size = 2
 * @is_virt_csrow:	This layer is part of the "csrow" when old API
 *			compatibility mode is enabled. Otherwise, it is
 *			a channel
 */
struct edac_mc_layer {
	enum edac_mc_layer_type	type;
	unsigned		size;
	bool			is_virt_csrow;
};

/*
 * Maximum number of layers used by the memory controller to uniquely
 * identify a single memory stick.
 * NOTE: Changing this constant requires not only to change the constant
 * below, but also to change the existing code at the core, as there are
 * some code there that are optimized for 3 layers.
 */
#define EDAC_MAX_LAYERS		3

struct dimm_info {
	struct device dev;

	char label[EDAC_MC_LABEL_LEN + 1];	/* DIMM label on motherboard */

	/* Memory location data */
	unsigned int location[EDAC_MAX_LAYERS];

	struct mem_ctl_info *mci;	/* the parent */
	unsigned int idx;		/* index within the parent dimm array */

	u32 grain;		/* granularity of reported error in bytes */
	enum dev_type dtype;	/* memory device type */
	enum mem_type mtype;	/* memory dimm type */
	enum edac_type edac_mode;	/* EDAC mode for this dimm */

	u32 nr_pages;			/* number of pages on this dimm */

	unsigned int csrow, cschannel;	/* Points to the old API data */

	u16 smbios_handle;              /* Handle for SMBIOS type 17 */

	u32 ce_count;
	u32 ue_count;
};

/**
 * struct rank_info - contains the information for one DIMM rank
 *
 * @chan_idx:	channel number where the rank is (typically, 0 or 1)
 * @ce_count:	number of correctable errors for this rank
 * @csrow:	A pointer to the chip select row structure (the parent
 *		structure). The location of the rank is given by
 *		the (csrow->csrow_idx, chan_idx) vector.
 * @dimm:	A pointer to the DIMM structure, where the DIMM label
 *		information is stored.
 *
 * FIXME: Currently, the EDAC core model will assume one DIMM per rank.
 *	  This is a bad assumption, but it makes this patch easier. Later
 *	  patches in this series will fix this issue.
 */
struct rank_info {
	int chan_idx;
	struct csrow_info *csrow;
	struct dimm_info *dimm;

	u32 ce_count;		/* Correctable Errors for this csrow */
};

struct csrow_info {
	struct device dev;

	/* Used only by edac_mc_find_csrow_by_page() */
	unsigned long first_page;	/* first page number in csrow */
	unsigned long last_page;	/* last page number in csrow */
	unsigned long page_mask;	/* used for interleaving -
					 * 0UL for non intlv */

	int csrow_idx;			/* the chip-select row */

	u32 ue_count;		/* Uncorrectable Errors for this csrow */
	u32 ce_count;		/* Correctable Errors for this csrow */

	struct mem_ctl_info *mci;	/* the parent */

	/* channel information for this csrow */
	u32 nr_channels;
	struct rank_info **channels;
};

/*
 * struct errcount_attribute - used to store the several error counts
 */
struct errcount_attribute_data {
	int n_layers;
	int pos[EDAC_MAX_LAYERS];
	int layer0, layer1, layer2;
};

/**
 * struct edac_raw_error_desc - Raw error report structure
 * @grain:			minimum granularity for an error report, in bytes
 * @error_count:		number of errors of the same type
 * @type:			severity of the error (CE/UE/Fatal)
 * @top_layer:			top layer of the error (layer[0])
 * @mid_layer:			middle layer of the error (layer[1])
 * @low_layer:			low layer of the error (layer[2])
 * @page_frame_number:		page where the error happened
 * @offset_in_page:		page offset
 * @syndrome:			syndrome of the error (or 0 if unknown or if
 * 				the syndrome is not applicable)
 * @msg:			error message
 * @location:			location of the error
 * @label:			label of the affected DIMM(s)
 * @other_detail:		other driver-specific detail about the error
 */
struct edac_raw_error_desc {
	char location[LOCATION_SIZE];
	char label[(EDAC_MC_LABEL_LEN + 1 + sizeof(OTHER_LABEL)) * EDAC_MAX_LABELS];
	long grain;

	u16 error_count;
	enum hw_event_mc_err_type type;
	int top_layer;
	int mid_layer;
	int low_layer;
	unsigned long page_frame_number;
	unsigned long offset_in_page;
	unsigned long syndrome;
	const char *msg;
	const char *other_detail;
};

/* MEMORY controller information structure
 */
struct mem_ctl_info {
	struct device			dev;
	struct bus_type			*bus;

	struct list_head link;	/* for global list of mem_ctl_info structs */

	struct module *owner;	/* Module owner of this control struct */

	unsigned long mtype_cap;	/* memory types supported by mc */
	unsigned long edac_ctl_cap;	/* Mem controller EDAC capabilities */
	unsigned long edac_cap;	/* configuration capabilities - this is
				 * closely related to edac_ctl_cap.  The
				 * difference is that the controller may be
				 * capable of s4ecd4ed which would be listed
				 * in edac_ctl_cap, but if channels aren't
				 * capable of s4ecd4ed then the edac_cap would
				 * not have that capability.
				 */
	unsigned long scrub_cap;	/* chipset scrub capabilities */
	enum scrub_type scrub_mode;	/* current scrub mode */

	/* Translates sdram memory scrub rate given in bytes/sec to the
	   internal representation and configures whatever else needs
	   to be configured.
	 */
	int (*set_sdram_scrub_rate) (struct mem_ctl_info * mci, u32 bw);

	/* Get the current sdram memory scrub rate from the internal
	   representation and converts it to the closest matching
	   bandwidth in bytes/sec.
	 */
	int (*get_sdram_scrub_rate) (struct mem_ctl_info * mci);


	/* pointer to edac checking routine */
	void (*edac_check) (struct mem_ctl_info * mci);

	/*
	 * Remaps memory pages: controller pages to physical pages.
	 * For most MC's, this will be NULL.
	 */
	/* FIXME - why not send the phys page to begin with? */
	unsigned long (*ctl_page_to_phys) (struct mem_ctl_info * mci,
					   unsigned long page);
	int mc_idx;
	struct csrow_info **csrows;
	unsigned int nr_csrows, num_cschannel;

	/*
	 * Memory Controller hierarchy
	 *
	 * There are basically two types of memory controller: the ones that
	 * sees memory sticks ("dimms"), and the ones that sees memory ranks.
	 * All old memory controllers enumerate memories per rank, but most
	 * of the recent drivers enumerate memories per DIMM, instead.
	 * When the memory controller is per rank, csbased is true.
	 */
	unsigned int n_layers;
	struct edac_mc_layer *layers;
	bool csbased;

	/*
	 * DIMM info. Will eventually remove the entire csrows_info some day
	 */
	unsigned int tot_dimms;
	struct dimm_info **dimms;

	/*
	 * FIXME - what about controllers on other busses? - IDs must be
	 * unique.  dev pointer should be sufficiently unique, but
	 * BUS:SLOT.FUNC numbers may not be unique.
	 */
	struct device *pdev;
	const char *mod_name;
	const char *ctl_name;
	const char *dev_name;
	void *pvt_info;
	unsigned long start_time;	/* mci load start time (in jiffies) */

	/*
	 * drivers shouldn't access those fields directly, as the core
	 * already handles that.
	 */
	u32 ce_noinfo_count, ue_noinfo_count;
	u32 ue_mc, ce_mc;

	struct completion complete;

	/* Additional top controller level attributes, but specified
	 * by the low level driver.
	 *
	 * Set by the low level driver to provide attributes at the
	 * controller level.
	 * An array of structures, NULL terminated
	 *
	 * If attributes are desired, then set to array of attributes
	 * If no attributes are desired, leave NULL
	 */
	const struct mcidev_sysfs_attribute *mc_driver_sysfs_attributes;

	/* work struct for this MC */
	struct delayed_work work;

	/*
	 * Used to report an error - by being at the global struct
	 * makes the memory allocated by the EDAC core
	 */
	struct edac_raw_error_desc error_desc;

	/* the internal state of this controller instance */
	int op_state;

	struct dentry *debugfs;
	u8 fake_inject_layer[EDAC_MAX_LAYERS];
	bool fake_inject_ue;
	u16 fake_inject_count;
};

#define mci_for_each_dimm(mci, dimm)				\
	for ((dimm) = (mci)->dimms[0];				\
	     (dimm);						\
	     (dimm) = (dimm)->idx + 1 < (mci)->tot_dimms	\
		     ? (mci)->dimms[(dimm)->idx + 1]		\
		     : NULL)

/**
<<<<<<< HEAD
 * edac_get_dimm_by_index - Get DIMM info at @index from a memory
 * 			    controller
 *
 * @mci:	MC descriptor struct mem_ctl_info
 * @index:	index in the memory controller's DIMM array
 *
 * Returns a struct dimm_info * or NULL on failure.
 */
static inline struct dimm_info *
edac_get_dimm_by_index(struct mem_ctl_info *mci, int index)
{
	if (index < 0 || index >= mci->tot_dimms)
		return NULL;

	if (WARN_ON_ONCE(mci->dimms[index]->idx != index))
		return NULL;

	return mci->dimms[index];
}

/**
=======
>>>>>>> 7d2a07b7
 * edac_get_dimm - Get DIMM info from a memory controller given by
 *                 [layer0,layer1,layer2] position
 *
 * @mci:	MC descriptor struct mem_ctl_info
 * @layer0:	layer0 position
 * @layer1:	layer1 position. Unused if n_layers < 2
 * @layer2:	layer2 position. Unused if n_layers < 3
 *
 * For 1 layer, this function returns "dimms[layer0]";
 *
 * For 2 layers, this function is similar to allocating a two-dimensional
 * array and returning "dimms[layer0][layer1]";
 *
 * For 3 layers, this function is similar to allocating a tri-dimensional
 * array and returning "dimms[layer0][layer1][layer2]";
 */
static inline struct dimm_info *edac_get_dimm(struct mem_ctl_info *mci,
	int layer0, int layer1, int layer2)
{
	int index;

	if (layer0 < 0
	    || (mci->n_layers > 1 && layer1 < 0)
	    || (mci->n_layers > 2 && layer2 < 0))
		return NULL;

	index = layer0;

	if (mci->n_layers > 1)
		index = index * mci->layers[1].size + layer1;

	if (mci->n_layers > 2)
		index = index * mci->layers[2].size + layer2;

<<<<<<< HEAD
	return edac_get_dimm_by_index(mci, index);
=======
	if (index < 0 || index >= mci->tot_dimms)
		return NULL;

	if (WARN_ON_ONCE(mci->dimms[index]->idx != index))
		return NULL;

	return mci->dimms[index];
>>>>>>> 7d2a07b7
}
#endif /* _LINUX_EDAC_H_ */<|MERGE_RESOLUTION|>--- conflicted
+++ resolved
@@ -180,10 +180,7 @@
  * @MEM_RDDR4:		Registered DDR4 RAM
  *			This is a variant of the DDR4 memories.
  * @MEM_LRDDR4:		Load-Reduced DDR4 memory.
-<<<<<<< HEAD
-=======
  * @MEM_LPDDR4:		Low-Power DDR4 memory.
->>>>>>> 7d2a07b7
  * @MEM_DDR5:		Unbuffered DDR5 RAM
  * @MEM_NVDIMM:		Non-volatile RAM
  * @MEM_WIO2:		Wide I/O 2.
@@ -211,10 +208,7 @@
 	MEM_DDR4,
 	MEM_RDDR4,
 	MEM_LRDDR4,
-<<<<<<< HEAD
-=======
 	MEM_LPDDR4,
->>>>>>> 7d2a07b7
 	MEM_DDR5,
 	MEM_NVDIMM,
 	MEM_WIO2,
@@ -241,10 +235,7 @@
 #define MEM_FLAG_DDR4           BIT(MEM_DDR4)
 #define MEM_FLAG_RDDR4          BIT(MEM_RDDR4)
 #define MEM_FLAG_LRDDR4         BIT(MEM_LRDDR4)
-<<<<<<< HEAD
-=======
 #define MEM_FLAG_LPDDR4         BIT(MEM_LPDDR4)
->>>>>>> 7d2a07b7
 #define MEM_FLAG_DDR5           BIT(MEM_DDR5)
 #define MEM_FLAG_NVDIMM         BIT(MEM_NVDIMM)
 #define MEM_FLAG_WIO2		BIT(MEM_WIO2)
@@ -616,30 +607,6 @@
 		     : NULL)
 
 /**
-<<<<<<< HEAD
- * edac_get_dimm_by_index - Get DIMM info at @index from a memory
- * 			    controller
- *
- * @mci:	MC descriptor struct mem_ctl_info
- * @index:	index in the memory controller's DIMM array
- *
- * Returns a struct dimm_info * or NULL on failure.
- */
-static inline struct dimm_info *
-edac_get_dimm_by_index(struct mem_ctl_info *mci, int index)
-{
-	if (index < 0 || index >= mci->tot_dimms)
-		return NULL;
-
-	if (WARN_ON_ONCE(mci->dimms[index]->idx != index))
-		return NULL;
-
-	return mci->dimms[index];
-}
-
-/**
-=======
->>>>>>> 7d2a07b7
  * edac_get_dimm - Get DIMM info from a memory controller given by
  *                 [layer0,layer1,layer2] position
  *
@@ -674,9 +641,6 @@
 	if (mci->n_layers > 2)
 		index = index * mci->layers[2].size + layer2;
 
-<<<<<<< HEAD
-	return edac_get_dimm_by_index(mci, index);
-=======
 	if (index < 0 || index >= mci->tot_dimms)
 		return NULL;
 
@@ -684,6 +648,5 @@
 		return NULL;
 
 	return mci->dimms[index];
->>>>>>> 7d2a07b7
 }
 #endif /* _LINUX_EDAC_H_ */