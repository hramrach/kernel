/* SPDX-License-Identifier: GPL-2.0 */
/*
 *  Copyright (c) 2010-2011 Jeremy Kerr <jeremy.kerr@canonical.com>
 *  Copyright (C) 2011-2012 Linaro Ltd <mturquette@linaro.org>
 */
#ifndef __LINUX_CLK_PROVIDER_H
#define __LINUX_CLK_PROVIDER_H

#include <linux/of.h>
#include <linux/of_clk.h>

/*
 * flags used across common struct clk.  these flags should only affect the
 * top-level framework.  custom flags for dealing with hardware specifics
 * belong in struct clk_foo
 *
 * Please update clk_flags[] in drivers/clk/clk.c when making changes here!
 */
#define CLK_SET_RATE_GATE	BIT(0) /* must be gated across rate change */
#define CLK_SET_PARENT_GATE	BIT(1) /* must be gated across re-parent */
#define CLK_SET_RATE_PARENT	BIT(2) /* propagate rate change up one level */
#define CLK_IGNORE_UNUSED	BIT(3) /* do not gate even if unused */
				/* unused */
				/* unused */
#define CLK_GET_RATE_NOCACHE	BIT(6) /* do not use the cached clk rate */
#define CLK_SET_RATE_NO_REPARENT BIT(7) /* don't re-parent on rate change */
#define CLK_GET_ACCURACY_NOCACHE BIT(8) /* do not use the cached clk accuracy */
#define CLK_RECALC_NEW_RATES	BIT(9) /* recalc rates after notifications */
#define CLK_SET_RATE_UNGATE	BIT(10) /* clock needs to run to set rate */
#define CLK_IS_CRITICAL		BIT(11) /* do not gate, ever */
/* parents need enable during gate/ungate, set rate and re-parent */
#define CLK_OPS_PARENT_ENABLE	BIT(12)
/* duty cycle call may be forwarded to the parent clock */
#define CLK_DUTY_CYCLE_PARENT	BIT(13)

struct clk;
struct clk_hw;
struct clk_core;
struct dentry;

/**
 * struct clk_rate_request - Structure encoding the clk constraints that
 * a clock user might require.
 *
 * @rate:		Requested clock rate. This field will be adjusted by
 *			clock drivers according to hardware capabilities.
 * @min_rate:		Minimum rate imposed by clk users.
 * @max_rate:		Maximum rate imposed by clk users.
 * @best_parent_rate:	The best parent rate a parent can provide to fulfill the
 *			requested constraints.
 * @best_parent_hw:	The most appropriate parent clock that fulfills the
 *			requested constraints.
 *
 */
struct clk_rate_request {
	unsigned long rate;
	unsigned long min_rate;
	unsigned long max_rate;
	unsigned long best_parent_rate;
	struct clk_hw *best_parent_hw;
};

/**
 * struct clk_duty - Struture encoding the duty cycle ratio of a clock
 *
 * @num:	Numerator of the duty cycle ratio
 * @den:	Denominator of the duty cycle ratio
 */
struct clk_duty {
	unsigned int num;
	unsigned int den;
};

/**
 * struct clk_ops -  Callback operations for hardware clocks; these are to
 * be provided by the clock implementation, and will be called by drivers
 * through the clk_* api.
 *
 * @prepare:	Prepare the clock for enabling. This must not return until
 *		the clock is fully prepared, and it's safe to call clk_enable.
 *		This callback is intended to allow clock implementations to
 *		do any initialisation that may sleep. Called with
 *		prepare_lock held.
 *
 * @unprepare:	Release the clock from its prepared state. This will typically
 *		undo any work done in the @prepare callback. Called with
 *		prepare_lock held.
 *
 * @is_prepared: Queries the hardware to determine if the clock is prepared.
 *		This function is allowed to sleep. Optional, if this op is not
 *		set then the prepare count will be used.
 *
 * @unprepare_unused: Unprepare the clock atomically.  Only called from
 *		clk_disable_unused for prepare clocks with special needs.
 *		Called with prepare mutex held. This function may sleep.
 *
 * @enable:	Enable the clock atomically. This must not return until the
 *		clock is generating a valid clock signal, usable by consumer
 *		devices. Called with enable_lock held. This function must not
 *		sleep.
 *
 * @disable:	Disable the clock atomically. Called with enable_lock held.
 *		This function must not sleep.
 *
 * @is_enabled:	Queries the hardware to determine if the clock is enabled.
 *		This function must not sleep. Optional, if this op is not
 *		set then the enable count will be used.
 *
 * @disable_unused: Disable the clock atomically.  Only called from
 *		clk_disable_unused for gate clocks with special needs.
 *		Called with enable_lock held.  This function must not
 *		sleep.
 *
 * @save_context: Save the context of the clock in prepration for poweroff.
 *
 * @restore_context: Restore the context of the clock after a restoration
 *		of power.
 *
 * @recalc_rate	Recalculate the rate of this clock, by querying hardware. The
 *		parent rate is an input parameter.  It is up to the caller to
 *		ensure that the prepare_mutex is held across this call.
 *		Returns the calculated rate.  Optional, but recommended - if
 *		this op is not set then clock rate will be initialized to 0.
 *
 * @round_rate:	Given a target rate as input, returns the closest rate actually
 *		supported by the clock. The parent rate is an input/output
 *		parameter.
 *
 * @determine_rate: Given a target rate as input, returns the closest rate
 *		actually supported by the clock, and optionally the parent clock
 *		that should be used to provide the clock rate.
 *
 * @set_parent:	Change the input source of this clock; for clocks with multiple
 *		possible parents specify a new parent by passing in the index
 *		as a u8 corresponding to the parent in either the .parent_names
 *		or .parents arrays.  This function in affect translates an
 *		array index into the value programmed into the hardware.
 *		Returns 0 on success, -EERROR otherwise.
 *
 * @get_parent:	Queries the hardware to determine the parent of a clock.  The
 *		return value is a u8 which specifies the index corresponding to
 *		the parent clock.  This index can be applied to either the
 *		.parent_names or .parents arrays.  In short, this function
 *		translates the parent value read from hardware into an array
 *		index.  Currently only called when the clock is initialized by
 *		__clk_init.  This callback is mandatory for clocks with
 *		multiple parents.  It is optional (and unnecessary) for clocks
 *		with 0 or 1 parents.
 *
 * @set_rate:	Change the rate of this clock. The requested rate is specified
 *		by the second argument, which should typically be the return
 *		of .round_rate call.  The third argument gives the parent rate
 *		which is likely helpful for most .set_rate implementation.
 *		Returns 0 on success, -EERROR otherwise.
 *
 * @set_rate_and_parent: Change the rate and the parent of this clock. The
 *		requested rate is specified by the second argument, which
 *		should typically be the return of .round_rate call.  The
 *		third argument gives the parent rate which is likely helpful
 *		for most .set_rate_and_parent implementation. The fourth
 *		argument gives the parent index. This callback is optional (and
 *		unnecessary) for clocks with 0 or 1 parents as well as
 *		for clocks that can tolerate switching the rate and the parent
 *		separately via calls to .set_parent and .set_rate.
 *		Returns 0 on success, -EERROR otherwise.
 *
 * @recalc_accuracy: Recalculate the accuracy of this clock. The clock accuracy
 *		is expressed in ppb (parts per billion). The parent accuracy is
 *		an input parameter.
 *		Returns the calculated accuracy.  Optional - if	this op is not
 *		set then clock accuracy will be initialized to parent accuracy
 *		or 0 (perfect clock) if clock has no parent.
 *
 * @get_phase:	Queries the hardware to get the current phase of a clock.
 *		Returned values are 0-359 degrees on success, negative
 *		error codes on failure.
 *
 * @set_phase:	Shift the phase this clock signal in degrees specified
 *		by the second argument. Valid values for degrees are
 *		0-359. Return 0 on success, otherwise -EERROR.
 *
 * @get_duty_cycle: Queries the hardware to get the current duty cycle ratio
 *              of a clock. Returned values denominator cannot be 0 and must be
 *              superior or equal to the numerator.
 *
 * @set_duty_cycle: Apply the duty cycle ratio to this clock signal specified by
 *              the numerator (2nd argurment) and denominator (3rd  argument).
 *              Argument must be a valid ratio (denominator > 0
 *              and >= numerator) Return 0 on success, otherwise -EERROR.
 *
 * @init:	Perform platform-specific initialization magic.
 *		This is not used by any of the basic clock types.
 *		This callback exist for HW which needs to perform some
 *		initialisation magic for CCF to get an accurate view of the
 *		clock. It may also be used dynamic resource allocation is
 *		required. It shall not used to deal with clock parameters,
 *		such as rate or parents.
 *		Returns 0 on success, -EERROR otherwise.
 *
 * @terminate:  Free any resource allocated by init.
 *
 * @debug_init:	Set up type-specific debugfs entries for this clock.  This
 *		is called once, after the debugfs directory entry for this
 *		clock has been created.  The dentry pointer representing that
 *		directory is provided as an argument.  Called with
 *		prepare_lock held.  Returns 0 on success, -EERROR otherwise.
 *
 *
 * The clk_enable/clk_disable and clk_prepare/clk_unprepare pairs allow
 * implementations to split any work between atomic (enable) and sleepable
 * (prepare) contexts.  If enabling a clock requires code that might sleep,
 * this must be done in clk_prepare.  Clock enable code that will never be
 * called in a sleepable context may be implemented in clk_enable.
 *
 * Typically, drivers will call clk_prepare when a clock may be needed later
 * (eg. when a device is opened), and clk_enable when the clock is actually
 * required (eg. from an interrupt). Note that clk_prepare MUST have been
 * called before clk_enable.
 */
struct clk_ops {
	int		(*prepare)(struct clk_hw *hw);
	void		(*unprepare)(struct clk_hw *hw);
	int		(*is_prepared)(struct clk_hw *hw);
	void		(*unprepare_unused)(struct clk_hw *hw);
	int		(*enable)(struct clk_hw *hw);
	void		(*disable)(struct clk_hw *hw);
	int		(*is_enabled)(struct clk_hw *hw);
	void		(*disable_unused)(struct clk_hw *hw);
	int		(*save_context)(struct clk_hw *hw);
	void		(*restore_context)(struct clk_hw *hw);
	unsigned long	(*recalc_rate)(struct clk_hw *hw,
					unsigned long parent_rate);
	long		(*round_rate)(struct clk_hw *hw, unsigned long rate,
					unsigned long *parent_rate);
	int		(*determine_rate)(struct clk_hw *hw,
					  struct clk_rate_request *req);
	int		(*set_parent)(struct clk_hw *hw, u8 index);
	u8		(*get_parent)(struct clk_hw *hw);
	int		(*set_rate)(struct clk_hw *hw, unsigned long rate,
				    unsigned long parent_rate);
	int		(*set_rate_and_parent)(struct clk_hw *hw,
				    unsigned long rate,
				    unsigned long parent_rate, u8 index);
	unsigned long	(*recalc_accuracy)(struct clk_hw *hw,
					   unsigned long parent_accuracy);
	int		(*get_phase)(struct clk_hw *hw);
	int		(*set_phase)(struct clk_hw *hw, int degrees);
	int		(*get_duty_cycle)(struct clk_hw *hw,
					  struct clk_duty *duty);
	int		(*set_duty_cycle)(struct clk_hw *hw,
					  struct clk_duty *duty);
	int		(*init)(struct clk_hw *hw);
	void		(*terminate)(struct clk_hw *hw);
	void		(*debug_init)(struct clk_hw *hw, struct dentry *dentry);
};

/**
 * struct clk_parent_data - clk parent information
 * @hw: parent clk_hw pointer (used for clk providers with internal clks)
 * @fw_name: parent name local to provider registering clk
 * @name: globally unique parent name (used as a fallback)
 * @index: parent index local to provider registering clk (if @fw_name absent)
 */
struct clk_parent_data {
	const struct clk_hw	*hw;
	const char		*fw_name;
	const char		*name;
	int			index;
};

/**
 * struct clk_init_data - holds init data that's common to all clocks and is
 * shared between the clock provider and the common clock framework.
 *
 * @name: clock name
 * @ops: operations this clock supports
 * @parent_names: array of string names for all possible parents
 * @parent_data: array of parent data for all possible parents (when some
 *               parents are external to the clk controller)
 * @parent_hws: array of pointers to all possible parents (when all parents
 *              are internal to the clk controller)
 * @num_parents: number of possible parents
 * @flags: framework-level hints and quirks
 */
struct clk_init_data {
	const char		*name;
	const struct clk_ops	*ops;
	/* Only one of the following three should be assigned */
	const char		* const *parent_names;
	const struct clk_parent_data	*parent_data;
	const struct clk_hw		**parent_hws;
	u8			num_parents;
	unsigned long		flags;
};

/**
 * struct clk_hw - handle for traversing from a struct clk to its corresponding
 * hardware-specific structure.  struct clk_hw should be declared within struct
 * clk_foo and then referenced by the struct clk instance that uses struct
 * clk_foo's clk_ops
 *
 * @core: pointer to the struct clk_core instance that points back to this
 * struct clk_hw instance
 *
 * @clk: pointer to the per-user struct clk instance that can be used to call
 * into the clk API
 *
 * @init: pointer to struct clk_init_data that contains the init data shared
 * with the common clock framework. This pointer will be set to NULL once
 * a clk_register() variant is called on this clk_hw pointer.
 */
struct clk_hw {
	struct clk_core *core;
	struct clk *clk;
	const struct clk_init_data *init;
};

/*
 * DOC: Basic clock implementations common to many platforms
 *
 * Each basic clock hardware type is comprised of a structure describing the
 * clock hardware, implementations of the relevant callbacks in struct clk_ops,
 * unique flags for that hardware type, a registration function and an
 * alternative macro for static initialization
 */

/**
 * struct clk_fixed_rate - fixed-rate clock
 * @hw:		handle between common and hardware-specific interfaces
 * @fixed_rate:	constant frequency of clock
 * @fixed_accuracy: constant accuracy of clock in ppb (parts per billion)
 * @flags:	hardware specific flags
 *
 * Flags:
 * * CLK_FIXED_RATE_PARENT_ACCURACY - Use the accuracy of the parent clk
 *                                    instead of what's set in @fixed_accuracy.
 */
struct clk_fixed_rate {
	struct		clk_hw hw;
	unsigned long	fixed_rate;
	unsigned long	fixed_accuracy;
	unsigned long	flags;
};

#define CLK_FIXED_RATE_PARENT_ACCURACY		BIT(0)

extern const struct clk_ops clk_fixed_rate_ops;
struct clk_hw *__clk_hw_register_fixed_rate(struct device *dev,
		struct device_node *np, const char *name,
		const char *parent_name, const struct clk_hw *parent_hw,
		const struct clk_parent_data *parent_data, unsigned long flags,
		unsigned long fixed_rate, unsigned long fixed_accuracy,
		unsigned long clk_fixed_flags);
struct clk *clk_register_fixed_rate(struct device *dev, const char *name,
		const char *parent_name, unsigned long flags,
		unsigned long fixed_rate);
/**
 * clk_hw_register_fixed_rate - register fixed-rate clock with the clock
 * framework
 * @dev: device that is registering this clock
 * @name: name of this clock
 * @parent_name: name of clock's parent
 * @flags: framework-specific flags
 * @fixed_rate: non-adjustable clock rate
 */
#define clk_hw_register_fixed_rate(dev, name, parent_name, flags, fixed_rate)  \
	__clk_hw_register_fixed_rate((dev), NULL, (name), (parent_name), NULL, \
				     NULL, (flags), (fixed_rate), 0, 0)
/**
 * clk_hw_register_fixed_rate_parent_hw - register fixed-rate clock with
 * the clock framework
 * @dev: device that is registering this clock
 * @name: name of this clock
 * @parent_hw: pointer to parent clk
 * @flags: framework-specific flags
 * @fixed_rate: non-adjustable clock rate
 */
#define clk_hw_register_fixed_rate_parent_hw(dev, name, parent_hw, flags,     \
					     fixed_rate)		      \
	__clk_hw_register_fixed_rate((dev), NULL, (name), NULL, (parent_hw),  \
				     NULL, (flags), (fixed_rate), 0, 0)
/**
 * clk_hw_register_fixed_rate_parent_data - register fixed-rate clock with
 * the clock framework
 * @dev: device that is registering this clock
 * @name: name of this clock
 * @parent_data: parent clk data
 * @flags: framework-specific flags
 * @fixed_rate: non-adjustable clock rate
 */
#define clk_hw_register_fixed_rate_parent_data(dev, name, parent_hw, flags,   \
					     fixed_rate)		      \
	__clk_hw_register_fixed_rate((dev), NULL, (name), NULL, NULL,	      \
				     (parent_data), (flags), (fixed_rate), 0, \
				     0)
/**
 * clk_hw_register_fixed_rate_with_accuracy - register fixed-rate clock with
 * the clock framework
 * @dev: device that is registering this clock
 * @name: name of this clock
 * @parent_name: name of clock's parent
 * @flags: framework-specific flags
 * @fixed_rate: non-adjustable clock rate
 * @fixed_accuracy: non-adjustable clock accuracy
 */
#define clk_hw_register_fixed_rate_with_accuracy(dev, name, parent_name,      \
						 flags, fixed_rate,	      \
						 fixed_accuracy)	      \
	__clk_hw_register_fixed_rate((dev), NULL, (name), (parent_name),      \
				     NULL, NULL, (flags), (fixed_rate),       \
				     (fixed_accuracy), 0)
/**
 * clk_hw_register_fixed_rate_with_accuracy_parent_hw - register fixed-rate
 * clock with the clock framework
 * @dev: device that is registering this clock
 * @name: name of this clock
 * @parent_hw: pointer to parent clk
 * @flags: framework-specific flags
 * @fixed_rate: non-adjustable clock rate
 * @fixed_accuracy: non-adjustable clock accuracy
 */
#define clk_hw_register_fixed_rate_with_accuracy_parent_hw(dev, name,	      \
		parent_hw, flags, fixed_rate, fixed_accuracy)		      \
	__clk_hw_register_fixed_rate((dev), NULL, (name), NULL, (parent_hw)   \
				     NULL, NULL, (flags), (fixed_rate),	      \
				     (fixed_accuracy), 0)
/**
 * clk_hw_register_fixed_rate_with_accuracy_parent_data - register fixed-rate
 * clock with the clock framework
 * @dev: device that is registering this clock
 * @name: name of this clock
 * @parent_name: name of clock's parent
 * @flags: framework-specific flags
 * @fixed_rate: non-adjustable clock rate
 * @fixed_accuracy: non-adjustable clock accuracy
 */
#define clk_hw_register_fixed_rate_with_accuracy_parent_data(dev, name,	      \
		parent_data, flags, fixed_rate, fixed_accuracy)		      \
	__clk_hw_register_fixed_rate((dev), NULL, (name), NULL, NULL,	      \
				     (parent_data), NULL, (flags),	      \
				     (fixed_rate), (fixed_accuracy), 0)

void clk_unregister_fixed_rate(struct clk *clk);
void clk_hw_unregister_fixed_rate(struct clk_hw *hw);

void of_fixed_clk_setup(struct device_node *np);

/**
 * struct clk_gate - gating clock
 *
 * @hw:		handle between common and hardware-specific interfaces
 * @reg:	register controlling gate
 * @bit_idx:	single bit controlling gate
 * @flags:	hardware-specific flags
 * @lock:	register lock
 *
 * Clock which can gate its output.  Implements .enable & .disable
 *
 * Flags:
 * CLK_GATE_SET_TO_DISABLE - by default this clock sets the bit at bit_idx to
 *	enable the clock.  Setting this flag does the opposite: setting the bit
 *	disable the clock and clearing it enables the clock
 * CLK_GATE_HIWORD_MASK - The gate settings are only in lower 16-bit
 *	of this register, and mask of gate bits are in higher 16-bit of this
 *	register.  While setting the gate bits, higher 16-bit should also be
 *	updated to indicate changing gate bits.
 * CLK_GATE_BIG_ENDIAN - by default little endian register accesses are used for
 *	the gate register.  Setting this flag makes the register accesses big
 *	endian.
 */
struct clk_gate {
	struct clk_hw hw;
	void __iomem	*reg;
	u8		bit_idx;
	u8		flags;
	spinlock_t	*lock;
};

#define to_clk_gate(_hw) container_of(_hw, struct clk_gate, hw)

#define CLK_GATE_SET_TO_DISABLE		BIT(0)
#define CLK_GATE_HIWORD_MASK		BIT(1)
#define CLK_GATE_BIG_ENDIAN		BIT(2)

extern const struct clk_ops clk_gate_ops;
struct clk_hw *__clk_hw_register_gate(struct device *dev,
		struct device_node *np, const char *name,
		const char *parent_name, const struct clk_hw *parent_hw,
		const struct clk_parent_data *parent_data,
		unsigned long flags,
		void __iomem *reg, u8 bit_idx,
		u8 clk_gate_flags, spinlock_t *lock);
struct clk *clk_register_gate(struct device *dev, const char *name,
		const char *parent_name, unsigned long flags,
		void __iomem *reg, u8 bit_idx,
		u8 clk_gate_flags, spinlock_t *lock);
/**
 * clk_hw_register_gate - register a gate clock with the clock framework
 * @dev: device that is registering this clock
 * @name: name of this clock
 * @parent_name: name of this clock's parent
 * @flags: framework-specific flags for this clock
 * @reg: register address to control gating of this clock
 * @bit_idx: which bit in the register controls gating of this clock
 * @clk_gate_flags: gate-specific flags for this clock
 * @lock: shared register lock for this clock
 */
#define clk_hw_register_gate(dev, name, parent_name, flags, reg, bit_idx,     \
			     clk_gate_flags, lock)			      \
	__clk_hw_register_gate((dev), NULL, (name), (parent_name), NULL,      \
			       NULL, (flags), (reg), (bit_idx),		      \
			       (clk_gate_flags), (lock))
/**
 * clk_hw_register_gate_parent_hw - register a gate clock with the clock
 * framework
 * @dev: device that is registering this clock
 * @name: name of this clock
 * @parent_hw: pointer to parent clk
 * @flags: framework-specific flags for this clock
 * @reg: register address to control gating of this clock
 * @bit_idx: which bit in the register controls gating of this clock
 * @clk_gate_flags: gate-specific flags for this clock
 * @lock: shared register lock for this clock
 */
#define clk_hw_register_gate_parent_hw(dev, name, parent_hw, flags, reg,      \
				       bit_idx, clk_gate_flags, lock)	      \
	__clk_hw_register_gate((dev), NULL, (name), NULL, (parent_hw),        \
			       NULL, (flags), (reg), (bit_idx),		      \
			       (clk_gate_flags), (lock))
/**
 * clk_hw_register_gate_parent_data - register a gate clock with the clock
 * framework
 * @dev: device that is registering this clock
 * @name: name of this clock
 * @parent_data: parent clk data
 * @flags: framework-specific flags for this clock
 * @reg: register address to control gating of this clock
 * @bit_idx: which bit in the register controls gating of this clock
 * @clk_gate_flags: gate-specific flags for this clock
 * @lock: shared register lock for this clock
 */
#define clk_hw_register_gate_parent_data(dev, name, parent_data, flags, reg,  \
				       bit_idx, clk_gate_flags, lock)	      \
	__clk_hw_register_gate((dev), NULL, (name), NULL, NULL, (parent_data), \
			       (flags), (reg), (bit_idx),		      \
			       (clk_gate_flags), (lock))
void clk_unregister_gate(struct clk *clk);
void clk_hw_unregister_gate(struct clk_hw *hw);
int clk_gate_is_enabled(struct clk_hw *hw);

struct clk_div_table {
	unsigned int	val;
	unsigned int	div;
};

/**
 * struct clk_divider - adjustable divider clock
 *
 * @hw:		handle between common and hardware-specific interfaces
 * @reg:	register containing the divider
 * @shift:	shift to the divider bit field
 * @width:	width of the divider bit field
 * @table:	array of value/divider pairs, last entry should have div = 0
 * @lock:	register lock
 *
 * Clock with an adjustable divider affecting its output frequency.  Implements
 * .recalc_rate, .set_rate and .round_rate
 *
 * Flags:
 * CLK_DIVIDER_ONE_BASED - by default the divisor is the value read from the
 *	register plus one.  If CLK_DIVIDER_ONE_BASED is set then the divider is
 *	the raw value read from the register, with the value of zero considered
 *	invalid, unless CLK_DIVIDER_ALLOW_ZERO is set.
 * CLK_DIVIDER_POWER_OF_TWO - clock divisor is 2 raised to the value read from
 *	the hardware register
 * CLK_DIVIDER_ALLOW_ZERO - Allow zero divisors.  For dividers which have
 *	CLK_DIVIDER_ONE_BASED set, it is possible to end up with a zero divisor.
 *	Some hardware implementations gracefully handle this case and allow a
 *	zero divisor by not modifying their input clock
 *	(divide by one / bypass).
 * CLK_DIVIDER_HIWORD_MASK - The divider settings are only in lower 16-bit
 *	of this register, and mask of divider bits are in higher 16-bit of this
 *	register.  While setting the divider bits, higher 16-bit should also be
 *	updated to indicate changing divider bits.
 * CLK_DIVIDER_ROUND_CLOSEST - Makes the best calculated divider to be rounded
 *	to the closest integer instead of the up one.
 * CLK_DIVIDER_READ_ONLY - The divider settings are preconfigured and should
 *	not be changed by the clock framework.
 * CLK_DIVIDER_MAX_AT_ZERO - For dividers which are like CLK_DIVIDER_ONE_BASED
 *	except when the value read from the register is zero, the divisor is
 *	2^width of the field.
 * CLK_DIVIDER_BIG_ENDIAN - By default little endian register accesses are used
 *	for the divider register.  Setting this flag makes the register accesses
 *	big endian.
 */
struct clk_divider {
	struct clk_hw	hw;
	void __iomem	*reg;
	u8		shift;
	u8		width;
	u8		flags;
	const struct clk_div_table	*table;
	spinlock_t	*lock;
};

#define clk_div_mask(width)	((1 << (width)) - 1)
#define to_clk_divider(_hw) container_of(_hw, struct clk_divider, hw)

#define CLK_DIVIDER_ONE_BASED		BIT(0)
#define CLK_DIVIDER_POWER_OF_TWO	BIT(1)
#define CLK_DIVIDER_ALLOW_ZERO		BIT(2)
#define CLK_DIVIDER_HIWORD_MASK		BIT(3)
#define CLK_DIVIDER_ROUND_CLOSEST	BIT(4)
#define CLK_DIVIDER_READ_ONLY		BIT(5)
#define CLK_DIVIDER_MAX_AT_ZERO		BIT(6)
#define CLK_DIVIDER_BIG_ENDIAN		BIT(7)

extern const struct clk_ops clk_divider_ops;
extern const struct clk_ops clk_divider_ro_ops;

unsigned long divider_recalc_rate(struct clk_hw *hw, unsigned long parent_rate,
		unsigned int val, const struct clk_div_table *table,
		unsigned long flags, unsigned long width);
long divider_round_rate_parent(struct clk_hw *hw, struct clk_hw *parent,
			       unsigned long rate, unsigned long *prate,
			       const struct clk_div_table *table,
			       u8 width, unsigned long flags);
long divider_ro_round_rate_parent(struct clk_hw *hw, struct clk_hw *parent,
				  unsigned long rate, unsigned long *prate,
				  const struct clk_div_table *table, u8 width,
				  unsigned long flags, unsigned int val);
int divider_determine_rate(struct clk_hw *hw, struct clk_rate_request *req,
			   const struct clk_div_table *table, u8 width,
			   unsigned long flags);
int divider_ro_determine_rate(struct clk_hw *hw, struct clk_rate_request *req,
			      const struct clk_div_table *table, u8 width,
			      unsigned long flags, unsigned int val);
int divider_get_val(unsigned long rate, unsigned long parent_rate,
		const struct clk_div_table *table, u8 width,
		unsigned long flags);

struct clk_hw *__clk_hw_register_divider(struct device *dev,
		struct device_node *np, const char *name,
		const char *parent_name, const struct clk_hw *parent_hw,
		const struct clk_parent_data *parent_data, unsigned long flags,
		void __iomem *reg, u8 shift, u8 width, u8 clk_divider_flags,
		const struct clk_div_table *table, spinlock_t *lock);
struct clk_hw *__devm_clk_hw_register_divider(struct device *dev,
		struct device_node *np, const char *name,
		const char *parent_name, const struct clk_hw *parent_hw,
		const struct clk_parent_data *parent_data, unsigned long flags,
		void __iomem *reg, u8 shift, u8 width, u8 clk_divider_flags,
		const struct clk_div_table *table, spinlock_t *lock);
struct clk *clk_register_divider_table(struct device *dev, const char *name,
		const char *parent_name, unsigned long flags,
		void __iomem *reg, u8 shift, u8 width,
		u8 clk_divider_flags, const struct clk_div_table *table,
		spinlock_t *lock);
/**
 * clk_register_divider - register a divider clock with the clock framework
 * @dev: device registering this clock
 * @name: name of this clock
 * @parent_name: name of clock's parent
 * @flags: framework-specific flags
 * @reg: register address to adjust divider
 * @shift: number of bits to shift the bitfield
 * @width: width of the bitfield
 * @clk_divider_flags: divider-specific flags for this clock
 * @lock: shared register lock for this clock
 */
#define clk_register_divider(dev, name, parent_name, flags, reg, shift, width, \
			     clk_divider_flags, lock)			       \
	clk_register_divider_table((dev), (name), (parent_name), (flags),      \
				   (reg), (shift), (width),		       \
				   (clk_divider_flags), NULL, (lock))
/**
 * clk_hw_register_divider - register a divider clock with the clock framework
 * @dev: device registering this clock
 * @name: name of this clock
 * @parent_name: name of clock's parent
 * @flags: framework-specific flags
 * @reg: register address to adjust divider
 * @shift: number of bits to shift the bitfield
 * @width: width of the bitfield
 * @clk_divider_flags: divider-specific flags for this clock
 * @lock: shared register lock for this clock
 */
#define clk_hw_register_divider(dev, name, parent_name, flags, reg, shift,    \
				width, clk_divider_flags, lock)		      \
	__clk_hw_register_divider((dev), NULL, (name), (parent_name), NULL,   \
				  NULL, (flags), (reg), (shift), (width),     \
				  (clk_divider_flags), NULL, (lock))
/**
 * clk_hw_register_divider_parent_hw - register a divider clock with the clock
 * framework
 * @dev: device registering this clock
 * @name: name of this clock
 * @parent_hw: pointer to parent clk
 * @flags: framework-specific flags
 * @reg: register address to adjust divider
 * @shift: number of bits to shift the bitfield
 * @width: width of the bitfield
 * @clk_divider_flags: divider-specific flags for this clock
 * @lock: shared register lock for this clock
 */
#define clk_hw_register_divider_parent_hw(dev, name, parent_hw, flags, reg,   \
					  shift, width, clk_divider_flags,    \
					  lock)				      \
	__clk_hw_register_divider((dev), NULL, (name), NULL, (parent_hw),     \
				  NULL, (flags), (reg), (shift), (width),     \
				  (clk_divider_flags), NULL, (lock))
/**
 * clk_hw_register_divider_parent_data - register a divider clock with the clock
 * framework
 * @dev: device registering this clock
 * @name: name of this clock
 * @parent_data: parent clk data
 * @flags: framework-specific flags
 * @reg: register address to adjust divider
 * @shift: number of bits to shift the bitfield
 * @width: width of the bitfield
 * @clk_divider_flags: divider-specific flags for this clock
 * @lock: shared register lock for this clock
 */
#define clk_hw_register_divider_parent_data(dev, name, parent_data, flags,    \
					    reg, shift, width,		      \
					    clk_divider_flags, lock)	      \
	__clk_hw_register_divider((dev), NULL, (name), NULL, NULL,	      \
				  (parent_data), (flags), (reg), (shift),     \
				  (width), (clk_divider_flags), NULL, (lock))
/**
 * clk_hw_register_divider_table - register a table based divider clock with
 * the clock framework
 * @dev: device registering this clock
 * @name: name of this clock
 * @parent_name: name of clock's parent
 * @flags: framework-specific flags
 * @reg: register address to adjust divider
 * @shift: number of bits to shift the bitfield
 * @width: width of the bitfield
 * @clk_divider_flags: divider-specific flags for this clock
 * @table: array of divider/value pairs ending with a div set to 0
 * @lock: shared register lock for this clock
 */
#define clk_hw_register_divider_table(dev, name, parent_name, flags, reg,     \
				      shift, width, clk_divider_flags, table, \
				      lock)				      \
	__clk_hw_register_divider((dev), NULL, (name), (parent_name), NULL,   \
				  NULL, (flags), (reg), (shift), (width),     \
				  (clk_divider_flags), (table), (lock))
/**
 * clk_hw_register_divider_table_parent_hw - register a table based divider
 * clock with the clock framework
 * @dev: device registering this clock
 * @name: name of this clock
 * @parent_hw: pointer to parent clk
 * @flags: framework-specific flags
 * @reg: register address to adjust divider
 * @shift: number of bits to shift the bitfield
 * @width: width of the bitfield
 * @clk_divider_flags: divider-specific flags for this clock
 * @table: array of divider/value pairs ending with a div set to 0
 * @lock: shared register lock for this clock
 */
#define clk_hw_register_divider_table_parent_hw(dev, name, parent_hw, flags,  \
						reg, shift, width,	      \
						clk_divider_flags, table,     \
						lock)			      \
	__clk_hw_register_divider((dev), NULL, (name), NULL, (parent_hw),     \
				  NULL, (flags), (reg), (shift), (width),     \
				  (clk_divider_flags), (table), (lock))
/**
 * clk_hw_register_divider_table_parent_data - register a table based divider
 * clock with the clock framework
 * @dev: device registering this clock
 * @name: name of this clock
 * @parent_data: parent clk data
 * @flags: framework-specific flags
 * @reg: register address to adjust divider
 * @shift: number of bits to shift the bitfield
 * @width: width of the bitfield
 * @clk_divider_flags: divider-specific flags for this clock
 * @table: array of divider/value pairs ending with a div set to 0
 * @lock: shared register lock for this clock
 */
#define clk_hw_register_divider_table_parent_data(dev, name, parent_data,     \
						  flags, reg, shift, width,   \
						  clk_divider_flags, table,   \
						  lock)			      \
	__clk_hw_register_divider((dev), NULL, (name), NULL, NULL,	      \
				  (parent_data), (flags), (reg), (shift),     \
				  (width), (clk_divider_flags), (table),      \
				  (lock))
/**
 * devm_clk_hw_register_divider - register a divider clock with the clock framework
 * @dev: device registering this clock
 * @name: name of this clock
 * @parent_name: name of clock's parent
 * @flags: framework-specific flags
 * @reg: register address to adjust divider
 * @shift: number of bits to shift the bitfield
 * @width: width of the bitfield
 * @clk_divider_flags: divider-specific flags for this clock
 * @lock: shared register lock for this clock
 */
#define devm_clk_hw_register_divider(dev, name, parent_name, flags, reg, shift,    \
				width, clk_divider_flags, lock)		      \
	__devm_clk_hw_register_divider((dev), NULL, (name), (parent_name), NULL,   \
				  NULL, (flags), (reg), (shift), (width),     \
				  (clk_divider_flags), NULL, (lock))
/**
 * devm_clk_hw_register_divider_table - register a table based divider clock
 * with the clock framework (devres variant)
 * @dev: device registering this clock
 * @name: name of this clock
 * @parent_name: name of clock's parent
 * @flags: framework-specific flags
 * @reg: register address to adjust divider
 * @shift: number of bits to shift the bitfield
 * @width: width of the bitfield
 * @clk_divider_flags: divider-specific flags for this clock
 * @table: array of divider/value pairs ending with a div set to 0
 * @lock: shared register lock for this clock
 */
#define devm_clk_hw_register_divider_table(dev, name, parent_name, flags,     \
					   reg, shift, width,		      \
					   clk_divider_flags, table, lock)    \
	__devm_clk_hw_register_divider((dev), NULL, (name), (parent_name),    \
				       NULL, NULL, (flags), (reg), (shift),   \
				       (width), (clk_divider_flags), (table), \
				       (lock))

void clk_unregister_divider(struct clk *clk);
void clk_hw_unregister_divider(struct clk_hw *hw);

/**
 * struct clk_mux - multiplexer clock
 *
 * @hw:		handle between common and hardware-specific interfaces
 * @reg:	register controlling multiplexer
 * @table:	array of register values corresponding to the parent index
 * @shift:	shift to multiplexer bit field
 * @mask:	mask of mutliplexer bit field
 * @flags:	hardware-specific flags
 * @lock:	register lock
 *
 * Clock with multiple selectable parents.  Implements .get_parent, .set_parent
 * and .recalc_rate
 *
 * Flags:
 * CLK_MUX_INDEX_ONE - register index starts at 1, not 0
 * CLK_MUX_INDEX_BIT - register index is a single bit (power of two)
 * CLK_MUX_HIWORD_MASK - The mux settings are only in lower 16-bit of this
 *	register, and mask of mux bits are in higher 16-bit of this register.
 *	While setting the mux bits, higher 16-bit should also be updated to
 *	indicate changing mux bits.
 * CLK_MUX_READ_ONLY - The mux registers can't be written, only read in the
 * 	.get_parent clk_op.
 * CLK_MUX_ROUND_CLOSEST - Use the parent rate that is closest to the desired
 *	frequency.
 * CLK_MUX_BIG_ENDIAN - By default little endian register accesses are used for
 *	the mux register.  Setting this flag makes the register accesses big
 *	endian.
 */
struct clk_mux {
	struct clk_hw	hw;
	void __iomem	*reg;
	u32		*table;
	u32		mask;
	u8		shift;
	u8		flags;
	spinlock_t	*lock;
};

#define to_clk_mux(_hw) container_of(_hw, struct clk_mux, hw)

#define CLK_MUX_INDEX_ONE		BIT(0)
#define CLK_MUX_INDEX_BIT		BIT(1)
#define CLK_MUX_HIWORD_MASK		BIT(2)
#define CLK_MUX_READ_ONLY		BIT(3) /* mux can't be changed */
#define CLK_MUX_ROUND_CLOSEST		BIT(4)
#define CLK_MUX_BIG_ENDIAN		BIT(5)

extern const struct clk_ops clk_mux_ops;
extern const struct clk_ops clk_mux_ro_ops;

struct clk_hw *__clk_hw_register_mux(struct device *dev, struct device_node *np,
		const char *name, u8 num_parents,
		const char * const *parent_names,
		const struct clk_hw **parent_hws,
		const struct clk_parent_data *parent_data,
		unsigned long flags, void __iomem *reg, u8 shift, u32 mask,
		u8 clk_mux_flags, u32 *table, spinlock_t *lock);
struct clk_hw *__devm_clk_hw_register_mux(struct device *dev, struct device_node *np,
		const char *name, u8 num_parents,
		const char * const *parent_names,
		const struct clk_hw **parent_hws,
		const struct clk_parent_data *parent_data,
		unsigned long flags, void __iomem *reg, u8 shift, u32 mask,
		u8 clk_mux_flags, u32 *table, spinlock_t *lock);
struct clk *clk_register_mux_table(struct device *dev, const char *name,
		const char * const *parent_names, u8 num_parents,
		unsigned long flags, void __iomem *reg, u8 shift, u32 mask,
		u8 clk_mux_flags, u32 *table, spinlock_t *lock);

#define clk_register_mux(dev, name, parent_names, num_parents, flags, reg,    \
			 shift, width, clk_mux_flags, lock)		      \
	clk_register_mux_table((dev), (name), (parent_names), (num_parents),  \
			       (flags), (reg), (shift), BIT((width)) - 1,     \
			       (clk_mux_flags), NULL, (lock))
#define clk_hw_register_mux_table(dev, name, parent_names, num_parents,	      \
				  flags, reg, shift, mask, clk_mux_flags,     \
				  table, lock)				      \
	__clk_hw_register_mux((dev), NULL, (name), (num_parents),	      \
			      (parent_names), NULL, NULL, (flags), (reg),     \
			      (shift), (mask), (clk_mux_flags), (table),      \
			      (lock))
#define clk_hw_register_mux(dev, name, parent_names, num_parents, flags, reg, \
			    shift, width, clk_mux_flags, lock)		      \
	__clk_hw_register_mux((dev), NULL, (name), (num_parents),	      \
			      (parent_names), NULL, NULL, (flags), (reg),     \
			      (shift), BIT((width)) - 1, (clk_mux_flags),     \
			      NULL, (lock))
#define clk_hw_register_mux_hws(dev, name, parent_hws, num_parents, flags,    \
				reg, shift, width, clk_mux_flags, lock)	      \
	__clk_hw_register_mux((dev), NULL, (name), (num_parents), NULL,	      \
			      (parent_hws), NULL, (flags), (reg), (shift),    \
			      BIT((width)) - 1, (clk_mux_flags), NULL, (lock))
#define clk_hw_register_mux_parent_data(dev, name, parent_data, num_parents,  \
					flags, reg, shift, width,	      \
					clk_mux_flags, lock)		      \
	__clk_hw_register_mux((dev), NULL, (name), (num_parents), NULL, NULL, \
			      (parent_data), (flags), (reg), (shift),	      \
			      BIT((width)) - 1, (clk_mux_flags), NULL, (lock))
#define devm_clk_hw_register_mux(dev, name, parent_names, num_parents, flags, reg, \
			    shift, width, clk_mux_flags, lock)		      \
	__devm_clk_hw_register_mux((dev), NULL, (name), (num_parents),	      \
			      (parent_names), NULL, NULL, (flags), (reg),     \
			      (shift), BIT((width)) - 1, (clk_mux_flags),     \
			      NULL, (lock))

int clk_mux_val_to_index(struct clk_hw *hw, u32 *table, unsigned int flags,
			 unsigned int val);
unsigned int clk_mux_index_to_val(u32 *table, unsigned int flags, u8 index);

void clk_unregister_mux(struct clk *clk);
void clk_hw_unregister_mux(struct clk_hw *hw);

void of_fixed_factor_clk_setup(struct device_node *node);

/**
 * struct clk_fixed_factor - fixed multiplier and divider clock
 *
 * @hw:		handle between common and hardware-specific interfaces
 * @mult:	multiplier
 * @div:	divider
 *
 * Clock with a fixed multiplier and divider. The output frequency is the
 * parent clock rate divided by div and multiplied by mult.
 * Implements .recalc_rate, .set_rate and .round_rate
 */

struct clk_fixed_factor {
	struct clk_hw	hw;
	unsigned int	mult;
	unsigned int	div;
};

#define to_clk_fixed_factor(_hw) container_of(_hw, struct clk_fixed_factor, hw)

extern const struct clk_ops clk_fixed_factor_ops;
struct clk *clk_register_fixed_factor(struct device *dev, const char *name,
		const char *parent_name, unsigned long flags,
		unsigned int mult, unsigned int div);
void clk_unregister_fixed_factor(struct clk *clk);
struct clk_hw *clk_hw_register_fixed_factor(struct device *dev,
		const char *name, const char *parent_name, unsigned long flags,
		unsigned int mult, unsigned int div);
void clk_hw_unregister_fixed_factor(struct clk_hw *hw);
struct clk_hw *devm_clk_hw_register_fixed_factor(struct device *dev,
		const char *name, const char *parent_name, unsigned long flags,
		unsigned int mult, unsigned int div);
/**
 * struct clk_fractional_divider - adjustable fractional divider clock
 *
 * @hw:		handle between common and hardware-specific interfaces
 * @reg:	register containing the divider
 * @mshift:	shift to the numerator bit field
 * @mwidth:	width of the numerator bit field
 * @nshift:	shift to the denominator bit field
 * @nwidth:	width of the denominator bit field
 * @lock:	register lock
 *
 * Clock with adjustable fractional divider affecting its output frequency.
 *
 * Flags:
 * CLK_FRAC_DIVIDER_ZERO_BASED - by default the numerator and denominator
 *	is the value read from the register. If CLK_FRAC_DIVIDER_ZERO_BASED
 *	is set then the numerator and denominator are both the value read
 *	plus one.
 * CLK_FRAC_DIVIDER_BIG_ENDIAN - By default little endian register accesses are
 *	used for the divider register.  Setting this flag makes the register
 *	accesses big endian.
 */
struct clk_fractional_divider {
	struct clk_hw	hw;
	void __iomem	*reg;
	u8		mshift;
	u8		mwidth;
	u32		mmask;
	u8		nshift;
	u8		nwidth;
	u32		nmask;
	u8		flags;
	void		(*approximation)(struct clk_hw *hw,
				unsigned long rate, unsigned long *parent_rate,
				unsigned long *m, unsigned long *n);
	spinlock_t	*lock;
};

#define to_clk_fd(_hw) container_of(_hw, struct clk_fractional_divider, hw)

#define CLK_FRAC_DIVIDER_ZERO_BASED		BIT(0)
#define CLK_FRAC_DIVIDER_BIG_ENDIAN		BIT(1)

extern const struct clk_ops clk_fractional_divider_ops;
struct clk *clk_register_fractional_divider(struct device *dev,
		const char *name, const char *parent_name, unsigned long flags,
		void __iomem *reg, u8 mshift, u8 mwidth, u8 nshift, u8 nwidth,
		u8 clk_divider_flags, spinlock_t *lock);
struct clk_hw *clk_hw_register_fractional_divider(struct device *dev,
		const char *name, const char *parent_name, unsigned long flags,
		void __iomem *reg, u8 mshift, u8 mwidth, u8 nshift, u8 nwidth,
		u8 clk_divider_flags, spinlock_t *lock);
void clk_hw_unregister_fractional_divider(struct clk_hw *hw);

/**
 * struct clk_multiplier - adjustable multiplier clock
 *
 * @hw:		handle between common and hardware-specific interfaces
 * @reg:	register containing the multiplier
 * @shift:	shift to the multiplier bit field
 * @width:	width of the multiplier bit field
 * @lock:	register lock
 *
 * Clock with an adjustable multiplier affecting its output frequency.
 * Implements .recalc_rate, .set_rate and .round_rate
 *
 * Flags:
 * CLK_MULTIPLIER_ZERO_BYPASS - By default, the multiplier is the value read
 *	from the register, with 0 being a valid value effectively
 *	zeroing the output clock rate. If CLK_MULTIPLIER_ZERO_BYPASS is
 *	set, then a null multiplier will be considered as a bypass,
 *	leaving the parent rate unmodified.
 * CLK_MULTIPLIER_ROUND_CLOSEST - Makes the best calculated divider to be
 *	rounded to the closest integer instead of the down one.
 * CLK_MULTIPLIER_BIG_ENDIAN - By default little endian register accesses are
 *	used for the multiplier register.  Setting this flag makes the register
 *	accesses big endian.
 */
struct clk_multiplier {
	struct clk_hw	hw;
	void __iomem	*reg;
	u8		shift;
	u8		width;
	u8		flags;
	spinlock_t	*lock;
};

#define to_clk_multiplier(_hw) container_of(_hw, struct clk_multiplier, hw)

#define CLK_MULTIPLIER_ZERO_BYPASS		BIT(0)
#define CLK_MULTIPLIER_ROUND_CLOSEST	BIT(1)
#define CLK_MULTIPLIER_BIG_ENDIAN		BIT(2)

extern const struct clk_ops clk_multiplier_ops;

/***
 * struct clk_composite - aggregate clock of mux, divider and gate clocks
 *
 * @hw:		handle between common and hardware-specific interfaces
 * @mux_hw:	handle between composite and hardware-specific mux clock
 * @rate_hw:	handle between composite and hardware-specific rate clock
 * @gate_hw:	handle between composite and hardware-specific gate clock
 * @mux_ops:	clock ops for mux
 * @rate_ops:	clock ops for rate
 * @gate_ops:	clock ops for gate
 */
struct clk_composite {
	struct clk_hw	hw;
	struct clk_ops	ops;

	struct clk_hw	*mux_hw;
	struct clk_hw	*rate_hw;
	struct clk_hw	*gate_hw;

	const struct clk_ops	*mux_ops;
	const struct clk_ops	*rate_ops;
	const struct clk_ops	*gate_ops;
};

#define to_clk_composite(_hw) container_of(_hw, struct clk_composite, hw)

struct clk *clk_register_composite(struct device *dev, const char *name,
		const char * const *parent_names, int num_parents,
		struct clk_hw *mux_hw, const struct clk_ops *mux_ops,
		struct clk_hw *rate_hw, const struct clk_ops *rate_ops,
		struct clk_hw *gate_hw, const struct clk_ops *gate_ops,
		unsigned long flags);
struct clk *clk_register_composite_pdata(struct device *dev, const char *name,
		const struct clk_parent_data *parent_data, int num_parents,
		struct clk_hw *mux_hw, const struct clk_ops *mux_ops,
		struct clk_hw *rate_hw, const struct clk_ops *rate_ops,
		struct clk_hw *gate_hw, const struct clk_ops *gate_ops,
		unsigned long flags);
void clk_unregister_composite(struct clk *clk);
struct clk_hw *clk_hw_register_composite(struct device *dev, const char *name,
		const char * const *parent_names, int num_parents,
		struct clk_hw *mux_hw, const struct clk_ops *mux_ops,
		struct clk_hw *rate_hw, const struct clk_ops *rate_ops,
		struct clk_hw *gate_hw, const struct clk_ops *gate_ops,
		unsigned long flags);
struct clk_hw *clk_hw_register_composite_pdata(struct device *dev,
		const char *name,
		const struct clk_parent_data *parent_data, int num_parents,
		struct clk_hw *mux_hw, const struct clk_ops *mux_ops,
		struct clk_hw *rate_hw, const struct clk_ops *rate_ops,
		struct clk_hw *gate_hw, const struct clk_ops *gate_ops,
<<<<<<< HEAD
		unsigned long flags);
void clk_hw_unregister_composite(struct clk_hw *hw);

/**
 * struct clk_gpio - gpio gated clock
 *
 * @hw:		handle between common and hardware-specific interfaces
 * @gpiod:	gpio descriptor
 *
 * Clock with a gpio control for enabling and disabling the parent clock
 * or switching between two parents by asserting or deasserting the gpio.
 *
 * Implements .enable, .disable and .is_enabled or
 * .get_parent, .set_parent and .determine_rate depending on which clk_ops
 * is used.
 */
struct clk_gpio {
	struct clk_hw	hw;
	struct gpio_desc *gpiod;
};

#define to_clk_gpio(_hw) container_of(_hw, struct clk_gpio, hw)

extern const struct clk_ops clk_gpio_gate_ops;
struct clk *clk_register_gpio_gate(struct device *dev, const char *name,
		const char *parent_name, struct gpio_desc *gpiod,
		unsigned long flags);
struct clk_hw *clk_hw_register_gpio_gate(struct device *dev, const char *name,
		const char *parent_name, struct gpio_desc *gpiod,
		unsigned long flags);
void clk_hw_unregister_gpio_gate(struct clk_hw *hw);

extern const struct clk_ops clk_gpio_mux_ops;
struct clk *clk_register_gpio_mux(struct device *dev, const char *name,
		const char * const *parent_names, u8 num_parents, struct gpio_desc *gpiod,
=======
>>>>>>> 7d2a07b7
		unsigned long flags);
struct clk_hw *devm_clk_hw_register_composite_pdata(struct device *dev,
		const char *name, const struct clk_parent_data *parent_data,
		int num_parents,
		struct clk_hw *mux_hw, const struct clk_ops *mux_ops,
		struct clk_hw *rate_hw, const struct clk_ops *rate_ops,
		struct clk_hw *gate_hw, const struct clk_ops *gate_ops,
		unsigned long flags);
void clk_hw_unregister_composite(struct clk_hw *hw);

struct clk *clk_register(struct device *dev, struct clk_hw *hw);
struct clk *devm_clk_register(struct device *dev, struct clk_hw *hw);

int __must_check clk_hw_register(struct device *dev, struct clk_hw *hw);
int __must_check devm_clk_hw_register(struct device *dev, struct clk_hw *hw);
int __must_check of_clk_hw_register(struct device_node *node, struct clk_hw *hw);

void clk_unregister(struct clk *clk);
void devm_clk_unregister(struct device *dev, struct clk *clk);

void clk_hw_unregister(struct clk_hw *hw);
void devm_clk_hw_unregister(struct device *dev, struct clk_hw *hw);

/* helper functions */
const char *__clk_get_name(const struct clk *clk);
const char *clk_hw_get_name(const struct clk_hw *hw);
#ifdef CONFIG_COMMON_CLK
struct clk_hw *__clk_get_hw(struct clk *clk);
#else
static inline struct clk_hw *__clk_get_hw(struct clk *clk)
{
	return (struct clk_hw *)clk;
}
#endif

struct clk *clk_hw_get_clk(struct clk_hw *hw, const char *con_id);
struct clk *devm_clk_hw_get_clk(struct device *dev, struct clk_hw *hw,
				const char *con_id);

unsigned int clk_hw_get_num_parents(const struct clk_hw *hw);
struct clk_hw *clk_hw_get_parent(const struct clk_hw *hw);
struct clk_hw *clk_hw_get_parent_by_index(const struct clk_hw *hw,
					  unsigned int index);
int clk_hw_get_parent_index(struct clk_hw *hw);
<<<<<<< HEAD
=======
int clk_hw_set_parent(struct clk_hw *hw, struct clk_hw *new_parent);
>>>>>>> 7d2a07b7
unsigned int __clk_get_enable_count(struct clk *clk);
unsigned long clk_hw_get_rate(const struct clk_hw *hw);
unsigned long clk_hw_get_flags(const struct clk_hw *hw);
#define clk_hw_can_set_rate_parent(hw) \
	(clk_hw_get_flags((hw)) & CLK_SET_RATE_PARENT)

bool clk_hw_is_prepared(const struct clk_hw *hw);
bool clk_hw_rate_is_protected(const struct clk_hw *hw);
bool clk_hw_is_enabled(const struct clk_hw *hw);
bool __clk_is_enabled(struct clk *clk);
struct clk *__clk_lookup(const char *name);
int __clk_mux_determine_rate(struct clk_hw *hw,
			     struct clk_rate_request *req);
int __clk_determine_rate(struct clk_hw *core, struct clk_rate_request *req);
int __clk_mux_determine_rate_closest(struct clk_hw *hw,
				     struct clk_rate_request *req);
int clk_mux_determine_rate_flags(struct clk_hw *hw,
				 struct clk_rate_request *req,
				 unsigned long flags);
void clk_hw_reparent(struct clk_hw *hw, struct clk_hw *new_parent);
void clk_hw_set_rate_range(struct clk_hw *hw, unsigned long min_rate,
			   unsigned long max_rate);

static inline void __clk_hw_set_clk(struct clk_hw *dst, struct clk_hw *src)
{
	dst->clk = src->clk;
	dst->core = src->core;
}

static inline long divider_round_rate(struct clk_hw *hw, unsigned long rate,
				      unsigned long *prate,
				      const struct clk_div_table *table,
				      u8 width, unsigned long flags)
{
	return divider_round_rate_parent(hw, clk_hw_get_parent(hw),
					 rate, prate, table, width, flags);
}

static inline long divider_ro_round_rate(struct clk_hw *hw, unsigned long rate,
					 unsigned long *prate,
					 const struct clk_div_table *table,
					 u8 width, unsigned long flags,
					 unsigned int val)
{
	return divider_ro_round_rate_parent(hw, clk_hw_get_parent(hw),
					    rate, prate, table, width, flags,
					    val);
}

/*
 * FIXME clock api without lock protection
 */
unsigned long clk_hw_round_rate(struct clk_hw *hw, unsigned long rate);

struct clk_onecell_data {
	struct clk **clks;
	unsigned int clk_num;
};

struct clk_hw_onecell_data {
	unsigned int num;
	struct clk_hw *hws[];
};

#define CLK_OF_DECLARE(name, compat, fn) OF_DECLARE_1(clk, name, compat, fn)

/*
 * Use this macro when you have a driver that requires two initialization
 * routines, one at of_clk_init(), and one at platform device probe
 */
#define CLK_OF_DECLARE_DRIVER(name, compat, fn) \
	static void __init name##_of_clk_init_driver(struct device_node *np) \
	{								\
		of_node_clear_flag(np, OF_POPULATED);			\
		fn(np);							\
	}								\
	OF_DECLARE_1(clk, name, compat, name##_of_clk_init_driver)

#define CLK_HW_INIT(_name, _parent, _ops, _flags)		\
	(&(struct clk_init_data) {				\
		.flags		= _flags,			\
		.name		= _name,			\
		.parent_names	= (const char *[]) { _parent },	\
		.num_parents	= 1,				\
		.ops		= _ops,				\
	})

#define CLK_HW_INIT_HW(_name, _parent, _ops, _flags)			\
	(&(struct clk_init_data) {					\
		.flags		= _flags,				\
		.name		= _name,				\
		.parent_hws	= (const struct clk_hw*[]) { _parent },	\
		.num_parents	= 1,					\
		.ops		= _ops,					\
	})

/*
 * This macro is intended for drivers to be able to share the otherwise
 * individual struct clk_hw[] compound literals created by the compiler
 * when using CLK_HW_INIT_HW. It does NOT support multiple parents.
 */
#define CLK_HW_INIT_HWS(_name, _parent, _ops, _flags)			\
	(&(struct clk_init_data) {					\
		.flags		= _flags,				\
		.name		= _name,				\
		.parent_hws	= _parent,				\
		.num_parents	= 1,					\
		.ops		= _ops,					\
	})

#define CLK_HW_INIT_FW_NAME(_name, _parent, _ops, _flags)		\
	(&(struct clk_init_data) {					\
		.flags		= _flags,				\
		.name		= _name,				\
		.parent_data	= (const struct clk_parent_data[]) {	\
					{ .fw_name = _parent },		\
				  },					\
		.num_parents	= 1,					\
		.ops		= _ops,					\
	})

#define CLK_HW_INIT_PARENTS(_name, _parents, _ops, _flags)	\
	(&(struct clk_init_data) {				\
		.flags		= _flags,			\
		.name		= _name,			\
		.parent_names	= _parents,			\
		.num_parents	= ARRAY_SIZE(_parents),		\
		.ops		= _ops,				\
	})

#define CLK_HW_INIT_PARENTS_HW(_name, _parents, _ops, _flags)	\
	(&(struct clk_init_data) {				\
		.flags		= _flags,			\
		.name		= _name,			\
		.parent_hws	= _parents,			\
		.num_parents	= ARRAY_SIZE(_parents),		\
		.ops		= _ops,				\
	})

#define CLK_HW_INIT_PARENTS_DATA(_name, _parents, _ops, _flags)	\
	(&(struct clk_init_data) {				\
		.flags		= _flags,			\
		.name		= _name,			\
		.parent_data	= _parents,			\
		.num_parents	= ARRAY_SIZE(_parents),		\
		.ops		= _ops,				\
	})

#define CLK_HW_INIT_NO_PARENT(_name, _ops, _flags)	\
	(&(struct clk_init_data) {			\
		.flags          = _flags,		\
		.name           = _name,		\
		.parent_names   = NULL,			\
		.num_parents    = 0,			\
		.ops            = _ops,			\
	})

#define CLK_FIXED_FACTOR(_struct, _name, _parent,			\
			_div, _mult, _flags)				\
	struct clk_fixed_factor _struct = {				\
		.div		= _div,					\
		.mult		= _mult,				\
		.hw.init	= CLK_HW_INIT(_name,			\
					      _parent,			\
					      &clk_fixed_factor_ops,	\
					      _flags),			\
	}

#define CLK_FIXED_FACTOR_HW(_struct, _name, _parent,			\
			    _div, _mult, _flags)			\
	struct clk_fixed_factor _struct = {				\
		.div		= _div,					\
		.mult		= _mult,				\
		.hw.init	= CLK_HW_INIT_HW(_name,			\
						 _parent,		\
						 &clk_fixed_factor_ops,	\
						 _flags),		\
	}

/*
 * This macro allows the driver to reuse the _parent array for multiple
 * fixed factor clk declarations.
 */
#define CLK_FIXED_FACTOR_HWS(_struct, _name, _parent,			\
			     _div, _mult, _flags)			\
	struct clk_fixed_factor _struct = {				\
		.div		= _div,					\
		.mult		= _mult,				\
		.hw.init	= CLK_HW_INIT_HWS(_name,		\
						  _parent,		\
						  &clk_fixed_factor_ops, \
						  _flags),	\
	}

#define CLK_FIXED_FACTOR_FW_NAME(_struct, _name, _parent,		\
				 _div, _mult, _flags)			\
	struct clk_fixed_factor _struct = {				\
		.div		= _div,					\
		.mult		= _mult,				\
		.hw.init	= CLK_HW_INIT_FW_NAME(_name,		\
						      _parent,		\
						      &clk_fixed_factor_ops, \
						      _flags),		\
	}

#ifdef CONFIG_OF
int of_clk_add_provider(struct device_node *np,
			struct clk *(*clk_src_get)(struct of_phandle_args *args,
						   void *data),
			void *data);
int of_clk_add_hw_provider(struct device_node *np,
			   struct clk_hw *(*get)(struct of_phandle_args *clkspec,
						 void *data),
			   void *data);
int devm_of_clk_add_hw_provider(struct device *dev,
			   struct clk_hw *(*get)(struct of_phandle_args *clkspec,
						 void *data),
			   void *data);
void of_clk_del_provider(struct device_node *np);
void devm_of_clk_del_provider(struct device *dev);
struct clk *of_clk_src_simple_get(struct of_phandle_args *clkspec,
				  void *data);
struct clk_hw *of_clk_hw_simple_get(struct of_phandle_args *clkspec,
				    void *data);
struct clk *of_clk_src_onecell_get(struct of_phandle_args *clkspec, void *data);
struct clk_hw *of_clk_hw_onecell_get(struct of_phandle_args *clkspec,
				     void *data);
int of_clk_parent_fill(struct device_node *np, const char **parents,
		       unsigned int size);
int of_clk_detect_critical(struct device_node *np, int index,
			    unsigned long *flags);

#else /* !CONFIG_OF */

static inline int of_clk_add_provider(struct device_node *np,
			struct clk *(*clk_src_get)(struct of_phandle_args *args,
						   void *data),
			void *data)
{
	return 0;
}
static inline int of_clk_add_hw_provider(struct device_node *np,
			struct clk_hw *(*get)(struct of_phandle_args *clkspec,
					      void *data),
			void *data)
{
	return 0;
}
static inline int devm_of_clk_add_hw_provider(struct device *dev,
			   struct clk_hw *(*get)(struct of_phandle_args *clkspec,
						 void *data),
			   void *data)
{
	return 0;
}
static inline void of_clk_del_provider(struct device_node *np) {}
static inline void devm_of_clk_del_provider(struct device *dev) {}
static inline struct clk *of_clk_src_simple_get(
	struct of_phandle_args *clkspec, void *data)
{
	return ERR_PTR(-ENOENT);
}
static inline struct clk_hw *
of_clk_hw_simple_get(struct of_phandle_args *clkspec, void *data)
{
	return ERR_PTR(-ENOENT);
}
static inline struct clk *of_clk_src_onecell_get(
	struct of_phandle_args *clkspec, void *data)
{
	return ERR_PTR(-ENOENT);
}
static inline struct clk_hw *
of_clk_hw_onecell_get(struct of_phandle_args *clkspec, void *data)
{
	return ERR_PTR(-ENOENT);
}
static inline int of_clk_parent_fill(struct device_node *np,
				     const char **parents, unsigned int size)
{
	return 0;
}
static inline int of_clk_detect_critical(struct device_node *np, int index,
					  unsigned long *flags)
{
	return 0;
}
#endif /* CONFIG_OF */

void clk_gate_restore_context(struct clk_hw *hw);

#endif /* CLK_PROVIDER_H */<|MERGE_RESOLUTION|>--- conflicted
+++ resolved
@@ -1126,44 +1126,6 @@
 		struct clk_hw *mux_hw, const struct clk_ops *mux_ops,
 		struct clk_hw *rate_hw, const struct clk_ops *rate_ops,
 		struct clk_hw *gate_hw, const struct clk_ops *gate_ops,
-<<<<<<< HEAD
-		unsigned long flags);
-void clk_hw_unregister_composite(struct clk_hw *hw);
-
-/**
- * struct clk_gpio - gpio gated clock
- *
- * @hw:		handle between common and hardware-specific interfaces
- * @gpiod:	gpio descriptor
- *
- * Clock with a gpio control for enabling and disabling the parent clock
- * or switching between two parents by asserting or deasserting the gpio.
- *
- * Implements .enable, .disable and .is_enabled or
- * .get_parent, .set_parent and .determine_rate depending on which clk_ops
- * is used.
- */
-struct clk_gpio {
-	struct clk_hw	hw;
-	struct gpio_desc *gpiod;
-};
-
-#define to_clk_gpio(_hw) container_of(_hw, struct clk_gpio, hw)
-
-extern const struct clk_ops clk_gpio_gate_ops;
-struct clk *clk_register_gpio_gate(struct device *dev, const char *name,
-		const char *parent_name, struct gpio_desc *gpiod,
-		unsigned long flags);
-struct clk_hw *clk_hw_register_gpio_gate(struct device *dev, const char *name,
-		const char *parent_name, struct gpio_desc *gpiod,
-		unsigned long flags);
-void clk_hw_unregister_gpio_gate(struct clk_hw *hw);
-
-extern const struct clk_ops clk_gpio_mux_ops;
-struct clk *clk_register_gpio_mux(struct device *dev, const char *name,
-		const char * const *parent_names, u8 num_parents, struct gpio_desc *gpiod,
-=======
->>>>>>> 7d2a07b7
 		unsigned long flags);
 struct clk_hw *devm_clk_hw_register_composite_pdata(struct device *dev,
 		const char *name, const struct clk_parent_data *parent_data,
@@ -1208,10 +1170,7 @@
 struct clk_hw *clk_hw_get_parent_by_index(const struct clk_hw *hw,
 					  unsigned int index);
 int clk_hw_get_parent_index(struct clk_hw *hw);
-<<<<<<< HEAD
-=======
 int clk_hw_set_parent(struct clk_hw *hw, struct clk_hw *new_parent);
->>>>>>> 7d2a07b7
 unsigned int __clk_get_enable_count(struct clk *clk);
 unsigned long clk_hw_get_rate(const struct clk_hw *hw);
 unsigned long clk_hw_get_flags(const struct clk_hw *hw);
