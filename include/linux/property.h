/* SPDX-License-Identifier: GPL-2.0-only */
/*
 * property.h - Unified device property interface.
 *
 * Copyright (C) 2014, Intel Corporation
 * Authors: Rafael J. Wysocki <rafael.j.wysocki@intel.com>
 *          Mika Westerberg <mika.westerberg@linux.intel.com>
 */

#ifndef _LINUX_PROPERTY_H_
#define _LINUX_PROPERTY_H_

#include <linux/bits.h>
#include <linux/fwnode.h>
#include <linux/types.h>

struct device;

enum dev_prop_type {
	DEV_PROP_U8,
	DEV_PROP_U16,
	DEV_PROP_U32,
	DEV_PROP_U64,
	DEV_PROP_STRING,
	DEV_PROP_REF,
};

enum dev_dma_attr {
	DEV_DMA_NOT_SUPPORTED,
	DEV_DMA_NON_COHERENT,
	DEV_DMA_COHERENT,
};

struct fwnode_handle *dev_fwnode(struct device *dev);

bool device_property_present(struct device *dev, const char *propname);
int device_property_read_u8_array(struct device *dev, const char *propname,
				  u8 *val, size_t nval);
int device_property_read_u16_array(struct device *dev, const char *propname,
				   u16 *val, size_t nval);
int device_property_read_u32_array(struct device *dev, const char *propname,
				   u32 *val, size_t nval);
int device_property_read_u64_array(struct device *dev, const char *propname,
				   u64 *val, size_t nval);
int device_property_read_string_array(struct device *dev, const char *propname,
				      const char **val, size_t nval);
int device_property_read_string(struct device *dev, const char *propname,
				const char **val);
int device_property_match_string(struct device *dev,
				 const char *propname, const char *string);

bool fwnode_device_is_available(const struct fwnode_handle *fwnode);
bool fwnode_property_present(const struct fwnode_handle *fwnode,
			     const char *propname);
int fwnode_property_read_u8_array(const struct fwnode_handle *fwnode,
				  const char *propname, u8 *val,
				  size_t nval);
int fwnode_property_read_u16_array(const struct fwnode_handle *fwnode,
				   const char *propname, u16 *val,
				   size_t nval);
int fwnode_property_read_u32_array(const struct fwnode_handle *fwnode,
				   const char *propname, u32 *val,
				   size_t nval);
int fwnode_property_read_u64_array(const struct fwnode_handle *fwnode,
				   const char *propname, u64 *val,
				   size_t nval);
int fwnode_property_read_string_array(const struct fwnode_handle *fwnode,
				      const char *propname, const char **val,
				      size_t nval);
int fwnode_property_read_string(const struct fwnode_handle *fwnode,
				const char *propname, const char **val);
int fwnode_property_match_string(const struct fwnode_handle *fwnode,
				 const char *propname, const char *string);
int fwnode_property_get_reference_args(const struct fwnode_handle *fwnode,
				       const char *prop, const char *nargs_prop,
				       unsigned int nargs, unsigned int index,
				       struct fwnode_reference_args *args);

struct fwnode_handle *fwnode_find_reference(const struct fwnode_handle *fwnode,
					    const char *name,
					    unsigned int index);

const char *fwnode_get_name(const struct fwnode_handle *fwnode);
const char *fwnode_get_name_prefix(const struct fwnode_handle *fwnode);
struct fwnode_handle *fwnode_get_parent(const struct fwnode_handle *fwnode);
struct fwnode_handle *fwnode_get_next_parent(
	struct fwnode_handle *fwnode);
struct device *fwnode_get_next_parent_dev(struct fwnode_handle *fwnode);
unsigned int fwnode_count_parents(const struct fwnode_handle *fwn);
struct fwnode_handle *fwnode_get_nth_parent(struct fwnode_handle *fwn,
					    unsigned int depth);
bool fwnode_is_ancestor_of(struct fwnode_handle *test_ancestor,
				  struct fwnode_handle *test_child);
struct fwnode_handle *fwnode_get_next_child_node(
	const struct fwnode_handle *fwnode, struct fwnode_handle *child);
struct fwnode_handle *fwnode_get_next_available_child_node(
	const struct fwnode_handle *fwnode, struct fwnode_handle *child);

#define fwnode_for_each_child_node(fwnode, child)			\
	for (child = fwnode_get_next_child_node(fwnode, NULL); child;	\
	     child = fwnode_get_next_child_node(fwnode, child))

#define fwnode_for_each_available_child_node(fwnode, child)		       \
	for (child = fwnode_get_next_available_child_node(fwnode, NULL); child;\
	     child = fwnode_get_next_available_child_node(fwnode, child))

struct fwnode_handle *device_get_next_child_node(
	struct device *dev, struct fwnode_handle *child);

#define device_for_each_child_node(dev, child)				\
	for (child = device_get_next_child_node(dev, NULL); child;	\
	     child = device_get_next_child_node(dev, child))

struct fwnode_handle *fwnode_get_named_child_node(
	const struct fwnode_handle *fwnode, const char *childname);
struct fwnode_handle *device_get_named_child_node(struct device *dev,
						  const char *childname);

struct fwnode_handle *fwnode_handle_get(struct fwnode_handle *fwnode);
void fwnode_handle_put(struct fwnode_handle *fwnode);

int fwnode_irq_get(const struct fwnode_handle *fwnode, unsigned int index);

unsigned int device_get_child_node_count(struct device *dev);

static inline bool device_property_read_bool(struct device *dev,
					     const char *propname)
{
	return device_property_present(dev, propname);
}

static inline int device_property_read_u8(struct device *dev,
					  const char *propname, u8 *val)
{
	return device_property_read_u8_array(dev, propname, val, 1);
}

static inline int device_property_read_u16(struct device *dev,
					   const char *propname, u16 *val)
{
	return device_property_read_u16_array(dev, propname, val, 1);
}

static inline int device_property_read_u32(struct device *dev,
					   const char *propname, u32 *val)
{
	return device_property_read_u32_array(dev, propname, val, 1);
}

static inline int device_property_read_u64(struct device *dev,
					   const char *propname, u64 *val)
{
	return device_property_read_u64_array(dev, propname, val, 1);
}

static inline int device_property_count_u8(struct device *dev, const char *propname)
{
	return device_property_read_u8_array(dev, propname, NULL, 0);
}

static inline int device_property_count_u16(struct device *dev, const char *propname)
{
	return device_property_read_u16_array(dev, propname, NULL, 0);
}

static inline int device_property_count_u32(struct device *dev, const char *propname)
{
	return device_property_read_u32_array(dev, propname, NULL, 0);
}

static inline int device_property_count_u64(struct device *dev, const char *propname)
{
	return device_property_read_u64_array(dev, propname, NULL, 0);
}

static inline int device_property_string_array_count(struct device *dev,
						     const char *propname)
{
	return device_property_read_string_array(dev, propname, NULL, 0);
}

static inline bool fwnode_property_read_bool(const struct fwnode_handle *fwnode,
					     const char *propname)
{
	return fwnode_property_present(fwnode, propname);
}

static inline int fwnode_property_read_u8(const struct fwnode_handle *fwnode,
					  const char *propname, u8 *val)
{
	return fwnode_property_read_u8_array(fwnode, propname, val, 1);
}

static inline int fwnode_property_read_u16(const struct fwnode_handle *fwnode,
					   const char *propname, u16 *val)
{
	return fwnode_property_read_u16_array(fwnode, propname, val, 1);
}

static inline int fwnode_property_read_u32(const struct fwnode_handle *fwnode,
					   const char *propname, u32 *val)
{
	return fwnode_property_read_u32_array(fwnode, propname, val, 1);
}

static inline int fwnode_property_read_u64(const struct fwnode_handle *fwnode,
					   const char *propname, u64 *val)
{
	return fwnode_property_read_u64_array(fwnode, propname, val, 1);
}

static inline int fwnode_property_count_u8(const struct fwnode_handle *fwnode,
					   const char *propname)
{
	return fwnode_property_read_u8_array(fwnode, propname, NULL, 0);
}

static inline int fwnode_property_count_u16(const struct fwnode_handle *fwnode,
					    const char *propname)
{
	return fwnode_property_read_u16_array(fwnode, propname, NULL, 0);
}

static inline int fwnode_property_count_u32(const struct fwnode_handle *fwnode,
					    const char *propname)
{
	return fwnode_property_read_u32_array(fwnode, propname, NULL, 0);
}

static inline int fwnode_property_count_u64(const struct fwnode_handle *fwnode,
					    const char *propname)
{
	return fwnode_property_read_u64_array(fwnode, propname, NULL, 0);
}

static inline int
fwnode_property_string_array_count(const struct fwnode_handle *fwnode,
				   const char *propname)
{
	return fwnode_property_read_string_array(fwnode, propname, NULL, 0);
}

struct software_node;

/**
 * struct software_node_ref_args - Reference property with additional arguments
 * @node: Reference to a software node
 * @nargs: Number of elements in @args array
 * @args: Integer arguments
 */
struct software_node_ref_args {
	const struct software_node *node;
	unsigned int nargs;
	u64 args[NR_FWNODE_REFERENCE_ARGS];
};

#define SOFTWARE_NODE_REFERENCE(_ref_, ...)			\
(const struct software_node_ref_args) {				\
	.node = _ref_,						\
	.nargs = ARRAY_SIZE(((u64[]){ 0, ##__VA_ARGS__ })) - 1,	\
	.args = { __VA_ARGS__ },				\
}

/**
 * struct property_entry - "Built-in" device property representation.
 * @name: Name of the property.
 * @length: Length of data making up the value.
 * @is_inline: True when the property value is stored inline.
 * @type: Type of the data in unions.
 * @pointer: Pointer to the property when it is not stored inline.
 * @value: Value of the property when it is stored inline.
 */
struct property_entry {
	const char *name;
	size_t length;
	bool is_inline;
	enum dev_prop_type type;
	union {
		const void *pointer;
		union {
			u8 u8_data[sizeof(u64) / sizeof(u8)];
			u16 u16_data[sizeof(u64) / sizeof(u16)];
			u32 u32_data[sizeof(u64) / sizeof(u32)];
			u64 u64_data[sizeof(u64) / sizeof(u64)];
			const char *str[sizeof(u64) / sizeof(char *)];
		} value;
	};
};

/*
 * Note: the below initializers for the anonymous union are carefully
 * crafted to avoid gcc-4.4.4's problems with initialization of anon unions
 * and structs.
 */

<<<<<<< HEAD
#define PROPERTY_ENTRY_ARRAY_LEN(_name_, _type_, _Type_, _val_, _len_)	\
(struct property_entry) {						\
	.name = _name_,							\
	.length = (_len_) * sizeof(_type_),				\
	.is_array = true,						\
=======
#define __PROPERTY_ENTRY_ELEMENT_SIZE(_elem_)				\
	sizeof(((struct property_entry *)NULL)->value._elem_[0])

#define __PROPERTY_ENTRY_ARRAY_ELSIZE_LEN(_name_, _elsize_, _Type_,	\
					  _val_, _len_)			\
(struct property_entry) {						\
	.name = _name_,							\
	.length = (_len_) * (_elsize_),					\
>>>>>>> 7d2a07b7
	.type = DEV_PROP_##_Type_,					\
	{ .pointer = _val_ },						\
}

<<<<<<< HEAD
#define PROPERTY_ENTRY_U8_ARRAY_LEN(_name_, _val_, _len_)		\
	PROPERTY_ENTRY_ARRAY_LEN(_name_, u8, U8, _val_, _len_)
#define PROPERTY_ENTRY_U16_ARRAY_LEN(_name_, _val_, _len_)		\
	PROPERTY_ENTRY_ARRAY_LEN(_name_, u16, U16, _val_, _len_)
#define PROPERTY_ENTRY_U32_ARRAY_LEN(_name_, _val_, _len_)		\
	PROPERTY_ENTRY_ARRAY_LEN(_name_, u32, U32, _val_, _len_)
#define PROPERTY_ENTRY_U64_ARRAY_LEN(_name_, _val_, _len_)		\
	PROPERTY_ENTRY_ARRAY_LEN(_name_, u64, U64, _val_, _len_)

#define PROPERTY_ENTRY_STRING_ARRAY_LEN(_name_, _val_, _len_)		\
(struct property_entry) {						\
	.name = _name_,							\
	.length = (_len_) * sizeof(const char *),			\
	.is_array = true,						\
	.type = DEV_PROP_STRING,					\
	{ .pointer = { .str = _val_ } },				\
}
=======
#define __PROPERTY_ENTRY_ARRAY_LEN(_name_, _elem_, _Type_, _val_, _len_)\
	__PROPERTY_ENTRY_ARRAY_ELSIZE_LEN(_name_,			\
				__PROPERTY_ENTRY_ELEMENT_SIZE(_elem_),	\
				_Type_, _val_, _len_)

#define PROPERTY_ENTRY_U8_ARRAY_LEN(_name_, _val_, _len_)		\
	__PROPERTY_ENTRY_ARRAY_LEN(_name_, u8_data, U8, _val_, _len_)
#define PROPERTY_ENTRY_U16_ARRAY_LEN(_name_, _val_, _len_)		\
	__PROPERTY_ENTRY_ARRAY_LEN(_name_, u16_data, U16, _val_, _len_)
#define PROPERTY_ENTRY_U32_ARRAY_LEN(_name_, _val_, _len_)		\
	__PROPERTY_ENTRY_ARRAY_LEN(_name_, u32_data, U32, _val_, _len_)
#define PROPERTY_ENTRY_U64_ARRAY_LEN(_name_, _val_, _len_)		\
	__PROPERTY_ENTRY_ARRAY_LEN(_name_, u64_data, U64, _val_, _len_)
#define PROPERTY_ENTRY_STRING_ARRAY_LEN(_name_, _val_, _len_)		\
	__PROPERTY_ENTRY_ARRAY_LEN(_name_, str, STRING, _val_, _len_)
#define PROPERTY_ENTRY_REF_ARRAY_LEN(_name_, _val_, _len_)		\
	__PROPERTY_ENTRY_ARRAY_ELSIZE_LEN(_name_,			\
				sizeof(struct software_node_ref_args),	\
				REF, _val_, _len_)
>>>>>>> 7d2a07b7

#define PROPERTY_ENTRY_U8_ARRAY(_name_, _val_)				\
	PROPERTY_ENTRY_U8_ARRAY_LEN(_name_, _val_, ARRAY_SIZE(_val_))
#define PROPERTY_ENTRY_U16_ARRAY(_name_, _val_)				\
	PROPERTY_ENTRY_U16_ARRAY_LEN(_name_, _val_, ARRAY_SIZE(_val_))
#define PROPERTY_ENTRY_U32_ARRAY(_name_, _val_)				\
	PROPERTY_ENTRY_U32_ARRAY_LEN(_name_, _val_, ARRAY_SIZE(_val_))
#define PROPERTY_ENTRY_U64_ARRAY(_name_, _val_)				\
	PROPERTY_ENTRY_U64_ARRAY_LEN(_name_, _val_, ARRAY_SIZE(_val_))
#define PROPERTY_ENTRY_STRING_ARRAY(_name_, _val_)			\
	PROPERTY_ENTRY_STRING_ARRAY_LEN(_name_, _val_, ARRAY_SIZE(_val_))
<<<<<<< HEAD

#define PROPERTY_ENTRY_INTEGER(_name_, _type_, _Type_, _val_)	\
(struct property_entry) {					\
	.name = _name_,						\
	.length = sizeof(_type_),				\
	.type = DEV_PROP_##_Type_,				\
	{ .value = { ._type_##_data = _val_ } },		\
=======
#define PROPERTY_ENTRY_REF_ARRAY(_name_, _val_)			\
	PROPERTY_ENTRY_REF_ARRAY_LEN(_name_, _val_, ARRAY_SIZE(_val_))

#define __PROPERTY_ENTRY_ELEMENT(_name_, _elem_, _Type_, _val_)		\
(struct property_entry) {						\
	.name = _name_,							\
	.length = __PROPERTY_ENTRY_ELEMENT_SIZE(_elem_),		\
	.is_inline = true,						\
	.type = DEV_PROP_##_Type_,					\
	{ .value = { ._elem_[0] = _val_ } },				\
>>>>>>> 7d2a07b7
}

#define PROPERTY_ENTRY_U8(_name_, _val_)				\
	__PROPERTY_ENTRY_ELEMENT(_name_, u8_data, U8, _val_)
#define PROPERTY_ENTRY_U16(_name_, _val_)				\
	__PROPERTY_ENTRY_ELEMENT(_name_, u16_data, U16, _val_)
#define PROPERTY_ENTRY_U32(_name_, _val_)				\
	__PROPERTY_ENTRY_ELEMENT(_name_, u32_data, U32, _val_)
#define PROPERTY_ENTRY_U64(_name_, _val_)				\
	__PROPERTY_ENTRY_ELEMENT(_name_, u64_data, U64, _val_)
#define PROPERTY_ENTRY_STRING(_name_, _val_)				\
	__PROPERTY_ENTRY_ELEMENT(_name_, str, STRING, _val_)

#define PROPERTY_ENTRY_BOOL(_name_)		\
(struct property_entry) {			\
	.name = _name_,				\
	.is_inline = true,			\
}

#define PROPERTY_ENTRY_REF(_name_, _ref_, ...)				\
(struct property_entry) {						\
	.name = _name_,							\
	.length = sizeof(struct software_node_ref_args),		\
	.type = DEV_PROP_REF,						\
	{ .pointer = &SOFTWARE_NODE_REFERENCE(_ref_, ##__VA_ARGS__), },	\
}

struct property_entry *
property_entries_dup(const struct property_entry *properties);

void property_entries_free(const struct property_entry *properties);

int device_add_properties(struct device *dev,
			  const struct property_entry *properties);
void device_remove_properties(struct device *dev);

bool device_dma_supported(struct device *dev);

enum dev_dma_attr device_get_dma_attr(struct device *dev);

const void *device_get_match_data(struct device *dev);

int device_get_phy_mode(struct device *dev);

void *device_get_mac_address(struct device *dev, char *addr, int alen);

int fwnode_get_phy_mode(struct fwnode_handle *fwnode);
void *fwnode_get_mac_address(struct fwnode_handle *fwnode,
			     char *addr, int alen);
struct fwnode_handle *fwnode_graph_get_next_endpoint(
	const struct fwnode_handle *fwnode, struct fwnode_handle *prev);
struct fwnode_handle *
fwnode_graph_get_port_parent(const struct fwnode_handle *fwnode);
struct fwnode_handle *fwnode_graph_get_remote_port_parent(
	const struct fwnode_handle *fwnode);
struct fwnode_handle *fwnode_graph_get_remote_port(
	const struct fwnode_handle *fwnode);
struct fwnode_handle *fwnode_graph_get_remote_endpoint(
	const struct fwnode_handle *fwnode);
struct fwnode_handle *
fwnode_graph_get_remote_node(const struct fwnode_handle *fwnode, u32 port,
			     u32 endpoint);

static inline bool fwnode_graph_is_endpoint(struct fwnode_handle *fwnode)
{
	return fwnode_property_present(fwnode, "remote-endpoint");
}

/*
 * Fwnode lookup flags
 *
 * @FWNODE_GRAPH_ENDPOINT_NEXT: In the case of no exact match, look for the
 *				closest endpoint ID greater than the specified
 *				one.
 * @FWNODE_GRAPH_DEVICE_DISABLED: That the device to which the remote
 *				  endpoint of the given endpoint belongs to,
 *				  may be disabled.
 */
#define FWNODE_GRAPH_ENDPOINT_NEXT	BIT(0)
#define FWNODE_GRAPH_DEVICE_DISABLED	BIT(1)

struct fwnode_handle *
fwnode_graph_get_endpoint_by_id(const struct fwnode_handle *fwnode,
				u32 port, u32 endpoint, unsigned long flags);

#define fwnode_graph_for_each_endpoint(fwnode, child)			\
	for (child = NULL;						\
	     (child = fwnode_graph_get_next_endpoint(fwnode, child)); )

int fwnode_graph_parse_endpoint(const struct fwnode_handle *fwnode,
				struct fwnode_endpoint *endpoint);

typedef void *(*devcon_match_fn_t)(struct fwnode_handle *fwnode, const char *id,
				   void *data);

void *fwnode_connection_find_match(struct fwnode_handle *fwnode,
				   const char *con_id, void *data,
				   devcon_match_fn_t match);

static inline void *device_connection_find_match(struct device *dev,
						 const char *con_id, void *data,
						 devcon_match_fn_t match)
{
	return fwnode_connection_find_match(dev_fwnode(dev), con_id, data, match);
}

/* -------------------------------------------------------------------------- */
/* Software fwnode support - when HW description is incomplete or missing */

/**
 * struct software_node - Software node description
 * @name: Name of the software node
 * @parent: Parent of the software node
 * @properties: Array of device properties
 */
struct software_node {
	const char *name;
	const struct software_node *parent;
	const struct property_entry *properties;
};

bool is_software_node(const struct fwnode_handle *fwnode);
const struct software_node *
to_software_node(const struct fwnode_handle *fwnode);
struct fwnode_handle *software_node_fwnode(const struct software_node *node);

const struct software_node *
software_node_find_by_name(const struct software_node *parent,
			   const char *name);

int software_node_register_nodes(const struct software_node *nodes);
void software_node_unregister_nodes(const struct software_node *nodes);

int software_node_register_node_group(const struct software_node **node_group);
void software_node_unregister_node_group(const struct software_node **node_group);

int software_node_register(const struct software_node *node);
void software_node_unregister(const struct software_node *node);

int software_node_notify(struct device *dev, unsigned long action);

struct fwnode_handle *
fwnode_create_software_node(const struct property_entry *properties,
			    const struct fwnode_handle *parent);
void fwnode_remove_software_node(struct fwnode_handle *fwnode);

int device_add_software_node(struct device *dev, const struct software_node *node);
void device_remove_software_node(struct device *dev);

int device_create_managed_software_node(struct device *dev,
					const struct property_entry *properties,
					const struct software_node *parent);

#endif /* _LINUX_PROPERTY_H_ */<|MERGE_RESOLUTION|>--- conflicted
+++ resolved
@@ -293,13 +293,6 @@
  * and structs.
  */
 
-<<<<<<< HEAD
-#define PROPERTY_ENTRY_ARRAY_LEN(_name_, _type_, _Type_, _val_, _len_)	\
-(struct property_entry) {						\
-	.name = _name_,							\
-	.length = (_len_) * sizeof(_type_),				\
-	.is_array = true,						\
-=======
 #define __PROPERTY_ENTRY_ELEMENT_SIZE(_elem_)				\
 	sizeof(((struct property_entry *)NULL)->value._elem_[0])
 
@@ -308,30 +301,10 @@
 (struct property_entry) {						\
 	.name = _name_,							\
 	.length = (_len_) * (_elsize_),					\
->>>>>>> 7d2a07b7
 	.type = DEV_PROP_##_Type_,					\
 	{ .pointer = _val_ },						\
 }
 
-<<<<<<< HEAD
-#define PROPERTY_ENTRY_U8_ARRAY_LEN(_name_, _val_, _len_)		\
-	PROPERTY_ENTRY_ARRAY_LEN(_name_, u8, U8, _val_, _len_)
-#define PROPERTY_ENTRY_U16_ARRAY_LEN(_name_, _val_, _len_)		\
-	PROPERTY_ENTRY_ARRAY_LEN(_name_, u16, U16, _val_, _len_)
-#define PROPERTY_ENTRY_U32_ARRAY_LEN(_name_, _val_, _len_)		\
-	PROPERTY_ENTRY_ARRAY_LEN(_name_, u32, U32, _val_, _len_)
-#define PROPERTY_ENTRY_U64_ARRAY_LEN(_name_, _val_, _len_)		\
-	PROPERTY_ENTRY_ARRAY_LEN(_name_, u64, U64, _val_, _len_)
-
-#define PROPERTY_ENTRY_STRING_ARRAY_LEN(_name_, _val_, _len_)		\
-(struct property_entry) {						\
-	.name = _name_,							\
-	.length = (_len_) * sizeof(const char *),			\
-	.is_array = true,						\
-	.type = DEV_PROP_STRING,					\
-	{ .pointer = { .str = _val_ } },				\
-}
-=======
 #define __PROPERTY_ENTRY_ARRAY_LEN(_name_, _elem_, _Type_, _val_, _len_)\
 	__PROPERTY_ENTRY_ARRAY_ELSIZE_LEN(_name_,			\
 				__PROPERTY_ENTRY_ELEMENT_SIZE(_elem_),	\
@@ -351,7 +324,6 @@
 	__PROPERTY_ENTRY_ARRAY_ELSIZE_LEN(_name_,			\
 				sizeof(struct software_node_ref_args),	\
 				REF, _val_, _len_)
->>>>>>> 7d2a07b7
 
 #define PROPERTY_ENTRY_U8_ARRAY(_name_, _val_)				\
 	PROPERTY_ENTRY_U8_ARRAY_LEN(_name_, _val_, ARRAY_SIZE(_val_))
@@ -363,15 +335,6 @@
 	PROPERTY_ENTRY_U64_ARRAY_LEN(_name_, _val_, ARRAY_SIZE(_val_))
 #define PROPERTY_ENTRY_STRING_ARRAY(_name_, _val_)			\
 	PROPERTY_ENTRY_STRING_ARRAY_LEN(_name_, _val_, ARRAY_SIZE(_val_))
-<<<<<<< HEAD
-
-#define PROPERTY_ENTRY_INTEGER(_name_, _type_, _Type_, _val_)	\
-(struct property_entry) {					\
-	.name = _name_,						\
-	.length = sizeof(_type_),				\
-	.type = DEV_PROP_##_Type_,				\
-	{ .value = { ._type_##_data = _val_ } },		\
-=======
 #define PROPERTY_ENTRY_REF_ARRAY(_name_, _val_)			\
 	PROPERTY_ENTRY_REF_ARRAY_LEN(_name_, _val_, ARRAY_SIZE(_val_))
 
@@ -382,7 +345,6 @@
 	.is_inline = true,						\
 	.type = DEV_PROP_##_Type_,					\
 	{ .value = { ._elem_[0] = _val_ } },				\
->>>>>>> 7d2a07b7
 }
 
 #define PROPERTY_ENTRY_U8(_name_, _val_)				\
