--- conflicted
+++ resolved
@@ -3322,11 +3322,7 @@
 	if (flags & RWF_NOWAIT) {
 		if (!(ki->ki_filp->f_mode & FMODE_NOWAIT))
 			return -EOPNOTSUPP;
-<<<<<<< HEAD
-		kiocb_flags |= IOCB_NOWAIT;
-=======
 		kiocb_flags |= IOCB_NOWAIT | IOCB_NOIO;
->>>>>>> 9123e3a7
 	}
 	if (flags & RWF_HIPRI)
 		kiocb_flags |= IOCB_HIPRI;
