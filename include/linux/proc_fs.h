--- conflicted
+++ resolved
@@ -219,10 +219,6 @@
 	return proc_sb_info(sb)->pid_ns;
 }
 
-<<<<<<< HEAD
-extern int procfs_drop_fd_dentries;
-=======
 bool proc_ns_file(const struct file *file);
->>>>>>> 7d2a07b7
 
 #endif /* _LINUX_PROC_FS_H */