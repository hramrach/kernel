--- conflicted
+++ resolved
@@ -52,14 +52,11 @@
 	unsigned int	exit_latency; /* in US */
 	int		power_usage; /* in mW */
 	unsigned int	target_residency; /* in US */
-<<<<<<< HEAD
-=======
 #ifdef __GENKSYMS__
 	bool		disabled; /* disabled on all CPUs */
 #else
 	bool		__unused_disabled; /* exists to preserve kABI */
 #endif
->>>>>>> 3a09b25b
 
 	int (*enter)	(struct cpuidle_device *dev,
 			struct cpuidle_driver *drv,
