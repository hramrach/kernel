/*
 * cpuidle.h - a generic framework for CPU idle power management
 *
 * (C) 2007 Venkatesh Pallipadi <venkatesh.pallipadi@intel.com>
 *          Shaohua Li <shaohua.li@intel.com>
 *          Adam Belay <abelay@novell.com>
 *
 * This code is licenced under the GPL.
 */

#ifndef _LINUX_CPUIDLE_H
#define _LINUX_CPUIDLE_H

#include <linux/percpu.h>
#include <linux/list.h>
#include <linux/hrtimer.h>

#define CPUIDLE_STATE_MAX	10
#define CPUIDLE_NAME_LEN	16
#define CPUIDLE_DESC_LEN	32

struct module;

struct cpuidle_device;
struct cpuidle_driver;


/****************************
 * CPUIDLE DEVICE INTERFACE *
 ****************************/

#define CPUIDLE_STATE_DISABLED_BY_USER		BIT(0)
#define CPUIDLE_STATE_DISABLED_BY_DRIVER	BIT(1)

struct cpuidle_state_usage {
	unsigned long long	disable;
	unsigned long long	usage;
	u64			time_ns;
	unsigned long long	above; /* Number of times it's been too deep */
	unsigned long long	below; /* Number of times it's been too shallow */
	unsigned long long	rejected; /* Number of times idle entry was rejected */
#ifdef CONFIG_SUSPEND
	unsigned long long	s2idle_usage;
	unsigned long long	s2idle_time; /* in US */
#endif
};

struct cpuidle_state {
	char		name[CPUIDLE_NAME_LEN];
	char		desc[CPUIDLE_DESC_LEN];

	s64		exit_latency_ns;
	s64		target_residency_ns;
	unsigned int	flags;
	unsigned int	exit_latency; /* in US */
	int		power_usage; /* in mW */
	unsigned int	target_residency; /* in US */

	int (*enter)	(struct cpuidle_device *dev,
			struct cpuidle_driver *drv,
			int index);

	int (*enter_dead) (struct cpuidle_device *dev, int index);

	/*
	 * CPUs execute ->enter_s2idle with the local tick or entire timekeeping
	 * suspended, so it must not re-enable interrupts at any point (even
	 * temporarily) or attempt to change states of clock event devices.
	 *
	 * This callback may point to the same function as ->enter if all of
	 * the above requirements are met by it.
	 */
	int (*enter_s2idle)(struct cpuidle_device *dev,
			    struct cpuidle_driver *drv,
			    int index);
};

/* Idle State Flags */
<<<<<<< HEAD
#define CPUIDLE_FLAG_NONE       (0x00)
#define CPUIDLE_FLAG_POLLING	BIT(0) /* polling state */
#define CPUIDLE_FLAG_COUPLED	BIT(1) /* state applies to multiple cpus */
#define CPUIDLE_FLAG_TIMER_STOP BIT(2) /* timer is stopped on this state */
#define CPUIDLE_FLAG_UNUSABLE	BIT(3) /* avoid using this state */
#define CPUIDLE_FLAG_OFF	BIT(4) /* disable this state by default */
=======
#define CPUIDLE_FLAG_NONE       	(0x00)
#define CPUIDLE_FLAG_POLLING		BIT(0) /* polling state */
#define CPUIDLE_FLAG_COUPLED		BIT(1) /* state applies to multiple cpus */
#define CPUIDLE_FLAG_TIMER_STOP 	BIT(2) /* timer is stopped on this state */
#define CPUIDLE_FLAG_UNUSABLE		BIT(3) /* avoid using this state */
#define CPUIDLE_FLAG_OFF		BIT(4) /* disable this state by default */
#define CPUIDLE_FLAG_TLB_FLUSHED	BIT(5) /* idle-state flushes TLBs */
#define CPUIDLE_FLAG_RCU_IDLE		BIT(6) /* idle-state takes care of RCU */
>>>>>>> 7d2a07b7

struct cpuidle_device_kobj;
struct cpuidle_state_kobj;
struct cpuidle_driver_kobj;

struct cpuidle_device {
	unsigned int		registered:1;
	unsigned int		enabled:1;
	unsigned int		poll_time_limit:1;
	unsigned int		cpu;
	ktime_t			next_hrtimer;

	int			last_state_idx;
<<<<<<< HEAD
	int			last_residency;
	u64			poll_limit_ns;
=======
	u64			last_residency_ns;
	u64			poll_limit_ns;
	u64			forced_idle_latency_limit_ns;
>>>>>>> 7d2a07b7
	struct cpuidle_state_usage	states_usage[CPUIDLE_STATE_MAX];
	struct cpuidle_state_kobj *kobjs[CPUIDLE_STATE_MAX];
	struct cpuidle_driver_kobj *kobj_driver;
	struct cpuidle_device_kobj *kobj_dev;
	struct list_head 	device_list;

#ifdef CONFIG_ARCH_NEEDS_CPU_IDLE_COUPLED
	cpumask_t		coupled_cpus;
	struct cpuidle_coupled	*coupled;
#endif
};

DECLARE_PER_CPU(struct cpuidle_device *, cpuidle_devices);
DECLARE_PER_CPU(struct cpuidle_device, cpuidle_dev);

/****************************
 * CPUIDLE DRIVER INTERFACE *
 ****************************/

struct cpuidle_driver {
	const char		*name;
	struct module 		*owner;

        /* used by the cpuidle framework to setup the broadcast timer */
	unsigned int            bctimer:1;
	/* states array must be ordered in decreasing power consumption */
	struct cpuidle_state	states[CPUIDLE_STATE_MAX];
	int			state_count;
	int			safe_state_index;

	/* the driver handles the cpus in cpumask */
	struct cpumask		*cpumask;

	/* preferred governor to switch at register time */
	const char		*governor;
};

#ifdef CONFIG_CPU_IDLE
extern void disable_cpuidle(void);
extern bool cpuidle_not_available(struct cpuidle_driver *drv,
				  struct cpuidle_device *dev);

extern int cpuidle_select(struct cpuidle_driver *drv,
			  struct cpuidle_device *dev,
			  bool *stop_tick);
extern int cpuidle_enter(struct cpuidle_driver *drv,
			 struct cpuidle_device *dev, int index);
extern void cpuidle_reflect(struct cpuidle_device *dev, int index);
extern u64 cpuidle_poll_time(struct cpuidle_driver *drv,
			     struct cpuidle_device *dev);

extern int cpuidle_register_driver(struct cpuidle_driver *drv);
extern struct cpuidle_driver *cpuidle_get_driver(void);
<<<<<<< HEAD
extern struct cpuidle_driver *cpuidle_driver_ref(void);
extern void cpuidle_driver_unref(void);
=======
>>>>>>> 7d2a07b7
extern void cpuidle_driver_state_disabled(struct cpuidle_driver *drv, int idx,
					bool disable);
extern void cpuidle_unregister_driver(struct cpuidle_driver *drv);
extern int cpuidle_register_device(struct cpuidle_device *dev);
extern void cpuidle_unregister_device(struct cpuidle_device *dev);
extern int cpuidle_register(struct cpuidle_driver *drv,
			    const struct cpumask *const coupled_cpus);
extern void cpuidle_unregister(struct cpuidle_driver *drv);
extern void cpuidle_pause_and_lock(void);
extern void cpuidle_resume_and_unlock(void);
extern void cpuidle_pause(void);
extern void cpuidle_resume(void);
extern int cpuidle_enable_device(struct cpuidle_device *dev);
extern void cpuidle_disable_device(struct cpuidle_device *dev);
extern int cpuidle_play_dead(void);

extern struct cpuidle_driver *cpuidle_get_cpu_driver(struct cpuidle_device *dev);
static inline struct cpuidle_device *cpuidle_get_device(void)
{return __this_cpu_read(cpuidle_devices); }
#else
static inline void disable_cpuidle(void) { }
static inline bool cpuidle_not_available(struct cpuidle_driver *drv,
					 struct cpuidle_device *dev)
{return true; }
static inline int cpuidle_select(struct cpuidle_driver *drv,
				 struct cpuidle_device *dev, bool *stop_tick)
{return -ENODEV; }
static inline int cpuidle_enter(struct cpuidle_driver *drv,
				struct cpuidle_device *dev, int index)
{return -ENODEV; }
static inline void cpuidle_reflect(struct cpuidle_device *dev, int index) { }
static inline u64 cpuidle_poll_time(struct cpuidle_driver *drv,
			     struct cpuidle_device *dev)
{return 0; }
static inline int cpuidle_register_driver(struct cpuidle_driver *drv)
{return -ENODEV; }
static inline struct cpuidle_driver *cpuidle_get_driver(void) {return NULL; }
<<<<<<< HEAD
static inline struct cpuidle_driver *cpuidle_driver_ref(void) {return NULL; }
static inline void cpuidle_driver_unref(void) {}
=======
>>>>>>> 7d2a07b7
static inline void cpuidle_driver_state_disabled(struct cpuidle_driver *drv,
					       int idx, bool disable) { }
static inline void cpuidle_unregister_driver(struct cpuidle_driver *drv) { }
static inline int cpuidle_register_device(struct cpuidle_device *dev)
{return -ENODEV; }
static inline void cpuidle_unregister_device(struct cpuidle_device *dev) { }
static inline int cpuidle_register(struct cpuidle_driver *drv,
				   const struct cpumask *const coupled_cpus)
{return -ENODEV; }
static inline void cpuidle_unregister(struct cpuidle_driver *drv) { }
static inline void cpuidle_pause_and_lock(void) { }
static inline void cpuidle_resume_and_unlock(void) { }
static inline void cpuidle_pause(void) { }
static inline void cpuidle_resume(void) { }
static inline int cpuidle_enable_device(struct cpuidle_device *dev)
{return -ENODEV; }
static inline void cpuidle_disable_device(struct cpuidle_device *dev) { }
static inline int cpuidle_play_dead(void) {return -ENODEV; }
static inline struct cpuidle_driver *cpuidle_get_cpu_driver(
	struct cpuidle_device *dev) {return NULL; }
static inline struct cpuidle_device *cpuidle_get_device(void) {return NULL; }
#endif

#ifdef CONFIG_CPU_IDLE
extern int cpuidle_find_deepest_state(struct cpuidle_driver *drv,
				      struct cpuidle_device *dev,
				      u64 latency_limit_ns);
extern int cpuidle_enter_s2idle(struct cpuidle_driver *drv,
				struct cpuidle_device *dev);
extern void cpuidle_use_deepest_state(u64 latency_limit_ns);
#else
static inline int cpuidle_find_deepest_state(struct cpuidle_driver *drv,
					     struct cpuidle_device *dev,
					     u64 latency_limit_ns)
{return -ENODEV; }
static inline int cpuidle_enter_s2idle(struct cpuidle_driver *drv,
				       struct cpuidle_device *dev)
{return -ENODEV; }
static inline void cpuidle_use_deepest_state(u64 latency_limit_ns)
{
}
#endif

/* kernel/sched/idle.c */
extern void sched_idle_set_state(struct cpuidle_state *idle_state);
extern void default_idle_call(void);

#ifdef CONFIG_ARCH_NEEDS_CPU_IDLE_COUPLED
void cpuidle_coupled_parallel_barrier(struct cpuidle_device *dev, atomic_t *a);
#else
static inline void cpuidle_coupled_parallel_barrier(struct cpuidle_device *dev, atomic_t *a)
{
}
#endif

#if defined(CONFIG_CPU_IDLE) && defined(CONFIG_ARCH_HAS_CPU_RELAX)
void cpuidle_poll_state_init(struct cpuidle_driver *drv);
#else
static inline void cpuidle_poll_state_init(struct cpuidle_driver *drv) {}
#endif

/******************************
 * CPUIDLE GOVERNOR INTERFACE *
 ******************************/

struct cpuidle_governor {
	char			name[CPUIDLE_NAME_LEN];
	struct list_head 	governor_list;
	unsigned int		rating;

	int  (*enable)		(struct cpuidle_driver *drv,
					struct cpuidle_device *dev);
	void (*disable)		(struct cpuidle_driver *drv,
					struct cpuidle_device *dev);

	int  (*select)		(struct cpuidle_driver *drv,
					struct cpuidle_device *dev,
					bool *stop_tick);
	void (*reflect)		(struct cpuidle_device *dev, int index);
};

extern int cpuidle_register_governor(struct cpuidle_governor *gov);
extern s64 cpuidle_governor_latency_req(unsigned int cpu);

#define __CPU_PM_CPU_IDLE_ENTER(low_level_idle_enter,			\
				idx,					\
				state,					\
				is_retention)				\
({									\
	int __ret = 0;							\
									\
	if (!idx) {							\
		cpu_do_idle();						\
		return idx;						\
	}								\
									\
	if (!is_retention)						\
		__ret =  cpu_pm_enter();				\
	if (!__ret) {							\
		__ret = low_level_idle_enter(state);			\
		if (!is_retention)					\
			cpu_pm_exit();					\
	}								\
									\
	__ret ? -1 : idx;						\
})

#define CPU_PM_CPU_IDLE_ENTER(low_level_idle_enter, idx)	\
	__CPU_PM_CPU_IDLE_ENTER(low_level_idle_enter, idx, idx, 0)

#define CPU_PM_CPU_IDLE_ENTER_RETENTION(low_level_idle_enter, idx)	\
	__CPU_PM_CPU_IDLE_ENTER(low_level_idle_enter, idx, idx, 1)

#define CPU_PM_CPU_IDLE_ENTER_PARAM(low_level_idle_enter, idx, state)	\
	__CPU_PM_CPU_IDLE_ENTER(low_level_idle_enter, idx, state, 0)

#define CPU_PM_CPU_IDLE_ENTER_RETENTION_PARAM(low_level_idle_enter, idx, state)	\
	__CPU_PM_CPU_IDLE_ENTER(low_level_idle_enter, idx, state, 1)

#endif /* _LINUX_CPUIDLE_H */<|MERGE_RESOLUTION|>--- conflicted
+++ resolved
@@ -76,14 +76,6 @@
 };
 
 /* Idle State Flags */
-<<<<<<< HEAD
-#define CPUIDLE_FLAG_NONE       (0x00)
-#define CPUIDLE_FLAG_POLLING	BIT(0) /* polling state */
-#define CPUIDLE_FLAG_COUPLED	BIT(1) /* state applies to multiple cpus */
-#define CPUIDLE_FLAG_TIMER_STOP BIT(2) /* timer is stopped on this state */
-#define CPUIDLE_FLAG_UNUSABLE	BIT(3) /* avoid using this state */
-#define CPUIDLE_FLAG_OFF	BIT(4) /* disable this state by default */
-=======
 #define CPUIDLE_FLAG_NONE       	(0x00)
 #define CPUIDLE_FLAG_POLLING		BIT(0) /* polling state */
 #define CPUIDLE_FLAG_COUPLED		BIT(1) /* state applies to multiple cpus */
@@ -92,7 +84,6 @@
 #define CPUIDLE_FLAG_OFF		BIT(4) /* disable this state by default */
 #define CPUIDLE_FLAG_TLB_FLUSHED	BIT(5) /* idle-state flushes TLBs */
 #define CPUIDLE_FLAG_RCU_IDLE		BIT(6) /* idle-state takes care of RCU */
->>>>>>> 7d2a07b7
 
 struct cpuidle_device_kobj;
 struct cpuidle_state_kobj;
@@ -106,14 +97,9 @@
 	ktime_t			next_hrtimer;
 
 	int			last_state_idx;
-<<<<<<< HEAD
-	int			last_residency;
-	u64			poll_limit_ns;
-=======
 	u64			last_residency_ns;
 	u64			poll_limit_ns;
 	u64			forced_idle_latency_limit_ns;
->>>>>>> 7d2a07b7
 	struct cpuidle_state_usage	states_usage[CPUIDLE_STATE_MAX];
 	struct cpuidle_state_kobj *kobjs[CPUIDLE_STATE_MAX];
 	struct cpuidle_driver_kobj *kobj_driver;
@@ -167,11 +153,6 @@
 
 extern int cpuidle_register_driver(struct cpuidle_driver *drv);
 extern struct cpuidle_driver *cpuidle_get_driver(void);
-<<<<<<< HEAD
-extern struct cpuidle_driver *cpuidle_driver_ref(void);
-extern void cpuidle_driver_unref(void);
-=======
->>>>>>> 7d2a07b7
 extern void cpuidle_driver_state_disabled(struct cpuidle_driver *drv, int idx,
 					bool disable);
 extern void cpuidle_unregister_driver(struct cpuidle_driver *drv);
@@ -209,11 +190,6 @@
 static inline int cpuidle_register_driver(struct cpuidle_driver *drv)
 {return -ENODEV; }
 static inline struct cpuidle_driver *cpuidle_get_driver(void) {return NULL; }
-<<<<<<< HEAD
-static inline struct cpuidle_driver *cpuidle_driver_ref(void) {return NULL; }
-static inline void cpuidle_driver_unref(void) {}
-=======
->>>>>>> 7d2a07b7
 static inline void cpuidle_driver_state_disabled(struct cpuidle_driver *drv,
 					       int idx, bool disable) { }
 static inline void cpuidle_unregister_driver(struct cpuidle_driver *drv) { }
