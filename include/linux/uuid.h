--- conflicted
+++ resolved
@@ -50,8 +50,6 @@
 	memcpy(dst, src, sizeof(guid_t));
 }
 
-<<<<<<< HEAD
-=======
 static inline void import_guid(guid_t *dst, const __u8 *src)
 {
 	memcpy(dst, src, sizeof(guid_t));
@@ -62,7 +60,6 @@
 	memcpy(dst, src, sizeof(guid_t));
 }
 
->>>>>>> 95d979e4
 static inline bool guid_is_null(const guid_t *guid)
 {
 	return guid_equal(guid, &guid_null);
@@ -78,8 +75,6 @@
 	memcpy(dst, src, sizeof(uuid_t));
 }
 
-<<<<<<< HEAD
-=======
 static inline void import_uuid(uuid_t *dst, const __u8 *src)
 {
 	memcpy(dst, src, sizeof(uuid_t));
@@ -90,7 +85,6 @@
 	memcpy(dst, src, sizeof(uuid_t));
 }
 
->>>>>>> 95d979e4
 static inline bool uuid_is_null(const uuid_t *uuid)
 {
 	return uuid_equal(uuid, &uuid_null);
