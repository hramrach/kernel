/*
 * Tracing hooks
 *
 * Copyright (C) 2008 Red Hat, Inc.  All rights reserved.
 *
 * This copyrighted material is made available to anyone wishing to use,
 * modify, copy, or redistribute it subject to the terms and conditions
 * of the GNU General Public License v.2.
 *
 * This file defines hook entry points called by core code where
 * user tracing/debugging support might need to do something.  These
 * entry points are called tracehook_*().  Each hook declared below
 * has a detailed kerneldoc comment giving the context (locking et
 * al) from which it is called, and the meaning of its return value.
 *
 * Each function here typically has only one call site, so it is ok
 * to have some nontrivial tracehook_*() inlines.  In all cases, the
 * fast path when no tracing is enabled should be very short.
 *
 * The purpose of this file and the tracehook_* layer is to consolidate
 * the interface that the kernel core and arch code uses to enable any
 * user debugging or tracing facility (such as ptrace).  The interfaces
 * here are carefully documented so that maintainers of core and arch
 * code do not need to think about the implementation details of the
 * tracing facilities.  Likewise, maintainers of the tracing code do not
 * need to understand all the calling core or arch code in detail, just
 * documented circumstances of each call, such as locking conditions.
 *
 * If the calling core code changes so that locking is different, then
 * it is ok to change the interface documented here.  The maintainer of
 * core code changing should notify the maintainers of the tracing code
 * that they need to work out the change.
 *
 * Some tracehook_*() inlines take arguments that the current tracing
 * implementations might not necessarily use.  These function signatures
 * are chosen to pass in all the information that is on hand in the
 * caller and might conceivably be relevant to a tracer, so that the
 * core code won't have to be updated when tracing adds more features.
 * If a call site changes so that some of those parameters are no longer
 * already on hand without extra work, then the tracehook_* interface
 * can change so there is no make-work burden on the core code.  The
 * maintainer of core code changing should notify the maintainers of the
 * tracing code that they need to work out the change.
 */

#ifndef _LINUX_TRACEHOOK_H
#define _LINUX_TRACEHOOK_H	1

#include <linux/sched.h>
#include <linux/ptrace.h>
#include <linux/security.h>
#include <linux/utrace.h>
struct linux_binprm;

/**
 * tracehook_expect_breakpoints - guess if task memory might be touched
 * @task:		current task, making a new mapping
 *
 * Return nonzero if @task is expected to want breakpoint insertion in
 * its memory at some point.  A zero return is no guarantee it won't
 * be done, but this is a hint that it's known to be likely.
 *
 * May be called with @task->mm->mmap_sem held for writing.
 */
static inline int tracehook_expect_breakpoints(struct task_struct *task)
{
	if (unlikely(task_utrace_flags(task) & UTRACE_EVENT(SIGNAL_CORE)))
		return 1;
	return (task_ptrace(task) & PT_PTRACED) != 0;
}

/*
 * ptrace report for syscall entry and exit looks identical.
 */
static inline void ptrace_report_syscall(struct pt_regs *regs)
{
	int ptrace = task_ptrace(current);

	if (!(ptrace & PT_PTRACED))
		return;

	ptrace_notify(SIGTRAP | ((ptrace & PT_TRACESYSGOOD) ? 0x80 : 0));

	/*
	 * this isn't the same as continuing with a signal, but it will do
	 * for normal use.  strace only continues with a signal if the
	 * stopping signal is not SIGTRAP.  -brl
	 */
	if (current->exit_code) {
		send_sig(current->exit_code, current, 1);
		current->exit_code = 0;
	}
}

/**
 * tracehook_report_syscall_entry - task is about to attempt a system call
 * @regs:		user register state of current task
 *
 * This will be called if %TIF_SYSCALL_TRACE has been set, when the
 * current task has just entered the kernel for a system call.
 * Full user register state is available here.  Changing the values
 * in @regs can affect the system call number and arguments to be tried.
 * It is safe to block here, preventing the system call from beginning.
 *
 * Returns zero normally, or nonzero if the calling arch code should abort
 * the system call.  That must prevent normal entry so no system call is
 * made.  If @task ever returns to user mode after this, its register state
 * is unspecified, but should be something harmless like an %ENOSYS error
 * return.  It should preserve enough information so that syscall_rollback()
 * can work (see asm-generic/syscall.h).
 *
 * Called without locks, just after entering kernel mode.
 */
static inline __must_check int tracehook_report_syscall_entry(
	struct pt_regs *regs)
{
	if ((task_utrace_flags(current) & UTRACE_EVENT(SYSCALL_ENTRY)) &&
	    utrace_report_syscall_entry(regs))
		return 1;
	ptrace_report_syscall(regs);
	return 0;
}

/**
 * tracehook_report_syscall_exit - task has just finished a system call
 * @regs:		user register state of current task
 * @step:		nonzero if simulating single-step or block-step
 *
 * This will be called if %TIF_SYSCALL_TRACE has been set, when the
 * current task has just finished an attempted system call.  Full
 * user register state is available here.  It is safe to block here,
 * preventing signals from being processed.
 *
 * If @step is nonzero, this report is also in lieu of the normal
 * trap that would follow the system call instruction because
 * user_enable_block_step() or user_enable_single_step() was used.
 * In this case, %TIF_SYSCALL_TRACE might not be set.
 *
 * Called without locks, just before checking for pending signals.
 */
static inline void tracehook_report_syscall_exit(struct pt_regs *regs, int step)
{
	if (task_utrace_flags(current) & UTRACE_EVENT(SYSCALL_EXIT))
		utrace_report_syscall_exit(regs);
	ptrace_report_syscall(regs);
}

/**
 * tracehook_unsafe_exec - check for exec declared unsafe due to tracing
 * @task:		current task doing exec
 *
 * Return %LSM_UNSAFE_* bits applied to an exec because of tracing.
 *
 * Called with task_lock() held on @task.
 */
static inline int tracehook_unsafe_exec(struct task_struct *task)
{
	int unsafe = 0;
	int ptrace = task_ptrace(task);
	if (ptrace & PT_PTRACED) {
		if (ptrace & PT_PTRACE_CAP)
			unsafe |= LSM_UNSAFE_PTRACE_CAP;
		else
			unsafe |= LSM_UNSAFE_PTRACE;
	}
	if (unlikely(task_utrace_flags(task)))
		unsafe |= utrace_unsafe_exec(task);
	return unsafe;
}

/**
 * tracehook_tracer_task - return the task that is tracing the given task
 * @tsk:		task to consider
 *
 * Returns NULL if noone is tracing @task, or the &struct task_struct
 * pointer to its tracer.
 *
 * Must called under rcu_read_lock().  The pointer returned might be kept
 * live only by RCU.  During exec, this may be called with task_lock()
 * held on @task, still held from when tracehook_unsafe_exec() was called.
 */
static inline struct task_struct *tracehook_tracer_task(struct task_struct *tsk)
{
	if (task_ptrace(tsk) & PT_PTRACED)
		return rcu_dereference(tsk->parent);
	if (unlikely(task_utrace_flags(tsk)))
		return utrace_tracer_task(tsk);
	return NULL;
}

/**
 * tracehook_report_exec - a successful exec was completed
 * @fmt:		&struct linux_binfmt that performed the exec
 * @bprm:		&struct linux_binprm containing exec details
 * @regs:		user-mode register state
 *
 * An exec just completed, we are shortly going to return to user mode.
 * The freshly initialized register state can be seen and changed in @regs.
 * The name, file and other pointers in @bprm are still on hand to be
 * inspected, but will be freed as soon as this returns.
 *
 * Called with no locks, but with some kernel resources held live
 * and a reference on @fmt->module.
 */
static inline void tracehook_report_exec(struct linux_binfmt *fmt,
					 struct linux_binprm *bprm,
					 struct pt_regs *regs)
{
	if (unlikely(task_utrace_flags(current) & UTRACE_EVENT(EXEC)))
		utrace_report_exec(fmt, bprm, regs);
	if (!ptrace_event(PT_TRACE_EXEC, PTRACE_EVENT_EXEC, 0) &&
	    unlikely(task_ptrace(current) & PT_PTRACED))
		send_sig(SIGTRAP, current, 0);
}

/**
 * tracehook_report_exit - task has begun to exit
 * @exit_code:		pointer to value destined for @current->exit_code
 *
 * @exit_code points to the value passed to do_exit(), which tracing
 * might change here.  This is almost the first thing in do_exit(),
 * before freeing any resources or setting the %PF_EXITING flag.
 *
 * Called with no locks held.
 */
static inline void tracehook_report_exit(long *exit_code)
{
	if (unlikely(task_utrace_flags(current) & UTRACE_EVENT(EXIT)))
		utrace_report_exit(exit_code);
	ptrace_event(PT_TRACE_EXIT, PTRACE_EVENT_EXIT, *exit_code);
}

/**
 * tracehook_prepare_clone - prepare for new child to be cloned
 * @clone_flags:	%CLONE_* flags from clone/fork/vfork system call
 *
 * This is called before a new user task is to be cloned.
 * Its return value will be passed to tracehook_finish_clone().
 *
 * Called with no locks held.
 */
static inline int tracehook_prepare_clone(unsigned clone_flags)
{
	if (clone_flags & CLONE_UNTRACED)
		return 0;

	if (clone_flags & CLONE_VFORK) {
		if (current->ptrace & PT_TRACE_VFORK)
			return PTRACE_EVENT_VFORK;
	} else if ((clone_flags & CSIGNAL) != SIGCHLD) {
		if (current->ptrace & PT_TRACE_CLONE)
			return PTRACE_EVENT_CLONE;
	} else if (current->ptrace & PT_TRACE_FORK)
		return PTRACE_EVENT_FORK;

	return 0;
}

/**
 * tracehook_finish_clone - new child created and being attached
 * @child:		new child task
 * @clone_flags:	%CLONE_* flags from clone/fork/vfork system call
 * @trace:		return value from tracehook_prepare_clone()
 *
 * This is called immediately after adding @child to its parent's children list.
 * The @trace value is that returned by tracehook_prepare_clone().
 *
 * Called with current's siglock and write_lock_irq(&tasklist_lock) held.
 */
static inline void tracehook_finish_clone(struct task_struct *child,
					  unsigned long clone_flags, int trace)
{
	utrace_init_task(child);
	ptrace_init_task(child, (clone_flags & CLONE_PTRACE) || trace);
}

/**
 * tracehook_report_clone - in parent, new child is about to start running
 * @trace:		return value from tracehook_prepare_clone()
 * @regs:		parent's user register state
 * @clone_flags:	flags from parent's system call
 * @pid:		new child's PID in the parent's namespace
 * @child:		new child task
 *
 * Called after a child is set up, but before it has been started
 * running.  @trace is the value returned by tracehook_prepare_clone().
 * This is not a good place to block, because the child has not started
 * yet.  Suspend the child here if desired, and then block in
 * tracehook_report_clone_complete().  This must prevent the child from
 * self-reaping if tracehook_report_clone_complete() uses the @child
 * pointer; otherwise it might have died and been released by the time
 * tracehook_report_clone_complete() is called.
 *
 * Called with no locks held, but the child cannot run until this returns.
 */
static inline void tracehook_report_clone(int trace, struct pt_regs *regs,
					  unsigned long clone_flags,
					  pid_t pid, struct task_struct *child)
{
	if (unlikely(task_utrace_flags(current) & UTRACE_EVENT(CLONE)))
		utrace_report_clone(clone_flags, child);
	if (unlikely(trace) || unlikely(clone_flags & CLONE_PTRACE)) {
		/*
		 * The child starts up with an immediate SIGSTOP.
		 */
		sigaddset(&child->pending.signal, SIGSTOP);
		set_tsk_thread_flag(child, TIF_SIGPENDING);
	}
}

/**
 * tracehook_report_clone_complete - new child is running
 * @trace:		return value from tracehook_prepare_clone()
 * @regs:		parent's user register state
 * @clone_flags:	flags from parent's system call
 * @pid:		new child's PID in the parent's namespace
 * @child:		child task, already running
 *
 * This is called just after the child has started running.  This is
 * just before the clone/fork syscall returns, or blocks for vfork
 * child completion if @clone_flags has the %CLONE_VFORK bit set.
 * The @child pointer may be invalid if a self-reaping child died and
 * tracehook_report_clone() took no action to prevent it from self-reaping.
 *
 * Called with no locks held.
 */
static inline void tracehook_report_clone_complete(int trace,
						   struct pt_regs *regs,
						   unsigned long clone_flags,
						   pid_t pid,
						   struct task_struct *child)
{
	if (unlikely(trace))
		ptrace_event(0, trace, pid);
}

/**
 * tracehook_report_vfork_done - vfork parent's child has exited or exec'd
 * @child:		child task, already running
 * @pid:		new child's PID in the parent's namespace
 *
 * Called after a %CLONE_VFORK parent has waited for the child to complete.
 * The clone/vfork system call will return immediately after this.
 * The @child pointer may be invalid if a self-reaping child died and
 * tracehook_report_clone() took no action to prevent it from self-reaping.
 *
 * Called with no locks held.
 */
static inline void tracehook_report_vfork_done(struct task_struct *child,
					       pid_t pid)
{
	ptrace_event(PT_TRACE_VFORK_DONE, PTRACE_EVENT_VFORK_DONE, pid);
}

/**
 * tracehook_prepare_release_task - task is being reaped, clean up tracing
 * @task:		task in %EXIT_DEAD state
 *
 * This is called in release_task() just before @task gets finally reaped
 * and freed.  This would be the ideal place to remove and clean up any
 * tracing-related state for @task.
 *
 * Called with no locks held.
 */
static inline void tracehook_prepare_release_task(struct task_struct *task)
{
#ifdef CONFIG_UTRACE
	smp_mb();
	if (task_utrace_struct(task) != NULL)
		utrace_release_task(task);
#endif
}

/**
 * tracehook_finish_release_task - final tracing clean-up
 * @task:		task in %EXIT_DEAD state
 *
 * This is called in release_task() when @task is being in the middle of
 * being reaped.  After this, there must be no tracing entanglements.
 *
 * Called with write_lock_irq(&tasklist_lock) held.
 */
static inline void tracehook_finish_release_task(struct task_struct *task)
{
#ifdef CONFIG_UTRACE
	int bad = 0;
#endif
	ptrace_release_task(task);
#ifdef CONFIG_UTRACE
	BUG_ON(task->exit_state != EXIT_DEAD);
	if (unlikely(task_utrace_struct(task) != NULL)) {
		/*
		 * In a race condition, utrace_attach() will temporarily set
		 * it, but then check @task->exit_state and clear it.  It does
		 * all this under task_lock(), so we take the lock to check
		 * that there is really a bug and not just that known race.
		 */
		task_lock(task);
		bad = unlikely(task_utrace_struct(task) != NULL);
		task_unlock(task);
	}
	BUG_ON(bad);
#endif
}

/**
 * tracehook_signal_handler - signal handler setup is complete
 * @sig:		number of signal being delivered
 * @info:		siginfo_t of signal being delivered
 * @ka:			sigaction setting that chose the handler
 * @regs:		user register state
 * @stepping:		nonzero if debugger single-step or block-step in use
 *
 * Called by the arch code after a signal handler has been set up.
 * Register and stack state reflects the user handler about to run.
 * Signal mask changes have already been made.
 *
 * Called without locks, shortly before returning to user mode
 * (or handling more signals).
 */
static inline void tracehook_signal_handler(int sig, siginfo_t *info,
					    const struct k_sigaction *ka,
					    struct pt_regs *regs, int stepping)
{
	if (task_utrace_flags(current))
		utrace_signal_handler(current, stepping);
	if (stepping)
		ptrace_notify(SIGTRAP);
}

/**
 * tracehook_consider_ignored_signal - suppress short-circuit of ignored signal
 * @task:		task receiving the signal
 * @sig:		signal number being sent
 *
 * Return zero iff tracing doesn't care to examine this ignored signal,
 * so it can short-circuit normal delivery and never even get queued.
 *
 * Called with @task->sighand->siglock held.
 */
static inline int tracehook_consider_ignored_signal(struct task_struct *task,
						    int sig)
{
	if (unlikely(task_utrace_flags(task) & UTRACE_EVENT(SIGNAL_IGN)))
		return 1;
	return (task_ptrace(task) & PT_PTRACED) != 0;
}

/**
 * tracehook_consider_fatal_signal - suppress special handling of fatal signal
 * @task:		task receiving the signal
 * @sig:		signal number being sent
 *
 * Return nonzero to prevent special handling of this termination signal.
 * Normally handler for signal is %SIG_DFL.  It can be %SIG_IGN if @sig is
 * ignored, in which case force_sig() is about to reset it to %SIG_DFL.
 * When this returns zero, this signal might cause a quick termination
 * that does not give the debugger a chance to intercept the signal.
 *
 * Called with or without @task->sighand->siglock held.
 */
static inline int tracehook_consider_fatal_signal(struct task_struct *task,
						  int sig)
{
	if (unlikely(task_utrace_flags(task) & (UTRACE_EVENT(SIGNAL_TERM) |
						UTRACE_EVENT(SIGNAL_CORE))))
		return 1;
	return (task_ptrace(task) & PT_PTRACED) != 0;
}

/**
 * tracehook_force_sigpending - let tracing force signal_pending(current) on
 *
 * Called when recomputing our signal_pending() flag.  Return nonzero
 * to force the signal_pending() flag on, so that tracehook_get_signal()
 * will be called before the next return to user mode.
 *
 * Called with @current->sighand->siglock held.
 */
static inline int tracehook_force_sigpending(void)
{
	if (unlikely(task_utrace_flags(current)))
		return utrace_interrupt_pending();
	return 0;
}

/**
 * tracehook_get_signal - deliver synthetic signal to traced task
 * @task:		@current
 * @regs:		task_pt_regs(@current)
 * @info:		details of synthetic signal
 * @return_ka:		sigaction for synthetic signal
 *
 * Return zero to check for a real pending signal normally.
 * Return -1 after releasing the siglock to repeat the check.
 * Return a signal number to induce an artifical signal delivery,
 * setting *@info and *@return_ka to specify its details and behavior.
 *
 * The @return_ka->sa_handler value controls the disposition of the
 * signal, no matter the signal number.  For %SIG_DFL, the return value
 * is a representative signal to indicate the behavior (e.g. %SIGTERM
 * for death, %SIGQUIT for core dump, %SIGSTOP for job control stop,
 * %SIGTSTP for stop unless in an orphaned pgrp), but the signal number
 * reported will be @info->si_signo instead.
 *
 * Called with @task->sighand->siglock held, before dequeuing pending signals.
 */
static inline int tracehook_get_signal(struct task_struct *task,
				       struct pt_regs *regs,
				       siginfo_t *info,
				       struct k_sigaction *return_ka)
{
	if (unlikely(task_utrace_flags(task)))
		return utrace_get_signal(task, regs, info, return_ka);
	return 0;
}

/**
 * tracehook_notify_jctl - report about job control stop/continue
 * @notify:		nonzero if this is the last thread in the group to stop
 * @why:		%CLD_STOPPED or %CLD_CONTINUED
 *
 * This is called when we might call do_notify_parent_cldstop().
 * It's called when about to stop for job control; we are already in
 * %TASK_STOPPED state, about to call schedule().  It's also called when
 * a delayed %CLD_STOPPED or %CLD_CONTINUED report is ready to be made.
 *
 * Return nonzero to generate a %SIGCHLD with @why, which is
 * normal if @notify is nonzero.
 *
 * Called with no locks held.
 */
static inline int tracehook_notify_jctl(int notify, int why)
{
	if (task_utrace_flags(current) & UTRACE_EVENT(JCTL))
		utrace_report_jctl(notify, why);
	return notify || (current->ptrace & PT_PTRACED);
}

#define DEATH_REAP			-1
#define DEATH_DELAYED_GROUP_LEADER	-2

/**
 * tracehook_notify_death - task is dead, ready to notify parent
 * @task:		@current task now exiting
 * @death_cookie:	value to pass to tracehook_report_death()
 * @group_dead:		nonzero if this was the last thread in the group to die
 *
 * A return value >= 0 means call do_notify_parent() with that signal
 * number.  Negative return value can be %DEATH_REAP to self-reap right
 * now, or %DEATH_DELAYED_GROUP_LEADER to a zombie without notifying our
 * parent.  Note that a return value of 0 means a do_notify_parent() call
 * that sends no signal, but still wakes up a parent blocked in wait*().
 *
 * Called with write_lock_irq(&tasklist_lock) held.
 */
static inline int tracehook_notify_death(struct task_struct *task,
					 void **death_cookie, int group_dead)
{
<<<<<<< HEAD
#ifdef CONFIG_UTRACE
	*death_cookie = task_utrace_struct(task);
#endif

	if (task->exit_signal == -1)
=======
	if (task_detached(task))
>>>>>>> 0882e8dd
		return task->ptrace ? SIGCHLD : DEATH_REAP;

	/*
	 * If something other than our normal parent is ptracing us, then
	 * send it a SIGCHLD instead of honoring exit_signal.  exit_signal
	 * only has special meaning to our real parent.
	 */
	if (thread_group_empty(task) && !ptrace_reparented(task))
		return task->exit_signal;

	return task->ptrace ? SIGCHLD : DEATH_DELAYED_GROUP_LEADER;
}

/**
 * tracehook_report_death - task is dead and ready to be reaped
 * @task:		@current task now exiting
 * @signal:		return value from tracheook_notify_death()
 * @death_cookie:	value passed back from tracehook_notify_death()
 * @group_dead:		nonzero if this was the last thread in the group to die
 *
 * Thread has just become a zombie or is about to self-reap.  If positive,
 * @signal is the signal number just sent to the parent (usually %SIGCHLD).
 * If @signal is %DEATH_REAP, this thread will self-reap.  If @signal is
 * %DEATH_DELAYED_GROUP_LEADER, this is a delayed_group_leader() zombie.
 * The @death_cookie was passed back by tracehook_notify_death().
 *
 * If normal reaping is not inhibited, @task->exit_state might be changing
 * in parallel.
 *
 * Called without locks.
 */
static inline void tracehook_report_death(struct task_struct *task,
					  int signal, void *death_cookie,
					  int group_dead)
{
#ifdef CONFIG_UTRACE
	smp_mb();
	if (task_utrace_flags(task) & (UTRACE_EVENT(DEATH) |
				       UTRACE_EVENT(QUIESCE)))
		utrace_report_death(task, death_cookie, group_dead, signal);
#endif
}

#ifdef TIF_NOTIFY_RESUME
/**
 * set_notify_resume - cause tracehook_notify_resume() to be called
 * @task:		task that will call tracehook_notify_resume()
 *
 * Calling this arranges that @task will call tracehook_notify_resume()
 * before returning to user mode.  If it's already running in user mode,
 * it will enter the kernel and call tracehook_notify_resume() soon.
 * If it's blocked, it will not be woken.
 */
static inline void set_notify_resume(struct task_struct *task)
{
	if (!test_and_set_tsk_thread_flag(task, TIF_NOTIFY_RESUME))
		kick_process(task);
}

/**
 * tracehook_notify_resume - report when about to return to user mode
 * @regs:		user-mode registers of @current task
 *
 * This is called when %TIF_NOTIFY_RESUME has been set.  Now we are
 * about to return to user mode, and the user state in @regs can be
 * inspected or adjusted.  The caller in arch code has cleared
 * %TIF_NOTIFY_RESUME before the call.  If the flag gets set again
 * asynchronously, this will be called again before we return to
 * user mode.
 *
 * Called without locks.  However, on some machines this may be
 * called with interrupts disabled.
 */
static inline void tracehook_notify_resume(struct pt_regs *regs)
{
	struct task_struct *task = current;
	if (task_utrace_flags(task))
		utrace_resume(task, regs);
}
#endif	/* TIF_NOTIFY_RESUME */

#endif	/* <linux/tracehook.h> */<|MERGE_RESOLUTION|>--- conflicted
+++ resolved
@@ -557,15 +557,11 @@
 static inline int tracehook_notify_death(struct task_struct *task,
 					 void **death_cookie, int group_dead)
 {
-<<<<<<< HEAD
 #ifdef CONFIG_UTRACE
 	*death_cookie = task_utrace_struct(task);
 #endif
 
-	if (task->exit_signal == -1)
-=======
 	if (task_detached(task))
->>>>>>> 0882e8dd
 		return task->ptrace ? SIGCHLD : DEATH_REAP;
 
 	/*
