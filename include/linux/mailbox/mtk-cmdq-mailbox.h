/* SPDX-License-Identifier: GPL-2.0 */
/*
 * Copyright (c) 2018 MediaTek Inc.
 *
 */

#ifndef __MTK_CMDQ_MAILBOX_H__
#define __MTK_CMDQ_MAILBOX_H__

#include <linux/platform_device.h>
#include <linux/slab.h>
#include <linux/types.h>

#define CMDQ_INST_SIZE			8 /* instruction is 64-bit */
#define CMDQ_SUBSYS_SHIFT		16
#define CMDQ_OP_CODE_SHIFT		24
#define CMDQ_JUMP_PASS			CMDQ_INST_SIZE

#define CMDQ_WFE_UPDATE			BIT(31)
#define CMDQ_WFE_UPDATE_VALUE		BIT(16)
#define CMDQ_WFE_WAIT			BIT(15)
#define CMDQ_WFE_WAIT_VALUE		0x1

/*
 * WFE arg_b
 * bit 0-11: wait value
 * bit 15: 1 - wait, 0 - no wait
 * bit 16-27: update value
 * bit 31: 1 - update, 0 - no update
 */
<<<<<<< HEAD
#define CMDQ_WFE_OPTION			(CMDQ_WFE_UPDATE | CMDQ_WFE_WAIT | \
					CMDQ_WFE_WAIT_VALUE)
=======
#define CMDQ_WFE_OPTION			(CMDQ_WFE_WAIT | CMDQ_WFE_WAIT_VALUE)
>>>>>>> 7d2a07b7

/** cmdq event maximum */
#define CMDQ_MAX_EVENT			0x3ff

/*
 * CMDQ_CODE_MASK:
 *   set write mask
 *   format: op mask
 * CMDQ_CODE_WRITE:
 *   write value into target register
 *   format: op subsys address value
 * CMDQ_CODE_JUMP:
 *   jump by offset
 *   format: op offset
 * CMDQ_CODE_WFE:
 *   wait for event and clear
 *   it is just clear if no wait
 *   format: [wait]  op event update:1 to_wait:1 wait:1
 *           [clear] op event update:1 to_wait:0 wait:0
 * CMDQ_CODE_EOC:
 *   end of command
 *   format: op irq_flag
 */
enum cmdq_code {
	CMDQ_CODE_MASK = 0x02,
	CMDQ_CODE_WRITE = 0x04,
	CMDQ_CODE_POLL = 0x08,
	CMDQ_CODE_JUMP = 0x10,
	CMDQ_CODE_WFE = 0x20,
	CMDQ_CODE_EOC = 0x40,
	CMDQ_CODE_READ_S = 0x80,
	CMDQ_CODE_WRITE_S = 0x90,
	CMDQ_CODE_WRITE_S_MASK = 0x91,
	CMDQ_CODE_LOGIC = 0xa0,
};

struct cmdq_cb_data {
	int			sta;
	void			*data;
	struct cmdq_pkt		*pkt;
};

typedef void (*cmdq_async_flush_cb)(struct cmdq_cb_data data);

struct cmdq_task_cb {
	cmdq_async_flush_cb	cb;
	void			*data;
};

struct cmdq_pkt {
	void			*va_base;
	dma_addr_t		pa_base;
	size_t			cmd_buf_size; /* command occupied size */
	size_t			buf_size; /* real buffer size */
	struct cmdq_task_cb	cb;
	struct cmdq_task_cb	async_cb;
	void			*cl;
};

u8 cmdq_get_shift_pa(struct mbox_chan *chan);

#endif /* __MTK_CMDQ_MAILBOX_H__ */<|MERGE_RESOLUTION|>--- conflicted
+++ resolved
@@ -28,12 +28,7 @@
  * bit 16-27: update value
  * bit 31: 1 - update, 0 - no update
  */
-<<<<<<< HEAD
-#define CMDQ_WFE_OPTION			(CMDQ_WFE_UPDATE | CMDQ_WFE_WAIT | \
-					CMDQ_WFE_WAIT_VALUE)
-=======
 #define CMDQ_WFE_OPTION			(CMDQ_WFE_WAIT | CMDQ_WFE_WAIT_VALUE)
->>>>>>> 7d2a07b7
 
 /** cmdq event maximum */
 #define CMDQ_MAX_EVENT			0x3ff
