/*
 * include/linux/idr.h
 * 
 * 2002-10-18  written by Jim Houston jim.houston@ccur.com
 *	Copyright (C) 2002 by Concurrent Computer Corporation
 *	Distributed under the GNU GPL license version 2.
 *
 * Small id to pointer translation service avoiding fixed sized
 * tables.
 */

#ifndef __IDR_H__
#define __IDR_H__

#include <linux/radix-tree.h>
#include <linux/gfp.h>
#include <linux/percpu.h>

struct idr {
	struct radix_tree_root	idr_rt;
	unsigned int		idr_next;
};

/*
 * The IDR API does not expose the tagging functionality of the radix tree
 * to users.  Use tag 0 to track whether a node has free space below it.
 */
#define IDR_FREE	0

/* Set the IDR flag and the IDR_FREE tag */
#define IDR_RT_MARKER		((__force gfp_t)(3 << __GFP_BITS_SHIFT))

#define IDR_INIT							\
{									\
	.idr_rt = RADIX_TREE_INIT(IDR_RT_MARKER)			\
}
#define DEFINE_IDR(name)	struct idr name = IDR_INIT

/**
 * idr_get_cursor - Return the current position of the cyclic allocator
 * @idr: idr handle
 *
 * The value returned is the value that will be next returned from
 * idr_alloc_cyclic() if it is free (otherwise the search will start from
 * this position).
 */
static inline unsigned int idr_get_cursor(const struct idr *idr)
{
	return READ_ONCE(idr->idr_next);
}

/**
 * idr_set_cursor - Set the current position of the cyclic allocator
 * @idr: idr handle
 * @val: new position
 *
 * The next call to idr_alloc_cyclic() will return @val if it is free
 * (otherwise the search will start from this position).
 */
static inline void idr_set_cursor(struct idr *idr, unsigned int val)
{
	WRITE_ONCE(idr->idr_next, val);
}

/**
 * DOC: idr sync
 * idr synchronization (stolen from radix-tree.h)
 *
 * idr_find() is able to be called locklessly, using RCU. The caller must
 * ensure calls to this function are made within rcu_read_lock() regions.
 * Other readers (lock-free or otherwise) and modifications may be running
 * concurrently.
 *
 * It is still required that the caller manage the synchronization and
 * lifetimes of the items. So if RCU lock-free lookups are used, typically
 * this would mean that the items have their own locks, or are amenable to
 * lock-free access; and that the items are freed by RCU (or only freed after
 * having been deleted from the idr tree *and* a synchronize_rcu() grace
 * period).
 */

void idr_preload(gfp_t gfp_mask);

int idr_alloc(struct idr *, void *, int start, int end, gfp_t);
int __must_check idr_alloc_u32(struct idr *, void *ptr, u32 *nextid,
				unsigned long max, gfp_t);
int idr_alloc_cyclic(struct idr *, void *entry, int start, int end, gfp_t);
int idr_for_each(const struct idr *,
		 int (*fn)(int id, void *p, void *data), void *data);
void *idr_get_next(struct idr *, int *nextid);
void *idr_get_next_ul(struct idr *, unsigned long *nextid);
void *idr_replace(struct idr *, void *, unsigned long id);
void idr_destroy(struct idr *);

static inline void *idr_remove(struct idr *idr, unsigned long id)
{
	return radix_tree_delete_item(&idr->idr_rt, id, NULL);
}

static inline void idr_init(struct idr *idr)
{
	INIT_RADIX_TREE(&idr->idr_rt, IDR_RT_MARKER);
	idr->idr_next = 0;
}

static inline bool idr_is_empty(const struct idr *idr)
{
	return radix_tree_empty(&idr->idr_rt) &&
		radix_tree_tagged(&idr->idr_rt, IDR_FREE);
}

/**
 * idr_preload_end - end preload section started with idr_preload()
 *
 * Each idr_preload() should be matched with an invocation of this
 * function.  See idr_preload() for details.
 */
static inline void idr_preload_end(void)
{
	preempt_enable();
}

/**
 * idr_find() - Return pointer for given ID.
 * @idr: IDR handle.
 * @id: Pointer ID.
 *
 * Looks up the pointer associated with this ID.  A %NULL pointer may
 * indicate that @id is not allocated or that the %NULL pointer was
 * associated with this ID.
 *
 * This function can be called under rcu_read_lock(), given that the leaf
 * pointers lifetimes are correctly managed.
 *
 * Return: The pointer associated with this ID.
 */
static inline void *idr_find(const struct idr *idr, unsigned long id)
{
	return radix_tree_lookup(&idr->idr_rt, id);
}

/**
 * idr_for_each_entry() - Iterate over an IDR's elements of a given type.
 * @idr: IDR handle.
 * @entry: The type * to use as cursor
 * @id: Entry ID.
 *
 * @entry and @id do not need to be initialized before the loop, and
 * after normal termination @entry is left with the value NULL.  This
 * is convenient for a "not found" value.
 */
#define idr_for_each_entry(idr, entry, id)			\
	for (id = 0; ((entry) = idr_get_next(idr, &(id))) != NULL; ++id)

/**
 * idr_for_each_entry_ul() - Iterate over an IDR's elements of a given type.
 * @idr: IDR handle.
 * @entry: The type * to use as cursor.
<<<<<<< HEAD
=======
 * @tmp: A temporary placeholder for ID.
>>>>>>> 0cbc4fbf
 * @id: Entry ID.
 *
 * @entry and @id do not need to be initialized before the loop, and
 * after normal termination @entry is left with the value NULL.  This
 * is convenient for a "not found" value.
 */
<<<<<<< HEAD
#define idr_for_each_entry_ul(idr, entry, id)			\
	for (id = 0; ((entry) = idr_get_next_ul(idr, &(id))) != NULL; ++id)
=======
#define idr_for_each_entry_ul(idr, entry, tmp, id)			\
	for (tmp = 0, id = 0;						\
	     tmp <= id && ((entry) = idr_get_next_ul(idr, &(id))) != NULL; \
	     tmp = id, ++id)
>>>>>>> 0cbc4fbf

/**
 * idr_for_each_entry_continue() - Continue iteration over an IDR's elements of a given type
 * @idr: IDR handle.
 * @entry: The type * to use as a cursor.
 * @id: Entry ID.
 *
 * Continue to iterate over entries, continuing after the current position.
 */
#define idr_for_each_entry_continue(idr, entry, id)			\
	for ((entry) = idr_get_next((idr), &(id));			\
	     entry;							\
	     ++id, (entry) = idr_get_next((idr), &(id)))

/*
 * IDA - IDR based id allocator, use when translation from id to
 * pointer isn't necessary.
 */
#define IDA_CHUNK_SIZE		128	/* 128 bytes per chunk */
#define IDA_BITMAP_LONGS	(IDA_CHUNK_SIZE / sizeof(long))
#define IDA_BITMAP_BITS 	(IDA_BITMAP_LONGS * sizeof(long) * 8)

struct ida_bitmap {
	unsigned long		bitmap[IDA_BITMAP_LONGS];
};

DECLARE_PER_CPU(struct ida_bitmap *, ida_bitmap);

struct ida {
	struct radix_tree_root	ida_rt;
};

#define IDA_INIT	{						\
	.ida_rt = RADIX_TREE_INIT(IDR_RT_MARKER | GFP_NOWAIT),		\
}
#define DEFINE_IDA(name)	struct ida name = IDA_INIT

int ida_pre_get(struct ida *ida, gfp_t gfp_mask);
int ida_get_new_above(struct ida *ida, int starting_id, int *p_id);
void ida_remove(struct ida *ida, int id);
void ida_destroy(struct ida *ida);

int ida_alloc_range(struct ida *, unsigned int min, unsigned int max, gfp_t);
void ida_free(struct ida *, unsigned int id);

/**
 * ida_alloc() - Allocate an unused ID.
 * @ida: IDA handle.
 * @gfp: Memory allocation flags.
 *
 * Allocate an ID between 0 and %INT_MAX, inclusive.
 *
 * Context: Any context.
 * Return: The allocated ID, or %-ENOMEM if memory could not be allocated,
 * or %-ENOSPC if there are no free IDs.
 */
static inline int ida_alloc(struct ida *ida, gfp_t gfp)
{
	return ida_alloc_range(ida, 0, ~0, gfp);
}

/**
 * ida_alloc_min() - Allocate an unused ID.
 * @ida: IDA handle.
 * @min: Lowest ID to allocate.
 * @gfp: Memory allocation flags.
 *
 * Allocate an ID between @min and %INT_MAX, inclusive.
 *
 * Context: Any context.
 * Return: The allocated ID, or %-ENOMEM if memory could not be allocated,
 * or %-ENOSPC if there are no free IDs.
 */
static inline int ida_alloc_min(struct ida *ida, unsigned int min, gfp_t gfp)
{
	return ida_alloc_range(ida, min, ~0, gfp);
}

/**
 * ida_alloc_max() - Allocate an unused ID.
 * @ida: IDA handle.
 * @max: Highest ID to allocate.
 * @gfp: Memory allocation flags.
 *
 * Allocate an ID between 0 and @max, inclusive.
 *
 * Context: Any context.
 * Return: The allocated ID, or %-ENOMEM if memory could not be allocated,
 * or %-ENOSPC if there are no free IDs.
 */
static inline int ida_alloc_max(struct ida *ida, unsigned int max, gfp_t gfp)
{
	return ida_alloc_range(ida, 0, max, gfp);
}

static inline void ida_init(struct ida *ida)
{
	INIT_RADIX_TREE(&ida->ida_rt, IDR_RT_MARKER | GFP_NOWAIT);
}

#define ida_simple_get(ida, start, end, gfp)	\
			ida_alloc_range(ida, start, (end) - 1, gfp)
#define ida_simple_remove(ida, id)	ida_free(ida, id)

/**
 * ida_get_new - allocate new ID
 * @ida:	idr handle
 * @p_id:	pointer to the allocated handle
 *
 * Simple wrapper around ida_get_new_above() w/ @starting_id of zero.
 */
static inline int ida_get_new(struct ida *ida, int *p_id)
{
	return ida_get_new_above(ida, 0, p_id);
}

static inline bool ida_is_empty(const struct ida *ida)
{
	return radix_tree_empty(&ida->ida_rt);
}
#endif /* __IDR_H__ */<|MERGE_RESOLUTION|>--- conflicted
+++ resolved
@@ -156,25 +156,17 @@
  * idr_for_each_entry_ul() - Iterate over an IDR's elements of a given type.
  * @idr: IDR handle.
  * @entry: The type * to use as cursor.
-<<<<<<< HEAD
-=======
  * @tmp: A temporary placeholder for ID.
->>>>>>> 0cbc4fbf
  * @id: Entry ID.
  *
  * @entry and @id do not need to be initialized before the loop, and
  * after normal termination @entry is left with the value NULL.  This
  * is convenient for a "not found" value.
  */
-<<<<<<< HEAD
-#define idr_for_each_entry_ul(idr, entry, id)			\
-	for (id = 0; ((entry) = idr_get_next_ul(idr, &(id))) != NULL; ++id)
-=======
 #define idr_for_each_entry_ul(idr, entry, tmp, id)			\
 	for (tmp = 0, id = 0;						\
 	     tmp <= id && ((entry) = idr_get_next_ul(idr, &(id))) != NULL; \
 	     tmp = id, ++id)
->>>>>>> 0cbc4fbf
 
 /**
  * idr_for_each_entry_continue() - Continue iteration over an IDR's elements of a given type
