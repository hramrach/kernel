/* SPDX-License-Identifier: GPL-2.0-only */
/*
 * Copyright (c) 2012-2014 The Linux Foundation. All rights reserved.
 */

#ifndef _LINUX_IOPOLL_H
#define _LINUX_IOPOLL_H

#include <linux/kernel.h>
#include <linux/types.h>
#include <linux/ktime.h>
#include <linux/delay.h>
#include <linux/errno.h>
#include <linux/io.h>

/**
 * read_poll_timeout - Periodically poll an address until a condition is
 *			met or a timeout occurs
 * @op: accessor function (takes @args as its arguments)
 * @val: Variable to read the value into
 * @cond: Break condition (usually involving @val)
 * @sleep_us: Maximum time to sleep between reads in us (0
 *            tight-loops).  Should be less than ~20ms since usleep_range
 *            is used (see Documentation/timers/timers-howto.rst).
 * @timeout_us: Timeout in us, 0 means never timeout
 * @sleep_before_read: if it is true, sleep @sleep_us before read.
 * @args: arguments for @op poll
 *
 * Returns 0 on success and -ETIMEDOUT upon a timeout. In either
 * case, the last read value at @args is stored in @val. Must not
 * be called from atomic context if sleep_us or timeout_us are used.
 *
 * When available, you'll probably want to use one of the specialized
 * macros defined below rather than this macro directly.
 */
#define read_poll_timeout(op, val, cond, sleep_us, timeout_us, \
				sleep_before_read, args...) \
({ \
	u64 __timeout_us = (timeout_us); \
	unsigned long __sleep_us = (sleep_us); \
	ktime_t __timeout = ktime_add_us(ktime_get(), __timeout_us); \
	might_sleep_if((__sleep_us) != 0); \
	if (sleep_before_read && __sleep_us) \
		usleep_range((__sleep_us >> 2) + 1, __sleep_us); \
	for (;;) { \
		(val) = op(args); \
		if (cond) \
			break; \
		if (__timeout_us && \
		    ktime_compare(ktime_get(), __timeout) > 0) { \
			(val) = op(args); \
			break; \
		} \
		if (__sleep_us) \
			usleep_range((__sleep_us >> 2) + 1, __sleep_us); \
	} \
	(cond) ? 0 : -ETIMEDOUT; \
})

/**
 * read_poll_timeout_atomic - Periodically poll an address until a condition is
 * 				met or a timeout occurs
<<<<<<< HEAD
 * @op: accessor function (takes @addr as its only argument)
 * @addr: Address to poll
=======
 * @op: accessor function (takes @args as its arguments)
>>>>>>> 7d2a07b7
 * @val: Variable to read the value into
 * @cond: Break condition (usually involving @val)
 * @delay_us: Time to udelay between reads in us (0 tight-loops).  Should
 *            be less than ~10us since udelay is used (see
 *            Documentation/timers/timers-howto.rst).
 * @timeout_us: Timeout in us, 0 means never timeout
 * @delay_before_read: if it is true, delay @delay_us before read.
<<<<<<< HEAD
=======
 * @args: arguments for @op poll
>>>>>>> 7d2a07b7
 *
 * Returns 0 on success and -ETIMEDOUT upon a timeout. In either
 * case, the last read value at @args is stored in @val.
 *
 * When available, you'll probably want to use one of the specialized
 * macros defined below rather than this macro directly.
 */
#define read_poll_timeout_atomic(op, val, cond, delay_us, timeout_us, \
					delay_before_read, args...) \
({ \
	u64 __timeout_us = (timeout_us); \
	unsigned long __delay_us = (delay_us); \
	ktime_t __timeout = ktime_add_us(ktime_get(), __timeout_us); \
	if (delay_before_read && __delay_us) \
		udelay(__delay_us); \
	for (;;) { \
		(val) = op(args); \
		if (cond) \
			break; \
		if (__timeout_us && \
		    ktime_compare(ktime_get(), __timeout) > 0) { \
			(val) = op(args); \
			break; \
		} \
		if (__delay_us) \
			udelay(__delay_us); \
	} \
	(cond) ? 0 : -ETIMEDOUT; \
})

/**
 * readx_poll_timeout - Periodically poll an address until a condition is met or a timeout occurs
 * @op: accessor function (takes @addr as its only argument)
 * @addr: Address to poll
 * @val: Variable to read the value into
 * @cond: Break condition (usually involving @val)
 * @sleep_us: Maximum time to sleep between reads in us (0
 *            tight-loops).  Should be less than ~20ms since usleep_range
 *            is used (see Documentation/timers/timers-howto.rst).
 * @timeout_us: Timeout in us, 0 means never timeout
 *
 * Returns 0 on success and -ETIMEDOUT upon a timeout. In either
 * case, the last read value at @addr is stored in @val. Must not
 * be called from atomic context if sleep_us or timeout_us are used.
 *
 * When available, you'll probably want to use one of the specialized
 * macros defined below rather than this macro directly.
 */
#define readx_poll_timeout(op, addr, val, cond, sleep_us, timeout_us)	\
	read_poll_timeout(op, val, cond, sleep_us, timeout_us, false, addr)

/**
 * readx_poll_timeout_atomic - Periodically poll an address until a condition is met or a timeout occurs
 * @op: accessor function (takes @addr as its only argument)
 * @addr: Address to poll
 * @val: Variable to read the value into
 * @cond: Break condition (usually involving @val)
 * @delay_us: Time to udelay between reads in us (0 tight-loops).  Should
 *            be less than ~10us since udelay is used (see
 *            Documentation/timers/timers-howto.rst).
 * @timeout_us: Timeout in us, 0 means never timeout
 *
 * Returns 0 on success and -ETIMEDOUT upon a timeout. In either
 * case, the last read value at @addr is stored in @val.
 *
 * When available, you'll probably want to use one of the specialized
 * macros defined below rather than this macro directly.
 */
#define readx_poll_timeout_atomic(op, addr, val, cond, delay_us, timeout_us) \
	read_poll_timeout_atomic(op, val, cond, delay_us, timeout_us, false, addr)

#define readb_poll_timeout(addr, val, cond, delay_us, timeout_us) \
	readx_poll_timeout(readb, addr, val, cond, delay_us, timeout_us)

#define readb_poll_timeout_atomic(addr, val, cond, delay_us, timeout_us) \
	readx_poll_timeout_atomic(readb, addr, val, cond, delay_us, timeout_us)

#define readw_poll_timeout(addr, val, cond, delay_us, timeout_us) \
	readx_poll_timeout(readw, addr, val, cond, delay_us, timeout_us)

#define readw_poll_timeout_atomic(addr, val, cond, delay_us, timeout_us) \
	readx_poll_timeout_atomic(readw, addr, val, cond, delay_us, timeout_us)

#define readl_poll_timeout(addr, val, cond, delay_us, timeout_us) \
	readx_poll_timeout(readl, addr, val, cond, delay_us, timeout_us)

#define readl_poll_timeout_atomic(addr, val, cond, delay_us, timeout_us) \
	readx_poll_timeout_atomic(readl, addr, val, cond, delay_us, timeout_us)

#define readq_poll_timeout(addr, val, cond, delay_us, timeout_us) \
	readx_poll_timeout(readq, addr, val, cond, delay_us, timeout_us)

#define readq_poll_timeout_atomic(addr, val, cond, delay_us, timeout_us) \
	readx_poll_timeout_atomic(readq, addr, val, cond, delay_us, timeout_us)

#define readb_relaxed_poll_timeout(addr, val, cond, delay_us, timeout_us) \
	readx_poll_timeout(readb_relaxed, addr, val, cond, delay_us, timeout_us)

#define readb_relaxed_poll_timeout_atomic(addr, val, cond, delay_us, timeout_us) \
	readx_poll_timeout_atomic(readb_relaxed, addr, val, cond, delay_us, timeout_us)

#define readw_relaxed_poll_timeout(addr, val, cond, delay_us, timeout_us) \
	readx_poll_timeout(readw_relaxed, addr, val, cond, delay_us, timeout_us)

#define readw_relaxed_poll_timeout_atomic(addr, val, cond, delay_us, timeout_us) \
	readx_poll_timeout_atomic(readw_relaxed, addr, val, cond, delay_us, timeout_us)

#define readl_relaxed_poll_timeout(addr, val, cond, delay_us, timeout_us) \
	readx_poll_timeout(readl_relaxed, addr, val, cond, delay_us, timeout_us)

#define readl_relaxed_poll_timeout_atomic(addr, val, cond, delay_us, timeout_us) \
	readx_poll_timeout_atomic(readl_relaxed, addr, val, cond, delay_us, timeout_us)

#define readq_relaxed_poll_timeout(addr, val, cond, delay_us, timeout_us) \
	readx_poll_timeout(readq_relaxed, addr, val, cond, delay_us, timeout_us)

#define readq_relaxed_poll_timeout_atomic(addr, val, cond, delay_us, timeout_us) \
	readx_poll_timeout_atomic(readq_relaxed, addr, val, cond, delay_us, timeout_us)

#endif /* _LINUX_IOPOLL_H */<|MERGE_RESOLUTION|>--- conflicted
+++ resolved
@@ -60,12 +60,7 @@
 /**
  * read_poll_timeout_atomic - Periodically poll an address until a condition is
  * 				met or a timeout occurs
-<<<<<<< HEAD
- * @op: accessor function (takes @addr as its only argument)
- * @addr: Address to poll
-=======
  * @op: accessor function (takes @args as its arguments)
->>>>>>> 7d2a07b7
  * @val: Variable to read the value into
  * @cond: Break condition (usually involving @val)
  * @delay_us: Time to udelay between reads in us (0 tight-loops).  Should
@@ -73,10 +68,7 @@
  *            Documentation/timers/timers-howto.rst).
  * @timeout_us: Timeout in us, 0 means never timeout
  * @delay_before_read: if it is true, delay @delay_us before read.
-<<<<<<< HEAD
-=======
  * @args: arguments for @op poll
->>>>>>> 7d2a07b7
  *
  * Returns 0 on success and -ETIMEDOUT upon a timeout. In either
  * case, the last read value at @args is stored in @val.
