/* SPDX-License-Identifier: GPL-2.0 */
#ifndef _LINUX_SCHED_H
#define _LINUX_SCHED_H

/*
 * Define 'struct task_struct' and provide the main scheduler
 * APIs (schedule(), wakeup variants, etc.)
 */

#include <uapi/linux/sched.h>

#include <asm/current.h>

#include <linux/pid.h>
#include <linux/sem.h>
#include <linux/shm.h>
#include <linux/kcov.h>
#include <linux/mutex.h>
#include <linux/plist.h>
#include <linux/hrtimer.h>
#include <linux/seccomp.h>
#include <linux/nodemask.h>
#include <linux/rcupdate.h>
#include <linux/resource.h>
#include <linux/latencytop.h>
#include <linux/sched/prio.h>
#include <linux/signal_types.h>
#include <linux/mm_types_task.h>
#include <linux/task_io_accounting.h>

/* task_struct member predeclarations (sorted alphabetically): */
struct audit_context;
struct backing_dev_info;
struct bio_list;
struct blk_plug;
struct cfs_rq;
struct fs_struct;
struct futex_pi_state;
struct io_context;
struct mempolicy;
struct nameidata;
struct nsproxy;
struct perf_event_context;
struct pid_namespace;
struct pipe_inode_info;
struct rcu_node;
struct reclaim_state;
struct robust_list_head;
struct sched_attr;
struct sched_param;
struct seq_file;
struct sighand_struct;
struct signal_struct;
struct task_delay_info;
struct task_group;

/*
 * Task state bitmask. NOTE! These bits are also
 * encoded in fs/proc/array.c: get_task_state().
 *
 * We have two separate sets of flags: task->state
 * is about runnability, while task->exit_state are
 * about the task exiting. Confusing, but this way
 * modifying one set can't modify the other one by
 * mistake.
 */

/* Used in tsk->state: */
#define TASK_RUNNING			0x0000
#define TASK_INTERRUPTIBLE		0x0001
#define TASK_UNINTERRUPTIBLE		0x0002
#define __TASK_STOPPED			0x0004
#define __TASK_TRACED			0x0008
/* Used in tsk->exit_state: */
#define EXIT_DEAD			0x0010
#define EXIT_ZOMBIE			0x0020
#define EXIT_TRACE			(EXIT_ZOMBIE | EXIT_DEAD)
/* Used in tsk->state again: */
#define TASK_PARKED			0x0040
#define TASK_DEAD			0x0080
#define TASK_WAKEKILL			0x0100
#define TASK_WAKING			0x0200
#define TASK_NOLOAD			0x0400
#define TASK_NEW			0x0800
#define TASK_STATE_MAX			0x1000

/* Convenience macros for the sake of set_current_state: */
#define TASK_KILLABLE			(TASK_WAKEKILL | TASK_UNINTERRUPTIBLE)
#define TASK_STOPPED			(TASK_WAKEKILL | __TASK_STOPPED)
#define TASK_TRACED			(TASK_WAKEKILL | __TASK_TRACED)

#define TASK_IDLE			(TASK_UNINTERRUPTIBLE | TASK_NOLOAD)

/* Convenience macros for the sake of wake_up(): */
#define TASK_NORMAL			(TASK_INTERRUPTIBLE | TASK_UNINTERRUPTIBLE)
#define TASK_ALL			(TASK_NORMAL | __TASK_STOPPED | __TASK_TRACED)

/* get_task_state(): */
#define TASK_REPORT			(TASK_RUNNING | TASK_INTERRUPTIBLE | \
					 TASK_UNINTERRUPTIBLE | __TASK_STOPPED | \
					 __TASK_TRACED | EXIT_DEAD | EXIT_ZOMBIE | \
					 TASK_PARKED)

#define task_is_traced(task)		((task->state & __TASK_TRACED) != 0)

#define task_is_stopped(task)		((task->state & __TASK_STOPPED) != 0)

#define task_is_stopped_or_traced(task)	((task->state & (__TASK_STOPPED | __TASK_TRACED)) != 0)

#define task_contributes_to_load(task)	((task->state & TASK_UNINTERRUPTIBLE) != 0 && \
					 (task->flags & PF_FROZEN) == 0 && \
					 (task->state & TASK_NOLOAD) == 0)

#ifdef CONFIG_DEBUG_ATOMIC_SLEEP

#define __set_current_state(state_value)			\
	do {							\
		current->task_state_change = _THIS_IP_;		\
		current->state = (state_value);			\
	} while (0)
#define set_current_state(state_value)				\
	do {							\
		current->task_state_change = _THIS_IP_;		\
		smp_store_mb(current->state, (state_value));	\
	} while (0)

#else
/*
 * set_current_state() includes a barrier so that the write of current->state
 * is correctly serialised wrt the caller's subsequent test of whether to
 * actually sleep:
 *
 *   for (;;) {
 *	set_current_state(TASK_UNINTERRUPTIBLE);
 *	if (!need_sleep)
 *		break;
 *
 *	schedule();
 *   }
 *   __set_current_state(TASK_RUNNING);
 *
 * If the caller does not need such serialisation (because, for instance, the
 * condition test and condition change and wakeup are under the same lock) then
 * use __set_current_state().
 *
 * The above is typically ordered against the wakeup, which does:
 *
 *	need_sleep = false;
 *	wake_up_state(p, TASK_UNINTERRUPTIBLE);
 *
 * Where wake_up_state() (and all other wakeup primitives) imply enough
 * barriers to order the store of the variable against wakeup.
 *
 * Wakeup will do: if (@state & p->state) p->state = TASK_RUNNING, that is,
 * once it observes the TASK_UNINTERRUPTIBLE store the waking CPU can issue a
 * TASK_RUNNING store which can collide with __set_current_state(TASK_RUNNING).
 *
 * This is obviously fine, since they both store the exact same value.
 *
 * Also see the comments of try_to_wake_up().
 */
#define __set_current_state(state_value) do { current->state = (state_value); } while (0)
#define set_current_state(state_value)	 smp_store_mb(current->state, (state_value))
#endif

/* Task command name length: */
#define TASK_COMM_LEN			16

extern void scheduler_tick(void);

#define	MAX_SCHEDULE_TIMEOUT		LONG_MAX

extern long schedule_timeout(long timeout);
extern long schedule_timeout_interruptible(long timeout);
extern long schedule_timeout_killable(long timeout);
extern long schedule_timeout_uninterruptible(long timeout);
extern long schedule_timeout_idle(long timeout);
asmlinkage void schedule(void);
extern void schedule_preempt_disabled(void);

extern int __must_check io_schedule_prepare(void);
extern void io_schedule_finish(int token);
extern long io_schedule_timeout(long timeout);
extern void io_schedule(void);

/**
 * struct prev_cputime - snapshot of system and user cputime
 * @utime: time spent in user mode
 * @stime: time spent in system mode
 * @lock: protects the above two fields
 *
 * Stores previous user/system time values such that we can guarantee
 * monotonicity.
 */
struct prev_cputime {
#ifndef CONFIG_VIRT_CPU_ACCOUNTING_NATIVE
	u64				utime;
	u64				stime;
	raw_spinlock_t			lock;
#endif
};

/**
 * struct task_cputime - collected CPU time counts
 * @utime:		time spent in user mode, in nanoseconds
 * @stime:		time spent in kernel mode, in nanoseconds
 * @sum_exec_runtime:	total time spent on the CPU, in nanoseconds
 *
 * This structure groups together three kinds of CPU time that are tracked for
 * threads and thread groups.  Most things considering CPU time want to group
 * these counts together and treat all three of them in parallel.
 */
struct task_cputime {
	u64				utime;
	u64				stime;
	unsigned long long		sum_exec_runtime;
};

/* Alternate field names when used on cache expirations: */
#define virt_exp			utime
#define prof_exp			stime
#define sched_exp			sum_exec_runtime

enum vtime_state {
	/* Task is sleeping or running in a CPU with VTIME inactive: */
	VTIME_INACTIVE = 0,
	/* Task runs in userspace in a CPU with VTIME active: */
	VTIME_USER,
	/* Task runs in kernelspace in a CPU with VTIME active: */
	VTIME_SYS,
};

struct vtime {
	seqcount_t		seqcount;
	unsigned long long	starttime;
	enum vtime_state	state;
	u64			utime;
	u64			stime;
	u64			gtime;
};

struct sched_info {
#ifdef CONFIG_SCHED_INFO
	/* Cumulative counters: */

	/* # of times we have run on this CPU: */
	unsigned long			pcount;

	/* Time spent waiting on a runqueue: */
	unsigned long long		run_delay;

	/* Timestamps: */

	/* When did we last run on a CPU? */
	unsigned long long		last_arrival;

	/* When were we last queued to run? */
	unsigned long long		last_queued;

#endif /* CONFIG_SCHED_INFO */
};

/*
 * Integer metrics need fixed point arithmetic, e.g., sched/fair
 * has a few: load, load_avg, util_avg, freq, and capacity.
 *
 * We define a basic fixed point arithmetic range, and then formalize
 * all these metrics based on that basic range.
 */
# define SCHED_FIXEDPOINT_SHIFT		10
# define SCHED_FIXEDPOINT_SCALE		(1L << SCHED_FIXEDPOINT_SHIFT)

struct load_weight {
	unsigned long			weight;
	u32				inv_weight;
};

/*
 * The load_avg/util_avg accumulates an infinite geometric series
 * (see __update_load_avg() in kernel/sched/fair.c).
 *
 * [load_avg definition]
 *
 *   load_avg = runnable% * scale_load_down(load)
 *
 * where runnable% is the time ratio that a sched_entity is runnable.
 * For cfs_rq, it is the aggregated load_avg of all runnable and
 * blocked sched_entities.
 *
 * load_avg may also take frequency scaling into account:
 *
 *   load_avg = runnable% * scale_load_down(load) * freq%
 *
 * where freq% is the CPU frequency normalized to the highest frequency.
 *
 * [util_avg definition]
 *
 *   util_avg = running% * SCHED_CAPACITY_SCALE
 *
 * where running% is the time ratio that a sched_entity is running on
 * a CPU. For cfs_rq, it is the aggregated util_avg of all runnable
 * and blocked sched_entities.
 *
 * util_avg may also factor frequency scaling and CPU capacity scaling:
 *
 *   util_avg = running% * SCHED_CAPACITY_SCALE * freq% * capacity%
 *
 * where freq% is the same as above, and capacity% is the CPU capacity
 * normalized to the greatest capacity (due to uarch differences, etc).
 *
 * N.B., the above ratios (runnable%, running%, freq%, and capacity%)
 * themselves are in the range of [0, 1]. To do fixed point arithmetics,
 * we therefore scale them to as large a range as necessary. This is for
 * example reflected by util_avg's SCHED_CAPACITY_SCALE.
 *
 * [Overflow issue]
 *
 * The 64-bit load_sum can have 4353082796 (=2^64/47742/88761) entities
 * with the highest load (=88761), always runnable on a single cfs_rq,
 * and should not overflow as the number already hits PID_MAX_LIMIT.
 *
 * For all other cases (including 32-bit kernels), struct load_weight's
 * weight will overflow first before we do, because:
 *
 *    Max(load_avg) <= Max(load.weight)
 *
 * Then it is the load_weight's responsibility to consider overflow
 * issues.
 */
struct sched_avg {
	u64				last_update_time;
	u64				load_sum;
	u64				runnable_load_sum;
	u32				util_sum;
	u32				period_contrib;
	unsigned long			load_avg;
	unsigned long			runnable_load_avg;
	unsigned long			util_avg;
};

struct sched_statistics {
#ifdef CONFIG_SCHEDSTATS
	u64				wait_start;
	u64				wait_max;
	u64				wait_count;
	u64				wait_sum;
	u64				iowait_count;
	u64				iowait_sum;

	u64				sleep_start;
	u64				sleep_max;
	s64				sum_sleep_runtime;

	u64				block_start;
	u64				block_max;
	u64				exec_max;
	u64				slice_max;

	u64				nr_migrations_cold;
	u64				nr_failed_migrations_affine;
	u64				nr_failed_migrations_running;
	u64				nr_failed_migrations_hot;
	u64				nr_forced_migrations;

	u64				nr_wakeups;
	u64				nr_wakeups_sync;
	u64				nr_wakeups_migrate;
	u64				nr_wakeups_local;
	u64				nr_wakeups_remote;
	u64				nr_wakeups_affine;
	u64				nr_wakeups_affine_attempts;
	u64				nr_wakeups_passive;
	u64				nr_wakeups_idle;
#endif
};

struct sched_entity {
	/* For load-balancing: */
	struct load_weight		load;
	unsigned long			runnable_weight;
	struct rb_node			run_node;
	struct list_head		group_node;
	unsigned int			on_rq;

	u64				exec_start;
	u64				sum_exec_runtime;
	u64				vruntime;
	u64				prev_sum_exec_runtime;

	u64				nr_migrations;

	struct sched_statistics		statistics;

#ifdef CONFIG_FAIR_GROUP_SCHED
	int				depth;
	struct sched_entity		*parent;
	/* rq on which this entity is (to be) queued: */
	struct cfs_rq			*cfs_rq;
	/* rq "owned" by this entity/group: */
	struct cfs_rq			*my_q;
#endif

#ifdef CONFIG_SMP
	/*
	 * Per entity load average tracking.
	 *
	 * Put into separate cache line so it does not
	 * collide with read-mostly values above.
	 */
	struct sched_avg		avg ____cacheline_aligned_in_smp;
#endif
};

struct sched_rt_entity {
	struct list_head		run_list;
	unsigned long			timeout;
	unsigned long			watchdog_stamp;
	unsigned int			time_slice;
	unsigned short			on_rq;
	unsigned short			on_list;

	struct sched_rt_entity		*back;
#ifdef CONFIG_RT_GROUP_SCHED
	struct sched_rt_entity		*parent;
	/* rq on which this entity is (to be) queued: */
	struct rt_rq			*rt_rq;
	/* rq "owned" by this entity/group: */
	struct rt_rq			*my_q;
#endif
} __randomize_layout;

struct sched_dl_entity {
	struct rb_node			rb_node;

	/*
	 * Original scheduling parameters. Copied here from sched_attr
	 * during sched_setattr(), they will remain the same until
	 * the next sched_setattr().
	 */
	u64				dl_runtime;	/* Maximum runtime for each instance	*/
	u64				dl_deadline;	/* Relative deadline of each instance	*/
	u64				dl_period;	/* Separation of two instances (period) */
	u64				dl_bw;		/* dl_runtime / dl_period		*/
	u64				dl_density;	/* dl_runtime / dl_deadline		*/

	/*
	 * Actual scheduling parameters. Initialized with the values above,
	 * they are continously updated during task execution. Note that
	 * the remaining runtime could be < 0 in case we are in overrun.
	 */
	s64				runtime;	/* Remaining runtime for this instance	*/
	u64				deadline;	/* Absolute deadline for this instance	*/
	unsigned int			flags;		/* Specifying the scheduler behaviour	*/

	/*
	 * Some bool flags:
	 *
	 * @dl_throttled tells if we exhausted the runtime. If so, the
	 * task has to wait for a replenishment to be performed at the
	 * next firing of dl_timer.
	 *
	 * @dl_boosted tells if we are boosted due to DI. If so we are
	 * outside bandwidth enforcement mechanism (but only until we
	 * exit the critical section);
	 *
	 * @dl_yielded tells if task gave up the CPU before consuming
	 * all its available runtime during the last job.
	 *
	 * @dl_non_contending tells if the task is inactive while still
	 * contributing to the active utilization. In other words, it
	 * indicates if the inactive timer has been armed and its handler
	 * has not been executed yet. This flag is useful to avoid race
	 * conditions between the inactive timer handler and the wakeup
	 * code.
	 */
<<<<<<< HEAD
	int				dl_throttled      : 1;
	int				dl_boosted        : 1;
	int				dl_yielded        : 1;
	int				dl_non_contending : 1;
=======
	unsigned int			dl_throttled      : 1;
	unsigned int			dl_boosted        : 1;
	unsigned int			dl_yielded        : 1;
	unsigned int			dl_non_contending : 1;
>>>>>>> 4fbd8d19

	/*
	 * Bandwidth enforcement timer. Each -deadline task has its
	 * own bandwidth to be enforced, thus we need one timer per task.
	 */
	struct hrtimer			dl_timer;

	/*
	 * Inactive timer, responsible for decreasing the active utilization
	 * at the "0-lag time". When a -deadline task blocks, it contributes
	 * to GRUB's active utilization until the "0-lag time", hence a
	 * timer is needed to decrease the active utilization at the correct
	 * time.
	 */
	struct hrtimer inactive_timer;
};

union rcu_special {
	struct {
		u8			blocked;
		u8			need_qs;
		u8			exp_need_qs;

		/* Otherwise the compiler can store garbage here: */
		u8			pad;
	} b; /* Bits. */
	u32 s; /* Set of bits. */
};

enum perf_event_task_context {
	perf_invalid_context = -1,
	perf_hw_context = 0,
	perf_sw_context,
	perf_nr_task_contexts,
};

struct wake_q_node {
	struct wake_q_node *next;
};

struct task_struct {
#ifdef CONFIG_THREAD_INFO_IN_TASK
	/*
	 * For reasons of header soup (see current_thread_info()), this
	 * must be the first element of task_struct.
	 */
	struct thread_info		thread_info;
#endif
	/* -1 unrunnable, 0 runnable, >0 stopped: */
	volatile long			state;

	/*
	 * This begins the randomizable portion of task_struct. Only
	 * scheduling-critical items should be added above here.
	 */
	randomized_struct_fields_start

	void				*stack;
	atomic_t			usage;
	/* Per task flags (PF_*), defined further below: */
	unsigned int			flags;
	unsigned int			ptrace;

#ifdef CONFIG_SMP
	struct llist_node		wake_entry;
	int				on_cpu;
#ifdef CONFIG_THREAD_INFO_IN_TASK
	/* Current CPU: */
	unsigned int			cpu;
#endif
	unsigned int			wakee_flips;
	unsigned long			wakee_flip_decay_ts;
	struct task_struct		*last_wakee;

	int				wake_cpu;
#endif
	int				on_rq;

	int				prio;
	int				static_prio;
	int				normal_prio;
	unsigned int			rt_priority;

	const struct sched_class	*sched_class;
	struct sched_entity		se;
	struct sched_rt_entity		rt;
#ifdef CONFIG_CGROUP_SCHED
	struct task_group		*sched_task_group;
#endif
	struct sched_dl_entity		dl;

#ifdef CONFIG_PREEMPT_NOTIFIERS
	/* List of struct preempt_notifier: */
	struct hlist_head		preempt_notifiers;
#endif

#ifdef CONFIG_BLK_DEV_IO_TRACE
	unsigned int			btrace_seq;
#endif

	unsigned int			policy;
	int				nr_cpus_allowed;
	cpumask_t			cpus_allowed;

#ifdef CONFIG_PREEMPT_RCU
	int				rcu_read_lock_nesting;
	union rcu_special		rcu_read_unlock_special;
	struct list_head		rcu_node_entry;
	struct rcu_node			*rcu_blocked_node;
#endif /* #ifdef CONFIG_PREEMPT_RCU */

#ifdef CONFIG_TASKS_RCU
	unsigned long			rcu_tasks_nvcsw;
	u8				rcu_tasks_holdout;
	u8				rcu_tasks_idx;
	int				rcu_tasks_idle_cpu;
	struct list_head		rcu_tasks_holdout_list;
#endif /* #ifdef CONFIG_TASKS_RCU */

	struct sched_info		sched_info;

	struct list_head		tasks;
#ifdef CONFIG_SMP
	struct plist_node		pushable_tasks;
	struct rb_node			pushable_dl_tasks;
#endif

	struct mm_struct		*mm;
	struct mm_struct		*active_mm;

	/* Per-thread vma caching: */
	struct vmacache			vmacache;

#ifdef SPLIT_RSS_COUNTING
	struct task_rss_stat		rss_stat;
#endif
	int				exit_state;
	int				exit_code;
	int				exit_signal;
	/* The signal sent when the parent dies: */
	int				pdeath_signal;
	/* JOBCTL_*, siglock protected: */
	unsigned long			jobctl;

	/* Used for emulating ABI behavior of previous Linux versions: */
	unsigned int			personality;

	/* Scheduler bits, serialized by scheduler locks: */
	unsigned			sched_reset_on_fork:1;
	unsigned			sched_contributes_to_load:1;
	unsigned			sched_migrated:1;
	unsigned			sched_remote_wakeup:1;
	/* Force alignment to the next boundary: */
	unsigned			:0;

	/* Unserialized, strictly 'current' */

	/* Bit to tell LSMs we're in execve(): */
	unsigned			in_execve:1;
	unsigned			in_iowait:1;
#ifndef TIF_RESTORE_SIGMASK
	unsigned			restore_sigmask:1;
#endif
#ifdef CONFIG_MEMCG
	unsigned			memcg_may_oom:1;
#ifndef CONFIG_SLOB
	unsigned			memcg_kmem_skip_account:1;
#endif
#endif
#ifdef CONFIG_COMPAT_BRK
	unsigned			brk_randomized:1;
#endif
#ifdef CONFIG_CGROUPS
	/* disallow userland-initiated cgroup migration */
	unsigned			no_cgroup_migration:1;
#endif

	unsigned long			atomic_flags; /* Flags requiring atomic access. */

	struct restart_block		restart_block;

	pid_t				pid;
	pid_t				tgid;

#ifdef CONFIG_CC_STACKPROTECTOR
	/* Canary value for the -fstack-protector GCC feature: */
	unsigned long			stack_canary;
#endif
	/*
	 * Pointers to the (original) parent process, youngest child, younger sibling,
	 * older sibling, respectively.  (p->father can be replaced with
	 * p->real_parent->pid)
	 */

	/* Real parent process: */
	struct task_struct __rcu	*real_parent;

	/* Recipient of SIGCHLD, wait4() reports: */
	struct task_struct __rcu	*parent;

	/*
	 * Children/sibling form the list of natural children:
	 */
	struct list_head		children;
	struct list_head		sibling;
	struct task_struct		*group_leader;

	/*
	 * 'ptraced' is the list of tasks this task is using ptrace() on.
	 *
	 * This includes both natural children and PTRACE_ATTACH targets.
	 * 'ptrace_entry' is this task's link on the p->parent->ptraced list.
	 */
	struct list_head		ptraced;
	struct list_head		ptrace_entry;

	/* PID/PID hash table linkage. */
	struct pid_link			pids[PIDTYPE_MAX];
	struct list_head		thread_group;
	struct list_head		thread_node;

	struct completion		*vfork_done;

	/* CLONE_CHILD_SETTID: */
	int __user			*set_child_tid;

	/* CLONE_CHILD_CLEARTID: */
	int __user			*clear_child_tid;

	u64				utime;
	u64				stime;
#ifdef CONFIG_ARCH_HAS_SCALED_CPUTIME
	u64				utimescaled;
	u64				stimescaled;
#endif
	u64				gtime;
	struct prev_cputime		prev_cputime;
#ifdef CONFIG_VIRT_CPU_ACCOUNTING_GEN
	struct vtime			vtime;
#endif

#ifdef CONFIG_NO_HZ_FULL
	atomic_t			tick_dep_mask;
#endif
	/* Context switch counts: */
	unsigned long			nvcsw;
	unsigned long			nivcsw;

	/* Monotonic time in nsecs: */
	u64				start_time;

	/* Boot based time in nsecs: */
	u64				real_start_time;

	/* MM fault and swap info: this can arguably be seen as either mm-specific or thread-specific: */
	unsigned long			min_flt;
	unsigned long			maj_flt;

#ifdef CONFIG_POSIX_TIMERS
	struct task_cputime		cputime_expires;
	struct list_head		cpu_timers[3];
#endif

	/* Process credentials: */

	/* Tracer's credentials at attach: */
	const struct cred __rcu		*ptracer_cred;

	/* Objective and real subjective task credentials (COW): */
	const struct cred __rcu		*real_cred;

	/* Effective (overridable) subjective task credentials (COW): */
	const struct cred __rcu		*cred;

	/*
	 * executable name, excluding path.
	 *
	 * - normally initialized setup_new_exec()
	 * - access it with [gs]et_task_comm()
	 * - lock it with task_lock()
	 */
	char				comm[TASK_COMM_LEN];

	struct nameidata		*nameidata;

#ifdef CONFIG_SYSVIPC
	struct sysv_sem			sysvsem;
	struct sysv_shm			sysvshm;
#endif
#ifdef CONFIG_DETECT_HUNG_TASK
	unsigned long			last_switch_count;
#endif
	/* Filesystem information: */
	struct fs_struct		*fs;

	/* Open file information: */
	struct files_struct		*files;

	/* Namespaces: */
	struct nsproxy			*nsproxy;

	/* Signal handlers: */
	struct signal_struct		*signal;
	struct sighand_struct		*sighand;
	sigset_t			blocked;
	sigset_t			real_blocked;
	/* Restored if set_restore_sigmask() was used: */
	sigset_t			saved_sigmask;
	struct sigpending		pending;
	unsigned long			sas_ss_sp;
	size_t				sas_ss_size;
	unsigned int			sas_ss_flags;

	struct callback_head		*task_works;

	struct audit_context		*audit_context;
#ifdef CONFIG_AUDITSYSCALL
	kuid_t				loginuid;
	unsigned int			sessionid;
#endif
	struct seccomp			seccomp;

	/* Thread group tracking: */
	u32				parent_exec_id;
	u32				self_exec_id;

	/* Protection against (de-)allocation: mm, files, fs, tty, keyrings, mems_allowed, mempolicy: */
	spinlock_t			alloc_lock;

	/* Protection of the PI data structures: */
	raw_spinlock_t			pi_lock;

	struct wake_q_node		wake_q;

#ifdef CONFIG_RT_MUTEXES
	/* PI waiters blocked on a rt_mutex held by this task: */
	struct rb_root_cached		pi_waiters;
	/* Updated under owner's pi_lock and rq lock */
	struct task_struct		*pi_top_task;
	/* Deadlock detection and priority inheritance handling: */
	struct rt_mutex_waiter		*pi_blocked_on;
#endif

#ifdef CONFIG_DEBUG_MUTEXES
	/* Mutex deadlock detection: */
	struct mutex_waiter		*blocked_on;
#endif

#ifdef CONFIG_TRACE_IRQFLAGS
	unsigned int			irq_events;
	unsigned long			hardirq_enable_ip;
	unsigned long			hardirq_disable_ip;
	unsigned int			hardirq_enable_event;
	unsigned int			hardirq_disable_event;
	int				hardirqs_enabled;
	int				hardirq_context;
	unsigned long			softirq_disable_ip;
	unsigned long			softirq_enable_ip;
	unsigned int			softirq_disable_event;
	unsigned int			softirq_enable_event;
	int				softirqs_enabled;
	int				softirq_context;
#endif

#ifdef CONFIG_LOCKDEP
# define MAX_LOCK_DEPTH			48UL
	u64				curr_chain_key;
	int				lockdep_depth;
	unsigned int			lockdep_recursion;
	struct held_lock		held_locks[MAX_LOCK_DEPTH];
#endif

#ifdef CONFIG_LOCKDEP_CROSSRELEASE
#define MAX_XHLOCKS_NR 64UL
	struct hist_lock *xhlocks; /* Crossrelease history locks */
	unsigned int xhlock_idx;
	/* For restoring at history boundaries */
	unsigned int xhlock_idx_hist[XHLOCK_CTX_NR];
	unsigned int hist_id;
	/* For overwrite check at each context exit */
	unsigned int hist_id_save[XHLOCK_CTX_NR];
#endif

#ifdef CONFIG_UBSAN
	unsigned int			in_ubsan;
#endif

	/* Journalling filesystem info: */
	void				*journal_info;

	/* Stacked block device info: */
	struct bio_list			*bio_list;

#ifdef CONFIG_BLOCK
	/* Stack plugging: */
	struct blk_plug			*plug;
#endif

	/* VM state: */
	struct reclaim_state		*reclaim_state;

	struct backing_dev_info		*backing_dev_info;

	struct io_context		*io_context;

	/* Ptrace state: */
	unsigned long			ptrace_message;
	siginfo_t			*last_siginfo;

	struct task_io_accounting	ioac;
#ifdef CONFIG_TASK_XACCT
	/* Accumulated RSS usage: */
	u64				acct_rss_mem1;
	/* Accumulated virtual memory usage: */
	u64				acct_vm_mem1;
	/* stime + utime since last update: */
	u64				acct_timexpd;
#endif
#ifdef CONFIG_CPUSETS
	/* Protected by ->alloc_lock: */
	nodemask_t			mems_allowed;
	/* Seqence number to catch updates: */
	seqcount_t			mems_allowed_seq;
	int				cpuset_mem_spread_rotor;
	int				cpuset_slab_spread_rotor;
#endif
#ifdef CONFIG_CGROUPS
	/* Control Group info protected by css_set_lock: */
	struct css_set __rcu		*cgroups;
	/* cg_list protected by css_set_lock and tsk->alloc_lock: */
	struct list_head		cg_list;
#endif
#ifdef CONFIG_INTEL_RDT
	u32				closid;
	u32				rmid;
#endif
#ifdef CONFIG_FUTEX
	struct robust_list_head __user	*robust_list;
#ifdef CONFIG_COMPAT
	struct compat_robust_list_head __user *compat_robust_list;
#endif
	struct list_head		pi_state_list;
	struct futex_pi_state		*pi_state_cache;
#endif
#ifdef CONFIG_PERF_EVENTS
	struct perf_event_context	*perf_event_ctxp[perf_nr_task_contexts];
	struct mutex			perf_event_mutex;
	struct list_head		perf_event_list;
#endif
#ifdef CONFIG_DEBUG_PREEMPT
	unsigned long			preempt_disable_ip;
#endif
#ifdef CONFIG_NUMA
	/* Protected by alloc_lock: */
	struct mempolicy		*mempolicy;
	short				il_prev;
	short				pref_node_fork;
#endif
#ifdef CONFIG_NUMA_BALANCING
	int				numa_scan_seq;
	unsigned int			numa_scan_period;
	unsigned int			numa_scan_period_max;
	int				numa_preferred_nid;
	unsigned long			numa_migrate_retry;
	/* Migration stamp: */
	u64				node_stamp;
	u64				last_task_numa_placement;
	u64				last_sum_exec_runtime;
	struct callback_head		numa_work;

	struct list_head		numa_entry;
	struct numa_group		*numa_group;

	/*
	 * numa_faults is an array split into four regions:
	 * faults_memory, faults_cpu, faults_memory_buffer, faults_cpu_buffer
	 * in this precise order.
	 *
	 * faults_memory: Exponential decaying average of faults on a per-node
	 * basis. Scheduling placement decisions are made based on these
	 * counts. The values remain static for the duration of a PTE scan.
	 * faults_cpu: Track the nodes the process was running on when a NUMA
	 * hinting fault was incurred.
	 * faults_memory_buffer and faults_cpu_buffer: Record faults per node
	 * during the current scan window. When the scan completes, the counts
	 * in faults_memory and faults_cpu decay and these values are copied.
	 */
	unsigned long			*numa_faults;
	unsigned long			total_numa_faults;

	/*
	 * numa_faults_locality tracks if faults recorded during the last
	 * scan window were remote/local or failed to migrate. The task scan
	 * period is adapted based on the locality of the faults with different
	 * weights depending on whether they were shared or private faults
	 */
	unsigned long			numa_faults_locality[3];

	unsigned long			numa_pages_migrated;
#endif /* CONFIG_NUMA_BALANCING */

	struct tlbflush_unmap_batch	tlb_ubc;

	struct rcu_head			rcu;

	/* Cache last used pipe for splice(): */
	struct pipe_inode_info		*splice_pipe;

	struct page_frag		task_frag;

#ifdef CONFIG_TASK_DELAY_ACCT
	struct task_delay_info		*delays;
#endif

#ifdef CONFIG_FAULT_INJECTION
	int				make_it_fail;
	unsigned int			fail_nth;
#endif
	/*
	 * When (nr_dirtied >= nr_dirtied_pause), it's time to call
	 * balance_dirty_pages() for a dirty throttling pause:
	 */
	int				nr_dirtied;
	int				nr_dirtied_pause;
	/* Start of a write-and-pause period: */
	unsigned long			dirty_paused_when;

#ifdef CONFIG_LATENCYTOP
	int				latency_record_count;
	struct latency_record		latency_record[LT_SAVECOUNT];
#endif
	/*
	 * Time slack values; these are used to round up poll() and
	 * select() etc timeout values. These are in nanoseconds.
	 */
	u64				timer_slack_ns;
	u64				default_timer_slack_ns;

#ifdef CONFIG_KASAN
	unsigned int			kasan_depth;
#endif

#ifdef CONFIG_FUNCTION_GRAPH_TRACER
	/* Index of current stored address in ret_stack: */
	int				curr_ret_stack;

	/* Stack of return addresses for return function tracing: */
	struct ftrace_ret_stack		*ret_stack;

	/* Timestamp for last schedule: */
	unsigned long long		ftrace_timestamp;

	/*
	 * Number of functions that haven't been traced
	 * because of depth overrun:
	 */
	atomic_t			trace_overrun;

	/* Pause tracing: */
	atomic_t			tracing_graph_pause;
#endif

#ifdef CONFIG_TRACING
	/* State flags for use by tracers: */
	unsigned long			trace;

	/* Bitmask and counter of trace recursion: */
	unsigned long			trace_recursion;
#endif /* CONFIG_TRACING */

#ifdef CONFIG_KCOV
	/* Coverage collection mode enabled for this task (0 if disabled): */
	enum kcov_mode			kcov_mode;

	/* Size of the kcov_area: */
	unsigned int			kcov_size;

	/* Buffer for coverage collection: */
	void				*kcov_area;

	/* KCOV descriptor wired with this task or NULL: */
	struct kcov			*kcov;
#endif

#ifdef CONFIG_MEMCG
	struct mem_cgroup		*memcg_in_oom;
	gfp_t				memcg_oom_gfp_mask;
	int				memcg_oom_order;

	/* Number of pages to reclaim on returning to userland: */
	unsigned int			memcg_nr_pages_over_high;
#endif

#ifdef CONFIG_UPROBES
	struct uprobe_task		*utask;
#endif
#if defined(CONFIG_BCACHE) || defined(CONFIG_BCACHE_MODULE)
	unsigned int			sequential_io;
	unsigned int			sequential_io_avg;
#endif
#ifdef CONFIG_DEBUG_ATOMIC_SLEEP
	unsigned long			task_state_change;
#endif
	int				pagefault_disabled;
#ifdef CONFIG_MMU
	struct task_struct		*oom_reaper_list;
#endif
#ifdef CONFIG_VMAP_STACK
	struct vm_struct		*stack_vm_area;
#endif
#ifdef CONFIG_THREAD_INFO_IN_TASK
	/* A live task holds one reference: */
	atomic_t			stack_refcount;
#endif
#ifdef CONFIG_LIVEPATCH
	int patch_state;
#endif
#ifdef CONFIG_SECURITY
	/* Used by LSM modules for access restriction: */
	void				*security;
#endif

	/*
	 * New fields for task_struct should be added above here, so that
	 * they are included in the randomized portion of task_struct.
	 */
	randomized_struct_fields_end

	/* CPU-specific state of this task: */
	struct thread_struct		thread;

	/*
	 * WARNING: on x86, 'thread_struct' contains a variable-sized
	 * structure.  It *MUST* be at the end of 'task_struct'.
	 *
	 * Do not put anything below here!
	 */
};

static inline struct pid *task_pid(struct task_struct *task)
{
	return task->pids[PIDTYPE_PID].pid;
}

static inline struct pid *task_tgid(struct task_struct *task)
{
	return task->group_leader->pids[PIDTYPE_PID].pid;
}

/*
 * Without tasklist or RCU lock it is not safe to dereference
 * the result of task_pgrp/task_session even if task == current,
 * we can race with another thread doing sys_setsid/sys_setpgid.
 */
static inline struct pid *task_pgrp(struct task_struct *task)
{
	return task->group_leader->pids[PIDTYPE_PGID].pid;
}

static inline struct pid *task_session(struct task_struct *task)
{
	return task->group_leader->pids[PIDTYPE_SID].pid;
}

/*
 * the helpers to get the task's different pids as they are seen
 * from various namespaces
 *
 * task_xid_nr()     : global id, i.e. the id seen from the init namespace;
 * task_xid_vnr()    : virtual id, i.e. the id seen from the pid namespace of
 *                     current.
 * task_xid_nr_ns()  : id seen from the ns specified;
 *
 * see also pid_nr() etc in include/linux/pid.h
 */
pid_t __task_pid_nr_ns(struct task_struct *task, enum pid_type type, struct pid_namespace *ns);

static inline pid_t task_pid_nr(struct task_struct *tsk)
{
	return tsk->pid;
}

static inline pid_t task_pid_nr_ns(struct task_struct *tsk, struct pid_namespace *ns)
{
	return __task_pid_nr_ns(tsk, PIDTYPE_PID, ns);
}

static inline pid_t task_pid_vnr(struct task_struct *tsk)
{
	return __task_pid_nr_ns(tsk, PIDTYPE_PID, NULL);
}


static inline pid_t task_tgid_nr(struct task_struct *tsk)
{
	return tsk->tgid;
}

/**
 * pid_alive - check that a task structure is not stale
 * @p: Task structure to be checked.
 *
 * Test if a process is not yet dead (at most zombie state)
 * If pid_alive fails, then pointers within the task structure
 * can be stale and must not be dereferenced.
 *
 * Return: 1 if the process is alive. 0 otherwise.
 */
static inline int pid_alive(const struct task_struct *p)
{
	return p->pids[PIDTYPE_PID].pid != NULL;
}

static inline pid_t task_pgrp_nr_ns(struct task_struct *tsk, struct pid_namespace *ns)
{
	return __task_pid_nr_ns(tsk, PIDTYPE_PGID, ns);
}

static inline pid_t task_pgrp_vnr(struct task_struct *tsk)
{
	return __task_pid_nr_ns(tsk, PIDTYPE_PGID, NULL);
}


static inline pid_t task_session_nr_ns(struct task_struct *tsk, struct pid_namespace *ns)
{
	return __task_pid_nr_ns(tsk, PIDTYPE_SID, ns);
}

static inline pid_t task_session_vnr(struct task_struct *tsk)
{
	return __task_pid_nr_ns(tsk, PIDTYPE_SID, NULL);
}

static inline pid_t task_tgid_nr_ns(struct task_struct *tsk, struct pid_namespace *ns)
{
	return __task_pid_nr_ns(tsk, __PIDTYPE_TGID, ns);
}

static inline pid_t task_tgid_vnr(struct task_struct *tsk)
{
	return __task_pid_nr_ns(tsk, __PIDTYPE_TGID, NULL);
}

static inline pid_t task_ppid_nr_ns(const struct task_struct *tsk, struct pid_namespace *ns)
{
	pid_t pid = 0;

	rcu_read_lock();
	if (pid_alive(tsk))
		pid = task_tgid_nr_ns(rcu_dereference(tsk->real_parent), ns);
	rcu_read_unlock();

	return pid;
}

static inline pid_t task_ppid_nr(const struct task_struct *tsk)
{
	return task_ppid_nr_ns(tsk, &init_pid_ns);
}

/* Obsolete, do not use: */
static inline pid_t task_pgrp_nr(struct task_struct *tsk)
{
	return task_pgrp_nr_ns(tsk, &init_pid_ns);
}

#define TASK_REPORT_IDLE	(TASK_REPORT + 1)
#define TASK_REPORT_MAX		(TASK_REPORT_IDLE << 1)

static inline unsigned int task_state_index(struct task_struct *tsk)
{
	unsigned int tsk_state = READ_ONCE(tsk->state);
	unsigned int state = (tsk_state | tsk->exit_state) & TASK_REPORT;

	BUILD_BUG_ON_NOT_POWER_OF_2(TASK_REPORT_MAX);

	if (tsk_state == TASK_IDLE)
		state = TASK_REPORT_IDLE;

	return fls(state);
}

static inline char task_index_to_char(unsigned int state)
{
	static const char state_char[] = "RSDTtXZPI";

	BUILD_BUG_ON(1 + ilog2(TASK_REPORT_MAX) != sizeof(state_char) - 1);

	return state_char[state];
}

static inline char task_state_to_char(struct task_struct *tsk)
{
	return task_index_to_char(task_state_index(tsk));
}

/**
 * is_global_init - check if a task structure is init. Since init
 * is free to have sub-threads we need to check tgid.
 * @tsk: Task structure to be checked.
 *
 * Check if a task structure is the first user space task the kernel created.
 *
 * Return: 1 if the task structure is init. 0 otherwise.
 */
static inline int is_global_init(struct task_struct *tsk)
{
	return task_tgid_nr(tsk) == 1;
}

extern struct pid *cad_pid;

/*
 * Per process flags
 */
#define PF_IDLE			0x00000002	/* I am an IDLE thread */
#define PF_EXITING		0x00000004	/* Getting shut down */
#define PF_EXITPIDONE		0x00000008	/* PI exit done on shut down */
#define PF_VCPU			0x00000010	/* I'm a virtual CPU */
#define PF_WQ_WORKER		0x00000020	/* I'm a workqueue worker */
#define PF_FORKNOEXEC		0x00000040	/* Forked but didn't exec */
#define PF_MCE_PROCESS		0x00000080      /* Process policy on mce errors */
#define PF_SUPERPRIV		0x00000100	/* Used super-user privileges */
#define PF_DUMPCORE		0x00000200	/* Dumped core */
#define PF_SIGNALED		0x00000400	/* Killed by a signal */
#define PF_MEMALLOC		0x00000800	/* Allocating memory */
#define PF_NPROC_EXCEEDED	0x00001000	/* set_user() noticed that RLIMIT_NPROC was exceeded */
#define PF_USED_MATH		0x00002000	/* If unset the fpu must be initialized before use */
#define PF_USED_ASYNC		0x00004000	/* Used async_schedule*(), used by module init */
#define PF_NOFREEZE		0x00008000	/* This thread should not be frozen */
#define PF_FROZEN		0x00010000	/* Frozen for system suspend */
#define PF_KSWAPD		0x00020000	/* I am kswapd */
#define PF_MEMALLOC_NOFS	0x00040000	/* All allocation requests will inherit GFP_NOFS */
#define PF_MEMALLOC_NOIO	0x00080000	/* All allocation requests will inherit GFP_NOIO */
#define PF_LESS_THROTTLE	0x00100000	/* Throttle me less: I clean memory */
#define PF_KTHREAD		0x00200000	/* I am a kernel thread */
#define PF_RANDOMIZE		0x00400000	/* Randomize virtual address space */
#define PF_SWAPWRITE		0x00800000	/* Allowed to write to swap */
#define PF_NO_SETAFFINITY	0x04000000	/* Userland is not allowed to meddle with cpus_allowed */
#define PF_MCE_EARLY		0x08000000      /* Early kill for mce process policy */
#define PF_MUTEX_TESTER		0x20000000	/* Thread belongs to the rt mutex tester */
#define PF_FREEZER_SKIP		0x40000000	/* Freezer should not count it as freezable */
#define PF_SUSPEND_TASK		0x80000000      /* This thread called freeze_processes() and should not be frozen */

/*
 * Only the _current_ task can read/write to tsk->flags, but other
 * tasks can access tsk->flags in readonly mode for example
 * with tsk_used_math (like during threaded core dumping).
 * There is however an exception to this rule during ptrace
 * or during fork: the ptracer task is allowed to write to the
 * child->flags of its traced child (same goes for fork, the parent
 * can write to the child->flags), because we're guaranteed the
 * child is not running and in turn not changing child->flags
 * at the same time the parent does it.
 */
#define clear_stopped_child_used_math(child)	do { (child)->flags &= ~PF_USED_MATH; } while (0)
#define set_stopped_child_used_math(child)	do { (child)->flags |= PF_USED_MATH; } while (0)
#define clear_used_math()			clear_stopped_child_used_math(current)
#define set_used_math()				set_stopped_child_used_math(current)

#define conditional_stopped_child_used_math(condition, child) \
	do { (child)->flags &= ~PF_USED_MATH, (child)->flags |= (condition) ? PF_USED_MATH : 0; } while (0)

#define conditional_used_math(condition)	conditional_stopped_child_used_math(condition, current)

#define copy_to_stopped_child_used_math(child) \
	do { (child)->flags &= ~PF_USED_MATH, (child)->flags |= current->flags & PF_USED_MATH; } while (0)

/* NOTE: this will return 0 or PF_USED_MATH, it will never return 1 */
#define tsk_used_math(p)			((p)->flags & PF_USED_MATH)
#define used_math()				tsk_used_math(current)

static inline bool is_percpu_thread(void)
{
#ifdef CONFIG_SMP
	return (current->flags & PF_NO_SETAFFINITY) &&
		(current->nr_cpus_allowed  == 1);
#else
	return true;
#endif
}

/* Per-process atomic flags. */
#define PFA_NO_NEW_PRIVS		0	/* May not gain new privileges. */
#define PFA_SPREAD_PAGE			1	/* Spread page cache over cpuset */
#define PFA_SPREAD_SLAB			2	/* Spread some slab caches over cpuset */


#define TASK_PFA_TEST(name, func)					\
	static inline bool task_##func(struct task_struct *p)		\
	{ return test_bit(PFA_##name, &p->atomic_flags); }

#define TASK_PFA_SET(name, func)					\
	static inline void task_set_##func(struct task_struct *p)	\
	{ set_bit(PFA_##name, &p->atomic_flags); }

#define TASK_PFA_CLEAR(name, func)					\
	static inline void task_clear_##func(struct task_struct *p)	\
	{ clear_bit(PFA_##name, &p->atomic_flags); }

TASK_PFA_TEST(NO_NEW_PRIVS, no_new_privs)
TASK_PFA_SET(NO_NEW_PRIVS, no_new_privs)

TASK_PFA_TEST(SPREAD_PAGE, spread_page)
TASK_PFA_SET(SPREAD_PAGE, spread_page)
TASK_PFA_CLEAR(SPREAD_PAGE, spread_page)

TASK_PFA_TEST(SPREAD_SLAB, spread_slab)
TASK_PFA_SET(SPREAD_SLAB, spread_slab)
TASK_PFA_CLEAR(SPREAD_SLAB, spread_slab)

static inline void
current_restore_flags(unsigned long orig_flags, unsigned long flags)
{
	current->flags &= ~flags;
	current->flags |= orig_flags & flags;
}

extern int cpuset_cpumask_can_shrink(const struct cpumask *cur, const struct cpumask *trial);
extern int task_can_attach(struct task_struct *p, const struct cpumask *cs_cpus_allowed);
#ifdef CONFIG_SMP
extern void do_set_cpus_allowed(struct task_struct *p, const struct cpumask *new_mask);
extern int set_cpus_allowed_ptr(struct task_struct *p, const struct cpumask *new_mask);
#else
static inline void do_set_cpus_allowed(struct task_struct *p, const struct cpumask *new_mask)
{
}
static inline int set_cpus_allowed_ptr(struct task_struct *p, const struct cpumask *new_mask)
{
	if (!cpumask_test_cpu(0, new_mask))
		return -EINVAL;
	return 0;
}
#endif

#ifndef cpu_relax_yield
#define cpu_relax_yield() cpu_relax()
#endif

extern int yield_to(struct task_struct *p, bool preempt);
extern void set_user_nice(struct task_struct *p, long nice);
extern int task_prio(const struct task_struct *p);

/**
 * task_nice - return the nice value of a given task.
 * @p: the task in question.
 *
 * Return: The nice value [ -20 ... 0 ... 19 ].
 */
static inline int task_nice(const struct task_struct *p)
{
	return PRIO_TO_NICE((p)->static_prio);
}

extern int can_nice(const struct task_struct *p, const int nice);
extern int task_curr(const struct task_struct *p);
extern int idle_cpu(int cpu);
extern int sched_setscheduler(struct task_struct *, int, const struct sched_param *);
extern int sched_setscheduler_nocheck(struct task_struct *, int, const struct sched_param *);
extern int sched_setattr(struct task_struct *, const struct sched_attr *);
extern struct task_struct *idle_task(int cpu);

/**
 * is_idle_task - is the specified task an idle task?
 * @p: the task in question.
 *
 * Return: 1 if @p is an idle task. 0 otherwise.
 */
static inline bool is_idle_task(const struct task_struct *p)
{
	return !!(p->flags & PF_IDLE);
}

extern struct task_struct *curr_task(int cpu);
extern void ia64_set_curr_task(int cpu, struct task_struct *p);

void yield(void);

union thread_union {
#ifndef CONFIG_THREAD_INFO_IN_TASK
	struct thread_info thread_info;
#endif
	unsigned long stack[THREAD_SIZE/sizeof(long)];
};

#ifdef CONFIG_THREAD_INFO_IN_TASK
static inline struct thread_info *task_thread_info(struct task_struct *task)
{
	return &task->thread_info;
}
#elif !defined(__HAVE_THREAD_FUNCTIONS)
# define task_thread_info(task)	((struct thread_info *)(task)->stack)
#endif

/*
 * find a task by one of its numerical ids
 *
 * find_task_by_pid_ns():
 *      finds a task by its pid in the specified namespace
 * find_task_by_vpid():
 *      finds a task by its virtual pid
 *
 * see also find_vpid() etc in include/linux/pid.h
 */

extern struct task_struct *find_task_by_vpid(pid_t nr);
extern struct task_struct *find_task_by_pid_ns(pid_t nr, struct pid_namespace *ns);

extern int wake_up_state(struct task_struct *tsk, unsigned int state);
extern int wake_up_process(struct task_struct *tsk);
extern void wake_up_new_task(struct task_struct *tsk);

#ifdef CONFIG_SMP
extern void kick_process(struct task_struct *tsk);
#else
static inline void kick_process(struct task_struct *tsk) { }
#endif

extern void __set_task_comm(struct task_struct *tsk, const char *from, bool exec);

static inline void set_task_comm(struct task_struct *tsk, const char *from)
{
	__set_task_comm(tsk, from, false);
}

extern char *get_task_comm(char *to, struct task_struct *tsk);

#ifdef CONFIG_SMP
void scheduler_ipi(void);
extern unsigned long wait_task_inactive(struct task_struct *, long match_state);
#else
static inline void scheduler_ipi(void) { }
static inline unsigned long wait_task_inactive(struct task_struct *p, long match_state)
{
	return 1;
}
#endif

/*
 * Set thread flags in other task's structures.
 * See asm/thread_info.h for TIF_xxxx flags available:
 */
static inline void set_tsk_thread_flag(struct task_struct *tsk, int flag)
{
	set_ti_thread_flag(task_thread_info(tsk), flag);
}

static inline void clear_tsk_thread_flag(struct task_struct *tsk, int flag)
{
	clear_ti_thread_flag(task_thread_info(tsk), flag);
}

static inline int test_and_set_tsk_thread_flag(struct task_struct *tsk, int flag)
{
	return test_and_set_ti_thread_flag(task_thread_info(tsk), flag);
}

static inline int test_and_clear_tsk_thread_flag(struct task_struct *tsk, int flag)
{
	return test_and_clear_ti_thread_flag(task_thread_info(tsk), flag);
}

static inline int test_tsk_thread_flag(struct task_struct *tsk, int flag)
{
	return test_ti_thread_flag(task_thread_info(tsk), flag);
}

static inline void set_tsk_need_resched(struct task_struct *tsk)
{
	set_tsk_thread_flag(tsk,TIF_NEED_RESCHED);
}

static inline void clear_tsk_need_resched(struct task_struct *tsk)
{
	clear_tsk_thread_flag(tsk,TIF_NEED_RESCHED);
}

static inline int test_tsk_need_resched(struct task_struct *tsk)
{
	return unlikely(test_tsk_thread_flag(tsk,TIF_NEED_RESCHED));
}

/*
 * cond_resched() and cond_resched_lock(): latency reduction via
 * explicit rescheduling in places that are safe. The return
 * value indicates whether a reschedule was done in fact.
 * cond_resched_lock() will drop the spinlock before scheduling,
 * cond_resched_softirq() will enable bhs before scheduling.
 */
#ifndef CONFIG_PREEMPT
extern int _cond_resched(void);
#else
static inline int _cond_resched(void) { return 0; }
#endif

#define cond_resched() ({			\
	___might_sleep(__FILE__, __LINE__, 0);	\
	_cond_resched();			\
})

extern int __cond_resched_lock(spinlock_t *lock);

#define cond_resched_lock(lock) ({				\
	___might_sleep(__FILE__, __LINE__, PREEMPT_LOCK_OFFSET);\
	__cond_resched_lock(lock);				\
})

extern int __cond_resched_softirq(void);

#define cond_resched_softirq() ({					\
	___might_sleep(__FILE__, __LINE__, SOFTIRQ_DISABLE_OFFSET);	\
	__cond_resched_softirq();					\
})

static inline void cond_resched_rcu(void)
{
#if defined(CONFIG_DEBUG_ATOMIC_SLEEP) || !defined(CONFIG_PREEMPT_RCU)
	rcu_read_unlock();
	cond_resched();
	rcu_read_lock();
#endif
}

/*
 * Does a critical section need to be broken due to another
 * task waiting?: (technically does not depend on CONFIG_PREEMPT,
 * but a general need for low latency)
 */
static inline int spin_needbreak(spinlock_t *lock)
{
#ifdef CONFIG_PREEMPT
	return spin_is_contended(lock);
#else
	return 0;
#endif
}

static __always_inline bool need_resched(void)
{
	return unlikely(tif_need_resched());
}

/*
 * Wrappers for p->thread_info->cpu access. No-op on UP.
 */
#ifdef CONFIG_SMP

static inline unsigned int task_cpu(const struct task_struct *p)
{
#ifdef CONFIG_THREAD_INFO_IN_TASK
	return p->cpu;
#else
	return task_thread_info(p)->cpu;
#endif
}

extern void set_task_cpu(struct task_struct *p, unsigned int cpu);

#else

static inline unsigned int task_cpu(const struct task_struct *p)
{
	return 0;
}

static inline void set_task_cpu(struct task_struct *p, unsigned int cpu)
{
}

#endif /* CONFIG_SMP */

/*
 * In order to reduce various lock holder preemption latencies provide an
 * interface to see if a vCPU is currently running or not.
 *
 * This allows us to terminate optimistic spin loops and block, analogous to
 * the native optimistic spin heuristic of testing if the lock owner task is
 * running or not.
 */
#ifndef vcpu_is_preempted
# define vcpu_is_preempted(cpu)	false
#endif

extern long sched_setaffinity(pid_t pid, const struct cpumask *new_mask);
extern long sched_getaffinity(pid_t pid, struct cpumask *mask);

#ifndef TASK_SIZE_OF
#define TASK_SIZE_OF(tsk)	TASK_SIZE
#endif

#endif<|MERGE_RESOLUTION|>--- conflicted
+++ resolved
@@ -473,17 +473,10 @@
 	 * conditions between the inactive timer handler and the wakeup
 	 * code.
 	 */
-<<<<<<< HEAD
-	int				dl_throttled      : 1;
-	int				dl_boosted        : 1;
-	int				dl_yielded        : 1;
-	int				dl_non_contending : 1;
-=======
 	unsigned int			dl_throttled      : 1;
 	unsigned int			dl_boosted        : 1;
 	unsigned int			dl_yielded        : 1;
 	unsigned int			dl_non_contending : 1;
->>>>>>> 4fbd8d19
 
 	/*
 	 * Bandwidth enforcement timer. Each -deadline task has its
