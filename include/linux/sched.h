#ifndef _LINUX_SCHED_H
#define _LINUX_SCHED_H

#include <asm/param.h>	/* for HZ */

#include <linux/config.h>
#include <linux/capability.h>
#include <linux/threads.h>
#include <linux/kernel.h>
#include <linux/types.h>
#include <linux/timex.h>
#include <linux/jiffies.h>
#include <linux/rbtree.h>
#include <linux/thread_info.h>
#include <linux/cpumask.h>
#include <linux/errno.h>

#include <asm/system.h>
#include <asm/semaphore.h>
#include <asm/page.h>
#include <asm/ptrace.h>
#include <asm/mmu.h>
#include <asm/cputime.h>

#include <linux/smp.h>
#include <linux/sem.h>
#include <linux/signal.h>
#include <linux/securebits.h>
#include <linux/fs_struct.h>
#include <linux/compiler.h>
#include <linux/completion.h>
#include <linux/pid.h>
#include <linux/percpu.h>
#include <linux/topology.h>

struct exec_domain;

/*
 * cloning flags:
 */
#define CSIGNAL		0x000000ff	/* signal mask to be sent at exit */
#define CLONE_VM	0x00000100	/* set if VM shared between processes */
#define CLONE_FS	0x00000200	/* set if fs info shared between processes */
#define CLONE_FILES	0x00000400	/* set if open files shared between processes */
#define CLONE_SIGHAND	0x00000800	/* set if signal handlers and blocked signals shared */
#define CLONE_PTRACE	0x00002000	/* set if we want to let tracing continue on the child too */
#define CLONE_VFORK	0x00004000	/* set if the parent wants the child to wake it up on mm_release */
#define CLONE_PARENT	0x00008000	/* set if we want to have the same parent as the cloner */
#define CLONE_THREAD	0x00010000	/* Same thread group? */
#define CLONE_NEWNS	0x00020000	/* New namespace group? */
#define CLONE_SYSVSEM	0x00040000	/* share system V SEM_UNDO semantics */
#define CLONE_SETTLS	0x00080000	/* create a new TLS for the child */
#define CLONE_PARENT_SETTID	0x00100000	/* set the TID in the parent */
#define CLONE_CHILD_CLEARTID	0x00200000	/* clear the TID in the child */
#define CLONE_DETACHED		0x00400000	/* Unused, ignored */
#define CLONE_UNTRACED		0x00800000	/* set if the tracing process can't force CLONE_PTRACE on this clone */
#define CLONE_CHILD_SETTID	0x01000000	/* set the TID in the child */
#define CLONE_STOPPED		0x02000000	/* Start in stopped state */

/*
 * List of flags we want to share for kernel threads,
 * if only because they are not used by them anyway.
 */
#define CLONE_KERNEL	(CLONE_FS | CLONE_FILES | CLONE_SIGHAND)

/*
 * These are the constant used to fake the fixed-point load-average
 * counting. Some notes:
 *  - 11 bit fractions expand to 22 bits by the multiplies: this gives
 *    a load-average precision of 10 bits integer + 11 bits fractional
 *  - if you want to count load-averages more often, you need more
 *    precision, or rounding will get you. With 2-second counting freq,
 *    the EXP_n values would be 1981, 2034 and 2043 if still using only
 *    11 bit fractions.
 */
extern unsigned long avenrun[];		/* Load averages */

#define FSHIFT		11		/* nr of bits of precision */
#define FIXED_1		(1<<FSHIFT)	/* 1.0 as fixed-point */
#define LOAD_FREQ	(5*HZ)		/* 5 sec intervals */
#define EXP_1		1884		/* 1/exp(5sec/1min) as fixed-point */
#define EXP_5		2014		/* 1/exp(5sec/5min) */
#define EXP_15		2037		/* 1/exp(5sec/15min) */

#define CALC_LOAD(load,exp,n) \
	load *= exp; \
	load += n*(FIXED_1-exp); \
	load >>= FSHIFT;

extern unsigned long total_forks;
extern int nr_threads;
extern int last_pid;
DECLARE_PER_CPU(unsigned long, process_counts);
extern int nr_processes(void);
extern unsigned long nr_running(void);
extern unsigned long nr_uninterruptible(void);
extern unsigned long nr_iowait(void);

#include <linux/time.h>
#include <linux/param.h>
#include <linux/resource.h>
#include <linux/timer.h>

#include <asm/processor.h>

#define TASK_RUNNING		0
#define TASK_INTERRUPTIBLE	1
#define TASK_UNINTERRUPTIBLE	2
#define TASK_STOPPED		4
#define TASK_TRACED		8
#define EXIT_ZOMBIE		16
#define EXIT_DEAD		32

#define __set_task_state(tsk, state_value)		\
	do { (tsk)->state = (state_value); } while (0)
#define set_task_state(tsk, state_value)		\
	set_mb((tsk)->state, (state_value))

#define __set_current_state(state_value)			\
	do { current->state = (state_value); } while (0)
#define set_current_state(state_value)		\
	set_mb(current->state, (state_value))

/* Task command name length */
#define TASK_COMM_LEN 16

/*
 * Scheduling policies
 */
#define SCHED_NORMAL		0
#define SCHED_FIFO		1
#define SCHED_RR		2

struct sched_param {
	int sched_priority;
};

#ifdef __KERNEL__

#include <linux/spinlock.h>

/*
 * This serializes "schedule()" and also protects
 * the run-queue from deletions/modifications (but
 * _adding_ to the beginning of the run-queue has
 * a separate lock).
 */
extern rwlock_t tasklist_lock;
extern spinlock_t mmlist_lock;

typedef struct task_struct task_t;

extern void sched_init(void);
extern void sched_init_smp(void);
extern void init_idle(task_t *idle, int cpu);

extern cpumask_t nohz_cpu_mask;

extern void show_state(void);
extern void show_regs(struct pt_regs *);

/*
 * TASK is a pointer to the task whose backtrace we want to see (or NULL for current
 * task), SP is the stack pointer of the first frame that should be shown in the back
 * trace (or NULL if the entire call-chain of the task should be shown).
 */
extern void show_stack(struct task_struct *task, unsigned long *sp);

void io_schedule(void);
long io_schedule_timeout(long timeout);

extern void cpu_init (void);
extern void trap_init(void);
extern void update_process_times(int user);
extern void scheduler_tick(void);
extern unsigned long cache_decay_ticks;

/* Attach to any functions which should be ignored in wchan output. */
#define __sched		__attribute__((__section__(".sched.text")))
/* Is this address in the __sched functions? */
extern int in_sched_functions(unsigned long addr);

#define	MAX_SCHEDULE_TIMEOUT	LONG_MAX
extern signed long FASTCALL(schedule_timeout(signed long timeout));
asmlinkage void schedule(void);

struct namespace;

/* Maximum number of active map areas.. This is a random (large) number */
#define DEFAULT_MAX_MAP_COUNT	65536

extern int sysctl_max_map_count;

#include <linux/aio.h>

extern unsigned long
arch_get_unmapped_area(struct file *, unsigned long, unsigned long,
		       unsigned long, unsigned long);
extern unsigned long
arch_get_unmapped_area_topdown(struct file *filp, unsigned long addr,
			  unsigned long len, unsigned long pgoff,
			  unsigned long flags);
extern void arch_unmap_area(struct vm_area_struct *area);
extern void arch_unmap_area_topdown(struct vm_area_struct *area);


struct mm_struct {
	struct vm_area_struct * mmap;		/* list of VMAs */
	struct rb_root mm_rb;
	struct vm_area_struct * mmap_cache;	/* last find_vma result */
	unsigned long (*get_unmapped_area) (struct file *filp,
				unsigned long addr, unsigned long len,
				unsigned long pgoff, unsigned long flags);
	void (*unmap_area) (struct vm_area_struct *area);
	unsigned long mmap_base;		/* base of mmap area */
	unsigned long free_area_cache;		/* first hole */
	pgd_t * pgd;
	atomic_t mm_users;			/* How many users with user space? */
	atomic_t mm_count;			/* How many references to "struct mm_struct" (users count as 1) */
	int map_count;				/* number of VMAs */
	struct rw_semaphore mmap_sem;
	spinlock_t page_table_lock;		/* Protects page tables, mm->rss, mm->anon_rss */

	struct list_head mmlist;		/* List of maybe swapped mm's.  These are globally strung
						 * together off init_mm.mmlist, and are protected
						 * by mmlist_lock
						 */

	unsigned long start_code, end_code, start_data, end_data;
	unsigned long start_brk, brk, start_stack;
	unsigned long arg_start, arg_end, env_start, env_end;
	unsigned long rss, anon_rss, total_vm, locked_vm, shared_vm;
	unsigned long exec_vm, stack_vm, reserved_vm, def_flags, nr_ptes;

	unsigned long saved_auxv[42]; /* for /proc/PID/auxv */

	unsigned dumpable:1;
	cpumask_t cpu_vm_mask;

	/* Architecture-specific MM context */
	mm_context_t context;

	/* Token based thrashing protection. */
	unsigned long swap_token_time;
	char recent_pagein;

	/* coredumping support */
	int core_waiters;
	struct completion *core_startup_done, core_done;

	/* aio bits */
	rwlock_t		ioctx_list_lock;
	struct kioctx		*ioctx_list;

	struct kioctx		default_kioctx;

	unsigned long hiwater_rss;	/* High-water RSS usage */
	unsigned long hiwater_vm;	/* High-water virtual memory usage */
};

struct sighand_struct {
	atomic_t		count;
	struct k_sigaction	action[_NSIG];
	spinlock_t		siglock;
};

/*
 * NOTE! "signal_struct" does not have it's own
 * locking, because a shared signal_struct always
 * implies a shared sighand_struct, so locking
 * sighand_struct is always a proper superset of
 * the locking of signal_struct.
 */
struct signal_struct {
	atomic_t		count;
	atomic_t		live;

	wait_queue_head_t	wait_chldexit;	/* for wait4() */

	/* current thread group signal load-balancing target: */
	task_t			*curr_target;

	/* shared signal handling: */
	struct sigpending	shared_pending;

	/* thread group exit support */
	int			group_exit_code;
	/* overloaded:
	 * - notify group_exit_task when ->count is equal to notify_count
	 * - everyone except group_exit_task is stopped during signal delivery
	 *   of fatal signals, group_exit_task processes the signal.
	 */
	struct task_struct	*group_exit_task;
	int			notify_count;

	/* thread group stop support, overloads group_exit_code too */
	int			group_stop_count;
	unsigned int		flags; /* see SIGNAL_* flags below */

	/* POSIX.1b Interval Timers */
	struct list_head posix_timers;

	/* job control IDs */
	pid_t pgrp;
	pid_t tty_old_pgrp;
	pid_t session;
	/* boolean value for session group leader */
	int leader;

	struct tty_struct *tty; /* NULL if no tty */

	/*
	 * Cumulative resource counters for dead threads in the group,
	 * and for reaped dead child processes forked by this group.
	 * Live threads maintain their own counters and add to these
	 * in __exit_signal, except for the group leader.
	 */
	cputime_t utime, stime, cutime, cstime;
	unsigned long nvcsw, nivcsw, cnvcsw, cnivcsw;
	unsigned long min_flt, maj_flt, cmin_flt, cmaj_flt;

	/*
	 * We don't bother to synchronize most readers of this at all,
	 * because there is no reader checking a limit that actually needs
	 * to get both rlim_cur and rlim_max atomically, and either one
	 * alone is a single word that can safely be read normally.
	 * getrlimit/setrlimit use task_lock(current->group_leader) to
	 * protect this instead of the siglock, because they really
	 * have no need to disable irqs.
	 */
	struct rlimit rlim[RLIM_NLIMITS];
};

/*
 * Bits in flags field of signal_struct.
 */
#define SIGNAL_STOP_STOPPED	0x00000001 /* job control stop in effect */
#define SIGNAL_STOP_DEQUEUED	0x00000002 /* stop signal dequeued */
#define SIGNAL_STOP_CONTINUED	0x00000004 /* SIGCONT since WCONTINUED reap */
#define SIGNAL_GROUP_EXIT	0x00000008 /* group exit in progress */


/*
 * Priority of a process goes from 0..MAX_PRIO-1, valid RT
 * priority is 0..MAX_RT_PRIO-1, and SCHED_NORMAL tasks are
 * in the range MAX_RT_PRIO..MAX_PRIO-1. Priority values
 * are inverted: lower p->prio value means higher priority.
 *
 * The MAX_USER_RT_PRIO value allows the actual maximum
 * RT priority to be separate from the value exported to
 * user-space.  This allows kernel threads to set their
 * priority to a value higher than any user task. Note:
 * MAX_RT_PRIO must not be smaller than MAX_USER_RT_PRIO.
 */

#define MAX_USER_RT_PRIO	100
#define MAX_RT_PRIO		MAX_USER_RT_PRIO

#define MAX_PRIO		(MAX_RT_PRIO + 40)

#define rt_task(p)		(unlikely((p)->prio < MAX_RT_PRIO))

/*
 * Some day this will be a full-fledged user tracking system..
 */
struct user_struct {
	atomic_t __count;	/* reference count */
	atomic_t processes;	/* How many processes does this user have? */
	atomic_t files;		/* How many open files does this user have? */
	atomic_t sigpending;	/* How many pending signals does this user have? */
	/* protected by mq_lock	*/
	unsigned long mq_bytes;	/* How many bytes can be allocated to mqueue? */
	unsigned long locked_shm; /* How many pages of mlocked shm ? */

#ifdef CONFIG_KEYS
	struct key *uid_keyring;	/* UID specific keyring */
	struct key *session_keyring;	/* UID's default session keyring */
#endif

	/* Hash table maintenance information */
	struct list_head uidhash_list;
	uid_t uid;
};

extern struct user_struct *find_user(uid_t);

extern struct user_struct root_user;
#define INIT_USER (&root_user)

typedef struct prio_array prio_array_t;
struct backing_dev_info;
struct reclaim_state;

#ifdef CONFIG_SCHEDSTATS
struct sched_info {
	/* cumulative counters */
	unsigned long	cpu_time,	/* time spent on the cpu */
			run_delay,	/* time spent waiting on a runqueue */
			pcnt;		/* # of timeslices run on this cpu */

	/* timestamps */
	unsigned long	last_arrival,	/* when we last ran on a cpu */
			last_queued;	/* when we were last queued to run */
};

extern struct file_operations proc_schedstat_operations;
#endif

enum idle_type
{
	SCHED_IDLE,
	NOT_IDLE,
	NEWLY_IDLE,
	MAX_IDLE_TYPES
};

/*
 * sched-domains (multiprocessor balancing) declarations:
 */
#ifdef CONFIG_SMP
#define SCHED_LOAD_SCALE	128UL	/* increase resolution of load */

#define SD_LOAD_BALANCE		1	/* Do load balancing on this domain. */
#define SD_BALANCE_NEWIDLE	2	/* Balance when about to become idle */
#define SD_BALANCE_EXEC		4	/* Balance on exec */
#define SD_WAKE_IDLE		8	/* Wake to idle CPU on task wakeup */
#define SD_WAKE_AFFINE		16	/* Wake task to waking CPU */
#define SD_WAKE_BALANCE		32	/* Perform balancing at task wakeup */
#define SD_SHARE_CPUPOWER	64	/* Domain members share cpu power */

struct sched_group {
	struct sched_group *next;	/* Must be a circular list */
	cpumask_t cpumask;

	/*
	 * CPU power of this group, SCHED_LOAD_SCALE being max power for a
	 * single CPU. This is read only (except for setup, hotplug CPU).
	 */
	unsigned long cpu_power;
};

struct sched_domain {
	/* These fields must be setup */
	struct sched_domain *parent;	/* top domain must be null terminated */
	struct sched_group *groups;	/* the balancing groups of the domain */
	cpumask_t span;			/* span of all CPUs in this domain */
	unsigned long min_interval;	/* Minimum balance interval ms */
	unsigned long max_interval;	/* Maximum balance interval ms */
	unsigned int busy_factor;	/* less balancing by factor if busy */
	unsigned int imbalance_pct;	/* No balance until over watermark */
	unsigned long long cache_hot_time; /* Task considered cache hot (ns) */
	unsigned int cache_nice_tries;	/* Leave cache hot tasks for # tries */
	unsigned int per_cpu_gain;	/* CPU % gained by adding domain cpus */
	int flags;			/* See SD_* */

	/* Runtime fields. */
	unsigned long last_balance;	/* init to jiffies. units in jiffies */
	unsigned int balance_interval;	/* initialise to 1. units in ms. */
	unsigned int nr_balance_failed; /* initialise to 0 */

#ifdef CONFIG_SCHEDSTATS
	/* load_balance() stats */
	unsigned long lb_cnt[MAX_IDLE_TYPES];
	unsigned long lb_failed[MAX_IDLE_TYPES];
	unsigned long lb_imbalance[MAX_IDLE_TYPES];
	unsigned long lb_nobusyg[MAX_IDLE_TYPES];
	unsigned long lb_nobusyq[MAX_IDLE_TYPES];

	/* sched_balance_exec() stats */
	unsigned long sbe_attempts;
	unsigned long sbe_pushed;

	/* try_to_wake_up() stats */
	unsigned long ttwu_wake_affine;
	unsigned long ttwu_wake_balance;
#endif
};

#ifdef ARCH_HAS_SCHED_DOMAIN
/* Useful helpers that arch setup code may use. Defined in kernel/sched.c */
extern cpumask_t cpu_isolated_map;
extern void init_sched_build_groups(struct sched_group groups[],
	                        cpumask_t span, int (*group_fn)(int cpu));
extern void cpu_attach_domain(struct sched_domain *sd, int cpu);
#endif /* ARCH_HAS_SCHED_DOMAIN */
#endif /* CONFIG_SMP */


struct io_context;			/* See blkdev.h */
void exit_io_context(void);

#define NGROUPS_SMALL		32
#define NGROUPS_PER_BLOCK	((int)(PAGE_SIZE / sizeof(gid_t)))
struct group_info {
	int ngroups;
	atomic_t usage;
	gid_t small_block[NGROUPS_SMALL];
	int nblocks;
	gid_t *blocks[0];
};

/*
 * get_group_info() must be called with the owning task locked (via task_lock())
 * when task != current.  The reason being that the vast majority of callers are
 * looking at current->group_info, which can not be changed except by the
 * current task.  Changing current->group_info requires the task lock, too.
 */
#define get_group_info(group_info) do { \
	atomic_inc(&(group_info)->usage); \
} while (0)

#define put_group_info(group_info) do { \
	if (atomic_dec_and_test(&(group_info)->usage)) \
		groups_free(group_info); \
} while (0)

struct group_info *groups_alloc(int gidsetsize);
void groups_free(struct group_info *group_info);
int set_current_groups(struct group_info *group_info);
/* access the groups "array" with this macro */
#define GROUP_AT(gi, i) \
    ((gi)->blocks[(i)/NGROUPS_PER_BLOCK][(i)%NGROUPS_PER_BLOCK])


struct audit_context;		/* See audit.c */
struct mempolicy;

struct task_struct {
	volatile long state;	/* -1 unrunnable, 0 runnable, >0 stopped */
	struct thread_info *thread_info;
	atomic_t usage;
	unsigned long flags;	/* per process flags, defined below */
	unsigned long ptrace;

	int lock_depth;		/* Lock depth */

	int prio, static_prio;
	struct list_head run_list;
	prio_array_t *array;

	unsigned long sleep_avg;
	unsigned long long timestamp, last_ran;
	int activated;

	unsigned long policy;
	cpumask_t cpus_allowed;
	unsigned int time_slice, first_time_slice;

#ifdef CONFIG_SCHEDSTATS
	struct sched_info sched_info;
#endif

	struct list_head tasks;
	/*
	 * ptrace_list/ptrace_children forms the list of my children
	 * that were stolen by a ptracer.
	 */
	struct list_head ptrace_children;
	struct list_head ptrace_list;

	struct mm_struct *mm, *active_mm;

/* task state */
	struct linux_binfmt *binfmt;
	long exit_state;
	int exit_code, exit_signal;
	int pdeath_signal;  /*  The signal sent when the parent dies  */
	/* ??? */
	unsigned long personality;
	unsigned did_exec:1;
	pid_t pid;
	pid_t tgid;
	/* 
	 * pointers to (original) parent process, youngest child, younger sibling,
	 * older sibling, respectively.  (p->father can be replaced with 
	 * p->parent->pid)
	 */
	struct task_struct *real_parent; /* real parent process (when being debugged) */
	struct task_struct *parent;	/* parent process */
	/*
	 * children/sibling forms the list of my children plus the
	 * tasks I'm ptracing.
	 */
	struct list_head children;	/* list of my children */
	struct list_head sibling;	/* linkage in my parent's children list */
	struct task_struct *group_leader;	/* threadgroup leader */

	/* PID/PID hash table linkage. */
	struct pid pids[PIDTYPE_MAX];

	struct completion *vfork_done;		/* for vfork() */
	int __user *set_child_tid;		/* CLONE_CHILD_SETTID */
	int __user *clear_child_tid;		/* CLONE_CHILD_CLEARTID */

	unsigned long rt_priority;
	unsigned long it_real_value, it_real_incr;
	cputime_t it_virt_value, it_virt_incr;
	cputime_t it_prof_value, it_prof_incr;
	struct timer_list real_timer;
	cputime_t utime, stime;
	unsigned long nvcsw, nivcsw; /* context switch counts */
	struct timespec start_time;
/* mm fault and swap info: this can arguably be seen as either mm-specific or thread-specific */
	unsigned long min_flt, maj_flt;
/* process credentials */
	uid_t uid,euid,suid,fsuid;
	gid_t gid,egid,sgid,fsgid;
	struct group_info *group_info;
	kernel_cap_t   cap_effective, cap_inheritable, cap_permitted;
	unsigned keep_capabilities:1;
	struct user_struct *user;
#ifdef CONFIG_KEYS
	struct key *session_keyring;	/* keyring inherited over fork */
	struct key *process_keyring;	/* keyring private to this process (CLONE_THREAD) */
	struct key *thread_keyring;	/* keyring private to this thread */
#endif
	unsigned short used_math;
	char comm[TASK_COMM_LEN];
/* file system info */
	int link_count, total_link_count;
/* ipc stuff */
	struct sysv_sem sysvsem;
/* CPU-specific state of this task */
	struct thread_struct thread;
/* filesystem information */
	struct fs_struct *fs;
/* open file information */
	struct files_struct *files;
/* namespace */
	struct namespace *namespace;
/* signal handlers */
	struct signal_struct *signal;
	struct sighand_struct *sighand;

	sigset_t blocked, real_blocked;
	struct sigpending pending;

	unsigned long sas_ss_sp;
	size_t sas_ss_size;
	int (*notifier)(void *priv);
	void *notifier_data;
	sigset_t *notifier_mask;
	
	void *security;
	struct audit_context *audit_context;

/* Thread group tracking */
   	u32 parent_exec_id;
   	u32 self_exec_id;
/* Protection of (de-)allocation: mm, files, fs, tty, keyrings */
	spinlock_t alloc_lock;
/* Protection of proc_dentry: nesting proc_lock, dcache_lock, write_lock_irq(&tasklist_lock); */
	spinlock_t proc_lock;
/* context-switch lock */
	spinlock_t switch_lock;

/* journalling filesystem info */
	void *journal_info;

/* VM state */
	struct reclaim_state *reclaim_state;

	struct dentry *proc_dentry;
	struct backing_dev_info *backing_dev_info;

	struct io_context *io_context;

	unsigned long ptrace_message;
	siginfo_t *last_siginfo; /* For ptrace use.  */
/*
 * current io wait handle: wait queue entry to use for io waits
 * If this thread is processing aio, this points at the waitqueue
 * inside the currently handled kiocb. It may be NULL (i.e. default
 * to a stack based synchronous wait) if its doing sync IO.
 */
	wait_queue_t *io_wait;
/* i/o counters(bytes read/written, #syscalls */
	u64 rchar, wchar, syscr, syscw;
#if defined(CONFIG_BSD_PROCESS_ACCT)
	u64 acct_rss_mem1;	/* accumulated rss usage */
	u64 acct_vm_mem1;	/* accumulated virtual memory usage */
	clock_t acct_stimexpd;	/* clock_t-converted stime since last update */
#endif
#ifdef CONFIG_NUMA
  	struct mempolicy *mempolicy;
  	short il_next;		/* could be shared with used_math */
#endif
};

static inline pid_t process_group(struct task_struct *tsk)
{
	return tsk->signal->pgrp;
}

/**
 * pid_alive - check that a task structure is not stale
 * @p: Task structure to be checked.
 *
 * Test if a process is not yet dead (at most zombie state)
 * If pid_alive fails, then pointers within the task structure
 * can be stale and must not be dereferenced.
 */
static inline int pid_alive(struct task_struct *p)
{
	return p->pids[PIDTYPE_PID].nr != 0;
}

extern void free_task(struct task_struct *tsk);
extern void __put_task_struct(struct task_struct *tsk);
#define get_task_struct(tsk) do { atomic_inc(&(tsk)->usage); } while(0)
#define put_task_struct(tsk) \
do { if (atomic_dec_and_test(&(tsk)->usage)) __put_task_struct(tsk); } while(0)

/*
 * Per process flags
 */
#define PF_ALIGNWARN	0x00000001	/* Print alignment warning msgs */
					/* Not implemented yet, only for 486*/
#define PF_STARTING	0x00000002	/* being created */
#define PF_EXITING	0x00000004	/* getting shut down */
#define PF_DEAD		0x00000008	/* Dead */
#define PF_FORKNOEXEC	0x00000040	/* forked but didn't exec */
#define PF_SUPERPRIV	0x00000100	/* used super-user privileges */
#define PF_DUMPCORE	0x00000200	/* dumped core */
#define PF_SIGNALED	0x00000400	/* killed by a signal */
#define PF_MEMALLOC	0x00000800	/* Allocating memory */
#define PF_MEMDIE	0x00001000	/* Killed for out-of-memory */
#define PF_FLUSHER	0x00002000	/* responsible for disk writeback */

#define PF_FREEZE	0x00004000	/* this task is being frozen for suspend now */
#define PF_NOFREEZE	0x00008000	/* this thread should not be frozen */
#define PF_FROZEN	0x00010000	/* frozen for system suspend */
#define PF_FSTRANS	0x00020000	/* inside a filesystem transaction */
#define PF_KSWAPD	0x00040000	/* I am kswapd */
#define PF_SWAPOFF	0x00080000	/* I am in swapoff */
#define PF_LESS_THROTTLE 0x00100000	/* Throttle me less: I clean memory */
#define PF_SYNCWRITE	0x00200000	/* I am doing a sync write */
#define PF_BORROWED_MM	0x00400000	/* I am a kthread doing use_mm */

#ifdef CONFIG_SMP
extern int set_cpus_allowed(task_t *p, cpumask_t new_mask);
#else
static inline int set_cpus_allowed(task_t *p, cpumask_t new_mask)
{
	if (!cpus_intersects(new_mask, cpu_online_map))
		return -EINVAL;
	return 0;
}
#endif

extern unsigned long long sched_clock(void);

/* sched_exec is called by processes performing an exec */
#ifdef CONFIG_SMP
extern void sched_exec(void);
#else
#define sched_exec()   {}
#endif

#ifdef CONFIG_HOTPLUG_CPU
extern void idle_task_exit(void);
#else
static inline void idle_task_exit(void) {}
#endif

extern void sched_idle_next(void);
extern void set_user_nice(task_t *p, long nice);
extern int task_prio(const task_t *p);
extern int task_nice(const task_t *p);
extern int task_curr(const task_t *p);
extern int idle_cpu(int cpu);
<<<<<<< HEAD
extern task_t *idle_task(int cpu);
=======
extern int sched_setscheduler(struct task_struct *, int, struct sched_param *);
>>>>>>> fdefff62

void yield(void);

/*
 * The default (Linux) execution domain.
 */
extern struct exec_domain	default_exec_domain;

union thread_union {
	struct thread_info thread_info;
	unsigned long stack[THREAD_SIZE/sizeof(long)];
};

#ifndef __HAVE_ARCH_KSTACK_END
static inline int kstack_end(void *addr)
{
	/* Reliable end of stack detection:
	 * Some APM bios versions misalign the stack
	 */
	return !(((unsigned long)addr+sizeof(void*)-1) & (THREAD_SIZE-sizeof(void*)));
}
#endif

extern union thread_union init_thread_union;
extern struct task_struct init_task;

extern struct   mm_struct init_mm;

#define find_task_by_pid(nr)	find_task_by_pid_type(PIDTYPE_PID, nr)
extern struct task_struct *find_task_by_pid_type(int type, int pid);
extern void set_special_pids(pid_t session, pid_t pgrp);
extern void __set_special_pids(pid_t session, pid_t pgrp);

/* per-UID process charging. */
extern struct user_struct * alloc_uid(uid_t);
static inline struct user_struct *get_uid(struct user_struct *u)
{
	atomic_inc(&u->__count);
	return u;
}
extern void free_uid(struct user_struct *);
extern void switch_uid(struct user_struct *);

#include <asm/current.h>

extern void do_timer(struct pt_regs *);

extern int FASTCALL(wake_up_state(struct task_struct * tsk, unsigned int state));
extern int FASTCALL(wake_up_process(struct task_struct * tsk));
extern void FASTCALL(wake_up_new_task(struct task_struct * tsk,
						unsigned long clone_flags));
#ifdef CONFIG_SMP
 extern void kick_process(struct task_struct *tsk);
#else
 static inline void kick_process(struct task_struct *tsk) { }
#endif
extern void FASTCALL(sched_fork(task_t * p));
extern void FASTCALL(sched_exit(task_t * p));

extern int in_group_p(gid_t);
extern int in_egroup_p(gid_t);

extern void proc_caches_init(void);
extern void flush_signals(struct task_struct *);
extern void flush_signal_handlers(struct task_struct *, int force_default);
extern int dequeue_signal(struct task_struct *tsk, sigset_t *mask, siginfo_t *info);

static inline int dequeue_signal_lock(struct task_struct *tsk, sigset_t *mask, siginfo_t *info)
{
	unsigned long flags;
	int ret;

	spin_lock_irqsave(&tsk->sighand->siglock, flags);
	ret = dequeue_signal(tsk, mask, info);
	spin_unlock_irqrestore(&tsk->sighand->siglock, flags);

	return ret;
}	

extern void block_all_signals(int (*notifier)(void *priv), void *priv,
			      sigset_t *mask);
extern void unblock_all_signals(void);
extern void release_task(struct task_struct * p);
extern int send_sig_info(int, struct siginfo *, struct task_struct *);
extern int send_group_sig_info(int, struct siginfo *, struct task_struct *);
extern int force_sigsegv(int, struct task_struct *);
extern int force_sig_info(int, struct siginfo *, struct task_struct *);
extern int __kill_pg_info(int sig, struct siginfo *info, pid_t pgrp);
extern int kill_pg_info(int, struct siginfo *, pid_t);
extern int kill_proc_info(int, struct siginfo *, pid_t);
extern void do_notify_parent(struct task_struct *, int);
extern void force_sig(int, struct task_struct *);
extern void force_sig_specific(int, struct task_struct *);
extern int send_sig(int, struct task_struct *, int);
extern void zap_other_threads(struct task_struct *p);
extern int kill_pg(pid_t, int, int);
extern int kill_sl(pid_t, int, int);
extern int kill_proc(pid_t, int, int);
extern struct sigqueue *sigqueue_alloc(void);
extern void sigqueue_free(struct sigqueue *);
extern int send_sigqueue(int, struct sigqueue *,  struct task_struct *);
extern int send_group_sigqueue(int, struct sigqueue *,  struct task_struct *);
extern int do_sigaction(int, const struct k_sigaction *, struct k_sigaction *);
extern int do_sigaltstack(const stack_t __user *, stack_t __user *, unsigned long);

/* These can be the second arg to send_sig_info/send_group_sig_info.  */
#define SEND_SIG_NOINFO ((struct siginfo *) 0)
#define SEND_SIG_PRIV	((struct siginfo *) 1)
#define SEND_SIG_FORCED	((struct siginfo *) 2)

/* True if we are on the alternate signal stack.  */

static inline int on_sig_stack(unsigned long sp)
{
	return (sp - current->sas_ss_sp < current->sas_ss_size);
}

static inline int sas_ss_flags(unsigned long sp)
{
	return (current->sas_ss_size == 0 ? SS_DISABLE
		: on_sig_stack(sp) ? SS_ONSTACK : 0);
}


#ifdef CONFIG_SECURITY
/* code is in security.c */
extern int capable(int cap);
#else
static inline int capable(int cap)
{
	if (cap_raised(current->cap_effective, cap)) {
		current->flags |= PF_SUPERPRIV;
		return 1;
	}
	return 0;
}
#endif

/*
 * Routines for handling mm_structs
 */
extern struct mm_struct * mm_alloc(void);

/* mmdrop drops the mm and the page tables */
extern void FASTCALL(__mmdrop(struct mm_struct *));
static inline void mmdrop(struct mm_struct * mm)
{
	if (atomic_dec_and_test(&mm->mm_count))
		__mmdrop(mm);
}

/* mmput gets rid of the mappings and all user-space */
extern void mmput(struct mm_struct *);
/* Grab a reference to a task's mm, if it is not already going away */
extern struct mm_struct *get_task_mm(struct task_struct *task);
/* Remove the current tasks stale references to the old mm_struct */
extern void mm_release(struct task_struct *, struct mm_struct *);

extern int  copy_thread(int, unsigned long, unsigned long, unsigned long, struct task_struct *, struct pt_regs *);
extern void flush_thread(void);
extern void exit_thread(void);

extern void exit_mm(struct task_struct *);
extern void exit_files(struct task_struct *);
extern void exit_signal(struct task_struct *);
extern void __exit_signal(struct task_struct *);
extern void exit_sighand(struct task_struct *);
extern void __exit_sighand(struct task_struct *);
extern void exit_itimers(struct signal_struct *);

extern NORET_TYPE void do_group_exit(int);

extern void reparent_to_init(void);
extern void daemonize(const char *, ...);
extern int allow_signal(int);
extern int disallow_signal(int);
extern task_t *child_reaper;

extern int do_execve(char *, char __user * __user *, char __user * __user *, struct pt_regs *);
extern long do_fork(unsigned long, unsigned long, struct pt_regs *, unsigned long, int __user *, int __user *);
task_t *fork_idle(int);

extern void set_task_comm(struct task_struct *tsk, char *from);
extern void get_task_comm(char *to, struct task_struct *tsk);

#ifdef CONFIG_SMP
extern void wait_task_inactive(task_t * p);
#else
#define wait_task_inactive(p)	do { } while (0)
#endif

#define remove_parent(p)	list_del_init(&(p)->sibling)
#define add_parent(p, parent)	list_add_tail(&(p)->sibling,&(parent)->children)

#define REMOVE_LINKS(p) do {					\
	if (thread_group_leader(p))				\
		list_del_init(&(p)->tasks);			\
	remove_parent(p);					\
	} while (0)

#define SET_LINKS(p) do {					\
	if (thread_group_leader(p))				\
		list_add_tail(&(p)->tasks,&init_task.tasks);	\
	add_parent(p, (p)->parent);				\
	} while (0)

#define next_task(p)	list_entry((p)->tasks.next, struct task_struct, tasks)
#define prev_task(p)	list_entry((p)->tasks.prev, struct task_struct, tasks)

#define for_each_process(p) \
	for (p = &init_task ; (p = next_task(p)) != &init_task ; )

/*
 * Careful: do_each_thread/while_each_thread is a double loop so
 *          'break' will not work as expected - use goto instead.
 */
#define do_each_thread(g, t) \
	for (g = t = &init_task ; (g = t = next_task(g)) != &init_task ; ) do

#define while_each_thread(g, t) \
	while ((t = next_thread(t)) != g)

extern task_t * FASTCALL(next_thread(const task_t *p));

#define thread_group_leader(p)	(p->pid == p->tgid)

static inline int thread_group_empty(task_t *p)
{
	return list_empty(&p->pids[PIDTYPE_TGID].pid_list);
}

#define delay_group_leader(p) \
		(thread_group_leader(p) && !thread_group_empty(p))

extern void unhash_process(struct task_struct *p);

/*
 * Protects ->fs, ->files, ->mm, ->ptrace, ->group_info, ->comm, keyring
 * subscriptions and synchronises with wait4().  Also used in procfs.
 *
 * Nests both inside and outside of read_lock(&tasklist_lock).
 * It must not be nested with write_lock_irq(&tasklist_lock),
 * neither inside nor outside.
 */
static inline void task_lock(struct task_struct *p)
{
	spin_lock(&p->alloc_lock);
}

static inline void task_unlock(struct task_struct *p)
{
	spin_unlock(&p->alloc_lock);
}

/* set thread flags in other task's structures
 * - see asm/thread_info.h for TIF_xxxx flags available
 */
static inline void set_tsk_thread_flag(struct task_struct *tsk, int flag)
{
	set_ti_thread_flag(tsk->thread_info,flag);
}

static inline void clear_tsk_thread_flag(struct task_struct *tsk, int flag)
{
	clear_ti_thread_flag(tsk->thread_info,flag);
}

static inline int test_and_set_tsk_thread_flag(struct task_struct *tsk, int flag)
{
	return test_and_set_ti_thread_flag(tsk->thread_info,flag);
}

static inline int test_and_clear_tsk_thread_flag(struct task_struct *tsk, int flag)
{
	return test_and_clear_ti_thread_flag(tsk->thread_info,flag);
}

static inline int test_tsk_thread_flag(struct task_struct *tsk, int flag)
{
	return test_ti_thread_flag(tsk->thread_info,flag);
}

static inline void set_tsk_need_resched(struct task_struct *tsk)
{
	set_tsk_thread_flag(tsk,TIF_NEED_RESCHED);
}

static inline void clear_tsk_need_resched(struct task_struct *tsk)
{
	clear_tsk_thread_flag(tsk,TIF_NEED_RESCHED);
}

static inline int signal_pending(struct task_struct *p)
{
	return unlikely(test_tsk_thread_flag(p,TIF_SIGPENDING));
}
  
static inline int need_resched(void)
{
	return unlikely(test_thread_flag(TIF_NEED_RESCHED));
}

/*
 * cond_resched() and cond_resched_lock(): latency reduction via
 * explicit rescheduling in places that are safe. The return
 * value indicates whether a reschedule was done in fact.
 * cond_resched_lock() will drop the spinlock before scheduling,
 * cond_resched_softirq() will enable bhs before scheduling.
 */
extern int cond_resched(void);
extern int cond_resched_lock(spinlock_t * lock);
extern int cond_resched_softirq(void);

/*
 * Does a critical section need to be broken due to another
 * task waiting?:
 */
#if defined(CONFIG_PREEMPT) && defined(CONFIG_SMP)
# define need_lockbreak(lock) ((lock)->break_lock)
#else
# define need_lockbreak(lock) 0
#endif

/*
 * Does a critical section need to be broken due to another
 * task waiting or preemption being signalled:
 */
static inline int lock_need_resched(spinlock_t *lock)
{
	if (need_lockbreak(lock) || need_resched())
		return 1;
	return 0;
}

/* Reevaluate whether the task has signals pending delivery.
   This is required every time the blocked sigset_t changes.
   callers must hold sighand->siglock.  */

extern FASTCALL(void recalc_sigpending_tsk(struct task_struct *t));
extern void recalc_sigpending(void);

extern void signal_wake_up(struct task_struct *t, int resume_stopped);

/*
 * Wrappers for p->thread_info->cpu access. No-op on UP.
 */
#ifdef CONFIG_SMP

static inline unsigned int task_cpu(const struct task_struct *p)
{
	return p->thread_info->cpu;
}

static inline void set_task_cpu(struct task_struct *p, unsigned int cpu)
{
	p->thread_info->cpu = cpu;
}

#else

static inline unsigned int task_cpu(const struct task_struct *p)
{
	return 0;
}

static inline void set_task_cpu(struct task_struct *p, unsigned int cpu)
{
}

#endif /* CONFIG_SMP */

#ifdef HAVE_ARCH_PICK_MMAP_LAYOUT
extern void arch_pick_mmap_layout(struct mm_struct *mm);
#else
static inline void arch_pick_mmap_layout(struct mm_struct *mm)
{
	mm->mmap_base = TASK_UNMAPPED_BASE;
	mm->get_unmapped_area = arch_get_unmapped_area;
	mm->unmap_area = arch_unmap_area;
}
#endif

extern long sched_setaffinity(pid_t pid, cpumask_t new_mask);
extern long sched_getaffinity(pid_t pid, cpumask_t *mask);

#ifdef CONFIG_MAGIC_SYSRQ

extern void normalize_rt_tasks(void);

#endif

/* try_to_freeze
 *
 * Checks whether we need to enter the refrigerator
 * and returns 1 if we did so.
 */
#ifdef CONFIG_PM
extern void refrigerator(unsigned long);
extern int freeze_processes(void);
extern void thaw_processes(void);

static inline int try_to_freeze(unsigned long refrigerator_flags)
{
	if (unlikely(current->flags & PF_FREEZE)) {
		refrigerator(refrigerator_flags);
		return 1;
	} else
		return 0;
}
#else
static inline void refrigerator(unsigned long flag) {}
static inline int freeze_processes(void) { BUG(); return 0; }
static inline void thaw_processes(void) {}

static inline int try_to_freeze(unsigned long refrigerator_flags)
{
	return 0;
}
#endif /* CONFIG_PM */
#endif /* __KERNEL__ */

#endif<|MERGE_RESOLUTION|>--- conflicted
+++ resolved
@@ -769,11 +769,8 @@
 extern int task_nice(const task_t *p);
 extern int task_curr(const task_t *p);
 extern int idle_cpu(int cpu);
-<<<<<<< HEAD
+extern int sched_setscheduler(struct task_struct *, int, struct sched_param *);
 extern task_t *idle_task(int cpu);
-=======
-extern int sched_setscheduler(struct task_struct *, int, struct sched_param *);
->>>>>>> fdefff62
 
 void yield(void);
 
