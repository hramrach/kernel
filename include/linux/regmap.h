/* SPDX-License-Identifier: GPL-2.0-only */
#ifndef __LINUX_REGMAP_H
#define __LINUX_REGMAP_H

/*
 * Register map access API
 *
 * Copyright 2011 Wolfson Microelectronics plc
 *
 * Author: Mark Brown <broonie@opensource.wolfsonmicro.com>
 */

#include <linux/list.h>
#include <linux/rbtree.h>
#include <linux/ktime.h>
#include <linux/delay.h>
#include <linux/err.h>
#include <linux/bug.h>
#include <linux/lockdep.h>
#include <linux/iopoll.h>
<<<<<<< HEAD
=======
#include <linux/fwnode.h>
>>>>>>> 7d2a07b7

struct module;
struct clk;
struct device;
struct device_node;
struct i2c_client;
struct i3c_device;
struct irq_domain;
struct mdio_device;
struct slim_device;
struct spi_device;
struct spmi_device;
struct regmap;
struct regmap_range_cfg;
struct regmap_field;
struct snd_ac97;
struct sdw_slave;

/* An enum of all the supported cache types */
enum regcache_type {
	REGCACHE_NONE,
	REGCACHE_RBTREE,
	REGCACHE_COMPRESSED,
	REGCACHE_FLAT,
};

/**
 * struct reg_default - Default value for a register.
 *
 * @reg: Register address.
 * @def: Register default value.
 *
 * We use an array of structs rather than a simple array as many modern devices
 * have very sparse register maps.
 */
struct reg_default {
	unsigned int reg;
	unsigned int def;
};

/**
 * struct reg_sequence - An individual write from a sequence of writes.
 *
 * @reg: Register address.
 * @def: Register value.
 * @delay_us: Delay to be applied after the register write in microseconds
 *
 * Register/value pairs for sequences of writes with an optional delay in
 * microseconds to be applied after each write.
 */
struct reg_sequence {
	unsigned int reg;
	unsigned int def;
	unsigned int delay_us;
};

#define REG_SEQ(_reg, _def, _delay_us) {		\
				.reg = _reg,		\
				.def = _def,		\
				.delay_us = _delay_us,	\
				}
#define REG_SEQ0(_reg, _def)	REG_SEQ(_reg, _def, 0)

/**
 * regmap_read_poll_timeout - Poll until a condition is met or a timeout occurs
 *
 * @map: Regmap to read from
 * @addr: Address to poll
 * @val: Unsigned integer variable to read the value into
 * @cond: Break condition (usually involving @val)
 * @sleep_us: Maximum time to sleep between reads in us (0
 *            tight-loops).  Should be less than ~20ms since usleep_range
 *            is used (see Documentation/timers/timers-howto.rst).
 * @timeout_us: Timeout in us, 0 means never timeout
 *
 * Returns 0 on success and -ETIMEDOUT upon a timeout or the regmap_read
 * error return value in case of a error read. In the two former cases,
 * the last read value at @addr is stored in @val. Must not be called
 * from atomic context if sleep_us or timeout_us are used.
 *
 * This is modelled after the readx_poll_timeout macros in linux/iopoll.h.
 */
#define regmap_read_poll_timeout(map, addr, val, cond, sleep_us, timeout_us) \
({ \
	int __ret, __tmp; \
	__tmp = read_poll_timeout(regmap_read, __ret, __ret || (cond), \
			sleep_us, timeout_us, false, (map), (addr), &(val)); \
	__ret ?: __tmp; \
})

/**
 * regmap_read_poll_timeout_atomic - Poll until a condition is met or a timeout occurs
 *
 * @map: Regmap to read from
 * @addr: Address to poll
 * @val: Unsigned integer variable to read the value into
 * @cond: Break condition (usually involving @val)
 * @delay_us: Time to udelay between reads in us (0 tight-loops).
 *            Should be less than ~10us since udelay is used
 *            (see Documentation/timers/timers-howto.rst).
 * @timeout_us: Timeout in us, 0 means never timeout
 *
 * Returns 0 on success and -ETIMEDOUT upon a timeout or the regmap_read
 * error return value in case of a error read. In the two former cases,
 * the last read value at @addr is stored in @val.
 *
 * This is modelled after the readx_poll_timeout_atomic macros in linux/iopoll.h.
 *
 * Note: In general regmap cannot be used in atomic context. If you want to use
 * this macro then first setup your regmap for atomic use (flat or no cache
 * and MMIO regmap).
 */
#define regmap_read_poll_timeout_atomic(map, addr, val, cond, delay_us, timeout_us) \
({ \
	u64 __timeout_us = (timeout_us); \
	unsigned long __delay_us = (delay_us); \
	ktime_t __timeout = ktime_add_us(ktime_get(), __timeout_us); \
	int __ret; \
	for (;;) { \
		__ret = regmap_read((map), (addr), &(val)); \
		if (__ret) \
			break; \
		if (cond) \
			break; \
		if ((__timeout_us) && \
		    ktime_compare(ktime_get(), __timeout) > 0) { \
			__ret = regmap_read((map), (addr), &(val)); \
			break; \
		} \
		if (__delay_us) \
			udelay(__delay_us); \
	} \
	__ret ?: ((cond) ? 0 : -ETIMEDOUT); \
})

/**
 * regmap_field_read_poll_timeout - Poll until a condition is met or timeout
 *
 * @field: Regmap field to read from
 * @val: Unsigned integer variable to read the value into
 * @cond: Break condition (usually involving @val)
 * @sleep_us: Maximum time to sleep between reads in us (0
 *            tight-loops).  Should be less than ~20ms since usleep_range
 *            is used (see Documentation/timers/timers-howto.rst).
 * @timeout_us: Timeout in us, 0 means never timeout
 *
 * Returns 0 on success and -ETIMEDOUT upon a timeout or the regmap_field_read
 * error return value in case of a error read. In the two former cases,
 * the last read value at @addr is stored in @val. Must not be called
 * from atomic context if sleep_us or timeout_us are used.
 *
 * This is modelled after the readx_poll_timeout macros in linux/iopoll.h.
 */
#define regmap_field_read_poll_timeout(field, val, cond, sleep_us, timeout_us) \
({ \
	int __ret, __tmp; \
	__tmp = read_poll_timeout(regmap_field_read, __ret, __ret || (cond), \
			sleep_us, timeout_us, false, (field), &(val)); \
	__ret ?: __tmp; \
})

#ifdef CONFIG_REGMAP

enum regmap_endian {
	/* Unspecified -> 0 -> Backwards compatible default */
	REGMAP_ENDIAN_DEFAULT = 0,
	REGMAP_ENDIAN_BIG,
	REGMAP_ENDIAN_LITTLE,
	REGMAP_ENDIAN_NATIVE,
};

/**
 * struct regmap_range - A register range, used for access related checks
 *                       (readable/writeable/volatile/precious checks)
 *
 * @range_min: address of first register
 * @range_max: address of last register
 */
struct regmap_range {
	unsigned int range_min;
	unsigned int range_max;
};

#define regmap_reg_range(low, high) { .range_min = low, .range_max = high, }

/**
 * struct regmap_access_table - A table of register ranges for access checks
 *
 * @yes_ranges : pointer to an array of regmap ranges used as "yes ranges"
 * @n_yes_ranges: size of the above array
 * @no_ranges: pointer to an array of regmap ranges used as "no ranges"
 * @n_no_ranges: size of the above array
 *
 * A table of ranges including some yes ranges and some no ranges.
 * If a register belongs to a no_range, the corresponding check function
 * will return false. If a register belongs to a yes range, the corresponding
 * check function will return true. "no_ranges" are searched first.
 */
struct regmap_access_table {
	const struct regmap_range *yes_ranges;
	unsigned int n_yes_ranges;
	const struct regmap_range *no_ranges;
	unsigned int n_no_ranges;
};

typedef void (*regmap_lock)(void *);
typedef void (*regmap_unlock)(void *);

/**
 * struct regmap_config - Configuration for the register map of a device.
 *
 * @name: Optional name of the regmap. Useful when a device has multiple
 *        register regions.
 *
 * @reg_bits: Number of bits in a register address, mandatory.
 * @reg_stride: The register address stride. Valid register addresses are a
 *              multiple of this value. If set to 0, a value of 1 will be
 *              used.
 * @pad_bits: Number of bits of padding between register and value.
 * @val_bits: Number of bits in a register value, mandatory.
 *
 * @writeable_reg: Optional callback returning true if the register
 *		   can be written to. If this field is NULL but wr_table
 *		   (see below) is not, the check is performed on such table
 *                 (a register is writeable if it belongs to one of the ranges
 *                  specified by wr_table).
 * @readable_reg: Optional callback returning true if the register
 *		  can be read from. If this field is NULL but rd_table
 *		   (see below) is not, the check is performed on such table
 *                 (a register is readable if it belongs to one of the ranges
 *                  specified by rd_table).
 * @volatile_reg: Optional callback returning true if the register
 *		  value can't be cached. If this field is NULL but
 *		  volatile_table (see below) is not, the check is performed on
 *                such table (a register is volatile if it belongs to one of
 *                the ranges specified by volatile_table).
 * @precious_reg: Optional callback returning true if the register
 *		  should not be read outside of a call from the driver
 *		  (e.g., a clear on read interrupt status register). If this
 *                field is NULL but precious_table (see below) is not, the
 *                check is performed on such table (a register is precious if
 *                it belongs to one of the ranges specified by precious_table).
 * @writeable_noinc_reg: Optional callback returning true if the register
 *			supports multiple write operations without incrementing
 *			the register number. If this field is NULL but
 *			wr_noinc_table (see below) is not, the check is
 *			performed on such table (a register is no increment
 *			writeable if it belongs to one of the ranges specified
 *			by wr_noinc_table).
 * @readable_noinc_reg: Optional callback returning true if the register
 *			supports multiple read operations without incrementing
 *			the register number. If this field is NULL but
 *			rd_noinc_table (see below) is not, the check is
 *			performed on such table (a register is no increment
 *			readable if it belongs to one of the ranges specified
 *			by rd_noinc_table).
 * @disable_locking: This regmap is either protected by external means or
 *                   is guaranteed not to be accessed from multiple threads.
 *                   Don't use any locking mechanisms.
 * @lock:	  Optional lock callback (overrides regmap's default lock
 *		  function, based on spinlock or mutex).
 * @unlock:	  As above for unlocking.
 * @lock_arg:	  this field is passed as the only argument of lock/unlock
 *		  functions (ignored in case regular lock/unlock functions
 *		  are not overridden).
 * @reg_read:	  Optional callback that if filled will be used to perform
 *           	  all the reads from the registers. Should only be provided for
 *		  devices whose read operation cannot be represented as a simple
 *		  read operation on a bus such as SPI, I2C, etc. Most of the
 *		  devices do not need this.
 * @reg_write:	  Same as above for writing.
 * @fast_io:	  Register IO is fast. Use a spinlock instead of a mutex
 *	     	  to perform locking. This field is ignored if custom lock/unlock
 *	     	  functions are used (see fields lock/unlock of struct regmap_config).
 *		  This field is a duplicate of a similar file in
 *		  'struct regmap_bus' and serves exact same purpose.
 *		   Use it only for "no-bus" cases.
 * @max_register: Optional, specifies the maximum valid register address.
 * @wr_table:     Optional, points to a struct regmap_access_table specifying
 *                valid ranges for write access.
 * @rd_table:     As above, for read access.
 * @volatile_table: As above, for volatile registers.
 * @precious_table: As above, for precious registers.
 * @wr_noinc_table: As above, for no increment writeable registers.
 * @rd_noinc_table: As above, for no increment readable registers.
 * @reg_defaults: Power on reset values for registers (for use with
 *                register cache support).
 * @num_reg_defaults: Number of elements in reg_defaults.
 *
 * @read_flag_mask: Mask to be set in the top bytes of the register when doing
 *                  a read.
 * @write_flag_mask: Mask to be set in the top bytes of the register when doing
 *                   a write. If both read_flag_mask and write_flag_mask are
 *                   empty and zero_flag_mask is not set the regmap_bus default
 *                   masks are used.
 * @zero_flag_mask: If set, read_flag_mask and write_flag_mask are used even
 *                   if they are both empty.
 * @use_relaxed_mmio: If set, MMIO R/W operations will not use memory barriers.
 *                    This can avoid load on devices which don't require strict
 *                    orderings, but drivers should carefully add any explicit
 *                    memory barriers when they may require them.
 * @use_single_read: If set, converts the bulk read operation into a series of
 *                   single read operations. This is useful for a device that
 *                   does not support  bulk read.
 * @use_single_write: If set, converts the bulk write operation into a series of
 *                    single write operations. This is useful for a device that
 *                    does not support bulk write.
 * @can_multi_write: If set, the device supports the multi write mode of bulk
 *                   write operations, if clear multi write requests will be
 *                   split into individual write operations
 *
 * @cache_type: The actual cache type.
 * @reg_defaults_raw: Power on reset values for registers (for use with
 *                    register cache support).
 * @num_reg_defaults_raw: Number of elements in reg_defaults_raw.
 * @reg_format_endian: Endianness for formatted register addresses. If this is
 *                     DEFAULT, the @reg_format_endian_default value from the
 *                     regmap bus is used.
 * @val_format_endian: Endianness for formatted register values. If this is
 *                     DEFAULT, the @reg_format_endian_default value from the
 *                     regmap bus is used.
 *
 * @ranges: Array of configuration entries for virtual address ranges.
 * @num_ranges: Number of range configuration entries.
 * @use_hwlock: Indicate if a hardware spinlock should be used.
 * @hwlock_id: Specify the hardware spinlock id.
 * @hwlock_mode: The hardware spinlock mode, should be HWLOCK_IRQSTATE,
 *		 HWLOCK_IRQ or 0.
 * @can_sleep: Optional, specifies whether regmap operations can sleep.
 */
struct regmap_config {
	const char *name;

	int reg_bits;
	int reg_stride;
	int pad_bits;
	int val_bits;

	bool (*writeable_reg)(struct device *dev, unsigned int reg);
	bool (*readable_reg)(struct device *dev, unsigned int reg);
	bool (*volatile_reg)(struct device *dev, unsigned int reg);
	bool (*precious_reg)(struct device *dev, unsigned int reg);
	bool (*writeable_noinc_reg)(struct device *dev, unsigned int reg);
	bool (*readable_noinc_reg)(struct device *dev, unsigned int reg);

	bool disable_locking;
	regmap_lock lock;
	regmap_unlock unlock;
	void *lock_arg;

	int (*reg_read)(void *context, unsigned int reg, unsigned int *val);
	int (*reg_write)(void *context, unsigned int reg, unsigned int val);

	bool fast_io;

	unsigned int max_register;
	const struct regmap_access_table *wr_table;
	const struct regmap_access_table *rd_table;
	const struct regmap_access_table *volatile_table;
	const struct regmap_access_table *precious_table;
	const struct regmap_access_table *wr_noinc_table;
	const struct regmap_access_table *rd_noinc_table;
	const struct reg_default *reg_defaults;
	unsigned int num_reg_defaults;
	enum regcache_type cache_type;
	const void *reg_defaults_raw;
	unsigned int num_reg_defaults_raw;

	unsigned long read_flag_mask;
	unsigned long write_flag_mask;
	bool zero_flag_mask;

	bool use_single_read;
	bool use_single_write;
	bool use_relaxed_mmio;
	bool can_multi_write;

	enum regmap_endian reg_format_endian;
	enum regmap_endian val_format_endian;

	const struct regmap_range_cfg *ranges;
	unsigned int num_ranges;

	bool use_hwlock;
	unsigned int hwlock_id;
	unsigned int hwlock_mode;

	bool can_sleep;
};

/**
 * struct regmap_range_cfg - Configuration for indirectly accessed or paged
 *                           registers.
 *
 * @name: Descriptive name for diagnostics
 *
 * @range_min: Address of the lowest register address in virtual range.
 * @range_max: Address of the highest register in virtual range.
 *
 * @selector_reg: Register with selector field.
 * @selector_mask: Bit mask for selector value.
 * @selector_shift: Bit shift for selector value.
 *
 * @window_start: Address of first (lowest) register in data window.
 * @window_len: Number of registers in data window.
 *
 * Registers, mapped to this virtual range, are accessed in two steps:
 *     1. page selector register update;
 *     2. access through data window registers.
 */
struct regmap_range_cfg {
	const char *name;

	/* Registers of virtual address range */
	unsigned int range_min;
	unsigned int range_max;

	/* Page selector for indirect addressing */
	unsigned int selector_reg;
	unsigned int selector_mask;
	int selector_shift;

	/* Data window (per each page) */
	unsigned int window_start;
	unsigned int window_len;
};

struct regmap_async;

typedef int (*regmap_hw_write)(void *context, const void *data,
			       size_t count);
typedef int (*regmap_hw_gather_write)(void *context,
				      const void *reg, size_t reg_len,
				      const void *val, size_t val_len);
typedef int (*regmap_hw_async_write)(void *context,
				     const void *reg, size_t reg_len,
				     const void *val, size_t val_len,
				     struct regmap_async *async);
typedef int (*regmap_hw_read)(void *context,
			      const void *reg_buf, size_t reg_size,
			      void *val_buf, size_t val_size);
typedef int (*regmap_hw_reg_read)(void *context, unsigned int reg,
				  unsigned int *val);
typedef int (*regmap_hw_reg_write)(void *context, unsigned int reg,
				   unsigned int val);
typedef int (*regmap_hw_reg_update_bits)(void *context, unsigned int reg,
					 unsigned int mask, unsigned int val);
typedef struct regmap_async *(*regmap_hw_async_alloc)(void);
typedef void (*regmap_hw_free_context)(void *context);

/**
 * struct regmap_bus - Description of a hardware bus for the register map
 *                     infrastructure.
 *
 * @fast_io: Register IO is fast. Use a spinlock instead of a mutex
 *	     to perform locking. This field is ignored if custom lock/unlock
 *	     functions are used (see fields lock/unlock of
 *	     struct regmap_config).
 * @write: Write operation.
 * @gather_write: Write operation with split register/value, return -ENOTSUPP
 *                if not implemented  on a given device.
 * @async_write: Write operation which completes asynchronously, optional and
 *               must serialise with respect to non-async I/O.
 * @reg_write: Write a single register value to the given register address. This
 *             write operation has to complete when returning from the function.
 * @reg_update_bits: Update bits operation to be used against volatile
 *                   registers, intended for devices supporting some mechanism
 *                   for setting clearing bits without having to
 *                   read/modify/write.
 * @read: Read operation.  Data is returned in the buffer used to transmit
 *         data.
 * @reg_read: Read a single register value from a given register address.
 * @free_context: Free context.
 * @async_alloc: Allocate a regmap_async() structure.
 * @read_flag_mask: Mask to be set in the top byte of the register when doing
 *                  a read.
 * @reg_format_endian_default: Default endianness for formatted register
 *     addresses. Used when the regmap_config specifies DEFAULT. If this is
 *     DEFAULT, BIG is assumed.
 * @val_format_endian_default: Default endianness for formatted register
 *     values. Used when the regmap_config specifies DEFAULT. If this is
 *     DEFAULT, BIG is assumed.
 * @max_raw_read: Max raw read size that can be used on the bus.
 * @max_raw_write: Max raw write size that can be used on the bus.
 * @free_on_exit: kfree this on exit of regmap
 */
struct regmap_bus {
	bool fast_io;
	regmap_hw_write write;
	regmap_hw_gather_write gather_write;
	regmap_hw_async_write async_write;
	regmap_hw_reg_write reg_write;
	regmap_hw_reg_update_bits reg_update_bits;
	regmap_hw_read read;
	regmap_hw_reg_read reg_read;
	regmap_hw_free_context free_context;
	regmap_hw_async_alloc async_alloc;
	u8 read_flag_mask;
	enum regmap_endian reg_format_endian_default;
	enum regmap_endian val_format_endian_default;
	size_t max_raw_read;
	size_t max_raw_write;
	bool free_on_exit;
};

/*
 * __regmap_init functions.
 *
 * These functions take a lock key and name parameter, and should not be called
 * directly. Instead, use the regmap_init macros that generate a key and name
 * for each call.
 */
struct regmap *__regmap_init(struct device *dev,
			     const struct regmap_bus *bus,
			     void *bus_context,
			     const struct regmap_config *config,
			     struct lock_class_key *lock_key,
			     const char *lock_name);
struct regmap *__regmap_init_i2c(struct i2c_client *i2c,
				 const struct regmap_config *config,
				 struct lock_class_key *lock_key,
				 const char *lock_name);
struct regmap *__regmap_init_mdio(struct mdio_device *mdio_dev,
				 const struct regmap_config *config,
				 struct lock_class_key *lock_key,
				 const char *lock_name);
struct regmap *__regmap_init_sccb(struct i2c_client *i2c,
				  const struct regmap_config *config,
				  struct lock_class_key *lock_key,
				  const char *lock_name);
struct regmap *__regmap_init_slimbus(struct slim_device *slimbus,
				 const struct regmap_config *config,
				 struct lock_class_key *lock_key,
				 const char *lock_name);
struct regmap *__regmap_init_spi(struct spi_device *dev,
				 const struct regmap_config *config,
				 struct lock_class_key *lock_key,
				 const char *lock_name);
struct regmap *__regmap_init_spmi_base(struct spmi_device *dev,
				       const struct regmap_config *config,
				       struct lock_class_key *lock_key,
				       const char *lock_name);
struct regmap *__regmap_init_spmi_ext(struct spmi_device *dev,
				      const struct regmap_config *config,
				      struct lock_class_key *lock_key,
				      const char *lock_name);
struct regmap *__regmap_init_w1(struct device *w1_dev,
				 const struct regmap_config *config,
				 struct lock_class_key *lock_key,
				 const char *lock_name);
struct regmap *__regmap_init_mmio_clk(struct device *dev, const char *clk_id,
				      void __iomem *regs,
				      const struct regmap_config *config,
				      struct lock_class_key *lock_key,
				      const char *lock_name);
struct regmap *__regmap_init_ac97(struct snd_ac97 *ac97,
				  const struct regmap_config *config,
				  struct lock_class_key *lock_key,
				  const char *lock_name);
struct regmap *__regmap_init_sdw(struct sdw_slave *sdw,
				 const struct regmap_config *config,
				 struct lock_class_key *lock_key,
				 const char *lock_name);
<<<<<<< HEAD
=======
struct regmap *__regmap_init_sdw_mbq(struct sdw_slave *sdw,
				     const struct regmap_config *config,
				     struct lock_class_key *lock_key,
				     const char *lock_name);
>>>>>>> 7d2a07b7
struct regmap *__regmap_init_spi_avmm(struct spi_device *spi,
				      const struct regmap_config *config,
				      struct lock_class_key *lock_key,
				      const char *lock_name);

struct regmap *__devm_regmap_init(struct device *dev,
				  const struct regmap_bus *bus,
				  void *bus_context,
				  const struct regmap_config *config,
				  struct lock_class_key *lock_key,
				  const char *lock_name);
struct regmap *__devm_regmap_init_i2c(struct i2c_client *i2c,
				      const struct regmap_config *config,
				      struct lock_class_key *lock_key,
				      const char *lock_name);
struct regmap *__devm_regmap_init_mdio(struct mdio_device *mdio_dev,
				      const struct regmap_config *config,
				      struct lock_class_key *lock_key,
				      const char *lock_name);
struct regmap *__devm_regmap_init_sccb(struct i2c_client *i2c,
				       const struct regmap_config *config,
				       struct lock_class_key *lock_key,
				       const char *lock_name);
struct regmap *__devm_regmap_init_spi(struct spi_device *dev,
				      const struct regmap_config *config,
				      struct lock_class_key *lock_key,
				      const char *lock_name);
struct regmap *__devm_regmap_init_spmi_base(struct spmi_device *dev,
					    const struct regmap_config *config,
					    struct lock_class_key *lock_key,
					    const char *lock_name);
struct regmap *__devm_regmap_init_spmi_ext(struct spmi_device *dev,
					   const struct regmap_config *config,
					   struct lock_class_key *lock_key,
					   const char *lock_name);
struct regmap *__devm_regmap_init_w1(struct device *w1_dev,
				      const struct regmap_config *config,
				      struct lock_class_key *lock_key,
				      const char *lock_name);
struct regmap *__devm_regmap_init_mmio_clk(struct device *dev,
					   const char *clk_id,
					   void __iomem *regs,
					   const struct regmap_config *config,
					   struct lock_class_key *lock_key,
					   const char *lock_name);
struct regmap *__devm_regmap_init_ac97(struct snd_ac97 *ac97,
				       const struct regmap_config *config,
				       struct lock_class_key *lock_key,
				       const char *lock_name);
struct regmap *__devm_regmap_init_sdw(struct sdw_slave *sdw,
				 const struct regmap_config *config,
				 struct lock_class_key *lock_key,
				 const char *lock_name);
struct regmap *__devm_regmap_init_sdw_mbq(struct sdw_slave *sdw,
					  const struct regmap_config *config,
					  struct lock_class_key *lock_key,
					  const char *lock_name);
struct regmap *__devm_regmap_init_slimbus(struct slim_device *slimbus,
				 const struct regmap_config *config,
				 struct lock_class_key *lock_key,
				 const char *lock_name);
struct regmap *__devm_regmap_init_i3c(struct i3c_device *i3c,
				 const struct regmap_config *config,
				 struct lock_class_key *lock_key,
				 const char *lock_name);
struct regmap *__devm_regmap_init_spi_avmm(struct spi_device *spi,
					   const struct regmap_config *config,
					   struct lock_class_key *lock_key,
					   const char *lock_name);
/*
 * Wrapper for regmap_init macros to include a unique lockdep key and name
 * for each call. No-op if CONFIG_LOCKDEP is not set.
 *
 * @fn: Real function to call (in the form __[*_]regmap_init[_*])
 * @name: Config variable name (#config in the calling macro)
 **/
#ifdef CONFIG_LOCKDEP
#define __regmap_lockdep_wrapper(fn, name, ...)				\
(									\
	({								\
		static struct lock_class_key _key;			\
		fn(__VA_ARGS__, &_key,					\
			KBUILD_BASENAME ":"				\
			__stringify(__LINE__) ":"			\
			"(" name ")->lock");				\
	})								\
)
#else
#define __regmap_lockdep_wrapper(fn, name, ...) fn(__VA_ARGS__, NULL, NULL)
#endif

/**
 * regmap_init() - Initialise register map
 *
 * @dev: Device that will be interacted with
 * @bus: Bus-specific callbacks to use with device
 * @bus_context: Data passed to bus-specific callbacks
 * @config: Configuration for register map
 *
 * The return value will be an ERR_PTR() on error or a valid pointer to
 * a struct regmap.  This function should generally not be called
 * directly, it should be called by bus-specific init functions.
 */
#define regmap_init(dev, bus, bus_context, config)			\
	__regmap_lockdep_wrapper(__regmap_init, #config,		\
				dev, bus, bus_context, config)
int regmap_attach_dev(struct device *dev, struct regmap *map,
		      const struct regmap_config *config);

/**
 * regmap_init_i2c() - Initialise register map
 *
 * @i2c: Device that will be interacted with
 * @config: Configuration for register map
 *
 * The return value will be an ERR_PTR() on error or a valid pointer to
 * a struct regmap.
 */
#define regmap_init_i2c(i2c, config)					\
	__regmap_lockdep_wrapper(__regmap_init_i2c, #config,		\
				i2c, config)

/**
 * regmap_init_mdio() - Initialise register map
 *
 * @mdio_dev: Device that will be interacted with
 * @config: Configuration for register map
 *
 * The return value will be an ERR_PTR() on error or a valid pointer to
 * a struct regmap.
 */
#define regmap_init_mdio(mdio_dev, config)				\
	__regmap_lockdep_wrapper(__regmap_init_mdio, #config,		\
				mdio_dev, config)

/**
 * regmap_init_sccb() - Initialise register map
 *
 * @i2c: Device that will be interacted with
 * @config: Configuration for register map
 *
 * The return value will be an ERR_PTR() on error or a valid pointer to
 * a struct regmap.
 */
#define regmap_init_sccb(i2c, config)					\
	__regmap_lockdep_wrapper(__regmap_init_sccb, #config,		\
				i2c, config)

/**
 * regmap_init_slimbus() - Initialise register map
 *
 * @slimbus: Device that will be interacted with
 * @config: Configuration for register map
 *
 * The return value will be an ERR_PTR() on error or a valid pointer to
 * a struct regmap.
 */
#define regmap_init_slimbus(slimbus, config)				\
	__regmap_lockdep_wrapper(__regmap_init_slimbus, #config,	\
				slimbus, config)

/**
 * regmap_init_spi() - Initialise register map
 *
 * @dev: Device that will be interacted with
 * @config: Configuration for register map
 *
 * The return value will be an ERR_PTR() on error or a valid pointer to
 * a struct regmap.
 */
#define regmap_init_spi(dev, config)					\
	__regmap_lockdep_wrapper(__regmap_init_spi, #config,		\
				dev, config)

/**
 * regmap_init_spmi_base() - Create regmap for the Base register space
 *
 * @dev:	SPMI device that will be interacted with
 * @config:	Configuration for register map
 *
 * The return value will be an ERR_PTR() on error or a valid pointer to
 * a struct regmap.
 */
#define regmap_init_spmi_base(dev, config)				\
	__regmap_lockdep_wrapper(__regmap_init_spmi_base, #config,	\
				dev, config)

/**
 * regmap_init_spmi_ext() - Create regmap for Ext register space
 *
 * @dev:	Device that will be interacted with
 * @config:	Configuration for register map
 *
 * The return value will be an ERR_PTR() on error or a valid pointer to
 * a struct regmap.
 */
#define regmap_init_spmi_ext(dev, config)				\
	__regmap_lockdep_wrapper(__regmap_init_spmi_ext, #config,	\
				dev, config)

/**
 * regmap_init_w1() - Initialise register map
 *
 * @w1_dev: Device that will be interacted with
 * @config: Configuration for register map
 *
 * The return value will be an ERR_PTR() on error or a valid pointer to
 * a struct regmap.
 */
#define regmap_init_w1(w1_dev, config)					\
	__regmap_lockdep_wrapper(__regmap_init_w1, #config,		\
				w1_dev, config)

/**
 * regmap_init_mmio_clk() - Initialise register map with register clock
 *
 * @dev: Device that will be interacted with
 * @clk_id: register clock consumer ID
 * @regs: Pointer to memory-mapped IO region
 * @config: Configuration for register map
 *
 * The return value will be an ERR_PTR() on error or a valid pointer to
 * a struct regmap.
 */
#define regmap_init_mmio_clk(dev, clk_id, regs, config)			\
	__regmap_lockdep_wrapper(__regmap_init_mmio_clk, #config,	\
				dev, clk_id, regs, config)

/**
 * regmap_init_mmio() - Initialise register map
 *
 * @dev: Device that will be interacted with
 * @regs: Pointer to memory-mapped IO region
 * @config: Configuration for register map
 *
 * The return value will be an ERR_PTR() on error or a valid pointer to
 * a struct regmap.
 */
#define regmap_init_mmio(dev, regs, config)		\
	regmap_init_mmio_clk(dev, NULL, regs, config)

/**
 * regmap_init_ac97() - Initialise AC'97 register map
 *
 * @ac97: Device that will be interacted with
 * @config: Configuration for register map
 *
 * The return value will be an ERR_PTR() on error or a valid pointer to
 * a struct regmap.
 */
#define regmap_init_ac97(ac97, config)					\
	__regmap_lockdep_wrapper(__regmap_init_ac97, #config,		\
				ac97, config)
bool regmap_ac97_default_volatile(struct device *dev, unsigned int reg);

/**
 * regmap_init_sdw() - Initialise register map
 *
 * @sdw: Device that will be interacted with
 * @config: Configuration for register map
 *
 * The return value will be an ERR_PTR() on error or a valid pointer to
 * a struct regmap.
 */
#define regmap_init_sdw(sdw, config)					\
	__regmap_lockdep_wrapper(__regmap_init_sdw, #config,		\
				sdw, config)

/**
<<<<<<< HEAD
=======
 * regmap_init_sdw_mbq() - Initialise register map
 *
 * @sdw: Device that will be interacted with
 * @config: Configuration for register map
 *
 * The return value will be an ERR_PTR() on error or a valid pointer to
 * a struct regmap.
 */
#define regmap_init_sdw_mbq(sdw, config)					\
	__regmap_lockdep_wrapper(__regmap_init_sdw_mbq, #config,		\
				sdw, config)

/**
>>>>>>> 7d2a07b7
 * regmap_init_spi_avmm() - Initialize register map for Intel SPI Slave
 * to AVMM Bus Bridge
 *
 * @spi: Device that will be interacted with
 * @config: Configuration for register map
 *
 * The return value will be an ERR_PTR() on error or a valid pointer
 * to a struct regmap.
 */
#define regmap_init_spi_avmm(spi, config)					\
	__regmap_lockdep_wrapper(__regmap_init_spi_avmm, #config,		\
				 spi, config)

/**
 * devm_regmap_init() - Initialise managed register map
 *
 * @dev: Device that will be interacted with
 * @bus: Bus-specific callbacks to use with device
 * @bus_context: Data passed to bus-specific callbacks
 * @config: Configuration for register map
 *
 * The return value will be an ERR_PTR() on error or a valid pointer
 * to a struct regmap.  This function should generally not be called
 * directly, it should be called by bus-specific init functions.  The
 * map will be automatically freed by the device management code.
 */
#define devm_regmap_init(dev, bus, bus_context, config)			\
	__regmap_lockdep_wrapper(__devm_regmap_init, #config,		\
				dev, bus, bus_context, config)

/**
 * devm_regmap_init_i2c() - Initialise managed register map
 *
 * @i2c: Device that will be interacted with
 * @config: Configuration for register map
 *
 * The return value will be an ERR_PTR() on error or a valid pointer
 * to a struct regmap.  The regmap will be automatically freed by the
 * device management code.
 */
#define devm_regmap_init_i2c(i2c, config)				\
	__regmap_lockdep_wrapper(__devm_regmap_init_i2c, #config,	\
				i2c, config)

/**
 * devm_regmap_init_mdio() - Initialise managed register map
 *
 * @mdio_dev: Device that will be interacted with
 * @config: Configuration for register map
 *
 * The return value will be an ERR_PTR() on error or a valid pointer
 * to a struct regmap.  The regmap will be automatically freed by the
 * device management code.
 */
#define devm_regmap_init_mdio(mdio_dev, config)				\
	__regmap_lockdep_wrapper(__devm_regmap_init_mdio, #config,	\
				mdio_dev, config)

/**
 * devm_regmap_init_sccb() - Initialise managed register map
 *
 * @i2c: Device that will be interacted with
 * @config: Configuration for register map
 *
 * The return value will be an ERR_PTR() on error or a valid pointer
 * to a struct regmap.  The regmap will be automatically freed by the
 * device management code.
 */
#define devm_regmap_init_sccb(i2c, config)				\
	__regmap_lockdep_wrapper(__devm_regmap_init_sccb, #config,	\
				i2c, config)

/**
 * devm_regmap_init_spi() - Initialise register map
 *
 * @dev: Device that will be interacted with
 * @config: Configuration for register map
 *
 * The return value will be an ERR_PTR() on error or a valid pointer
 * to a struct regmap.  The map will be automatically freed by the
 * device management code.
 */
#define devm_regmap_init_spi(dev, config)				\
	__regmap_lockdep_wrapper(__devm_regmap_init_spi, #config,	\
				dev, config)

/**
 * devm_regmap_init_spmi_base() - Create managed regmap for Base register space
 *
 * @dev:	SPMI device that will be interacted with
 * @config:	Configuration for register map
 *
 * The return value will be an ERR_PTR() on error or a valid pointer
 * to a struct regmap.  The regmap will be automatically freed by the
 * device management code.
 */
#define devm_regmap_init_spmi_base(dev, config)				\
	__regmap_lockdep_wrapper(__devm_regmap_init_spmi_base, #config,	\
				dev, config)

/**
 * devm_regmap_init_spmi_ext() - Create managed regmap for Ext register space
 *
 * @dev:	SPMI device that will be interacted with
 * @config:	Configuration for register map
 *
 * The return value will be an ERR_PTR() on error or a valid pointer
 * to a struct regmap.  The regmap will be automatically freed by the
 * device management code.
 */
#define devm_regmap_init_spmi_ext(dev, config)				\
	__regmap_lockdep_wrapper(__devm_regmap_init_spmi_ext, #config,	\
				dev, config)

/**
 * devm_regmap_init_w1() - Initialise managed register map
 *
 * @w1_dev: Device that will be interacted with
 * @config: Configuration for register map
 *
 * The return value will be an ERR_PTR() on error or a valid pointer
 * to a struct regmap.  The regmap will be automatically freed by the
 * device management code.
 */
#define devm_regmap_init_w1(w1_dev, config)				\
	__regmap_lockdep_wrapper(__devm_regmap_init_w1, #config,	\
				w1_dev, config)
/**
 * devm_regmap_init_mmio_clk() - Initialise managed register map with clock
 *
 * @dev: Device that will be interacted with
 * @clk_id: register clock consumer ID
 * @regs: Pointer to memory-mapped IO region
 * @config: Configuration for register map
 *
 * The return value will be an ERR_PTR() on error or a valid pointer
 * to a struct regmap.  The regmap will be automatically freed by the
 * device management code.
 */
#define devm_regmap_init_mmio_clk(dev, clk_id, regs, config)		\
	__regmap_lockdep_wrapper(__devm_regmap_init_mmio_clk, #config,	\
				dev, clk_id, regs, config)

/**
 * devm_regmap_init_mmio() - Initialise managed register map
 *
 * @dev: Device that will be interacted with
 * @regs: Pointer to memory-mapped IO region
 * @config: Configuration for register map
 *
 * The return value will be an ERR_PTR() on error or a valid pointer
 * to a struct regmap.  The regmap will be automatically freed by the
 * device management code.
 */
#define devm_regmap_init_mmio(dev, regs, config)		\
	devm_regmap_init_mmio_clk(dev, NULL, regs, config)

/**
 * devm_regmap_init_ac97() - Initialise AC'97 register map
 *
 * @ac97: Device that will be interacted with
 * @config: Configuration for register map
 *
 * The return value will be an ERR_PTR() on error or a valid pointer
 * to a struct regmap.  The regmap will be automatically freed by the
 * device management code.
 */
#define devm_regmap_init_ac97(ac97, config)				\
	__regmap_lockdep_wrapper(__devm_regmap_init_ac97, #config,	\
				ac97, config)

/**
 * devm_regmap_init_sdw() - Initialise managed register map
 *
 * @sdw: Device that will be interacted with
 * @config: Configuration for register map
 *
 * The return value will be an ERR_PTR() on error or a valid pointer
 * to a struct regmap. The regmap will be automatically freed by the
 * device management code.
 */
#define devm_regmap_init_sdw(sdw, config)				\
	__regmap_lockdep_wrapper(__devm_regmap_init_sdw, #config,	\
				sdw, config)

/**
 * devm_regmap_init_sdw_mbq() - Initialise managed register map
 *
 * @sdw: Device that will be interacted with
 * @config: Configuration for register map
 *
 * The return value will be an ERR_PTR() on error or a valid pointer
 * to a struct regmap. The regmap will be automatically freed by the
 * device management code.
 */
#define devm_regmap_init_sdw_mbq(sdw, config)			\
	__regmap_lockdep_wrapper(__devm_regmap_init_sdw_mbq, #config,   \
				sdw, config)

/**
 * devm_regmap_init_slimbus() - Initialise managed register map
 *
 * @slimbus: Device that will be interacted with
 * @config: Configuration for register map
 *
 * The return value will be an ERR_PTR() on error or a valid pointer
 * to a struct regmap. The regmap will be automatically freed by the
 * device management code.
 */
#define devm_regmap_init_slimbus(slimbus, config)			\
	__regmap_lockdep_wrapper(__devm_regmap_init_slimbus, #config,	\
				slimbus, config)

/**
 * devm_regmap_init_i3c() - Initialise managed register map
 *
 * @i3c: Device that will be interacted with
 * @config: Configuration for register map
 *
 * The return value will be an ERR_PTR() on error or a valid pointer
 * to a struct regmap.  The regmap will be automatically freed by the
 * device management code.
 */
#define devm_regmap_init_i3c(i3c, config)				\
	__regmap_lockdep_wrapper(__devm_regmap_init_i3c, #config,	\
				i3c, config)

/**
 * devm_regmap_init_spi_avmm() - Initialize register map for Intel SPI Slave
 * to AVMM Bus Bridge
 *
 * @spi: Device that will be interacted with
 * @config: Configuration for register map
 *
 * The return value will be an ERR_PTR() on error or a valid pointer
 * to a struct regmap.  The map will be automatically freed by the
 * device management code.
 */
#define devm_regmap_init_spi_avmm(spi, config)				\
	__regmap_lockdep_wrapper(__devm_regmap_init_spi_avmm, #config,	\
				 spi, config)

int regmap_mmio_attach_clk(struct regmap *map, struct clk *clk);
void regmap_mmio_detach_clk(struct regmap *map);
void regmap_exit(struct regmap *map);
int regmap_reinit_cache(struct regmap *map,
			const struct regmap_config *config);
struct regmap *dev_get_regmap(struct device *dev, const char *name);
struct device *regmap_get_device(struct regmap *map);
int regmap_write(struct regmap *map, unsigned int reg, unsigned int val);
int regmap_write_async(struct regmap *map, unsigned int reg, unsigned int val);
int regmap_raw_write(struct regmap *map, unsigned int reg,
		     const void *val, size_t val_len);
int regmap_noinc_write(struct regmap *map, unsigned int reg,
		     const void *val, size_t val_len);
int regmap_bulk_write(struct regmap *map, unsigned int reg, const void *val,
			size_t val_count);
int regmap_multi_reg_write(struct regmap *map, const struct reg_sequence *regs,
			int num_regs);
int regmap_multi_reg_write_bypassed(struct regmap *map,
				    const struct reg_sequence *regs,
				    int num_regs);
int regmap_raw_write_async(struct regmap *map, unsigned int reg,
			   const void *val, size_t val_len);
int regmap_read(struct regmap *map, unsigned int reg, unsigned int *val);
int regmap_raw_read(struct regmap *map, unsigned int reg,
		    void *val, size_t val_len);
int regmap_noinc_read(struct regmap *map, unsigned int reg,
		      void *val, size_t val_len);
int regmap_bulk_read(struct regmap *map, unsigned int reg, void *val,
		     size_t val_count);
int regmap_update_bits_base(struct regmap *map, unsigned int reg,
			    unsigned int mask, unsigned int val,
			    bool *change, bool async, bool force);

static inline int regmap_update_bits(struct regmap *map, unsigned int reg,
				     unsigned int mask, unsigned int val)
{
	return regmap_update_bits_base(map, reg, mask, val, NULL, false, false);
}

static inline int regmap_update_bits_async(struct regmap *map, unsigned int reg,
					   unsigned int mask, unsigned int val)
{
	return regmap_update_bits_base(map, reg, mask, val, NULL, true, false);
}

static inline int regmap_update_bits_check(struct regmap *map, unsigned int reg,
					   unsigned int mask, unsigned int val,
					   bool *change)
{
	return regmap_update_bits_base(map, reg, mask, val,
				       change, false, false);
}

static inline int
regmap_update_bits_check_async(struct regmap *map, unsigned int reg,
			       unsigned int mask, unsigned int val,
			       bool *change)
{
	return regmap_update_bits_base(map, reg, mask, val,
				       change, true, false);
}

static inline int regmap_write_bits(struct regmap *map, unsigned int reg,
				    unsigned int mask, unsigned int val)
{
	return regmap_update_bits_base(map, reg, mask, val, NULL, false, true);
}

int regmap_get_val_bytes(struct regmap *map);
int regmap_get_max_register(struct regmap *map);
int regmap_get_reg_stride(struct regmap *map);
int regmap_async_complete(struct regmap *map);
bool regmap_can_raw_write(struct regmap *map);
size_t regmap_get_raw_read_max(struct regmap *map);
size_t regmap_get_raw_write_max(struct regmap *map);

int regcache_sync(struct regmap *map);
int regcache_sync_region(struct regmap *map, unsigned int min,
			 unsigned int max);
int regcache_drop_region(struct regmap *map, unsigned int min,
			 unsigned int max);
void regcache_cache_only(struct regmap *map, bool enable);
void regcache_cache_bypass(struct regmap *map, bool enable);
void regcache_mark_dirty(struct regmap *map);

bool regmap_check_range_table(struct regmap *map, unsigned int reg,
			      const struct regmap_access_table *table);

int regmap_register_patch(struct regmap *map, const struct reg_sequence *regs,
			  int num_regs);
int regmap_parse_val(struct regmap *map, const void *buf,
				unsigned int *val);

static inline bool regmap_reg_in_range(unsigned int reg,
				       const struct regmap_range *range)
{
	return reg >= range->range_min && reg <= range->range_max;
}

bool regmap_reg_in_ranges(unsigned int reg,
			  const struct regmap_range *ranges,
			  unsigned int nranges);

static inline int regmap_set_bits(struct regmap *map,
				  unsigned int reg, unsigned int bits)
{
	return regmap_update_bits_base(map, reg, bits, bits,
				       NULL, false, false);
}

static inline int regmap_clear_bits(struct regmap *map,
				    unsigned int reg, unsigned int bits)
{
	return regmap_update_bits_base(map, reg, bits, 0, NULL, false, false);
}

int regmap_test_bits(struct regmap *map, unsigned int reg, unsigned int bits);

/**
 * struct reg_field - Description of an register field
 *
 * @reg: Offset of the register within the regmap bank
 * @lsb: lsb of the register field.
 * @msb: msb of the register field.
 * @id_size: port size if it has some ports
 * @id_offset: address offset for each ports
 */
struct reg_field {
	unsigned int reg;
	unsigned int lsb;
	unsigned int msb;
	unsigned int id_size;
	unsigned int id_offset;
};

#define REG_FIELD(_reg, _lsb, _msb) {		\
				.reg = _reg,	\
				.lsb = _lsb,	\
				.msb = _msb,	\
				}

#define REG_FIELD_ID(_reg, _lsb, _msb, _size, _offset) {	\
				.reg = _reg,			\
				.lsb = _lsb,			\
				.msb = _msb,			\
				.id_size = _size,		\
				.id_offset = _offset,		\
				}

struct regmap_field *regmap_field_alloc(struct regmap *regmap,
		struct reg_field reg_field);
void regmap_field_free(struct regmap_field *field);

struct regmap_field *devm_regmap_field_alloc(struct device *dev,
		struct regmap *regmap, struct reg_field reg_field);
void devm_regmap_field_free(struct device *dev,	struct regmap_field *field);

int regmap_field_bulk_alloc(struct regmap *regmap,
			     struct regmap_field **rm_field,
			     struct reg_field *reg_field,
			     int num_fields);
void regmap_field_bulk_free(struct regmap_field *field);
int devm_regmap_field_bulk_alloc(struct device *dev, struct regmap *regmap,
				 struct regmap_field **field,
				 struct reg_field *reg_field, int num_fields);
void devm_regmap_field_bulk_free(struct device *dev,
				 struct regmap_field *field);

int regmap_field_read(struct regmap_field *field, unsigned int *val);
int regmap_field_update_bits_base(struct regmap_field *field,
				  unsigned int mask, unsigned int val,
				  bool *change, bool async, bool force);
int regmap_fields_read(struct regmap_field *field, unsigned int id,
		       unsigned int *val);
int regmap_fields_update_bits_base(struct regmap_field *field,  unsigned int id,
				   unsigned int mask, unsigned int val,
				   bool *change, bool async, bool force);

static inline int regmap_field_write(struct regmap_field *field,
				     unsigned int val)
{
	return regmap_field_update_bits_base(field, ~0, val,
					     NULL, false, false);
}

static inline int regmap_field_force_write(struct regmap_field *field,
					   unsigned int val)
{
	return regmap_field_update_bits_base(field, ~0, val, NULL, false, true);
}

static inline int regmap_field_update_bits(struct regmap_field *field,
					   unsigned int mask, unsigned int val)
{
	return regmap_field_update_bits_base(field, mask, val,
					     NULL, false, false);
}

static inline int
regmap_field_force_update_bits(struct regmap_field *field,
			       unsigned int mask, unsigned int val)
{
	return regmap_field_update_bits_base(field, mask, val,
					     NULL, false, true);
}

static inline int regmap_fields_write(struct regmap_field *field,
				      unsigned int id, unsigned int val)
{
	return regmap_fields_update_bits_base(field, id, ~0, val,
					      NULL, false, false);
}

static inline int regmap_fields_force_write(struct regmap_field *field,
					    unsigned int id, unsigned int val)
{
	return regmap_fields_update_bits_base(field, id, ~0, val,
					      NULL, false, true);
}

static inline int
regmap_fields_update_bits(struct regmap_field *field, unsigned int id,
			  unsigned int mask, unsigned int val)
{
	return regmap_fields_update_bits_base(field, id, mask, val,
					      NULL, false, false);
}

static inline int
regmap_fields_force_update_bits(struct regmap_field *field, unsigned int id,
				unsigned int mask, unsigned int val)
{
	return regmap_fields_update_bits_base(field, id, mask, val,
					      NULL, false, true);
}

/**
 * struct regmap_irq_type - IRQ type definitions.
 *
 * @type_reg_offset: Offset register for the irq type setting.
 * @type_rising_val: Register value to configure RISING type irq.
 * @type_falling_val: Register value to configure FALLING type irq.
 * @type_level_low_val: Register value to configure LEVEL_LOW type irq.
 * @type_level_high_val: Register value to configure LEVEL_HIGH type irq.
 * @types_supported: logical OR of IRQ_TYPE_* flags indicating supported types.
 */
struct regmap_irq_type {
	unsigned int type_reg_offset;
	unsigned int type_reg_mask;
	unsigned int type_rising_val;
	unsigned int type_falling_val;
	unsigned int type_level_low_val;
	unsigned int type_level_high_val;
	unsigned int types_supported;
};

/**
 * struct regmap_irq - Description of an IRQ for the generic regmap irq_chip.
 *
 * @reg_offset: Offset of the status/mask register within the bank
 * @mask:       Mask used to flag/control the register.
 * @type:	IRQ trigger type setting details if supported.
 */
struct regmap_irq {
	unsigned int reg_offset;
	unsigned int mask;
	struct regmap_irq_type type;
};

#define REGMAP_IRQ_REG(_irq, _off, _mask)		\
	[_irq] = { .reg_offset = (_off), .mask = (_mask) }

#define REGMAP_IRQ_REG_LINE(_id, _reg_bits) \
	[_id] = {				\
		.mask = BIT((_id) % (_reg_bits)),	\
		.reg_offset = (_id) / (_reg_bits),	\
	}

#define REGMAP_IRQ_MAIN_REG_OFFSET(arr)				\
	{ .num_regs = ARRAY_SIZE((arr)), .offset = &(arr)[0] }

struct regmap_irq_sub_irq_map {
	unsigned int num_regs;
	unsigned int *offset;
};

/**
 * struct regmap_irq_chip - Description of a generic regmap irq_chip.
 *
 * @name:        Descriptive name for IRQ controller.
 *
 * @main_status: Base main status register address. For chips which have
 *		 interrupts arranged in separate sub-irq blocks with own IRQ
 *		 registers and which have a main IRQ registers indicating
 *		 sub-irq blocks with unhandled interrupts. For such chips fill
 *		 sub-irq register information in status_base, mask_base and
 *		 ack_base.
 * @num_main_status_bits: Should be given to chips where number of meaningfull
 *			  main status bits differs from num_regs.
 * @sub_reg_offsets: arrays of mappings from main register bits to sub irq
 *		     registers. First item in array describes the registers
 *		     for first main status bit. Second array for second bit etc.
 *		     Offset is given as sub register status offset to
 *		     status_base. Should contain num_regs arrays.
 *		     Can be provided for chips with more complex mapping than
 *		     1.st bit to 1.st sub-reg, 2.nd bit to 2.nd sub-reg, ...
 *		     When used with not_fixed_stride, each one-element array
 *		     member contains offset calculated as address from each
 *		     peripheral to first peripheral.
 * @num_main_regs: Number of 'main status' irq registers for chips which have
 *		   main_status set.
 *
 * @status_base: Base status register address.
 * @mask_base:   Base mask register address.
 * @mask_writeonly: Base mask register is write only.
 * @unmask_base:  Base unmask register address. for chips who have
 *                separate mask and unmask registers
 * @ack_base:    Base ack address. If zero then the chip is clear on read.
 *               Using zero value is possible with @use_ack bit.
 * @wake_base:   Base address for wake enables.  If zero unsupported.
 * @type_base:   Base address for irq type.  If zero unsupported.
 * @virt_reg_base:   Base addresses for extra config regs.
 * @irq_reg_stride:  Stride to use for chips where registers are not contiguous.
 * @init_ack_masked: Ack all masked interrupts once during initalization.
 * @mask_invert: Inverted mask register: cleared bits are masked out.
 * @use_ack:     Use @ack register even if it is zero.
 * @ack_invert:  Inverted ack register: cleared bits for ack.
 * @clear_ack:  Use this to set 1 and 0 or vice-versa to clear interrupts.
 * @wake_invert: Inverted wake register: cleared bits are wake enabled.
 * @type_invert: Invert the type flags.
 * @type_in_mask: Use the mask registers for controlling irq type. For
 *                interrupts defining type_rising/falling_mask use mask_base
 *                for edge configuration and never update bits in type_base.
 * @clear_on_unmask: For chips with interrupts cleared on read: read the status
 *                   registers before unmasking interrupts to clear any bits
 *                   set when they were masked.
 * @not_fixed_stride: Used when chip peripherals are not laid out with fixed
 * 		      stride. Must be used with sub_reg_offsets containing the
 * 		      offsets to each peripheral.
 * @status_invert: Inverted status register: cleared bits are active interrupts.
 * @runtime_pm:  Hold a runtime PM lock on the device when accessing it.
 *
 * @num_regs:    Number of registers in each control bank.
 * @irqs:        Descriptors for individual IRQs.  Interrupt numbers are
 *               assigned based on the index in the array of the interrupt.
 * @num_irqs:    Number of descriptors.
 * @num_type_reg:    Number of type registers.
 * @num_virt_regs:   Number of non-standard irq configuration registers.
 *		     If zero unsupported.
 * @type_reg_stride: Stride to use for chips where type registers are not
 *			contiguous.
 * @handle_pre_irq:  Driver specific callback to handle interrupt from device
 *		     before regmap_irq_handler process the interrupts.
 * @handle_post_irq: Driver specific callback to handle interrupt from device
 *		     after handling the interrupts in regmap_irq_handler().
 * @set_type_virt:   Driver specific callback to extend regmap_irq_set_type()
 *		     and configure virt regs.
 * @irq_drv_data:    Driver specific IRQ data which is passed as parameter when
 *		     driver specific pre/post interrupt handler is called.
 *
 * This is not intended to handle every possible interrupt controller, but
 * it should handle a substantial proportion of those that are found in the
 * wild.
 */
struct regmap_irq_chip {
	const char *name;

	unsigned int main_status;
	unsigned int num_main_status_bits;
	struct regmap_irq_sub_irq_map *sub_reg_offsets;
	int num_main_regs;

	unsigned int status_base;
	unsigned int mask_base;
	unsigned int unmask_base;
	unsigned int ack_base;
	unsigned int wake_base;
	unsigned int type_base;
	unsigned int *virt_reg_base;
	unsigned int irq_reg_stride;
	bool mask_writeonly:1;
	bool init_ack_masked:1;
	bool mask_invert:1;
	bool use_ack:1;
	bool ack_invert:1;
	bool clear_ack:1;
	bool wake_invert:1;
	bool runtime_pm:1;
	bool type_invert:1;
	bool type_in_mask:1;
	bool clear_on_unmask:1;
	bool not_fixed_stride:1;
	bool status_invert:1;

	int num_regs;

	const struct regmap_irq *irqs;
	int num_irqs;

	int num_type_reg;
	int num_virt_regs;
	unsigned int type_reg_stride;

	int (*handle_pre_irq)(void *irq_drv_data);
	int (*handle_post_irq)(void *irq_drv_data);
	int (*set_type_virt)(unsigned int **buf, unsigned int type,
			     unsigned long hwirq, int reg);
	void *irq_drv_data;
};

struct regmap_irq_chip_data;

int regmap_add_irq_chip(struct regmap *map, int irq, int irq_flags,
			int irq_base, const struct regmap_irq_chip *chip,
			struct regmap_irq_chip_data **data);
<<<<<<< HEAD
int regmap_add_irq_chip_np(struct device_node *np, struct regmap *map, int irq,
			   int irq_flags, int irq_base,
			   const struct regmap_irq_chip *chip,
			   struct regmap_irq_chip_data **data);
=======
int regmap_add_irq_chip_fwnode(struct fwnode_handle *fwnode,
			       struct regmap *map, int irq,
			       int irq_flags, int irq_base,
			       const struct regmap_irq_chip *chip,
			       struct regmap_irq_chip_data **data);
>>>>>>> 7d2a07b7
void regmap_del_irq_chip(int irq, struct regmap_irq_chip_data *data);

int devm_regmap_add_irq_chip(struct device *dev, struct regmap *map, int irq,
			     int irq_flags, int irq_base,
			     const struct regmap_irq_chip *chip,
			     struct regmap_irq_chip_data **data);
<<<<<<< HEAD
int devm_regmap_add_irq_chip_np(struct device *dev, struct device_node *np,
				struct regmap *map, int irq, int irq_flags,
				int irq_base,
				const struct regmap_irq_chip *chip,
				struct regmap_irq_chip_data **data);
=======
int devm_regmap_add_irq_chip_fwnode(struct device *dev,
				    struct fwnode_handle *fwnode,
				    struct regmap *map, int irq,
				    int irq_flags, int irq_base,
				    const struct regmap_irq_chip *chip,
				    struct regmap_irq_chip_data **data);
>>>>>>> 7d2a07b7
void devm_regmap_del_irq_chip(struct device *dev, int irq,
			      struct regmap_irq_chip_data *data);

int regmap_irq_chip_get_base(struct regmap_irq_chip_data *data);
int regmap_irq_get_virq(struct regmap_irq_chip_data *data, int irq);
struct irq_domain *regmap_irq_get_domain(struct regmap_irq_chip_data *data);

#else

/*
 * These stubs should only ever be called by generic code which has
 * regmap based facilities, if they ever get called at runtime
 * something is going wrong and something probably needs to select
 * REGMAP.
 */

static inline int regmap_write(struct regmap *map, unsigned int reg,
			       unsigned int val)
{
	WARN_ONCE(1, "regmap API is disabled");
	return -EINVAL;
}

static inline int regmap_write_async(struct regmap *map, unsigned int reg,
				     unsigned int val)
{
	WARN_ONCE(1, "regmap API is disabled");
	return -EINVAL;
}

static inline int regmap_raw_write(struct regmap *map, unsigned int reg,
				   const void *val, size_t val_len)
{
	WARN_ONCE(1, "regmap API is disabled");
	return -EINVAL;
}

static inline int regmap_raw_write_async(struct regmap *map, unsigned int reg,
					 const void *val, size_t val_len)
{
	WARN_ONCE(1, "regmap API is disabled");
	return -EINVAL;
}

static inline int regmap_noinc_write(struct regmap *map, unsigned int reg,
				    const void *val, size_t val_len)
{
	WARN_ONCE(1, "regmap API is disabled");
	return -EINVAL;
}

static inline int regmap_bulk_write(struct regmap *map, unsigned int reg,
				    const void *val, size_t val_count)
{
	WARN_ONCE(1, "regmap API is disabled");
	return -EINVAL;
}

static inline int regmap_read(struct regmap *map, unsigned int reg,
			      unsigned int *val)
{
	WARN_ONCE(1, "regmap API is disabled");
	return -EINVAL;
}

static inline int regmap_raw_read(struct regmap *map, unsigned int reg,
				  void *val, size_t val_len)
{
	WARN_ONCE(1, "regmap API is disabled");
	return -EINVAL;
}

static inline int regmap_noinc_read(struct regmap *map, unsigned int reg,
				    void *val, size_t val_len)
{
	WARN_ONCE(1, "regmap API is disabled");
	return -EINVAL;
}

static inline int regmap_bulk_read(struct regmap *map, unsigned int reg,
				   void *val, size_t val_count)
{
	WARN_ONCE(1, "regmap API is disabled");
	return -EINVAL;
}

static inline int regmap_update_bits_base(struct regmap *map, unsigned int reg,
					  unsigned int mask, unsigned int val,
					  bool *change, bool async, bool force)
{
	WARN_ONCE(1, "regmap API is disabled");
	return -EINVAL;
}

static inline int regmap_set_bits(struct regmap *map,
				  unsigned int reg, unsigned int bits)
{
	WARN_ONCE(1, "regmap API is disabled");
	return -EINVAL;
}

static inline int regmap_clear_bits(struct regmap *map,
				    unsigned int reg, unsigned int bits)
{
	WARN_ONCE(1, "regmap API is disabled");
	return -EINVAL;
}

static inline int regmap_test_bits(struct regmap *map,
				   unsigned int reg, unsigned int bits)
{
	WARN_ONCE(1, "regmap API is disabled");
	return -EINVAL;
}

static inline int regmap_field_update_bits_base(struct regmap_field *field,
					unsigned int mask, unsigned int val,
					bool *change, bool async, bool force)
{
	WARN_ONCE(1, "regmap API is disabled");
	return -EINVAL;
}

static inline int regmap_fields_update_bits_base(struct regmap_field *field,
				   unsigned int id,
				   unsigned int mask, unsigned int val,
				   bool *change, bool async, bool force)
{
	WARN_ONCE(1, "regmap API is disabled");
	return -EINVAL;
}

static inline int regmap_update_bits(struct regmap *map, unsigned int reg,
				     unsigned int mask, unsigned int val)
{
	WARN_ONCE(1, "regmap API is disabled");
	return -EINVAL;
}

static inline int regmap_update_bits_async(struct regmap *map, unsigned int reg,
					   unsigned int mask, unsigned int val)
{
	WARN_ONCE(1, "regmap API is disabled");
	return -EINVAL;
}

static inline int regmap_update_bits_check(struct regmap *map, unsigned int reg,
					   unsigned int mask, unsigned int val,
					   bool *change)
{
	WARN_ONCE(1, "regmap API is disabled");
	return -EINVAL;
}

static inline int
regmap_update_bits_check_async(struct regmap *map, unsigned int reg,
			       unsigned int mask, unsigned int val,
			       bool *change)
{
	WARN_ONCE(1, "regmap API is disabled");
	return -EINVAL;
}

static inline int regmap_write_bits(struct regmap *map, unsigned int reg,
				    unsigned int mask, unsigned int val)
{
	WARN_ONCE(1, "regmap API is disabled");
	return -EINVAL;
}

static inline int regmap_field_write(struct regmap_field *field,
				     unsigned int val)
{
	WARN_ONCE(1, "regmap API is disabled");
	return -EINVAL;
}

static inline int regmap_field_force_write(struct regmap_field *field,
					   unsigned int val)
{
	WARN_ONCE(1, "regmap API is disabled");
	return -EINVAL;
}

static inline int regmap_field_update_bits(struct regmap_field *field,
					   unsigned int mask, unsigned int val)
{
	WARN_ONCE(1, "regmap API is disabled");
	return -EINVAL;
}

static inline int
regmap_field_force_update_bits(struct regmap_field *field,
			       unsigned int mask, unsigned int val)
{
	WARN_ONCE(1, "regmap API is disabled");
	return -EINVAL;
}

static inline int regmap_fields_write(struct regmap_field *field,
				      unsigned int id, unsigned int val)
{
	WARN_ONCE(1, "regmap API is disabled");
	return -EINVAL;
}

static inline int regmap_fields_force_write(struct regmap_field *field,
					    unsigned int id, unsigned int val)
{
	WARN_ONCE(1, "regmap API is disabled");
	return -EINVAL;
}

static inline int
regmap_fields_update_bits(struct regmap_field *field, unsigned int id,
			  unsigned int mask, unsigned int val)
{
	WARN_ONCE(1, "regmap API is disabled");
	return -EINVAL;
}

static inline int
regmap_fields_force_update_bits(struct regmap_field *field, unsigned int id,
				unsigned int mask, unsigned int val)
{
	WARN_ONCE(1, "regmap API is disabled");
	return -EINVAL;
}

static inline int regmap_get_val_bytes(struct regmap *map)
{
	WARN_ONCE(1, "regmap API is disabled");
	return -EINVAL;
}

static inline int regmap_get_max_register(struct regmap *map)
{
	WARN_ONCE(1, "regmap API is disabled");
	return -EINVAL;
}

static inline int regmap_get_reg_stride(struct regmap *map)
{
	WARN_ONCE(1, "regmap API is disabled");
	return -EINVAL;
}

static inline int regcache_sync(struct regmap *map)
{
	WARN_ONCE(1, "regmap API is disabled");
	return -EINVAL;
}

static inline int regcache_sync_region(struct regmap *map, unsigned int min,
				       unsigned int max)
{
	WARN_ONCE(1, "regmap API is disabled");
	return -EINVAL;
}

static inline int regcache_drop_region(struct regmap *map, unsigned int min,
				       unsigned int max)
{
	WARN_ONCE(1, "regmap API is disabled");
	return -EINVAL;
}

static inline void regcache_cache_only(struct regmap *map, bool enable)
{
	WARN_ONCE(1, "regmap API is disabled");
}

static inline void regcache_cache_bypass(struct regmap *map, bool enable)
{
	WARN_ONCE(1, "regmap API is disabled");
}

static inline void regcache_mark_dirty(struct regmap *map)
{
	WARN_ONCE(1, "regmap API is disabled");
}

static inline void regmap_async_complete(struct regmap *map)
{
	WARN_ONCE(1, "regmap API is disabled");
}

static inline int regmap_register_patch(struct regmap *map,
					const struct reg_sequence *regs,
					int num_regs)
{
	WARN_ONCE(1, "regmap API is disabled");
	return -EINVAL;
}

static inline int regmap_parse_val(struct regmap *map, const void *buf,
				unsigned int *val)
{
	WARN_ONCE(1, "regmap API is disabled");
	return -EINVAL;
}

static inline struct regmap *dev_get_regmap(struct device *dev,
					    const char *name)
{
	return NULL;
}

static inline struct device *regmap_get_device(struct regmap *map)
{
	WARN_ONCE(1, "regmap API is disabled");
	return NULL;
}

#endif

#endif<|MERGE_RESOLUTION|>--- conflicted
+++ resolved
@@ -18,10 +18,7 @@
 #include <linux/bug.h>
 #include <linux/lockdep.h>
 #include <linux/iopoll.h>
-<<<<<<< HEAD
-=======
 #include <linux/fwnode.h>
->>>>>>> 7d2a07b7
 
 struct module;
 struct clk;
@@ -585,13 +582,10 @@
 				 const struct regmap_config *config,
 				 struct lock_class_key *lock_key,
 				 const char *lock_name);
-<<<<<<< HEAD
-=======
 struct regmap *__regmap_init_sdw_mbq(struct sdw_slave *sdw,
 				     const struct regmap_config *config,
 				     struct lock_class_key *lock_key,
 				     const char *lock_name);
->>>>>>> 7d2a07b7
 struct regmap *__regmap_init_spi_avmm(struct spi_device *spi,
 				      const struct regmap_config *config,
 				      struct lock_class_key *lock_key,
@@ -861,8 +855,6 @@
 				sdw, config)
 
 /**
-<<<<<<< HEAD
-=======
  * regmap_init_sdw_mbq() - Initialise register map
  *
  * @sdw: Device that will be interacted with
@@ -876,7 +868,6 @@
 				sdw, config)
 
 /**
->>>>>>> 7d2a07b7
  * regmap_init_spi_avmm() - Initialize register map for Intel SPI Slave
  * to AVMM Bus Bridge
  *
@@ -1534,38 +1525,23 @@
 int regmap_add_irq_chip(struct regmap *map, int irq, int irq_flags,
 			int irq_base, const struct regmap_irq_chip *chip,
 			struct regmap_irq_chip_data **data);
-<<<<<<< HEAD
-int regmap_add_irq_chip_np(struct device_node *np, struct regmap *map, int irq,
-			   int irq_flags, int irq_base,
-			   const struct regmap_irq_chip *chip,
-			   struct regmap_irq_chip_data **data);
-=======
 int regmap_add_irq_chip_fwnode(struct fwnode_handle *fwnode,
 			       struct regmap *map, int irq,
 			       int irq_flags, int irq_base,
 			       const struct regmap_irq_chip *chip,
 			       struct regmap_irq_chip_data **data);
->>>>>>> 7d2a07b7
 void regmap_del_irq_chip(int irq, struct regmap_irq_chip_data *data);
 
 int devm_regmap_add_irq_chip(struct device *dev, struct regmap *map, int irq,
 			     int irq_flags, int irq_base,
 			     const struct regmap_irq_chip *chip,
 			     struct regmap_irq_chip_data **data);
-<<<<<<< HEAD
-int devm_regmap_add_irq_chip_np(struct device *dev, struct device_node *np,
-				struct regmap *map, int irq, int irq_flags,
-				int irq_base,
-				const struct regmap_irq_chip *chip,
-				struct regmap_irq_chip_data **data);
-=======
 int devm_regmap_add_irq_chip_fwnode(struct device *dev,
 				    struct fwnode_handle *fwnode,
 				    struct regmap *map, int irq,
 				    int irq_flags, int irq_base,
 				    const struct regmap_irq_chip *chip,
 				    struct regmap_irq_chip_data **data);
->>>>>>> 7d2a07b7
 void devm_regmap_del_irq_chip(struct device *dev, int irq,
 			      struct regmap_irq_chip_data *data);
 
