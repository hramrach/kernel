--- conflicted
+++ resolved
@@ -76,11 +76,7 @@
 			return -EINVAL;
 
 		p_off = skb_transport_offset(skb) + thlen;
-<<<<<<< HEAD
-		if (p_off > skb_headlen(skb))
-=======
 		if (!pskb_may_pull(skb, p_off))
->>>>>>> 7d2a07b7
 			return -EINVAL;
 	} else {
 		/* gso packets without NEEDS_CSUM do not set transport_offset.
@@ -89,13 +85,9 @@
 		if (gso_type && skb->network_header) {
 			struct flow_keys_basic keys;
 
-<<<<<<< HEAD
-			if (!skb->protocol)
-=======
 			if (!skb->protocol) {
 				__be16 protocol = dev_parse_header_protocol(skb);
 
->>>>>>> 7d2a07b7
 				virtio_net_hdr_set_proto(skb, hdr);
 				if (protocol && protocol != skb->protocol)
 					return -EINVAL;
@@ -114,22 +106,14 @@
 			}
 
 			p_off = keys.control.thoff + thlen;
-<<<<<<< HEAD
-			if (p_off > skb_headlen(skb) ||
-=======
 			if (!pskb_may_pull(skb, p_off) ||
->>>>>>> 7d2a07b7
 			    keys.basic.ip_proto != ip_proto)
 				return -EINVAL;
 
 			skb_set_transport_header(skb, keys.control.thoff);
 		} else if (gso_type) {
 			p_off = thlen;
-<<<<<<< HEAD
-			if (p_off > skb_headlen(skb))
-=======
 			if (!pskb_may_pull(skb, p_off))
->>>>>>> 7d2a07b7
 				return -EINVAL;
 		}
 	}
