--- conflicted
+++ resolved
@@ -75,15 +75,9 @@
 #endif
 
 #ifdef CONFIG_DEBUG_RWSEMS
-<<<<<<< HEAD
-# define __DEBUG_RWSEM_INITIALIZER(lockname) , .magic = &lockname
-#else
-# define __DEBUG_RWSEM_INITIALIZER(lockname)
-=======
 # define __RWSEM_DEBUG_INIT(lockname) .magic = &lockname,
 #else
 # define __RWSEM_DEBUG_INIT(lockname)
->>>>>>> 7d2a07b7
 #endif
 
 #ifdef CONFIG_RWSEM_SPIN_ON_OWNER
@@ -96,13 +90,9 @@
 	{ __RWSEM_COUNT_INIT(name),				\
 	  .owner = ATOMIC_LONG_INIT(0),				\
 	  __RWSEM_OPT_INIT(name)				\
-<<<<<<< HEAD
-	  __DEBUG_RWSEM_INITIALIZER(name)			\
-=======
 	  .wait_lock = __RAW_SPIN_LOCK_UNLOCKED(name.wait_lock),\
 	  .wait_list = LIST_HEAD_INIT((name).wait_list),	\
 	  __RWSEM_DEBUG_INIT(name)				\
->>>>>>> 7d2a07b7
 	  __RWSEM_DEP_MAP_INIT(name) }
 
 #define DECLARE_RWSEM(name) \
