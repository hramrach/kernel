/* SPDX-License-Identifier: GPL-2.0 */
/*
 * Copyright (c) 2012, The Linux Foundation. All rights reserved.
 */

#ifndef _LINUX_CORESIGHT_H
#define _LINUX_CORESIGHT_H

#include <linux/device.h>
#include <linux/io.h>
#include <linux/perf_event.h>
#include <linux/sched.h>

/* Peripheral id registers (0xFD0-0xFEC) */
#define CORESIGHT_PERIPHIDR4	0xfd0
#define CORESIGHT_PERIPHIDR5	0xfd4
#define CORESIGHT_PERIPHIDR6	0xfd8
#define CORESIGHT_PERIPHIDR7	0xfdC
#define CORESIGHT_PERIPHIDR0	0xfe0
#define CORESIGHT_PERIPHIDR1	0xfe4
#define CORESIGHT_PERIPHIDR2	0xfe8
#define CORESIGHT_PERIPHIDR3	0xfeC
/* Component id registers (0xFF0-0xFFC) */
#define CORESIGHT_COMPIDR0	0xff0
#define CORESIGHT_COMPIDR1	0xff4
#define CORESIGHT_COMPIDR2	0xff8
#define CORESIGHT_COMPIDR3	0xffC

#define ETM_ARCH_V3_3		0x23
#define ETM_ARCH_V3_5		0x25
#define PFT_ARCH_V1_0		0x30
#define PFT_ARCH_V1_1		0x31

#define CORESIGHT_UNLOCK	0xc5acce55

extern struct bus_type coresight_bustype;

enum coresight_dev_type {
	CORESIGHT_DEV_TYPE_NONE,
	CORESIGHT_DEV_TYPE_SINK,
	CORESIGHT_DEV_TYPE_LINK,
	CORESIGHT_DEV_TYPE_LINKSINK,
	CORESIGHT_DEV_TYPE_SOURCE,
	CORESIGHT_DEV_TYPE_HELPER,
	CORESIGHT_DEV_TYPE_ECT,
};

enum coresight_dev_subtype_sink {
	CORESIGHT_DEV_SUBTYPE_SINK_NONE,
	CORESIGHT_DEV_SUBTYPE_SINK_PORT,
	CORESIGHT_DEV_SUBTYPE_SINK_BUFFER,
	CORESIGHT_DEV_SUBTYPE_SINK_SYSMEM,
<<<<<<< HEAD
=======
	CORESIGHT_DEV_SUBTYPE_SINK_PERCPU_SYSMEM,
>>>>>>> 7d2a07b7
};

enum coresight_dev_subtype_link {
	CORESIGHT_DEV_SUBTYPE_LINK_NONE,
	CORESIGHT_DEV_SUBTYPE_LINK_MERG,
	CORESIGHT_DEV_SUBTYPE_LINK_SPLIT,
	CORESIGHT_DEV_SUBTYPE_LINK_FIFO,
};

enum coresight_dev_subtype_source {
	CORESIGHT_DEV_SUBTYPE_SOURCE_NONE,
	CORESIGHT_DEV_SUBTYPE_SOURCE_PROC,
	CORESIGHT_DEV_SUBTYPE_SOURCE_BUS,
	CORESIGHT_DEV_SUBTYPE_SOURCE_SOFTWARE,
};

enum coresight_dev_subtype_helper {
	CORESIGHT_DEV_SUBTYPE_HELPER_NONE,
	CORESIGHT_DEV_SUBTYPE_HELPER_CATU,
};

/* Embedded Cross Trigger (ECT) sub-types */
enum coresight_dev_subtype_ect {
	CORESIGHT_DEV_SUBTYPE_ECT_NONE,
	CORESIGHT_DEV_SUBTYPE_ECT_CTI,
};

/**
 * union coresight_dev_subtype - further characterisation of a type
 * @sink_subtype:	type of sink this component is, as defined
 *			by @coresight_dev_subtype_sink.
 * @link_subtype:	type of link this component is, as defined
 *			by @coresight_dev_subtype_link.
 * @source_subtype:	type of source this component is, as defined
 *			by @coresight_dev_subtype_source.
 * @helper_subtype:	type of helper this component is, as defined
 *			by @coresight_dev_subtype_helper.
 * @ect_subtype:        type of cross trigger this component is, as
 *			defined by @coresight_dev_subtype_ect
 */
union coresight_dev_subtype {
	/* We have some devices which acts as LINK and SINK */
	struct {
		enum coresight_dev_subtype_sink sink_subtype;
		enum coresight_dev_subtype_link link_subtype;
	};
	enum coresight_dev_subtype_source source_subtype;
	enum coresight_dev_subtype_helper helper_subtype;
	enum coresight_dev_subtype_ect ect_subtype;
};

/**
 * struct coresight_platform_data - data harvested from the firmware
 * specification.
 *
 * @nr_inport:	Number of elements for the input connections.
 * @nr_outport:	Number of elements for the output connections.
 * @conns:	Sparse array of nr_outport connections from this component.
 */
struct coresight_platform_data {
	int nr_inport;
	int nr_outport;
	struct coresight_connection *conns;
};

/**
 * struct csdev_access - Abstraction of a CoreSight device access.
 *
 * @io_mem	: True if the device has memory mapped I/O
 * @base	: When io_mem == true, base address of the component
 * @read	: Read from the given "offset" of the given instance.
 * @write	: Write "val" to the given "offset".
 */
struct csdev_access {
	bool io_mem;
	union {
		void __iomem *base;
		struct {
			u64 (*read)(u32 offset, bool relaxed, bool _64bit);
			void (*write)(u64 val, u32 offset, bool relaxed,
				      bool _64bit);
		};
	};
};

#define CSDEV_ACCESS_IOMEM(_addr)		\
	((struct csdev_access)	{		\
		.io_mem		= true,		\
		.base		= (_addr),	\
	})

/**
 * struct coresight_desc - description of a component required from drivers
 * @type:	as defined by @coresight_dev_type.
 * @subtype:	as defined by @coresight_dev_subtype.
 * @ops:	generic operations for this component, as defined
 *		by @coresight_ops.
 * @pdata:	platform data collected from DT.
 * @dev:	The device entity associated to this component.
 * @groups:	operations specific to this component. These will end up
 *		in the component's sysfs sub-directory.
 * @name:	name for the coresight device, also shown under sysfs.
 * @access:	Describe access to the device
 */
struct coresight_desc {
	enum coresight_dev_type type;
	union coresight_dev_subtype subtype;
	const struct coresight_ops *ops;
	struct coresight_platform_data *pdata;
	struct device *dev;
	const struct attribute_group **groups;
	const char *name;
	struct csdev_access access;
};

/**
 * struct coresight_connection - representation of a single connection
 * @outport:	a connection's output port number.
 * @child_port:	remote component's port number @output is connected to.
 * @chid_fwnode: remote component's fwnode handle.
 * @child_dev:	a @coresight_device representation of the component
		connected to @outport.
 * @link: Representation of the connection as a sysfs link.
 */
struct coresight_connection {
	int outport;
	int child_port;
	struct fwnode_handle *child_fwnode;
	struct coresight_device *child_dev;
	struct coresight_sysfs_link *link;
};

/**
 * struct coresight_sysfs_link - representation of a connection in sysfs.
 * @orig:		Originating (master) coresight device for the link.
 * @orig_name:		Name to use for the link orig->target.
 * @target:		Target (slave) coresight device for the link.
 * @target_name:	Name to use for the link target->orig.
 */
struct coresight_sysfs_link {
	struct coresight_device *orig;
	const char *orig_name;
	struct coresight_device *target;
	const char *target_name;
};

/**
 * struct coresight_device - representation of a device as used by the framework
 * @pdata:	Platform data with device connections associated to this device.
 * @type:	as defined by @coresight_dev_type.
 * @subtype:	as defined by @coresight_dev_subtype.
 * @ops:	generic operations for this component, as defined
 *		by @coresight_ops.
 * @access:	Device i/o access abstraction for this device.
 * @dev:	The device entity associated to this component.
 * @refcnt:	keep track of what is in use.
 * @orphan:	true if the component has connections that haven't been linked.
 * @enable:	'true' if component is currently part of an active path.
 * @activated:	'true' only if a _sink_ has been activated.  A sink can be
 *		activated but not yet enabled.  Enabling for a _sink_
 *		happens when a source has been selected and a path is enabled
 *		from source to that sink.
 * @ea:		Device attribute for sink representation under PMU directory.
 * @def_sink:	cached reference to default sink found for this device.
 * @ect_dev:	Associated cross trigger device. Not part of the trace data
 *		path or connections.
 * @nr_links:   number of sysfs links created to other components from this
 *		device. These will appear in the "connections" group.
 * @has_conns_grp: Have added a "connections" group for sysfs links.
 */
struct coresight_device {
	struct coresight_platform_data *pdata;
	enum coresight_dev_type type;
	union coresight_dev_subtype subtype;
	const struct coresight_ops *ops;
	struct csdev_access access;
	struct device dev;
	atomic_t *refcnt;
	bool orphan;
	bool enable;	/* true only if configured as part of a path */
	/* sink specific fields */
	bool activated;	/* true only if a sink is part of a path */
	struct dev_ext_attribute *ea;
	struct coresight_device *def_sink;
	/* cross trigger handling */
	struct coresight_device *ect_dev;
	/* sysfs links between components */
	int nr_links;
	bool has_conns_grp;
	bool ect_enabled; /* true only if associated ect device is enabled */
};

/*
 * coresight_dev_list - Mapping for devices to "name" index for device
 * names.
 *
 * @nr_idx:		Number of entries already allocated.
 * @pfx:		Prefix pattern for device name.
 * @fwnode_list:	Array of fwnode_handles associated with each allocated
 *			index, upto nr_idx entries.
 */
struct coresight_dev_list {
	int			nr_idx;
	const char		*pfx;
	struct fwnode_handle	**fwnode_list;
};

#define DEFINE_CORESIGHT_DEVLIST(var, dev_pfx)				\
static struct coresight_dev_list (var) = {				\
						.pfx = dev_pfx,		\
						.nr_idx = 0,		\
						.fwnode_list = NULL,	\
}

#define to_coresight_device(d) container_of(d, struct coresight_device, dev)

#define source_ops(csdev)	csdev->ops->source_ops
#define sink_ops(csdev)		csdev->ops->sink_ops
#define link_ops(csdev)		csdev->ops->link_ops
#define helper_ops(csdev)	csdev->ops->helper_ops
#define ect_ops(csdev)		csdev->ops->ect_ops

/**
 * struct coresight_ops_sink - basic operations for a sink
 * Operations available for sinks
 * @enable:		enables the sink.
 * @disable:		disables the sink.
 * @alloc_buffer:	initialises perf's ring buffer for trace collection.
 * @free_buffer:	release memory allocated in @get_config.
 * @update_buffer:	update buffer pointers after a trace session.
 */
struct coresight_ops_sink {
	int (*enable)(struct coresight_device *csdev, u32 mode, void *data);
	int (*disable)(struct coresight_device *csdev);
	void *(*alloc_buffer)(struct coresight_device *csdev,
			      struct perf_event *event, void **pages,
			      int nr_pages, bool overwrite);
	void (*free_buffer)(void *config);
	unsigned long (*update_buffer)(struct coresight_device *csdev,
			      struct perf_output_handle *handle,
			      void *sink_config);
};

/**
 * struct coresight_ops_link - basic operations for a link
 * Operations available for links.
 * @enable:	enables flow between iport and oport.
 * @disable:	disables flow between iport and oport.
 */
struct coresight_ops_link {
	int (*enable)(struct coresight_device *csdev, int iport, int oport);
	void (*disable)(struct coresight_device *csdev, int iport, int oport);
};

/**
 * struct coresight_ops_source - basic operations for a source
 * Operations available for sources.
 * @cpu_id:	returns the value of the CPU number this component
 *		is associated to.
 * @trace_id:	returns the value of the component's trace ID as known
 *		to the HW.
 * @enable:	enables tracing for a source.
 * @disable:	disables tracing for a source.
 */
struct coresight_ops_source {
	int (*cpu_id)(struct coresight_device *csdev);
	int (*trace_id)(struct coresight_device *csdev);
	int (*enable)(struct coresight_device *csdev,
		      struct perf_event *event,  u32 mode);
	void (*disable)(struct coresight_device *csdev,
			struct perf_event *event);
};

/**
 * struct coresight_ops_helper - Operations for a helper device.
 *
 * All operations could pass in a device specific data, which could
 * help the helper device to determine what to do.
 *
 * @enable	: Enable the device
 * @disable	: Disable the device
 */
struct coresight_ops_helper {
	int (*enable)(struct coresight_device *csdev, void *data);
	int (*disable)(struct coresight_device *csdev, void *data);
};

/**
 * struct coresight_ops_ect - Ops for an embedded cross trigger device
 *
 * @enable	: Enable the device
 * @disable	: Disable the device
 */
struct coresight_ops_ect {
	int (*enable)(struct coresight_device *csdev);
	int (*disable)(struct coresight_device *csdev);
};

struct coresight_ops {
	const struct coresight_ops_sink *sink_ops;
	const struct coresight_ops_link *link_ops;
	const struct coresight_ops_source *source_ops;
	const struct coresight_ops_helper *helper_ops;
	const struct coresight_ops_ect *ect_ops;
};

#if IS_ENABLED(CONFIG_CORESIGHT)
<<<<<<< HEAD
=======

static inline u32 csdev_access_relaxed_read32(struct csdev_access *csa,
					      u32 offset)
{
	if (likely(csa->io_mem))
		return readl_relaxed(csa->base + offset);

	return csa->read(offset, true, false);
}

static inline u32 csdev_access_read32(struct csdev_access *csa, u32 offset)
{
	if (likely(csa->io_mem))
		return readl(csa->base + offset);

	return csa->read(offset, false, false);
}

static inline void csdev_access_relaxed_write32(struct csdev_access *csa,
						u32 val, u32 offset)
{
	if (likely(csa->io_mem))
		writel_relaxed(val, csa->base + offset);
	else
		csa->write(val, offset, true, false);
}

static inline void csdev_access_write32(struct csdev_access *csa, u32 val, u32 offset)
{
	if (likely(csa->io_mem))
		writel(val, csa->base + offset);
	else
		csa->write(val, offset, false, false);
}

#ifdef CONFIG_64BIT

static inline u64 csdev_access_relaxed_read64(struct csdev_access *csa,
					      u32 offset)
{
	if (likely(csa->io_mem))
		return readq_relaxed(csa->base + offset);

	return csa->read(offset, true, true);
}

static inline u64 csdev_access_read64(struct csdev_access *csa, u32 offset)
{
	if (likely(csa->io_mem))
		return readq(csa->base + offset);

	return csa->read(offset, false, true);
}

static inline void csdev_access_relaxed_write64(struct csdev_access *csa,
						u64 val, u32 offset)
{
	if (likely(csa->io_mem))
		writeq_relaxed(val, csa->base + offset);
	else
		csa->write(val, offset, true, true);
}

static inline void csdev_access_write64(struct csdev_access *csa, u64 val, u32 offset)
{
	if (likely(csa->io_mem))
		writeq(val, csa->base + offset);
	else
		csa->write(val, offset, false, true);
}

#else	/* !CONFIG_64BIT */

static inline u64 csdev_access_relaxed_read64(struct csdev_access *csa,
					      u32 offset)
{
	WARN_ON(1);
	return 0;
}

static inline u64 csdev_access_read64(struct csdev_access *csa, u32 offset)
{
	WARN_ON(1);
	return 0;
}

static inline void csdev_access_relaxed_write64(struct csdev_access *csa,
						u64 val, u32 offset)
{
	WARN_ON(1);
}

static inline void csdev_access_write64(struct csdev_access *csa, u64 val, u32 offset)
{
	WARN_ON(1);
}
#endif	/* CONFIG_64BIT */

static inline bool coresight_is_percpu_source(struct coresight_device *csdev)
{
	return csdev && (csdev->type == CORESIGHT_DEV_TYPE_SOURCE) &&
	       (csdev->subtype.source_subtype == CORESIGHT_DEV_SUBTYPE_SOURCE_PROC);
}

static inline bool coresight_is_percpu_sink(struct coresight_device *csdev)
{
	return csdev && (csdev->type == CORESIGHT_DEV_TYPE_SINK) &&
	       (csdev->subtype.sink_subtype == CORESIGHT_DEV_SUBTYPE_SINK_PERCPU_SYSMEM);
}

>>>>>>> 7d2a07b7
extern struct coresight_device *
coresight_register(struct coresight_desc *desc);
extern void coresight_unregister(struct coresight_device *csdev);
extern int coresight_enable(struct coresight_device *csdev);
extern void coresight_disable(struct coresight_device *csdev);
extern int coresight_timeout(struct csdev_access *csa, u32 offset,
			     int position, int value);

extern int coresight_claim_device(struct coresight_device *csdev);
extern int coresight_claim_device_unlocked(struct coresight_device *csdev);

extern void coresight_disclaim_device(struct coresight_device *csdev);
extern void coresight_disclaim_device_unlocked(struct coresight_device *csdev);
extern char *coresight_alloc_device_name(struct coresight_dev_list *devs,
					 struct device *dev);

extern bool coresight_loses_context_with_cpu(struct device *dev);
<<<<<<< HEAD
=======

u32 coresight_relaxed_read32(struct coresight_device *csdev, u32 offset);
u32 coresight_read32(struct coresight_device *csdev, u32 offset);
void coresight_write32(struct coresight_device *csdev, u32 val, u32 offset);
void coresight_relaxed_write32(struct coresight_device *csdev,
			       u32 val, u32 offset);
u64 coresight_relaxed_read64(struct coresight_device *csdev, u32 offset);
u64 coresight_read64(struct coresight_device *csdev, u32 offset);
void coresight_relaxed_write64(struct coresight_device *csdev,
			       u64 val, u32 offset);
void coresight_write64(struct coresight_device *csdev, u64 val, u32 offset);

>>>>>>> 7d2a07b7
#else
static inline struct coresight_device *
coresight_register(struct coresight_desc *desc) { return NULL; }
static inline void coresight_unregister(struct coresight_device *csdev) {}
static inline int
coresight_enable(struct coresight_device *csdev) { return -ENOSYS; }
static inline void coresight_disable(struct coresight_device *csdev) {}

static inline int coresight_timeout(struct csdev_access *csa, u32 offset,
				    int position, int value)
{
	return 1;
}

static inline int coresight_claim_device_unlocked(struct coresight_device *csdev)
{
	return -EINVAL;
}

static inline int coresight_claim_device(struct coresight_device *csdev)
{
	return -EINVAL;
}

static inline void coresight_disclaim_device(struct coresight_device *csdev) {}
static inline void coresight_disclaim_device_unlocked(struct coresight_device *csdev) {}

static inline bool coresight_loses_context_with_cpu(struct device *dev)
{
	return false;
}

static inline u32 coresight_relaxed_read32(struct coresight_device *csdev, u32 offset)
{
	WARN_ON_ONCE(1);
	return 0;
}

static inline u32 coresight_read32(struct coresight_device *csdev, u32 offset)
{
	WARN_ON_ONCE(1);
	return 0;
}

static inline void coresight_write32(struct coresight_device *csdev, u32 val, u32 offset)
{
}

static inline void coresight_relaxed_write32(struct coresight_device *csdev,
					     u32 val, u32 offset)
{
}

static inline u64 coresight_relaxed_read64(struct coresight_device *csdev,
					   u32 offset)
{
	WARN_ON_ONCE(1);
	return 0;
}

static inline u64 coresight_read64(struct coresight_device *csdev, u32 offset)
{
	WARN_ON_ONCE(1);
	return 0;
}

static inline void coresight_relaxed_write64(struct coresight_device *csdev,
					     u64 val, u32 offset)
{
}

static inline void coresight_write64(struct coresight_device *csdev, u64 val, u32 offset)
{
}

<<<<<<< HEAD
static inline bool coresight_loses_context_with_cpu(struct device *dev)
{
	return false;
}
#endif
=======
#endif		/* IS_ENABLED(CONFIG_CORESIGHT) */
>>>>>>> 7d2a07b7

extern int coresight_get_cpu(struct device *dev);

struct coresight_platform_data *coresight_get_platform_data(struct device *dev);

#endif		/* _LINUX_COREISGHT_H */<|MERGE_RESOLUTION|>--- conflicted
+++ resolved
@@ -50,10 +50,7 @@
 	CORESIGHT_DEV_SUBTYPE_SINK_PORT,
 	CORESIGHT_DEV_SUBTYPE_SINK_BUFFER,
 	CORESIGHT_DEV_SUBTYPE_SINK_SYSMEM,
-<<<<<<< HEAD
-=======
 	CORESIGHT_DEV_SUBTYPE_SINK_PERCPU_SYSMEM,
->>>>>>> 7d2a07b7
 };
 
 enum coresight_dev_subtype_link {
@@ -361,8 +358,6 @@
 };
 
 #if IS_ENABLED(CONFIG_CORESIGHT)
-<<<<<<< HEAD
-=======
 
 static inline u32 csdev_access_relaxed_read32(struct csdev_access *csa,
 					      u32 offset)
@@ -473,7 +468,6 @@
 	       (csdev->subtype.sink_subtype == CORESIGHT_DEV_SUBTYPE_SINK_PERCPU_SYSMEM);
 }
 
->>>>>>> 7d2a07b7
 extern struct coresight_device *
 coresight_register(struct coresight_desc *desc);
 extern void coresight_unregister(struct coresight_device *csdev);
@@ -491,8 +485,6 @@
 					 struct device *dev);
 
 extern bool coresight_loses_context_with_cpu(struct device *dev);
-<<<<<<< HEAD
-=======
 
 u32 coresight_relaxed_read32(struct coresight_device *csdev, u32 offset);
 u32 coresight_read32(struct coresight_device *csdev, u32 offset);
@@ -505,7 +497,6 @@
 			       u64 val, u32 offset);
 void coresight_write64(struct coresight_device *csdev, u64 val, u32 offset);
 
->>>>>>> 7d2a07b7
 #else
 static inline struct coresight_device *
 coresight_register(struct coresight_desc *desc) { return NULL; }
@@ -581,15 +572,7 @@
 {
 }
 
-<<<<<<< HEAD
-static inline bool coresight_loses_context_with_cpu(struct device *dev)
-{
-	return false;
-}
-#endif
-=======
 #endif		/* IS_ENABLED(CONFIG_CORESIGHT) */
->>>>>>> 7d2a07b7
 
 extern int coresight_get_cpu(struct device *dev);
 
