--- conflicted
+++ resolved
@@ -420,12 +420,8 @@
 #define pr_err(fmt, ...) \
         pr_printk_hash(KERN_ERR, fmt, ##__VA_ARGS__)
 #define pr_warning(fmt, ...) \
-<<<<<<< HEAD
         pr_printk_hash(KERN_WARNING, fmt, ##__VA_ARGS__)
-=======
-        printk(KERN_WARNING pr_fmt(fmt), ##__VA_ARGS__)
 #define pr_warn pr_warning
->>>>>>> e44a21b7
 #define pr_notice(fmt, ...) \
         pr_printk_hash(KERN_NOTICE, fmt, ##__VA_ARGS__)
 #define pr_info(fmt, ...) \
