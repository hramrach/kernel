--- conflicted
+++ resolved
@@ -140,17 +140,7 @@
 extern void set_binfmt(struct linux_binfmt *new);
 extern ssize_t read_code(struct file *, unsigned long, loff_t, size_t);
 
-<<<<<<< HEAD
-extern int do_execve(struct filename *,
-		     const char __user * const __user *,
-		     const char __user * const __user *);
-extern int do_execveat(int, struct filename *,
-		       const char __user * const __user *,
-		       const char __user * const __user *,
-		       int);
-=======
 int kernel_execve(const char *filename,
 		  const char *const *argv, const char *const *envp);
->>>>>>> 7d2a07b7
 
 #endif /* _LINUX_BINFMTS_H */