/*
 *	Definitions for the 'struct sk_buff' memory handlers.
 *
 *	Authors:
 *		Alan Cox, <gw4pts@gw4pts.ampr.org>
 *		Florian La Roche, <rzsfl@rz.uni-sb.de>
 *
 *	This program is free software; you can redistribute it and/or
 *	modify it under the terms of the GNU General Public License
 *	as published by the Free Software Foundation; either version
 *	2 of the License, or (at your option) any later version.
 */

#ifndef _LINUX_SKBUFF_H
#define _LINUX_SKBUFF_H

#include <linux/config.h>
#include <linux/kernel.h>
#include <linux/compiler.h>
#include <linux/time.h>
#include <linux/cache.h>

#include <asm/atomic.h>
#include <asm/types.h>
#include <linux/spinlock.h>
#include <linux/mm.h>
#include <linux/highmem.h>
#include <linux/poll.h>
#include <linux/net.h>
#include <linux/textsearch.h>
#include <net/checksum.h>

#define HAVE_ALLOC_SKB		/* For the drivers to know */
#define HAVE_ALIGNABLE_SKB	/* Ditto 8)		   */
#define SLAB_SKB 		/* Slabified skbuffs 	   */

#define CHECKSUM_NONE 0
#define CHECKSUM_HW 1
#define CHECKSUM_UNNECESSARY 2

#define SKB_DATA_ALIGN(X)	(((X) + (SMP_CACHE_BYTES - 1)) & \
				 ~(SMP_CACHE_BYTES - 1))
#define SKB_MAX_ORDER(X, ORDER)	(((PAGE_SIZE << (ORDER)) - (X) - \
				  sizeof(struct skb_shared_info)) & \
				  ~(SMP_CACHE_BYTES - 1))
#define SKB_MAX_HEAD(X)		(SKB_MAX_ORDER((X), 0))
#define SKB_MAX_ALLOC		(SKB_MAX_ORDER(0, 2))

/* A. Checksumming of received packets by device.
 *
 *	NONE: device failed to checksum this packet.
 *		skb->csum is undefined.
 *
 *	UNNECESSARY: device parsed packet and wouldbe verified checksum.
 *		skb->csum is undefined.
 *	      It is bad option, but, unfortunately, many of vendors do this.
 *	      Apparently with secret goal to sell you new device, when you
 *	      will add new protocol to your host. F.e. IPv6. 8)
 *
 *	HW: the most generic way. Device supplied checksum of _all_
 *	    the packet as seen by netif_rx in skb->csum.
 *	    NOTE: Even if device supports only some protocols, but
 *	    is able to produce some skb->csum, it MUST use HW,
 *	    not UNNECESSARY.
 *
 * B. Checksumming on output.
 *
 *	NONE: skb is checksummed by protocol or csum is not required.
 *
 *	HW: device is required to csum packet as seen by hard_start_xmit
 *	from skb->h.raw to the end and to record the checksum
 *	at skb->h.raw+skb->csum.
 *
 *	Device must show its capabilities in dev->features, set
 *	at device setup time.
 *	NETIF_F_HW_CSUM	- it is clever device, it is able to checksum
 *			  everything.
 *	NETIF_F_NO_CSUM - loopback or reliable single hop media.
 *	NETIF_F_IP_CSUM - device is dumb. It is able to csum only
 *			  TCP/UDP over IPv4. Sigh. Vendors like this
 *			  way by an unknown reason. Though, see comment above
 *			  about CHECKSUM_UNNECESSARY. 8)
 *
 *	Any questions? No questions, good. 		--ANK
 */

struct net_device;

#ifdef CONFIG_NETFILTER
struct nf_conntrack {
	atomic_t use;
	void (*destroy)(struct nf_conntrack *);
};

#ifdef CONFIG_BRIDGE_NETFILTER
struct nf_bridge_info {
	atomic_t use;
	struct net_device *physindev;
	struct net_device *physoutdev;
#if defined(CONFIG_VLAN_8021Q) || defined(CONFIG_VLAN_8021Q_MODULE)
	struct net_device *netoutdev;
#endif
	unsigned int mask;
	unsigned long data[32 / sizeof(unsigned long)];
};
#endif

#endif

struct sk_buff_head {
	/* These two members must be first. */
	struct sk_buff	*next;
	struct sk_buff	*prev;

	__u32		qlen;
	spinlock_t	lock;
};

struct sk_buff;

/* To allow 64K frame to be packed as single skb without frag_list */
#define MAX_SKB_FRAGS (65536/PAGE_SIZE + 2)

typedef struct skb_frag_struct skb_frag_t;

struct skb_frag_struct {
	struct page *page;
	__u16 page_offset;
	__u16 size;
};

/* This data is invariant across clones and lives at
 * the end of the header data, ie. at skb->end.
 */
struct skb_shared_info {
	atomic_t	dataref;
	unsigned int	nr_frags;
	unsigned short	tso_size;
	unsigned short	tso_segs;
	unsigned short  ufo_size;
	unsigned int    ip6_frag_id;
	struct sk_buff	*frag_list;
	skb_frag_t	frags[MAX_SKB_FRAGS];
};

/* We divide dataref into two halves.  The higher 16 bits hold references
 * to the payload part of skb->data.  The lower 16 bits hold references to
 * the entire skb->data.  It is up to the users of the skb to agree on
 * where the payload starts.
 *
 * All users must obey the rule that the skb->data reference count must be
 * greater than or equal to the payload reference count.
 *
 * Holding a reference to the payload part means that the user does not
 * care about modifications to the header part of skb->data.
 */
#define SKB_DATAREF_SHIFT 16
#define SKB_DATAREF_MASK ((1 << SKB_DATAREF_SHIFT) - 1)

struct skb_timeval {
	u32	off_sec;
	u32	off_usec;
};


enum {
	SKB_FCLONE_UNAVAILABLE,
	SKB_FCLONE_ORIG,
	SKB_FCLONE_CLONE,
};

/** 
 *	struct sk_buff - socket buffer
 *	@next: Next buffer in list
 *	@prev: Previous buffer in list
 *	@sk: Socket we are owned by
 *	@tstamp: Time we arrived
 *	@dev: Device we arrived on/are leaving by
 *	@input_dev: Device we arrived on
 *	@h: Transport layer header
 *	@nh: Network layer header
 *	@mac: Link layer header
 *	@dst: destination entry
 *	@sp: the security path, used for xfrm
 *	@cb: Control buffer. Free for use by every layer. Put private vars here
 *	@len: Length of actual data
 *	@data_len: Data length
 *	@mac_len: Length of link layer header
 *	@csum: Checksum
 *	@local_df: allow local fragmentation
 *	@cloned: Head may be cloned (check refcnt to be sure)
 *	@nohdr: Payload reference only, must not modify header
 *	@proto_csum_valid: Protocol csum validated since arriving at localhost
 *	@proto_csum_blank: Protocol csum must be added before leaving localhost
 *	@pkt_type: Packet class
 *	@fclone: skbuff clone status
 *	@ip_summed: Driver fed us an IP checksum
 *	@priority: Packet queueing priority
 *	@users: User count - see {datagram,tcp}.c
 *	@protocol: Packet protocol from driver
 *	@truesize: Buffer size 
 *	@head: Head of buffer
 *	@data: Data head pointer
 *	@tail: Tail pointer
 *	@end: End pointer
 *	@destructor: Destruct function
 *	@nfmark: Can be used for communication between hooks
 *	@nfct: Associated connection, if any
 *	@ipvs_property: skbuff is owned by ipvs
 *	@nfctinfo: Relationship of this skb to the connection
 *	@nfct_reasm: netfilter conntrack re-assembly pointer
 *	@nf_bridge: Saved data about a bridged frame - see br_netfilter.c
 *	@tc_index: Traffic control index
 *	@tc_verd: traffic control verdict
 */

struct sk_buff {
	/* These two members must be first. */
	struct sk_buff		*next;
	struct sk_buff		*prev;

	struct sock		*sk;
	struct skb_timeval	tstamp;
	struct net_device	*dev;
	struct net_device	*input_dev;

	union {
		struct tcphdr	*th;
		struct udphdr	*uh;
		struct icmphdr	*icmph;
		struct igmphdr	*igmph;
		struct iphdr	*ipiph;
		struct ipv6hdr	*ipv6h;
		unsigned char	*raw;
	} h;

	union {
		struct iphdr	*iph;
		struct ipv6hdr	*ipv6h;
		struct arphdr	*arph;
		unsigned char	*raw;
	} nh;

	union {
	  	unsigned char 	*raw;
	} mac;

	struct  dst_entry	*dst;
	struct	sec_path	*sp;

	/*
	 * This is the control buffer. It is free to use for every
	 * layer. Please put your private variables there. If you
	 * want to keep them across layers you have to do a skb_clone()
	 * first. This is owned by whoever has the skb queued ATM.
	 */
	char			cb[40];

	unsigned int		len,
				data_len,
				mac_len,
				csum;
	__u32			priority;
	__u8			local_df:1,
				cloned:1,
				ip_summed:2,
				nohdr:1,
				nfctinfo:3;
	__u8			pkt_type:3,
<<<<<<< HEAD
#ifndef CONFIG_XEN
				fclone:2;
#else
				fclone:2,
				proto_csum_valid:1,
				proto_csum_blank:1;
				/* 1 bit spare */
#endif
=======
				fclone:2,
				ipvs_property:1;
>>>>>>> 5666c094
	__be16			protocol;

	void			(*destructor)(struct sk_buff *skb);
#ifdef CONFIG_NETFILTER
	__u32			nfmark;
	struct nf_conntrack	*nfct;
#if defined(CONFIG_NF_CONNTRACK) || defined(CONFIG_NF_CONNTRACK_MODULE)
	struct sk_buff		*nfct_reasm;
#endif
#ifdef CONFIG_BRIDGE_NETFILTER
	struct nf_bridge_info	*nf_bridge;
#endif
#endif /* CONFIG_NETFILTER */
#ifdef CONFIG_NET_SCHED
	__u16			tc_index;	/* traffic control index */
#ifdef CONFIG_NET_CLS_ACT
	__u16			tc_verd;	/* traffic control verdict */
#endif
#endif


	/* These elements must be at the end, see alloc_skb() for details.  */
	unsigned int		truesize;
	atomic_t		users;
	unsigned char		*head,
				*data,
				*tail,
				*end;
};

#ifdef __KERNEL__
/*
 *	Handling routines are only of interest to the kernel
 */
#include <linux/slab.h>

#include <asm/system.h>

extern void	       __kfree_skb(struct sk_buff *skb);
extern struct sk_buff *__alloc_skb(unsigned int size,
				   gfp_t priority, int fclone);
static inline struct sk_buff *alloc_skb(unsigned int size,
					gfp_t priority)
{
	return __alloc_skb(size, priority, 0);
}

static inline struct sk_buff *alloc_skb_fclone(unsigned int size,
					       gfp_t priority)
{
	return __alloc_skb(size, priority, 1);
}

extern struct sk_buff *alloc_skb_from_cache(kmem_cache_t *cp,
					    unsigned int size,
					    gfp_t priority,
					    int fclone);
extern void	       kfree_skbmem(struct sk_buff *skb);
extern struct sk_buff *skb_clone(struct sk_buff *skb,
				 gfp_t priority);
extern struct sk_buff *skb_copy(const struct sk_buff *skb,
				gfp_t priority);
extern struct sk_buff *pskb_copy(struct sk_buff *skb,
				 gfp_t gfp_mask);
extern int	       pskb_expand_head(struct sk_buff *skb,
					int nhead, int ntail,
					gfp_t gfp_mask);
extern struct sk_buff *skb_realloc_headroom(struct sk_buff *skb,
					    unsigned int headroom);
extern struct sk_buff *skb_copy_expand(const struct sk_buff *skb,
				       int newheadroom, int newtailroom,
				       gfp_t priority);
extern struct sk_buff *		skb_pad(struct sk_buff *skb, int pad);
#define dev_kfree_skb(a)	kfree_skb(a)
extern void	      skb_over_panic(struct sk_buff *skb, int len,
				     void *here);
extern void	      skb_under_panic(struct sk_buff *skb, int len,
				      void *here);

extern int skb_append_datato_frags(struct sock *sk, struct sk_buff *skb,
			int getfrag(void *from, char *to, int offset,
			int len,int odd, struct sk_buff *skb),
			void *from, int length);

struct skb_seq_state
{
	__u32		lower_offset;
	__u32		upper_offset;
	__u32		frag_idx;
	__u32		stepped_offset;
	struct sk_buff	*root_skb;
	struct sk_buff	*cur_skb;
	__u8		*frag_data;
};

extern void	      skb_prepare_seq_read(struct sk_buff *skb,
					   unsigned int from, unsigned int to,
					   struct skb_seq_state *st);
extern unsigned int   skb_seq_read(unsigned int consumed, const u8 **data,
				   struct skb_seq_state *st);
extern void	      skb_abort_seq_read(struct skb_seq_state *st);

extern unsigned int   skb_find_text(struct sk_buff *skb, unsigned int from,
				    unsigned int to, struct ts_config *config,
				    struct ts_state *state);

/* Internal */
#define skb_shinfo(SKB)		((struct skb_shared_info *)((SKB)->end))

/**
 *	skb_queue_empty - check if a queue is empty
 *	@list: queue head
 *
 *	Returns true if the queue is empty, false otherwise.
 */
static inline int skb_queue_empty(const struct sk_buff_head *list)
{
	return list->next == (struct sk_buff *)list;
}

/**
 *	skb_get - reference buffer
 *	@skb: buffer to reference
 *
 *	Makes another reference to a socket buffer and returns a pointer
 *	to the buffer.
 */
static inline struct sk_buff *skb_get(struct sk_buff *skb)
{
	atomic_inc(&skb->users);
	return skb;
}

/*
 * If users == 1, we are the only owner and are can avoid redundant
 * atomic change.
 */

/**
 *	kfree_skb - free an sk_buff
 *	@skb: buffer to free
 *
 *	Drop a reference to the buffer and free it if the usage count has
 *	hit zero.
 */
static inline void kfree_skb(struct sk_buff *skb)
{
	if (likely(atomic_read(&skb->users) == 1))
		smp_rmb();
	else if (likely(!atomic_dec_and_test(&skb->users)))
		return;
	__kfree_skb(skb);
}

/**
 *	skb_cloned - is the buffer a clone
 *	@skb: buffer to check
 *
 *	Returns true if the buffer was generated with skb_clone() and is
 *	one of multiple shared copies of the buffer. Cloned buffers are
 *	shared data so must not be written to under normal circumstances.
 */
static inline int skb_cloned(const struct sk_buff *skb)
{
	return skb->cloned &&
	       (atomic_read(&skb_shinfo(skb)->dataref) & SKB_DATAREF_MASK) != 1;
}

/**
 *	skb_header_cloned - is the header a clone
 *	@skb: buffer to check
 *
 *	Returns true if modifying the header part of the buffer requires
 *	the data to be copied.
 */
static inline int skb_header_cloned(const struct sk_buff *skb)
{
	int dataref;

	if (!skb->cloned)
		return 0;

	dataref = atomic_read(&skb_shinfo(skb)->dataref);
	dataref = (dataref & SKB_DATAREF_MASK) - (dataref >> SKB_DATAREF_SHIFT);
	return dataref != 1;
}

/**
 *	skb_header_release - release reference to header
 *	@skb: buffer to operate on
 *
 *	Drop a reference to the header part of the buffer.  This is done
 *	by acquiring a payload reference.  You must not read from the header
 *	part of skb->data after this.
 */
static inline void skb_header_release(struct sk_buff *skb)
{
	BUG_ON(skb->nohdr);
	skb->nohdr = 1;
	atomic_add(1 << SKB_DATAREF_SHIFT, &skb_shinfo(skb)->dataref);
}

/**
 *	skb_shared - is the buffer shared
 *	@skb: buffer to check
 *
 *	Returns true if more than one person has a reference to this
 *	buffer.
 */
static inline int skb_shared(const struct sk_buff *skb)
{
	return atomic_read(&skb->users) != 1;
}

/**
 *	skb_share_check - check if buffer is shared and if so clone it
 *	@skb: buffer to check
 *	@pri: priority for memory allocation
 *
 *	If the buffer is shared the buffer is cloned and the old copy
 *	drops a reference. A new clone with a single reference is returned.
 *	If the buffer is not shared the original buffer is returned. When
 *	being called from interrupt status or with spinlocks held pri must
 *	be GFP_ATOMIC.
 *
 *	NULL is returned on a memory allocation failure.
 */
static inline struct sk_buff *skb_share_check(struct sk_buff *skb,
					      gfp_t pri)
{
	might_sleep_if(pri & __GFP_WAIT);
	if (skb_shared(skb)) {
		struct sk_buff *nskb = skb_clone(skb, pri);
		kfree_skb(skb);
		skb = nskb;
	}
	return skb;
}

/*
 *	Copy shared buffers into a new sk_buff. We effectively do COW on
 *	packets to handle cases where we have a local reader and forward
 *	and a couple of other messy ones. The normal one is tcpdumping
 *	a packet thats being forwarded.
 */

/**
 *	skb_unshare - make a copy of a shared buffer
 *	@skb: buffer to check
 *	@pri: priority for memory allocation
 *
 *	If the socket buffer is a clone then this function creates a new
 *	copy of the data, drops a reference count on the old copy and returns
 *	the new copy with the reference count at 1. If the buffer is not a clone
 *	the original buffer is returned. When called with a spinlock held or
 *	from interrupt state @pri must be %GFP_ATOMIC
 *
 *	%NULL is returned on a memory allocation failure.
 */
static inline struct sk_buff *skb_unshare(struct sk_buff *skb,
					  gfp_t pri)
{
	might_sleep_if(pri & __GFP_WAIT);
	if (skb_cloned(skb)) {
		struct sk_buff *nskb = skb_copy(skb, pri);
		kfree_skb(skb);	/* Free our shared copy */
		skb = nskb;
	}
	return skb;
}

/**
 *	skb_peek
 *	@list_: list to peek at
 *
 *	Peek an &sk_buff. Unlike most other operations you _MUST_
 *	be careful with this one. A peek leaves the buffer on the
 *	list and someone else may run off with it. You must hold
 *	the appropriate locks or have a private queue to do this.
 *
 *	Returns %NULL for an empty list or a pointer to the head element.
 *	The reference count is not incremented and the reference is therefore
 *	volatile. Use with caution.
 */
static inline struct sk_buff *skb_peek(struct sk_buff_head *list_)
{
	struct sk_buff *list = ((struct sk_buff *)list_)->next;
	if (list == (struct sk_buff *)list_)
		list = NULL;
	return list;
}

/**
 *	skb_peek_tail
 *	@list_: list to peek at
 *
 *	Peek an &sk_buff. Unlike most other operations you _MUST_
 *	be careful with this one. A peek leaves the buffer on the
 *	list and someone else may run off with it. You must hold
 *	the appropriate locks or have a private queue to do this.
 *
 *	Returns %NULL for an empty list or a pointer to the tail element.
 *	The reference count is not incremented and the reference is therefore
 *	volatile. Use with caution.
 */
static inline struct sk_buff *skb_peek_tail(struct sk_buff_head *list_)
{
	struct sk_buff *list = ((struct sk_buff *)list_)->prev;
	if (list == (struct sk_buff *)list_)
		list = NULL;
	return list;
}

/**
 *	skb_queue_len	- get queue length
 *	@list_: list to measure
 *
 *	Return the length of an &sk_buff queue.
 */
static inline __u32 skb_queue_len(const struct sk_buff_head *list_)
{
	return list_->qlen;
}

static inline void skb_queue_head_init(struct sk_buff_head *list)
{
	spin_lock_init(&list->lock);
	list->prev = list->next = (struct sk_buff *)list;
	list->qlen = 0;
}

/*
 *	Insert an sk_buff at the start of a list.
 *
 *	The "__skb_xxxx()" functions are the non-atomic ones that
 *	can only be called with interrupts disabled.
 */

/**
 *	__skb_queue_after - queue a buffer at the list head
 *	@list: list to use
 *	@prev: place after this buffer
 *	@newsk: buffer to queue
 *
 *	Queue a buffer int the middle of a list. This function takes no locks
 *	and you must therefore hold required locks before calling it.
 *
 *	A buffer cannot be placed on two lists at the same time.
 */
static inline void __skb_queue_after(struct sk_buff_head *list,
				     struct sk_buff *prev,
				     struct sk_buff *newsk)
{
	struct sk_buff *next;
	list->qlen++;

	next = prev->next;
	newsk->next = next;
	newsk->prev = prev;
	next->prev  = prev->next = newsk;
}

/**
 *	__skb_queue_head - queue a buffer at the list head
 *	@list: list to use
 *	@newsk: buffer to queue
 *
 *	Queue a buffer at the start of a list. This function takes no locks
 *	and you must therefore hold required locks before calling it.
 *
 *	A buffer cannot be placed on two lists at the same time.
 */
extern void skb_queue_head(struct sk_buff_head *list, struct sk_buff *newsk);
static inline void __skb_queue_head(struct sk_buff_head *list,
				    struct sk_buff *newsk)
{
	__skb_queue_after(list, (struct sk_buff *)list, newsk);
}

/**
 *	__skb_queue_tail - queue a buffer at the list tail
 *	@list: list to use
 *	@newsk: buffer to queue
 *
 *	Queue a buffer at the end of a list. This function takes no locks
 *	and you must therefore hold required locks before calling it.
 *
 *	A buffer cannot be placed on two lists at the same time.
 */
extern void skb_queue_tail(struct sk_buff_head *list, struct sk_buff *newsk);
static inline void __skb_queue_tail(struct sk_buff_head *list,
				   struct sk_buff *newsk)
{
	struct sk_buff *prev, *next;

	list->qlen++;
	next = (struct sk_buff *)list;
	prev = next->prev;
	newsk->next = next;
	newsk->prev = prev;
	next->prev  = prev->next = newsk;
}


/**
 *	__skb_dequeue - remove from the head of the queue
 *	@list: list to dequeue from
 *
 *	Remove the head of the list. This function does not take any locks
 *	so must be used with appropriate locks held only. The head item is
 *	returned or %NULL if the list is empty.
 */
extern struct sk_buff *skb_dequeue(struct sk_buff_head *list);
static inline struct sk_buff *__skb_dequeue(struct sk_buff_head *list)
{
	struct sk_buff *next, *prev, *result;

	prev = (struct sk_buff *) list;
	next = prev->next;
	result = NULL;
	if (next != prev) {
		result	     = next;
		next	     = next->next;
		list->qlen--;
		next->prev   = prev;
		prev->next   = next;
		result->next = result->prev = NULL;
	}
	return result;
}


/*
 *	Insert a packet on a list.
 */
extern void        skb_insert(struct sk_buff *old, struct sk_buff *newsk, struct sk_buff_head *list);
static inline void __skb_insert(struct sk_buff *newsk,
				struct sk_buff *prev, struct sk_buff *next,
				struct sk_buff_head *list)
{
	newsk->next = next;
	newsk->prev = prev;
	next->prev  = prev->next = newsk;
	list->qlen++;
}

/*
 *	Place a packet after a given packet in a list.
 */
extern void	   skb_append(struct sk_buff *old, struct sk_buff *newsk, struct sk_buff_head *list);
static inline void __skb_append(struct sk_buff *old, struct sk_buff *newsk, struct sk_buff_head *list)
{
	__skb_insert(newsk, old, old->next, list);
}

/*
 * remove sk_buff from list. _Must_ be called atomically, and with
 * the list known..
 */
extern void	   skb_unlink(struct sk_buff *skb, struct sk_buff_head *list);
static inline void __skb_unlink(struct sk_buff *skb, struct sk_buff_head *list)
{
	struct sk_buff *next, *prev;

	list->qlen--;
	next	   = skb->next;
	prev	   = skb->prev;
	skb->next  = skb->prev = NULL;
	next->prev = prev;
	prev->next = next;
}


/* XXX: more streamlined implementation */

/**
 *	__skb_dequeue_tail - remove from the tail of the queue
 *	@list: list to dequeue from
 *
 *	Remove the tail of the list. This function does not take any locks
 *	so must be used with appropriate locks held only. The tail item is
 *	returned or %NULL if the list is empty.
 */
extern struct sk_buff *skb_dequeue_tail(struct sk_buff_head *list);
static inline struct sk_buff *__skb_dequeue_tail(struct sk_buff_head *list)
{
	struct sk_buff *skb = skb_peek_tail(list);
	if (skb)
		__skb_unlink(skb, list);
	return skb;
}


static inline int skb_is_nonlinear(const struct sk_buff *skb)
{
	return skb->data_len;
}

static inline unsigned int skb_headlen(const struct sk_buff *skb)
{
	return skb->len - skb->data_len;
}

static inline int skb_pagelen(const struct sk_buff *skb)
{
	int i, len = 0;

	for (i = (int)skb_shinfo(skb)->nr_frags - 1; i >= 0; i--)
		len += skb_shinfo(skb)->frags[i].size;
	return len + skb_headlen(skb);
}

static inline void skb_fill_page_desc(struct sk_buff *skb, int i,
				      struct page *page, int off, int size)
{
	skb_frag_t *frag = &skb_shinfo(skb)->frags[i];

	frag->page		  = page;
	frag->page_offset	  = off;
	frag->size		  = size;
	skb_shinfo(skb)->nr_frags = i + 1;
}

#define SKB_PAGE_ASSERT(skb) 	BUG_ON(skb_shinfo(skb)->nr_frags)
#define SKB_FRAG_ASSERT(skb) 	BUG_ON(skb_shinfo(skb)->frag_list)
#define SKB_LINEAR_ASSERT(skb)  BUG_ON(skb_is_nonlinear(skb))

/*
 *	Add data to an sk_buff
 */
static inline unsigned char *__skb_put(struct sk_buff *skb, unsigned int len)
{
	unsigned char *tmp = skb->tail;
	SKB_LINEAR_ASSERT(skb);
	skb->tail += len;
	skb->len  += len;
	return tmp;
}

/**
 *	skb_put - add data to a buffer
 *	@skb: buffer to use
 *	@len: amount of data to add
 *
 *	This function extends the used data area of the buffer. If this would
 *	exceed the total buffer size the kernel will panic. A pointer to the
 *	first byte of the extra data is returned.
 */
static inline unsigned char *skb_put(struct sk_buff *skb, unsigned int len)
{
	unsigned char *tmp = skb->tail;
	SKB_LINEAR_ASSERT(skb);
	skb->tail += len;
	skb->len  += len;
	if (unlikely(skb->tail>skb->end))
		skb_over_panic(skb, len, current_text_addr());
	return tmp;
}

static inline unsigned char *__skb_push(struct sk_buff *skb, unsigned int len)
{
	skb->data -= len;
	skb->len  += len;
	return skb->data;
}

/**
 *	skb_push - add data to the start of a buffer
 *	@skb: buffer to use
 *	@len: amount of data to add
 *
 *	This function extends the used data area of the buffer at the buffer
 *	start. If this would exceed the total buffer headroom the kernel will
 *	panic. A pointer to the first byte of the extra data is returned.
 */
static inline unsigned char *skb_push(struct sk_buff *skb, unsigned int len)
{
	skb->data -= len;
	skb->len  += len;
	if (unlikely(skb->data<skb->head))
		skb_under_panic(skb, len, current_text_addr());
	return skb->data;
}

static inline unsigned char *__skb_pull(struct sk_buff *skb, unsigned int len)
{
	skb->len -= len;
	BUG_ON(skb->len < skb->data_len);
	return skb->data += len;
}

/**
 *	skb_pull - remove data from the start of a buffer
 *	@skb: buffer to use
 *	@len: amount of data to remove
 *
 *	This function removes data from the start of a buffer, returning
 *	the memory to the headroom. A pointer to the next data in the buffer
 *	is returned. Once the data has been pulled future pushes will overwrite
 *	the old data.
 */
static inline unsigned char *skb_pull(struct sk_buff *skb, unsigned int len)
{
	return unlikely(len > skb->len) ? NULL : __skb_pull(skb, len);
}

extern unsigned char *__pskb_pull_tail(struct sk_buff *skb, int delta);

static inline unsigned char *__pskb_pull(struct sk_buff *skb, unsigned int len)
{
	if (len > skb_headlen(skb) &&
	    !__pskb_pull_tail(skb, len-skb_headlen(skb)))
		return NULL;
	skb->len -= len;
	return skb->data += len;
}

static inline unsigned char *pskb_pull(struct sk_buff *skb, unsigned int len)
{
	return unlikely(len > skb->len) ? NULL : __pskb_pull(skb, len);
}

static inline int pskb_may_pull(struct sk_buff *skb, unsigned int len)
{
	if (likely(len <= skb_headlen(skb)))
		return 1;
	if (unlikely(len > skb->len))
		return 0;
	return __pskb_pull_tail(skb, len-skb_headlen(skb)) != NULL;
}

/**
 *	skb_headroom - bytes at buffer head
 *	@skb: buffer to check
 *
 *	Return the number of bytes of free space at the head of an &sk_buff.
 */
static inline int skb_headroom(const struct sk_buff *skb)
{
	return skb->data - skb->head;
}

/**
 *	skb_tailroom - bytes at buffer end
 *	@skb: buffer to check
 *
 *	Return the number of bytes of free space at the tail of an sk_buff
 */
static inline int skb_tailroom(const struct sk_buff *skb)
{
	return skb_is_nonlinear(skb) ? 0 : skb->end - skb->tail;
}

/**
 *	skb_reserve - adjust headroom
 *	@skb: buffer to alter
 *	@len: bytes to move
 *
 *	Increase the headroom of an empty &sk_buff by reducing the tail
 *	room. This is only allowed for an empty buffer.
 */
static inline void skb_reserve(struct sk_buff *skb, unsigned int len)
{
	skb->data += len;
	skb->tail += len;
}

/*
 * CPUs often take a performance hit when accessing unaligned memory
 * locations. The actual performance hit varies, it can be small if the
 * hardware handles it or large if we have to take an exception and fix it
 * in software.
 *
 * Since an ethernet header is 14 bytes network drivers often end up with
 * the IP header at an unaligned offset. The IP header can be aligned by
 * shifting the start of the packet by 2 bytes. Drivers should do this
 * with:
 *
 * skb_reserve(NET_IP_ALIGN);
 *
 * The downside to this alignment of the IP header is that the DMA is now
 * unaligned. On some architectures the cost of an unaligned DMA is high
 * and this cost outweighs the gains made by aligning the IP header.
 * 
 * Since this trade off varies between architectures, we allow NET_IP_ALIGN
 * to be overridden.
 */
#ifndef NET_IP_ALIGN
#define NET_IP_ALIGN	2
#endif

extern int ___pskb_trim(struct sk_buff *skb, unsigned int len, int realloc);

static inline void __skb_trim(struct sk_buff *skb, unsigned int len)
{
	if (!skb->data_len) {
		skb->len  = len;
		skb->tail = skb->data + len;
	} else
		___pskb_trim(skb, len, 0);
}

/**
 *	skb_trim - remove end from a buffer
 *	@skb: buffer to alter
 *	@len: new length
 *
 *	Cut the length of a buffer down by removing data from the tail. If
 *	the buffer is already under the length specified it is not modified.
 */
static inline void skb_trim(struct sk_buff *skb, unsigned int len)
{
	if (skb->len > len)
		__skb_trim(skb, len);
}


static inline int __pskb_trim(struct sk_buff *skb, unsigned int len)
{
	if (!skb->data_len) {
		skb->len  = len;
		skb->tail = skb->data+len;
		return 0;
	}
	return ___pskb_trim(skb, len, 1);
}

static inline int pskb_trim(struct sk_buff *skb, unsigned int len)
{
	return (len < skb->len) ? __pskb_trim(skb, len) : 0;
}

/**
 *	skb_orphan - orphan a buffer
 *	@skb: buffer to orphan
 *
 *	If a buffer currently has an owner then we call the owner's
 *	destructor function and make the @skb unowned. The buffer continues
 *	to exist but is no longer charged to its former owner.
 */
static inline void skb_orphan(struct sk_buff *skb)
{
	if (skb->destructor)
		skb->destructor(skb);
	skb->destructor = NULL;
	skb->sk		= NULL;
}

/**
 *	__skb_queue_purge - empty a list
 *	@list: list to empty
 *
 *	Delete all buffers on an &sk_buff list. Each buffer is removed from
 *	the list and one reference dropped. This function does not take the
 *	list lock and the caller must hold the relevant locks to use it.
 */
extern void skb_queue_purge(struct sk_buff_head *list);
static inline void __skb_queue_purge(struct sk_buff_head *list)
{
	struct sk_buff *skb;
	while ((skb = __skb_dequeue(list)) != NULL)
		kfree_skb(skb);
}

#ifndef CONFIG_HAVE_ARCH_DEV_ALLOC_SKB
/**
 *	__dev_alloc_skb - allocate an skbuff for sending
 *	@length: length to allocate
 *	@gfp_mask: get_free_pages mask, passed to alloc_skb
 *
 *	Allocate a new &sk_buff and assign it a usage count of one. The
 *	buffer has unspecified headroom built in. Users should allocate
 *	the headroom they think they need without accounting for the
 *	built in space. The built in space is used for optimisations.
 *
 *	%NULL is returned in there is no free memory.
 */
static inline struct sk_buff *__dev_alloc_skb(unsigned int length,
					      gfp_t gfp_mask)
{
	struct sk_buff *skb = alloc_skb(length + 16, gfp_mask);
	if (likely(skb))
		skb_reserve(skb, 16);
	return skb;
}
#else
extern struct sk_buff *__dev_alloc_skb(unsigned int length, gfp_t gfp_mask);
#endif

/**
 *	dev_alloc_skb - allocate an skbuff for sending
 *	@length: length to allocate
 *
 *	Allocate a new &sk_buff and assign it a usage count of one. The
 *	buffer has unspecified headroom built in. Users should allocate
 *	the headroom they think they need without accounting for the
 *	built in space. The built in space is used for optimisations.
 *
 *	%NULL is returned in there is no free memory. Although this function
 *	allocates memory it can be called from an interrupt.
 */
static inline struct sk_buff *dev_alloc_skb(unsigned int length)
{
	return __dev_alloc_skb(length, GFP_ATOMIC);
}

/**
 *	skb_cow - copy header of skb when it is required
 *	@skb: buffer to cow
 *	@headroom: needed headroom
 *
 *	If the skb passed lacks sufficient headroom or its data part
 *	is shared, data is reallocated. If reallocation fails, an error
 *	is returned and original skb is not changed.
 *
 *	The result is skb with writable area skb->head...skb->tail
 *	and at least @headroom of space at head.
 */
static inline int skb_cow(struct sk_buff *skb, unsigned int headroom)
{
	int delta = (headroom > 16 ? headroom : 16) - skb_headroom(skb);

	if (delta < 0)
		delta = 0;

	if (delta || skb_cloned(skb))
		return pskb_expand_head(skb, (delta + 15) & ~15, 0, GFP_ATOMIC);
	return 0;
}

/**
 *	skb_padto	- pad an skbuff up to a minimal size
 *	@skb: buffer to pad
 *	@len: minimal length
 *
 *	Pads up a buffer to ensure the trailing bytes exist and are
 *	blanked. If the buffer already contains sufficient data it
 *	is untouched. Returns the buffer, which may be a replacement
 *	for the original, or NULL for out of memory - in which case
 *	the original buffer is still freed.
 */
 
static inline struct sk_buff *skb_padto(struct sk_buff *skb, unsigned int len)
{
	unsigned int size = skb->len;
	if (likely(size >= len))
		return skb;
	return skb_pad(skb, len-size);
}

static inline int skb_add_data(struct sk_buff *skb,
			       char __user *from, int copy)
{
	const int off = skb->len;

	if (skb->ip_summed == CHECKSUM_NONE) {
		int err = 0;
		unsigned int csum = csum_and_copy_from_user(from,
							    skb_put(skb, copy),
							    copy, 0, &err);
		if (!err) {
			skb->csum = csum_block_add(skb->csum, csum, off);
			return 0;
		}
	} else if (!copy_from_user(skb_put(skb, copy), from, copy))
		return 0;

	__skb_trim(skb, off);
	return -EFAULT;
}

static inline int skb_can_coalesce(struct sk_buff *skb, int i,
				   struct page *page, int off)
{
	if (i) {
		struct skb_frag_struct *frag = &skb_shinfo(skb)->frags[i - 1];

		return page == frag->page &&
		       off == frag->page_offset + frag->size;
	}
	return 0;
}

/**
 *	skb_linearize - convert paged skb to linear one
 *	@skb: buffer to linarize
 *	@gfp: allocation mode
 *
 *	If there is no free memory -ENOMEM is returned, otherwise zero
 *	is returned and the old skb data released.
 */
extern int __skb_linearize(struct sk_buff *skb, gfp_t gfp);
static inline int skb_linearize(struct sk_buff *skb, gfp_t gfp)
{
	return __skb_linearize(skb, gfp);
}

/**
 *	skb_postpull_rcsum - update checksum for received skb after pull
 *	@skb: buffer to update
 *	@start: start of data before pull
 *	@len: length of data pulled
 *
 *	After doing a pull on a received packet, you need to call this to
 *	update the CHECKSUM_HW checksum, or set ip_summed to CHECKSUM_NONE
 *	so that it can be recomputed from scratch.
 */

static inline void skb_postpull_rcsum(struct sk_buff *skb,
					 const void *start, int len)
{
	if (skb->ip_summed == CHECKSUM_HW)
		skb->csum = csum_sub(skb->csum, csum_partial(start, len, 0));
}

/**
 *	pskb_trim_rcsum - trim received skb and update checksum
 *	@skb: buffer to trim
 *	@len: new length
 *
 *	This is exactly the same as pskb_trim except that it ensures the
 *	checksum of received packets are still valid after the operation.
 */

static inline int pskb_trim_rcsum(struct sk_buff *skb, unsigned int len)
{
	if (likely(len >= skb->len))
		return 0;
	if (skb->ip_summed == CHECKSUM_HW)
		skb->ip_summed = CHECKSUM_NONE;
	return __pskb_trim(skb, len);
}

static inline void *kmap_skb_frag(const skb_frag_t *frag)
{
#ifdef CONFIG_HIGHMEM
	BUG_ON(in_irq());

	local_bh_disable();
#endif
	return kmap_atomic(frag->page, KM_SKB_DATA_SOFTIRQ);
}

static inline void kunmap_skb_frag(void *vaddr)
{
	kunmap_atomic(vaddr, KM_SKB_DATA_SOFTIRQ);
#ifdef CONFIG_HIGHMEM
	local_bh_enable();
#endif
}

#define skb_queue_walk(queue, skb) \
		for (skb = (queue)->next;					\
		     prefetch(skb->next), (skb != (struct sk_buff *)(queue));	\
		     skb = skb->next)

#define skb_queue_reverse_walk(queue, skb) \
		for (skb = (queue)->prev;					\
		     prefetch(skb->prev), (skb != (struct sk_buff *)(queue));	\
		     skb = skb->prev)


extern struct sk_buff *skb_recv_datagram(struct sock *sk, unsigned flags,
					 int noblock, int *err);
extern unsigned int    datagram_poll(struct file *file, struct socket *sock,
				     struct poll_table_struct *wait);
extern int	       skb_copy_datagram_iovec(const struct sk_buff *from,
					       int offset, struct iovec *to,
					       int size);
extern int	       skb_copy_and_csum_datagram_iovec(struct sk_buff *skb,
							int hlen,
							struct iovec *iov);
extern void	       skb_free_datagram(struct sock *sk, struct sk_buff *skb);
extern unsigned int    skb_checksum(const struct sk_buff *skb, int offset,
				    int len, unsigned int csum);
extern int	       skb_copy_bits(const struct sk_buff *skb, int offset,
				     void *to, int len);
extern int	       skb_store_bits(const struct sk_buff *skb, int offset,
				      void *from, int len);
extern unsigned int    skb_copy_and_csum_bits(const struct sk_buff *skb,
					      int offset, u8 *to, int len,
					      unsigned int csum);
extern void	       skb_copy_and_csum_dev(const struct sk_buff *skb, u8 *to);
extern void	       skb_split(struct sk_buff *skb,
				 struct sk_buff *skb1, const u32 len);

extern void	       skb_release_data(struct sk_buff *skb);

static inline void *skb_header_pointer(const struct sk_buff *skb, int offset,
				       int len, void *buffer)
{
	int hlen = skb_headlen(skb);

	if (hlen - offset >= len)
		return skb->data + offset;

	if (skb_copy_bits(skb, offset, buffer, len) < 0)
		return NULL;

	return buffer;
}

extern void skb_init(void);
extern void skb_add_mtu(int mtu);

/**
 *	skb_get_timestamp - get timestamp from a skb
 *	@skb: skb to get stamp from
 *	@stamp: pointer to struct timeval to store stamp in
 *
 *	Timestamps are stored in the skb as offsets to a base timestamp.
 *	This function converts the offset back to a struct timeval and stores
 *	it in stamp.
 */
static inline void skb_get_timestamp(const struct sk_buff *skb, struct timeval *stamp)
{
	stamp->tv_sec  = skb->tstamp.off_sec;
	stamp->tv_usec = skb->tstamp.off_usec;
}

/**
 * 	skb_set_timestamp - set timestamp of a skb
 *	@skb: skb to set stamp of
 *	@stamp: pointer to struct timeval to get stamp from
 *
 *	Timestamps are stored in the skb as offsets to a base timestamp.
 *	This function converts a struct timeval to an offset and stores
 *	it in the skb.
 */
static inline void skb_set_timestamp(struct sk_buff *skb, const struct timeval *stamp)
{
	skb->tstamp.off_sec  = stamp->tv_sec;
	skb->tstamp.off_usec = stamp->tv_usec;
}

extern void __net_timestamp(struct sk_buff *skb);

extern unsigned int __skb_checksum_complete(struct sk_buff *skb);

/**
 *	skb_checksum_complete - Calculate checksum of an entire packet
 *	@skb: packet to process
 *
 *	This function calculates the checksum over the entire packet plus
 *	the value of skb->csum.  The latter can be used to supply the
 *	checksum of a pseudo header as used by TCP/UDP.  It returns the
 *	checksum.
 *
 *	For protocols that contain complete checksums such as ICMP/TCP/UDP,
 *	this function can be used to verify that checksum on received
 *	packets.  In that case the function should return zero if the
 *	checksum is correct.  In particular, this function will return zero
 *	if skb->ip_summed is CHECKSUM_UNNECESSARY which indicates that the
 *	hardware has already verified the correctness of the checksum.
 */
static inline unsigned int skb_checksum_complete(struct sk_buff *skb)
{
	return skb->ip_summed != CHECKSUM_UNNECESSARY &&
		__skb_checksum_complete(skb);
}

#ifdef CONFIG_NETFILTER
static inline void nf_conntrack_put(struct nf_conntrack *nfct)
{
	if (nfct && atomic_dec_and_test(&nfct->use))
		nfct->destroy(nfct);
}
static inline void nf_conntrack_get(struct nf_conntrack *nfct)
{
	if (nfct)
		atomic_inc(&nfct->use);
}
#if defined(CONFIG_NF_CONNTRACK) || defined(CONFIG_NF_CONNTRACK_MODULE)
static inline void nf_conntrack_get_reasm(struct sk_buff *skb)
{
	if (skb)
		atomic_inc(&skb->users);
}
static inline void nf_conntrack_put_reasm(struct sk_buff *skb)
{
	if (skb)
		kfree_skb(skb);
}
#endif
static inline void nf_reset(struct sk_buff *skb)
{
	nf_conntrack_put(skb->nfct);
	skb->nfct = NULL;
#if defined(CONFIG_NF_CONNTRACK) || defined(CONFIG_NF_CONNTRACK_MODULE)
	nf_conntrack_put_reasm(skb->nfct_reasm);
	skb->nfct_reasm = NULL;
#endif
}

#ifdef CONFIG_BRIDGE_NETFILTER
static inline void nf_bridge_put(struct nf_bridge_info *nf_bridge)
{
	if (nf_bridge && atomic_dec_and_test(&nf_bridge->use))
		kfree(nf_bridge);
}
static inline void nf_bridge_get(struct nf_bridge_info *nf_bridge)
{
	if (nf_bridge)
		atomic_inc(&nf_bridge->use);
}
#endif /* CONFIG_BRIDGE_NETFILTER */
#else /* CONFIG_NETFILTER */
static inline void nf_reset(struct sk_buff *skb) {}
#endif /* CONFIG_NETFILTER */

#endif	/* __KERNEL__ */
#endif	/* _LINUX_SKBUFF_H */<|MERGE_RESOLUTION|>--- conflicted
+++ resolved
@@ -190,8 +190,6 @@
  *	@local_df: allow local fragmentation
  *	@cloned: Head may be cloned (check refcnt to be sure)
  *	@nohdr: Payload reference only, must not modify header
- *	@proto_csum_valid: Protocol csum validated since arriving at localhost
- *	@proto_csum_blank: Protocol csum must be added before leaving localhost
  *	@pkt_type: Packet class
  *	@fclone: skbuff clone status
  *	@ip_summed: Driver fed us an IP checksum
@@ -267,19 +265,8 @@
 				nohdr:1,
 				nfctinfo:3;
 	__u8			pkt_type:3,
-<<<<<<< HEAD
-#ifndef CONFIG_XEN
-				fclone:2;
-#else
-				fclone:2,
-				proto_csum_valid:1,
-				proto_csum_blank:1;
-				/* 1 bit spare */
-#endif
-=======
 				fclone:2,
 				ipvs_property:1;
->>>>>>> 5666c094
 	__be16			protocol;
 
 	void			(*destructor)(struct sk_buff *skb);
@@ -335,8 +322,7 @@
 
 extern struct sk_buff *alloc_skb_from_cache(kmem_cache_t *cp,
 					    unsigned int size,
-					    gfp_t priority,
-					    int fclone);
+					    gfp_t priority);
 extern void	       kfree_skbmem(struct sk_buff *skb);
 extern struct sk_buff *skb_clone(struct sk_buff *skb,
 				 gfp_t priority);
@@ -1066,7 +1052,7 @@
 	return skb;
 }
 #else
-extern struct sk_buff *__dev_alloc_skb(unsigned int length, gfp_t gfp_mask);
+extern struct sk_buff *__dev_alloc_skb(unsigned int length, int gfp_mask);
 #endif
 
 /**
