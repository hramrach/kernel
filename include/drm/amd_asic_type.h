/*
 * Copyright 2017 Advanced Micro Devices, Inc.
 *
 * Permission is hereby granted, free of charge, to any person obtaining a
 * copy of this software and associated documentation files (the "Software"),
 * to deal in the Software without restriction, including without limitation
 * the rights to use, copy, modify, merge, publish, distribute, sublicense,
 * and/or sell copies of the Software, and to permit persons to whom the
 * Software is furnished to do so, subject to the following conditions:
 *
 * The above copyright notice and this permission notice shall be included in
 * all copies or substantial portions of the Software.
 *
 * THE SOFTWARE IS PROVIDED "AS IS", WITHOUT WARRANTY OF ANY KIND, EXPRESS OR
 * IMPLIED, INCLUDING BUT NOT LIMITED TO THE WARRANTIES OF MERCHANTABILITY,
 * FITNESS FOR A PARTICULAR PURPOSE AND NONINFRINGEMENT.  IN NO EVENT SHALL
 * THE COPYRIGHT HOLDER(S) OR AUTHOR(S) BE LIABLE FOR ANY CLAIM, DAMAGES OR
 * OTHER LIABILITY, WHETHER IN AN ACTION OF CONTRACT, TORT OR OTHERWISE,
 * ARISING FROM, OUT OF OR IN CONNECTION WITH THE SOFTWARE OR THE USE OR
 * OTHER DEALINGS IN THE SOFTWARE.
 */

#ifndef __AMD_ASIC_TYPE_H__
#define __AMD_ASIC_TYPE_H__
/*
 * Supported ASIC types
 */
enum amd_asic_type {
	CHIP_TAHITI = 0,
	CHIP_PITCAIRN,	/* 1 */
	CHIP_VERDE,	/* 2 */
	CHIP_OLAND,	/* 3 */
	CHIP_HAINAN,	/* 4 */
	CHIP_BONAIRE,	/* 5 */
	CHIP_KAVERI,	/* 6 */
	CHIP_KABINI,	/* 7 */
	CHIP_HAWAII,	/* 8 */
	CHIP_MULLINS,	/* 9 */
	CHIP_TOPAZ,	/* 10 */
	CHIP_TONGA,	/* 11 */
	CHIP_FIJI,	/* 12 */
	CHIP_CARRIZO,	/* 13 */
	CHIP_STONEY,	/* 14 */
	CHIP_POLARIS10,	/* 15 */
	CHIP_POLARIS11,	/* 16 */
	CHIP_POLARIS12,	/* 17 */
	CHIP_VEGAM,	/* 18 */
	CHIP_VEGA10,	/* 19 */
	CHIP_VEGA12,	/* 20 */
	CHIP_VEGA20,	/* 21 */
	CHIP_RAVEN,	/* 22 */
	CHIP_ARCTURUS,	/* 23 */
	CHIP_RENOIR,	/* 24 */
<<<<<<< HEAD
	CHIP_NAVI10,	/* 25 */
	CHIP_NAVI14,	/* 26 */
	CHIP_NAVI12,	/* 27 */
	CHIP_SIENNA_CICHLID,	/* 28 */
	CHIP_NAVY_FLOUNDER,	/* 29 */
=======
	CHIP_ALDEBARAN, /* 25 */
	CHIP_NAVI10,	/* 26 */
	CHIP_NAVI14,	/* 27 */
	CHIP_NAVI12,	/* 28 */
	CHIP_SIENNA_CICHLID,	/* 29 */
	CHIP_NAVY_FLOUNDER,	/* 30 */
	CHIP_VANGOGH,	/* 31 */
	CHIP_DIMGREY_CAVEFISH,	/* 32 */
	CHIP_BEIGE_GOBY,	/* 33 */
	CHIP_YELLOW_CARP,	/* 34 */
>>>>>>> 7d2a07b7
	CHIP_LAST,
};

extern const char *amdgpu_asic_name[];

#endif /*__AMD_ASIC_TYPE_H__ */<|MERGE_RESOLUTION|>--- conflicted
+++ resolved
@@ -51,13 +51,6 @@
 	CHIP_RAVEN,	/* 22 */
 	CHIP_ARCTURUS,	/* 23 */
 	CHIP_RENOIR,	/* 24 */
-<<<<<<< HEAD
-	CHIP_NAVI10,	/* 25 */
-	CHIP_NAVI14,	/* 26 */
-	CHIP_NAVI12,	/* 27 */
-	CHIP_SIENNA_CICHLID,	/* 28 */
-	CHIP_NAVY_FLOUNDER,	/* 29 */
-=======
 	CHIP_ALDEBARAN, /* 25 */
 	CHIP_NAVI10,	/* 26 */
 	CHIP_NAVI14,	/* 27 */
@@ -68,7 +61,6 @@
 	CHIP_DIMGREY_CAVEFISH,	/* 32 */
 	CHIP_BEIGE_GOBY,	/* 33 */
 	CHIP_YELLOW_CARP,	/* 34 */
->>>>>>> 7d2a07b7
 	CHIP_LAST,
 };
 
