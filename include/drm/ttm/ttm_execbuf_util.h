--- conflicted
+++ resolved
@@ -95,16 +95,9 @@
  * ttm_eu_fence_buffer_objects() when command submission is complete or
  * has failed.
  */
-<<<<<<< HEAD
-
-extern int ttm_eu_reserve_buffers(struct ww_acquire_ctx *ticket,
-				  struct list_head *list, bool intr,
-				  struct list_head *dups);
-=======
 int ttm_eu_reserve_buffers(struct ww_acquire_ctx *ticket,
 			   struct list_head *list, bool intr,
 			   struct list_head *dups);
->>>>>>> 7d2a07b7
 
 /**
  * function ttm_eu_fence_buffer_objects.
