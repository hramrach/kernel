--- conflicted
+++ resolved
@@ -878,18 +878,6 @@
 	bool prefer_shadow_fbdev;
 
 	/**
-	 * @fbdev_use_iomem:
-	 *
-	 * Set to true if framebuffer reside in iomem.
-	 * When set to true memcpy_toio() is used when copying the framebuffer in
-	 * drm_fb_helper.drm_fb_helper_dirty_blit_real().
-	 *
-	 * FIXME: This should be replaced with a per-mapping is_iomem
-	 * flag (like ttm does), and then used everywhere in fbdev code.
-	 */
-	bool fbdev_use_iomem;
-
-	/**
 	 * @quirk_addfb_prefer_xbgr_30bpp:
 	 *
 	 * Special hack for legacy ADDFB to keep nouveau userspace happy. Should
@@ -921,11 +909,8 @@
 	 * @allow_fb_modifiers:
 	 *
 	 * Whether the driver supports fb modifiers in the ADDFB2.1 ioctl call.
-<<<<<<< HEAD
-=======
 	 * Note that drivers should not set this directly, it is automatically
 	 * set in drm_universal_plane_init().
->>>>>>> 7d2a07b7
 	 *
 	 * IMPORTANT:
 	 *
