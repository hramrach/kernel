--- conflicted
+++ resolved
@@ -100,18 +100,7 @@
  * This much address space is reserved for vmalloc() and iomap()
  * as well as fixmap mappings.
  */
-<<<<<<< HEAD
-#define __VMALLOC_RESERVE_MIN		(32 << 20)
-#define __VMALLOC_RESERVE_DEFAULT	(128 << 20)
-#define __VMALLOC_RESERVE_MAX		(800 << 20)
-#define __RESERVED_AREA			(10 << 20)
-
-#ifndef __ASSEMBLY__
-=======
 extern unsigned int __VMALLOC_RESERVE;
->>>>>>> 9d53e4dd
-
-extern unsigned long vmalloc_reserve;
 
 /* Pure 2^n version of get_order */
 static __inline__ int get_order(unsigned long size)
@@ -139,14 +128,11 @@
 
 
 #define PAGE_OFFSET		((unsigned long)__PAGE_OFFSET)
-#define KERNEL_MEMORY		((unsigned long)(FIXADDR_START - __PAGE_OFFSET))
-#define RESERVED_AREA		((unsigned long)__RESERVED_AREA) 
-#define KERNEL_MAXMEM		((unsigned long)(KERNEL_MEMORY - RESERVED_AREA))
-#define __MAXMEM		(-__PAGE_OFFSET-__VMALLOC_RESERVE_MAX)
-#define MAXMEM			((unsigned long)(-PAGE_OFFSET-vmalloc_reserve))
+#define VMALLOC_RESERVE		((unsigned long)__VMALLOC_RESERVE)
+#define MAXMEM			(-__PAGE_OFFSET-__VMALLOC_RESERVE)
 #define __pa(x)			((unsigned long)(x)-PAGE_OFFSET)
 #define __va(x)			((void *)((unsigned long)(x)+PAGE_OFFSET))
-#define pfn_to_kaddr(pfn)	__va((pfn) << PAGE_SHIFT)
+#define pfn_to_kaddr(pfn)      __va((pfn) << PAGE_SHIFT)
 #ifndef CONFIG_DISCONTIGMEM
 #define pfn_to_page(pfn)	(mem_map + (pfn))
 #define page_to_pfn(page)	((unsigned long)((page) - mem_map))
