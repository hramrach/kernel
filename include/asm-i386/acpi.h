--- conflicted
+++ resolved
@@ -133,22 +133,6 @@
 #ifdef CONFIG_X86_IO_APIC
 extern int acpi_skip_timer_override;
 extern int acpi_use_timer_override;
-<<<<<<< HEAD
-
-static inline void disable_ioapic_setup(void)
-{
-	skip_ioapic_setup = 1;
-}
-
-static inline int ioapic_setup_disabled(void)
-{
-	return skip_ioapic_setup;
-}
-
-#else
-static inline void disable_ioapic_setup(void) { }
-=======
->>>>>>> 0215ffb0
 #endif
 
 static inline void acpi_noirq_set(void) { acpi_noirq = 1; }
