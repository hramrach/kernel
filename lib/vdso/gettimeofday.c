// SPDX-License-Identifier: GPL-2.0
/*
 * Generic userspace implementations of gettimeofday() and similar.
 */
#include <vdso/datapage.h>
#include <vdso/helpers.h>

#ifndef vdso_calc_delta
/*
 * Default implementation which works for all sane clocksources. That
 * obviously excludes x86/TSC.
 */
static __always_inline
u64 vdso_calc_delta(u64 cycles, u64 last, u64 mask, u32 mult)
{
	return ((cycles - last) & mask) * mult;
}
#endif

<<<<<<< HEAD
#ifdef CONFIG_TIME_NS
static int do_hres_timens(const struct vdso_data *vdns, clockid_t clk,
			  struct __kernel_timespec *ts)
{
	const struct vdso_data *vd = __arch_get_timens_vdso_data();
=======
#ifndef vdso_shift_ns
static __always_inline u64 vdso_shift_ns(u64 ns, u32 shift)
{
	return ns >> shift;
}
#endif

#ifndef __arch_vdso_hres_capable
static inline bool __arch_vdso_hres_capable(void)
{
	return true;
}
#endif

#ifndef vdso_clocksource_ok
static inline bool vdso_clocksource_ok(const struct vdso_data *vd)
{
	return vd->clock_mode != VDSO_CLOCKMODE_NONE;
}
#endif

#ifndef vdso_cycles_ok
static inline bool vdso_cycles_ok(u64 cycles)
{
	return true;
}
#endif

#ifdef CONFIG_TIME_NS
static __always_inline int do_hres_timens(const struct vdso_data *vdns, clockid_t clk,
					  struct __kernel_timespec *ts)
{
	const struct vdso_data *vd;
>>>>>>> 7d2a07b7
	const struct timens_offset *offs = &vdns->offset[clk];
	const struct vdso_timestamp *vdso_ts;
	u64 cycles, last, ns;
	u32 seq;
	s64 sec;

<<<<<<< HEAD
=======
	vd = vdns - (clk == CLOCK_MONOTONIC_RAW ? CS_RAW : CS_HRES_COARSE);
	vd = __arch_get_timens_vdso_data(vd);
>>>>>>> 7d2a07b7
	if (clk != CLOCK_MONOTONIC_RAW)
		vd = &vd[CS_HRES_COARSE];
	else
		vd = &vd[CS_RAW];
	vdso_ts = &vd->basetime[clk];

	do {
		seq = vdso_read_begin(vd);

		if (unlikely(!vdso_clocksource_ok(vd)))
			return -1;

		cycles = __arch_get_hw_counter(vd->clock_mode, vd);
		if (unlikely(!vdso_cycles_ok(cycles)))
			return -1;
		ns = vdso_ts->nsec;
		last = vd->cycle_last;
		ns += vdso_calc_delta(cycles, last, vd->mask, vd->mult);
		ns = vdso_shift_ns(ns, vd->shift);
		sec = vdso_ts->sec;
	} while (unlikely(vdso_read_retry(vd, seq)));

	/* Add the namespace offset */
	sec += offs->sec;
	ns += offs->nsec;

	/*
	 * Do this outside the loop: a race inside the loop could result
	 * in __iter_div_u64_rem() being extremely slow.
	 */
	ts->tv_sec = sec + __iter_div_u64_rem(ns, NSEC_PER_SEC, &ns);
	ts->tv_nsec = ns;

	return 0;
}
#else
static __always_inline
const struct vdso_data *__arch_get_timens_vdso_data(const struct vdso_data *vd)
{
	return NULL;
}

static __always_inline int do_hres_timens(const struct vdso_data *vdns, clockid_t clk,
					  struct __kernel_timespec *ts)
{
	return -EINVAL;
}
#endif

static __always_inline int do_hres(const struct vdso_data *vd, clockid_t clk,
				   struct __kernel_timespec *ts)
{
	const struct vdso_timestamp *vdso_ts = &vd->basetime[clk];
	u64 cycles, last, sec, ns;
	u32 seq;

	/* Allows to compile the high resolution parts out */
	if (!__arch_vdso_hres_capable())
		return -1;

	do {
		/*
		 * Open coded to handle VDSO_CLOCKMODE_TIMENS. Time namespace
		 * enabled tasks have a special VVAR page installed which
		 * has vd->seq set to 1 and vd->clock_mode set to
		 * VDSO_CLOCKMODE_TIMENS. For non time namespace affected tasks
		 * this does not affect performance because if vd->seq is
		 * odd, i.e. a concurrent update is in progress the extra
		 * check for vd->clock_mode is just a few extra
		 * instructions while spin waiting for vd->seq to become
		 * even again.
		 */
		while (unlikely((seq = READ_ONCE(vd->seq)) & 1)) {
			if (IS_ENABLED(CONFIG_TIME_NS) &&
			    vd->clock_mode == VDSO_CLOCKMODE_TIMENS)
				return do_hres_timens(vd, clk, ts);
			cpu_relax();
		}
		smp_rmb();

		if (unlikely(!vdso_clocksource_ok(vd)))
			return -1;

		cycles = __arch_get_hw_counter(vd->clock_mode, vd);
		if (unlikely(!vdso_cycles_ok(cycles)))
			return -1;
		ns = vdso_ts->nsec;
		last = vd->cycle_last;
		ns += vdso_calc_delta(cycles, last, vd->mask, vd->mult);
		ns = vdso_shift_ns(ns, vd->shift);
		sec = vdso_ts->sec;
	} while (unlikely(vdso_read_retry(vd, seq)));

	/* Add the namespace offset */
	sec += offs->sec;
	ns += offs->nsec;

	/*
	 * Do this outside the loop: a race inside the loop could result
	 * in __iter_div_u64_rem() being extremely slow.
	 */
	ts->tv_sec = sec + __iter_div_u64_rem(ns, NSEC_PER_SEC, &ns);
	ts->tv_nsec = ns;

	return 0;
}
#else
static __always_inline const struct vdso_data *__arch_get_timens_vdso_data(void)
{
	return NULL;
}

static int do_hres_timens(const struct vdso_data *vdns, clockid_t clk,
			  struct __kernel_timespec *ts)
{
	return -EINVAL;
}
#endif

<<<<<<< HEAD
static __always_inline int do_hres(const struct vdso_data *vd, clockid_t clk,
				   struct __kernel_timespec *ts)
=======
#ifdef CONFIG_TIME_NS
static __always_inline int do_coarse_timens(const struct vdso_data *vdns, clockid_t clk,
					    struct __kernel_timespec *ts)
>>>>>>> 7d2a07b7
{
	const struct vdso_data *vd = __arch_get_timens_vdso_data(vdns);
	const struct vdso_timestamp *vdso_ts = &vd->basetime[clk];
<<<<<<< HEAD
	u64 cycles, last, sec, ns;
	u32 seq;
=======
	const struct timens_offset *offs = &vdns->offset[clk];
	u64 nsec;
	s64 sec;
	s32 seq;
>>>>>>> 7d2a07b7

	do {
		/*
		 * Open coded to handle VCLOCK_TIMENS. Time namespace
		 * enabled tasks have a special VVAR page installed which
		 * has vd->seq set to 1 and vd->clock_mode set to
		 * VCLOCK_TIMENS. For non time namespace affected tasks
		 * this does not affect performance because if vd->seq is
		 * odd, i.e. a concurrent update is in progress the extra
		 * check for vd->clock_mode is just a few extra
		 * instructions while spin waiting for vd->seq to become
		 * even again.
		 */
		while (unlikely((seq = READ_ONCE(vd->seq)) & 1)) {
			if (IS_ENABLED(CONFIG_TIME_NS) &&
			    vd->clock_mode == VCLOCK_TIMENS)
				return do_hres_timens(vd, clk, ts);
			cpu_relax();
		}
		smp_rmb();

		cycles = __arch_get_hw_counter(vd->clock_mode);
		ns = vdso_ts->nsec;
		last = vd->cycle_last;
		if (unlikely((s64)cycles < 0))
			return -1;

		ns += vdso_calc_delta(cycles, last, vd->mask, vd->mult);
		ns >>= vd->shift;
		sec = vdso_ts->sec;
	} while (unlikely(vdso_read_retry(vd, seq)));

	/*
	 * Do this outside the loop: a race inside the loop could result
	 * in __iter_div_u64_rem() being extremely slow.
	 */
	ts->tv_sec = sec + __iter_div_u64_rem(ns, NSEC_PER_SEC, &ns);
	ts->tv_nsec = ns;

	return 0;
}

#ifdef CONFIG_TIME_NS
static int do_coarse_timens(const struct vdso_data *vdns, clockid_t clk,
			    struct __kernel_timespec *ts)
{
	const struct vdso_data *vd = __arch_get_timens_vdso_data();
	const struct vdso_timestamp *vdso_ts = &vd->basetime[clk];
	const struct timens_offset *offs = &vdns->offset[clk];
	u64 nsec;
	s64 sec;
	s32 seq;

	do {
		seq = vdso_read_begin(vd);
		sec = vdso_ts->sec;
		nsec = vdso_ts->nsec;
	} while (unlikely(vdso_read_retry(vd, seq)));

	/* Add the namespace offset */
	sec += offs->sec;
	nsec += offs->nsec;

	/*
	 * Do this outside the loop: a race inside the loop could result
	 * in __iter_div_u64_rem() being extremely slow.
	 */
	ts->tv_sec = sec + __iter_div_u64_rem(nsec, NSEC_PER_SEC, &nsec);
	ts->tv_nsec = nsec;
	return 0;
}
#else
<<<<<<< HEAD
static int do_coarse_timens(const struct vdso_data *vdns, clockid_t clk,
			    struct __kernel_timespec *ts)
=======
static __always_inline int do_coarse_timens(const struct vdso_data *vdns, clockid_t clk,
					    struct __kernel_timespec *ts)
>>>>>>> 7d2a07b7
{
	return -1;
}
#endif

static __always_inline int do_coarse(const struct vdso_data *vd, clockid_t clk,
				     struct __kernel_timespec *ts)
{
	const struct vdso_timestamp *vdso_ts = &vd->basetime[clk];
	u32 seq;

	do {
		/*
<<<<<<< HEAD
		 * Open coded to handle VCLOCK_TIMENS. See comment in
=======
		 * Open coded to handle VDSO_CLOCK_TIMENS. See comment in
>>>>>>> 7d2a07b7
		 * do_hres().
		 */
		while ((seq = READ_ONCE(vd->seq)) & 1) {
			if (IS_ENABLED(CONFIG_TIME_NS) &&
<<<<<<< HEAD
			    vd->clock_mode == VCLOCK_TIMENS)
=======
			    vd->clock_mode == VDSO_CLOCKMODE_TIMENS)
>>>>>>> 7d2a07b7
				return do_coarse_timens(vd, clk, ts);
			cpu_relax();
		}
		smp_rmb();

		ts->tv_sec = vdso_ts->sec;
		ts->tv_nsec = vdso_ts->nsec;
	} while (unlikely(vdso_read_retry(vd, seq)));

	return 0;
}

static __always_inline int
__cvdso_clock_gettime_common(const struct vdso_data *vd, clockid_t clock,
			     struct __kernel_timespec *ts)
{
	u32 msk;

	/* Check for negative values or invalid clocks */
	if (unlikely((u32) clock >= MAX_CLOCKS))
		return -1;

	/*
	 * Convert the clockid to a bitmask and use it to check which
	 * clocks are handled in the VDSO directly.
	 */
	msk = 1U << clock;
	if (likely(msk & VDSO_HRES))
		vd = &vd[CS_HRES_COARSE];
	else if (msk & VDSO_COARSE)
		return do_coarse(&vd[CS_HRES_COARSE], clock, ts);
	else if (msk & VDSO_RAW)
		vd = &vd[CS_RAW];
	else
		return -1;

	return do_hres(vd, clock, ts);
}

static __maybe_unused int
__cvdso_clock_gettime_data(const struct vdso_data *vd, clockid_t clock,
			   struct __kernel_timespec *ts)
{
	int ret = __cvdso_clock_gettime_common(vd, clock, ts);

	if (unlikely(ret))
		return clock_gettime_fallback(clock, ts);
	return 0;
}

static __maybe_unused int
__cvdso_clock_gettime(clockid_t clock, struct __kernel_timespec *ts)
{
	return __cvdso_clock_gettime_data(__arch_get_vdso_data(), clock, ts);
}

#ifdef BUILD_VDSO32
static __maybe_unused int
__cvdso_clock_gettime32_data(const struct vdso_data *vd, clockid_t clock,
			     struct old_timespec32 *res)
{
	struct __kernel_timespec ts;
	int ret;

	ret = __cvdso_clock_gettime_common(vd, clock, &ts);

	if (unlikely(ret))
		return clock_gettime32_fallback(clock, res);

	/* For ret == 0 */
	res->tv_sec = ts.tv_sec;
	res->tv_nsec = ts.tv_nsec;

	return ret;
}

static __maybe_unused int
__cvdso_clock_gettime32(clockid_t clock, struct old_timespec32 *res)
{
	return __cvdso_clock_gettime32_data(__arch_get_vdso_data(), clock, res);
}
#endif /* BUILD_VDSO32 */

static __maybe_unused int
__cvdso_gettimeofday_data(const struct vdso_data *vd,
			  struct __kernel_old_timeval *tv, struct timezone *tz)
{

	if (likely(tv != NULL)) {
		struct __kernel_timespec ts;

		if (do_hres(&vd[CS_HRES_COARSE], CLOCK_REALTIME, &ts))
			return gettimeofday_fallback(tv, tz);

		tv->tv_sec = ts.tv_sec;
		tv->tv_usec = (u32)ts.tv_nsec / NSEC_PER_USEC;
	}

	if (unlikely(tz != NULL)) {
		if (IS_ENABLED(CONFIG_TIME_NS) &&
<<<<<<< HEAD
		    vd->clock_mode == VCLOCK_TIMENS)
			vd = __arch_get_timens_vdso_data();
=======
		    vd->clock_mode == VDSO_CLOCKMODE_TIMENS)
			vd = __arch_get_timens_vdso_data(vd);
>>>>>>> 7d2a07b7

		tz->tz_minuteswest = vd[CS_HRES_COARSE].tz_minuteswest;
		tz->tz_dsttime = vd[CS_HRES_COARSE].tz_dsttime;
	}

	return 0;
}

static __maybe_unused int
__cvdso_gettimeofday(struct __kernel_old_timeval *tv, struct timezone *tz)
{
	return __cvdso_gettimeofday_data(__arch_get_vdso_data(), tv, tz);
}

#ifdef VDSO_HAS_TIME
static __maybe_unused __kernel_old_time_t
__cvdso_time_data(const struct vdso_data *vd, __kernel_old_time_t *time)
{
<<<<<<< HEAD
	const struct vdso_data *vd = __arch_get_vdso_data();
	time_t t;

	if (IS_ENABLED(CONFIG_TIME_NS) && vd->clock_mode == VCLOCK_TIMENS)
		vd = __arch_get_timens_vdso_data();
=======
	__kernel_old_time_t t;

	if (IS_ENABLED(CONFIG_TIME_NS) &&
	    vd->clock_mode == VDSO_CLOCKMODE_TIMENS)
		vd = __arch_get_timens_vdso_data(vd);
>>>>>>> 7d2a07b7

	t = READ_ONCE(vd[CS_HRES_COARSE].basetime[CLOCK_REALTIME].sec);

	if (time)
		*time = t;

	return t;
}

static __maybe_unused __kernel_old_time_t __cvdso_time(__kernel_old_time_t *time)
{
	return __cvdso_time_data(__arch_get_vdso_data(), time);
}
#endif /* VDSO_HAS_TIME */

#ifdef VDSO_HAS_CLOCK_GETRES
static __maybe_unused
int __cvdso_clock_getres_common(const struct vdso_data *vd, clockid_t clock,
				struct __kernel_timespec *res)
{
<<<<<<< HEAD
	const struct vdso_data *vd = __arch_get_vdso_data();
=======
>>>>>>> 7d2a07b7
	u32 msk;
	u64 ns;

	/* Check for negative values or invalid clocks */
	if (unlikely((u32) clock >= MAX_CLOCKS))
		return -1;

<<<<<<< HEAD
	if (IS_ENABLED(CONFIG_TIME_NS) && vd->clock_mode == VCLOCK_TIMENS)
		vd = __arch_get_timens_vdso_data();
=======
	if (IS_ENABLED(CONFIG_TIME_NS) &&
	    vd->clock_mode == VDSO_CLOCKMODE_TIMENS)
		vd = __arch_get_timens_vdso_data(vd);
>>>>>>> 7d2a07b7

	/*
	 * Convert the clockid to a bitmask and use it to check which
	 * clocks are handled in the VDSO directly.
	 */
	msk = 1U << clock;
	if (msk & (VDSO_HRES | VDSO_RAW)) {
		/*
		 * Preserves the behaviour of posix_get_hrtimer_res().
		 */
		ns = READ_ONCE(vd[CS_HRES_COARSE].hrtimer_res);
	} else if (msk & VDSO_COARSE) {
		/*
		 * Preserves the behaviour of posix_get_coarse_res().
		 */
		ns = LOW_RES_NSEC;
	} else {
		return -1;
	}

	if (likely(res)) {
		res->tv_sec = 0;
		res->tv_nsec = ns;
	}
	return 0;
}

static __maybe_unused
<<<<<<< HEAD
int __cvdso_clock_getres(clockid_t clock, struct __kernel_timespec *res)
=======
int __cvdso_clock_getres_data(const struct vdso_data *vd, clockid_t clock,
			      struct __kernel_timespec *res)
>>>>>>> 7d2a07b7
{
	int ret = __cvdso_clock_getres_common(vd, clock, res);

	if (unlikely(ret))
		return clock_getres_fallback(clock, res);
	return 0;
}

static __maybe_unused
int __cvdso_clock_getres(clockid_t clock, struct __kernel_timespec *res)
{
	return __cvdso_clock_getres_data(__arch_get_vdso_data(), clock, res);
}

#ifdef BUILD_VDSO32
static __maybe_unused int
__cvdso_clock_getres_time32_data(const struct vdso_data *vd, clockid_t clock,
				 struct old_timespec32 *res)
{
	struct __kernel_timespec ts;
	int ret;

	ret = __cvdso_clock_getres_common(vd, clock, &ts);

	if (unlikely(ret))
		return clock_getres32_fallback(clock, res);

<<<<<<< HEAD
	if (likely(!ret && res)) {
=======
	if (likely(res)) {
>>>>>>> 7d2a07b7
		res->tv_sec = ts.tv_sec;
		res->tv_nsec = ts.tv_nsec;
	}
	return ret;
}

static __maybe_unused int
__cvdso_clock_getres_time32(clockid_t clock, struct old_timespec32 *res)
{
	return __cvdso_clock_getres_time32_data(__arch_get_vdso_data(),
						clock, res);
}
#endif /* BUILD_VDSO32 */
#endif /* VDSO_HAS_CLOCK_GETRES */<|MERGE_RESOLUTION|>--- conflicted
+++ resolved
@@ -17,13 +17,6 @@
 }
 #endif
 
-<<<<<<< HEAD
-#ifdef CONFIG_TIME_NS
-static int do_hres_timens(const struct vdso_data *vdns, clockid_t clk,
-			  struct __kernel_timespec *ts)
-{
-	const struct vdso_data *vd = __arch_get_timens_vdso_data();
-=======
 #ifndef vdso_shift_ns
 static __always_inline u64 vdso_shift_ns(u64 ns, u32 shift)
 {
@@ -57,18 +50,14 @@
 					  struct __kernel_timespec *ts)
 {
 	const struct vdso_data *vd;
->>>>>>> 7d2a07b7
 	const struct timens_offset *offs = &vdns->offset[clk];
 	const struct vdso_timestamp *vdso_ts;
 	u64 cycles, last, ns;
 	u32 seq;
 	s64 sec;
 
-<<<<<<< HEAD
-=======
 	vd = vdns - (clk == CLOCK_MONOTONIC_RAW ? CS_RAW : CS_HRES_COARSE);
 	vd = __arch_get_timens_vdso_data(vd);
->>>>>>> 7d2a07b7
 	if (clk != CLOCK_MONOTONIC_RAW)
 		vd = &vd[CS_HRES_COARSE];
 	else
@@ -162,10 +151,6 @@
 		sec = vdso_ts->sec;
 	} while (unlikely(vdso_read_retry(vd, seq)));
 
-	/* Add the namespace offset */
-	sec += offs->sec;
-	ns += offs->nsec;
-
 	/*
 	 * Do this outside the loop: a race inside the loop could result
 	 * in __iter_div_u64_rem() being extremely slow.
@@ -175,86 +160,12 @@
 
 	return 0;
 }
-#else
-static __always_inline const struct vdso_data *__arch_get_timens_vdso_data(void)
-{
-	return NULL;
-}
-
-static int do_hres_timens(const struct vdso_data *vdns, clockid_t clk,
-			  struct __kernel_timespec *ts)
-{
-	return -EINVAL;
-}
-#endif
-
-<<<<<<< HEAD
-static __always_inline int do_hres(const struct vdso_data *vd, clockid_t clk,
-				   struct __kernel_timespec *ts)
-=======
+
 #ifdef CONFIG_TIME_NS
 static __always_inline int do_coarse_timens(const struct vdso_data *vdns, clockid_t clk,
 					    struct __kernel_timespec *ts)
->>>>>>> 7d2a07b7
 {
 	const struct vdso_data *vd = __arch_get_timens_vdso_data(vdns);
-	const struct vdso_timestamp *vdso_ts = &vd->basetime[clk];
-<<<<<<< HEAD
-	u64 cycles, last, sec, ns;
-	u32 seq;
-=======
-	const struct timens_offset *offs = &vdns->offset[clk];
-	u64 nsec;
-	s64 sec;
-	s32 seq;
->>>>>>> 7d2a07b7
-
-	do {
-		/*
-		 * Open coded to handle VCLOCK_TIMENS. Time namespace
-		 * enabled tasks have a special VVAR page installed which
-		 * has vd->seq set to 1 and vd->clock_mode set to
-		 * VCLOCK_TIMENS. For non time namespace affected tasks
-		 * this does not affect performance because if vd->seq is
-		 * odd, i.e. a concurrent update is in progress the extra
-		 * check for vd->clock_mode is just a few extra
-		 * instructions while spin waiting for vd->seq to become
-		 * even again.
-		 */
-		while (unlikely((seq = READ_ONCE(vd->seq)) & 1)) {
-			if (IS_ENABLED(CONFIG_TIME_NS) &&
-			    vd->clock_mode == VCLOCK_TIMENS)
-				return do_hres_timens(vd, clk, ts);
-			cpu_relax();
-		}
-		smp_rmb();
-
-		cycles = __arch_get_hw_counter(vd->clock_mode);
-		ns = vdso_ts->nsec;
-		last = vd->cycle_last;
-		if (unlikely((s64)cycles < 0))
-			return -1;
-
-		ns += vdso_calc_delta(cycles, last, vd->mask, vd->mult);
-		ns >>= vd->shift;
-		sec = vdso_ts->sec;
-	} while (unlikely(vdso_read_retry(vd, seq)));
-
-	/*
-	 * Do this outside the loop: a race inside the loop could result
-	 * in __iter_div_u64_rem() being extremely slow.
-	 */
-	ts->tv_sec = sec + __iter_div_u64_rem(ns, NSEC_PER_SEC, &ns);
-	ts->tv_nsec = ns;
-
-	return 0;
-}
-
-#ifdef CONFIG_TIME_NS
-static int do_coarse_timens(const struct vdso_data *vdns, clockid_t clk,
-			    struct __kernel_timespec *ts)
-{
-	const struct vdso_data *vd = __arch_get_timens_vdso_data();
 	const struct vdso_timestamp *vdso_ts = &vd->basetime[clk];
 	const struct timens_offset *offs = &vdns->offset[clk];
 	u64 nsec;
@@ -280,13 +191,8 @@
 	return 0;
 }
 #else
-<<<<<<< HEAD
-static int do_coarse_timens(const struct vdso_data *vdns, clockid_t clk,
-			    struct __kernel_timespec *ts)
-=======
 static __always_inline int do_coarse_timens(const struct vdso_data *vdns, clockid_t clk,
 					    struct __kernel_timespec *ts)
->>>>>>> 7d2a07b7
 {
 	return -1;
 }
@@ -300,20 +206,12 @@
 
 	do {
 		/*
-<<<<<<< HEAD
-		 * Open coded to handle VCLOCK_TIMENS. See comment in
-=======
 		 * Open coded to handle VDSO_CLOCK_TIMENS. See comment in
->>>>>>> 7d2a07b7
 		 * do_hres().
 		 */
 		while ((seq = READ_ONCE(vd->seq)) & 1) {
 			if (IS_ENABLED(CONFIG_TIME_NS) &&
-<<<<<<< HEAD
-			    vd->clock_mode == VCLOCK_TIMENS)
-=======
 			    vd->clock_mode == VDSO_CLOCKMODE_TIMENS)
->>>>>>> 7d2a07b7
 				return do_coarse_timens(vd, clk, ts);
 			cpu_relax();
 		}
@@ -414,13 +312,8 @@
 
 	if (unlikely(tz != NULL)) {
 		if (IS_ENABLED(CONFIG_TIME_NS) &&
-<<<<<<< HEAD
-		    vd->clock_mode == VCLOCK_TIMENS)
-			vd = __arch_get_timens_vdso_data();
-=======
 		    vd->clock_mode == VDSO_CLOCKMODE_TIMENS)
 			vd = __arch_get_timens_vdso_data(vd);
->>>>>>> 7d2a07b7
 
 		tz->tz_minuteswest = vd[CS_HRES_COARSE].tz_minuteswest;
 		tz->tz_dsttime = vd[CS_HRES_COARSE].tz_dsttime;
@@ -439,19 +332,11 @@
 static __maybe_unused __kernel_old_time_t
 __cvdso_time_data(const struct vdso_data *vd, __kernel_old_time_t *time)
 {
-<<<<<<< HEAD
-	const struct vdso_data *vd = __arch_get_vdso_data();
-	time_t t;
-
-	if (IS_ENABLED(CONFIG_TIME_NS) && vd->clock_mode == VCLOCK_TIMENS)
-		vd = __arch_get_timens_vdso_data();
-=======
 	__kernel_old_time_t t;
 
 	if (IS_ENABLED(CONFIG_TIME_NS) &&
 	    vd->clock_mode == VDSO_CLOCKMODE_TIMENS)
 		vd = __arch_get_timens_vdso_data(vd);
->>>>>>> 7d2a07b7
 
 	t = READ_ONCE(vd[CS_HRES_COARSE].basetime[CLOCK_REALTIME].sec);
 
@@ -472,10 +357,6 @@
 int __cvdso_clock_getres_common(const struct vdso_data *vd, clockid_t clock,
 				struct __kernel_timespec *res)
 {
-<<<<<<< HEAD
-	const struct vdso_data *vd = __arch_get_vdso_data();
-=======
->>>>>>> 7d2a07b7
 	u32 msk;
 	u64 ns;
 
@@ -483,14 +364,9 @@
 	if (unlikely((u32) clock >= MAX_CLOCKS))
 		return -1;
 
-<<<<<<< HEAD
-	if (IS_ENABLED(CONFIG_TIME_NS) && vd->clock_mode == VCLOCK_TIMENS)
-		vd = __arch_get_timens_vdso_data();
-=======
 	if (IS_ENABLED(CONFIG_TIME_NS) &&
 	    vd->clock_mode == VDSO_CLOCKMODE_TIMENS)
 		vd = __arch_get_timens_vdso_data(vd);
->>>>>>> 7d2a07b7
 
 	/*
 	 * Convert the clockid to a bitmask and use it to check which
@@ -519,12 +395,8 @@
 }
 
 static __maybe_unused
-<<<<<<< HEAD
-int __cvdso_clock_getres(clockid_t clock, struct __kernel_timespec *res)
-=======
 int __cvdso_clock_getres_data(const struct vdso_data *vd, clockid_t clock,
 			      struct __kernel_timespec *res)
->>>>>>> 7d2a07b7
 {
 	int ret = __cvdso_clock_getres_common(vd, clock, res);
 
@@ -552,11 +424,7 @@
 	if (unlikely(ret))
 		return clock_getres32_fallback(clock, res);
 
-<<<<<<< HEAD
-	if (likely(!ret && res)) {
-=======
 	if (likely(res)) {
->>>>>>> 7d2a07b7
 		res->tv_sec = ts.tv_sec;
 		res->tv_nsec = ts.tv_nsec;
 	}
