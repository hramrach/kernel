# SPDX-License-Identifier: GPL-2.0-only
menu "Kernel hacking"

menu "printk and dmesg options"

config PRINTK_TIME
	bool "Show timing information on printks"
	depends on PRINTK
	help
	  Selecting this option causes time stamps of the printk()
	  messages to be added to the output of the syslog() system
	  call and at the console.

	  The timestamp is always recorded internally, and exported
	  to /dev/kmsg. This flag just specifies if the timestamp should
	  be included, not that the timestamp is recorded.

	  The behavior is also controlled by the kernel command line
	  parameter printk.time=1. See Documentation/admin-guide/kernel-parameters.rst

config PRINTK_CALLER
	bool "Show caller information on printks"
	depends on PRINTK
	help
	  Selecting this option causes printk() to add a caller "thread id" (if
	  in task context) or a caller "processor id" (if not in task context)
	  to every message.

	  This option is intended for environments where multiple threads
	  concurrently call printk() for many times, for it is difficult to
	  interpret without knowing where these lines (or sometimes individual
	  line which was divided into multiple lines due to race) came from.

	  Since toggling after boot makes the code racy, currently there is
	  no option to enable/disable at the kernel command line parameter or
	  sysfs interface.

config STACKTRACE_BUILD_ID
	bool "Show build ID information in stacktraces"
	depends on PRINTK
	help
	  Selecting this option adds build ID information for symbols in
	  stacktraces printed with the printk format '%p[SR]b'.

	  This option is intended for distros where debuginfo is not easily
	  accessible but can be downloaded given the build ID of the vmlinux or
	  kernel module where the function is located.

config CONSOLE_LOGLEVEL_DEFAULT
	int "Default console loglevel (1-15)"
	range 1 15
	default "7"
	help
	  Default loglevel to determine what will be printed on the console.

	  Setting a default here is equivalent to passing in loglevel=<x> in
	  the kernel bootargs. loglevel=<x> continues to override whatever
	  value is specified here as well.

	  Note: This does not affect the log level of un-prefixed printk()
	  usage in the kernel. That is controlled by the MESSAGE_LOGLEVEL_DEFAULT
	  option.

config CONSOLE_LOGLEVEL_QUIET
	int "quiet console loglevel (1-15)"
	range 1 15
	default "4"
	help
	  loglevel to use when "quiet" is passed on the kernel commandline.

	  When "quiet" is passed on the kernel commandline this loglevel
	  will be used as the loglevel. IOW passing "quiet" will be the
	  equivalent of passing "loglevel=<CONSOLE_LOGLEVEL_QUIET>"

config MESSAGE_LOGLEVEL_DEFAULT
	int "Default message log level (1-7)"
	range 1 7
	default "4"
	help
	  Default log level for printk statements with no specified priority.

	  This was hard-coded to KERN_WARNING since at least 2.6.10 but folks
	  that are auditing their logs closely may want to set it to a lower
	  priority.

	  Note: This does not affect what message level gets printed on the console
	  by default. To change that, use loglevel=<x> in the kernel bootargs,
	  or pick a different CONSOLE_LOGLEVEL_DEFAULT configuration value.

config BOOT_PRINTK_DELAY
	bool "Delay each boot printk message by N milliseconds"
	depends on DEBUG_KERNEL && PRINTK && GENERIC_CALIBRATE_DELAY
	help
	  This build option allows you to read kernel boot messages
	  by inserting a short delay after each one.  The delay is
	  specified in milliseconds on the kernel command line,
	  using "boot_delay=N".

	  It is likely that you would also need to use "lpj=M" to preset
	  the "loops per jiffie" value.
	  See a previous boot log for the "lpj" value to use for your
	  system, and then set "lpj=M" before setting "boot_delay=N".
	  NOTE:  Using this option may adversely affect SMP systems.
	  I.e., processors other than the first one may not boot up.
	  BOOT_PRINTK_DELAY also may cause LOCKUP_DETECTOR to detect
	  what it believes to be lockup conditions.

config DYNAMIC_DEBUG
	bool "Enable dynamic printk() support"
	default n
	depends on PRINTK
	depends on (DEBUG_FS || PROC_FS)
	select DYNAMIC_DEBUG_CORE
	help

	  Compiles debug level messages into the kernel, which would not
	  otherwise be available at runtime. These messages can then be
	  enabled/disabled based on various levels of scope - per source file,
	  function, module, format string, and line number. This mechanism
	  implicitly compiles in all pr_debug() and dev_dbg() calls, which
	  enlarges the kernel text size by about 2%.

	  If a source file is compiled with DEBUG flag set, any
	  pr_debug() calls in it are enabled by default, but can be
	  disabled at runtime as below.  Note that DEBUG flag is
	  turned on by many CONFIG_*DEBUG* options.

	  Usage:

	  Dynamic debugging is controlled via the 'dynamic_debug/control' file,
	  which is contained in the 'debugfs' filesystem or procfs.
	  Thus, the debugfs or procfs filesystem must first be mounted before
	  making use of this feature.
	  We refer the control file as: <debugfs>/dynamic_debug/control. This
	  file contains a list of the debug statements that can be enabled. The
	  format for each line of the file is:

		filename:lineno [module]function flags format

	  filename : source file of the debug statement
	  lineno : line number of the debug statement
	  module : module that contains the debug statement
	  function : function that contains the debug statement
	  flags : '=p' means the line is turned 'on' for printing
	  format : the format used for the debug statement

	  From a live system:

		nullarbor:~ # cat <debugfs>/dynamic_debug/control
		# filename:lineno [module]function flags format
		fs/aio.c:222 [aio]__put_ioctx =_ "__put_ioctx:\040freeing\040%p\012"
		fs/aio.c:248 [aio]ioctx_alloc =_ "ENOMEM:\040nr_events\040too\040high\012"
		fs/aio.c:1770 [aio]sys_io_cancel =_ "calling\040cancel\012"

	  Example usage:

		// enable the message at line 1603 of file svcsock.c
		nullarbor:~ # echo -n 'file svcsock.c line 1603 +p' >
						<debugfs>/dynamic_debug/control

		// enable all the messages in file svcsock.c
		nullarbor:~ # echo -n 'file svcsock.c +p' >
						<debugfs>/dynamic_debug/control

		// enable all the messages in the NFS server module
		nullarbor:~ # echo -n 'module nfsd +p' >
						<debugfs>/dynamic_debug/control

		// enable all 12 messages in the function svc_process()
		nullarbor:~ # echo -n 'func svc_process +p' >
						<debugfs>/dynamic_debug/control

		// disable all 12 messages in the function svc_process()
		nullarbor:~ # echo -n 'func svc_process -p' >
						<debugfs>/dynamic_debug/control

	  See Documentation/admin-guide/dynamic-debug-howto.rst for additional
	  information.

config DYNAMIC_DEBUG_CORE
	bool "Enable core function of dynamic debug support"
	depends on PRINTK
	depends on (DEBUG_FS || PROC_FS)
	help
	  Enable core functional support of dynamic debug. It is useful
	  when you want to tie dynamic debug to your kernel modules with
	  DYNAMIC_DEBUG_MODULE defined for each of them, especially for
	  the case of embedded system where the kernel image size is
	  sensitive for people.

config SYMBOLIC_ERRNAME
	bool "Support symbolic error names in printf"
	default y if PRINTK
	help
	  If you say Y here, the kernel's printf implementation will
	  be able to print symbolic error names such as ENOSPC instead
	  of the number 28. It makes the kernel image slightly larger
	  (about 3KB), but can make the kernel logs easier to read.

config DEBUG_BUGVERBOSE
	bool "Verbose BUG() reporting (adds 70K)" if DEBUG_KERNEL && EXPERT
	depends on BUG && (GENERIC_BUG || HAVE_DEBUG_BUGVERBOSE)
	default y
	help
	  Say Y here to make BUG() panics output the file name and line number
	  of the BUG call as well as the EIP and oops trace.  This aids
	  debugging but costs about 70-100K of memory.

endmenu # "printk and dmesg options"

menu "Compile-time checks and compiler options"

config DEBUG_INFO
	bool "Compile the kernel with debug info"
	depends on DEBUG_KERNEL && !COMPILE_TEST
	help
	  If you say Y here the resulting kernel image will include
	  debugging info resulting in a larger kernel image.
	  This adds debug symbols to the kernel and modules (gcc -g), and
	  is needed if you intend to use kernel crashdump or binary object
	  tools like crash, kgdb, LKCD, gdb, etc on the kernel.
	  Say Y here only if you plan to debug the kernel.

	  If unsure, say N.

if DEBUG_INFO

config DEBUG_INFO_REDUCED
	bool "Reduce debugging information"
	help
	  If you say Y here gcc is instructed to generate less debugging
	  information for structure types. This means that tools that
	  need full debugging information (like kgdb or systemtap) won't
	  be happy. But if you merely need debugging information to
	  resolve line numbers there is no loss. Advantage is that
	  build directory object sizes shrink dramatically over a full
	  DEBUG_INFO build and compile times are reduced too.
	  Only works with newer gcc versions.

config DEBUG_INFO_COMPRESSED
	bool "Compressed debugging information"
	depends on $(cc-option,-gz=zlib)
	depends on $(ld-option,--compress-debug-sections=zlib)
	help
	  Compress the debug information using zlib.  Requires GCC 5.0+ or Clang
	  5.0+, binutils 2.26+, and zlib.

	  Users of dpkg-deb via scripts/package/builddeb may find an increase in
	  size of their debug .deb packages with this config set, due to the
	  debug info being compressed with zlib, then the object files being
	  recompressed with a different compression scheme. But this is still
	  preferable to setting $KDEB_COMPRESS to "none" which would be even
	  larger.

config DEBUG_INFO_SPLIT
	bool "Produce split debuginfo in .dwo files"
	depends on $(cc-option,-gsplit-dwarf)
	help
	  Generate debug info into separate .dwo files. This significantly
	  reduces the build directory size for builds with DEBUG_INFO,
	  because it stores the information only once on disk in .dwo
	  files instead of multiple times in object files and executables.
	  In addition the debug information is also compressed.

	  Requires recent gcc (4.7+) and recent gdb/binutils.
	  Any tool that packages or reads debug information would need
	  to know about the .dwo files and include them.
	  Incompatible with older versions of ccache.

choice
	prompt "DWARF version"
	help
	  Which version of DWARF debug info to emit.

config DEBUG_INFO_DWARF_TOOLCHAIN_DEFAULT
	bool "Rely on the toolchain's implicit default DWARF version"
	help
	  The implicit default version of DWARF debug info produced by a
	  toolchain changes over time.

	  This can break consumers of the debug info that haven't upgraded to
	  support newer revisions, and prevent testing newer versions, but
	  those should be less common scenarios.

	  If unsure, say Y.

config DEBUG_INFO_DWARF4
	bool "Generate DWARF Version 4 debuginfo"
	help
	  Generate DWARF v4 debug info. This requires gcc 4.5+ and gdb 7.0+.

	  If you have consumers of DWARF debug info that are not ready for
	  newer revisions of DWARF, you may wish to choose this or have your
	  config select this.

config DEBUG_INFO_DWARF5
	bool "Generate DWARF Version 5 debuginfo"
	depends on GCC_VERSION >= 50000 || (CC_IS_CLANG && (AS_IS_LLVM || (AS_IS_GNU && AS_VERSION >= 23502)))
	depends on !DEBUG_INFO_BTF
	help
	  Generate DWARF v5 debug info. Requires binutils 2.35.2, gcc 5.0+ (gcc
	  5.0+ accepts the -gdwarf-5 flag but only had partial support for some
	  draft features until 7.0), and gdb 8.0+.

	  Changes to the structure of debug info in Version 5 allow for around
	  15-18% savings in resulting image and debug info section sizes as
	  compared to DWARF Version 4. DWARF Version 5 standardizes previous
	  extensions such as accelerators for symbol indexing and the format
	  for fission (.dwo/.dwp) files. Users may not want to select this
	  config if they rely on tooling that has not yet been updated to
	  support DWARF Version 5.

endchoice # "DWARF version"

config DEBUG_INFO_BTF
	bool "Generate BTF typeinfo"
<<<<<<< HEAD
	depends on DEBUG_INFO
=======
>>>>>>> 7d2a07b7
	depends on !DEBUG_INFO_SPLIT && !DEBUG_INFO_REDUCED
	depends on !GCC_PLUGIN_RANDSTRUCT || COMPILE_TEST
	help
	  Generate deduplicated BTF type information from DWARF debug info.
	  Turning this on expects presence of pahole tool, which will convert
	  DWARF type info into equivalent deduplicated BTF type info.

config PAHOLE_HAS_SPLIT_BTF
	def_bool $(success, test `$(PAHOLE) --version | sed -E 's/v([0-9]+)\.([0-9]+)/\1\2/'` -ge "119")

config DEBUG_INFO_BTF_MODULES
	def_bool y
	depends on DEBUG_INFO_BTF && MODULES && PAHOLE_HAS_SPLIT_BTF
	help
	  Generate compact split BTF type information for kernel modules.

config GDB_SCRIPTS
	bool "Provide GDB scripts for kernel debugging"
	help
	  This creates the required links to GDB helper scripts in the
	  build directory. If you load vmlinux into gdb, the helper
	  scripts will be automatically imported by gdb as well, and
	  additional functions are available to analyze a Linux kernel
	  instance. See Documentation/dev-tools/gdb-kernel-debugging.rst
	  for further details.

endif # DEBUG_INFO

config FRAME_WARN
	int "Warn for stack frames larger than"
	range 0 8192
	default 2048 if GCC_PLUGIN_LATENT_ENTROPY
	default 1280 if (!64BIT && PARISC)
	default 1024 if (!64BIT && !PARISC)
	default 2048 if 64BIT
	help
	  Tell gcc to warn at build time for stack frames larger than this.
	  Setting this too low will cause a lot of warnings.
	  Setting it to 0 disables the warning.

config STRIP_ASM_SYMS
	bool "Strip assembler-generated symbols during link"
	default n
	help
	  Strip internal assembler-generated symbols during a link (symbols
	  that look like '.Lxxx') so they don't pollute the output of
	  get_wchan() and suchlike.

config READABLE_ASM
	bool "Generate readable assembler code"
	depends on DEBUG_KERNEL
	help
	  Disable some compiler optimizations that tend to generate human unreadable
	  assembler output. This may make the kernel slightly slower, but it helps
	  to keep kernel developers who have to stare a lot at assembler listings
	  sane.

config HEADERS_INSTALL
	bool "Install uapi headers to usr/include"
	depends on !UML
	help
	  This option will install uapi headers (headers exported to user-space)
	  into the usr/include directory for use during the kernel build.
	  This is unneeded for building the kernel itself, but needed for some
	  user-space program samples. It is also needed by some features such
	  as uapi header sanity checks.

config DEBUG_SECTION_MISMATCH
	bool "Enable full Section mismatch analysis"
	help
	  The section mismatch analysis checks if there are illegal
	  references from one section to another section.
	  During linktime or runtime, some sections are dropped;
	  any use of code/data previously in these sections would
	  most likely result in an oops.
	  In the code, functions and variables are annotated with
	  __init,, etc. (see the full list in include/linux/init.h),
	  which results in the code/data being placed in specific sections.
	  The section mismatch analysis is always performed after a full
	  kernel build, and enabling this option causes the following
	  additional step to occur:
	  - Add the option -fno-inline-functions-called-once to gcc commands.
	    When inlining a function annotated with __init in a non-init
	    function, we would lose the section information and thus
	    the analysis would not catch the illegal reference.
	    This option tells gcc to inline less (but it does result in
	    a larger kernel).

config SECTION_MISMATCH_WARN_ONLY
	bool "Make section mismatch errors non-fatal"
	default y
	help
	  If you say N here, the build process will fail if there are any
	  section mismatch, instead of just throwing warnings.

	  If unsure, say Y.

config DEBUG_FORCE_FUNCTION_ALIGN_64B
	bool "Force all function address 64B aligned" if EXPERT
	help
	  There are cases that a commit from one domain changes the function
	  address alignment of other domains, and cause magic performance
	  bump (regression or improvement). Enable this option will help to
	  verify if the bump is caused by function alignment changes, while
	  it will slightly increase the kernel size and affect icache usage.

	  It is mainly for debug and performance tuning use.

#
# Select this config option from the architecture Kconfig, if it
# is preferred to always offer frame pointers as a config
# option on the architecture (regardless of KERNEL_DEBUG):
#
config ARCH_WANT_FRAME_POINTERS
	bool

config FRAME_POINTER
	bool "Compile the kernel with frame pointers"
	depends on DEBUG_KERNEL && (M68K || UML || SUPERH) || ARCH_WANT_FRAME_POINTERS
	default y if (DEBUG_INFO && UML) || ARCH_WANT_FRAME_POINTERS
	help
	  If you say Y here the resulting kernel image will be slightly
	  larger and slower, but it gives very useful debugging information
	  in case of kernel bugs. (precise oopses/stacktraces/warnings)

config STACK_VALIDATION
	bool "Compile-time stack metadata validation"
	depends on HAVE_STACK_VALIDATION
	default n
	help
	  Add compile-time checks to validate stack metadata, including frame
	  pointers (if CONFIG_FRAME_POINTER is enabled).  This helps ensure
	  that runtime stack traces are more reliable.

	  This is also a prerequisite for generation of ORC unwind data, which
	  is needed for CONFIG_UNWINDER_ORC.

	  For more information, see
	  tools/objtool/Documentation/stack-validation.txt.

config VMLINUX_VALIDATION
	bool
	depends on STACK_VALIDATION && DEBUG_ENTRY && !PARAVIRT
	default y

config VMLINUX_MAP
	bool "Generate vmlinux.map file when linking"
	depends on EXPERT
	help
	  Selecting this option will pass "-Map=vmlinux.map" to ld
	  when linking vmlinux. That file can be useful for verifying
	  and debugging magic section games, and for seeing which
	  pieces of code get eliminated with
	  CONFIG_LD_DEAD_CODE_DATA_ELIMINATION.

config DEBUG_FORCE_WEAK_PER_CPU
	bool "Force weak per-cpu definitions"
	depends on DEBUG_KERNEL
	help
	  s390 and alpha require percpu variables in modules to be
	  defined weak to work around addressing range issue which
	  puts the following two restrictions on percpu variable
	  definitions.

	  1. percpu symbols must be unique whether static or not
	  2. percpu variables can't be defined inside a function

	  To ensure that generic code follows the above rules, this
	  option forces all percpu variables to be defined as weak.

endmenu # "Compiler options"

menu "Generic Kernel Debugging Instruments"

config MAGIC_SYSRQ
	bool "Magic SysRq key"
	depends on !UML
	help
	  If you say Y here, you will have some control over the system even
	  if the system crashes for example during kernel debugging (e.g., you
	  will be able to flush the buffer cache to disk, reboot the system
	  immediately or dump some status information). This is accomplished
	  by pressing various keys while holding SysRq (Alt+PrintScreen). It
	  also works on a serial console (on PC hardware at least), if you
	  send a BREAK and then within 5 seconds a command keypress. The
	  keys are documented in <file:Documentation/admin-guide/sysrq.rst>.
	  Don't say Y unless you really know what this hack does.

config MAGIC_SYSRQ_DEFAULT_ENABLE
	hex "Enable magic SysRq key functions by default"
	depends on MAGIC_SYSRQ
	default 0x1
	help
	  Specifies which SysRq key functions are enabled by default.
	  This may be set to 1 or 0 to enable or disable them all, or
	  to a bitmask as described in Documentation/admin-guide/sysrq.rst.

config MAGIC_SYSRQ_SERIAL
	bool "Enable magic SysRq key over serial"
	depends on MAGIC_SYSRQ
	default y
	help
	  Many embedded boards have a disconnected TTL level serial which can
	  generate some garbage that can lead to spurious false sysrq detects.
	  This option allows you to decide whether you want to enable the
	  magic SysRq key.

config MAGIC_SYSRQ_SERIAL_SEQUENCE
	string "Char sequence that enables magic SysRq over serial"
	depends on MAGIC_SYSRQ_SERIAL
	default ""
	help
	  Specifies a sequence of characters that can follow BREAK to enable
	  SysRq on a serial console.

	  If unsure, leave an empty string and the option will not be enabled.

config DEBUG_FS
	bool "Debug Filesystem"
	help
	  debugfs is a virtual file system that kernel developers use to put
	  debugging files into.  Enable this option to be able to read and
	  write to these files.

	  For detailed documentation on the debugfs API, see
	  Documentation/filesystems/.

	  If unsure, say N.

choice
	prompt "Debugfs default access"
	depends on DEBUG_FS
	default DEBUG_FS_ALLOW_ALL
	help
	  This selects the default access restrictions for debugfs.
	  It can be overridden with kernel command line option
	  debugfs=[on,no-mount,off]. The restrictions apply for API access
	  and filesystem registration.

config DEBUG_FS_ALLOW_ALL
	bool "Access normal"
	help
	  No restrictions apply. Both API and filesystem registration
	  is on. This is the normal default operation.

config DEBUG_FS_DISALLOW_MOUNT
	bool "Do not register debugfs as filesystem"
	help
	  The API is open but filesystem is not loaded. Clients can still do
	  their work and read with debug tools that do not need
	  debugfs filesystem.

config DEBUG_FS_ALLOW_NONE
	bool "No access"
	help
	  Access is off. Clients get -PERM when trying to create nodes in
	  debugfs tree and debugfs is not registered as a filesystem.
	  Client can then back-off or continue without debugfs access.

endchoice

source "lib/Kconfig.kgdb"
source "lib/Kconfig.ubsan"
source "lib/Kconfig.kcsan"

endmenu

config DEBUG_KERNEL
	bool "Kernel debugging"
	help
	  Say Y here if you are developing drivers or trying to debug and
	  identify kernel problems.

config DEBUG_MISC
	bool "Miscellaneous debug code"
	default DEBUG_KERNEL
	depends on DEBUG_KERNEL
	help
	  Say Y here if you need to enable miscellaneous debug code that should
	  be under a more specific debug option but isn't.


menu "Memory Debugging"

source "mm/Kconfig.debug"

config DEBUG_OBJECTS
	bool "Debug object operations"
	depends on DEBUG_KERNEL
	help
	  If you say Y here, additional code will be inserted into the
	  kernel to track the life time of various objects and validate
	  the operations on those objects.

config DEBUG_OBJECTS_SELFTEST
	bool "Debug objects selftest"
	depends on DEBUG_OBJECTS
	help
	  This enables the selftest of the object debug code.

config DEBUG_OBJECTS_FREE
	bool "Debug objects in freed memory"
	depends on DEBUG_OBJECTS
	help
	  This enables checks whether a k/v free operation frees an area
	  which contains an object which has not been deactivated
	  properly. This can make kmalloc/kfree-intensive workloads
	  much slower.

config DEBUG_OBJECTS_TIMERS
	bool "Debug timer objects"
	depends on DEBUG_OBJECTS
	help
	  If you say Y here, additional code will be inserted into the
	  timer routines to track the life time of timer objects and
	  validate the timer operations.

config DEBUG_OBJECTS_WORK
	bool "Debug work objects"
	depends on DEBUG_OBJECTS
	help
	  If you say Y here, additional code will be inserted into the
	  work queue routines to track the life time of work objects and
	  validate the work operations.

config DEBUG_OBJECTS_RCU_HEAD
	bool "Debug RCU callbacks objects"
	depends on DEBUG_OBJECTS
	help
	  Enable this to turn on debugging of RCU list heads (call_rcu() usage).

config DEBUG_OBJECTS_PERCPU_COUNTER
	bool "Debug percpu counter objects"
	depends on DEBUG_OBJECTS
	help
	  If you say Y here, additional code will be inserted into the
	  percpu counter routines to track the life time of percpu counter
	  objects and validate the percpu counter operations.

config DEBUG_OBJECTS_ENABLE_DEFAULT
	int "debug_objects bootup default value (0-1)"
	range 0 1
	default "1"
	depends on DEBUG_OBJECTS
	help
	  Debug objects boot parameter default value

config DEBUG_SLAB
	bool "Debug slab memory allocations"
	depends on DEBUG_KERNEL && SLAB
	help
	  Say Y here to have the kernel do limited verification on memory
	  allocation as well as poisoning memory on free to catch use of freed
	  memory. This can make kmalloc/kfree-intensive workloads much slower.

config SLUB_DEBUG_ON
	bool "SLUB debugging on by default"
	depends on SLUB && SLUB_DEBUG
	default n
	help
	  Boot with debugging on by default. SLUB boots by default with
	  the runtime debug capabilities switched off. Enabling this is
	  equivalent to specifying the "slub_debug" parameter on boot.
	  There is no support for more fine grained debug control like
	  possible with slub_debug=xxx. SLUB debugging may be switched
	  off in a kernel built with CONFIG_SLUB_DEBUG_ON by specifying
	  "slub_debug=-".

config SLUB_STATS
	default n
	bool "Enable SLUB performance statistics"
	depends on SLUB && SYSFS
	help
	  SLUB statistics are useful to debug SLUBs allocation behavior in
	  order find ways to optimize the allocator. This should never be
	  enabled for production use since keeping statistics slows down
	  the allocator by a few percentage points. The slabinfo command
	  supports the determination of the most active slabs to figure
	  out which slabs are relevant to a particular load.
	  Try running: slabinfo -DA

config HAVE_DEBUG_KMEMLEAK
	bool

config DEBUG_KMEMLEAK
	bool "Kernel memory leak detector"
	depends on DEBUG_KERNEL && HAVE_DEBUG_KMEMLEAK
	select DEBUG_FS
	select STACKTRACE if STACKTRACE_SUPPORT
	select KALLSYMS
	select CRC32
	help
	  Say Y here if you want to enable the memory leak
	  detector. The memory allocation/freeing is traced in a way
	  similar to the Boehm's conservative garbage collector, the
	  difference being that the orphan objects are not freed but
	  only shown in /sys/kernel/debug/kmemleak. Enabling this
	  feature will introduce an overhead to memory
	  allocations. See Documentation/dev-tools/kmemleak.rst for more
	  details.

	  Enabling DEBUG_SLAB or SLUB_DEBUG may increase the chances
	  of finding leaks due to the slab objects poisoning.

	  In order to access the kmemleak file, debugfs needs to be
	  mounted (usually at /sys/kernel/debug).

config DEBUG_KMEMLEAK_MEM_POOL_SIZE
	int "Kmemleak memory pool size"
	depends on DEBUG_KMEMLEAK
<<<<<<< HEAD
	range 200 40000
=======
	range 200 1000000
>>>>>>> 7d2a07b7
	default 16000
	help
	  Kmemleak must track all the memory allocations to avoid
	  reporting false positives. Since memory may be allocated or
	  freed before kmemleak is fully initialised, use a static pool
	  of metadata objects to track such callbacks. After kmemleak is
	  fully initialised, this memory pool acts as an emergency one
	  if slab allocations fail.

config DEBUG_KMEMLEAK_TEST
	tristate "Simple test for the kernel memory leak detector"
	depends on DEBUG_KMEMLEAK && m
	help
	  This option enables a module that explicitly leaks memory.

	  If unsure, say N.

config DEBUG_KMEMLEAK_DEFAULT_OFF
	bool "Default kmemleak to off"
	depends on DEBUG_KMEMLEAK
	help
	  Say Y here to disable kmemleak by default. It can then be enabled
	  on the command line via kmemleak=on.

config DEBUG_KMEMLEAK_AUTO_SCAN
	bool "Enable kmemleak auto scan thread on boot up"
	default y
	depends on DEBUG_KMEMLEAK
	help
	  Depending on the cpu, kmemleak scan may be cpu intensive and can
	  stall user tasks at times. This option enables/disables automatic
	  kmemleak scan at boot up.

	  Say N here to disable kmemleak auto scan thread to stop automatic
	  scanning. Disabling this option disables automatic reporting of
	  memory leaks.

	  If unsure, say Y.

config DEBUG_STACK_USAGE
	bool "Stack utilization instrumentation"
	depends on DEBUG_KERNEL && !IA64
	help
	  Enables the display of the minimum amount of free stack which each
	  task has ever had available in the sysrq-T and sysrq-P debug output.

	  This option will slow down process creation somewhat.

config SCHED_STACK_END_CHECK
	bool "Detect stack corruption on calls to schedule()"
	depends on DEBUG_KERNEL
	default n
	help
	  This option checks for a stack overrun on calls to schedule().
	  If the stack end location is found to be over written always panic as
	  the content of the corrupted region can no longer be trusted.
	  This is to ensure no erroneous behaviour occurs which could result in
	  data corruption or a sporadic crash at a later stage once the region
	  is examined. The runtime overhead introduced is minimal.

config ARCH_HAS_DEBUG_VM_PGTABLE
	bool
	help
	  An architecture should select this when it can successfully
	  build and run DEBUG_VM_PGTABLE.

config DEBUG_VM
	bool "Debug VM"
	depends on DEBUG_KERNEL
	help
	  Enable this to turn on extended checks in the virtual-memory system
	  that may impact performance.

	  If unsure, say N.

config DEBUG_VM_VMACACHE
	bool "Debug VMA caching"
	depends on DEBUG_VM
	help
	  Enable this to turn on VMA caching debug information. Doing so
	  can cause significant overhead, so only enable it in non-production
	  environments.

	  If unsure, say N.

config DEBUG_VM_RB
	bool "Debug VM red-black trees"
	depends on DEBUG_VM
	help
	  Enable VM red-black tree debugging information and extra validations.

	  If unsure, say N.

config DEBUG_VM_PGFLAGS
	bool "Debug page-flags operations"
	depends on DEBUG_VM
	help
	  Enables extra validation on page flags operations.

	  If unsure, say N.

config DEBUG_VM_PGTABLE
	bool "Debug arch page table for semantics compliance"
	depends on MMU
	depends on ARCH_HAS_DEBUG_VM_PGTABLE
	default y if DEBUG_VM
	help
	  This option provides a debug method which can be used to test
	  architecture page table helper functions on various platforms in
	  verifying if they comply with expected generic MM semantics. This
	  will help architecture code in making sure that any changes or
	  new additions of these helpers still conform to expected
	  semantics of the generic MM. Platforms will have to opt in for
	  this through ARCH_HAS_DEBUG_VM_PGTABLE.

	  If unsure, say N.

config ARCH_HAS_DEBUG_VIRTUAL
	bool

config DEBUG_VIRTUAL
	bool "Debug VM translations"
	depends on DEBUG_KERNEL && ARCH_HAS_DEBUG_VIRTUAL
	help
	  Enable some costly sanity checks in virtual to page code. This can
	  catch mistakes with virt_to_page() and friends.

	  If unsure, say N.

config DEBUG_NOMMU_REGIONS
	bool "Debug the global anon/private NOMMU mapping region tree"
	depends on DEBUG_KERNEL && !MMU
	help
	  This option causes the global tree of anonymous and private mapping
	  regions to be regularly checked for invalid topology.

config DEBUG_MEMORY_INIT
	bool "Debug memory initialisation" if EXPERT
	default !EXPERT
	help
	  Enable this for additional checks during memory initialisation.
	  The sanity checks verify aspects of the VM such as the memory model
	  and other information provided by the architecture. Verbose
	  information will be printed at KERN_DEBUG loglevel depending
	  on the mminit_loglevel= command-line option.

	  If unsure, say Y

config MEMORY_NOTIFIER_ERROR_INJECT
	tristate "Memory hotplug notifier error injection module"
	depends on MEMORY_HOTPLUG_SPARSE && NOTIFIER_ERROR_INJECTION
	help
	  This option provides the ability to inject artificial errors to
	  memory hotplug notifier chain callbacks.  It is controlled through
	  debugfs interface under /sys/kernel/debug/notifier-error-inject/memory

	  If the notifier call chain should be failed with some events
	  notified, write the error code to "actions/<notifier event>/error".

	  Example: Inject memory hotplug offline error (-12 == -ENOMEM)

	  # cd /sys/kernel/debug/notifier-error-inject/memory
	  # echo -12 > actions/MEM_GOING_OFFLINE/error
	  # echo offline > /sys/devices/system/memory/memoryXXX/state
	  bash: echo: write error: Cannot allocate memory

	  To compile this code as a module, choose M here: the module will
	  be called memory-notifier-error-inject.

	  If unsure, say N.

config DEBUG_PER_CPU_MAPS
	bool "Debug access to per_cpu maps"
	depends on DEBUG_KERNEL
	depends on SMP
	help
	  Say Y to verify that the per_cpu map being accessed has
	  been set up. This adds a fair amount of code to kernel memory
	  and decreases performance.

	  Say N if unsure.

config DEBUG_KMAP_LOCAL
	bool "Debug kmap_local temporary mappings"
	depends on DEBUG_KERNEL && KMAP_LOCAL
	help
	  This option enables additional error checking for the kmap_local
	  infrastructure.  Disable for production use.

config ARCH_SUPPORTS_KMAP_LOCAL_FORCE_MAP
	bool

config DEBUG_KMAP_LOCAL_FORCE_MAP
	bool "Enforce kmap_local temporary mappings"
	depends on DEBUG_KERNEL && ARCH_SUPPORTS_KMAP_LOCAL_FORCE_MAP
	select KMAP_LOCAL
	select DEBUG_KMAP_LOCAL
	help
	  This option enforces temporary mappings through the kmap_local
	  mechanism for non-highmem pages and on non-highmem systems.
	  Disable this for production systems!

config DEBUG_HIGHMEM
	bool "Highmem debugging"
	depends on DEBUG_KERNEL && HIGHMEM
	select DEBUG_KMAP_LOCAL_FORCE_MAP if ARCH_SUPPORTS_KMAP_LOCAL_FORCE_MAP
	select DEBUG_KMAP_LOCAL
	help
	  This option enables additional error checking for high memory
	  systems.  Disable for production systems.

config HAVE_DEBUG_STACKOVERFLOW
	bool

config DEBUG_STACKOVERFLOW
	bool "Check for stack overflows"
	depends on DEBUG_KERNEL && HAVE_DEBUG_STACKOVERFLOW
	help
	  Say Y here if you want to check for overflows of kernel, IRQ
	  and exception stacks (if your architecture uses them). This
	  option will show detailed messages if free stack space drops
	  below a certain limit.

	  These kinds of bugs usually occur when call-chains in the
	  kernel get too deep, especially when interrupts are
	  involved.

	  Use this in cases where you see apparently random memory
	  corruption, especially if it appears in 'struct thread_info'

	  If in doubt, say "N".

source "lib/Kconfig.kasan"
source "lib/Kconfig.kfence"

endmenu # "Memory Debugging"

config DEBUG_SHIRQ
	bool "Debug shared IRQ handlers"
	depends on DEBUG_KERNEL
	help
	  Enable this to generate a spurious interrupt just before a shared
	  interrupt handler is deregistered (generating one when registering
	  is currently disabled). Drivers need to handle this correctly. Some
	  don't and need to be caught.

menu "Debug Oops, Lockups and Hangs"

config PANIC_ON_OOPS
	bool "Panic on Oops"
	help
	  Say Y here to enable the kernel to panic when it oopses. This
	  has the same effect as setting oops=panic on the kernel command
	  line.

	  This feature is useful to ensure that the kernel does not do
	  anything erroneous after an oops which could result in data
	  corruption or other issues.

	  Say N if unsure.

config PANIC_ON_OOPS_VALUE
	int
	range 0 1
	default 0 if !PANIC_ON_OOPS
	default 1 if PANIC_ON_OOPS

config PANIC_TIMEOUT
	int "panic timeout"
	default 0
	help
	  Set the timeout value (in seconds) until a reboot occurs when
	  the kernel panics. If n = 0, then we wait forever. A timeout
	  value n > 0 will wait n seconds before rebooting, while a timeout
	  value n < 0 will reboot immediately.

config LOCKUP_DETECTOR
	bool

config SOFTLOCKUP_DETECTOR
	bool "Detect Soft Lockups"
	depends on DEBUG_KERNEL && !S390
	select LOCKUP_DETECTOR
	help
	  Say Y here to enable the kernel to act as a watchdog to detect
	  soft lockups.

	  Softlockups are bugs that cause the kernel to loop in kernel
	  mode for more than 20 seconds, without giving other tasks a
	  chance to run.  The current stack trace is displayed upon
	  detection and the system will stay locked up.

config BOOTPARAM_SOFTLOCKUP_PANIC
	bool "Panic (Reboot) On Soft Lockups"
	depends on SOFTLOCKUP_DETECTOR
	help
	  Say Y here to enable the kernel to panic on "soft lockups",
	  which are bugs that cause the kernel to loop in kernel
	  mode for more than 20 seconds (configurable using the watchdog_thresh
	  sysctl), without giving other tasks a chance to run.

	  The panic can be used in combination with panic_timeout,
	  to cause the system to reboot automatically after a
	  lockup has been detected. This feature is useful for
	  high-availability systems that have uptime guarantees and
	  where a lockup must be resolved ASAP.

	  Say N if unsure.

config BOOTPARAM_SOFTLOCKUP_PANIC_VALUE
	int
	depends on SOFTLOCKUP_DETECTOR
	range 0 1
	default 0 if !BOOTPARAM_SOFTLOCKUP_PANIC
	default 1 if BOOTPARAM_SOFTLOCKUP_PANIC

config HARDLOCKUP_DETECTOR_PERF
	bool
	select SOFTLOCKUP_DETECTOR

#
# Enables a timestamp based low pass filter to compensate for perf based
# hard lockup detection which runs too fast due to turbo modes.
#
config HARDLOCKUP_CHECK_TIMESTAMP
	bool

#
# arch/ can define HAVE_HARDLOCKUP_DETECTOR_ARCH to provide their own hard
# lockup detector rather than the perf based detector.
#
config HARDLOCKUP_DETECTOR
	bool "Detect Hard Lockups"
	depends on DEBUG_KERNEL && !S390
	depends on HAVE_HARDLOCKUP_DETECTOR_PERF || HAVE_HARDLOCKUP_DETECTOR_ARCH
	select LOCKUP_DETECTOR
	select HARDLOCKUP_DETECTOR_PERF if HAVE_HARDLOCKUP_DETECTOR_PERF
	select HARDLOCKUP_DETECTOR_ARCH if HAVE_HARDLOCKUP_DETECTOR_ARCH
	help
	  Say Y here to enable the kernel to act as a watchdog to detect
	  hard lockups.

	  Hardlockups are bugs that cause the CPU to loop in kernel mode
	  for more than 10 seconds, without letting other interrupts have a
	  chance to run.  The current stack trace is displayed upon detection
	  and the system will stay locked up.

config BOOTPARAM_HARDLOCKUP_PANIC
	bool "Panic (Reboot) On Hard Lockups"
	depends on HARDLOCKUP_DETECTOR
	help
	  Say Y here to enable the kernel to panic on "hard lockups",
	  which are bugs that cause the kernel to loop in kernel
	  mode with interrupts disabled for more than 10 seconds (configurable
	  using the watchdog_thresh sysctl).

	  Say N if unsure.

config BOOTPARAM_HARDLOCKUP_PANIC_VALUE
	int
	depends on HARDLOCKUP_DETECTOR
	range 0 1
	default 0 if !BOOTPARAM_HARDLOCKUP_PANIC
	default 1 if BOOTPARAM_HARDLOCKUP_PANIC

config DETECT_HUNG_TASK
	bool "Detect Hung Tasks"
	depends on DEBUG_KERNEL
	default SOFTLOCKUP_DETECTOR
	help
	  Say Y here to enable the kernel to detect "hung tasks",
	  which are bugs that cause the task to be stuck in
	  uninterruptible "D" state indefinitely.

	  When a hung task is detected, the kernel will print the
	  current stack trace (which you should report), but the
	  task will stay in uninterruptible state. If lockdep is
	  enabled then all held locks will also be reported. This
	  feature has negligible overhead.

config DEFAULT_HUNG_TASK_TIMEOUT
	int "Default timeout for hung task detection (in seconds)"
	depends on DETECT_HUNG_TASK
	default 120
	help
	  This option controls the default timeout (in seconds) used
	  to determine when a task has become non-responsive and should
	  be considered hung.

	  It can be adjusted at runtime via the kernel.hung_task_timeout_secs
	  sysctl or by writing a value to
	  /proc/sys/kernel/hung_task_timeout_secs.

	  A timeout of 0 disables the check.  The default is two minutes.
	  Keeping the default should be fine in most cases.

config BOOTPARAM_HUNG_TASK_PANIC
	bool "Panic (Reboot) On Hung Tasks"
	depends on DETECT_HUNG_TASK
	help
	  Say Y here to enable the kernel to panic on "hung tasks",
	  which are bugs that cause the kernel to leave a task stuck
	  in uninterruptible "D" state.

	  The panic can be used in combination with panic_timeout,
	  to cause the system to reboot automatically after a
	  hung task has been detected. This feature is useful for
	  high-availability systems that have uptime guarantees and
	  where a hung tasks must be resolved ASAP.

	  Say N if unsure.

config BOOTPARAM_HUNG_TASK_PANIC_VALUE
	int
	depends on DETECT_HUNG_TASK
	range 0 1
	default 0 if !BOOTPARAM_HUNG_TASK_PANIC
	default 1 if BOOTPARAM_HUNG_TASK_PANIC

config WQ_WATCHDOG
	bool "Detect Workqueue Stalls"
	depends on DEBUG_KERNEL
	help
	  Say Y here to enable stall detection on workqueues.  If a
	  worker pool doesn't make forward progress on a pending work
	  item for over a given amount of time, 30s by default, a
	  warning message is printed along with dump of workqueue
	  state.  This can be configured through kernel parameter
	  "workqueue.watchdog_thresh" and its sysfs counterpart.

config TEST_LOCKUP
	tristate "Test module to generate lockups"
	depends on m
	help
	  This builds the "test_lockup" module that helps to make sure
	  that watchdogs and lockup detectors are working properly.

	  Depending on module parameters it could emulate soft or hard
	  lockup, "hung task", or locking arbitrary lock for a long time.
	  Also it could generate series of lockups with cooling-down periods.

	  If unsure, say N.

endmenu # "Debug lockups and hangs"

menu "Scheduler Debugging"

config SCHED_DEBUG
	bool "Collect scheduler debugging info"
	depends on DEBUG_KERNEL && PROC_FS
	default y
	help
	  If you say Y here, the /proc/sched_debug file will be provided
	  that can help debug the scheduler. The runtime overhead of this
	  option is minimal.

config SCHED_INFO
	bool
	default n

config SCHEDSTATS
	bool "Collect scheduler statistics"
	depends on DEBUG_KERNEL && PROC_FS
	select SCHED_INFO
	help
	  If you say Y here, additional code will be inserted into the
	  scheduler and related routines to collect statistics about
	  scheduler behavior and provide them in /proc/schedstat.  These
	  stats may be useful for both tuning and debugging the scheduler
	  If you aren't debugging the scheduler or trying to tune a specific
	  application, you can say N to avoid the very slight overhead
	  this adds.

endmenu

config DEBUG_TIMEKEEPING
	bool "Enable extra timekeeping sanity checking"
	help
	  This option will enable additional timekeeping sanity checks
	  which may be helpful when diagnosing issues where timekeeping
	  problems are suspected.

	  This may include checks in the timekeeping hotpaths, so this
	  option may have a (very small) performance impact to some
	  workloads.

	  If unsure, say N.

config DEBUG_PREEMPT
	bool "Debug preemptible kernel"
	depends on DEBUG_KERNEL && PREEMPTION && TRACE_IRQFLAGS_SUPPORT
	default y
	help
	  If you say Y here then the kernel will use a debug variant of the
	  commonly used smp_processor_id() function and will print warnings
	  if kernel code uses it in a preemption-unsafe way. Also, the kernel
	  will detect preemption count underflows.

menu "Lock Debugging (spinlocks, mutexes, etc...)"

config LOCK_DEBUGGING_SUPPORT
	bool
	depends on TRACE_IRQFLAGS_SUPPORT && STACKTRACE_SUPPORT && LOCKDEP_SUPPORT
	default y

config PROVE_LOCKING
	bool "Lock debugging: prove locking correctness"
	depends on DEBUG_KERNEL && LOCK_DEBUGGING_SUPPORT
	select LOCKDEP
	select DEBUG_SPINLOCK
	select DEBUG_MUTEXES
	select DEBUG_RT_MUTEXES if RT_MUTEXES
	select DEBUG_RWSEMS
	select DEBUG_WW_MUTEX_SLOWPATH
	select DEBUG_LOCK_ALLOC
	select PREEMPT_COUNT if !ARCH_NO_PREEMPT
	select TRACE_IRQFLAGS
	default n
	help
	 This feature enables the kernel to prove that all locking
	 that occurs in the kernel runtime is mathematically
	 correct: that under no circumstance could an arbitrary (and
	 not yet triggered) combination of observed locking
	 sequences (on an arbitrary number of CPUs, running an
	 arbitrary number of tasks and interrupt contexts) cause a
	 deadlock.

	 In short, this feature enables the kernel to report locking
	 related deadlocks before they actually occur.

	 The proof does not depend on how hard and complex a
	 deadlock scenario would be to trigger: how many
	 participant CPUs, tasks and irq-contexts would be needed
	 for it to trigger. The proof also does not depend on
	 timing: if a race and a resulting deadlock is possible
	 theoretically (no matter how unlikely the race scenario
	 is), it will be proven so and will immediately be
	 reported by the kernel (once the event is observed that
	 makes the deadlock theoretically possible).

	 If a deadlock is impossible (i.e. the locking rules, as
	 observed by the kernel, are mathematically correct), the
	 kernel reports nothing.

	 NOTE: this feature can also be enabled for rwlocks, mutexes
	 and rwsems - in which case all dependencies between these
	 different locking variants are observed and mapped too, and
	 the proof of observed correctness is also maintained for an
	 arbitrary combination of these separate locking variants.

	 For more details, see Documentation/locking/lockdep-design.rst.

config PROVE_RAW_LOCK_NESTING
	bool "Enable raw_spinlock - spinlock nesting checks"
	depends on PROVE_LOCKING
	default n
	help
	 Enable the raw_spinlock vs. spinlock nesting checks which ensure
	 that the lock nesting rules for PREEMPT_RT enabled kernels are
	 not violated.

	 NOTE: There are known nesting problems. So if you enable this
	 option expect lockdep splats until these problems have been fully
	 addressed which is work in progress. This config switch allows to
	 identify and analyze these problems. It will be removed and the
	 check permanently enabled once the main issues have been fixed.

	 If unsure, select N.

config LOCK_STAT
	bool "Lock usage statistics"
	depends on DEBUG_KERNEL && LOCK_DEBUGGING_SUPPORT
	select LOCKDEP
	select DEBUG_SPINLOCK
	select DEBUG_MUTEXES
	select DEBUG_RT_MUTEXES if RT_MUTEXES
	select DEBUG_LOCK_ALLOC
	default n
	help
	 This feature enables tracking lock contention points

	 For more details, see Documentation/locking/lockstat.rst

	 This also enables lock events required by "perf lock",
	 subcommand of perf.
	 If you want to use "perf lock", you also need to turn on
	 CONFIG_EVENT_TRACING.

	 CONFIG_LOCK_STAT defines "contended" and "acquired" lock events.
	 (CONFIG_LOCKDEP defines "acquire" and "release" events.)

config DEBUG_RT_MUTEXES
	bool "RT Mutex debugging, deadlock detection"
	depends on DEBUG_KERNEL && RT_MUTEXES
	help
	 This allows rt mutex semantics violations and rt mutex related
	 deadlocks (lockups) to be detected and reported automatically.

config DEBUG_SPINLOCK
	bool "Spinlock and rw-lock debugging: basic checks"
	depends on DEBUG_KERNEL
	select UNINLINE_SPIN_UNLOCK
	help
	  Say Y here and build SMP to catch missing spinlock initialization
	  and certain other kinds of spinlock errors commonly made.  This is
	  best used in conjunction with the NMI watchdog so that spinlock
	  deadlocks are also debuggable.

config DEBUG_MUTEXES
	bool "Mutex debugging: basic checks"
	depends on DEBUG_KERNEL
	help
	 This feature allows mutex semantics violations to be detected and
	 reported.

config DEBUG_WW_MUTEX_SLOWPATH
	bool "Wait/wound mutex debugging: Slowpath testing"
	depends on DEBUG_KERNEL && LOCK_DEBUGGING_SUPPORT
	select DEBUG_LOCK_ALLOC
	select DEBUG_SPINLOCK
	select DEBUG_MUTEXES
	help
	 This feature enables slowpath testing for w/w mutex users by
	 injecting additional -EDEADLK wound/backoff cases. Together with
	 the full mutex checks enabled with (CONFIG_PROVE_LOCKING) this
	 will test all possible w/w mutex interface abuse with the
	 exception of simply not acquiring all the required locks.
	 Note that this feature can introduce significant overhead, so
	 it really should not be enabled in a production or distro kernel,
	 even a debug kernel.  If you are a driver writer, enable it.  If
	 you are a distro, do not.

config DEBUG_RWSEMS
	bool "RW Semaphore debugging: basic checks"
	depends on DEBUG_KERNEL
	help
	  This debugging feature allows mismatched rw semaphore locks
	  and unlocks to be detected and reported.

config DEBUG_LOCK_ALLOC
	bool "Lock debugging: detect incorrect freeing of live locks"
	depends on DEBUG_KERNEL && LOCK_DEBUGGING_SUPPORT
	select DEBUG_SPINLOCK
	select DEBUG_MUTEXES
	select DEBUG_RT_MUTEXES if RT_MUTEXES
	select LOCKDEP
	help
	 This feature will check whether any held lock (spinlock, rwlock,
	 mutex or rwsem) is incorrectly freed by the kernel, via any of the
	 memory-freeing routines (kfree(), kmem_cache_free(), free_pages(),
	 vfree(), etc.), whether a live lock is incorrectly reinitialized via
	 spin_lock_init()/mutex_init()/etc., or whether there is any lock
	 held during task exit.

config LOCKDEP
	bool
	depends on DEBUG_KERNEL && LOCK_DEBUGGING_SUPPORT
	select STACKTRACE
	select KALLSYMS
	select KALLSYMS_ALL

config LOCKDEP_SMALL
	bool

config LOCKDEP_BITS
	int "Bitsize for MAX_LOCKDEP_ENTRIES"
	depends on LOCKDEP && !LOCKDEP_SMALL
	range 10 30
	default 15
	help
	  Try increasing this value if you hit "BUG: MAX_LOCKDEP_ENTRIES too low!" message.

config LOCKDEP_CHAINS_BITS
	int "Bitsize for MAX_LOCKDEP_CHAINS"
	depends on LOCKDEP && !LOCKDEP_SMALL
	range 10 30
	default 16
	help
	  Try increasing this value if you hit "BUG: MAX_LOCKDEP_CHAINS too low!" message.

config LOCKDEP_STACK_TRACE_BITS
	int "Bitsize for MAX_STACK_TRACE_ENTRIES"
	depends on LOCKDEP && !LOCKDEP_SMALL
	range 10 30
	default 19
	help
	  Try increasing this value if you hit "BUG: MAX_STACK_TRACE_ENTRIES too low!" message.

config LOCKDEP_STACK_TRACE_HASH_BITS
	int "Bitsize for STACK_TRACE_HASH_SIZE"
	depends on LOCKDEP && !LOCKDEP_SMALL
	range 10 30
	default 14
	help
	  Try increasing this value if you need large MAX_STACK_TRACE_ENTRIES.

config LOCKDEP_CIRCULAR_QUEUE_BITS
	int "Bitsize for elements in circular_queue struct"
	depends on LOCKDEP
	range 10 30
	default 12
	help
	  Try increasing this value if you hit "lockdep bfs error:-1" warning due to __cq_enqueue() failure.

config DEBUG_LOCKDEP
	bool "Lock dependency engine debugging"
	depends on DEBUG_KERNEL && LOCKDEP
	select DEBUG_IRQFLAGS
	help
	  If you say Y here, the lock dependency engine will do
	  additional runtime checks to debug itself, at the price
	  of more runtime overhead.

config DEBUG_ATOMIC_SLEEP
	bool "Sleep inside atomic section checking"
	select PREEMPT_COUNT
	depends on DEBUG_KERNEL
	depends on !ARCH_NO_PREEMPT
	help
	  If you say Y here, various routines which may sleep will become very
	  noisy if they are called inside atomic sections: when a spinlock is
	  held, inside an rcu read side critical section, inside preempt disabled
	  sections, inside an interrupt, etc...

config DEBUG_LOCKING_API_SELFTESTS
	bool "Locking API boot-time self-tests"
	depends on DEBUG_KERNEL
	help
	  Say Y here if you want the kernel to run a short self-test during
	  bootup. The self-test checks whether common types of locking bugs
	  are detected by debugging mechanisms or not. (if you disable
	  lock debugging then those bugs won't be detected of course.)
	  The following locking APIs are covered: spinlocks, rwlocks,
	  mutexes and rwsems.

config LOCK_TORTURE_TEST
	tristate "torture tests for locking"
	depends on DEBUG_KERNEL
	select TORTURE_TEST
	help
	  This option provides a kernel module that runs torture tests
	  on kernel locking primitives.  The kernel module may be built
	  after the fact on the running kernel to be tested, if desired.

	  Say Y here if you want kernel locking-primitive torture tests
	  to be built into the kernel.
	  Say M if you want these torture tests to build as a module.
	  Say N if you are unsure.

config WW_MUTEX_SELFTEST
	tristate "Wait/wound mutex selftests"
	help
	  This option provides a kernel module that runs tests on the
	  on the struct ww_mutex locking API.

	  It is recommended to enable DEBUG_WW_MUTEX_SLOWPATH in conjunction
	  with this test harness.

	  Say M if you want these self tests to build as a module.
	  Say N if you are unsure.

<<<<<<< HEAD
=======
config SCF_TORTURE_TEST
	tristate "torture tests for smp_call_function*()"
	depends on DEBUG_KERNEL
	select TORTURE_TEST
	help
	  This option provides a kernel module that runs torture tests
	  on the smp_call_function() family of primitives.  The kernel
	  module may be built after the fact on the running kernel to
	  be tested, if desired.

>>>>>>> 7d2a07b7
config CSD_LOCK_WAIT_DEBUG
	bool "Debugging for csd_lock_wait(), called from smp_call_function*()"
	depends on DEBUG_KERNEL
	depends on 64BIT
	default n
	help
	  This option enables debug prints when CPUs are slow to respond
	  to the smp_call_function*() IPI wrappers.  These debug prints
	  include the IPI handler function currently executing (if any)
	  and relevant stack traces.

endmenu # lock debugging

config TRACE_IRQFLAGS
	depends on TRACE_IRQFLAGS_SUPPORT
	bool
	help
	  Enables hooks to interrupt enabling and disabling for
	  either tracing or lock debugging.

config TRACE_IRQFLAGS_NMI
	def_bool y
	depends on TRACE_IRQFLAGS
	depends on TRACE_IRQFLAGS_NMI_SUPPORT

config DEBUG_IRQFLAGS
	bool "Debug IRQ flag manipulation"
	help
	  Enables checks for potentially unsafe enabling or disabling of
	  interrupts, such as calling raw_local_irq_restore() when interrupts
	  are enabled.

config STACKTRACE
	bool "Stack backtrace support"
	depends on STACKTRACE_SUPPORT
	help
	  This option causes the kernel to create a /proc/pid/stack for
	  every process, showing its current stack trace.
	  It is also used by various kernel debugging features that require
	  stack trace generation.

config WARN_ALL_UNSEEDED_RANDOM
	bool "Warn for all uses of unseeded randomness"
	default n
	help
	  Some parts of the kernel contain bugs relating to their use of
	  cryptographically secure random numbers before it's actually possible
	  to generate those numbers securely. This setting ensures that these
	  flaws don't go unnoticed, by enabling a message, should this ever
	  occur. This will allow people with obscure setups to know when things
	  are going wrong, so that they might contact developers about fixing
	  it.

	  Unfortunately, on some models of some architectures getting
	  a fully seeded CRNG is extremely difficult, and so this can
	  result in dmesg getting spammed for a surprisingly long
	  time.  This is really bad from a security perspective, and
	  so architecture maintainers really need to do what they can
	  to get the CRNG seeded sooner after the system is booted.
	  However, since users cannot do anything actionable to
	  address this, by default the kernel will issue only a single
	  warning for the first use of unseeded randomness.

	  Say Y here if you want to receive warnings for all uses of
	  unseeded randomness.  This will be of use primarily for
	  those developers interested in improving the security of
	  Linux kernels running on their architecture (or
	  subarchitecture).

config DEBUG_KOBJECT
	bool "kobject debugging"
	depends on DEBUG_KERNEL
	help
	  If you say Y here, some extra kobject debugging messages will be sent
	  to the syslog.

config DEBUG_KOBJECT_RELEASE
	bool "kobject release debugging"
	depends on DEBUG_OBJECTS_TIMERS
	help
	  kobjects are reference counted objects.  This means that their
	  last reference count put is not predictable, and the kobject can
	  live on past the point at which a driver decides to drop it's
	  initial reference to the kobject gained on allocation.  An
	  example of this would be a struct device which has just been
	  unregistered.

	  However, some buggy drivers assume that after such an operation,
	  the memory backing the kobject can be immediately freed.  This
	  goes completely against the principles of a refcounted object.

	  If you say Y here, the kernel will delay the release of kobjects
	  on the last reference count to improve the visibility of this
	  kind of kobject release bug.

config HAVE_DEBUG_BUGVERBOSE
	bool

menu "Debug kernel data structures"

config DEBUG_LIST
	bool "Debug linked list manipulation"
	depends on DEBUG_KERNEL || BUG_ON_DATA_CORRUPTION
	help
	  Enable this to turn on extended checks in the linked-list
	  walking routines.

	  If unsure, say N.

config DEBUG_PLIST
	bool "Debug priority linked list manipulation"
	depends on DEBUG_KERNEL
	help
	  Enable this to turn on extended checks in the priority-ordered
	  linked-list (plist) walking routines.  This checks the entire
	  list multiple times during each manipulation.

	  If unsure, say N.

config DEBUG_SG
	bool "Debug SG table operations"
	depends on DEBUG_KERNEL
	help
	  Enable this to turn on checks on scatter-gather tables. This can
	  help find problems with drivers that do not properly initialize
	  their sg tables.

	  If unsure, say N.

config DEBUG_NOTIFIERS
	bool "Debug notifier call chains"
	depends on DEBUG_KERNEL
	help
	  Enable this to turn on sanity checking for notifier call chains.
	  This is most useful for kernel developers to make sure that
	  modules properly unregister themselves from notifier chains.
	  This is a relatively cheap check but if you care about maximum
	  performance, say N.

config BUG_ON_DATA_CORRUPTION
	bool "Trigger a BUG when data corruption is detected"
	select DEBUG_LIST
	help
	  Select this option if the kernel should BUG when it encounters
	  data corruption in kernel memory structures when they get checked
	  for validity.

	  If unsure, say N.

endmenu

config DEBUG_CREDENTIALS
	bool "Debug credential management"
	depends on DEBUG_KERNEL
	help
	  Enable this to turn on some debug checking for credential
	  management.  The additional code keeps track of the number of
	  pointers from task_structs to any given cred struct, and checks to
	  see that this number never exceeds the usage count of the cred
	  struct.

	  Furthermore, if SELinux is enabled, this also checks that the
	  security pointer in the cred struct is never seen to be invalid.

	  If unsure, say N.

source "kernel/rcu/Kconfig.debug"

config DEBUG_WQ_FORCE_RR_CPU
	bool "Force round-robin CPU selection for unbound work items"
	depends on DEBUG_KERNEL
	default n
	help
	  Workqueue used to implicitly guarantee that work items queued
	  without explicit CPU specified are put on the local CPU.  This
	  guarantee is no longer true and while local CPU is still
	  preferred work items may be put on foreign CPUs.  Kernel
	  parameter "workqueue.debug_force_rr_cpu" is added to force
	  round-robin CPU selection to flush out usages which depend on the
	  now broken guarantee.  This config option enables the debug
	  feature by default.  When enabled, memory and cache locality will
	  be impacted.

config DEBUG_BLOCK_EXT_DEVT
	bool "Force extended block device numbers and spread them"
	depends on DEBUG_KERNEL
	depends on BLOCK
	default n
	help
	  BIG FAT WARNING: ENABLING THIS OPTION MIGHT BREAK BOOTING ON
	  SOME DISTRIBUTIONS.  DO NOT ENABLE THIS UNLESS YOU KNOW WHAT
	  YOU ARE DOING.  Distros, please enable this and fix whatever
	  is broken.

	  Conventionally, block device numbers are allocated from
	  predetermined contiguous area.  However, extended block area
	  may introduce non-contiguous block device numbers.  This
	  option forces most block device numbers to be allocated from
	  the extended space and spreads them to discover kernel or
	  userland code paths which assume predetermined contiguous
	  device number allocation.

	  Note that turning on this debug option shuffles all the
	  device numbers for all IDE and SCSI devices including libata
	  ones, so root partition specified using device number
	  directly (via rdev or root=MAJ:MIN) won't work anymore.
	  Textual device names (root=/dev/sdXn) will continue to work.

	  Say N if you are unsure.

config CPU_HOTPLUG_STATE_CONTROL
	bool "Enable CPU hotplug state control"
	depends on DEBUG_KERNEL
	depends on HOTPLUG_CPU
	default n
	help
	  Allows to write steps between "offline" and "online" to the CPUs
	  sysfs target file so states can be stepped granular. This is a debug
	  option for now as the hotplug machinery cannot be stopped and
	  restarted at arbitrary points yet.

	  Say N if your are unsure.

config LATENCYTOP
	bool "Latency measuring infrastructure"
	depends on DEBUG_KERNEL
	depends on STACKTRACE_SUPPORT
	depends on PROC_FS
	depends on FRAME_POINTER || MIPS || PPC || S390 || MICROBLAZE || ARM || ARC || X86
	select KALLSYMS
	select KALLSYMS_ALL
	select STACKTRACE
	select SCHEDSTATS
	help
	  Enable this option if you want to use the LatencyTOP tool
	  to find out which userspace is blocking on what kernel operations.

source "kernel/trace/Kconfig"

config PROVIDE_OHCI1394_DMA_INIT
	bool "Remote debugging over FireWire early on boot"
	depends on PCI && X86
	help
	  If you want to debug problems which hang or crash the kernel early
	  on boot and the crashing machine has a FireWire port, you can use
	  this feature to remotely access the memory of the crashed machine
	  over FireWire. This employs remote DMA as part of the OHCI1394
	  specification which is now the standard for FireWire controllers.

	  With remote DMA, you can monitor the printk buffer remotely using
	  firescope and access all memory below 4GB using fireproxy from gdb.
	  Even controlling a kernel debugger is possible using remote DMA.

	  Usage:

	  If ohci1394_dma=early is used as boot parameter, it will initialize
	  all OHCI1394 controllers which are found in the PCI config space.

	  As all changes to the FireWire bus such as enabling and disabling
	  devices cause a bus reset and thereby disable remote DMA for all
	  devices, be sure to have the cable plugged and FireWire enabled on
	  the debugging host before booting the debug target for debugging.

	  This code (~1k) is freed after boot. By then, the firewire stack
	  in charge of the OHCI-1394 controllers should be used instead.

	  See Documentation/core-api/debugging-via-ohci1394.rst for more information.

source "samples/Kconfig"

config ARCH_HAS_DEVMEM_IS_ALLOWED
	bool

config STRICT_DEVMEM
	bool "Filter access to /dev/mem"
	depends on MMU && DEVMEM
	depends on ARCH_HAS_DEVMEM_IS_ALLOWED || GENERIC_LIB_DEVMEM_IS_ALLOWED
	default y if PPC || X86 || ARM64
	help
	  If this option is disabled, you allow userspace (root) access to all
	  of memory, including kernel and userspace memory. Accidental
	  access to this is obviously disastrous, but specific access can
	  be used by people debugging the kernel. Note that with PAT support
	  enabled, even in this case there are restrictions on /dev/mem
	  use due to the cache aliasing requirements.

	  If this option is switched on, and IO_STRICT_DEVMEM=n, the /dev/mem
	  file only allows userspace access to PCI space and the BIOS code and
	  data regions.  This is sufficient for dosemu and X and all common
	  users of /dev/mem.

	  If in doubt, say Y.

config IO_STRICT_DEVMEM
	bool "Filter I/O access to /dev/mem"
	depends on STRICT_DEVMEM
	help
	  If this option is disabled, you allow userspace (root) access to all
	  io-memory regardless of whether a driver is actively using that
	  range.  Accidental access to this is obviously disastrous, but
	  specific access can be used by people debugging kernel drivers.

	  If this option is switched on, the /dev/mem file only allows
	  userspace access to *idle* io-memory ranges (see /proc/iomem) This
	  may break traditional users of /dev/mem (dosemu, legacy X, etc...)
	  if the driver using a given range cannot be disabled.

	  If in doubt, say Y.

menu "$(SRCARCH) Debugging"

source "arch/$(SRCARCH)/Kconfig.debug"

endmenu

menu "Kernel Testing and Coverage"

source "lib/kunit/Kconfig"

config NOTIFIER_ERROR_INJECTION
	tristate "Notifier error injection"
	depends on DEBUG_KERNEL
	select DEBUG_FS
	help
	  This option provides the ability to inject artificial errors to
	  specified notifier chain callbacks. It is useful to test the error
	  handling of notifier call chain failures.

	  Say N if unsure.

config PM_NOTIFIER_ERROR_INJECT
	tristate "PM notifier error injection module"
	depends on PM && NOTIFIER_ERROR_INJECTION
	default m if PM_DEBUG
	help
	  This option provides the ability to inject artificial errors to
	  PM notifier chain callbacks.  It is controlled through debugfs
	  interface /sys/kernel/debug/notifier-error-inject/pm

	  If the notifier call chain should be failed with some events
	  notified, write the error code to "actions/<notifier event>/error".

	  Example: Inject PM suspend error (-12 = -ENOMEM)

	  # cd /sys/kernel/debug/notifier-error-inject/pm/
	  # echo -12 > actions/PM_SUSPEND_PREPARE/error
	  # echo mem > /sys/power/state
	  bash: echo: write error: Cannot allocate memory

	  To compile this code as a module, choose M here: the module will
	  be called pm-notifier-error-inject.

	  If unsure, say N.

config OF_RECONFIG_NOTIFIER_ERROR_INJECT
	tristate "OF reconfig notifier error injection module"
	depends on OF_DYNAMIC && NOTIFIER_ERROR_INJECTION
	help
	  This option provides the ability to inject artificial errors to
	  OF reconfig notifier chain callbacks.  It is controlled
	  through debugfs interface under
	  /sys/kernel/debug/notifier-error-inject/OF-reconfig/

	  If the notifier call chain should be failed with some events
	  notified, write the error code to "actions/<notifier event>/error".

	  To compile this code as a module, choose M here: the module will
	  be called of-reconfig-notifier-error-inject.

	  If unsure, say N.

config NETDEV_NOTIFIER_ERROR_INJECT
	tristate "Netdev notifier error injection module"
	depends on NET && NOTIFIER_ERROR_INJECTION
	help
	  This option provides the ability to inject artificial errors to
	  netdevice notifier chain callbacks.  It is controlled through debugfs
	  interface /sys/kernel/debug/notifier-error-inject/netdev

	  If the notifier call chain should be failed with some events
	  notified, write the error code to "actions/<notifier event>/error".

	  Example: Inject netdevice mtu change error (-22 = -EINVAL)

	  # cd /sys/kernel/debug/notifier-error-inject/netdev
	  # echo -22 > actions/NETDEV_CHANGEMTU/error
	  # ip link set eth0 mtu 1024
	  RTNETLINK answers: Invalid argument

	  To compile this code as a module, choose M here: the module will
	  be called netdev-notifier-error-inject.

	  If unsure, say N.

config FUNCTION_ERROR_INJECTION
	def_bool y
	depends on HAVE_FUNCTION_ERROR_INJECTION && KPROBES

config FAULT_INJECTION
	bool "Fault-injection framework"
	depends on DEBUG_KERNEL
	help
	  Provide fault-injection framework.
	  For more details, see Documentation/fault-injection/.

config FAILSLAB
	bool "Fault-injection capability for kmalloc"
	depends on FAULT_INJECTION
	depends on SLAB || SLUB
	help
	  Provide fault-injection capability for kmalloc.

config FAIL_PAGE_ALLOC
	bool "Fault-injection capability for alloc_pages()"
	depends on FAULT_INJECTION
	help
	  Provide fault-injection capability for alloc_pages().

config FAULT_INJECTION_USERCOPY
	bool "Fault injection capability for usercopy functions"
	depends on FAULT_INJECTION
	help
	  Provides fault-injection capability to inject failures
	  in usercopy functions (copy_from_user(), get_user(), ...).

config FAIL_MAKE_REQUEST
	bool "Fault-injection capability for disk IO"
	depends on FAULT_INJECTION && BLOCK
	help
	  Provide fault-injection capability for disk IO.

config FAIL_IO_TIMEOUT
	bool "Fault-injection capability for faking disk interrupts"
	depends on FAULT_INJECTION && BLOCK
	help
	  Provide fault-injection capability on end IO handling. This
	  will make the block layer "forget" an interrupt as configured,
	  thus exercising the error handling.

	  Only works with drivers that use the generic timeout handling,
	  for others it won't do anything.

config FAIL_FUTEX
	bool "Fault-injection capability for futexes"
	select DEBUG_FS
	depends on FAULT_INJECTION && FUTEX
	help
	  Provide fault-injection capability for futexes.

config FAULT_INJECTION_DEBUG_FS
	bool "Debugfs entries for fault-injection capabilities"
	depends on FAULT_INJECTION && SYSFS && DEBUG_FS
	help
	  Enable configuration of fault-injection capabilities via debugfs.

config FAIL_FUNCTION
	bool "Fault-injection capability for functions"
	depends on FAULT_INJECTION_DEBUG_FS && FUNCTION_ERROR_INJECTION
	help
	  Provide function-based fault-injection capability.
	  This will allow you to override a specific function with a return
	  with given return value. As a result, function caller will see
	  an error value and have to handle it. This is useful to test the
	  error handling in various subsystems.

config FAIL_MMC_REQUEST
	bool "Fault-injection capability for MMC IO"
	depends on FAULT_INJECTION_DEBUG_FS && MMC
	help
	  Provide fault-injection capability for MMC IO.
	  This will make the mmc core return data errors. This is
	  useful to test the error handling in the mmc block device
	  and to test how the mmc host driver handles retries from
	  the block device.

config FAULT_INJECTION_STACKTRACE_FILTER
	bool "stacktrace filter for fault-injection capabilities"
	depends on FAULT_INJECTION_DEBUG_FS && STACKTRACE_SUPPORT
	depends on !X86_64
	select STACKTRACE
	depends on FRAME_POINTER || MIPS || PPC || S390 || MICROBLAZE || ARM || ARC || X86
	help
	  Provide stacktrace filter for fault-injection capabilities

config ARCH_HAS_KCOV
	bool
	help
	  An architecture should select this when it can successfully
	  build and run with CONFIG_KCOV. This typically requires
	  disabling instrumentation for some early boot code.

config CC_HAS_SANCOV_TRACE_PC
	def_bool $(cc-option,-fsanitize-coverage=trace-pc)


config KCOV
	bool "Code coverage for fuzzing"
	depends on ARCH_HAS_KCOV
	depends on CC_HAS_SANCOV_TRACE_PC || GCC_PLUGINS
	select DEBUG_FS
	select GCC_PLUGIN_SANCOV if !CC_HAS_SANCOV_TRACE_PC
	help
	  KCOV exposes kernel code coverage information in a form suitable
	  for coverage-guided fuzzing (randomized testing).

	  If RANDOMIZE_BASE is enabled, PC values will not be stable across
	  different machines and across reboots. If you need stable PC values,
	  disable RANDOMIZE_BASE.

	  For more details, see Documentation/dev-tools/kcov.rst.

config KCOV_ENABLE_COMPARISONS
	bool "Enable comparison operands collection by KCOV"
	depends on KCOV
	depends on $(cc-option,-fsanitize-coverage=trace-cmp)
	help
	  KCOV also exposes operands of every comparison in the instrumented
	  code along with operand sizes and PCs of the comparison instructions.
	  These operands can be used by fuzzing engines to improve the quality
	  of fuzzing coverage.

config KCOV_INSTRUMENT_ALL
	bool "Instrument all code by default"
	depends on KCOV
	default y
	help
	  If you are doing generic system call fuzzing (like e.g. syzkaller),
	  then you will want to instrument the whole kernel and you should
	  say y here. If you are doing more targeted fuzzing (like e.g.
	  filesystem fuzzing with AFL) then you will want to enable coverage
	  for more specific subsets of files, and should say n here.

config KCOV_IRQ_AREA_SIZE
	hex "Size of interrupt coverage collection area in words"
	depends on KCOV
	default 0x40000
	help
	  KCOV uses preallocated per-cpu areas to collect coverage from
	  soft interrupts. This specifies the size of those areas in the
	  number of unsigned long words.

menuconfig RUNTIME_TESTING_MENU
	bool "Runtime Testing"
	def_bool y

if RUNTIME_TESTING_MENU

config LKDTM
	tristate "Linux Kernel Dump Test Tool Module"
	depends on DEBUG_FS
	help
	This module enables testing of the different dumping mechanisms by
	inducing system failures at predefined crash points.
	If you don't need it: say N
	Choose M here to compile this code as a module. The module will be
	called lkdtm.

	Documentation on how to use the module can be found in
	Documentation/fault-injection/provoke-crashes.rst

config TEST_LIST_SORT
	tristate "Linked list sorting test" if !KUNIT_ALL_TESTS
	depends on KUNIT
	default KUNIT_ALL_TESTS
	help
	  Enable this to turn on 'list_sort()' function test. This test is
	  executed only once during system boot (so affects only boot time),
	  or at module load time.

	  If unsure, say N.

config TEST_MIN_HEAP
	tristate "Min heap test"
	depends on DEBUG_KERNEL || m
	help
	  Enable this to turn on min heap function tests. This test is
	  executed only once during system boot (so affects only boot time),
	  or at module load time.

	  If unsure, say N.

config TEST_SORT
	tristate "Array-based sort test"
	depends on DEBUG_KERNEL || m
	help
	  This option enables the self-test function of 'sort()' at boot,
	  or at module load time.

	  If unsure, say N.

config TEST_DIV64
	tristate "64bit/32bit division and modulo test"
	depends on DEBUG_KERNEL || m
	help
	  Enable this to turn on 'do_div()' function test. This test is
	  executed only once during system boot (so affects only boot time),
	  or at module load time.

	  If unsure, say N.

config KPROBES_SANITY_TEST
	bool "Kprobes sanity tests"
	depends on DEBUG_KERNEL
	depends on KPROBES
	help
	  This option provides for testing basic kprobes functionality on
	  boot. Samples of kprobe and kretprobe are inserted and
	  verified for functionality.

	  Say N if you are unsure.

config BACKTRACE_SELF_TEST
	tristate "Self test for the backtrace code"
	depends on DEBUG_KERNEL
	help
	  This option provides a kernel module that can be used to test
	  the kernel stack backtrace code. This option is not useful
	  for distributions or general kernels, but only for kernel
	  developers working on architecture code.

	  Note that if you want to also test saved backtraces, you will
	  have to enable STACKTRACE as well.

	  Say N if you are unsure.

config RBTREE_TEST
	tristate "Red-Black tree test"
	depends on DEBUG_KERNEL
	help
	  A benchmark measuring the performance of the rbtree library.
	  Also includes rbtree invariant checks.

config REED_SOLOMON_TEST
	tristate "Reed-Solomon library test"
	depends on DEBUG_KERNEL || m
	select REED_SOLOMON
	select REED_SOLOMON_ENC16
	select REED_SOLOMON_DEC16
	help
	  This option enables the self-test function of rslib at boot,
	  or at module load time.

	  If unsure, say N.

config INTERVAL_TREE_TEST
	tristate "Interval tree test"
	depends on DEBUG_KERNEL
	select INTERVAL_TREE
	help
	  A benchmark measuring the performance of the interval tree library

config PERCPU_TEST
	tristate "Per cpu operations test"
	depends on m && DEBUG_KERNEL
	help
	  Enable this option to build test module which validates per-cpu
	  operations.

	  If unsure, say N.

config ATOMIC64_SELFTEST
	tristate "Perform an atomic64_t self-test"
	help
	  Enable this option to test the atomic64_t functions at boot or
	  at module load time.

	  If unsure, say N.

config ASYNC_RAID6_TEST
	tristate "Self test for hardware accelerated raid6 recovery"
	depends on ASYNC_RAID6_RECOV
	select ASYNC_MEMCPY
	help
	  This is a one-shot self test that permutes through the
	  recovery of all the possible two disk failure scenarios for a
	  N-disk array.  Recovery is performed with the asynchronous
	  raid6 recovery routines, and will optionally use an offload
	  engine if one is available.

	  If unsure, say N.

config TEST_HEXDUMP
	tristate "Test functions located in the hexdump module at runtime"

config STRING_SELFTEST
	tristate "Test string functions at runtime"

config TEST_STRING_HELPERS
	tristate "Test functions located in the string_helpers module at runtime"

config TEST_STRSCPY
	tristate "Test strscpy*() family of functions at runtime"

config TEST_KSTRTOX
	tristate "Test kstrto*() family of functions at runtime"

config TEST_PRINTF
	tristate "Test printf() family of functions at runtime"

config TEST_SCANF
	tristate "Test scanf() family of functions at runtime"

config TEST_BITMAP
	tristate "Test bitmap_*() family of functions at runtime"
	help
	  Enable this option to test the bitmap functions at boot.

	  If unsure, say N.

config TEST_UUID
	tristate "Test functions located in the uuid module at runtime"

config TEST_XARRAY
	tristate "Test the XArray code at runtime"

config TEST_OVERFLOW
	tristate "Test check_*_overflow() functions at runtime"

config TEST_RHASHTABLE
	tristate "Perform selftest on resizable hash table"
	help
	  Enable this option to test the rhashtable functions at boot.

	  If unsure, say N.

config TEST_HASH
	tristate "Perform selftest on hash functions"
	help
	  Enable this option to test the kernel's integer (<linux/hash.h>),
	  string (<linux/stringhash.h>), and siphash (<linux/siphash.h>)
	  hash functions on boot (or module load).

	  This is intended to help people writing architecture-specific
	  optimized versions.  If unsure, say N.

config TEST_IDA
	tristate "Perform selftest on IDA functions"

config TEST_PARMAN
	tristate "Perform selftest on priority array manager"
	depends on PARMAN
	help
	  Enable this option to test priority array manager on boot
	  (or module load).

	  If unsure, say N.

config TEST_IRQ_TIMINGS
	bool "IRQ timings selftest"
	depends on IRQ_TIMINGS
	help
	  Enable this option to test the irq timings code on boot.

	  If unsure, say N.

config TEST_LKM
	tristate "Test module loading with 'hello world' module"
	depends on m
	help
	  This builds the "test_module" module that emits "Hello, world"
	  on printk when loaded. It is designed to be used for basic
	  evaluation of the module loading subsystem (for example when
	  validating module verification). It lacks any extra dependencies,
	  and will not normally be loaded by the system unless explicitly
	  requested by name.

	  If unsure, say N.

config TEST_BITOPS
	tristate "Test module for compilation of bitops operations"
	depends on m
	help
	  This builds the "test_bitops" module that is much like the
	  TEST_LKM module except that it does a basic exercise of the
	  set/clear_bit macros and get_count_order/long to make sure there are
	  no compiler warnings from C=1 sparse checker or -Wextra
	  compilations. It has no dependencies and doesn't run or load unless
	  explicitly requested by name.  for example: modprobe test_bitops.

	  If unsure, say N.

config TEST_VMALLOC
	tristate "Test module for stress/performance analysis of vmalloc allocator"
	default n
       depends on MMU
	depends on m
	help
	  This builds the "test_vmalloc" module that should be used for
	  stress and performance analysis. So, any new change for vmalloc
	  subsystem can be evaluated from performance and stability point
	  of view.

	  If unsure, say N.

config TEST_USER_COPY
	tristate "Test user/kernel boundary protections"
	depends on m
	help
	  This builds the "test_user_copy" module that runs sanity checks
	  on the copy_to/from_user infrastructure, making sure basic
	  user/kernel boundary testing is working. If it fails to load,
	  a regression has been detected in the user/kernel memory boundary
	  protections.

	  If unsure, say N.

config TEST_BPF
	tristate "Test BPF filter functionality"
	depends on m && NET
	help
	  This builds the "test_bpf" module that runs various test vectors
	  against the BPF interpreter or BPF JIT compiler depending on the
	  current setting. This is in particular useful for BPF JIT compiler
	  development, but also to run regression tests against changes in
	  the interpreter code. It also enables test stubs for eBPF maps and
	  verifier used by user space verifier testsuite.

	  If unsure, say N.

config TEST_BLACKHOLE_DEV
	tristate "Test blackhole netdev functionality"
	depends on m && NET
	help
	  This builds the "test_blackhole_dev" module that validates the
	  data path through this blackhole netdev.

	  If unsure, say N.

config FIND_BIT_BENCHMARK
	tristate "Test find_bit functions"
	help
	  This builds the "test_find_bit" module that measure find_*_bit()
	  functions performance.

	  If unsure, say N.

config TEST_FIRMWARE
	tristate "Test firmware loading via userspace interface"
	depends on FW_LOADER
	help
	  This builds the "test_firmware" module that creates a userspace
	  interface for testing firmware loading. This can be used to
	  control the triggering of firmware loading without needing an
	  actual firmware-using device. The contents can be rechecked by
	  userspace.

	  If unsure, say N.

config TEST_SYSCTL
	tristate "sysctl test driver"
	depends on PROC_SYSCTL
	help
	  This builds the "test_sysctl" module. This driver enables to test the
	  proc sysctl interfaces available to drivers safely without affecting
	  production knobs which might alter system functionality.

	  If unsure, say N.

config BITFIELD_KUNIT
	tristate "KUnit test bitfield functions at runtime"
	depends on KUNIT
	help
	  Enable this option to test the bitfield functions at boot.

	  KUnit tests run during boot and output the results to the debug log
	  in TAP format (http://testanything.org/). Only useful for kernel devs
	  running the KUnit test harness, and not intended for inclusion into a
	  production build.

	  For more information on KUnit and unit tests in general please refer
	  to the KUnit documentation in Documentation/dev-tools/kunit/.

	  If unsure, say N.

config RESOURCE_KUNIT_TEST
	tristate "KUnit test for resource API"
	depends on KUNIT
	help
	  This builds the resource API unit test.
	  Tests the logic of API provided by resource.c and ioport.h.
	  For more information on KUnit and unit tests in general please refer
	  to the KUnit documentation in Documentation/dev-tools/kunit/.

	  If unsure, say N.

config SYSCTL_KUNIT_TEST
	tristate "KUnit test for sysctl" if !KUNIT_ALL_TESTS
	depends on KUNIT
	default KUNIT_ALL_TESTS
	help
	  This builds the proc sysctl unit test, which runs on boot.
	  Tests the API contract and implementation correctness of sysctl.
	  For more information on KUnit and unit tests in general please refer
	  to the KUnit documentation in Documentation/dev-tools/kunit/.

	  If unsure, say N.

config LIST_KUNIT_TEST
	tristate "KUnit Test for Kernel Linked-list structures" if !KUNIT_ALL_TESTS
	depends on KUNIT
	default KUNIT_ALL_TESTS
	help
	  This builds the linked list KUnit test suite.
	  It tests that the API and basic functionality of the list_head type
	  and associated macros.

	  KUnit tests run during boot and output the results to the debug log
	  in TAP format (https://testanything.org/). Only useful for kernel devs
	  running the KUnit test harness, and not intended for inclusion into a
	  production build.

	  For more information on KUnit and unit tests in general please refer
	  to the KUnit documentation in Documentation/dev-tools/kunit/.

	  If unsure, say N.

config LINEAR_RANGES_TEST
	tristate "KUnit test for linear_ranges"
	depends on KUNIT
	select LINEAR_RANGES
	help
	  This builds the linear_ranges unit test, which runs on boot.
	  Tests the linear_ranges logic correctness.
	  For more information on KUnit and unit tests in general please refer
	  to the KUnit documentation in Documentation/dev-tools/kunit/.

	  If unsure, say N.

config CMDLINE_KUNIT_TEST
	tristate "KUnit test for cmdline API"
	depends on KUNIT
	help
	  This builds the cmdline API unit test.
	  Tests the logic of API provided by cmdline.c.
	  For more information on KUnit and unit tests in general please refer
	  to the KUnit documentation in Documentation/dev-tools/kunit/.

	  If unsure, say N.

config BITS_TEST
	tristate "KUnit test for bits.h"
	depends on KUNIT
	help
	  This builds the bits unit test.
	  Tests the logic of macros defined in bits.h.
	  For more information on KUnit and unit tests in general please refer
	  to the KUnit documentation in Documentation/dev-tools/kunit/.

	  If unsure, say N.

config SLUB_KUNIT_TEST
	tristate "KUnit test for SLUB cache error detection" if !KUNIT_ALL_TESTS
	depends on SLUB_DEBUG && KUNIT
	default KUNIT_ALL_TESTS
	help
	  This builds SLUB allocator unit test.
	  Tests SLUB cache debugging functionality.
	  For more information on KUnit and unit tests in general please refer
	  to the KUnit documentation in Documentation/dev-tools/kunit/.

	  If unsure, say N.

config RATIONAL_KUNIT_TEST
	tristate "KUnit test for rational.c" if !KUNIT_ALL_TESTS
	depends on KUNIT
	select RATIONAL
	default KUNIT_ALL_TESTS
	help
	  This builds the rational math unit test.
	  For more information on KUnit and unit tests in general please refer
	  to the KUnit documentation in Documentation/dev-tools/kunit/.

	  If unsure, say N.

config TEST_UDELAY
	tristate "udelay test driver"
	help
	  This builds the "udelay_test" module that helps to make sure
	  that udelay() is working properly.

	  If unsure, say N.

config TEST_STATIC_KEYS
	tristate "Test static keys"
	depends on m
	help
	  Test the static key interfaces.

	  If unsure, say N.

config TEST_KMOD
	tristate "kmod stress tester"
	depends on m
	depends on NETDEVICES && NET_CORE && INET # for TUN
	depends on BLOCK
	select TEST_LKM
	select XFS_FS
	select TUN
	select BTRFS_FS
	help
	  Test the kernel's module loading mechanism: kmod. kmod implements
	  support to load modules using the Linux kernel's usermode helper.
	  This test provides a series of tests against kmod.

	  Although technically you can either build test_kmod as a module or
	  into the kernel we disallow building it into the kernel since
	  it stress tests request_module() and this will very likely cause
	  some issues by taking over precious threads available from other
	  module load requests, ultimately this could be fatal.

	  To run tests run:

	  tools/testing/selftests/kmod/kmod.sh --help

	  If unsure, say N.

config TEST_DEBUG_VIRTUAL
	tristate "Test CONFIG_DEBUG_VIRTUAL feature"
	depends on DEBUG_VIRTUAL
	help
	  Test the kernel's ability to detect incorrect calls to
	  virt_to_phys() done against the non-linear part of the
	  kernel's virtual address map.

	  If unsure, say N.

config TEST_MEMCAT_P
	tristate "Test memcat_p() helper function"
	help
	  Test the memcat_p() helper for correctly merging two
	  pointer arrays together.

	  If unsure, say N.

config TEST_LIVEPATCH
	tristate "Test livepatching"
	default n
	depends on DYNAMIC_DEBUG
	depends on LIVEPATCH
	depends on m
	help
	  Test kernel livepatching features for correctness.  The tests will
	  load test modules that will be livepatched in various scenarios.

	  To run all the livepatching tests:

	  make -C tools/testing/selftests TARGETS=livepatch run_tests

	  Alternatively, individual tests may be invoked:

	  tools/testing/selftests/livepatch/test-callbacks.sh
	  tools/testing/selftests/livepatch/test-livepatch.sh
	  tools/testing/selftests/livepatch/test-shadow-vars.sh

	  If unsure, say N.

config TEST_OBJAGG
	tristate "Perform selftest on object aggreration manager"
	default n
	depends on OBJAGG
	help
	  Enable this option to test object aggregation manager on boot
	  (or module load).


config TEST_STACKINIT
	tristate "Test level of stack variable initialization"
	help
	  Test if the kernel is zero-initializing stack variables and
	  padding. Coverage is controlled by compiler flags,
	  CONFIG_GCC_PLUGIN_STRUCTLEAK, CONFIG_GCC_PLUGIN_STRUCTLEAK_BYREF,
	  or CONFIG_GCC_PLUGIN_STRUCTLEAK_BYREF_ALL.

	  If unsure, say N.

config TEST_MEMINIT
	tristate "Test heap/page initialization"
	help
	  Test if the kernel is zero-initializing heap and page allocations.
	  This can be useful to test init_on_alloc and init_on_free features.

	  If unsure, say N.

config TEST_HMM
	tristate "Test HMM (Heterogeneous Memory Management)"
	depends on TRANSPARENT_HUGEPAGE
	depends on DEVICE_PRIVATE
	select HMM_MIRROR
	select MMU_NOTIFIER
	help
	  This is a pseudo device driver solely for testing HMM.
	  Say M here if you want to build the HMM test module.
	  Doing so will allow you to run tools/testing/selftest/vm/hmm-tests.
<<<<<<< HEAD

	  If unsure, say N.

endif # RUNTIME_TESTING_MENU
=======
>>>>>>> 7d2a07b7

	  If unsure, say N.

config TEST_FREE_PAGES
	tristate "Test freeing pages"
	help
	  Test that a memory leak does not occur due to a race between
	  freeing a block of pages and a speculative page reference.
	  Loading this module is safe if your kernel has the bug fixed.
	  If the bug is not fixed, it will leak gigabytes of memory and
	  probably OOM your system.

config TEST_FPU
	tristate "Test floating point operations in kernel space"
	depends on X86 && !KCOV_INSTRUMENT_ALL
	help
	  Enable this option to add /sys/kernel/debug/selftest_helpers/test_fpu
	  which will trigger a sequence of floating point operations. This is used
	  for self-testing floating point control register setting in
	  kernel_fpu_begin().

	  If unsure, say N.

config TEST_CLOCKSOURCE_WATCHDOG
	tristate "Test clocksource watchdog in kernel space"
	depends on CLOCKSOURCE_WATCHDOG
	help
	  Enable this option to create a kernel module that will trigger
	  a test of the clocksource watchdog.  This module may be loaded
	  via modprobe or insmod in which case it will run upon being
	  loaded, or it may be built in, in which case it will run
	  shortly after boot.

	  If unsure, say N.

endif # RUNTIME_TESTING_MENU

config ARCH_USE_MEMTEST
	bool
	help
	  An architecture should select this when it uses early_memtest()
	  during boot process.

config MEMTEST
	bool "Memtest"
	depends on ARCH_USE_MEMTEST
	help
	  This option adds a kernel parameter 'memtest', which allows memtest
	  to be set and executed.
	        memtest=0, mean disabled; -- default
	        memtest=1, mean do 1 test pattern;
	        ...
	        memtest=17, mean do 17 test patterns.
	  If you are unsure how to answer this question, answer N.



config HYPERV_TESTING
	bool "Microsoft Hyper-V driver testing"
	default n
	depends on HYPERV && DEBUG_FS
	help
	  Select this option to enable Hyper-V vmbus testing.

endmenu # "Kernel Testing and Coverage"

source "Documentation/Kconfig"

config HYPERV_TESTING
	bool "Microsoft Hyper-V driver testing"
	default n
	depends on HYPERV && DEBUG_FS
	help
	  Select this option to enable Hyper-V vmbus testing.

endmenu # Kernel hacking<|MERGE_RESOLUTION|>--- conflicted
+++ resolved
@@ -314,10 +314,6 @@
 
 config DEBUG_INFO_BTF
 	bool "Generate BTF typeinfo"
-<<<<<<< HEAD
-	depends on DEBUG_INFO
-=======
->>>>>>> 7d2a07b7
 	depends on !DEBUG_INFO_SPLIT && !DEBUG_INFO_REDUCED
 	depends on !GCC_PLUGIN_RANDSTRUCT || COMPILE_TEST
 	help
@@ -728,11 +724,7 @@
 config DEBUG_KMEMLEAK_MEM_POOL_SIZE
 	int "Kmemleak memory pool size"
 	depends on DEBUG_KMEMLEAK
-<<<<<<< HEAD
-	range 200 40000
-=======
 	range 200 1000000
->>>>>>> 7d2a07b7
 	default 16000
 	help
 	  Kmemleak must track all the memory allocations to avoid
@@ -1494,8 +1486,6 @@
 	  Say M if you want these self tests to build as a module.
 	  Say N if you are unsure.
 
-<<<<<<< HEAD
-=======
 config SCF_TORTURE_TEST
 	tristate "torture tests for smp_call_function*()"
 	depends on DEBUG_KERNEL
@@ -1506,7 +1496,6 @@
 	  module may be built after the fact on the running kernel to
 	  be tested, if desired.
 
->>>>>>> 7d2a07b7
 config CSD_LOCK_WAIT_DEBUG
 	bool "Debugging for csd_lock_wait(), called from smp_call_function*()"
 	depends on DEBUG_KERNEL
@@ -2600,13 +2589,6 @@
 	  This is a pseudo device driver solely for testing HMM.
 	  Say M here if you want to build the HMM test module.
 	  Doing so will allow you to run tools/testing/selftest/vm/hmm-tests.
-<<<<<<< HEAD
-
-	  If unsure, say N.
-
-endif # RUNTIME_TESTING_MENU
-=======
->>>>>>> 7d2a07b7
 
 	  If unsure, say N.
 
@@ -2675,11 +2657,4 @@
 
 source "Documentation/Kconfig"
 
-config HYPERV_TESTING
-	bool "Microsoft Hyper-V driver testing"
-	default n
-	depends on HYPERV && DEBUG_FS
-	help
-	  Select this option to enable Hyper-V vmbus testing.
-
 endmenu # Kernel hacking