// SPDX-License-Identifier: GPL-2.0+
/*
 * XArray implementation
 * Copyright (c) 2017-2018 Microsoft Corporation
 * Copyright (c) 2018-2020 Oracle
 * Author: Matthew Wilcox <willy@infradead.org>
 */

#include <linux/bitmap.h>
#include <linux/export.h>
#include <linux/list.h>
#include <linux/slab.h>
#include <linux/xarray.h>

/*
 * Coding conventions in this file:
 *
 * @xa is used to refer to the entire xarray.
 * @xas is the 'xarray operation state'.  It may be either a pointer to
 * an xa_state, or an xa_state stored on the stack.  This is an unfortunate
 * ambiguity.
 * @index is the index of the entry being operated on
 * @mark is an xa_mark_t; a small number indicating one of the mark bits.
 * @node refers to an xa_node; usually the primary one being operated on by
 * this function.
 * @offset is the index into the slots array inside an xa_node.
 * @parent refers to the @xa_node closer to the head than @node.
 * @entry refers to something stored in a slot in the xarray
 */

static inline unsigned int xa_lock_type(const struct xarray *xa)
{
	return (__force unsigned int)xa->xa_flags & 3;
}

static inline void xas_lock_type(struct xa_state *xas, unsigned int lock_type)
{
	if (lock_type == XA_LOCK_IRQ)
		xas_lock_irq(xas);
	else if (lock_type == XA_LOCK_BH)
		xas_lock_bh(xas);
	else
		xas_lock(xas);
}

static inline void xas_unlock_type(struct xa_state *xas, unsigned int lock_type)
{
	if (lock_type == XA_LOCK_IRQ)
		xas_unlock_irq(xas);
	else if (lock_type == XA_LOCK_BH)
		xas_unlock_bh(xas);
	else
		xas_unlock(xas);
}

static inline bool xa_track_free(const struct xarray *xa)
{
	return xa->xa_flags & XA_FLAGS_TRACK_FREE;
}

static inline bool xa_zero_busy(const struct xarray *xa)
{
	return xa->xa_flags & XA_FLAGS_ZERO_BUSY;
}

static inline void xa_mark_set(struct xarray *xa, xa_mark_t mark)
{
	if (!(xa->xa_flags & XA_FLAGS_MARK(mark)))
		xa->xa_flags |= XA_FLAGS_MARK(mark);
}

static inline void xa_mark_clear(struct xarray *xa, xa_mark_t mark)
{
	if (xa->xa_flags & XA_FLAGS_MARK(mark))
		xa->xa_flags &= ~(XA_FLAGS_MARK(mark));
}

static inline unsigned long *node_marks(struct xa_node *node, xa_mark_t mark)
{
	return node->marks[(__force unsigned)mark];
}

static inline bool node_get_mark(struct xa_node *node,
		unsigned int offset, xa_mark_t mark)
{
	return test_bit(offset, node_marks(node, mark));
}

/* returns true if the bit was set */
static inline bool node_set_mark(struct xa_node *node, unsigned int offset,
				xa_mark_t mark)
{
	return __test_and_set_bit(offset, node_marks(node, mark));
}

/* returns true if the bit was set */
static inline bool node_clear_mark(struct xa_node *node, unsigned int offset,
				xa_mark_t mark)
{
	return __test_and_clear_bit(offset, node_marks(node, mark));
}

static inline bool node_any_mark(struct xa_node *node, xa_mark_t mark)
{
	return !bitmap_empty(node_marks(node, mark), XA_CHUNK_SIZE);
}

static inline void node_mark_all(struct xa_node *node, xa_mark_t mark)
{
	bitmap_fill(node_marks(node, mark), XA_CHUNK_SIZE);
}

#define mark_inc(mark) do { \
	mark = (__force xa_mark_t)((__force unsigned)(mark) + 1); \
} while (0)

/*
 * xas_squash_marks() - Merge all marks to the first entry
 * @xas: Array operation state.
 *
 * Set a mark on the first entry if any entry has it set.  Clear marks on
 * all sibling entries.
 */
static void xas_squash_marks(const struct xa_state *xas)
{
	unsigned int mark = 0;
	unsigned int limit = xas->xa_offset + xas->xa_sibs + 1;

	if (!xas->xa_sibs)
		return;

	do {
		unsigned long *marks = xas->xa_node->marks[mark];
		if (find_next_bit(marks, limit, xas->xa_offset + 1) == limit)
			continue;
		__set_bit(xas->xa_offset, marks);
		bitmap_clear(marks, xas->xa_offset + 1, xas->xa_sibs);
	} while (mark++ != (__force unsigned)XA_MARK_MAX);
}

/* extracts the offset within this node from the index */
static unsigned int get_offset(unsigned long index, struct xa_node *node)
{
	return (index >> node->shift) & XA_CHUNK_MASK;
}

static void xas_set_offset(struct xa_state *xas)
{
	xas->xa_offset = get_offset(xas->xa_index, xas->xa_node);
}

/* move the index either forwards (find) or backwards (sibling slot) */
static void xas_move_index(struct xa_state *xas, unsigned long offset)
{
	unsigned int shift = xas->xa_node->shift;
	xas->xa_index &= ~XA_CHUNK_MASK << shift;
	xas->xa_index += offset << shift;
}

static void xas_advance(struct xa_state *xas)
{
	xas->xa_offset++;
	xas_move_index(xas, xas->xa_offset);
}

static void *set_bounds(struct xa_state *xas)
{
	xas->xa_node = XAS_BOUNDS;
	return NULL;
}

/*
 * Starts a walk.  If the @xas is already valid, we assume that it's on
 * the right path and just return where we've got to.  If we're in an
 * error state, return NULL.  If the index is outside the current scope
 * of the xarray, return NULL without changing @xas->xa_node.  Otherwise
 * set @xas->xa_node to NULL and return the current head of the array.
 */
static void *xas_start(struct xa_state *xas)
{
	void *entry;

	if (xas_valid(xas))
		return xas_reload(xas);
	if (xas_error(xas))
		return NULL;

	entry = xa_head(xas->xa);
	if (!xa_is_node(entry)) {
		if (xas->xa_index)
			return set_bounds(xas);
	} else {
		if ((xas->xa_index >> xa_to_node(entry)->shift) > XA_CHUNK_MASK)
			return set_bounds(xas);
	}

	xas->xa_node = NULL;
	return entry;
}

static void *xas_descend(struct xa_state *xas, struct xa_node *node)
{
	unsigned int offset = get_offset(xas->xa_index, node);
	void *entry = xa_entry(xas->xa, node, offset);

	xas->xa_node = node;
	if (xa_is_sibling(entry)) {
		offset = xa_to_sibling(entry);
		entry = xa_entry(xas->xa, node, offset);
	}

	xas->xa_offset = offset;
	return entry;
}

/**
 * xas_load() - Load an entry from the XArray (advanced).
 * @xas: XArray operation state.
 *
 * Usually walks the @xas to the appropriate state to load the entry
 * stored at xa_index.  However, it will do nothing and return %NULL if
 * @xas is in an error state.  xas_load() will never expand the tree.
 *
 * If the xa_state is set up to operate on a multi-index entry, xas_load()
 * may return %NULL or an internal entry, even if there are entries
 * present within the range specified by @xas.
 *
 * Context: Any context.  The caller should hold the xa_lock or the RCU lock.
 * Return: Usually an entry in the XArray, but see description for exceptions.
 */
void *xas_load(struct xa_state *xas)
{
	void *entry = xas_start(xas);

	while (xa_is_node(entry)) {
		struct xa_node *node = xa_to_node(entry);

		if (xas->xa_shift > node->shift)
			break;
		entry = xas_descend(xas, node);
		if (node->shift == 0)
			break;
	}
	return entry;
}
EXPORT_SYMBOL_GPL(xas_load);

/* Move the radix tree node cache here */
extern struct kmem_cache *radix_tree_node_cachep;
extern void radix_tree_node_rcu_free(struct rcu_head *head);

#define XA_RCU_FREE	((struct xarray *)1)

static void xa_node_free(struct xa_node *node)
{
	XA_NODE_BUG_ON(node, !list_empty(&node->private_list));
	node->array = XA_RCU_FREE;
	call_rcu(&node->rcu_head, radix_tree_node_rcu_free);
}

/*
 * xas_destroy() - Free any resources allocated during the XArray operation.
 * @xas: XArray operation state.
 *
 * This function is now internal-only.
 */
static void xas_destroy(struct xa_state *xas)
{
	struct xa_node *next, *node = xas->xa_alloc;

	while (node) {
		XA_NODE_BUG_ON(node, !list_empty(&node->private_list));
		next = rcu_dereference_raw(node->parent);
		radix_tree_node_rcu_free(&node->rcu_head);
		xas->xa_alloc = node = next;
	}
}

/**
 * xas_nomem() - Allocate memory if needed.
 * @xas: XArray operation state.
 * @gfp: Memory allocation flags.
 *
 * If we need to add new nodes to the XArray, we try to allocate memory
 * with GFP_NOWAIT while holding the lock, which will usually succeed.
 * If it fails, @xas is flagged as needing memory to continue.  The caller
 * should drop the lock and call xas_nomem().  If xas_nomem() succeeds,
 * the caller should retry the operation.
 *
 * Forward progress is guaranteed as one node is allocated here and
 * stored in the xa_state where it will be found by xas_alloc().  More
 * nodes will likely be found in the slab allocator, but we do not tie
 * them up here.
 *
 * Return: true if memory was needed, and was successfully allocated.
 */
bool xas_nomem(struct xa_state *xas, gfp_t gfp)
{
	if (xas->xa_node != XA_ERROR(-ENOMEM)) {
		xas_destroy(xas);
		return false;
	}
	if (xas->xa->xa_flags & XA_FLAGS_ACCOUNT)
		gfp |= __GFP_ACCOUNT;
	xas->xa_alloc = kmem_cache_alloc(radix_tree_node_cachep, gfp);
	if (!xas->xa_alloc)
		return false;
	xas->xa_alloc->parent = NULL;
	XA_NODE_BUG_ON(xas->xa_alloc, !list_empty(&xas->xa_alloc->private_list));
	xas->xa_node = XAS_RESTART;
	return true;
}
EXPORT_SYMBOL_GPL(xas_nomem);

/*
 * __xas_nomem() - Drop locks and allocate memory if needed.
 * @xas: XArray operation state.
 * @gfp: Memory allocation flags.
 *
 * Internal variant of xas_nomem().
 *
 * Return: true if memory was needed, and was successfully allocated.
 */
static bool __xas_nomem(struct xa_state *xas, gfp_t gfp)
	__must_hold(xas->xa->xa_lock)
{
	unsigned int lock_type = xa_lock_type(xas->xa);

	if (xas->xa_node != XA_ERROR(-ENOMEM)) {
		xas_destroy(xas);
		return false;
	}
	if (xas->xa->xa_flags & XA_FLAGS_ACCOUNT)
		gfp |= __GFP_ACCOUNT;
	if (gfpflags_allow_blocking(gfp)) {
		xas_unlock_type(xas, lock_type);
		xas->xa_alloc = kmem_cache_alloc(radix_tree_node_cachep, gfp);
		xas_lock_type(xas, lock_type);
	} else {
		xas->xa_alloc = kmem_cache_alloc(radix_tree_node_cachep, gfp);
	}
	if (!xas->xa_alloc)
		return false;
	xas->xa_alloc->parent = NULL;
	XA_NODE_BUG_ON(xas->xa_alloc, !list_empty(&xas->xa_alloc->private_list));
	xas->xa_node = XAS_RESTART;
	return true;
}

static void xas_update(struct xa_state *xas, struct xa_node *node)
{
	if (xas->xa_update)
		xas->xa_update(node);
	else
		XA_NODE_BUG_ON(node, !list_empty(&node->private_list));
}

static void *xas_alloc(struct xa_state *xas, unsigned int shift)
{
	struct xa_node *parent = xas->xa_node;
	struct xa_node *node = xas->xa_alloc;

	if (xas_invalid(xas))
		return NULL;

	if (node) {
		xas->xa_alloc = NULL;
	} else {
		gfp_t gfp = GFP_NOWAIT | __GFP_NOWARN;

		if (xas->xa->xa_flags & XA_FLAGS_ACCOUNT)
			gfp |= __GFP_ACCOUNT;

		node = kmem_cache_alloc(radix_tree_node_cachep, gfp);
		if (!node) {
			xas_set_err(xas, -ENOMEM);
			return NULL;
		}
	}

	if (parent) {
		node->offset = xas->xa_offset;
		parent->count++;
		XA_NODE_BUG_ON(node, parent->count > XA_CHUNK_SIZE);
		xas_update(xas, parent);
	}
	XA_NODE_BUG_ON(node, shift > BITS_PER_LONG);
	XA_NODE_BUG_ON(node, !list_empty(&node->private_list));
	node->shift = shift;
	node->count = 0;
	node->nr_values = 0;
	RCU_INIT_POINTER(node->parent, xas->xa_node);
	node->array = xas->xa;

	return node;
}

#ifdef CONFIG_XARRAY_MULTI
/* Returns the number of indices covered by a given xa_state */
static unsigned long xas_size(const struct xa_state *xas)
{
	return (xas->xa_sibs + 1UL) << xas->xa_shift;
}
#endif

/*
 * Use this to calculate the maximum index that will need to be created
 * in order to add the entry described by @xas.  Because we cannot store a
 * multi-index entry at index 0, the calculation is a little more complex
 * than you might expect.
 */
static unsigned long xas_max(struct xa_state *xas)
{
	unsigned long max = xas->xa_index;

#ifdef CONFIG_XARRAY_MULTI
	if (xas->xa_shift || xas->xa_sibs) {
		unsigned long mask = xas_size(xas) - 1;
		max |= mask;
		if (mask == max)
			max++;
	}
#endif

	return max;
}

/* The maximum index that can be contained in the array without expanding it */
static unsigned long max_index(void *entry)
{
	if (!xa_is_node(entry))
		return 0;
	return (XA_CHUNK_SIZE << xa_to_node(entry)->shift) - 1;
}

static void xas_shrink(struct xa_state *xas)
{
	struct xarray *xa = xas->xa;
	struct xa_node *node = xas->xa_node;

	for (;;) {
		void *entry;

		XA_NODE_BUG_ON(node, node->count > XA_CHUNK_SIZE);
		if (node->count != 1)
			break;
		entry = xa_entry_locked(xa, node, 0);
		if (!entry)
			break;
		if (!xa_is_node(entry) && node->shift)
			break;
		if (xa_is_zero(entry) && xa_zero_busy(xa))
			entry = NULL;
		xas->xa_node = XAS_BOUNDS;

		RCU_INIT_POINTER(xa->xa_head, entry);
		if (xa_track_free(xa) && !node_get_mark(node, 0, XA_FREE_MARK))
			xa_mark_clear(xa, XA_FREE_MARK);

		node->count = 0;
		node->nr_values = 0;
		if (!xa_is_node(entry))
			RCU_INIT_POINTER(node->slots[0], XA_RETRY_ENTRY);
		xas_update(xas, node);
		xa_node_free(node);
		if (!xa_is_node(entry))
			break;
		node = xa_to_node(entry);
		node->parent = NULL;
	}
}

/*
 * xas_delete_node() - Attempt to delete an xa_node
 * @xas: Array operation state.
 *
 * Attempts to delete the @xas->xa_node.  This will fail if xa->node has
 * a non-zero reference count.
 */
static void xas_delete_node(struct xa_state *xas)
{
	struct xa_node *node = xas->xa_node;

	for (;;) {
		struct xa_node *parent;

		XA_NODE_BUG_ON(node, node->count > XA_CHUNK_SIZE);
		if (node->count)
			break;

		parent = xa_parent_locked(xas->xa, node);
		xas->xa_node = parent;
		xas->xa_offset = node->offset;
		xa_node_free(node);

		if (!parent) {
			xas->xa->xa_head = NULL;
			xas->xa_node = XAS_BOUNDS;
			return;
		}

		parent->slots[xas->xa_offset] = NULL;
		parent->count--;
		XA_NODE_BUG_ON(parent, parent->count > XA_CHUNK_SIZE);
		node = parent;
		xas_update(xas, node);
	}

	if (!node->parent)
		xas_shrink(xas);
}

/**
 * xas_free_nodes() - Free this node and all nodes that it references
 * @xas: Array operation state.
 * @top: Node to free
 *
 * This node has been removed from the tree.  We must now free it and all
 * of its subnodes.  There may be RCU walkers with references into the tree,
 * so we must replace all entries with retry markers.
 */
static void xas_free_nodes(struct xa_state *xas, struct xa_node *top)
{
	unsigned int offset = 0;
	struct xa_node *node = top;

	for (;;) {
		void *entry = xa_entry_locked(xas->xa, node, offset);

		if (node->shift && xa_is_node(entry)) {
			node = xa_to_node(entry);
			offset = 0;
			continue;
		}
		if (entry)
			RCU_INIT_POINTER(node->slots[offset], XA_RETRY_ENTRY);
		offset++;
		while (offset == XA_CHUNK_SIZE) {
			struct xa_node *parent;

			parent = xa_parent_locked(xas->xa, node);
			offset = node->offset + 1;
			node->count = 0;
			node->nr_values = 0;
			xas_update(xas, node);
			xa_node_free(node);
			if (node == top)
				return;
			node = parent;
		}
	}
}

/*
 * xas_expand adds nodes to the head of the tree until it has reached
 * sufficient height to be able to contain @xas->xa_index
 */
static int xas_expand(struct xa_state *xas, void *head)
{
	struct xarray *xa = xas->xa;
	struct xa_node *node = NULL;
	unsigned int shift = 0;
	unsigned long max = xas_max(xas);

	if (!head) {
		if (max == 0)
			return 0;
		while ((max >> shift) >= XA_CHUNK_SIZE)
			shift += XA_CHUNK_SHIFT;
		return shift + XA_CHUNK_SHIFT;
	} else if (xa_is_node(head)) {
		node = xa_to_node(head);
		shift = node->shift + XA_CHUNK_SHIFT;
	}
	xas->xa_node = NULL;

	while (max > max_index(head)) {
		xa_mark_t mark = 0;

		XA_NODE_BUG_ON(node, shift > BITS_PER_LONG);
		node = xas_alloc(xas, shift);
		if (!node)
			return -ENOMEM;

		node->count = 1;
		if (xa_is_value(head))
			node->nr_values = 1;
		RCU_INIT_POINTER(node->slots[0], head);

		/* Propagate the aggregated mark info to the new child */
		for (;;) {
			if (xa_track_free(xa) && mark == XA_FREE_MARK) {
				node_mark_all(node, XA_FREE_MARK);
				if (!xa_marked(xa, XA_FREE_MARK)) {
					node_clear_mark(node, 0, XA_FREE_MARK);
					xa_mark_set(xa, XA_FREE_MARK);
				}
			} else if (xa_marked(xa, mark)) {
				node_set_mark(node, 0, mark);
			}
			if (mark == XA_MARK_MAX)
				break;
			mark_inc(mark);
		}

		/*
		 * Now that the new node is fully initialised, we can add
		 * it to the tree
		 */
		if (xa_is_node(head)) {
			xa_to_node(head)->offset = 0;
			rcu_assign_pointer(xa_to_node(head)->parent, node);
		}
		head = xa_mk_node(node);
		rcu_assign_pointer(xa->xa_head, head);
		xas_update(xas, node);

		shift += XA_CHUNK_SHIFT;
	}

	xas->xa_node = node;
	return shift;
}

/*
 * xas_create() - Create a slot to store an entry in.
 * @xas: XArray operation state.
 * @allow_root: %true if we can store the entry in the root directly
 *
 * Most users will not need to call this function directly, as it is called
 * by xas_store().  It is useful for doing conditional store operations
 * (see the xa_cmpxchg() implementation for an example).
 *
 * Return: If the slot already existed, returns the contents of this slot.
 * If the slot was newly created, returns %NULL.  If it failed to create the
 * slot, returns %NULL and indicates the error in @xas.
 */
static void *xas_create(struct xa_state *xas, bool allow_root)
{
	struct xarray *xa = xas->xa;
	void *entry;
	void __rcu **slot;
	struct xa_node *node = xas->xa_node;
	int shift;
	unsigned int order = xas->xa_shift;

	if (xas_top(node)) {
		entry = xa_head_locked(xa);
		xas->xa_node = NULL;
		if (!entry && xa_zero_busy(xa))
			entry = XA_ZERO_ENTRY;
		shift = xas_expand(xas, entry);
		if (shift < 0)
			return NULL;
		if (!shift && !allow_root)
			shift = XA_CHUNK_SHIFT;
		entry = xa_head_locked(xa);
		slot = &xa->xa_head;
	} else if (xas_error(xas)) {
		return NULL;
	} else if (node) {
		unsigned int offset = xas->xa_offset;

		shift = node->shift;
		entry = xa_entry_locked(xa, node, offset);
		slot = &node->slots[offset];
	} else {
		shift = 0;
		entry = xa_head_locked(xa);
		slot = &xa->xa_head;
	}

	while (shift > order) {
		shift -= XA_CHUNK_SHIFT;
		if (!entry) {
			node = xas_alloc(xas, shift);
			if (!node)
				break;
			if (xa_track_free(xa))
				node_mark_all(node, XA_FREE_MARK);
			rcu_assign_pointer(*slot, xa_mk_node(node));
		} else if (xa_is_node(entry)) {
			node = xa_to_node(entry);
		} else {
			break;
		}
		entry = xas_descend(xas, node);
		slot = &node->slots[xas->xa_offset];
	}

	return entry;
}

/**
 * xas_create_range() - Ensure that stores to this range will succeed
 * @xas: XArray operation state.
 *
 * Creates all of the slots in the range covered by @xas.  Sets @xas to
 * create single-index entries and positions it at the beginning of the
 * range.  This is for the benefit of users which have not yet been
 * converted to use multi-index entries.
 */
void xas_create_range(struct xa_state *xas)
{
	unsigned long index = xas->xa_index;
	unsigned char shift = xas->xa_shift;
	unsigned char sibs = xas->xa_sibs;

	xas->xa_index |= ((sibs + 1UL) << shift) - 1;
	if (xas_is_node(xas) && xas->xa_node->shift == xas->xa_shift)
		xas->xa_offset |= sibs;
	xas->xa_shift = 0;
	xas->xa_sibs = 0;

	for (;;) {
		xas_create(xas, true);
		if (xas_error(xas))
			goto restore;
		if (xas->xa_index <= (index | XA_CHUNK_MASK))
			goto success;
		xas->xa_index -= XA_CHUNK_SIZE;

		for (;;) {
			struct xa_node *node = xas->xa_node;
			xas->xa_node = xa_parent_locked(xas->xa, node);
			xas->xa_offset = node->offset - 1;
			if (node->offset != 0)
				break;
		}
	}

restore:
	xas->xa_shift = shift;
	xas->xa_sibs = sibs;
	xas->xa_index = index;
	return;
success:
	xas->xa_index = index;
	if (xas->xa_node)
		xas_set_offset(xas);
}
EXPORT_SYMBOL_GPL(xas_create_range);

static void update_node(struct xa_state *xas, struct xa_node *node,
		int count, int values)
{
	if (!node || (!count && !values))
		return;

	node->count += count;
	node->nr_values += values;
	XA_NODE_BUG_ON(node, node->count > XA_CHUNK_SIZE);
	XA_NODE_BUG_ON(node, node->nr_values > XA_CHUNK_SIZE);
	xas_update(xas, node);
	if (count < 0)
		xas_delete_node(xas);
}

/**
 * xas_store() - Store this entry in the XArray.
 * @xas: XArray operation state.
 * @entry: New entry.
 *
 * If @xas is operating on a multi-index entry, the entry returned by this
 * function is essentially meaningless (it may be an internal entry or it
 * may be %NULL, even if there are non-NULL entries at some of the indices
 * covered by the range).  This is not a problem for any current users,
 * and can be changed if needed.
 *
 * Return: The old entry at this index.
 */
void *xas_store(struct xa_state *xas, void *entry)
{
	struct xa_node *node;
	void __rcu **slot = &xas->xa->xa_head;
	unsigned int offset, max;
	int count = 0;
	int values = 0;
	void *first, *next;
	bool value = xa_is_value(entry);

	if (entry) {
		bool allow_root = !xa_is_node(entry) && !xa_is_zero(entry);
		first = xas_create(xas, allow_root);
	} else {
		first = xas_load(xas);
	}

	if (xas_invalid(xas))
		return first;
	node = xas->xa_node;
	if (node && (xas->xa_shift < node->shift))
		xas->xa_sibs = 0;
	if ((first == entry) && !xas->xa_sibs)
		return first;

	next = first;
	offset = xas->xa_offset;
	max = xas->xa_offset + xas->xa_sibs;
	if (node) {
		slot = &node->slots[offset];
		if (xas->xa_sibs)
			xas_squash_marks(xas);
	}
	if (!entry)
		xas_init_marks(xas);

	for (;;) {
		/*
		 * Must clear the marks before setting the entry to NULL,
		 * otherwise xas_for_each_marked may find a NULL entry and
		 * stop early.  rcu_assign_pointer contains a release barrier
		 * so the mark clearing will appear to happen before the
		 * entry is set to NULL.
		 */
		rcu_assign_pointer(*slot, entry);
		if (xa_is_node(next) && (!node || node->shift))
			xas_free_nodes(xas, xa_to_node(next));
		if (!node)
			break;
		count += !next - !entry;
		values += !xa_is_value(first) - !value;
		if (entry) {
			if (offset == max)
				break;
			if (!xa_is_sibling(entry))
				entry = xa_mk_sibling(xas->xa_offset);
		} else {
			if (offset == XA_CHUNK_MASK)
				break;
		}
		next = xa_entry_locked(xas->xa, node, ++offset);
		if (!xa_is_sibling(next)) {
			if (!entry && (offset > max))
				break;
			first = next;
		}
		slot++;
	}

	update_node(xas, node, count, values);
	return first;
}
EXPORT_SYMBOL_GPL(xas_store);

/**
 * xas_get_mark() - Returns the state of this mark.
 * @xas: XArray operation state.
 * @mark: Mark number.
 *
 * Return: true if the mark is set, false if the mark is clear or @xas
 * is in an error state.
 */
bool xas_get_mark(const struct xa_state *xas, xa_mark_t mark)
{
	if (xas_invalid(xas))
		return false;
	if (!xas->xa_node)
		return xa_marked(xas->xa, mark);
	return node_get_mark(xas->xa_node, xas->xa_offset, mark);
}
EXPORT_SYMBOL_GPL(xas_get_mark);

/**
 * xas_set_mark() - Sets the mark on this entry and its parents.
 * @xas: XArray operation state.
 * @mark: Mark number.
 *
 * Sets the specified mark on this entry, and walks up the tree setting it
 * on all the ancestor entries.  Does nothing if @xas has not been walked to
 * an entry, or is in an error state.
 */
void xas_set_mark(const struct xa_state *xas, xa_mark_t mark)
{
	struct xa_node *node = xas->xa_node;
	unsigned int offset = xas->xa_offset;

	if (xas_invalid(xas))
		return;

	while (node) {
		if (node_set_mark(node, offset, mark))
			return;
		offset = node->offset;
		node = xa_parent_locked(xas->xa, node);
	}

	if (!xa_marked(xas->xa, mark))
		xa_mark_set(xas->xa, mark);
}
EXPORT_SYMBOL_GPL(xas_set_mark);

/**
 * xas_clear_mark() - Clears the mark on this entry and its parents.
 * @xas: XArray operation state.
 * @mark: Mark number.
 *
 * Clears the specified mark on this entry, and walks back to the head
 * attempting to clear it on all the ancestor entries.  Does nothing if
 * @xas has not been walked to an entry, or is in an error state.
 */
void xas_clear_mark(const struct xa_state *xas, xa_mark_t mark)
{
	struct xa_node *node = xas->xa_node;
	unsigned int offset = xas->xa_offset;

	if (xas_invalid(xas))
		return;

	while (node) {
		if (!node_clear_mark(node, offset, mark))
			return;
		if (node_any_mark(node, mark))
			return;

		offset = node->offset;
		node = xa_parent_locked(xas->xa, node);
	}

	if (xa_marked(xas->xa, mark))
		xa_mark_clear(xas->xa, mark);
}
EXPORT_SYMBOL_GPL(xas_clear_mark);

/**
 * xas_init_marks() - Initialise all marks for the entry
 * @xas: Array operations state.
 *
 * Initialise all marks for the entry specified by @xas.  If we're tracking
 * free entries with a mark, we need to set it on all entries.  All other
 * marks are cleared.
 *
 * This implementation is not as efficient as it could be; we may walk
 * up the tree multiple times.
 */
void xas_init_marks(const struct xa_state *xas)
{
	xa_mark_t mark = 0;

	for (;;) {
		if (xa_track_free(xas->xa) && mark == XA_FREE_MARK)
			xas_set_mark(xas, mark);
		else
			xas_clear_mark(xas, mark);
		if (mark == XA_MARK_MAX)
			break;
		mark_inc(mark);
	}
}
EXPORT_SYMBOL_GPL(xas_init_marks);

#ifdef CONFIG_XARRAY_MULTI
static unsigned int node_get_marks(struct xa_node *node, unsigned int offset)
{
	unsigned int marks = 0;
	xa_mark_t mark = XA_MARK_0;

	for (;;) {
		if (node_get_mark(node, offset, mark))
			marks |= 1 << (__force unsigned int)mark;
		if (mark == XA_MARK_MAX)
			break;
		mark_inc(mark);
	}

	return marks;
}

static void node_set_marks(struct xa_node *node, unsigned int offset,
			struct xa_node *child, unsigned int marks)
{
	xa_mark_t mark = XA_MARK_0;

	for (;;) {
		if (marks & (1 << (__force unsigned int)mark)) {
			node_set_mark(node, offset, mark);
			if (child)
				node_mark_all(child, mark);
		}
		if (mark == XA_MARK_MAX)
			break;
		mark_inc(mark);
	}
}

/**
 * xas_split_alloc() - Allocate memory for splitting an entry.
 * @xas: XArray operation state.
 * @entry: New entry which will be stored in the array.
 * @order: Current entry order.
 * @gfp: Memory allocation flags.
 *
 * This function should be called before calling xas_split().
 * If necessary, it will allocate new nodes (and fill them with @entry)
 * to prepare for the upcoming split of an entry of @order size into
 * entries of the order stored in the @xas.
 *
 * Context: May sleep if @gfp flags permit.
 */
void xas_split_alloc(struct xa_state *xas, void *entry, unsigned int order,
		gfp_t gfp)
{
	unsigned int sibs = (1 << (order % XA_CHUNK_SHIFT)) - 1;
	unsigned int mask = xas->xa_sibs;

	/* XXX: no support for splitting really large entries yet */
	if (WARN_ON(xas->xa_shift + 2 * XA_CHUNK_SHIFT < order))
		goto nomem;
	if (xas->xa_shift + XA_CHUNK_SHIFT > order)
		return;

	do {
		unsigned int i;
		void *sibling = NULL;
		struct xa_node *node;

		node = kmem_cache_alloc(radix_tree_node_cachep, gfp);
		if (!node)
			goto nomem;
		node->array = xas->xa;
		for (i = 0; i < XA_CHUNK_SIZE; i++) {
			if ((i & mask) == 0) {
				RCU_INIT_POINTER(node->slots[i], entry);
				sibling = xa_mk_sibling(i);
			} else {
				RCU_INIT_POINTER(node->slots[i], sibling);
			}
		}
		RCU_INIT_POINTER(node->parent, xas->xa_alloc);
		xas->xa_alloc = node;
	} while (sibs-- > 0);

	return;
nomem:
	xas_destroy(xas);
	xas_set_err(xas, -ENOMEM);
}
EXPORT_SYMBOL_GPL(xas_split_alloc);

/**
 * xas_split() - Split a multi-index entry into smaller entries.
 * @xas: XArray operation state.
 * @entry: New entry to store in the array.
 * @order: Current entry order.
 *
 * The size of the new entries is set in @xas.  The value in @entry is
 * copied to all the replacement entries.
 *
 * Context: Any context.  The caller should hold the xa_lock.
 */
void xas_split(struct xa_state *xas, void *entry, unsigned int order)
{
	unsigned int sibs = (1 << (order % XA_CHUNK_SHIFT)) - 1;
	unsigned int offset, marks;
	struct xa_node *node;
	void *curr = xas_load(xas);
	int values = 0;

	node = xas->xa_node;
	if (xas_top(node))
		return;

	marks = node_get_marks(node, xas->xa_offset);

	offset = xas->xa_offset + sibs;
	do {
		if (xas->xa_shift < node->shift) {
			struct xa_node *child = xas->xa_alloc;

			xas->xa_alloc = rcu_dereference_raw(child->parent);
			child->shift = node->shift - XA_CHUNK_SHIFT;
			child->offset = offset;
			child->count = XA_CHUNK_SIZE;
			child->nr_values = xa_is_value(entry) ?
					XA_CHUNK_SIZE : 0;
			RCU_INIT_POINTER(child->parent, node);
			node_set_marks(node, offset, child, marks);
			rcu_assign_pointer(node->slots[offset],
					xa_mk_node(child));
			if (xa_is_value(curr))
				values--;
		} else {
			unsigned int canon = offset - xas->xa_sibs;

			node_set_marks(node, canon, NULL, marks);
			rcu_assign_pointer(node->slots[canon], entry);
			while (offset > canon)
				rcu_assign_pointer(node->slots[offset--],
						xa_mk_sibling(canon));
			values += (xa_is_value(entry) - xa_is_value(curr)) *
					(xas->xa_sibs + 1);
		}
	} while (offset-- > xas->xa_offset);

	node->nr_values += values;
}
EXPORT_SYMBOL_GPL(xas_split);
#endif

/**
 * xas_pause() - Pause a walk to drop a lock.
 * @xas: XArray operation state.
 *
 * Some users need to pause a walk and drop the lock they're holding in
 * order to yield to a higher priority thread or carry out an operation
 * on an entry.  Those users should call this function before they drop
 * the lock.  It resets the @xas to be suitable for the next iteration
 * of the loop after the user has reacquired the lock.  If most entries
 * found during a walk require you to call xas_pause(), the xa_for_each()
 * iterator may be more appropriate.
 *
 * Note that xas_pause() only works for forward iteration.  If a user needs
 * to pause a reverse iteration, we will need a xas_pause_rev().
 */
void xas_pause(struct xa_state *xas)
{
	struct xa_node *node = xas->xa_node;

	if (xas_invalid(xas))
		return;

	xas->xa_node = XAS_RESTART;
	if (node) {
		unsigned long offset = xas->xa_offset;
		while (++offset < XA_CHUNK_SIZE) {
			if (!xa_is_sibling(xa_entry(xas->xa, node, offset)))
				break;
		}
		xas->xa_index += (offset - xas->xa_offset) << node->shift;
		if (xas->xa_index == 0)
			xas->xa_node = XAS_BOUNDS;
	} else {
		xas->xa_index++;
	}
}
EXPORT_SYMBOL_GPL(xas_pause);

/*
 * __xas_prev() - Find the previous entry in the XArray.
 * @xas: XArray operation state.
 *
 * Helper function for xas_prev() which handles all the complex cases
 * out of line.
 */
void *__xas_prev(struct xa_state *xas)
{
	void *entry;

	if (!xas_frozen(xas->xa_node))
		xas->xa_index--;
	if (!xas->xa_node)
		return set_bounds(xas);
	if (xas_not_node(xas->xa_node))
		return xas_load(xas);

	if (xas->xa_offset != get_offset(xas->xa_index, xas->xa_node))
		xas->xa_offset--;

	while (xas->xa_offset == 255) {
		xas->xa_offset = xas->xa_node->offset - 1;
		xas->xa_node = xa_parent(xas->xa, xas->xa_node);
		if (!xas->xa_node)
			return set_bounds(xas);
	}

	for (;;) {
		entry = xa_entry(xas->xa, xas->xa_node, xas->xa_offset);
		if (!xa_is_node(entry))
			return entry;

		xas->xa_node = xa_to_node(entry);
		xas_set_offset(xas);
	}
}
EXPORT_SYMBOL_GPL(__xas_prev);

/*
 * __xas_next() - Find the next entry in the XArray.
 * @xas: XArray operation state.
 *
 * Helper function for xas_next() which handles all the complex cases
 * out of line.
 */
void *__xas_next(struct xa_state *xas)
{
	void *entry;

	if (!xas_frozen(xas->xa_node))
		xas->xa_index++;
	if (!xas->xa_node)
		return set_bounds(xas);
	if (xas_not_node(xas->xa_node))
		return xas_load(xas);

	if (xas->xa_offset != get_offset(xas->xa_index, xas->xa_node))
		xas->xa_offset++;

	while (xas->xa_offset == XA_CHUNK_SIZE) {
		xas->xa_offset = xas->xa_node->offset + 1;
		xas->xa_node = xa_parent(xas->xa, xas->xa_node);
		if (!xas->xa_node)
			return set_bounds(xas);
	}

	for (;;) {
		entry = xa_entry(xas->xa, xas->xa_node, xas->xa_offset);
		if (!xa_is_node(entry))
			return entry;

		xas->xa_node = xa_to_node(entry);
		xas_set_offset(xas);
	}
}
EXPORT_SYMBOL_GPL(__xas_next);

/**
 * xas_find() - Find the next present entry in the XArray.
 * @xas: XArray operation state.
 * @max: Highest index to return.
 *
 * If the @xas has not yet been walked to an entry, return the entry
 * which has an index >= xas.xa_index.  If it has been walked, the entry
 * currently being pointed at has been processed, and so we move to the
 * next entry.
 *
 * If no entry is found and the array is smaller than @max, the iterator
 * is set to the smallest index not yet in the array.  This allows @xas
 * to be immediately passed to xas_store().
 *
 * Return: The entry, if found, otherwise %NULL.
 */
void *xas_find(struct xa_state *xas, unsigned long max)
{
	void *entry;

	if (xas_error(xas) || xas->xa_node == XAS_BOUNDS)
		return NULL;
	if (xas->xa_index > max)
		return set_bounds(xas);

	if (!xas->xa_node) {
		xas->xa_index = 1;
		return set_bounds(xas);
	} else if (xas->xa_node == XAS_RESTART) {
		entry = xas_load(xas);
		if (entry || xas_not_node(xas->xa_node))
			return entry;
	} else if (!xas->xa_node->shift &&
		    xas->xa_offset != (xas->xa_index & XA_CHUNK_MASK)) {
		xas->xa_offset = ((xas->xa_index - 1) & XA_CHUNK_MASK) + 1;
	}

	xas_advance(xas);

	while (xas->xa_node && (xas->xa_index <= max)) {
		if (unlikely(xas->xa_offset == XA_CHUNK_SIZE)) {
			xas->xa_offset = xas->xa_node->offset + 1;
			xas->xa_node = xa_parent(xas->xa, xas->xa_node);
			continue;
		}

		entry = xa_entry(xas->xa, xas->xa_node, xas->xa_offset);
		if (xa_is_node(entry)) {
			xas->xa_node = xa_to_node(entry);
			xas->xa_offset = 0;
			continue;
		}
		if (entry && !xa_is_sibling(entry))
			return entry;

		xas_advance(xas);
	}

	if (!xas->xa_node)
		xas->xa_node = XAS_BOUNDS;
	return NULL;
}
EXPORT_SYMBOL_GPL(xas_find);

/**
 * xas_find_marked() - Find the next marked entry in the XArray.
 * @xas: XArray operation state.
 * @max: Highest index to return.
 * @mark: Mark number to search for.
 *
 * If the @xas has not yet been walked to an entry, return the marked entry
 * which has an index >= xas.xa_index.  If it has been walked, the entry
 * currently being pointed at has been processed, and so we return the
 * first marked entry with an index > xas.xa_index.
 *
 * If no marked entry is found and the array is smaller than @max, @xas is
 * set to the bounds state and xas->xa_index is set to the smallest index
 * not yet in the array.  This allows @xas to be immediately passed to
 * xas_store().
 *
 * If no entry is found before @max is reached, @xas is set to the restart
 * state.
 *
 * Return: The entry, if found, otherwise %NULL.
 */
void *xas_find_marked(struct xa_state *xas, unsigned long max, xa_mark_t mark)
{
	bool advance = true;
	unsigned int offset;
	void *entry;

	if (xas_error(xas))
		return NULL;
	if (xas->xa_index > max)
		goto max;

	if (!xas->xa_node) {
		xas->xa_index = 1;
		goto out;
	} else if (xas_top(xas->xa_node)) {
		advance = false;
		entry = xa_head(xas->xa);
		xas->xa_node = NULL;
		if (xas->xa_index > max_index(entry))
			goto out;
		if (!xa_is_node(entry)) {
			if (xa_marked(xas->xa, mark))
				return entry;
			xas->xa_index = 1;
			goto out;
		}
		xas->xa_node = xa_to_node(entry);
		xas->xa_offset = xas->xa_index >> xas->xa_node->shift;
	}

	while (xas->xa_index <= max) {
		if (unlikely(xas->xa_offset == XA_CHUNK_SIZE)) {
			xas->xa_offset = xas->xa_node->offset + 1;
			xas->xa_node = xa_parent(xas->xa, xas->xa_node);
			if (!xas->xa_node)
				break;
			advance = false;
			continue;
		}

		if (!advance) {
			entry = xa_entry(xas->xa, xas->xa_node, xas->xa_offset);
			if (xa_is_sibling(entry)) {
				xas->xa_offset = xa_to_sibling(entry);
				xas_move_index(xas, xas->xa_offset);
			}
		}

		offset = xas_find_chunk(xas, advance, mark);
		if (offset > xas->xa_offset) {
			advance = false;
			xas_move_index(xas, offset);
			/* Mind the wrap */
			if ((xas->xa_index - 1) >= max)
				goto max;
			xas->xa_offset = offset;
			if (offset == XA_CHUNK_SIZE)
				continue;
		}

		entry = xa_entry(xas->xa, xas->xa_node, xas->xa_offset);
		if (!entry && !(xa_track_free(xas->xa) && mark == XA_FREE_MARK))
			continue;
		if (!xa_is_node(entry))
			return entry;
		xas->xa_node = xa_to_node(entry);
		xas_set_offset(xas);
	}

out:
	if (xas->xa_index > max)
		goto max;
	return set_bounds(xas);
max:
	xas->xa_node = XAS_RESTART;
	return NULL;
}
EXPORT_SYMBOL_GPL(xas_find_marked);

/**
 * xas_find_conflict() - Find the next present entry in a range.
 * @xas: XArray operation state.
 *
 * The @xas describes both a range and a position within that range.
 *
 * Context: Any context.  Expects xa_lock to be held.
 * Return: The next entry in the range covered by @xas or %NULL.
 */
void *xas_find_conflict(struct xa_state *xas)
{
	void *curr;

	if (xas_error(xas))
		return NULL;

	if (!xas->xa_node)
		return NULL;

	if (xas_top(xas->xa_node)) {
		curr = xas_start(xas);
		if (!curr)
			return NULL;
		while (xa_is_node(curr)) {
			struct xa_node *node = xa_to_node(curr);
			curr = xas_descend(xas, node);
		}
		if (curr)
			return curr;
	}

	if (xas->xa_node->shift > xas->xa_shift)
		return NULL;

	for (;;) {
		if (xas->xa_node->shift == xas->xa_shift) {
			if ((xas->xa_offset & xas->xa_sibs) == xas->xa_sibs)
				break;
		} else if (xas->xa_offset == XA_CHUNK_MASK) {
			xas->xa_offset = xas->xa_node->offset;
			xas->xa_node = xa_parent_locked(xas->xa, xas->xa_node);
			if (!xas->xa_node)
				break;
			continue;
		}
		curr = xa_entry_locked(xas->xa, xas->xa_node, ++xas->xa_offset);
		if (xa_is_sibling(curr))
			continue;
		while (xa_is_node(curr)) {
			xas->xa_node = xa_to_node(curr);
			xas->xa_offset = 0;
			curr = xa_entry_locked(xas->xa, xas->xa_node, 0);
		}
		if (curr)
			return curr;
	}
	xas->xa_offset -= xas->xa_sibs;
	return NULL;
}
EXPORT_SYMBOL_GPL(xas_find_conflict);

/**
 * xa_load() - Load an entry from an XArray.
 * @xa: XArray.
 * @index: index into array.
 *
 * Context: Any context.  Takes and releases the RCU lock.
 * Return: The entry at @index in @xa.
 */
void *xa_load(struct xarray *xa, unsigned long index)
{
	XA_STATE(xas, xa, index);
	void *entry;

	rcu_read_lock();
	do {
		entry = xas_load(&xas);
		if (xa_is_zero(entry))
			entry = NULL;
	} while (xas_retry(&xas, entry));
	rcu_read_unlock();

	return entry;
}
EXPORT_SYMBOL(xa_load);

static void *xas_result(struct xa_state *xas, void *curr)
{
	if (xa_is_zero(curr))
		return NULL;
	if (xas_error(xas))
		curr = xas->xa_node;
	return curr;
}

/**
 * __xa_erase() - Erase this entry from the XArray while locked.
 * @xa: XArray.
 * @index: Index into array.
 *
 * After this function returns, loading from @index will return %NULL.
 * If the index is part of a multi-index entry, all indices will be erased
 * and none of the entries will be part of a multi-index entry.
 *
 * Context: Any context.  Expects xa_lock to be held on entry.
 * Return: The entry which used to be at this index.
 */
void *__xa_erase(struct xarray *xa, unsigned long index)
{
	XA_STATE(xas, xa, index);
	return xas_result(&xas, xas_store(&xas, NULL));
}
EXPORT_SYMBOL(__xa_erase);

/**
 * xa_erase() - Erase this entry from the XArray.
 * @xa: XArray.
 * @index: Index of entry.
 *
 * After this function returns, loading from @index will return %NULL.
 * If the index is part of a multi-index entry, all indices will be erased
 * and none of the entries will be part of a multi-index entry.
 *
 * Context: Any context.  Takes and releases the xa_lock.
 * Return: The entry which used to be at this index.
 */
void *xa_erase(struct xarray *xa, unsigned long index)
{
	void *entry;

	xa_lock(xa);
	entry = __xa_erase(xa, index);
	xa_unlock(xa);

	return entry;
}
EXPORT_SYMBOL(xa_erase);

/**
 * __xa_store() - Store this entry in the XArray.
 * @xa: XArray.
 * @index: Index into array.
 * @entry: New entry.
 * @gfp: Memory allocation flags.
 *
 * You must already be holding the xa_lock when calling this function.
 * It will drop the lock if needed to allocate memory, and then reacquire
 * it afterwards.
 *
 * Context: Any context.  Expects xa_lock to be held on entry.  May
 * release and reacquire xa_lock if @gfp flags permit.
 * Return: The old entry at this index or xa_err() if an error happened.
 */
void *__xa_store(struct xarray *xa, unsigned long index, void *entry, gfp_t gfp)
{
	XA_STATE(xas, xa, index);
	void *curr;

	if (WARN_ON_ONCE(xa_is_advanced(entry)))
		return XA_ERROR(-EINVAL);
	if (xa_track_free(xa) && !entry)
		entry = XA_ZERO_ENTRY;

	do {
		curr = xas_store(&xas, entry);
		if (xa_track_free(xa))
			xas_clear_mark(&xas, XA_FREE_MARK);
	} while (__xas_nomem(&xas, gfp));

	return xas_result(&xas, curr);
}
EXPORT_SYMBOL(__xa_store);

/**
 * xa_store() - Store this entry in the XArray.
 * @xa: XArray.
 * @index: Index into array.
 * @entry: New entry.
 * @gfp: Memory allocation flags.
 *
 * After this function returns, loads from this index will return @entry.
 * Storing into an existing multi-index entry updates the entry of every index.
 * The marks associated with @index are unaffected unless @entry is %NULL.
 *
 * Context: Any context.  Takes and releases the xa_lock.
 * May sleep if the @gfp flags permit.
 * Return: The old entry at this index on success, xa_err(-EINVAL) if @entry
 * cannot be stored in an XArray, or xa_err(-ENOMEM) if memory allocation
 * failed.
 */
void *xa_store(struct xarray *xa, unsigned long index, void *entry, gfp_t gfp)
{
	void *curr;

	xa_lock(xa);
	curr = __xa_store(xa, index, entry, gfp);
	xa_unlock(xa);

	return curr;
}
EXPORT_SYMBOL(xa_store);

/**
 * __xa_cmpxchg() - Store this entry in the XArray.
 * @xa: XArray.
 * @index: Index into array.
 * @old: Old value to test against.
 * @entry: New entry.
 * @gfp: Memory allocation flags.
 *
 * You must already be holding the xa_lock when calling this function.
 * It will drop the lock if needed to allocate memory, and then reacquire
 * it afterwards.
 *
 * Context: Any context.  Expects xa_lock to be held on entry.  May
 * release and reacquire xa_lock if @gfp flags permit.
 * Return: The old entry at this index or xa_err() if an error happened.
 */
void *__xa_cmpxchg(struct xarray *xa, unsigned long index,
			void *old, void *entry, gfp_t gfp)
{
	XA_STATE(xas, xa, index);
	void *curr;

	if (WARN_ON_ONCE(xa_is_advanced(entry)))
		return XA_ERROR(-EINVAL);

	do {
		curr = xas_load(&xas);
		if (curr == old) {
			xas_store(&xas, entry);
			if (xa_track_free(xa) && entry && !curr)
				xas_clear_mark(&xas, XA_FREE_MARK);
		}
	} while (__xas_nomem(&xas, gfp));

	return xas_result(&xas, curr);
}
EXPORT_SYMBOL(__xa_cmpxchg);

/**
 * __xa_insert() - Store this entry in the XArray if no entry is present.
 * @xa: XArray.
 * @index: Index into array.
 * @entry: New entry.
 * @gfp: Memory allocation flags.
 *
 * Inserting a NULL entry will store a reserved entry (like xa_reserve())
 * if no entry is present.  Inserting will fail if a reserved entry is
 * present, even though loading from this index will return NULL.
 *
 * Context: Any context.  Expects xa_lock to be held on entry.  May
 * release and reacquire xa_lock if @gfp flags permit.
 * Return: 0 if the store succeeded.  -EBUSY if another entry was present.
 * -ENOMEM if memory could not be allocated.
 */
int __xa_insert(struct xarray *xa, unsigned long index, void *entry, gfp_t gfp)
{
	XA_STATE(xas, xa, index);
	void *curr;

	if (WARN_ON_ONCE(xa_is_advanced(entry)))
		return -EINVAL;
	if (!entry)
		entry = XA_ZERO_ENTRY;

	do {
		curr = xas_load(&xas);
		if (!curr) {
			xas_store(&xas, entry);
			if (xa_track_free(xa))
				xas_clear_mark(&xas, XA_FREE_MARK);
		} else {
			xas_set_err(&xas, -EBUSY);
		}
	} while (__xas_nomem(&xas, gfp));

	return xas_error(&xas);
}
EXPORT_SYMBOL(__xa_insert);

#ifdef CONFIG_XARRAY_MULTI
static void xas_set_range(struct xa_state *xas, unsigned long first,
		unsigned long last)
{
	unsigned int shift = 0;
	unsigned long sibs = last - first;
	unsigned int offset = XA_CHUNK_MASK;

	xas_set(xas, first);

	while ((first & XA_CHUNK_MASK) == 0) {
		if (sibs < XA_CHUNK_MASK)
			break;
		if ((sibs == XA_CHUNK_MASK) && (offset < XA_CHUNK_MASK))
			break;
		shift += XA_CHUNK_SHIFT;
		if (offset == XA_CHUNK_MASK)
			offset = sibs & XA_CHUNK_MASK;
		sibs >>= XA_CHUNK_SHIFT;
		first >>= XA_CHUNK_SHIFT;
	}

	offset = first & XA_CHUNK_MASK;
	if (offset + sibs > XA_CHUNK_MASK)
		sibs = XA_CHUNK_MASK - offset;
	if ((((first + sibs + 1) << shift) - 1) > last)
		sibs -= 1;

	xas->xa_shift = shift;
	xas->xa_sibs = sibs;
}

/**
 * xa_store_range() - Store this entry at a range of indices in the XArray.
 * @xa: XArray.
 * @first: First index to affect.
 * @last: Last index to affect.
 * @entry: New entry.
 * @gfp: Memory allocation flags.
 *
 * After this function returns, loads from any index between @first and @last,
 * inclusive will return @entry.
 * Storing into an existing multi-index entry updates the entry of every index.
 * The marks associated with @index are unaffected unless @entry is %NULL.
 *
 * Context: Process context.  Takes and releases the xa_lock.  May sleep
 * if the @gfp flags permit.
 * Return: %NULL on success, xa_err(-EINVAL) if @entry cannot be stored in
 * an XArray, or xa_err(-ENOMEM) if memory allocation failed.
 */
void *xa_store_range(struct xarray *xa, unsigned long first,
		unsigned long last, void *entry, gfp_t gfp)
{
	XA_STATE(xas, xa, 0);

	if (WARN_ON_ONCE(xa_is_internal(entry)))
		return XA_ERROR(-EINVAL);
	if (last < first)
		return XA_ERROR(-EINVAL);

	do {
		xas_lock(&xas);
		if (entry) {
			unsigned int order = BITS_PER_LONG;
			if (last + 1)
				order = __ffs(last + 1);
			xas_set_order(&xas, last, order);
			xas_create(&xas, true);
			if (xas_error(&xas))
				goto unlock;
		}
		do {
			xas_set_range(&xas, first, last);
			xas_store(&xas, entry);
			if (xas_error(&xas))
				goto unlock;
			first += xas_size(&xas);
		} while (first <= last);
unlock:
		xas_unlock(&xas);
	} while (xas_nomem(&xas, gfp));

	return xas_result(&xas, NULL);
}
EXPORT_SYMBOL(xa_store_range);

/**
 * xa_get_order() - Get the order of an entry.
 * @xa: XArray.
 * @index: Index of the entry.
 *
 * Return: A number between 0 and 63 indicating the order of the entry.
 */
int xa_get_order(struct xarray *xa, unsigned long index)
{
	XA_STATE(xas, xa, index);
	void *entry;
	int order = 0;

	rcu_read_lock();
	entry = xas_load(&xas);

	if (!entry)
		goto unlock;

	if (!xas.xa_node)
		goto unlock;

	for (;;) {
		unsigned int slot = xas.xa_offset + (1 << order);

		if (slot >= XA_CHUNK_SIZE)
			break;
		if (!xa_is_sibling(xas.xa_node->slots[slot]))
			break;
		order++;
	}

	order += xas.xa_node->shift;
unlock:
	rcu_read_unlock();

	return order;
}
EXPORT_SYMBOL(xa_get_order);
#endif /* CONFIG_XARRAY_MULTI */

/**
 * __xa_alloc() - Find somewhere to store this entry in the XArray.
 * @xa: XArray.
 * @id: Pointer to ID.
 * @limit: Range for allocated ID.
 * @entry: New entry.
 * @gfp: Memory allocation flags.
 *
 * Finds an empty entry in @xa between @limit.min and @limit.max,
 * stores the index into the @id pointer, then stores the entry at
 * that index.  A concurrent lookup will not see an uninitialised @id.
 *
 * Context: Any context.  Expects xa_lock to be held on entry.  May
 * release and reacquire xa_lock if @gfp flags permit.
 * Return: 0 on success, -ENOMEM if memory could not be allocated or
 * -EBUSY if there are no free entries in @limit.
 */
int __xa_alloc(struct xarray *xa, u32 *id, void *entry,
		struct xa_limit limit, gfp_t gfp)
{
	XA_STATE(xas, xa, 0);

	if (WARN_ON_ONCE(xa_is_advanced(entry)))
		return -EINVAL;
	if (WARN_ON_ONCE(!xa_track_free(xa)))
		return -EINVAL;

	if (!entry)
		entry = XA_ZERO_ENTRY;

	do {
		xas.xa_index = limit.min;
		xas_find_marked(&xas, limit.max, XA_FREE_MARK);
		if (xas.xa_node == XAS_RESTART)
			xas_set_err(&xas, -EBUSY);
		else
			*id = xas.xa_index;
		xas_store(&xas, entry);
		xas_clear_mark(&xas, XA_FREE_MARK);
	} while (__xas_nomem(&xas, gfp));

	return xas_error(&xas);
}
EXPORT_SYMBOL(__xa_alloc);

/**
 * __xa_alloc_cyclic() - Find somewhere to store this entry in the XArray.
 * @xa: XArray.
 * @id: Pointer to ID.
 * @entry: New entry.
 * @limit: Range of allocated ID.
 * @next: Pointer to next ID to allocate.
 * @gfp: Memory allocation flags.
 *
 * Finds an empty entry in @xa between @limit.min and @limit.max,
 * stores the index into the @id pointer, then stores the entry at
 * that index.  A concurrent lookup will not see an uninitialised @id.
 * The search for an empty entry will start at @next and will wrap
 * around if necessary.
 *
 * Context: Any context.  Expects xa_lock to be held on entry.  May
 * release and reacquire xa_lock if @gfp flags permit.
 * Return: 0 if the allocation succeeded without wrapping.  1 if the
 * allocation succeeded after wrapping, -ENOMEM if memory could not be
 * allocated or -EBUSY if there are no free entries in @limit.
 */
int __xa_alloc_cyclic(struct xarray *xa, u32 *id, void *entry,
		struct xa_limit limit, u32 *next, gfp_t gfp)
{
	u32 min = limit.min;
	int ret;

	limit.min = max(min, *next);
	ret = __xa_alloc(xa, id, entry, limit, gfp);
	if ((xa->xa_flags & XA_FLAGS_ALLOC_WRAPPED) && ret == 0) {
		xa->xa_flags &= ~XA_FLAGS_ALLOC_WRAPPED;
		ret = 1;
	}

	if (ret < 0 && limit.min > min) {
		limit.min = min;
		ret = __xa_alloc(xa, id, entry, limit, gfp);
		if (ret == 0)
			ret = 1;
	}

	if (ret >= 0) {
		*next = *id + 1;
		if (*next == 0)
			xa->xa_flags |= XA_FLAGS_ALLOC_WRAPPED;
	}
	return ret;
}
EXPORT_SYMBOL(__xa_alloc_cyclic);

/**
 * __xa_set_mark() - Set this mark on this entry while locked.
 * @xa: XArray.
 * @index: Index of entry.
 * @mark: Mark number.
 *
 * Attempting to set a mark on a %NULL entry does not succeed.
 *
 * Context: Any context.  Expects xa_lock to be held on entry.
 */
void __xa_set_mark(struct xarray *xa, unsigned long index, xa_mark_t mark)
{
	XA_STATE(xas, xa, index);
	void *entry = xas_load(&xas);

	if (entry)
		xas_set_mark(&xas, mark);
}
EXPORT_SYMBOL(__xa_set_mark);

/**
 * __xa_clear_mark() - Clear this mark on this entry while locked.
 * @xa: XArray.
 * @index: Index of entry.
 * @mark: Mark number.
 *
 * Context: Any context.  Expects xa_lock to be held on entry.
 */
void __xa_clear_mark(struct xarray *xa, unsigned long index, xa_mark_t mark)
{
	XA_STATE(xas, xa, index);
	void *entry = xas_load(&xas);

	if (entry)
		xas_clear_mark(&xas, mark);
}
EXPORT_SYMBOL(__xa_clear_mark);

/**
 * xa_get_mark() - Inquire whether this mark is set on this entry.
 * @xa: XArray.
 * @index: Index of entry.
 * @mark: Mark number.
 *
 * This function uses the RCU read lock, so the result may be out of date
 * by the time it returns.  If you need the result to be stable, use a lock.
 *
 * Context: Any context.  Takes and releases the RCU lock.
 * Return: True if the entry at @index has this mark set, false if it doesn't.
 */
bool xa_get_mark(struct xarray *xa, unsigned long index, xa_mark_t mark)
{
	XA_STATE(xas, xa, index);
	void *entry;

	rcu_read_lock();
	entry = xas_start(&xas);
	while (xas_get_mark(&xas, mark)) {
		if (!xa_is_node(entry))
			goto found;
		entry = xas_descend(&xas, xa_to_node(entry));
	}
	rcu_read_unlock();
	return false;
 found:
	rcu_read_unlock();
	return true;
}
EXPORT_SYMBOL(xa_get_mark);

/**
 * xa_set_mark() - Set this mark on this entry.
 * @xa: XArray.
 * @index: Index of entry.
 * @mark: Mark number.
 *
 * Attempting to set a mark on a %NULL entry does not succeed.
 *
 * Context: Process context.  Takes and releases the xa_lock.
 */
void xa_set_mark(struct xarray *xa, unsigned long index, xa_mark_t mark)
{
	xa_lock(xa);
	__xa_set_mark(xa, index, mark);
	xa_unlock(xa);
}
EXPORT_SYMBOL(xa_set_mark);

/**
 * xa_clear_mark() - Clear this mark on this entry.
 * @xa: XArray.
 * @index: Index of entry.
 * @mark: Mark number.
 *
 * Clearing a mark always succeeds.
 *
 * Context: Process context.  Takes and releases the xa_lock.
 */
void xa_clear_mark(struct xarray *xa, unsigned long index, xa_mark_t mark)
{
	xa_lock(xa);
	__xa_clear_mark(xa, index, mark);
	xa_unlock(xa);
}
EXPORT_SYMBOL(xa_clear_mark);

/**
 * xa_find() - Search the XArray for an entry.
 * @xa: XArray.
 * @indexp: Pointer to an index.
 * @max: Maximum index to search to.
 * @filter: Selection criterion.
 *
 * Finds the entry in @xa which matches the @filter, and has the lowest
 * index that is at least @indexp and no more than @max.
 * If an entry is found, @indexp is updated to be the index of the entry.
 * This function is protected by the RCU read lock, so it may not find
 * entries which are being simultaneously added.  It will not return an
 * %XA_RETRY_ENTRY; if you need to see retry entries, use xas_find().
 *
 * Context: Any context.  Takes and releases the RCU lock.
 * Return: The entry, if found, otherwise %NULL.
 */
void *xa_find(struct xarray *xa, unsigned long *indexp,
			unsigned long max, xa_mark_t filter)
{
	XA_STATE(xas, xa, *indexp);
	void *entry;

	rcu_read_lock();
	do {
		if ((__force unsigned int)filter < XA_MAX_MARKS)
			entry = xas_find_marked(&xas, max, filter);
		else
			entry = xas_find(&xas, max);
	} while (xas_retry(&xas, entry));
	rcu_read_unlock();

	if (entry)
		*indexp = xas.xa_index;
	return entry;
}
EXPORT_SYMBOL(xa_find);

static bool xas_sibling(struct xa_state *xas)
{
	struct xa_node *node = xas->xa_node;
	unsigned long mask;

<<<<<<< HEAD
	if (!node)
=======
	if (!IS_ENABLED(CONFIG_XARRAY_MULTI) || !node)
>>>>>>> 7d2a07b7
		return false;
	mask = (XA_CHUNK_SIZE << node->shift) - 1;
	return (xas->xa_index & mask) >
		((unsigned long)xas->xa_offset << node->shift);
}

/**
 * xa_find_after() - Search the XArray for a present entry.
 * @xa: XArray.
 * @indexp: Pointer to an index.
 * @max: Maximum index to search to.
 * @filter: Selection criterion.
 *
 * Finds the entry in @xa which matches the @filter and has the lowest
 * index that is above @indexp and no more than @max.
 * If an entry is found, @indexp is updated to be the index of the entry.
 * This function is protected by the RCU read lock, so it may miss entries
 * which are being simultaneously added.  It will not return an
 * %XA_RETRY_ENTRY; if you need to see retry entries, use xas_find().
 *
 * Context: Any context.  Takes and releases the RCU lock.
 * Return: The pointer, if found, otherwise %NULL.
 */
void *xa_find_after(struct xarray *xa, unsigned long *indexp,
			unsigned long max, xa_mark_t filter)
{
	XA_STATE(xas, xa, *indexp + 1);
	void *entry;

	if (xas.xa_index == 0)
		return NULL;

	rcu_read_lock();
	for (;;) {
		if ((__force unsigned int)filter < XA_MAX_MARKS)
			entry = xas_find_marked(&xas, max, filter);
		else
			entry = xas_find(&xas, max);

		if (xas_invalid(&xas))
			break;
		if (xas_sibling(&xas))
			continue;
		if (!xas_retry(&xas, entry))
			break;
	}
	rcu_read_unlock();

	if (entry)
		*indexp = xas.xa_index;
	return entry;
}
EXPORT_SYMBOL(xa_find_after);

static unsigned int xas_extract_present(struct xa_state *xas, void **dst,
			unsigned long max, unsigned int n)
{
	void *entry;
	unsigned int i = 0;

	rcu_read_lock();
	xas_for_each(xas, entry, max) {
		if (xas_retry(xas, entry))
			continue;
		dst[i++] = entry;
		if (i == n)
			break;
	}
	rcu_read_unlock();

	return i;
}

static unsigned int xas_extract_marked(struct xa_state *xas, void **dst,
			unsigned long max, unsigned int n, xa_mark_t mark)
{
	void *entry;
	unsigned int i = 0;

	rcu_read_lock();
	xas_for_each_marked(xas, entry, max, mark) {
		if (xas_retry(xas, entry))
			continue;
		dst[i++] = entry;
		if (i == n)
			break;
	}
	rcu_read_unlock();

	return i;
}

/**
 * xa_extract() - Copy selected entries from the XArray into a normal array.
 * @xa: The source XArray to copy from.
 * @dst: The buffer to copy entries into.
 * @start: The first index in the XArray eligible to be selected.
 * @max: The last index in the XArray eligible to be selected.
 * @n: The maximum number of entries to copy.
 * @filter: Selection criterion.
 *
 * Copies up to @n entries that match @filter from the XArray.  The
 * copied entries will have indices between @start and @max, inclusive.
 *
 * The @filter may be an XArray mark value, in which case entries which are
 * marked with that mark will be copied.  It may also be %XA_PRESENT, in
 * which case all entries which are not %NULL will be copied.
 *
 * The entries returned may not represent a snapshot of the XArray at a
 * moment in time.  For example, if another thread stores to index 5, then
 * index 10, calling xa_extract() may return the old contents of index 5
 * and the new contents of index 10.  Indices not modified while this
 * function is running will not be skipped.
 *
 * If you need stronger guarantees, holding the xa_lock across calls to this
 * function will prevent concurrent modification.
 *
 * Context: Any context.  Takes and releases the RCU lock.
 * Return: The number of entries copied.
 */
unsigned int xa_extract(struct xarray *xa, void **dst, unsigned long start,
			unsigned long max, unsigned int n, xa_mark_t filter)
{
	XA_STATE(xas, xa, start);

	if (!n)
		return 0;

	if ((__force unsigned int)filter < XA_MAX_MARKS)
		return xas_extract_marked(&xas, dst, max, n, filter);
	return xas_extract_present(&xas, dst, max, n);
}
EXPORT_SYMBOL(xa_extract);

/**
 * xa_delete_node() - Private interface for workingset code.
 * @node: Node to be removed from the tree.
 * @update: Function to call to update ancestor nodes.
 *
 * Context: xa_lock must be held on entry and will not be released.
 */
void xa_delete_node(struct xa_node *node, xa_update_node_t update)
{
	struct xa_state xas = {
		.xa = node->array,
		.xa_index = (unsigned long)node->offset <<
				(node->shift + XA_CHUNK_SHIFT),
		.xa_shift = node->shift + XA_CHUNK_SHIFT,
		.xa_offset = node->offset,
		.xa_node = xa_parent_locked(node->array, node),
		.xa_update = update,
	};

	xas_store(&xas, NULL);
}
EXPORT_SYMBOL_GPL(xa_delete_node);	/* For the benefit of the test suite */

/**
 * xa_destroy() - Free all internal data structures.
 * @xa: XArray.
 *
 * After calling this function, the XArray is empty and has freed all memory
 * allocated for its internal data structures.  You are responsible for
 * freeing the objects referenced by the XArray.
 *
 * Context: Any context.  Takes and releases the xa_lock, interrupt-safe.
 */
void xa_destroy(struct xarray *xa)
{
	XA_STATE(xas, xa, 0);
	unsigned long flags;
	void *entry;

	xas.xa_node = NULL;
	xas_lock_irqsave(&xas, flags);
	entry = xa_head_locked(xa);
	RCU_INIT_POINTER(xa->xa_head, NULL);
	xas_init_marks(&xas);
	if (xa_zero_busy(xa))
		xa_mark_clear(xa, XA_FREE_MARK);
	/* lockdep checks we're still holding the lock in xas_free_nodes() */
	if (xa_is_node(entry))
		xas_free_nodes(&xas, xa_to_node(entry));
	xas_unlock_irqrestore(&xas, flags);
}
EXPORT_SYMBOL(xa_destroy);

#ifdef XA_DEBUG
void xa_dump_node(const struct xa_node *node)
{
	unsigned i, j;

	if (!node)
		return;
	if ((unsigned long)node & 3) {
		pr_cont("node %px\n", node);
		return;
	}

	pr_cont("node %px %s %d parent %px shift %d count %d values %d "
		"array %px list %px %px marks",
		node, node->parent ? "offset" : "max", node->offset,
		node->parent, node->shift, node->count, node->nr_values,
		node->array, node->private_list.prev, node->private_list.next);
	for (i = 0; i < XA_MAX_MARKS; i++)
		for (j = 0; j < XA_MARK_LONGS; j++)
			pr_cont(" %lx", node->marks[i][j]);
	pr_cont("\n");
}

void xa_dump_index(unsigned long index, unsigned int shift)
{
	if (!shift)
		pr_info("%lu: ", index);
	else if (shift >= BITS_PER_LONG)
		pr_info("0-%lu: ", ~0UL);
	else
		pr_info("%lu-%lu: ", index, index | ((1UL << shift) - 1));
}

void xa_dump_entry(const void *entry, unsigned long index, unsigned long shift)
{
	if (!entry)
		return;

	xa_dump_index(index, shift);

	if (xa_is_node(entry)) {
		if (shift == 0) {
			pr_cont("%px\n", entry);
		} else {
			unsigned long i;
			struct xa_node *node = xa_to_node(entry);
			xa_dump_node(node);
			for (i = 0; i < XA_CHUNK_SIZE; i++)
				xa_dump_entry(node->slots[i],
				      index + (i << node->shift), node->shift);
		}
	} else if (xa_is_value(entry))
		pr_cont("value %ld (0x%lx) [%px]\n", xa_to_value(entry),
						xa_to_value(entry), entry);
	else if (!xa_is_internal(entry))
		pr_cont("%px\n", entry);
	else if (xa_is_retry(entry))
		pr_cont("retry (%ld)\n", xa_to_internal(entry));
	else if (xa_is_sibling(entry))
		pr_cont("sibling (slot %ld)\n", xa_to_sibling(entry));
	else if (xa_is_zero(entry))
		pr_cont("zero (%ld)\n", xa_to_internal(entry));
	else
		pr_cont("UNKNOWN ENTRY (%px)\n", entry);
}

void xa_dump(const struct xarray *xa)
{
	void *entry = xa->xa_head;
	unsigned int shift = 0;

	pr_info("xarray: %px head %px flags %x marks %d %d %d\n", xa, entry,
			xa->xa_flags, xa_marked(xa, XA_MARK_0),
			xa_marked(xa, XA_MARK_1), xa_marked(xa, XA_MARK_2));
	if (xa_is_node(entry))
		shift = xa_to_node(entry)->shift + XA_CHUNK_SHIFT;
	xa_dump_entry(entry, 0, shift);
}
#endif<|MERGE_RESOLUTION|>--- conflicted
+++ resolved
@@ -2029,11 +2029,7 @@
 	struct xa_node *node = xas->xa_node;
 	unsigned long mask;
 
-<<<<<<< HEAD
-	if (!node)
-=======
 	if (!IS_ENABLED(CONFIG_XARRAY_MULTI) || !node)
->>>>>>> 7d2a07b7
 		return false;
 	mask = (XA_CHUNK_SIZE << node->shift) - 1;
 	return (xas->xa_index & mask) >
