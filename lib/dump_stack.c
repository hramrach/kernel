// SPDX-License-Identifier: GPL-2.0
/*
 * Provide a default dump_stack() function for architectures
 * which don't implement their own.
 */

#include <linux/kernel.h>
#include <linux/buildid.h>
#include <linux/export.h>
#include <linux/sched.h>
#include <linux/sched/debug.h>
#include <linux/smp.h>
#include <linux/atomic.h>
#include <linux/kexec.h>
#include <linux/utsname.h>
<<<<<<< HEAD
#include <linux/suse_version.h>
=======
#include <linux/stop_machine.h>
>>>>>>> 7d2a07b7

static char dump_stack_arch_desc_str[128];

/**
 * dump_stack_set_arch_desc - set arch-specific str to show with task dumps
 * @fmt: printf-style format string
 * @...: arguments for the format string
 *
 * The configured string will be printed right after utsname during task
 * dumps.  Usually used to add arch-specific system identifiers.  If an
 * arch wants to make use of such an ID string, it should initialize this
 * as soon as possible during boot.
 */
void __init dump_stack_set_arch_desc(const char *fmt, ...)
{
	va_list args;

	va_start(args, fmt);
	vsnprintf(dump_stack_arch_desc_str, sizeof(dump_stack_arch_desc_str),
		  fmt, args);
	va_end(args);
}

#if IS_ENABLED(CONFIG_STACKTRACE_BUILD_ID)
#define BUILD_ID_FMT " %20phN"
#define BUILD_ID_VAL vmlinux_build_id
#else
#define BUILD_ID_FMT "%s"
#define BUILD_ID_VAL ""
#endif

/**
 * dump_stack_print_info - print generic debug info for dump_stack()
 * @log_lvl: log level
 *
 * Arch-specific dump_stack() implementations can use this function to
 * print out the same debug information as the generic dump_stack().
 */
void dump_stack_print_info(const char *log_lvl)
{
<<<<<<< HEAD
	printk("%sCPU: %d PID: %d Comm: %.20s %s%s %s %.*s %s%s\n",
=======
	printk("%sCPU: %d PID: %d Comm: %.20s %s%s %s %.*s" BUILD_ID_FMT "\n",
>>>>>>> 7d2a07b7
	       log_lvl, raw_smp_processor_id(), current->pid, current->comm,
	       kexec_crash_loaded() ? "Kdump: loaded " : "",
	       print_tainted(),
	       init_utsname()->release,
	       (int)strcspn(init_utsname()->version, " "),
<<<<<<< HEAD
	       init_utsname()->version, SUSE_PRODUCT_SHORTNAME,
#ifndef CONFIG_SUSE_KERNEL_RELEASED
	       " (unreleased)"
#else
	       ""
#endif
	);
=======
	       init_utsname()->version, BUILD_ID_VAL);
>>>>>>> 7d2a07b7

	if (dump_stack_arch_desc_str[0] != '\0')
		printk("%sHardware name: %s\n",
		       log_lvl, dump_stack_arch_desc_str);

	print_worker_info(log_lvl, current);
	print_stop_info(log_lvl, current);
}

/**
 * show_regs_print_info - print generic debug info for show_regs()
 * @log_lvl: log level
 *
 * show_regs() implementations can use this function to print out generic
 * debug information.
 */
void show_regs_print_info(const char *log_lvl)
{
	dump_stack_print_info(log_lvl);
}

static void __dump_stack(const char *log_lvl)
{
	dump_stack_print_info(log_lvl);
	show_stack(NULL, NULL, log_lvl);
}

/**
 * dump_stack - dump the current task information and its stack trace
 *
 * Architectures can override this implementation by implementing its own.
 */
asmlinkage __visible void dump_stack_lvl(const char *log_lvl)
{
	unsigned long flags;

	/*
	 * Permit this cpu to perform nested stack dumps while serialising
	 * against other CPUs
	 */
<<<<<<< HEAD
retry:
	local_irq_save(flags);
	cpu = smp_processor_id();
	old = atomic_cmpxchg(&dump_lock, -1, cpu);
	if (old == -1) {
		was_locked = 0;
	} else if (old == cpu) {
		was_locked = 1;
	} else {
		local_irq_restore(flags);
		/*
		 * Wait for the lock to release before jumping to
		 * atomic_cmpxchg() in order to mitigate the thundering herd
		 * problem.
		 */
		do { cpu_relax(); } while (atomic_read(&dump_lock) != -1);
		goto retry;
	}

	__dump_stack();

	if (!was_locked)
		atomic_set(&dump_lock, -1);

	local_irq_restore(flags);
=======
	printk_cpu_lock_irqsave(flags);
	__dump_stack(log_lvl);
	printk_cpu_unlock_irqrestore(flags);
>>>>>>> 7d2a07b7
}
EXPORT_SYMBOL(dump_stack_lvl);

asmlinkage __visible void dump_stack(void)
{
	dump_stack_lvl(KERN_DEFAULT);
}
EXPORT_SYMBOL(dump_stack);<|MERGE_RESOLUTION|>--- conflicted
+++ resolved
@@ -13,11 +13,7 @@
 #include <linux/atomic.h>
 #include <linux/kexec.h>
 #include <linux/utsname.h>
-<<<<<<< HEAD
-#include <linux/suse_version.h>
-=======
 #include <linux/stop_machine.h>
->>>>>>> 7d2a07b7
 
 static char dump_stack_arch_desc_str[128];
 
@@ -58,27 +54,13 @@
  */
 void dump_stack_print_info(const char *log_lvl)
 {
-<<<<<<< HEAD
-	printk("%sCPU: %d PID: %d Comm: %.20s %s%s %s %.*s %s%s\n",
-=======
 	printk("%sCPU: %d PID: %d Comm: %.20s %s%s %s %.*s" BUILD_ID_FMT "\n",
->>>>>>> 7d2a07b7
 	       log_lvl, raw_smp_processor_id(), current->pid, current->comm,
 	       kexec_crash_loaded() ? "Kdump: loaded " : "",
 	       print_tainted(),
 	       init_utsname()->release,
 	       (int)strcspn(init_utsname()->version, " "),
-<<<<<<< HEAD
-	       init_utsname()->version, SUSE_PRODUCT_SHORTNAME,
-#ifndef CONFIG_SUSE_KERNEL_RELEASED
-	       " (unreleased)"
-#else
-	       ""
-#endif
-	);
-=======
 	       init_utsname()->version, BUILD_ID_VAL);
->>>>>>> 7d2a07b7
 
 	if (dump_stack_arch_desc_str[0] != '\0')
 		printk("%sHardware name: %s\n",
@@ -119,37 +101,9 @@
 	 * Permit this cpu to perform nested stack dumps while serialising
 	 * against other CPUs
 	 */
-<<<<<<< HEAD
-retry:
-	local_irq_save(flags);
-	cpu = smp_processor_id();
-	old = atomic_cmpxchg(&dump_lock, -1, cpu);
-	if (old == -1) {
-		was_locked = 0;
-	} else if (old == cpu) {
-		was_locked = 1;
-	} else {
-		local_irq_restore(flags);
-		/*
-		 * Wait for the lock to release before jumping to
-		 * atomic_cmpxchg() in order to mitigate the thundering herd
-		 * problem.
-		 */
-		do { cpu_relax(); } while (atomic_read(&dump_lock) != -1);
-		goto retry;
-	}
-
-	__dump_stack();
-
-	if (!was_locked)
-		atomic_set(&dump_lock, -1);
-
-	local_irq_restore(flags);
-=======
 	printk_cpu_lock_irqsave(flags);
 	__dump_stack(log_lvl);
 	printk_cpu_unlock_irqrestore(flags);
->>>>>>> 7d2a07b7
 }
 EXPORT_SYMBOL(dump_stack_lvl);
 
