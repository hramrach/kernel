// SPDX-License-Identifier: GPL-2.0-only
/*
 * Kernel-based Virtual Machine driver for Linux
 *
 * This module enables machines with Intel VT-x extensions to run virtual
 * machines without emulation or binary translation.
 *
 * Copyright (C) 2006 Qumranet, Inc.
 * Copyright 2010 Red Hat, Inc. and/or its affiliates.
 *
 * Authors:
 *   Avi Kivity   <avi@qumranet.com>
 *   Yaniv Kamay  <yaniv@qumranet.com>
 */

#include <kvm/iodev.h>

#include <linux/kvm_host.h>
#include <linux/kvm.h>
#include <linux/module.h>
#include <linux/errno.h>
#include <linux/percpu.h>
#include <linux/mm.h>
#include <linux/miscdevice.h>
#include <linux/vmalloc.h>
#include <linux/reboot.h>
#include <linux/debugfs.h>
#include <linux/highmem.h>
#include <linux/file.h>
#include <linux/syscore_ops.h>
#include <linux/cpu.h>
#include <linux/sched/signal.h>
#include <linux/sched/mm.h>
#include <linux/sched/stat.h>
#include <linux/cpumask.h>
#include <linux/smp.h>
#include <linux/anon_inodes.h>
#include <linux/profile.h>
#include <linux/kvm_para.h>
#include <linux/pagemap.h>
#include <linux/mman.h>
#include <linux/swap.h>
#include <linux/bitops.h>
#include <linux/spinlock.h>
#include <linux/compat.h>
#include <linux/srcu.h>
#include <linux/hugetlb.h>
#include <linux/slab.h>
#include <linux/sort.h>
#include <linux/bsearch.h>
#include <linux/io.h>
#include <linux/lockdep.h>
#include <linux/kthread.h>
<<<<<<< HEAD
=======
#include <linux/suspend.h>
>>>>>>> 7d2a07b7

#include <asm/processor.h>
#include <asm/ioctl.h>
#include <linux/uaccess.h>

#include "coalesced_mmio.h"
#include "async_pf.h"
#include "mmu_lock.h"
#include "vfio.h"

#define CREATE_TRACE_POINTS
#include <trace/events/kvm.h>

#include <linux/kvm_dirty_ring.h>

/* Worst case buffer size needed for holding an integer. */
#define ITOA_MAX_LEN 12

MODULE_AUTHOR("Qumranet");
MODULE_LICENSE("GPL");

/* Architectures should define their poll value according to the halt latency */
unsigned int halt_poll_ns = KVM_HALT_POLL_NS_DEFAULT;
module_param(halt_poll_ns, uint, 0644);
EXPORT_SYMBOL_GPL(halt_poll_ns);

/* Default doubles per-vcpu halt_poll_ns. */
unsigned int halt_poll_ns_grow = 2;
module_param(halt_poll_ns_grow, uint, 0644);
EXPORT_SYMBOL_GPL(halt_poll_ns_grow);

/* The start value to grow halt_poll_ns from */
unsigned int halt_poll_ns_grow_start = 10000; /* 10us */
module_param(halt_poll_ns_grow_start, uint, 0644);
EXPORT_SYMBOL_GPL(halt_poll_ns_grow_start);

/* Default resets per-vcpu halt_poll_ns . */
unsigned int halt_poll_ns_shrink;
module_param(halt_poll_ns_shrink, uint, 0644);
EXPORT_SYMBOL_GPL(halt_poll_ns_shrink);

/*
 * Ordering of locks:
 *
 *	kvm->lock --> kvm->slots_lock --> kvm->irq_lock
 */

DEFINE_MUTEX(kvm_lock);
static DEFINE_RAW_SPINLOCK(kvm_count_lock);
LIST_HEAD(vm_list);

static cpumask_var_t cpus_hardware_enabled;
static int kvm_usage_count;
static atomic_t hardware_enable_failed;

static struct kmem_cache *kvm_vcpu_cache;

static __read_mostly struct preempt_ops kvm_preempt_ops;
static DEFINE_PER_CPU(struct kvm_vcpu *, kvm_running_vcpu);

struct dentry *kvm_debugfs_dir;
EXPORT_SYMBOL_GPL(kvm_debugfs_dir);

static const struct file_operations stat_fops_per_vm;

static long kvm_vcpu_ioctl(struct file *file, unsigned int ioctl,
			   unsigned long arg);
#ifdef CONFIG_KVM_COMPAT
static long kvm_vcpu_compat_ioctl(struct file *file, unsigned int ioctl,
				  unsigned long arg);
#define KVM_COMPAT(c)	.compat_ioctl	= (c)
#else
/*
 * For architectures that don't implement a compat infrastructure,
 * adopt a double line of defense:
 * - Prevent a compat task from opening /dev/kvm
 * - If the open has been done by a 64bit task, and the KVM fd
 *   passed to a compat task, let the ioctls fail.
 */
static long kvm_no_compat_ioctl(struct file *file, unsigned int ioctl,
				unsigned long arg) { return -EINVAL; }

static int kvm_no_compat_open(struct inode *inode, struct file *file)
{
	return is_compat_task() ? -ENODEV : 0;
}
#define KVM_COMPAT(c)	.compat_ioctl	= kvm_no_compat_ioctl,	\
			.open		= kvm_no_compat_open
#endif
static int hardware_enable_all(void);
static void hardware_disable_all(void);

static void kvm_io_bus_destroy(struct kvm_io_bus *bus);

__visible bool kvm_rebooting;
EXPORT_SYMBOL_GPL(kvm_rebooting);

#define KVM_EVENT_CREATE_VM 0
#define KVM_EVENT_DESTROY_VM 1
static void kvm_uevent_notify_change(unsigned int type, struct kvm *kvm);
static unsigned long long kvm_createvm_count;
static unsigned long long kvm_active_vms;

__weak void kvm_arch_mmu_notifier_invalidate_range(struct kvm *kvm,
						   unsigned long start, unsigned long end)
{
}

bool kvm_is_zone_device_pfn(kvm_pfn_t pfn)
{
	/*
	 * The metadata used by is_zone_device_page() to determine whether or
	 * not a page is ZONE_DEVICE is guaranteed to be valid if and only if
	 * the device has been pinned, e.g. by get_user_pages().  WARN if the
	 * page_count() is zero to help detect bad usage of this helper.
	 */
	if (!pfn_valid(pfn) || WARN_ON_ONCE(!page_count(pfn_to_page(pfn))))
		return false;

	return is_zone_device_page(pfn_to_page(pfn));
}

bool kvm_is_reserved_pfn(kvm_pfn_t pfn)
{
	/*
	 * ZONE_DEVICE pages currently set PG_reserved, but from a refcounting
	 * perspective they are "normal" pages, albeit with slightly different
	 * usage rules.
	 */
	if (pfn_valid(pfn))
		return PageReserved(pfn_to_page(pfn)) &&
<<<<<<< HEAD
=======
		       !is_zero_pfn(pfn) &&
>>>>>>> 7d2a07b7
		       !kvm_is_zone_device_pfn(pfn);

	return true;
}

bool kvm_is_transparent_hugepage(kvm_pfn_t pfn)
{
	struct page *page = pfn_to_page(pfn);

	if (!PageTransCompoundMap(page))
		return false;

	return is_transparent_hugepage(compound_head(page));
}

/*
 * Switches to specified vcpu, until a matching vcpu_put()
 */
void vcpu_load(struct kvm_vcpu *vcpu)
{
	int cpu = get_cpu();

	__this_cpu_write(kvm_running_vcpu, vcpu);
	preempt_notifier_register(&vcpu->preempt_notifier);
	kvm_arch_vcpu_load(vcpu, cpu);
	put_cpu();
}
EXPORT_SYMBOL_GPL(vcpu_load);

void vcpu_put(struct kvm_vcpu *vcpu)
{
	preempt_disable();
	kvm_arch_vcpu_put(vcpu);
	preempt_notifier_unregister(&vcpu->preempt_notifier);
	__this_cpu_write(kvm_running_vcpu, NULL);
	preempt_enable();
}
EXPORT_SYMBOL_GPL(vcpu_put);

/* TODO: merge with kvm_arch_vcpu_should_kick */
static bool kvm_request_needs_ipi(struct kvm_vcpu *vcpu, unsigned req)
{
	int mode = kvm_vcpu_exiting_guest_mode(vcpu);

	/*
	 * We need to wait for the VCPU to reenable interrupts and get out of
	 * READING_SHADOW_PAGE_TABLES mode.
	 */
	if (req & KVM_REQUEST_WAIT)
		return mode != OUTSIDE_GUEST_MODE;

	/*
	 * Need to kick a running VCPU, but otherwise there is nothing to do.
	 */
	return mode == IN_GUEST_MODE;
}

static void ack_flush(void *_completed)
{
}

static inline bool kvm_kick_many_cpus(const struct cpumask *cpus, bool wait)
{
	if (unlikely(!cpus))
		cpus = cpu_online_mask;

	if (cpumask_empty(cpus))
		return false;

	smp_call_function_many(cpus, ack_flush, NULL, wait);
	return true;
}

bool kvm_make_vcpus_request_mask(struct kvm *kvm, unsigned int req,
				 struct kvm_vcpu *except,
				 unsigned long *vcpu_bitmap, cpumask_var_t tmp)
{
	int i, cpu, me;
	struct kvm_vcpu *vcpu;
	bool called;

	me = get_cpu();

	kvm_for_each_vcpu(i, vcpu, kvm) {
		if ((vcpu_bitmap && !test_bit(i, vcpu_bitmap)) ||
		    vcpu == except)
			continue;

		kvm_make_request(req, vcpu);
		cpu = vcpu->cpu;

		if (!(req & KVM_REQUEST_NO_WAKEUP) && kvm_vcpu_wake_up(vcpu))
			continue;

		if (tmp != NULL && cpu != -1 && cpu != me &&
		    kvm_request_needs_ipi(vcpu, req))
			__cpumask_set_cpu(cpu, tmp);
	}

	called = kvm_kick_many_cpus(tmp, !!(req & KVM_REQUEST_WAIT));
	put_cpu();

	return called;
}

bool kvm_make_all_cpus_request_except(struct kvm *kvm, unsigned int req,
				      struct kvm_vcpu *except)
{
	cpumask_var_t cpus;
	bool called;

	zalloc_cpumask_var(&cpus, GFP_ATOMIC);

	called = kvm_make_vcpus_request_mask(kvm, req, except, NULL, cpus);

	free_cpumask_var(cpus);
	return called;
}

bool kvm_make_all_cpus_request(struct kvm *kvm, unsigned int req)
{
	return kvm_make_all_cpus_request_except(kvm, req, NULL);
}
EXPORT_SYMBOL_GPL(kvm_make_all_cpus_request);

#ifndef CONFIG_HAVE_KVM_ARCH_TLB_FLUSH_ALL
void kvm_flush_remote_tlbs(struct kvm *kvm)
{
	/*
	 * Read tlbs_dirty before setting KVM_REQ_TLB_FLUSH in
	 * kvm_make_all_cpus_request.
	 */
	long dirty_count = smp_load_acquire(&kvm->tlbs_dirty);

	/*
	 * We want to publish modifications to the page tables before reading
	 * mode. Pairs with a memory barrier in arch-specific code.
	 * - x86: smp_mb__after_srcu_read_unlock in vcpu_enter_guest
	 * and smp_mb in walk_shadow_page_lockless_begin/end.
	 * - powerpc: smp_mb in kvmppc_prepare_to_enter.
	 *
	 * There is already an smp_mb__after_atomic() before
	 * kvm_make_all_cpus_request() reads vcpu->mode. We reuse that
	 * barrier here.
	 */
	if (!kvm_arch_flush_remote_tlb(kvm)
	    || kvm_make_all_cpus_request(kvm, KVM_REQ_TLB_FLUSH))
		++kvm->stat.generic.remote_tlb_flush;
	cmpxchg(&kvm->tlbs_dirty, dirty_count, 0);
}
EXPORT_SYMBOL_GPL(kvm_flush_remote_tlbs);
#endif

void kvm_reload_remote_mmus(struct kvm *kvm)
{
	kvm_make_all_cpus_request(kvm, KVM_REQ_MMU_RELOAD);
}

#ifdef KVM_ARCH_NR_OBJS_PER_MEMORY_CACHE
static inline void *mmu_memory_cache_alloc_obj(struct kvm_mmu_memory_cache *mc,
					       gfp_t gfp_flags)
{
	gfp_flags |= mc->gfp_zero;

	if (mc->kmem_cache)
		return kmem_cache_alloc(mc->kmem_cache, gfp_flags);
	else
		return (void *)__get_free_page(gfp_flags);
}

int kvm_mmu_topup_memory_cache(struct kvm_mmu_memory_cache *mc, int min)
{
	void *obj;

	if (mc->nobjs >= min)
		return 0;
	while (mc->nobjs < ARRAY_SIZE(mc->objects)) {
		obj = mmu_memory_cache_alloc_obj(mc, GFP_KERNEL_ACCOUNT);
		if (!obj)
			return mc->nobjs >= min ? 0 : -ENOMEM;
		mc->objects[mc->nobjs++] = obj;
	}
	return 0;
}

int kvm_mmu_memory_cache_nr_free_objects(struct kvm_mmu_memory_cache *mc)
{
	return mc->nobjs;
}

void kvm_mmu_free_memory_cache(struct kvm_mmu_memory_cache *mc)
{
	while (mc->nobjs) {
		if (mc->kmem_cache)
			kmem_cache_free(mc->kmem_cache, mc->objects[--mc->nobjs]);
		else
			free_page((unsigned long)mc->objects[--mc->nobjs]);
	}
}

void *kvm_mmu_memory_cache_alloc(struct kvm_mmu_memory_cache *mc)
{
	void *p;

	if (WARN_ON(!mc->nobjs))
		p = mmu_memory_cache_alloc_obj(mc, GFP_ATOMIC | __GFP_ACCOUNT);
	else
		p = mc->objects[--mc->nobjs];
	BUG_ON(!p);
	return p;
}
#endif

static void kvm_vcpu_init(struct kvm_vcpu *vcpu, struct kvm *kvm, unsigned id)
{
	mutex_init(&vcpu->mutex);
	vcpu->cpu = -1;
	vcpu->kvm = kvm;
	vcpu->vcpu_id = id;
	vcpu->pid = NULL;
	rcuwait_init(&vcpu->wait);
	kvm_async_pf_vcpu_init(vcpu);

	vcpu->pre_pcpu = -1;
	INIT_LIST_HEAD(&vcpu->blocked_vcpu_list);

	kvm_vcpu_set_in_spin_loop(vcpu, false);
	kvm_vcpu_set_dy_eligible(vcpu, false);
	vcpu->preempted = false;
	vcpu->ready = false;
	preempt_notifier_init(&vcpu->preempt_notifier, &kvm_preempt_ops);
}

void kvm_vcpu_destroy(struct kvm_vcpu *vcpu)
{
	kvm_dirty_ring_free(&vcpu->dirty_ring);
	kvm_arch_vcpu_destroy(vcpu);

	/*
	 * No need for rcu_read_lock as VCPU_RUN is the only place that changes
	 * the vcpu->pid pointer, and at destruction time all file descriptors
	 * are already gone.
	 */
	put_pid(rcu_dereference_protected(vcpu->pid, 1));

	free_page((unsigned long)vcpu->run);
	kmem_cache_free(kvm_vcpu_cache, vcpu);
}
EXPORT_SYMBOL_GPL(kvm_vcpu_destroy);

#if defined(CONFIG_MMU_NOTIFIER) && defined(KVM_ARCH_WANT_MMU_NOTIFIER)
static inline struct kvm *mmu_notifier_to_kvm(struct mmu_notifier *mn)
{
	return container_of(mn, struct kvm, mmu_notifier);
}

static void kvm_mmu_notifier_invalidate_range(struct mmu_notifier *mn,
					      struct mm_struct *mm,
					      unsigned long start, unsigned long end)
<<<<<<< HEAD
{
	struct kvm *kvm = mmu_notifier_to_kvm(mn);
	int idx;

	idx = srcu_read_lock(&kvm->srcu);
	kvm_arch_mmu_notifier_invalidate_range(kvm, start, end);
	srcu_read_unlock(&kvm->srcu, idx);
}

static void kvm_mmu_notifier_change_pte(struct mmu_notifier *mn,
					struct mm_struct *mm,
					unsigned long address,
					pte_t pte)
=======
>>>>>>> 7d2a07b7
{
	struct kvm *kvm = mmu_notifier_to_kvm(mn);
	int idx;

	idx = srcu_read_lock(&kvm->srcu);
	kvm_arch_mmu_notifier_invalidate_range(kvm, start, end);
	srcu_read_unlock(&kvm->srcu, idx);
}

typedef bool (*hva_handler_t)(struct kvm *kvm, struct kvm_gfn_range *range);

typedef void (*on_lock_fn_t)(struct kvm *kvm, unsigned long start,
			     unsigned long end);

struct kvm_hva_range {
	unsigned long start;
	unsigned long end;
	pte_t pte;
	hva_handler_t handler;
	on_lock_fn_t on_lock;
	bool flush_on_ret;
	bool may_block;
};

/*
 * Use a dedicated stub instead of NULL to indicate that there is no callback
 * function/handler.  The compiler technically can't guarantee that a real
 * function will have a non-zero address, and so it will generate code to
 * check for !NULL, whereas comparing against a stub will be elided at compile
 * time (unless the compiler is getting long in the tooth, e.g. gcc 4.9).
 */
static void kvm_null_fn(void)
{

}
#define IS_KVM_NULL_FN(fn) ((fn) == (void *)kvm_null_fn)

static __always_inline int __kvm_handle_hva_range(struct kvm *kvm,
						  const struct kvm_hva_range *range)
{
	bool ret = false, locked = false;
	struct kvm_gfn_range gfn_range;
	struct kvm_memory_slot *slot;
	struct kvm_memslots *slots;
	int i, idx;

	/* A null handler is allowed if and only if on_lock() is provided. */
	if (WARN_ON_ONCE(IS_KVM_NULL_FN(range->on_lock) &&
			 IS_KVM_NULL_FN(range->handler)))
		return 0;

	idx = srcu_read_lock(&kvm->srcu);

	/* The on_lock() path does not yet support lock elision. */
	if (!IS_KVM_NULL_FN(range->on_lock)) {
		locked = true;
		KVM_MMU_LOCK(kvm);

		range->on_lock(kvm, range->start, range->end);

		if (IS_KVM_NULL_FN(range->handler))
			goto out_unlock;
	}

	for (i = 0; i < KVM_ADDRESS_SPACE_NUM; i++) {
		slots = __kvm_memslots(kvm, i);
		kvm_for_each_memslot(slot, slots) {
			unsigned long hva_start, hva_end;

			hva_start = max(range->start, slot->userspace_addr);
			hva_end = min(range->end, slot->userspace_addr +
						  (slot->npages << PAGE_SHIFT));
			if (hva_start >= hva_end)
				continue;

			/*
			 * To optimize for the likely case where the address
			 * range is covered by zero or one memslots, don't
			 * bother making these conditional (to avoid writes on
			 * the second or later invocation of the handler).
			 */
			gfn_range.pte = range->pte;
			gfn_range.may_block = range->may_block;

			/*
			 * {gfn(page) | page intersects with [hva_start, hva_end)} =
			 * {gfn_start, gfn_start+1, ..., gfn_end-1}.
			 */
			gfn_range.start = hva_to_gfn_memslot(hva_start, slot);
			gfn_range.end = hva_to_gfn_memslot(hva_end + PAGE_SIZE - 1, slot);
			gfn_range.slot = slot;

			if (!locked) {
				locked = true;
				KVM_MMU_LOCK(kvm);
			}
			ret |= range->handler(kvm, &gfn_range);
		}
	}

	if (range->flush_on_ret && (ret || kvm->tlbs_dirty))
		kvm_flush_remote_tlbs(kvm);

out_unlock:
	if (locked)
		KVM_MMU_UNLOCK(kvm);

	srcu_read_unlock(&kvm->srcu, idx);

	/* The notifiers are averse to booleans. :-( */
	return (int)ret;
}

static __always_inline int kvm_handle_hva_range(struct mmu_notifier *mn,
						unsigned long start,
						unsigned long end,
						pte_t pte,
						hva_handler_t handler)
{
	struct kvm *kvm = mmu_notifier_to_kvm(mn);
<<<<<<< HEAD
	int need_tlb_flush = 0, idx;
=======
	const struct kvm_hva_range range = {
		.start		= start,
		.end		= end,
		.pte		= pte,
		.handler	= handler,
		.on_lock	= (void *)kvm_null_fn,
		.flush_on_ret	= true,
		.may_block	= false,
	};
>>>>>>> 7d2a07b7

	return __kvm_handle_hva_range(kvm, &range);
}

static __always_inline int kvm_handle_hva_range_no_flush(struct mmu_notifier *mn,
							 unsigned long start,
							 unsigned long end,
							 hva_handler_t handler)
{
	struct kvm *kvm = mmu_notifier_to_kvm(mn);
	const struct kvm_hva_range range = {
		.start		= start,
		.end		= end,
		.pte		= __pte(0),
		.handler	= handler,
		.on_lock	= (void *)kvm_null_fn,
		.flush_on_ret	= false,
		.may_block	= false,
	};

	return __kvm_handle_hva_range(kvm, &range);
}
static void kvm_mmu_notifier_change_pte(struct mmu_notifier *mn,
					struct mm_struct *mm,
					unsigned long address,
					pte_t pte)
{
	struct kvm *kvm = mmu_notifier_to_kvm(mn);

	trace_kvm_set_spte_hva(address);

	/*
	 * .change_pte() must be surrounded by .invalidate_range_{start,end}(),
	 * and so always runs with an elevated notifier count.  This obviates
	 * the need to bump the sequence count.
	 */
	WARN_ON_ONCE(!kvm->mmu_notifier_count);

	kvm_handle_hva_range(mn, address, address + 1, pte, kvm_set_spte_gfn);
}

static void kvm_inc_notifier_count(struct kvm *kvm, unsigned long start,
				   unsigned long end)
{
	/*
	 * The count increase must become visible at unlock time as no
	 * spte can be established without taking the mmu_lock and
	 * count is also read inside the mmu_lock critical section.
	 */
	kvm->mmu_notifier_count++;
	if (likely(kvm->mmu_notifier_count == 1)) {
		kvm->mmu_notifier_range_start = start;
		kvm->mmu_notifier_range_end = end;
	} else {
		/*
		 * Fully tracking multiple concurrent ranges has dimishing
		 * returns. Keep things simple and just find the minimal range
		 * which includes the current and new ranges. As there won't be
		 * enough information to subtract a range after its invalidate
		 * completes, any ranges invalidated concurrently will
		 * accumulate and persist until all outstanding invalidates
		 * complete.
		 */
		kvm->mmu_notifier_range_start =
			min(kvm->mmu_notifier_range_start, start);
		kvm->mmu_notifier_range_end =
			max(kvm->mmu_notifier_range_end, end);
	}
}

<<<<<<< HEAD
	spin_unlock(&kvm->mmu_lock);
	srcu_read_unlock(&kvm->srcu, idx);
=======
static int kvm_mmu_notifier_invalidate_range_start(struct mmu_notifier *mn,
					const struct mmu_notifier_range *range)
{
	struct kvm *kvm = mmu_notifier_to_kvm(mn);
	const struct kvm_hva_range hva_range = {
		.start		= range->start,
		.end		= range->end,
		.pte		= __pte(0),
		.handler	= kvm_unmap_gfn_range,
		.on_lock	= kvm_inc_notifier_count,
		.flush_on_ret	= true,
		.may_block	= mmu_notifier_range_blockable(range),
	};

	trace_kvm_unmap_hva_range(range->start, range->end);

	__kvm_handle_hva_range(kvm, &hva_range);
>>>>>>> 7d2a07b7

	return 0;
}

static void kvm_dec_notifier_count(struct kvm *kvm, unsigned long start,
				   unsigned long end)
{
	/*
	 * This sequence increase will notify the kvm page fault that
	 * the page that is going to be mapped in the spte could have
	 * been freed.
	 */
	kvm->mmu_notifier_seq++;
	smp_wmb();
	/*
	 * The above sequence increase must be visible before the
	 * below count decrease, which is ensured by the smp_wmb above
	 * in conjunction with the smp_rmb in mmu_notifier_retry().
	 */
	kvm->mmu_notifier_count--;
}

static void kvm_mmu_notifier_invalidate_range_end(struct mmu_notifier *mn,
					const struct mmu_notifier_range *range)
{
	struct kvm *kvm = mmu_notifier_to_kvm(mn);
	const struct kvm_hva_range hva_range = {
		.start		= range->start,
		.end		= range->end,
		.pte		= __pte(0),
		.handler	= (void *)kvm_null_fn,
		.on_lock	= kvm_dec_notifier_count,
		.flush_on_ret	= false,
		.may_block	= mmu_notifier_range_blockable(range),
	};

	__kvm_handle_hva_range(kvm, &hva_range);

	BUG_ON(kvm->mmu_notifier_count < 0);
}

static int kvm_mmu_notifier_clear_flush_young(struct mmu_notifier *mn,
					      struct mm_struct *mm,
					      unsigned long start,
					      unsigned long end)
{
	trace_kvm_age_hva(start, end);

	return kvm_handle_hva_range(mn, start, end, __pte(0), kvm_age_gfn);
}

static int kvm_mmu_notifier_clear_young(struct mmu_notifier *mn,
					struct mm_struct *mm,
					unsigned long start,
					unsigned long end)
{
	trace_kvm_age_hva(start, end);

	/*
	 * Even though we do not flush TLB, this will still adversely
	 * affect performance on pre-Haswell Intel EPT, where there is
	 * no EPT Access Bit to clear so that we have to tear down EPT
	 * tables instead. If we find this unacceptable, we can always
	 * add a parameter to kvm_age_hva so that it effectively doesn't
	 * do anything on clear_young.
	 *
	 * Also note that currently we never issue secondary TLB flushes
	 * from clear_young, leaving this job up to the regular system
	 * cadence. If we find this inaccurate, we might come up with a
	 * more sophisticated heuristic later.
	 */
	return kvm_handle_hva_range_no_flush(mn, start, end, kvm_age_gfn);
}

static int kvm_mmu_notifier_test_young(struct mmu_notifier *mn,
				       struct mm_struct *mm,
				       unsigned long address)
{
	trace_kvm_test_age_hva(address);

	return kvm_handle_hva_range_no_flush(mn, address, address + 1,
					     kvm_test_age_gfn);
}

static void kvm_mmu_notifier_release(struct mmu_notifier *mn,
				     struct mm_struct *mm)
{
	struct kvm *kvm = mmu_notifier_to_kvm(mn);
	int idx;

	idx = srcu_read_lock(&kvm->srcu);
	kvm_arch_flush_shadow_all(kvm);
	srcu_read_unlock(&kvm->srcu, idx);
}

static const struct mmu_notifier_ops kvm_mmu_notifier_ops = {
	.invalidate_range	= kvm_mmu_notifier_invalidate_range,
	.invalidate_range_start	= kvm_mmu_notifier_invalidate_range_start,
	.invalidate_range_end	= kvm_mmu_notifier_invalidate_range_end,
	.clear_flush_young	= kvm_mmu_notifier_clear_flush_young,
	.clear_young		= kvm_mmu_notifier_clear_young,
	.test_young		= kvm_mmu_notifier_test_young,
	.change_pte		= kvm_mmu_notifier_change_pte,
	.release		= kvm_mmu_notifier_release,
};

static int kvm_init_mmu_notifier(struct kvm *kvm)
{
	kvm->mmu_notifier.ops = &kvm_mmu_notifier_ops;
	return mmu_notifier_register(&kvm->mmu_notifier, current->mm);
}

#else  /* !(CONFIG_MMU_NOTIFIER && KVM_ARCH_WANT_MMU_NOTIFIER) */

static int kvm_init_mmu_notifier(struct kvm *kvm)
{
	return 0;
}

#endif /* CONFIG_MMU_NOTIFIER && KVM_ARCH_WANT_MMU_NOTIFIER */

#ifdef CONFIG_HAVE_KVM_PM_NOTIFIER
static int kvm_pm_notifier_call(struct notifier_block *bl,
				unsigned long state,
				void *unused)
{
	struct kvm *kvm = container_of(bl, struct kvm, pm_notifier);

	return kvm_arch_pm_notifier(kvm, state);
}

static void kvm_init_pm_notifier(struct kvm *kvm)
{
	kvm->pm_notifier.notifier_call = kvm_pm_notifier_call;
	/* Suspend KVM before we suspend ftrace, RCU, etc. */
	kvm->pm_notifier.priority = INT_MAX;
	register_pm_notifier(&kvm->pm_notifier);
}

static void kvm_destroy_pm_notifier(struct kvm *kvm)
{
	unregister_pm_notifier(&kvm->pm_notifier);
}
#else /* !CONFIG_HAVE_KVM_PM_NOTIFIER */
static void kvm_init_pm_notifier(struct kvm *kvm)
{
}

static void kvm_destroy_pm_notifier(struct kvm *kvm)
{
}
#endif /* CONFIG_HAVE_KVM_PM_NOTIFIER */

static struct kvm_memslots *kvm_alloc_memslots(void)
{
	int i;
	struct kvm_memslots *slots;

	slots = kvzalloc(sizeof(struct kvm_memslots), GFP_KERNEL_ACCOUNT);
	if (!slots)
		return NULL;

	for (i = 0; i < KVM_MEM_SLOTS_NUM; i++)
		slots->id_to_index[i] = -1;

	return slots;
}

static void kvm_destroy_dirty_bitmap(struct kvm_memory_slot *memslot)
{
	if (!memslot->dirty_bitmap)
		return;

	kvfree(memslot->dirty_bitmap);
	memslot->dirty_bitmap = NULL;
}

static void kvm_free_memslot(struct kvm *kvm, struct kvm_memory_slot *slot)
{
	kvm_destroy_dirty_bitmap(slot);

	kvm_arch_free_memslot(kvm, slot);

	slot->flags = 0;
	slot->npages = 0;
}

static void kvm_free_memslots(struct kvm *kvm, struct kvm_memslots *slots)
{
	struct kvm_memory_slot *memslot;

	if (!slots)
		return;

	kvm_for_each_memslot(memslot, slots)
		kvm_free_memslot(kvm, memslot);

	kvfree(slots);
}

static umode_t kvm_stats_debugfs_mode(const struct _kvm_stats_desc *pdesc)
{
	switch (pdesc->desc.flags & KVM_STATS_TYPE_MASK) {
	case KVM_STATS_TYPE_INSTANT:
		return 0444;
	case KVM_STATS_TYPE_CUMULATIVE:
	case KVM_STATS_TYPE_PEAK:
	default:
		return 0644;
	}
}


static void kvm_destroy_vm_debugfs(struct kvm *kvm)
{
	int i;
	int kvm_debugfs_num_entries = kvm_vm_stats_header.num_desc +
				      kvm_vcpu_stats_header.num_desc;

	if (!kvm->debugfs_dentry)
		return;

	debugfs_remove_recursive(kvm->debugfs_dentry);

	if (kvm->debugfs_stat_data) {
		for (i = 0; i < kvm_debugfs_num_entries; i++)
			kfree(kvm->debugfs_stat_data[i]);
		kfree(kvm->debugfs_stat_data);
	}
}

static int kvm_create_vm_debugfs(struct kvm *kvm, int fd)
{
	static DEFINE_MUTEX(kvm_debugfs_lock);
	struct dentry *dent;
	char dir_name[ITOA_MAX_LEN * 2];
	struct kvm_stat_data *stat_data;
	const struct _kvm_stats_desc *pdesc;
	int i;
	int kvm_debugfs_num_entries = kvm_vm_stats_header.num_desc +
				      kvm_vcpu_stats_header.num_desc;

	if (!debugfs_initialized())
		return 0;

	snprintf(dir_name, sizeof(dir_name), "%d-%d", task_pid_nr(current), fd);
	mutex_lock(&kvm_debugfs_lock);
	dent = debugfs_lookup(dir_name, kvm_debugfs_dir);
	if (dent) {
		pr_warn_ratelimited("KVM: debugfs: duplicate directory %s\n", dir_name);
		dput(dent);
		mutex_unlock(&kvm_debugfs_lock);
		return 0;
	}
	dent = debugfs_create_dir(dir_name, kvm_debugfs_dir);
	mutex_unlock(&kvm_debugfs_lock);
	if (IS_ERR(dent))
		return 0;

	kvm->debugfs_dentry = dent;
	kvm->debugfs_stat_data = kcalloc(kvm_debugfs_num_entries,
					 sizeof(*kvm->debugfs_stat_data),
					 GFP_KERNEL_ACCOUNT);
	if (!kvm->debugfs_stat_data)
		return -ENOMEM;

	for (i = 0; i < kvm_vm_stats_header.num_desc; ++i) {
		pdesc = &kvm_vm_stats_desc[i];
		stat_data = kzalloc(sizeof(*stat_data), GFP_KERNEL_ACCOUNT);
		if (!stat_data)
			return -ENOMEM;

		stat_data->kvm = kvm;
<<<<<<< HEAD
		stat_data->offset = p->offset;
		stat_data->mode = p->mode ? p->mode : 0644;
		kvm->debugfs_stat_data[p - debugfs_entries] = stat_data;
		debugfs_create_file(p->name, stat_data->mode, kvm->debugfs_dentry,
				    stat_data, stat_fops_per_vm[p->kind]);
=======
		stat_data->desc = pdesc;
		stat_data->kind = KVM_STAT_VM;
		kvm->debugfs_stat_data[i] = stat_data;
		debugfs_create_file(pdesc->name, kvm_stats_debugfs_mode(pdesc),
				    kvm->debugfs_dentry, stat_data,
				    &stat_fops_per_vm);
>>>>>>> 7d2a07b7
	}

	for (i = 0; i < kvm_vcpu_stats_header.num_desc; ++i) {
		pdesc = &kvm_vcpu_stats_desc[i];
		stat_data = kzalloc(sizeof(*stat_data), GFP_KERNEL_ACCOUNT);
		if (!stat_data)
			return -ENOMEM;

		stat_data->kvm = kvm;
		stat_data->desc = pdesc;
		stat_data->kind = KVM_STAT_VCPU;
		kvm->debugfs_stat_data[i + kvm_vm_stats_header.num_desc] = stat_data;
		debugfs_create_file(pdesc->name, kvm_stats_debugfs_mode(pdesc),
				    kvm->debugfs_dentry, stat_data,
				    &stat_fops_per_vm);
	}
	return 0;
}

/*
 * Called after the VM is otherwise initialized, but just before adding it to
 * the vm_list.
 */
int __weak kvm_arch_post_init_vm(struct kvm *kvm)
{
	return 0;
}

/*
<<<<<<< HEAD
 * Called after the VM is otherwise initialized, but just before adding it to
 * the vm_list.
 */
int __weak kvm_arch_post_init_vm(struct kvm *kvm)
{
	return 0;
}

/*
=======
>>>>>>> 7d2a07b7
 * Called just after removing the VM from the vm_list, but before doing any
 * other destruction.
 */
void __weak kvm_arch_pre_destroy_vm(struct kvm *kvm)
{
}

static struct kvm *kvm_create_vm(unsigned long type)
{
	struct kvm *kvm = kvm_arch_alloc_vm();
	int r = -ENOMEM;
	int i;

	if (!kvm)
		return ERR_PTR(-ENOMEM);

	KVM_MMU_LOCK_INIT(kvm);
	mmgrab(current->mm);
	kvm->mm = current->mm;
	kvm_eventfd_init(kvm);
	mutex_init(&kvm->lock);
	mutex_init(&kvm->irq_lock);
	mutex_init(&kvm->slots_lock);
<<<<<<< HEAD
=======
	mutex_init(&kvm->slots_arch_lock);
>>>>>>> 7d2a07b7
	INIT_LIST_HEAD(&kvm->devices);

	BUILD_BUG_ON(KVM_MEM_SLOTS_NUM > SHRT_MAX);

	if (init_srcu_struct(&kvm->srcu))
		goto out_err_no_srcu;
	if (init_srcu_struct(&kvm->irq_srcu))
		goto out_err_no_irq_srcu;

	refcount_set(&kvm->users_count, 1);
	for (i = 0; i < KVM_ADDRESS_SPACE_NUM; i++) {
		struct kvm_memslots *slots = kvm_alloc_memslots();

		if (!slots)
			goto out_err_no_arch_destroy_vm;
		/* Generations must be different for each address space. */
		slots->generation = i;
		rcu_assign_pointer(kvm->memslots[i], slots);
	}

	for (i = 0; i < KVM_NR_BUSES; i++) {
		rcu_assign_pointer(kvm->buses[i],
			kzalloc(sizeof(struct kvm_io_bus), GFP_KERNEL_ACCOUNT));
		if (!kvm->buses[i])
			goto out_err_no_arch_destroy_vm;
	}

<<<<<<< HEAD
=======
	kvm->max_halt_poll_ns = halt_poll_ns;

>>>>>>> 7d2a07b7
	r = kvm_arch_init_vm(kvm, type);
	if (r)
		goto out_err_no_arch_destroy_vm;

	r = hardware_enable_all();
	if (r)
		goto out_err_no_disable;

#ifdef CONFIG_HAVE_KVM_IRQFD
	INIT_HLIST_HEAD(&kvm->irq_ack_notifier_list);
#endif

	r = kvm_init_mmu_notifier(kvm);
	if (r)
		goto out_err_no_mmu_notifier;
<<<<<<< HEAD
 
        r = kvm_arch_post_init_vm(kvm);
=======

	r = kvm_arch_post_init_vm(kvm);
>>>>>>> 7d2a07b7
	if (r)
		goto out_err;

	mutex_lock(&kvm_lock);
	list_add(&kvm->vm_list, &vm_list);
	mutex_unlock(&kvm_lock);

	preempt_notifier_inc();
	kvm_init_pm_notifier(kvm);

	return kvm;

out_err:
#if defined(CONFIG_MMU_NOTIFIER) && defined(KVM_ARCH_WANT_MMU_NOTIFIER)
	if (kvm->mmu_notifier.ops)
		mmu_notifier_unregister(&kvm->mmu_notifier, current->mm);
#endif
out_err_no_mmu_notifier:
	hardware_disable_all();
out_err_no_disable:
	kvm_arch_destroy_vm(kvm);
out_err_no_arch_destroy_vm:
	WARN_ON_ONCE(!refcount_dec_and_test(&kvm->users_count));
	for (i = 0; i < KVM_NR_BUSES; i++)
		kfree(kvm_get_bus(kvm, i));
	for (i = 0; i < KVM_ADDRESS_SPACE_NUM; i++)
		kvm_free_memslots(kvm, __kvm_memslots(kvm, i));
	cleanup_srcu_struct(&kvm->irq_srcu);
out_err_no_irq_srcu:
	cleanup_srcu_struct(&kvm->srcu);
out_err_no_srcu:
	kvm_arch_free_vm(kvm);
	mmdrop(current->mm);
	return ERR_PTR(r);
}

static void kvm_destroy_devices(struct kvm *kvm)
{
	struct kvm_device *dev, *tmp;

	/*
	 * We do not need to take the kvm->lock here, because nobody else
	 * has a reference to the struct kvm at this point and therefore
	 * cannot access the devices list anyhow.
	 */
	list_for_each_entry_safe(dev, tmp, &kvm->devices, vm_node) {
		list_del(&dev->vm_node);
		dev->ops->destroy(dev);
	}
}

static void kvm_destroy_vm(struct kvm *kvm)
{
	int i;
	struct mm_struct *mm = kvm->mm;

	kvm_destroy_pm_notifier(kvm);
	kvm_uevent_notify_change(KVM_EVENT_DESTROY_VM, kvm);
	kvm_destroy_vm_debugfs(kvm);
	kvm_arch_sync_events(kvm);
	mutex_lock(&kvm_lock);
	list_del(&kvm->vm_list);
	mutex_unlock(&kvm_lock);
	kvm_arch_pre_destroy_vm(kvm);

	kvm_free_irq_routing(kvm);
	for (i = 0; i < KVM_NR_BUSES; i++) {
		struct kvm_io_bus *bus = kvm_get_bus(kvm, i);

		if (bus)
			kvm_io_bus_destroy(bus);
		kvm->buses[i] = NULL;
	}
	kvm_coalesced_mmio_free(kvm);
#if defined(CONFIG_MMU_NOTIFIER) && defined(KVM_ARCH_WANT_MMU_NOTIFIER)
	mmu_notifier_unregister(&kvm->mmu_notifier, kvm->mm);
#else
	kvm_arch_flush_shadow_all(kvm);
#endif
	kvm_arch_destroy_vm(kvm);
	kvm_destroy_devices(kvm);
	for (i = 0; i < KVM_ADDRESS_SPACE_NUM; i++)
		kvm_free_memslots(kvm, __kvm_memslots(kvm, i));
	cleanup_srcu_struct(&kvm->irq_srcu);
	cleanup_srcu_struct(&kvm->srcu);
	kvm_arch_free_vm(kvm);
	preempt_notifier_dec();
	hardware_disable_all();
	mmdrop(mm);
}

void kvm_get_kvm(struct kvm *kvm)
{
	refcount_inc(&kvm->users_count);
}
EXPORT_SYMBOL_GPL(kvm_get_kvm);

void kvm_put_kvm(struct kvm *kvm)
{
	if (refcount_dec_and_test(&kvm->users_count))
		kvm_destroy_vm(kvm);
}
EXPORT_SYMBOL_GPL(kvm_put_kvm);

/*
 * Used to put a reference that was taken on behalf of an object associated
 * with a user-visible file descriptor, e.g. a vcpu or device, if installation
 * of the new file descriptor fails and the reference cannot be transferred to
 * its final owner.  In such cases, the caller is still actively using @kvm and
 * will fail miserably if the refcount unexpectedly hits zero.
 */
void kvm_put_kvm_no_destroy(struct kvm *kvm)
{
	WARN_ON(refcount_dec_and_test(&kvm->users_count));
}
EXPORT_SYMBOL_GPL(kvm_put_kvm_no_destroy);

static int kvm_vm_release(struct inode *inode, struct file *filp)
{
	struct kvm *kvm = filp->private_data;

	kvm_irqfd_release(kvm);

	kvm_put_kvm(kvm);
	return 0;
}

/*
 * Allocation size is twice as large as the actual dirty bitmap size.
 * See kvm_vm_ioctl_get_dirty_log() why this is needed.
 */
static int kvm_alloc_dirty_bitmap(struct kvm_memory_slot *memslot)
{
	unsigned long dirty_bytes = 2 * kvm_dirty_bitmap_bytes(memslot);

	memslot->dirty_bitmap = kvzalloc(dirty_bytes, GFP_KERNEL_ACCOUNT);
	if (!memslot->dirty_bitmap)
		return -ENOMEM;

	return 0;
}

/*
 * Delete a memslot by decrementing the number of used slots and shifting all
 * other entries in the array forward one spot.
 */
static inline void kvm_memslot_delete(struct kvm_memslots *slots,
				      struct kvm_memory_slot *memslot)
{
	struct kvm_memory_slot *mslots = slots->memslots;
	int i;

	if (WARN_ON(slots->id_to_index[memslot->id] == -1))
		return;

	slots->used_slots--;

	if (atomic_read(&slots->lru_slot) >= slots->used_slots)
		atomic_set(&slots->lru_slot, 0);

	for (i = slots->id_to_index[memslot->id]; i < slots->used_slots; i++) {
		mslots[i] = mslots[i + 1];
		slots->id_to_index[mslots[i].id] = i;
	}
	mslots[i] = *memslot;
	slots->id_to_index[memslot->id] = -1;
}

/*
 * "Insert" a new memslot by incrementing the number of used slots.  Returns
 * the new slot's initial index into the memslots array.
 */
static inline int kvm_memslot_insert_back(struct kvm_memslots *slots)
{
	return slots->used_slots++;
}

/*
 * Move a changed memslot backwards in the array by shifting existing slots
 * with a higher GFN toward the front of the array.  Note, the changed memslot
 * itself is not preserved in the array, i.e. not swapped at this time, only
 * its new index into the array is tracked.  Returns the changed memslot's
 * current index into the memslots array.
 */
static inline int kvm_memslot_move_backward(struct kvm_memslots *slots,
					    struct kvm_memory_slot *memslot)
{
	struct kvm_memory_slot *mslots = slots->memslots;
	int i;

	if (WARN_ON_ONCE(slots->id_to_index[memslot->id] == -1) ||
	    WARN_ON_ONCE(!slots->used_slots))
		return -1;

	/*
	 * Move the target memslot backward in the array by shifting existing
	 * memslots with a higher GFN (than the target memslot) towards the
	 * front of the array.
	 */
	for (i = slots->id_to_index[memslot->id]; i < slots->used_slots - 1; i++) {
		if (memslot->base_gfn > mslots[i + 1].base_gfn)
			break;

		WARN_ON_ONCE(memslot->base_gfn == mslots[i + 1].base_gfn);

		/* Shift the next memslot forward one and update its index. */
		mslots[i] = mslots[i + 1];
		slots->id_to_index[mslots[i].id] = i;
	}
	return i;
}

/*
 * Move a changed memslot forwards in the array by shifting existing slots with
 * a lower GFN toward the back of the array.  Note, the changed memslot itself
 * is not preserved in the array, i.e. not swapped at this time, only its new
 * index into the array is tracked.  Returns the changed memslot's final index
 * into the memslots array.
 */
static inline int kvm_memslot_move_forward(struct kvm_memslots *slots,
					   struct kvm_memory_slot *memslot,
					   int start)
{
	struct kvm_memory_slot *mslots = slots->memslots;
	int i;

	for (i = start; i > 0; i--) {
		if (memslot->base_gfn < mslots[i - 1].base_gfn)
			break;

		WARN_ON_ONCE(memslot->base_gfn == mslots[i - 1].base_gfn);

		/* Shift the next memslot back one and update its index. */
		mslots[i] = mslots[i - 1];
		slots->id_to_index[mslots[i].id] = i;
	}
	return i;
}

/*
 * Re-sort memslots based on their GFN to account for an added, deleted, or
 * moved memslot.  Sorting memslots by GFN allows using a binary search during
 * memslot lookup.
 *
 * IMPORTANT: Slots are sorted from highest GFN to lowest GFN!  I.e. the entry
 * at memslots[0] has the highest GFN.
 *
 * The sorting algorithm takes advantage of having initially sorted memslots
 * and knowing the position of the changed memslot.  Sorting is also optimized
 * by not swapping the updated memslot and instead only shifting other memslots
 * and tracking the new index for the update memslot.  Only once its final
 * index is known is the updated memslot copied into its position in the array.
 *
 *  - When deleting a memslot, the deleted memslot simply needs to be moved to
 *    the end of the array.
 *
 *  - When creating a memslot, the algorithm "inserts" the new memslot at the
 *    end of the array and then it forward to its correct location.
 *
 *  - When moving a memslot, the algorithm first moves the updated memslot
 *    backward to handle the scenario where the memslot's GFN was changed to a
 *    lower value.  update_memslots() then falls through and runs the same flow
 *    as creating a memslot to move the memslot forward to handle the scenario
 *    where its GFN was changed to a higher value.
 *
 * Note, slots are sorted from highest->lowest instead of lowest->highest for
 * historical reasons.  Originally, invalid memslots where denoted by having
 * GFN=0, thus sorting from highest->lowest naturally sorted invalid memslots
 * to the end of the array.  The current algorithm uses dedicated logic to
 * delete a memslot and thus does not rely on invalid memslots having GFN=0.
 *
 * The other historical motiviation for highest->lowest was to improve the
 * performance of memslot lookup.  KVM originally used a linear search starting
 * at memslots[0].  On x86, the largest memslot usually has one of the highest,
 * if not *the* highest, GFN, as the bulk of the guest's RAM is located in a
 * single memslot above the 4gb boundary.  As the largest memslot is also the
 * most likely to be referenced, sorting it to the front of the array was
 * advantageous.  The current binary search starts from the middle of the array
 * and uses an LRU pointer to improve performance for all memslots and GFNs.
 */
static void update_memslots(struct kvm_memslots *slots,
			    struct kvm_memory_slot *memslot,
			    enum kvm_mr_change change)
{
	int i;

	if (change == KVM_MR_DELETE) {
		kvm_memslot_delete(slots, memslot);
	} else {
		if (change == KVM_MR_CREATE)
			i = kvm_memslot_insert_back(slots);
		else
			i = kvm_memslot_move_backward(slots, memslot);
		i = kvm_memslot_move_forward(slots, memslot, i);

		/*
		 * Copy the memslot to its new position in memslots and update
		 * its index accordingly.
		 */
		slots->memslots[i] = *memslot;
		slots->id_to_index[memslot->id] = i;
	}
}

static int check_memory_region_flags(const struct kvm_userspace_memory_region *mem)
{
	u32 valid_flags = KVM_MEM_LOG_DIRTY_PAGES;

#ifdef __KVM_HAVE_READONLY_MEM
	valid_flags |= KVM_MEM_READONLY;
#endif

	if (mem->flags & ~valid_flags)
		return -EINVAL;

	return 0;
}

static struct kvm_memslots *install_new_memslots(struct kvm *kvm,
		int as_id, struct kvm_memslots *slots)
{
	struct kvm_memslots *old_memslots = __kvm_memslots(kvm, as_id);
	u64 gen = old_memslots->generation;

	WARN_ON(gen & KVM_MEMSLOT_GEN_UPDATE_IN_PROGRESS);
	slots->generation = gen | KVM_MEMSLOT_GEN_UPDATE_IN_PROGRESS;

	rcu_assign_pointer(kvm->memslots[as_id], slots);

	/*
	 * Acquired in kvm_set_memslot. Must be released before synchronize
	 * SRCU below in order to avoid deadlock with another thread
	 * acquiring the slots_arch_lock in an srcu critical section.
	 */
	mutex_unlock(&kvm->slots_arch_lock);

	synchronize_srcu_expedited(&kvm->srcu);

	/*
	 * Increment the new memslot generation a second time, dropping the
	 * update in-progress flag and incrementing the generation based on
	 * the number of address spaces.  This provides a unique and easily
	 * identifiable generation number while the memslots are in flux.
	 */
	gen = slots->generation & ~KVM_MEMSLOT_GEN_UPDATE_IN_PROGRESS;

	/*
	 * Generations must be unique even across address spaces.  We do not need
	 * a global counter for that, instead the generation space is evenly split
	 * across address spaces.  For example, with two address spaces, address
	 * space 0 will use generations 0, 2, 4, ... while address space 1 will
	 * use generations 1, 3, 5, ...
	 */
	gen += KVM_ADDRESS_SPACE_NUM;

	kvm_arch_memslots_updated(kvm, gen);

	slots->generation = gen;

	return old_memslots;
}

static size_t kvm_memslots_size(int slots)
{
	return sizeof(struct kvm_memslots) +
	       (sizeof(struct kvm_memory_slot) * slots);
}

static void kvm_copy_memslots(struct kvm_memslots *to,
			      struct kvm_memslots *from)
{
	memcpy(to, from, kvm_memslots_size(from->used_slots));
}

/*
 * Note, at a minimum, the current number of used slots must be allocated, even
 * when deleting a memslot, as we need a complete duplicate of the memslots for
 * use when invalidating a memslot prior to deleting/moving the memslot.
 */
static struct kvm_memslots *kvm_dup_memslots(struct kvm_memslots *old,
					     enum kvm_mr_change change)
{
	struct kvm_memslots *slots;
	size_t new_size;

	if (change == KVM_MR_CREATE)
		new_size = kvm_memslots_size(old->used_slots + 1);
	else
		new_size = kvm_memslots_size(old->used_slots);

	slots = kvzalloc(new_size, GFP_KERNEL_ACCOUNT);
	if (likely(slots))
		kvm_copy_memslots(slots, old);

	return slots;
}

static int kvm_set_memslot(struct kvm *kvm,
			   const struct kvm_userspace_memory_region *mem,
			   struct kvm_memory_slot *old,
			   struct kvm_memory_slot *new, int as_id,
			   enum kvm_mr_change change)
{
	struct kvm_memory_slot *slot;
	struct kvm_memslots *slots;
	int r;

	/*
	 * Released in install_new_memslots.
	 *
	 * Must be held from before the current memslots are copied until
	 * after the new memslots are installed with rcu_assign_pointer,
	 * then released before the synchronize srcu in install_new_memslots.
	 *
	 * When modifying memslots outside of the slots_lock, must be held
	 * before reading the pointer to the current memslots until after all
	 * changes to those memslots are complete.
	 *
	 * These rules ensure that installing new memslots does not lose
	 * changes made to the previous memslots.
	 */
	mutex_lock(&kvm->slots_arch_lock);

	slots = kvm_dup_memslots(__kvm_memslots(kvm, as_id), change);
	if (!slots) {
		mutex_unlock(&kvm->slots_arch_lock);
		return -ENOMEM;
	}

	if (change == KVM_MR_DELETE || change == KVM_MR_MOVE) {
		/*
		 * Note, the INVALID flag needs to be in the appropriate entry
		 * in the freshly allocated memslots, not in @old or @new.
		 */
		slot = id_to_memslot(slots, old->id);
		slot->flags |= KVM_MEMSLOT_INVALID;

		/*
		 * We can re-use the memory from the old memslots.
		 * It will be overwritten with a copy of the new memslots
		 * after reacquiring the slots_arch_lock below.
		 */
		slots = install_new_memslots(kvm, as_id, slots);

		/* From this point no new shadow pages pointing to a deleted,
		 * or moved, memslot will be created.
		 *
		 * validation of sp->gfn happens in:
		 *	- gfn_to_hva (kvm_read_guest, gfn_to_pfn)
		 *	- kvm_is_visible_gfn (mmu_check_root)
		 */
		kvm_arch_flush_shadow_memslot(kvm, slot);

		/* Released in install_new_memslots. */
		mutex_lock(&kvm->slots_arch_lock);

		/*
		 * The arch-specific fields of the memslots could have changed
		 * between releasing the slots_arch_lock in
		 * install_new_memslots and here, so get a fresh copy of the
		 * slots.
		 */
		kvm_copy_memslots(slots, __kvm_memslots(kvm, as_id));
	}

	r = kvm_arch_prepare_memory_region(kvm, new, mem, change);
	if (r)
		goto out_slots;

	update_memslots(slots, new, change);
	slots = install_new_memslots(kvm, as_id, slots);

	kvm_arch_commit_memory_region(kvm, mem, old, new, change);

	kvfree(slots);
	return 0;

out_slots:
	if (change == KVM_MR_DELETE || change == KVM_MR_MOVE) {
		slot = id_to_memslot(slots, old->id);
		slot->flags &= ~KVM_MEMSLOT_INVALID;
		slots = install_new_memslots(kvm, as_id, slots);
	} else {
		mutex_unlock(&kvm->slots_arch_lock);
	}
	kvfree(slots);
	return r;
}

static int kvm_delete_memslot(struct kvm *kvm,
			      const struct kvm_userspace_memory_region *mem,
			      struct kvm_memory_slot *old, int as_id)
{
	struct kvm_memory_slot new;
	int r;

	if (!old->npages)
		return -EINVAL;

	memset(&new, 0, sizeof(new));
	new.id = old->id;
	/*
	 * This is only for debugging purpose; it should never be referenced
	 * for a removed memslot.
	 */
	new.as_id = as_id;

	r = kvm_set_memslot(kvm, mem, old, &new, as_id, KVM_MR_DELETE);
	if (r)
		return r;

	kvm_free_memslot(kvm, old);
	return 0;
}

/*
 * Allocate some memory and give it an address in the guest physical address
 * space.
 *
 * Discontiguous memory is allowed, mostly for framebuffers.
 *
 * Must be called holding kvm->slots_lock for write.
 */
int __kvm_set_memory_region(struct kvm *kvm,
			    const struct kvm_userspace_memory_region *mem)
{
	struct kvm_memory_slot old, new;
<<<<<<< HEAD
	struct kvm_memslots *slots;
	int as_id, id;
=======
	struct kvm_memory_slot *tmp;
>>>>>>> 7d2a07b7
	enum kvm_mr_change change;
	int as_id, id;
	int r;

	r = check_memory_region_flags(mem);
	if (r)
		return r;

	as_id = mem->slot >> 16;
	id = (u16)mem->slot;

	/* General sanity checks */
	if (mem->memory_size & (PAGE_SIZE - 1))
		return -EINVAL;
	if (mem->guest_phys_addr & (PAGE_SIZE - 1))
		return -EINVAL;
	/* We can read the guest memory with __xxx_user() later on. */
	if ((mem->userspace_addr & (PAGE_SIZE - 1)) ||
	    (mem->userspace_addr != untagged_addr(mem->userspace_addr)) ||
	     !access_ok((void __user *)(unsigned long)mem->userspace_addr,
			mem->memory_size))
		return -EINVAL;
	if (as_id >= KVM_ADDRESS_SPACE_NUM || id >= KVM_MEM_SLOTS_NUM)
		return -EINVAL;
	if (mem->guest_phys_addr + mem->memory_size < mem->guest_phys_addr)
		return -EINVAL;

	/*
	 * Make a full copy of the old memslot, the pointer will become stale
	 * when the memslots are re-sorted by update_memslots(), and the old
	 * memslot needs to be referenced after calling update_memslots(), e.g.
	 * to free its resources and for arch specific behavior.
	 */
	tmp = id_to_memslot(__kvm_memslots(kvm, as_id), id);
	if (tmp) {
		old = *tmp;
		tmp = NULL;
	} else {
		memset(&old, 0, sizeof(old));
		old.id = id;
	}

	if (!mem->memory_size)
		return kvm_delete_memslot(kvm, mem, &old, as_id);

	new.as_id = as_id;
	new.id = id;
	new.base_gfn = mem->guest_phys_addr >> PAGE_SHIFT;
	new.npages = mem->memory_size >> PAGE_SHIFT;
	new.flags = mem->flags;
	new.userspace_addr = mem->userspace_addr;

	if (new.npages > KVM_MEM_MAX_NR_PAGES)
		return -EINVAL;

	if (!old.npages) {
		change = KVM_MR_CREATE;
		new.dirty_bitmap = NULL;
		memset(&new.arch, 0, sizeof(new.arch));
	} else { /* Modify an existing slot. */
		if ((new.userspace_addr != old.userspace_addr) ||
		    (new.npages != old.npages) ||
		    ((new.flags ^ old.flags) & KVM_MEM_READONLY))
			return -EINVAL;

		if (new.base_gfn != old.base_gfn)
			change = KVM_MR_MOVE;
		else if (new.flags != old.flags)
			change = KVM_MR_FLAGS_ONLY;
		else /* Nothing to change. */
			return 0;

		/* Copy dirty_bitmap and arch from the current memslot. */
		new.dirty_bitmap = old.dirty_bitmap;
		memcpy(&new.arch, &old.arch, sizeof(new.arch));
	}

	if ((change == KVM_MR_CREATE) || (change == KVM_MR_MOVE)) {
		/* Check for overlaps */
		kvm_for_each_memslot(tmp, __kvm_memslots(kvm, as_id)) {
			if (tmp->id == id)
				continue;
			if (!((new.base_gfn + new.npages <= tmp->base_gfn) ||
			      (new.base_gfn >= tmp->base_gfn + tmp->npages)))
				return -EEXIST;
		}
	}

	/* Allocate/free page dirty bitmap as needed */
	if (!(new.flags & KVM_MEM_LOG_DIRTY_PAGES))
		new.dirty_bitmap = NULL;
	else if (!new.dirty_bitmap && !kvm->dirty_ring_size) {
		r = kvm_alloc_dirty_bitmap(&new);
		if (r)
			return r;

<<<<<<< HEAD
	r = -ENOMEM;
	if (change == KVM_MR_CREATE) {
		new.userspace_addr = mem->userspace_addr;

		if (kvm_arch_create_memslot(kvm, &new, npages))
			goto out_free;
	}

	/* Allocate page dirty bitmap if needed */
	if ((new.flags & KVM_MEM_LOG_DIRTY_PAGES) && !new.dirty_bitmap) {
		if (kvm_create_dirty_bitmap(&new) < 0)
			goto out_free;
	}

	slots = kvzalloc(sizeof(struct kvm_memslots), GFP_KERNEL_ACCOUNT);
	if (!slots)
		goto out_free;
	memcpy(slots, __kvm_memslots(kvm, as_id), sizeof(struct kvm_memslots));

	if ((change == KVM_MR_DELETE) || (change == KVM_MR_MOVE)) {
		slot = id_to_memslot(slots, id);
		slot->flags |= KVM_MEMSLOT_INVALID;

		/*
		 * We can re-use the old memslots, the only difference from the
		 * newly installed memslots is the invalid flag, which will get
		 * dropped by update_memslots anyway.  We'll also revert to the
		 * old memslots if preparing the new memory region fails.
		 */
		slots = install_new_memslots(kvm, as_id, slots);

		/* From this point no new shadow pages pointing to a deleted,
		 * or moved, memslot will be created.
		 *
		 * validation of sp->gfn happens in:
		 *	- gfn_to_hva (kvm_read_guest, gfn_to_pfn)
		 *	- kvm_is_visible_gfn (mmu_check_roots)
		 */
		kvm_arch_flush_shadow_memslot(kvm, slot);
=======
		if (kvm_dirty_log_manual_protect_and_init_set(kvm))
			bitmap_set(new.dirty_bitmap, 0, new.npages);
>>>>>>> 7d2a07b7
	}

	r = kvm_set_memslot(kvm, mem, &old, &new, as_id, change);
	if (r)
<<<<<<< HEAD
		goto out_slots;

	/* actual memory is freed via old in kvm_free_memslot below */
	if (change == KVM_MR_DELETE) {
		new.dirty_bitmap = NULL;
		memset(&new.arch, 0, sizeof(new.arch));
	}

	update_memslots(slots, &new, change);
	slots = install_new_memslots(kvm, as_id, slots);

	kvm_arch_commit_memory_region(kvm, mem, &old, &new, change);

	kvm_free_memslot(kvm, &old, &new);
	kvfree(slots);
	return 0;

out_slots:
	if (change == KVM_MR_DELETE || change == KVM_MR_MOVE)
		slots = install_new_memslots(kvm, as_id, slots);
	kvfree(slots);
out_free:
	kvm_free_memslot(kvm, &new, &old);
out:
=======
		goto out_bitmap;

	if (old.dirty_bitmap && !new.dirty_bitmap)
		kvm_destroy_dirty_bitmap(&old);
	return 0;

out_bitmap:
	if (new.dirty_bitmap && !old.dirty_bitmap)
		kvm_destroy_dirty_bitmap(&new);
>>>>>>> 7d2a07b7
	return r;
}
EXPORT_SYMBOL_GPL(__kvm_set_memory_region);

int kvm_set_memory_region(struct kvm *kvm,
			  const struct kvm_userspace_memory_region *mem)
{
	int r;

	mutex_lock(&kvm->slots_lock);
	r = __kvm_set_memory_region(kvm, mem);
	mutex_unlock(&kvm->slots_lock);
	return r;
}
EXPORT_SYMBOL_GPL(kvm_set_memory_region);

static int kvm_vm_ioctl_set_memory_region(struct kvm *kvm,
					  struct kvm_userspace_memory_region *mem)
{
	if ((u16)mem->slot >= KVM_USER_MEM_SLOTS)
		return -EINVAL;

	return kvm_set_memory_region(kvm, mem);
}

#ifndef CONFIG_KVM_GENERIC_DIRTYLOG_READ_PROTECT
/**
 * kvm_get_dirty_log - get a snapshot of dirty pages
 * @kvm:	pointer to kvm instance
 * @log:	slot id and address to which we copy the log
 * @is_dirty:	set to '1' if any dirty pages were found
 * @memslot:	set to the associated memslot, always valid on success
 */
int kvm_get_dirty_log(struct kvm *kvm, struct kvm_dirty_log *log,
		      int *is_dirty, struct kvm_memory_slot **memslot)
{
	struct kvm_memslots *slots;
	int i, as_id, id;
	unsigned long n;
	unsigned long any = 0;

	/* Dirty ring tracking is exclusive to dirty log tracking */
	if (kvm->dirty_ring_size)
		return -ENXIO;

	*memslot = NULL;
	*is_dirty = 0;

	as_id = log->slot >> 16;
	id = (u16)log->slot;
	if (as_id >= KVM_ADDRESS_SPACE_NUM || id >= KVM_USER_MEM_SLOTS)
		return -EINVAL;

	slots = __kvm_memslots(kvm, as_id);
	*memslot = id_to_memslot(slots, id);
	if (!(*memslot) || !(*memslot)->dirty_bitmap)
		return -ENOENT;

	kvm_arch_sync_dirty_log(kvm, *memslot);

	n = kvm_dirty_bitmap_bytes(*memslot);

	for (i = 0; !any && i < n/sizeof(long); ++i)
		any = (*memslot)->dirty_bitmap[i];

	if (copy_to_user(log->dirty_bitmap, (*memslot)->dirty_bitmap, n))
		return -EFAULT;

	if (any)
		*is_dirty = 1;
	return 0;
}
EXPORT_SYMBOL_GPL(kvm_get_dirty_log);

#else /* CONFIG_KVM_GENERIC_DIRTYLOG_READ_PROTECT */
/**
 * kvm_get_dirty_log_protect - get a snapshot of dirty pages
 *	and reenable dirty page tracking for the corresponding pages.
 * @kvm:	pointer to kvm instance
 * @log:	slot id and address to which we copy the log
 *
 * We need to keep it in mind that VCPU threads can write to the bitmap
 * concurrently. So, to avoid losing track of dirty pages we keep the
 * following order:
 *
 *    1. Take a snapshot of the bit and clear it if needed.
 *    2. Write protect the corresponding page.
 *    3. Copy the snapshot to the userspace.
 *    4. Upon return caller flushes TLB's if needed.
 *
 * Between 2 and 4, the guest may write to the page using the remaining TLB
 * entry.  This is not a problem because the page is reported dirty using
 * the snapshot taken before and step 4 ensures that writes done after
 * exiting to userspace will be logged for the next call.
 *
 */
static int kvm_get_dirty_log_protect(struct kvm *kvm, struct kvm_dirty_log *log)
{
	struct kvm_memslots *slots;
	struct kvm_memory_slot *memslot;
	int i, as_id, id;
	unsigned long n;
	unsigned long *dirty_bitmap;
	unsigned long *dirty_bitmap_buffer;
	bool flush;

	/* Dirty ring tracking is exclusive to dirty log tracking */
	if (kvm->dirty_ring_size)
		return -ENXIO;

	as_id = log->slot >> 16;
	id = (u16)log->slot;
	if (as_id >= KVM_ADDRESS_SPACE_NUM || id >= KVM_USER_MEM_SLOTS)
		return -EINVAL;

	slots = __kvm_memslots(kvm, as_id);
	memslot = id_to_memslot(slots, id);
	if (!memslot || !memslot->dirty_bitmap)
		return -ENOENT;

	dirty_bitmap = memslot->dirty_bitmap;

	kvm_arch_sync_dirty_log(kvm, memslot);

	n = kvm_dirty_bitmap_bytes(memslot);
	flush = false;
	if (kvm->manual_dirty_log_protect) {
		/*
		 * Unlike kvm_get_dirty_log, we always return false in *flush,
		 * because no flush is needed until KVM_CLEAR_DIRTY_LOG.  There
		 * is some code duplication between this function and
		 * kvm_get_dirty_log, but hopefully all architecture
		 * transition to kvm_get_dirty_log_protect and kvm_get_dirty_log
		 * can be eliminated.
		 */
		dirty_bitmap_buffer = dirty_bitmap;
	} else {
		dirty_bitmap_buffer = kvm_second_dirty_bitmap(memslot);
		memset(dirty_bitmap_buffer, 0, n);

		KVM_MMU_LOCK(kvm);
		for (i = 0; i < n / sizeof(long); i++) {
			unsigned long mask;
			gfn_t offset;

			if (!dirty_bitmap[i])
				continue;

			flush = true;
			mask = xchg(&dirty_bitmap[i], 0);
			dirty_bitmap_buffer[i] = mask;

			offset = i * BITS_PER_LONG;
			kvm_arch_mmu_enable_log_dirty_pt_masked(kvm, memslot,
								offset, mask);
		}
		KVM_MMU_UNLOCK(kvm);
	}

	if (flush)
		kvm_arch_flush_remote_tlbs_memslot(kvm, memslot);

	if (copy_to_user(log->dirty_bitmap, dirty_bitmap_buffer, n))
		return -EFAULT;
	return 0;
}


/**
 * kvm_vm_ioctl_get_dirty_log - get and clear the log of dirty pages in a slot
 * @kvm: kvm instance
 * @log: slot id and address to which we copy the log
 *
 * Steps 1-4 below provide general overview of dirty page logging. See
 * kvm_get_dirty_log_protect() function description for additional details.
 *
 * We call kvm_get_dirty_log_protect() to handle steps 1-3, upon return we
 * always flush the TLB (step 4) even if previous step failed  and the dirty
 * bitmap may be corrupt. Regardless of previous outcome the KVM logging API
 * does not preclude user space subsequent dirty log read. Flushing TLB ensures
 * writes will be marked dirty for next log read.
 *
 *   1. Take a snapshot of the bit and clear it if needed.
 *   2. Write protect the corresponding page.
 *   3. Copy the snapshot to the userspace.
 *   4. Flush TLB's if needed.
 */
static int kvm_vm_ioctl_get_dirty_log(struct kvm *kvm,
				      struct kvm_dirty_log *log)
{
	int r;

	mutex_lock(&kvm->slots_lock);

	r = kvm_get_dirty_log_protect(kvm, log);

	mutex_unlock(&kvm->slots_lock);
	return r;
}

/**
 * kvm_clear_dirty_log_protect - clear dirty bits in the bitmap
 *	and reenable dirty page tracking for the corresponding pages.
 * @kvm:	pointer to kvm instance
 * @log:	slot id and address from which to fetch the bitmap of dirty pages
 */
static int kvm_clear_dirty_log_protect(struct kvm *kvm,
				       struct kvm_clear_dirty_log *log)
{
	struct kvm_memslots *slots;
	struct kvm_memory_slot *memslot;
	int as_id, id;
	gfn_t offset;
	unsigned long i, n;
	unsigned long *dirty_bitmap;
	unsigned long *dirty_bitmap_buffer;
	bool flush;

	/* Dirty ring tracking is exclusive to dirty log tracking */
	if (kvm->dirty_ring_size)
		return -ENXIO;

	as_id = log->slot >> 16;
	id = (u16)log->slot;
	if (as_id >= KVM_ADDRESS_SPACE_NUM || id >= KVM_USER_MEM_SLOTS)
		return -EINVAL;

	if (log->first_page & 63)
		return -EINVAL;

	slots = __kvm_memslots(kvm, as_id);
	memslot = id_to_memslot(slots, id);
	if (!memslot || !memslot->dirty_bitmap)
		return -ENOENT;

	dirty_bitmap = memslot->dirty_bitmap;

	n = ALIGN(log->num_pages, BITS_PER_LONG) / 8;

	if (log->first_page > memslot->npages ||
	    log->num_pages > memslot->npages - log->first_page ||
	    (log->num_pages < memslot->npages - log->first_page && (log->num_pages & 63)))
	    return -EINVAL;

	kvm_arch_sync_dirty_log(kvm, memslot);

	flush = false;
	dirty_bitmap_buffer = kvm_second_dirty_bitmap(memslot);
	if (copy_from_user(dirty_bitmap_buffer, log->dirty_bitmap, n))
		return -EFAULT;

	KVM_MMU_LOCK(kvm);
	for (offset = log->first_page, i = offset / BITS_PER_LONG,
		 n = DIV_ROUND_UP(log->num_pages, BITS_PER_LONG); n--;
	     i++, offset += BITS_PER_LONG) {
		unsigned long mask = *dirty_bitmap_buffer++;
		atomic_long_t *p = (atomic_long_t *) &dirty_bitmap[i];
		if (!mask)
			continue;

		mask &= atomic_long_fetch_andnot(mask, p);

		/*
		 * mask contains the bits that really have been cleared.  This
		 * never includes any bits beyond the length of the memslot (if
		 * the length is not aligned to 64 pages), therefore it is not
		 * a problem if userspace sets them in log->dirty_bitmap.
		*/
		if (mask) {
			flush = true;
			kvm_arch_mmu_enable_log_dirty_pt_masked(kvm, memslot,
								offset, mask);
		}
	}
	KVM_MMU_UNLOCK(kvm);

	if (flush)
		kvm_arch_flush_remote_tlbs_memslot(kvm, memslot);

	return 0;
}

static int kvm_vm_ioctl_clear_dirty_log(struct kvm *kvm,
					struct kvm_clear_dirty_log *log)
{
	int r;

	mutex_lock(&kvm->slots_lock);

	r = kvm_clear_dirty_log_protect(kvm, log);

	mutex_unlock(&kvm->slots_lock);
	return r;
}
#endif /* CONFIG_KVM_GENERIC_DIRTYLOG_READ_PROTECT */

struct kvm_memory_slot *gfn_to_memslot(struct kvm *kvm, gfn_t gfn)
{
	return __gfn_to_memslot(kvm_memslots(kvm), gfn);
}
EXPORT_SYMBOL_GPL(gfn_to_memslot);

struct kvm_memory_slot *kvm_vcpu_gfn_to_memslot(struct kvm_vcpu *vcpu, gfn_t gfn)
{
	return __gfn_to_memslot(kvm_vcpu_memslots(vcpu), gfn);
}
EXPORT_SYMBOL_GPL(kvm_vcpu_gfn_to_memslot);

bool kvm_is_visible_gfn(struct kvm *kvm, gfn_t gfn)
{
	struct kvm_memory_slot *memslot = gfn_to_memslot(kvm, gfn);

	return kvm_is_visible_memslot(memslot);
}
EXPORT_SYMBOL_GPL(kvm_is_visible_gfn);

<<<<<<< HEAD
=======
bool kvm_vcpu_is_visible_gfn(struct kvm_vcpu *vcpu, gfn_t gfn)
{
	struct kvm_memory_slot *memslot = kvm_vcpu_gfn_to_memslot(vcpu, gfn);

	return kvm_is_visible_memslot(memslot);
}
EXPORT_SYMBOL_GPL(kvm_vcpu_is_visible_gfn);

>>>>>>> 7d2a07b7
unsigned long kvm_host_page_size(struct kvm_vcpu *vcpu, gfn_t gfn)
{
	struct vm_area_struct *vma;
	unsigned long addr, size;

	size = PAGE_SIZE;

	addr = kvm_vcpu_gfn_to_hva_prot(vcpu, gfn, NULL);
	if (kvm_is_error_hva(addr))
		return PAGE_SIZE;

	mmap_read_lock(current->mm);
	vma = find_vma(current->mm, addr);
	if (!vma)
		goto out;

	size = vma_kernel_pagesize(vma);

out:
	mmap_read_unlock(current->mm);

	return size;
}

static bool memslot_is_readonly(struct kvm_memory_slot *slot)
{
	return slot->flags & KVM_MEM_READONLY;
}

static unsigned long __gfn_to_hva_many(struct kvm_memory_slot *slot, gfn_t gfn,
				       gfn_t *nr_pages, bool write)
{
	if (!slot || slot->flags & KVM_MEMSLOT_INVALID)
		return KVM_HVA_ERR_BAD;

	if (memslot_is_readonly(slot) && write)
		return KVM_HVA_ERR_RO_BAD;

	if (nr_pages)
		*nr_pages = slot->npages - (gfn - slot->base_gfn);

	return __gfn_to_hva_memslot(slot, gfn);
}

static unsigned long gfn_to_hva_many(struct kvm_memory_slot *slot, gfn_t gfn,
				     gfn_t *nr_pages)
{
	return __gfn_to_hva_many(slot, gfn, nr_pages, true);
}

unsigned long gfn_to_hva_memslot(struct kvm_memory_slot *slot,
					gfn_t gfn)
{
	return gfn_to_hva_many(slot, gfn, NULL);
}
EXPORT_SYMBOL_GPL(gfn_to_hva_memslot);

unsigned long gfn_to_hva(struct kvm *kvm, gfn_t gfn)
{
	return gfn_to_hva_many(gfn_to_memslot(kvm, gfn), gfn, NULL);
}
EXPORT_SYMBOL_GPL(gfn_to_hva);

unsigned long kvm_vcpu_gfn_to_hva(struct kvm_vcpu *vcpu, gfn_t gfn)
{
	return gfn_to_hva_many(kvm_vcpu_gfn_to_memslot(vcpu, gfn), gfn, NULL);
}
EXPORT_SYMBOL_GPL(kvm_vcpu_gfn_to_hva);

/*
 * Return the hva of a @gfn and the R/W attribute if possible.
 *
 * @slot: the kvm_memory_slot which contains @gfn
 * @gfn: the gfn to be translated
 * @writable: used to return the read/write attribute of the @slot if the hva
 * is valid and @writable is not NULL
 */
unsigned long gfn_to_hva_memslot_prot(struct kvm_memory_slot *slot,
				      gfn_t gfn, bool *writable)
{
	unsigned long hva = __gfn_to_hva_many(slot, gfn, NULL, false);

	if (!kvm_is_error_hva(hva) && writable)
		*writable = !memslot_is_readonly(slot);

	return hva;
}

unsigned long gfn_to_hva_prot(struct kvm *kvm, gfn_t gfn, bool *writable)
{
	struct kvm_memory_slot *slot = gfn_to_memslot(kvm, gfn);

	return gfn_to_hva_memslot_prot(slot, gfn, writable);
}

unsigned long kvm_vcpu_gfn_to_hva_prot(struct kvm_vcpu *vcpu, gfn_t gfn, bool *writable)
{
	struct kvm_memory_slot *slot = kvm_vcpu_gfn_to_memslot(vcpu, gfn);

	return gfn_to_hva_memslot_prot(slot, gfn, writable);
}

static inline int check_user_page_hwpoison(unsigned long addr)
{
	int rc, flags = FOLL_HWPOISON | FOLL_WRITE;

	rc = get_user_pages(addr, 1, flags, NULL, NULL);
	return rc == -EHWPOISON;
}

/*
 * The fast path to get the writable pfn which will be stored in @pfn,
 * true indicates success, otherwise false is returned.  It's also the
 * only part that runs if we can in atomic context.
 */
static bool hva_to_pfn_fast(unsigned long addr, bool write_fault,
			    bool *writable, kvm_pfn_t *pfn)
{
	struct page *page[1];

	/*
	 * Fast pin a writable pfn only if it is a write fault request
	 * or the caller allows to map a writable pfn for a read fault
	 * request.
	 */
	if (!(write_fault || writable))
		return false;

	if (get_user_page_fast_only(addr, FOLL_WRITE, page)) {
		*pfn = page_to_pfn(page[0]);

		if (writable)
			*writable = true;
		return true;
	}

	return false;
}

/*
 * The slow path to get the pfn of the specified host virtual address,
 * 1 indicates success, -errno is returned if error is detected.
 */
static int hva_to_pfn_slow(unsigned long addr, bool *async, bool write_fault,
			   bool *writable, kvm_pfn_t *pfn)
{
	unsigned int flags = FOLL_HWPOISON;
	struct page *page;
	int npages = 0;

	might_sleep();

	if (writable)
		*writable = write_fault;

	if (write_fault)
		flags |= FOLL_WRITE;
	if (async)
		flags |= FOLL_NOWAIT;

	npages = get_user_pages_unlocked(addr, 1, &page, flags);
	if (npages != 1)
		return npages;

	/* map read fault as writable if possible */
	if (unlikely(!write_fault) && writable) {
		struct page *wpage;

		if (get_user_page_fast_only(addr, FOLL_WRITE, &wpage)) {
			*writable = true;
			put_page(page);
			page = wpage;
		}
	}
	*pfn = page_to_pfn(page);
	return npages;
}

static bool vma_is_valid(struct vm_area_struct *vma, bool write_fault)
{
	if (unlikely(!(vma->vm_flags & VM_READ)))
		return false;

	if (write_fault && (unlikely(!(vma->vm_flags & VM_WRITE))))
		return false;

	return true;
}

static int kvm_try_get_pfn(kvm_pfn_t pfn)
{
	if (kvm_is_reserved_pfn(pfn))
		return 1;
	return get_page_unless_zero(pfn_to_page(pfn));
}

static int hva_to_pfn_remapped(struct vm_area_struct *vma,
			       unsigned long addr, bool *async,
			       bool write_fault, bool *writable,
			       kvm_pfn_t *p_pfn)
{
	kvm_pfn_t pfn;
	pte_t *ptep;
	spinlock_t *ptl;
	int r;

<<<<<<< HEAD
	r = follow_pte_pmd(vma->vm_mm, addr, NULL, &ptep, NULL, &ptl);
=======
	r = follow_pte(vma->vm_mm, addr, &ptep, &ptl);
>>>>>>> 7d2a07b7
	if (r) {
		/*
		 * get_user_pages fails for VM_IO and VM_PFNMAP vmas and does
		 * not call the fault handler, so do it here.
		 */
		bool unlocked = false;
		r = fixup_user_fault(current->mm, addr,
				     (write_fault ? FAULT_FLAG_WRITE : 0),
				     &unlocked);
		if (unlocked)
			return -EAGAIN;
		if (r)
			return r;

<<<<<<< HEAD
		r = follow_pte_pmd(vma->vm_mm, addr, NULL, &ptep, NULL, &ptl);
=======
		r = follow_pte(vma->vm_mm, addr, &ptep, &ptl);
>>>>>>> 7d2a07b7
		if (r)
			return r;
	}

	if (write_fault && !pte_write(*ptep)) {
		pfn = KVM_PFN_ERR_RO_FAULT;
		goto out;
	}

	if (writable)
		*writable = pte_write(*ptep);
	pfn = pte_pfn(*ptep);

	/*
	 * Get a reference here because callers of *hva_to_pfn* and
	 * *gfn_to_pfn* ultimately call kvm_release_pfn_clean on the
	 * returned pfn.  This is only needed if the VMA has VM_MIXEDMAP
	 * set, but the kvm_get_pfn/kvm_release_pfn_clean pair will
	 * simply do nothing for reserved pfns.
	 *
	 * Whoever called remap_pfn_range is also going to call e.g.
	 * unmap_mapping_range before the underlying pages are freed,
	 * causing a call to our MMU notifier.
	 *
	 * Certain IO or PFNMAP mappings can be backed with valid
	 * struct pages, but be allocated without refcounting e.g.,
	 * tail pages of non-compound higher order allocations, which
	 * would then underflow the refcount when the caller does the
	 * required put_page. Don't allow those pages here.
	 */ 
	if (!kvm_try_get_pfn(pfn))
		r = -EFAULT;

out:
	pte_unmap_unlock(ptep, ptl);
	*p_pfn = pfn;

	return r;
}

/*
 * Pin guest page in memory and return its pfn.
 * @addr: host virtual address which maps memory to the guest
 * @atomic: whether this function can sleep
 * @async: whether this function need to wait IO complete if the
 *         host page is not in the memory
 * @write_fault: whether we should get a writable host page
 * @writable: whether it allows to map a writable host page for !@write_fault
 *
 * The function will map a writable host page for these two cases:
 * 1): @write_fault = true
 * 2): @write_fault = false && @writable, @writable will tell the caller
 *     whether the mapping is writable.
 */
static kvm_pfn_t hva_to_pfn(unsigned long addr, bool atomic, bool *async,
			bool write_fault, bool *writable)
{
	struct vm_area_struct *vma;
	kvm_pfn_t pfn = 0;
	int npages, r;

	/* we can do it either atomically or asynchronously, not both */
	BUG_ON(atomic && async);

	if (hva_to_pfn_fast(addr, write_fault, writable, &pfn))
		return pfn;

	if (atomic)
		return KVM_PFN_ERR_FAULT;

	npages = hva_to_pfn_slow(addr, async, write_fault, writable, &pfn);
	if (npages == 1)
		return pfn;

	mmap_read_lock(current->mm);
	if (npages == -EHWPOISON ||
	      (!async && check_user_page_hwpoison(addr))) {
		pfn = KVM_PFN_ERR_HWPOISON;
		goto exit;
	}

retry:
	vma = vma_lookup(current->mm, addr);

	if (vma == NULL)
		pfn = KVM_PFN_ERR_FAULT;
	else if (vma->vm_flags & (VM_IO | VM_PFNMAP)) {
		r = hva_to_pfn_remapped(vma, addr, async, write_fault, writable, &pfn);
		if (r == -EAGAIN)
			goto retry;
		if (r < 0)
			pfn = KVM_PFN_ERR_FAULT;
	} else {
		if (async && vma_is_valid(vma, write_fault))
			*async = true;
		pfn = KVM_PFN_ERR_FAULT;
	}
exit:
	mmap_read_unlock(current->mm);
	return pfn;
}

kvm_pfn_t __gfn_to_pfn_memslot(struct kvm_memory_slot *slot, gfn_t gfn,
			       bool atomic, bool *async, bool write_fault,
			       bool *writable, hva_t *hva)
{
	unsigned long addr = __gfn_to_hva_many(slot, gfn, NULL, write_fault);

	if (hva)
		*hva = addr;

	if (addr == KVM_HVA_ERR_RO_BAD) {
		if (writable)
			*writable = false;
		return KVM_PFN_ERR_RO_FAULT;
	}

	if (kvm_is_error_hva(addr)) {
		if (writable)
			*writable = false;
		return KVM_PFN_NOSLOT;
	}

	/* Do not map writable pfn in the readonly memslot. */
	if (writable && memslot_is_readonly(slot)) {
		*writable = false;
		writable = NULL;
	}

	return hva_to_pfn(addr, atomic, async, write_fault,
			  writable);
}
EXPORT_SYMBOL_GPL(__gfn_to_pfn_memslot);

kvm_pfn_t gfn_to_pfn_prot(struct kvm *kvm, gfn_t gfn, bool write_fault,
		      bool *writable)
{
	return __gfn_to_pfn_memslot(gfn_to_memslot(kvm, gfn), gfn, false, NULL,
				    write_fault, writable, NULL);
}
EXPORT_SYMBOL_GPL(gfn_to_pfn_prot);

kvm_pfn_t gfn_to_pfn_memslot(struct kvm_memory_slot *slot, gfn_t gfn)
{
	return __gfn_to_pfn_memslot(slot, gfn, false, NULL, true, NULL, NULL);
}
EXPORT_SYMBOL_GPL(gfn_to_pfn_memslot);

kvm_pfn_t gfn_to_pfn_memslot_atomic(struct kvm_memory_slot *slot, gfn_t gfn)
{
	return __gfn_to_pfn_memslot(slot, gfn, true, NULL, true, NULL, NULL);
}
EXPORT_SYMBOL_GPL(gfn_to_pfn_memslot_atomic);

kvm_pfn_t kvm_vcpu_gfn_to_pfn_atomic(struct kvm_vcpu *vcpu, gfn_t gfn)
{
	return gfn_to_pfn_memslot_atomic(kvm_vcpu_gfn_to_memslot(vcpu, gfn), gfn);
}
EXPORT_SYMBOL_GPL(kvm_vcpu_gfn_to_pfn_atomic);

kvm_pfn_t gfn_to_pfn(struct kvm *kvm, gfn_t gfn)
{
	return gfn_to_pfn_memslot(gfn_to_memslot(kvm, gfn), gfn);
}
EXPORT_SYMBOL_GPL(gfn_to_pfn);

kvm_pfn_t kvm_vcpu_gfn_to_pfn(struct kvm_vcpu *vcpu, gfn_t gfn)
{
	return gfn_to_pfn_memslot(kvm_vcpu_gfn_to_memslot(vcpu, gfn), gfn);
}
EXPORT_SYMBOL_GPL(kvm_vcpu_gfn_to_pfn);

int gfn_to_page_many_atomic(struct kvm_memory_slot *slot, gfn_t gfn,
			    struct page **pages, int nr_pages)
{
	unsigned long addr;
	gfn_t entry = 0;

	addr = gfn_to_hva_many(slot, gfn, &entry);
	if (kvm_is_error_hva(addr))
		return -1;

	if (entry < nr_pages)
		return 0;

	return get_user_pages_fast_only(addr, nr_pages, FOLL_WRITE, pages);
}
EXPORT_SYMBOL_GPL(gfn_to_page_many_atomic);

static struct page *kvm_pfn_to_page(kvm_pfn_t pfn)
{
	if (is_error_noslot_pfn(pfn))
		return KVM_ERR_PTR_BAD_PAGE;

	if (kvm_is_reserved_pfn(pfn)) {
		WARN_ON(1);
		return KVM_ERR_PTR_BAD_PAGE;
	}

	return pfn_to_page(pfn);
}

struct page *gfn_to_page(struct kvm *kvm, gfn_t gfn)
{
	kvm_pfn_t pfn;

	pfn = gfn_to_pfn(kvm, gfn);

	return kvm_pfn_to_page(pfn);
}
EXPORT_SYMBOL_GPL(gfn_to_page);

void kvm_release_pfn(kvm_pfn_t pfn, bool dirty, struct gfn_to_pfn_cache *cache)
{
	if (pfn == 0)
		return;

	if (cache)
		cache->pfn = cache->gfn = 0;

	if (dirty)
		kvm_release_pfn_dirty(pfn);
	else
		kvm_release_pfn_clean(pfn);
}

static void kvm_cache_gfn_to_pfn(struct kvm_memory_slot *slot, gfn_t gfn,
				 struct gfn_to_pfn_cache *cache, u64 gen)
{
	kvm_release_pfn(cache->pfn, cache->dirty, cache);

	cache->pfn = gfn_to_pfn_memslot(slot, gfn);
	cache->gfn = gfn;
	cache->dirty = false;
	cache->generation = gen;
}

static int __kvm_map_gfn(struct kvm_memslots *slots, gfn_t gfn,
			 struct kvm_host_map *map,
			 struct gfn_to_pfn_cache *cache,
			 bool atomic)
{
	kvm_pfn_t pfn;
	void *hva = NULL;
	struct page *page = KVM_UNMAPPED_PAGE;
	struct kvm_memory_slot *slot = __gfn_to_memslot(slots, gfn);
	u64 gen = slots->generation;

	if (!map)
		return -EINVAL;

	if (cache) {
		if (!cache->pfn || cache->gfn != gfn ||
			cache->generation != gen) {
			if (atomic)
				return -EAGAIN;
			kvm_cache_gfn_to_pfn(slot, gfn, cache, gen);
		}
		pfn = cache->pfn;
	} else {
		if (atomic)
			return -EAGAIN;
		pfn = gfn_to_pfn_memslot(slot, gfn);
	}
	if (is_error_noslot_pfn(pfn))
		return -EINVAL;

	if (pfn_valid(pfn)) {
		page = pfn_to_page(pfn);
		if (atomic)
			hva = kmap_atomic(page);
		else
			hva = kmap(page);
#ifdef CONFIG_HAS_IOMEM
	} else if (!atomic) {
		hva = memremap(pfn_to_hpa(pfn), PAGE_SIZE, MEMREMAP_WB);
	} else {
		return -EINVAL;
#endif
	}

	if (!hva)
		return -EFAULT;

	map->page = page;
	map->hva = hva;
	map->pfn = pfn;
	map->gfn = gfn;

	return 0;
}

int kvm_map_gfn(struct kvm_vcpu *vcpu, gfn_t gfn, struct kvm_host_map *map,
		struct gfn_to_pfn_cache *cache, bool atomic)
{
	return __kvm_map_gfn(kvm_memslots(vcpu->kvm), gfn, map,
			cache, atomic);
}
EXPORT_SYMBOL_GPL(kvm_map_gfn);

int kvm_vcpu_map(struct kvm_vcpu *vcpu, gfn_t gfn, struct kvm_host_map *map)
{
	return __kvm_map_gfn(kvm_vcpu_memslots(vcpu), gfn, map,
		NULL, false);
}
EXPORT_SYMBOL_GPL(kvm_vcpu_map);

<<<<<<< HEAD
static void __kvm_unmap_gfn(struct kvm_memory_slot *memslot,
=======
static void __kvm_unmap_gfn(struct kvm *kvm,
			struct kvm_memory_slot *memslot,
>>>>>>> 7d2a07b7
			struct kvm_host_map *map,
			struct gfn_to_pfn_cache *cache,
			bool dirty, bool atomic)
{
	if (!map)
		return;

	if (!map->hva)
		return;

	if (map->page != KVM_UNMAPPED_PAGE) {
		if (atomic)
			kunmap_atomic(map->hva);
		else
			kunmap(map->page);
	}
#ifdef CONFIG_HAS_IOMEM
	else if (!atomic)
		memunmap(map->hva);
	else
		WARN_ONCE(1, "Unexpected unmapping in atomic context");
#endif

	if (dirty)
<<<<<<< HEAD
		mark_page_dirty_in_slot(memslot, map->gfn);
=======
		mark_page_dirty_in_slot(kvm, memslot, map->gfn);
>>>>>>> 7d2a07b7

	if (cache)
		cache->dirty |= dirty;
	else
		kvm_release_pfn(map->pfn, dirty, NULL);

	map->hva = NULL;
	map->page = NULL;
}

int kvm_unmap_gfn(struct kvm_vcpu *vcpu, struct kvm_host_map *map, 
		  struct gfn_to_pfn_cache *cache, bool dirty, bool atomic)
{
<<<<<<< HEAD
	__kvm_unmap_gfn(gfn_to_memslot(vcpu->kvm, map->gfn), map,
=======
	__kvm_unmap_gfn(vcpu->kvm, gfn_to_memslot(vcpu->kvm, map->gfn), map,
>>>>>>> 7d2a07b7
			cache, dirty, atomic);
	return 0;
}
EXPORT_SYMBOL_GPL(kvm_unmap_gfn);

void kvm_vcpu_unmap(struct kvm_vcpu *vcpu, struct kvm_host_map *map, bool dirty)
{
<<<<<<< HEAD
	__kvm_unmap_gfn(kvm_vcpu_gfn_to_memslot(vcpu, map->gfn), map, NULL,
			dirty, false);
=======
	__kvm_unmap_gfn(vcpu->kvm, kvm_vcpu_gfn_to_memslot(vcpu, map->gfn),
			map, NULL, dirty, false);
>>>>>>> 7d2a07b7
}
EXPORT_SYMBOL_GPL(kvm_vcpu_unmap);

struct page *kvm_vcpu_gfn_to_page(struct kvm_vcpu *vcpu, gfn_t gfn)
{
	kvm_pfn_t pfn;

	pfn = kvm_vcpu_gfn_to_pfn(vcpu, gfn);

	return kvm_pfn_to_page(pfn);
}
EXPORT_SYMBOL_GPL(kvm_vcpu_gfn_to_page);

void kvm_release_page_clean(struct page *page)
{
	WARN_ON(is_error_page(page));

	kvm_release_pfn_clean(page_to_pfn(page));
}
EXPORT_SYMBOL_GPL(kvm_release_page_clean);

void kvm_release_pfn_clean(kvm_pfn_t pfn)
{
	if (!is_error_noslot_pfn(pfn) && !kvm_is_reserved_pfn(pfn))
		put_page(pfn_to_page(pfn));
}
EXPORT_SYMBOL_GPL(kvm_release_pfn_clean);

void kvm_release_page_dirty(struct page *page)
{
	WARN_ON(is_error_page(page));

	kvm_release_pfn_dirty(page_to_pfn(page));
}
EXPORT_SYMBOL_GPL(kvm_release_page_dirty);

void kvm_release_pfn_dirty(kvm_pfn_t pfn)
{
	kvm_set_pfn_dirty(pfn);
	kvm_release_pfn_clean(pfn);
}
EXPORT_SYMBOL_GPL(kvm_release_pfn_dirty);

void kvm_set_pfn_dirty(kvm_pfn_t pfn)
{
<<<<<<< HEAD
	if (!kvm_is_reserved_pfn(pfn) && !kvm_is_zone_device_pfn(pfn)) {
		struct page *page = pfn_to_page(pfn);

		SetPageDirty(page);
	}
=======
	if (!kvm_is_reserved_pfn(pfn) && !kvm_is_zone_device_pfn(pfn))
		SetPageDirty(pfn_to_page(pfn));
>>>>>>> 7d2a07b7
}
EXPORT_SYMBOL_GPL(kvm_set_pfn_dirty);

void kvm_set_pfn_accessed(kvm_pfn_t pfn)
{
	if (!kvm_is_reserved_pfn(pfn) && !kvm_is_zone_device_pfn(pfn))
		mark_page_accessed(pfn_to_page(pfn));
}
EXPORT_SYMBOL_GPL(kvm_set_pfn_accessed);

void kvm_get_pfn(kvm_pfn_t pfn)
{
	if (!kvm_is_reserved_pfn(pfn))
		get_page(pfn_to_page(pfn));
}
EXPORT_SYMBOL_GPL(kvm_get_pfn);

static int next_segment(unsigned long len, int offset)
{
	if (len > PAGE_SIZE - offset)
		return PAGE_SIZE - offset;
	else
		return len;
}

static int __kvm_read_guest_page(struct kvm_memory_slot *slot, gfn_t gfn,
				 void *data, int offset, int len)
{
	int r;
	unsigned long addr;

	addr = gfn_to_hva_memslot_prot(slot, gfn, NULL);
	if (kvm_is_error_hva(addr))
		return -EFAULT;
	r = __copy_from_user(data, (void __user *)addr + offset, len);
	if (r)
		return -EFAULT;
	return 0;
}

int kvm_read_guest_page(struct kvm *kvm, gfn_t gfn, void *data, int offset,
			int len)
{
	struct kvm_memory_slot *slot = gfn_to_memslot(kvm, gfn);

	return __kvm_read_guest_page(slot, gfn, data, offset, len);
}
EXPORT_SYMBOL_GPL(kvm_read_guest_page);

int kvm_vcpu_read_guest_page(struct kvm_vcpu *vcpu, gfn_t gfn, void *data,
			     int offset, int len)
{
	struct kvm_memory_slot *slot = kvm_vcpu_gfn_to_memslot(vcpu, gfn);

	return __kvm_read_guest_page(slot, gfn, data, offset, len);
}
EXPORT_SYMBOL_GPL(kvm_vcpu_read_guest_page);

int kvm_read_guest(struct kvm *kvm, gpa_t gpa, void *data, unsigned long len)
{
	gfn_t gfn = gpa >> PAGE_SHIFT;
	int seg;
	int offset = offset_in_page(gpa);
	int ret;

	while ((seg = next_segment(len, offset)) != 0) {
		ret = kvm_read_guest_page(kvm, gfn, data, offset, seg);
		if (ret < 0)
			return ret;
		offset = 0;
		len -= seg;
		data += seg;
		++gfn;
	}
	return 0;
}
EXPORT_SYMBOL_GPL(kvm_read_guest);

int kvm_vcpu_read_guest(struct kvm_vcpu *vcpu, gpa_t gpa, void *data, unsigned long len)
{
	gfn_t gfn = gpa >> PAGE_SHIFT;
	int seg;
	int offset = offset_in_page(gpa);
	int ret;

	while ((seg = next_segment(len, offset)) != 0) {
		ret = kvm_vcpu_read_guest_page(vcpu, gfn, data, offset, seg);
		if (ret < 0)
			return ret;
		offset = 0;
		len -= seg;
		data += seg;
		++gfn;
	}
	return 0;
}
EXPORT_SYMBOL_GPL(kvm_vcpu_read_guest);

static int __kvm_read_guest_atomic(struct kvm_memory_slot *slot, gfn_t gfn,
			           void *data, int offset, unsigned long len)
{
	int r;
	unsigned long addr;

	addr = gfn_to_hva_memslot_prot(slot, gfn, NULL);
	if (kvm_is_error_hva(addr))
		return -EFAULT;
	pagefault_disable();
	r = __copy_from_user_inatomic(data, (void __user *)addr + offset, len);
	pagefault_enable();
	if (r)
		return -EFAULT;
	return 0;
}

int kvm_vcpu_read_guest_atomic(struct kvm_vcpu *vcpu, gpa_t gpa,
			       void *data, unsigned long len)
{
	gfn_t gfn = gpa >> PAGE_SHIFT;
	struct kvm_memory_slot *slot = kvm_vcpu_gfn_to_memslot(vcpu, gfn);
	int offset = offset_in_page(gpa);

	return __kvm_read_guest_atomic(slot, gfn, data, offset, len);
}
EXPORT_SYMBOL_GPL(kvm_vcpu_read_guest_atomic);

static int __kvm_write_guest_page(struct kvm *kvm,
				  struct kvm_memory_slot *memslot, gfn_t gfn,
			          const void *data, int offset, int len)
{
	int r;
	unsigned long addr;

	addr = gfn_to_hva_memslot(memslot, gfn);
	if (kvm_is_error_hva(addr))
		return -EFAULT;
	r = __copy_to_user((void __user *)addr + offset, data, len);
	if (r)
		return -EFAULT;
	mark_page_dirty_in_slot(kvm, memslot, gfn);
	return 0;
}

int kvm_write_guest_page(struct kvm *kvm, gfn_t gfn,
			 const void *data, int offset, int len)
{
	struct kvm_memory_slot *slot = gfn_to_memslot(kvm, gfn);

	return __kvm_write_guest_page(kvm, slot, gfn, data, offset, len);
}
EXPORT_SYMBOL_GPL(kvm_write_guest_page);

int kvm_vcpu_write_guest_page(struct kvm_vcpu *vcpu, gfn_t gfn,
			      const void *data, int offset, int len)
{
	struct kvm_memory_slot *slot = kvm_vcpu_gfn_to_memslot(vcpu, gfn);

	return __kvm_write_guest_page(vcpu->kvm, slot, gfn, data, offset, len);
}
EXPORT_SYMBOL_GPL(kvm_vcpu_write_guest_page);

int kvm_write_guest(struct kvm *kvm, gpa_t gpa, const void *data,
		    unsigned long len)
{
	gfn_t gfn = gpa >> PAGE_SHIFT;
	int seg;
	int offset = offset_in_page(gpa);
	int ret;

	while ((seg = next_segment(len, offset)) != 0) {
		ret = kvm_write_guest_page(kvm, gfn, data, offset, seg);
		if (ret < 0)
			return ret;
		offset = 0;
		len -= seg;
		data += seg;
		++gfn;
	}
	return 0;
}
EXPORT_SYMBOL_GPL(kvm_write_guest);

int kvm_vcpu_write_guest(struct kvm_vcpu *vcpu, gpa_t gpa, const void *data,
		         unsigned long len)
{
	gfn_t gfn = gpa >> PAGE_SHIFT;
	int seg;
	int offset = offset_in_page(gpa);
	int ret;

	while ((seg = next_segment(len, offset)) != 0) {
		ret = kvm_vcpu_write_guest_page(vcpu, gfn, data, offset, seg);
		if (ret < 0)
			return ret;
		offset = 0;
		len -= seg;
		data += seg;
		++gfn;
	}
	return 0;
}
EXPORT_SYMBOL_GPL(kvm_vcpu_write_guest);

static int __kvm_gfn_to_hva_cache_init(struct kvm_memslots *slots,
				       struct gfn_to_hva_cache *ghc,
				       gpa_t gpa, unsigned long len)
{
	int offset = offset_in_page(gpa);
	gfn_t start_gfn = gpa >> PAGE_SHIFT;
	gfn_t end_gfn = (gpa + len - 1) >> PAGE_SHIFT;
	gfn_t nr_pages_needed = end_gfn - start_gfn + 1;
	gfn_t nr_pages_avail;

	/* Update ghc->generation before performing any error checks. */
	ghc->generation = slots->generation;

	if (start_gfn > end_gfn) {
		ghc->hva = KVM_HVA_ERR_BAD;
		return -EINVAL;
	}

	/*
	 * If the requested region crosses two memslots, we still
	 * verify that the entire region is valid here.
	 */
	for ( ; start_gfn <= end_gfn; start_gfn += nr_pages_avail) {
		ghc->memslot = __gfn_to_memslot(slots, start_gfn);
		ghc->hva = gfn_to_hva_many(ghc->memslot, start_gfn,
					   &nr_pages_avail);
		if (kvm_is_error_hva(ghc->hva))
			return -EFAULT;
	}

	/* Use the slow path for cross page reads and writes. */
	if (nr_pages_needed == 1)
		ghc->hva += offset;
	else
		ghc->memslot = NULL;

	ghc->gpa = gpa;
	ghc->len = len;
	return 0;
}

int kvm_gfn_to_hva_cache_init(struct kvm *kvm, struct gfn_to_hva_cache *ghc,
			      gpa_t gpa, unsigned long len)
{
	struct kvm_memslots *slots = kvm_memslots(kvm);
	return __kvm_gfn_to_hva_cache_init(slots, ghc, gpa, len);
}
EXPORT_SYMBOL_GPL(kvm_gfn_to_hva_cache_init);

int kvm_write_guest_offset_cached(struct kvm *kvm, struct gfn_to_hva_cache *ghc,
				  void *data, unsigned int offset,
				  unsigned long len)
{
	struct kvm_memslots *slots = kvm_memslots(kvm);
	int r;
	gpa_t gpa = ghc->gpa + offset;

	BUG_ON(len + offset > ghc->len);

<<<<<<< HEAD
	if (slots->generation != ghc->generation)
		__kvm_gfn_to_hva_cache_init(slots, ghc, ghc->gpa, ghc->len);
=======
	if (slots->generation != ghc->generation) {
		if (__kvm_gfn_to_hva_cache_init(slots, ghc, ghc->gpa, ghc->len))
			return -EFAULT;
	}
>>>>>>> 7d2a07b7

	if (kvm_is_error_hva(ghc->hva))
		return -EFAULT;

	if (unlikely(!ghc->memslot))
		return kvm_write_guest(kvm, gpa, data, len);

	r = __copy_to_user((void __user *)ghc->hva + offset, data, len);
	if (r)
		return -EFAULT;
	mark_page_dirty_in_slot(kvm, ghc->memslot, gpa >> PAGE_SHIFT);

	return 0;
}
EXPORT_SYMBOL_GPL(kvm_write_guest_offset_cached);

int kvm_write_guest_cached(struct kvm *kvm, struct gfn_to_hva_cache *ghc,
			   void *data, unsigned long len)
{
	return kvm_write_guest_offset_cached(kvm, ghc, data, 0, len);
}
EXPORT_SYMBOL_GPL(kvm_write_guest_cached);

int kvm_read_guest_offset_cached(struct kvm *kvm, struct gfn_to_hva_cache *ghc,
				 void *data, unsigned int offset,
				 unsigned long len)
{
	struct kvm_memslots *slots = kvm_memslots(kvm);
	int r;
	gpa_t gpa = ghc->gpa + offset;

	BUG_ON(len + offset > ghc->len);

<<<<<<< HEAD
=======
	if (slots->generation != ghc->generation) {
		if (__kvm_gfn_to_hva_cache_init(slots, ghc, ghc->gpa, ghc->len))
			return -EFAULT;
	}

>>>>>>> 7d2a07b7
	if (kvm_is_error_hva(ghc->hva))
		return -EFAULT;

	if (unlikely(!ghc->memslot))
<<<<<<< HEAD
		return kvm_read_guest(kvm, ghc->gpa, data, len);

	r = __copy_from_user(data, (void __user *)ghc->hva, len);
=======
		return kvm_read_guest(kvm, gpa, data, len);

	r = __copy_from_user(data, (void __user *)ghc->hva + offset, len);
>>>>>>> 7d2a07b7
	if (r)
		return -EFAULT;

	return 0;
}
EXPORT_SYMBOL_GPL(kvm_read_guest_offset_cached);

int kvm_read_guest_cached(struct kvm *kvm, struct gfn_to_hva_cache *ghc,
			  void *data, unsigned long len)
{
	return kvm_read_guest_offset_cached(kvm, ghc, data, 0, len);
}
EXPORT_SYMBOL_GPL(kvm_read_guest_cached);

int kvm_clear_guest(struct kvm *kvm, gpa_t gpa, unsigned long len)
{
	const void *zero_page = (const void *) __va(page_to_phys(ZERO_PAGE(0)));
	gfn_t gfn = gpa >> PAGE_SHIFT;
	int seg;
	int offset = offset_in_page(gpa);
	int ret;

	while ((seg = next_segment(len, offset)) != 0) {
		ret = kvm_write_guest_page(kvm, gfn, zero_page, offset, len);
		if (ret < 0)
			return ret;
		offset = 0;
		len -= seg;
		++gfn;
	}
	return 0;
}
EXPORT_SYMBOL_GPL(kvm_clear_guest);

void mark_page_dirty_in_slot(struct kvm *kvm,
			     struct kvm_memory_slot *memslot,
		 	     gfn_t gfn)
{
	if (memslot && kvm_slot_dirty_track_enabled(memslot)) {
		unsigned long rel_gfn = gfn - memslot->base_gfn;
		u32 slot = (memslot->as_id << 16) | memslot->id;

		if (kvm->dirty_ring_size)
			kvm_dirty_ring_push(kvm_dirty_ring_get(kvm),
					    slot, rel_gfn);
		else
			set_bit_le(rel_gfn, memslot->dirty_bitmap);
	}
}
EXPORT_SYMBOL_GPL(mark_page_dirty_in_slot);

void mark_page_dirty(struct kvm *kvm, gfn_t gfn)
{
	struct kvm_memory_slot *memslot;

	memslot = gfn_to_memslot(kvm, gfn);
	mark_page_dirty_in_slot(kvm, memslot, gfn);
}
EXPORT_SYMBOL_GPL(mark_page_dirty);

void kvm_vcpu_mark_page_dirty(struct kvm_vcpu *vcpu, gfn_t gfn)
{
	struct kvm_memory_slot *memslot;

	memslot = kvm_vcpu_gfn_to_memslot(vcpu, gfn);
	mark_page_dirty_in_slot(vcpu->kvm, memslot, gfn);
}
EXPORT_SYMBOL_GPL(kvm_vcpu_mark_page_dirty);

void kvm_sigset_activate(struct kvm_vcpu *vcpu)
{
	if (!vcpu->sigset_active)
		return;

	/*
	 * This does a lockless modification of ->real_blocked, which is fine
	 * because, only current can change ->real_blocked and all readers of
	 * ->real_blocked don't care as long ->real_blocked is always a subset
	 * of ->blocked.
	 */
	sigprocmask(SIG_SETMASK, &vcpu->sigset, &current->real_blocked);
}

void kvm_sigset_deactivate(struct kvm_vcpu *vcpu)
{
	if (!vcpu->sigset_active)
		return;

	sigprocmask(SIG_SETMASK, &current->real_blocked, NULL);
	sigemptyset(&current->real_blocked);
}

static void grow_halt_poll_ns(struct kvm_vcpu *vcpu)
{
	unsigned int old, val, grow, grow_start;

	old = val = vcpu->halt_poll_ns;
	grow_start = READ_ONCE(halt_poll_ns_grow_start);
	grow = READ_ONCE(halt_poll_ns_grow);
	if (!grow)
		goto out;

	val *= grow;
	if (val < grow_start)
		val = grow_start;

	if (val > vcpu->kvm->max_halt_poll_ns)
		val = vcpu->kvm->max_halt_poll_ns;

	vcpu->halt_poll_ns = val;
out:
	trace_kvm_halt_poll_ns_grow(vcpu->vcpu_id, val, old);
}

static void shrink_halt_poll_ns(struct kvm_vcpu *vcpu)
{
	unsigned int old, val, shrink;

	old = val = vcpu->halt_poll_ns;
	shrink = READ_ONCE(halt_poll_ns_shrink);
	if (shrink == 0)
		val = 0;
	else
		val /= shrink;

	vcpu->halt_poll_ns = val;
	trace_kvm_halt_poll_ns_shrink(vcpu->vcpu_id, val, old);
}

static int kvm_vcpu_check_block(struct kvm_vcpu *vcpu)
{
	int ret = -EINTR;
	int idx = srcu_read_lock(&vcpu->kvm->srcu);

	if (kvm_arch_vcpu_runnable(vcpu)) {
		kvm_make_request(KVM_REQ_UNHALT, vcpu);
		goto out;
	}
	if (kvm_cpu_has_pending_timer(vcpu))
		goto out;
	if (signal_pending(current))
		goto out;
	if (kvm_check_request(KVM_REQ_UNBLOCK, vcpu))
		goto out;

	ret = 0;
out:
	srcu_read_unlock(&vcpu->kvm->srcu, idx);
	return ret;
}

static inline void
update_halt_poll_stats(struct kvm_vcpu *vcpu, u64 poll_ns, bool waited)
{
	if (waited)
		vcpu->stat.generic.halt_poll_fail_ns += poll_ns;
	else
		vcpu->stat.generic.halt_poll_success_ns += poll_ns;
}

/*
 * The vCPU has executed a HLT instruction with in-kernel mode enabled.
 */
void kvm_vcpu_block(struct kvm_vcpu *vcpu)
{
	ktime_t start, cur, poll_end;
	bool waited = false;
	u64 block_ns;

	kvm_arch_vcpu_blocking(vcpu);

	start = cur = poll_end = ktime_get();
	if (vcpu->halt_poll_ns && !kvm_arch_no_poll(vcpu)) {
		ktime_t stop = ktime_add_ns(ktime_get(), vcpu->halt_poll_ns);

		++vcpu->stat.generic.halt_attempted_poll;
		do {
			/*
			 * This sets KVM_REQ_UNHALT if an interrupt
			 * arrives.
			 */
			if (kvm_vcpu_check_block(vcpu) < 0) {
				++vcpu->stat.generic.halt_successful_poll;
				if (!vcpu_valid_wakeup(vcpu))
					++vcpu->stat.generic.halt_poll_invalid;
				goto out;
			}
			cpu_relax();
			poll_end = cur = ktime_get();
		} while (kvm_vcpu_can_poll(cur, stop));
	}

	prepare_to_rcuwait(&vcpu->wait);
	for (;;) {
		set_current_state(TASK_INTERRUPTIBLE);

		if (kvm_vcpu_check_block(vcpu) < 0)
			break;

		waited = true;
		schedule();
	}
	finish_rcuwait(&vcpu->wait);
	cur = ktime_get();
out:
	kvm_arch_vcpu_unblocking(vcpu);
	block_ns = ktime_to_ns(cur) - ktime_to_ns(start);

	update_halt_poll_stats(
		vcpu, ktime_to_ns(ktime_sub(poll_end, start)), waited);

	if (!kvm_arch_no_poll(vcpu)) {
		if (!vcpu_valid_wakeup(vcpu)) {
			shrink_halt_poll_ns(vcpu);
		} else if (vcpu->kvm->max_halt_poll_ns) {
			if (block_ns <= vcpu->halt_poll_ns)
				;
			/* we had a long block, shrink polling */
			else if (vcpu->halt_poll_ns &&
					block_ns > vcpu->kvm->max_halt_poll_ns)
				shrink_halt_poll_ns(vcpu);
			/* we had a short halt and our poll time is too small */
			else if (vcpu->halt_poll_ns < vcpu->kvm->max_halt_poll_ns &&
					block_ns < vcpu->kvm->max_halt_poll_ns)
				grow_halt_poll_ns(vcpu);
		} else {
			vcpu->halt_poll_ns = 0;
		}
	}

	trace_kvm_vcpu_wakeup(block_ns, waited, vcpu_valid_wakeup(vcpu));
	kvm_arch_vcpu_block_finish(vcpu);
}
EXPORT_SYMBOL_GPL(kvm_vcpu_block);

bool kvm_vcpu_wake_up(struct kvm_vcpu *vcpu)
{
	struct rcuwait *waitp;

	waitp = kvm_arch_vcpu_get_wait(vcpu);
	if (rcuwait_wake_up(waitp)) {
		WRITE_ONCE(vcpu->ready, true);
		++vcpu->stat.generic.halt_wakeup;
		return true;
	}

	return false;
}
EXPORT_SYMBOL_GPL(kvm_vcpu_wake_up);

#ifndef CONFIG_S390
/*
 * Kick a sleeping VCPU, or a guest VCPU in guest mode, into host kernel mode.
 */
void kvm_vcpu_kick(struct kvm_vcpu *vcpu)
{
	int me;
	int cpu = vcpu->cpu;

	if (kvm_vcpu_wake_up(vcpu))
		return;

	me = get_cpu();
	if (cpu != me && (unsigned)cpu < nr_cpu_ids && cpu_online(cpu))
		if (kvm_arch_vcpu_should_kick(vcpu))
			smp_send_reschedule(cpu);
	put_cpu();
}
EXPORT_SYMBOL_GPL(kvm_vcpu_kick);
#endif /* !CONFIG_S390 */

int kvm_vcpu_yield_to(struct kvm_vcpu *target)
{
	struct pid *pid;
	struct task_struct *task = NULL;
	int ret = 0;

	rcu_read_lock();
	pid = rcu_dereference(target->pid);
	if (pid)
		task = get_pid_task(pid, PIDTYPE_PID);
	rcu_read_unlock();
	if (!task)
		return ret;
	ret = yield_to(task, 1);
	put_task_struct(task);

	return ret;
}
EXPORT_SYMBOL_GPL(kvm_vcpu_yield_to);

/*
 * Helper that checks whether a VCPU is eligible for directed yield.
 * Most eligible candidate to yield is decided by following heuristics:
 *
 *  (a) VCPU which has not done pl-exit or cpu relax intercepted recently
 *  (preempted lock holder), indicated by @in_spin_loop.
 *  Set at the beginning and cleared at the end of interception/PLE handler.
 *
 *  (b) VCPU which has done pl-exit/ cpu relax intercepted but did not get
 *  chance last time (mostly it has become eligible now since we have probably
 *  yielded to lockholder in last iteration. This is done by toggling
 *  @dy_eligible each time a VCPU checked for eligibility.)
 *
 *  Yielding to a recently pl-exited/cpu relax intercepted VCPU before yielding
 *  to preempted lock-holder could result in wrong VCPU selection and CPU
 *  burning. Giving priority for a potential lock-holder increases lock
 *  progress.
 *
 *  Since algorithm is based on heuristics, accessing another VCPU data without
 *  locking does not harm. It may result in trying to yield to  same VCPU, fail
 *  and continue with next VCPU and so on.
 */
static bool kvm_vcpu_eligible_for_directed_yield(struct kvm_vcpu *vcpu)
{
#ifdef CONFIG_HAVE_KVM_CPU_RELAX_INTERCEPT
	bool eligible;

	eligible = !vcpu->spin_loop.in_spin_loop ||
		    vcpu->spin_loop.dy_eligible;

	if (vcpu->spin_loop.in_spin_loop)
		kvm_vcpu_set_dy_eligible(vcpu, !vcpu->spin_loop.dy_eligible);

	return eligible;
#else
	return true;
#endif
}

/*
 * Unlike kvm_arch_vcpu_runnable, this function is called outside
 * a vcpu_load/vcpu_put pair.  However, for most architectures
 * kvm_arch_vcpu_runnable does not require vcpu_load.
 */
bool __weak kvm_arch_dy_runnable(struct kvm_vcpu *vcpu)
{
	return kvm_arch_vcpu_runnable(vcpu);
}

static bool vcpu_dy_runnable(struct kvm_vcpu *vcpu)
{
	if (kvm_arch_dy_runnable(vcpu))
		return true;

#ifdef CONFIG_KVM_ASYNC_PF
	if (!list_empty_careful(&vcpu->async_pf.done))
		return true;
#endif

	return false;
}

bool __weak kvm_arch_dy_has_pending_interrupt(struct kvm_vcpu *vcpu)
{
	return false;
}

void kvm_vcpu_on_spin(struct kvm_vcpu *me, bool yield_to_kernel_mode)
{
	struct kvm *kvm = me->kvm;
	struct kvm_vcpu *vcpu;
	int last_boosted_vcpu = me->kvm->last_boosted_vcpu;
	int yielded = 0;
	int try = 3;
	int pass;
	int i;

	kvm_vcpu_set_in_spin_loop(me, true);
	/*
	 * We boost the priority of a VCPU that is runnable but not
	 * currently running, because it got preempted by something
	 * else and called schedule in __vcpu_run.  Hopefully that
	 * VCPU is holding the lock that we need and will release it.
	 * We approximate round-robin by starting at the last boosted VCPU.
	 */
	for (pass = 0; pass < 2 && !yielded && try; pass++) {
		kvm_for_each_vcpu(i, vcpu, kvm) {
			if (!pass && i <= last_boosted_vcpu) {
				i = last_boosted_vcpu;
				continue;
			} else if (pass && i > last_boosted_vcpu)
				break;
			if (!READ_ONCE(vcpu->ready))
				continue;
			if (vcpu == me)
				continue;
			if (rcuwait_active(&vcpu->wait) &&
			    !vcpu_dy_runnable(vcpu))
				continue;
			if (READ_ONCE(vcpu->preempted) && yield_to_kernel_mode &&
			    !kvm_arch_dy_has_pending_interrupt(vcpu) &&
			    !kvm_arch_vcpu_in_kernel(vcpu))
				continue;
			if (!kvm_vcpu_eligible_for_directed_yield(vcpu))
				continue;

			yielded = kvm_vcpu_yield_to(vcpu);
			if (yielded > 0) {
				kvm->last_boosted_vcpu = i;
				break;
			} else if (yielded < 0) {
				try--;
				if (!try)
					break;
			}
		}
	}
	kvm_vcpu_set_in_spin_loop(me, false);

	/* Ensure vcpu is not eligible during next spinloop */
	kvm_vcpu_set_dy_eligible(me, false);
}
EXPORT_SYMBOL_GPL(kvm_vcpu_on_spin);

static bool kvm_page_in_dirty_ring(struct kvm *kvm, unsigned long pgoff)
{
#if KVM_DIRTY_LOG_PAGE_OFFSET > 0
	return (pgoff >= KVM_DIRTY_LOG_PAGE_OFFSET) &&
	    (pgoff < KVM_DIRTY_LOG_PAGE_OFFSET +
	     kvm->dirty_ring_size / PAGE_SIZE);
#else
	return false;
#endif
}

static vm_fault_t kvm_vcpu_fault(struct vm_fault *vmf)
{
	struct kvm_vcpu *vcpu = vmf->vma->vm_file->private_data;
	struct page *page;

	if (vmf->pgoff == 0)
		page = virt_to_page(vcpu->run);
#ifdef CONFIG_X86
	else if (vmf->pgoff == KVM_PIO_PAGE_OFFSET)
		page = virt_to_page(vcpu->arch.pio_data);
#endif
#ifdef CONFIG_KVM_MMIO
	else if (vmf->pgoff == KVM_COALESCED_MMIO_PAGE_OFFSET)
		page = virt_to_page(vcpu->kvm->coalesced_mmio_ring);
#endif
	else if (kvm_page_in_dirty_ring(vcpu->kvm, vmf->pgoff))
		page = kvm_dirty_ring_get_page(
		    &vcpu->dirty_ring,
		    vmf->pgoff - KVM_DIRTY_LOG_PAGE_OFFSET);
	else
		return kvm_arch_vcpu_fault(vcpu, vmf);
	get_page(page);
	vmf->page = page;
	return 0;
}

static const struct vm_operations_struct kvm_vcpu_vm_ops = {
	.fault = kvm_vcpu_fault,
};

static int kvm_vcpu_mmap(struct file *file, struct vm_area_struct *vma)
{
	struct kvm_vcpu *vcpu = file->private_data;
	unsigned long pages = (vma->vm_end - vma->vm_start) >> PAGE_SHIFT;

	if ((kvm_page_in_dirty_ring(vcpu->kvm, vma->vm_pgoff) ||
	     kvm_page_in_dirty_ring(vcpu->kvm, vma->vm_pgoff + pages - 1)) &&
	    ((vma->vm_flags & VM_EXEC) || !(vma->vm_flags & VM_SHARED)))
		return -EINVAL;

	vma->vm_ops = &kvm_vcpu_vm_ops;
	return 0;
}

static int kvm_vcpu_release(struct inode *inode, struct file *filp)
{
	struct kvm_vcpu *vcpu = filp->private_data;

	kvm_put_kvm(vcpu->kvm);
	return 0;
}

static struct file_operations kvm_vcpu_fops = {
	.release        = kvm_vcpu_release,
	.unlocked_ioctl = kvm_vcpu_ioctl,
	.mmap           = kvm_vcpu_mmap,
	.llseek		= noop_llseek,
	KVM_COMPAT(kvm_vcpu_compat_ioctl),
};

/*
 * Allocates an inode for the vcpu.
 */
static int create_vcpu_fd(struct kvm_vcpu *vcpu)
{
	char name[8 + 1 + ITOA_MAX_LEN + 1];

	snprintf(name, sizeof(name), "kvm-vcpu:%d", vcpu->vcpu_id);
	return anon_inode_getfd(name, &kvm_vcpu_fops, vcpu, O_RDWR | O_CLOEXEC);
}

static void kvm_create_vcpu_debugfs(struct kvm_vcpu *vcpu)
{
#ifdef __KVM_HAVE_ARCH_VCPU_DEBUGFS
	struct dentry *debugfs_dentry;
	char dir_name[ITOA_MAX_LEN * 2];

	if (!debugfs_initialized())
		return;

	snprintf(dir_name, sizeof(dir_name), "vcpu%d", vcpu->vcpu_id);
	debugfs_dentry = debugfs_create_dir(dir_name,
					    vcpu->kvm->debugfs_dentry);

	kvm_arch_create_vcpu_debugfs(vcpu, debugfs_dentry);
#endif
}

/*
 * Creates some virtual cpus.  Good luck creating more than one.
 */
static int kvm_vm_ioctl_create_vcpu(struct kvm *kvm, u32 id)
{
	int r;
	struct kvm_vcpu *vcpu;
	struct page *page;

	if (id >= KVM_MAX_VCPU_ID)
		return -EINVAL;

	mutex_lock(&kvm->lock);
	if (kvm->created_vcpus == KVM_MAX_VCPUS) {
		mutex_unlock(&kvm->lock);
		return -EINVAL;
	}

	kvm->created_vcpus++;
	mutex_unlock(&kvm->lock);

	r = kvm_arch_vcpu_precreate(kvm, id);
	if (r)
		goto vcpu_decrement;

	vcpu = kmem_cache_zalloc(kvm_vcpu_cache, GFP_KERNEL_ACCOUNT);
	if (!vcpu) {
		r = -ENOMEM;
		goto vcpu_decrement;
	}

	BUILD_BUG_ON(sizeof(struct kvm_run) > PAGE_SIZE);
	page = alloc_page(GFP_KERNEL_ACCOUNT | __GFP_ZERO);
	if (!page) {
		r = -ENOMEM;
		goto vcpu_free;
	}
	vcpu->run = page_address(page);

	kvm_vcpu_init(vcpu, kvm, id);

	r = kvm_arch_vcpu_create(vcpu);
	if (r)
		goto vcpu_free_run_page;

	if (kvm->dirty_ring_size) {
		r = kvm_dirty_ring_alloc(&vcpu->dirty_ring,
					 id, kvm->dirty_ring_size);
		if (r)
			goto arch_vcpu_destroy;
	}

	mutex_lock(&kvm->lock);
	if (kvm_get_vcpu_by_id(kvm, id)) {
		r = -EEXIST;
		goto unlock_vcpu_destroy;
	}

	vcpu->vcpu_idx = atomic_read(&kvm->online_vcpus);
	BUG_ON(kvm->vcpus[vcpu->vcpu_idx]);

	/* Fill the stats id string for the vcpu */
	snprintf(vcpu->stats_id, sizeof(vcpu->stats_id), "kvm-%d/vcpu-%d",
		 task_pid_nr(current), id);

	/* Now it's all set up, let userspace reach it */
	kvm_get_kvm(kvm);
	r = create_vcpu_fd(vcpu);
	if (r < 0) {
		kvm_put_kvm_no_destroy(kvm);
		goto unlock_vcpu_destroy;
	}

	kvm->vcpus[vcpu->vcpu_idx] = vcpu;

	/*
	 * Pairs with smp_rmb() in kvm_get_vcpu.  Write kvm->vcpus
	 * before kvm->online_vcpu's incremented value.
	 */
	smp_wmb();
	atomic_inc(&kvm->online_vcpus);

	mutex_unlock(&kvm->lock);
	kvm_arch_vcpu_postcreate(vcpu);
	kvm_create_vcpu_debugfs(vcpu);
	return r;

unlock_vcpu_destroy:
	mutex_unlock(&kvm->lock);
	kvm_dirty_ring_free(&vcpu->dirty_ring);
arch_vcpu_destroy:
	kvm_arch_vcpu_destroy(vcpu);
vcpu_free_run_page:
	free_page((unsigned long)vcpu->run);
vcpu_free:
	kmem_cache_free(kvm_vcpu_cache, vcpu);
vcpu_decrement:
	mutex_lock(&kvm->lock);
	kvm->created_vcpus--;
	mutex_unlock(&kvm->lock);
	return r;
}

static int kvm_vcpu_ioctl_set_sigmask(struct kvm_vcpu *vcpu, sigset_t *sigset)
{
	if (sigset) {
		sigdelsetmask(sigset, sigmask(SIGKILL)|sigmask(SIGSTOP));
		vcpu->sigset_active = 1;
		vcpu->sigset = *sigset;
	} else
		vcpu->sigset_active = 0;
	return 0;
}

static ssize_t kvm_vcpu_stats_read(struct file *file, char __user *user_buffer,
			      size_t size, loff_t *offset)
{
	struct kvm_vcpu *vcpu = file->private_data;

	return kvm_stats_read(vcpu->stats_id, &kvm_vcpu_stats_header,
			&kvm_vcpu_stats_desc[0], &vcpu->stat,
			sizeof(vcpu->stat), user_buffer, size, offset);
}

static const struct file_operations kvm_vcpu_stats_fops = {
	.read = kvm_vcpu_stats_read,
	.llseek = noop_llseek,
};

static int kvm_vcpu_ioctl_get_stats_fd(struct kvm_vcpu *vcpu)
{
	int fd;
	struct file *file;
	char name[15 + ITOA_MAX_LEN + 1];

	snprintf(name, sizeof(name), "kvm-vcpu-stats:%d", vcpu->vcpu_id);

	fd = get_unused_fd_flags(O_CLOEXEC);
	if (fd < 0)
		return fd;

	file = anon_inode_getfile(name, &kvm_vcpu_stats_fops, vcpu, O_RDONLY);
	if (IS_ERR(file)) {
		put_unused_fd(fd);
		return PTR_ERR(file);
	}
	file->f_mode |= FMODE_PREAD;
	fd_install(fd, file);

	return fd;
}

static long kvm_vcpu_ioctl(struct file *filp,
			   unsigned int ioctl, unsigned long arg)
{
	struct kvm_vcpu *vcpu = filp->private_data;
	void __user *argp = (void __user *)arg;
	int r;
	struct kvm_fpu *fpu = NULL;
	struct kvm_sregs *kvm_sregs = NULL;

	if (vcpu->kvm->mm != current->mm)
		return -EIO;

	if (unlikely(_IOC_TYPE(ioctl) != KVMIO))
		return -EINVAL;

	/*
	 * Some architectures have vcpu ioctls that are asynchronous to vcpu
	 * execution; mutex_lock() would break them.
	 */
	r = kvm_arch_vcpu_async_ioctl(filp, ioctl, arg);
	if (r != -ENOIOCTLCMD)
		return r;

	if (mutex_lock_killable(&vcpu->mutex))
		return -EINTR;
	switch (ioctl) {
	case KVM_RUN: {
		struct pid *oldpid;
		r = -EINVAL;
		if (arg)
			goto out;
		oldpid = rcu_access_pointer(vcpu->pid);
		if (unlikely(oldpid != task_pid(current))) {
			/* The thread running this VCPU changed. */
			struct pid *newpid;

			r = kvm_arch_vcpu_run_pid_change(vcpu);
			if (r)
				break;

			newpid = get_task_pid(current, PIDTYPE_PID);
			rcu_assign_pointer(vcpu->pid, newpid);
			if (oldpid)
				synchronize_rcu();
			put_pid(oldpid);
		}
		r = kvm_arch_vcpu_ioctl_run(vcpu);
		trace_kvm_userspace_exit(vcpu->run->exit_reason, r);
		break;
	}
	case KVM_GET_REGS: {
		struct kvm_regs *kvm_regs;

		r = -ENOMEM;
		kvm_regs = kzalloc(sizeof(struct kvm_regs), GFP_KERNEL_ACCOUNT);
		if (!kvm_regs)
			goto out;
		r = kvm_arch_vcpu_ioctl_get_regs(vcpu, kvm_regs);
		if (r)
			goto out_free1;
		r = -EFAULT;
		if (copy_to_user(argp, kvm_regs, sizeof(struct kvm_regs)))
			goto out_free1;
		r = 0;
out_free1:
		kfree(kvm_regs);
		break;
	}
	case KVM_SET_REGS: {
		struct kvm_regs *kvm_regs;

		kvm_regs = memdup_user(argp, sizeof(*kvm_regs));
		if (IS_ERR(kvm_regs)) {
			r = PTR_ERR(kvm_regs);
			goto out;
		}
		r = kvm_arch_vcpu_ioctl_set_regs(vcpu, kvm_regs);
		kfree(kvm_regs);
		break;
	}
	case KVM_GET_SREGS: {
		kvm_sregs = kzalloc(sizeof(struct kvm_sregs),
				    GFP_KERNEL_ACCOUNT);
		r = -ENOMEM;
		if (!kvm_sregs)
			goto out;
		r = kvm_arch_vcpu_ioctl_get_sregs(vcpu, kvm_sregs);
		if (r)
			goto out;
		r = -EFAULT;
		if (copy_to_user(argp, kvm_sregs, sizeof(struct kvm_sregs)))
			goto out;
		r = 0;
		break;
	}
	case KVM_SET_SREGS: {
		kvm_sregs = memdup_user(argp, sizeof(*kvm_sregs));
		if (IS_ERR(kvm_sregs)) {
			r = PTR_ERR(kvm_sregs);
			kvm_sregs = NULL;
			goto out;
		}
		r = kvm_arch_vcpu_ioctl_set_sregs(vcpu, kvm_sregs);
		break;
	}
	case KVM_GET_MP_STATE: {
		struct kvm_mp_state mp_state;

		r = kvm_arch_vcpu_ioctl_get_mpstate(vcpu, &mp_state);
		if (r)
			goto out;
		r = -EFAULT;
		if (copy_to_user(argp, &mp_state, sizeof(mp_state)))
			goto out;
		r = 0;
		break;
	}
	case KVM_SET_MP_STATE: {
		struct kvm_mp_state mp_state;

		r = -EFAULT;
		if (copy_from_user(&mp_state, argp, sizeof(mp_state)))
			goto out;
		r = kvm_arch_vcpu_ioctl_set_mpstate(vcpu, &mp_state);
		break;
	}
	case KVM_TRANSLATE: {
		struct kvm_translation tr;

		r = -EFAULT;
		if (copy_from_user(&tr, argp, sizeof(tr)))
			goto out;
		r = kvm_arch_vcpu_ioctl_translate(vcpu, &tr);
		if (r)
			goto out;
		r = -EFAULT;
		if (copy_to_user(argp, &tr, sizeof(tr)))
			goto out;
		r = 0;
		break;
	}
	case KVM_SET_GUEST_DEBUG: {
		struct kvm_guest_debug dbg;

		r = -EFAULT;
		if (copy_from_user(&dbg, argp, sizeof(dbg)))
			goto out;
		r = kvm_arch_vcpu_ioctl_set_guest_debug(vcpu, &dbg);
		break;
	}
	case KVM_SET_SIGNAL_MASK: {
		struct kvm_signal_mask __user *sigmask_arg = argp;
		struct kvm_signal_mask kvm_sigmask;
		sigset_t sigset, *p;

		p = NULL;
		if (argp) {
			r = -EFAULT;
			if (copy_from_user(&kvm_sigmask, argp,
					   sizeof(kvm_sigmask)))
				goto out;
			r = -EINVAL;
			if (kvm_sigmask.len != sizeof(sigset))
				goto out;
			r = -EFAULT;
			if (copy_from_user(&sigset, sigmask_arg->sigset,
					   sizeof(sigset)))
				goto out;
			p = &sigset;
		}
		r = kvm_vcpu_ioctl_set_sigmask(vcpu, p);
		break;
	}
	case KVM_GET_FPU: {
		fpu = kzalloc(sizeof(struct kvm_fpu), GFP_KERNEL_ACCOUNT);
		r = -ENOMEM;
		if (!fpu)
			goto out;
		r = kvm_arch_vcpu_ioctl_get_fpu(vcpu, fpu);
		if (r)
			goto out;
		r = -EFAULT;
		if (copy_to_user(argp, fpu, sizeof(struct kvm_fpu)))
			goto out;
		r = 0;
		break;
	}
	case KVM_SET_FPU: {
		fpu = memdup_user(argp, sizeof(*fpu));
		if (IS_ERR(fpu)) {
			r = PTR_ERR(fpu);
			fpu = NULL;
			goto out;
		}
		r = kvm_arch_vcpu_ioctl_set_fpu(vcpu, fpu);
		break;
	}
	case KVM_GET_STATS_FD: {
		r = kvm_vcpu_ioctl_get_stats_fd(vcpu);
		break;
	}
	default:
		r = kvm_arch_vcpu_ioctl(filp, ioctl, arg);
	}
out:
	mutex_unlock(&vcpu->mutex);
	kfree(fpu);
	kfree(kvm_sregs);
	return r;
}

#ifdef CONFIG_KVM_COMPAT
static long kvm_vcpu_compat_ioctl(struct file *filp,
				  unsigned int ioctl, unsigned long arg)
{
	struct kvm_vcpu *vcpu = filp->private_data;
	void __user *argp = compat_ptr(arg);
	int r;

	if (vcpu->kvm->mm != current->mm)
		return -EIO;

	switch (ioctl) {
	case KVM_SET_SIGNAL_MASK: {
		struct kvm_signal_mask __user *sigmask_arg = argp;
		struct kvm_signal_mask kvm_sigmask;
		sigset_t sigset;

		if (argp) {
			r = -EFAULT;
			if (copy_from_user(&kvm_sigmask, argp,
					   sizeof(kvm_sigmask)))
				goto out;
			r = -EINVAL;
			if (kvm_sigmask.len != sizeof(compat_sigset_t))
				goto out;
			r = -EFAULT;
			if (get_compat_sigset(&sigset,
					      (compat_sigset_t __user *)sigmask_arg->sigset))
				goto out;
			r = kvm_vcpu_ioctl_set_sigmask(vcpu, &sigset);
		} else
			r = kvm_vcpu_ioctl_set_sigmask(vcpu, NULL);
		break;
	}
	default:
		r = kvm_vcpu_ioctl(filp, ioctl, arg);
	}

out:
	return r;
}
#endif

static int kvm_device_mmap(struct file *filp, struct vm_area_struct *vma)
{
	struct kvm_device *dev = filp->private_data;

	if (dev->ops->mmap)
		return dev->ops->mmap(dev, vma);

	return -ENODEV;
}

static int kvm_device_ioctl_attr(struct kvm_device *dev,
				 int (*accessor)(struct kvm_device *dev,
						 struct kvm_device_attr *attr),
				 unsigned long arg)
{
	struct kvm_device_attr attr;

	if (!accessor)
		return -EPERM;

	if (copy_from_user(&attr, (void __user *)arg, sizeof(attr)))
		return -EFAULT;

	return accessor(dev, &attr);
}

static long kvm_device_ioctl(struct file *filp, unsigned int ioctl,
			     unsigned long arg)
{
	struct kvm_device *dev = filp->private_data;

	if (dev->kvm->mm != current->mm)
		return -EIO;

	switch (ioctl) {
	case KVM_SET_DEVICE_ATTR:
		return kvm_device_ioctl_attr(dev, dev->ops->set_attr, arg);
	case KVM_GET_DEVICE_ATTR:
		return kvm_device_ioctl_attr(dev, dev->ops->get_attr, arg);
	case KVM_HAS_DEVICE_ATTR:
		return kvm_device_ioctl_attr(dev, dev->ops->has_attr, arg);
	default:
		if (dev->ops->ioctl)
			return dev->ops->ioctl(dev, ioctl, arg);

		return -ENOTTY;
	}
}

static int kvm_device_release(struct inode *inode, struct file *filp)
{
	struct kvm_device *dev = filp->private_data;
	struct kvm *kvm = dev->kvm;

	if (dev->ops->release) {
		mutex_lock(&kvm->lock);
		list_del(&dev->vm_node);
		dev->ops->release(dev);
		mutex_unlock(&kvm->lock);
	}

	kvm_put_kvm(kvm);
	return 0;
}

static const struct file_operations kvm_device_fops = {
	.unlocked_ioctl = kvm_device_ioctl,
	.release = kvm_device_release,
	KVM_COMPAT(kvm_device_ioctl),
	.mmap = kvm_device_mmap,
};

struct kvm_device *kvm_device_from_filp(struct file *filp)
{
	if (filp->f_op != &kvm_device_fops)
		return NULL;

	return filp->private_data;
}

static const struct kvm_device_ops *kvm_device_ops_table[KVM_DEV_TYPE_MAX] = {
#ifdef CONFIG_KVM_MPIC
	[KVM_DEV_TYPE_FSL_MPIC_20]	= &kvm_mpic_ops,
	[KVM_DEV_TYPE_FSL_MPIC_42]	= &kvm_mpic_ops,
#endif
};

int kvm_register_device_ops(const struct kvm_device_ops *ops, u32 type)
{
	if (type >= ARRAY_SIZE(kvm_device_ops_table))
		return -ENOSPC;

	if (kvm_device_ops_table[type] != NULL)
		return -EEXIST;

	kvm_device_ops_table[type] = ops;
	return 0;
}

void kvm_unregister_device_ops(u32 type)
{
	if (kvm_device_ops_table[type] != NULL)
		kvm_device_ops_table[type] = NULL;
}

static int kvm_ioctl_create_device(struct kvm *kvm,
				   struct kvm_create_device *cd)
{
	const struct kvm_device_ops *ops = NULL;
	struct kvm_device *dev;
	bool test = cd->flags & KVM_CREATE_DEVICE_TEST;
	int type;
	int ret;

	if (cd->type >= ARRAY_SIZE(kvm_device_ops_table))
		return -ENODEV;

	type = array_index_nospec(cd->type, ARRAY_SIZE(kvm_device_ops_table));
	ops = kvm_device_ops_table[type];
	if (ops == NULL)
		return -ENODEV;

	if (test)
		return 0;

	dev = kzalloc(sizeof(*dev), GFP_KERNEL_ACCOUNT);
	if (!dev)
		return -ENOMEM;

	dev->ops = ops;
	dev->kvm = kvm;

	mutex_lock(&kvm->lock);
	ret = ops->create(dev, type);
	if (ret < 0) {
		mutex_unlock(&kvm->lock);
		kfree(dev);
		return ret;
	}
	list_add(&dev->vm_node, &kvm->devices);
	mutex_unlock(&kvm->lock);

	if (ops->init)
		ops->init(dev);

	kvm_get_kvm(kvm);
	ret = anon_inode_getfd(ops->name, &kvm_device_fops, dev, O_RDWR | O_CLOEXEC);
	if (ret < 0) {
		kvm_put_kvm_no_destroy(kvm);
		mutex_lock(&kvm->lock);
		list_del(&dev->vm_node);
		mutex_unlock(&kvm->lock);
		ops->destroy(dev);
		return ret;
	}

	cd->fd = ret;
	return 0;
}

static long kvm_vm_ioctl_check_extension_generic(struct kvm *kvm, long arg)
{
	switch (arg) {
	case KVM_CAP_USER_MEMORY:
	case KVM_CAP_DESTROY_MEMORY_REGION_WORKS:
	case KVM_CAP_JOIN_MEMORY_REGIONS_WORKS:
	case KVM_CAP_INTERNAL_ERROR_DATA:
#ifdef CONFIG_HAVE_KVM_MSI
	case KVM_CAP_SIGNAL_MSI:
#endif
#ifdef CONFIG_HAVE_KVM_IRQFD
	case KVM_CAP_IRQFD:
	case KVM_CAP_IRQFD_RESAMPLE:
#endif
	case KVM_CAP_IOEVENTFD_ANY_LENGTH:
	case KVM_CAP_CHECK_EXTENSION_VM:
	case KVM_CAP_ENABLE_CAP_VM:
	case KVM_CAP_HALT_POLL:
		return 1;
#ifdef CONFIG_KVM_MMIO
	case KVM_CAP_COALESCED_MMIO:
		return KVM_COALESCED_MMIO_PAGE_OFFSET;
	case KVM_CAP_COALESCED_PIO:
		return 1;
#endif
#ifdef CONFIG_KVM_GENERIC_DIRTYLOG_READ_PROTECT
	case KVM_CAP_MANUAL_DIRTY_LOG_PROTECT2:
		return KVM_DIRTY_LOG_MANUAL_CAPS;
#endif
#ifdef CONFIG_HAVE_KVM_IRQ_ROUTING
	case KVM_CAP_IRQ_ROUTING:
		return KVM_MAX_IRQ_ROUTES;
#endif
#if KVM_ADDRESS_SPACE_NUM > 1
	case KVM_CAP_MULTI_ADDRESS_SPACE:
		return KVM_ADDRESS_SPACE_NUM;
#endif
	case KVM_CAP_NR_MEMSLOTS:
		return KVM_USER_MEM_SLOTS;
	case KVM_CAP_DIRTY_LOG_RING:
#if KVM_DIRTY_LOG_PAGE_OFFSET > 0
		return KVM_DIRTY_RING_MAX_ENTRIES * sizeof(struct kvm_dirty_gfn);
#else
		return 0;
#endif
	case KVM_CAP_BINARY_STATS_FD:
		return 1;
	default:
		break;
	}
	return kvm_vm_ioctl_check_extension(kvm, arg);
}

static int kvm_vm_ioctl_enable_dirty_log_ring(struct kvm *kvm, u32 size)
{
	int r;

	if (!KVM_DIRTY_LOG_PAGE_OFFSET)
		return -EINVAL;

	/* the size should be power of 2 */
	if (!size || (size & (size - 1)))
		return -EINVAL;

	/* Should be bigger to keep the reserved entries, or a page */
	if (size < kvm_dirty_ring_get_rsvd_entries() *
	    sizeof(struct kvm_dirty_gfn) || size < PAGE_SIZE)
		return -EINVAL;

	if (size > KVM_DIRTY_RING_MAX_ENTRIES *
	    sizeof(struct kvm_dirty_gfn))
		return -E2BIG;

	/* We only allow it to set once */
	if (kvm->dirty_ring_size)
		return -EINVAL;

	mutex_lock(&kvm->lock);

	if (kvm->created_vcpus) {
		/* We don't allow to change this value after vcpu created */
		r = -EINVAL;
	} else {
		kvm->dirty_ring_size = size;
		r = 0;
	}

	mutex_unlock(&kvm->lock);
	return r;
}

static int kvm_vm_ioctl_reset_dirty_pages(struct kvm *kvm)
{
	int i;
	struct kvm_vcpu *vcpu;
	int cleared = 0;

	if (!kvm->dirty_ring_size)
		return -EINVAL;

	mutex_lock(&kvm->slots_lock);

	kvm_for_each_vcpu(i, vcpu, kvm)
		cleared += kvm_dirty_ring_reset(vcpu->kvm, &vcpu->dirty_ring);

	mutex_unlock(&kvm->slots_lock);

	if (cleared)
		kvm_flush_remote_tlbs(kvm);

	return cleared;
}

int __attribute__((weak)) kvm_vm_ioctl_enable_cap(struct kvm *kvm,
						  struct kvm_enable_cap *cap)
{
	return -EINVAL;
}

static int kvm_vm_ioctl_enable_cap_generic(struct kvm *kvm,
					   struct kvm_enable_cap *cap)
{
	switch (cap->cap) {
#ifdef CONFIG_KVM_GENERIC_DIRTYLOG_READ_PROTECT
	case KVM_CAP_MANUAL_DIRTY_LOG_PROTECT2: {
		u64 allowed_options = KVM_DIRTY_LOG_MANUAL_PROTECT_ENABLE;

		if (cap->args[0] & KVM_DIRTY_LOG_MANUAL_PROTECT_ENABLE)
			allowed_options = KVM_DIRTY_LOG_MANUAL_CAPS;

		if (cap->flags || (cap->args[0] & ~allowed_options))
			return -EINVAL;
		kvm->manual_dirty_log_protect = cap->args[0];
		return 0;
	}
#endif
	case KVM_CAP_HALT_POLL: {
		if (cap->flags || cap->args[0] != (unsigned int)cap->args[0])
			return -EINVAL;

		kvm->max_halt_poll_ns = cap->args[0];
		return 0;
	}
	case KVM_CAP_DIRTY_LOG_RING:
		return kvm_vm_ioctl_enable_dirty_log_ring(kvm, cap->args[0]);
	default:
		return kvm_vm_ioctl_enable_cap(kvm, cap);
	}
}

static ssize_t kvm_vm_stats_read(struct file *file, char __user *user_buffer,
			      size_t size, loff_t *offset)
{
	struct kvm *kvm = file->private_data;

	return kvm_stats_read(kvm->stats_id, &kvm_vm_stats_header,
				&kvm_vm_stats_desc[0], &kvm->stat,
				sizeof(kvm->stat), user_buffer, size, offset);
}

static const struct file_operations kvm_vm_stats_fops = {
	.read = kvm_vm_stats_read,
	.llseek = noop_llseek,
};

static int kvm_vm_ioctl_get_stats_fd(struct kvm *kvm)
{
	int fd;
	struct file *file;

	fd = get_unused_fd_flags(O_CLOEXEC);
	if (fd < 0)
		return fd;

	file = anon_inode_getfile("kvm-vm-stats",
			&kvm_vm_stats_fops, kvm, O_RDONLY);
	if (IS_ERR(file)) {
		put_unused_fd(fd);
		return PTR_ERR(file);
	}
	file->f_mode |= FMODE_PREAD;
	fd_install(fd, file);

	return fd;
}

static long kvm_vm_ioctl(struct file *filp,
			   unsigned int ioctl, unsigned long arg)
{
	struct kvm *kvm = filp->private_data;
	void __user *argp = (void __user *)arg;
	int r;

	if (kvm->mm != current->mm)
		return -EIO;
	switch (ioctl) {
	case KVM_CREATE_VCPU:
		r = kvm_vm_ioctl_create_vcpu(kvm, arg);
		break;
	case KVM_ENABLE_CAP: {
		struct kvm_enable_cap cap;

		r = -EFAULT;
		if (copy_from_user(&cap, argp, sizeof(cap)))
			goto out;
		r = kvm_vm_ioctl_enable_cap_generic(kvm, &cap);
		break;
	}
	case KVM_SET_USER_MEMORY_REGION: {
		struct kvm_userspace_memory_region kvm_userspace_mem;

		r = -EFAULT;
		if (copy_from_user(&kvm_userspace_mem, argp,
						sizeof(kvm_userspace_mem)))
			goto out;

		r = kvm_vm_ioctl_set_memory_region(kvm, &kvm_userspace_mem);
		break;
	}
	case KVM_GET_DIRTY_LOG: {
		struct kvm_dirty_log log;

		r = -EFAULT;
		if (copy_from_user(&log, argp, sizeof(log)))
			goto out;
		r = kvm_vm_ioctl_get_dirty_log(kvm, &log);
		break;
	}
#ifdef CONFIG_KVM_GENERIC_DIRTYLOG_READ_PROTECT
	case KVM_CLEAR_DIRTY_LOG: {
		struct kvm_clear_dirty_log log;

		r = -EFAULT;
		if (copy_from_user(&log, argp, sizeof(log)))
			goto out;
		r = kvm_vm_ioctl_clear_dirty_log(kvm, &log);
		break;
	}
#endif
#ifdef CONFIG_KVM_MMIO
	case KVM_REGISTER_COALESCED_MMIO: {
		struct kvm_coalesced_mmio_zone zone;

		r = -EFAULT;
		if (copy_from_user(&zone, argp, sizeof(zone)))
			goto out;
		r = kvm_vm_ioctl_register_coalesced_mmio(kvm, &zone);
		break;
	}
	case KVM_UNREGISTER_COALESCED_MMIO: {
		struct kvm_coalesced_mmio_zone zone;

		r = -EFAULT;
		if (copy_from_user(&zone, argp, sizeof(zone)))
			goto out;
		r = kvm_vm_ioctl_unregister_coalesced_mmio(kvm, &zone);
		break;
	}
#endif
	case KVM_IRQFD: {
		struct kvm_irqfd data;

		r = -EFAULT;
		if (copy_from_user(&data, argp, sizeof(data)))
			goto out;
		r = kvm_irqfd(kvm, &data);
		break;
	}
	case KVM_IOEVENTFD: {
		struct kvm_ioeventfd data;

		r = -EFAULT;
		if (copy_from_user(&data, argp, sizeof(data)))
			goto out;
		r = kvm_ioeventfd(kvm, &data);
		break;
	}
#ifdef CONFIG_HAVE_KVM_MSI
	case KVM_SIGNAL_MSI: {
		struct kvm_msi msi;

		r = -EFAULT;
		if (copy_from_user(&msi, argp, sizeof(msi)))
			goto out;
		r = kvm_send_userspace_msi(kvm, &msi);
		break;
	}
#endif
#ifdef __KVM_HAVE_IRQ_LINE
	case KVM_IRQ_LINE_STATUS:
	case KVM_IRQ_LINE: {
		struct kvm_irq_level irq_event;

		r = -EFAULT;
		if (copy_from_user(&irq_event, argp, sizeof(irq_event)))
			goto out;

		r = kvm_vm_ioctl_irq_line(kvm, &irq_event,
					ioctl == KVM_IRQ_LINE_STATUS);
		if (r)
			goto out;

		r = -EFAULT;
		if (ioctl == KVM_IRQ_LINE_STATUS) {
			if (copy_to_user(argp, &irq_event, sizeof(irq_event)))
				goto out;
		}

		r = 0;
		break;
	}
#endif
#ifdef CONFIG_HAVE_KVM_IRQ_ROUTING
	case KVM_SET_GSI_ROUTING: {
		struct kvm_irq_routing routing;
		struct kvm_irq_routing __user *urouting;
		struct kvm_irq_routing_entry *entries = NULL;

		r = -EFAULT;
		if (copy_from_user(&routing, argp, sizeof(routing)))
			goto out;
		r = -EINVAL;
		if (!kvm_arch_can_set_irq_routing(kvm))
			goto out;
		if (routing.nr > KVM_MAX_IRQ_ROUTES)
			goto out;
		if (routing.flags)
			goto out;
		if (routing.nr) {
			urouting = argp;
			entries = vmemdup_user(urouting->entries,
					       array_size(sizeof(*entries),
							  routing.nr));
			if (IS_ERR(entries)) {
				r = PTR_ERR(entries);
				goto out;
			}
		}
		r = kvm_set_irq_routing(kvm, entries, routing.nr,
					routing.flags);
		kvfree(entries);
		break;
	}
#endif /* CONFIG_HAVE_KVM_IRQ_ROUTING */
	case KVM_CREATE_DEVICE: {
		struct kvm_create_device cd;

		r = -EFAULT;
		if (copy_from_user(&cd, argp, sizeof(cd)))
			goto out;

		r = kvm_ioctl_create_device(kvm, &cd);
		if (r)
			goto out;

		r = -EFAULT;
		if (copy_to_user(argp, &cd, sizeof(cd)))
			goto out;

		r = 0;
		break;
	}
	case KVM_CHECK_EXTENSION:
		r = kvm_vm_ioctl_check_extension_generic(kvm, arg);
		break;
	case KVM_RESET_DIRTY_RINGS:
		r = kvm_vm_ioctl_reset_dirty_pages(kvm);
		break;
	case KVM_GET_STATS_FD:
		r = kvm_vm_ioctl_get_stats_fd(kvm);
		break;
	default:
		r = kvm_arch_vm_ioctl(filp, ioctl, arg);
	}
out:
	return r;
}

#ifdef CONFIG_KVM_COMPAT
struct compat_kvm_dirty_log {
	__u32 slot;
	__u32 padding1;
	union {
		compat_uptr_t dirty_bitmap; /* one bit per page */
		__u64 padding2;
	};
};

struct compat_kvm_clear_dirty_log {
	__u32 slot;
	__u32 num_pages;
	__u64 first_page;
	union {
		compat_uptr_t dirty_bitmap; /* one bit per page */
		__u64 padding2;
	};
};

static long kvm_vm_compat_ioctl(struct file *filp,
			   unsigned int ioctl, unsigned long arg)
{
	struct kvm *kvm = filp->private_data;
	int r;

	if (kvm->mm != current->mm)
		return -EIO;
	switch (ioctl) {
#ifdef CONFIG_KVM_GENERIC_DIRTYLOG_READ_PROTECT
	case KVM_CLEAR_DIRTY_LOG: {
		struct compat_kvm_clear_dirty_log compat_log;
		struct kvm_clear_dirty_log log;

		if (copy_from_user(&compat_log, (void __user *)arg,
				   sizeof(compat_log)))
			return -EFAULT;
		log.slot	 = compat_log.slot;
		log.num_pages	 = compat_log.num_pages;
		log.first_page	 = compat_log.first_page;
		log.padding2	 = compat_log.padding2;
		log.dirty_bitmap = compat_ptr(compat_log.dirty_bitmap);

		r = kvm_vm_ioctl_clear_dirty_log(kvm, &log);
		break;
	}
#endif
	case KVM_GET_DIRTY_LOG: {
		struct compat_kvm_dirty_log compat_log;
		struct kvm_dirty_log log;

		if (copy_from_user(&compat_log, (void __user *)arg,
				   sizeof(compat_log)))
			return -EFAULT;
		log.slot	 = compat_log.slot;
		log.padding1	 = compat_log.padding1;
		log.padding2	 = compat_log.padding2;
		log.dirty_bitmap = compat_ptr(compat_log.dirty_bitmap);

		r = kvm_vm_ioctl_get_dirty_log(kvm, &log);
		break;
	}
	default:
		r = kvm_vm_ioctl(filp, ioctl, arg);
	}
	return r;
}
#endif

static struct file_operations kvm_vm_fops = {
	.release        = kvm_vm_release,
	.unlocked_ioctl = kvm_vm_ioctl,
	.llseek		= noop_llseek,
	KVM_COMPAT(kvm_vm_compat_ioctl),
};

bool file_is_kvm(struct file *file)
{
	return file && file->f_op == &kvm_vm_fops;
}
EXPORT_SYMBOL_GPL(file_is_kvm);

static int kvm_dev_ioctl_create_vm(unsigned long type)
{
	int r;
	struct kvm *kvm;
	struct file *file;

	kvm = kvm_create_vm(type);
	if (IS_ERR(kvm))
		return PTR_ERR(kvm);
#ifdef CONFIG_KVM_MMIO
	r = kvm_coalesced_mmio_init(kvm);
	if (r < 0)
		goto put_kvm;
#endif
	r = get_unused_fd_flags(O_CLOEXEC);
	if (r < 0)
		goto put_kvm;

	snprintf(kvm->stats_id, sizeof(kvm->stats_id),
			"kvm-%d", task_pid_nr(current));

	file = anon_inode_getfile("kvm-vm", &kvm_vm_fops, kvm, O_RDWR);
	if (IS_ERR(file)) {
		put_unused_fd(r);
		r = PTR_ERR(file);
		goto put_kvm;
	}

	/*
	 * Don't call kvm_put_kvm anymore at this point; file->f_op is
	 * already set, with ->release() being kvm_vm_release().  In error
	 * cases it will be called by the final fput(file) and will take
	 * care of doing kvm_put_kvm(kvm).
	 */
	if (kvm_create_vm_debugfs(kvm, r) < 0) {
		put_unused_fd(r);
		fput(file);
		return -ENOMEM;
	}
	kvm_uevent_notify_change(KVM_EVENT_CREATE_VM, kvm);

	fd_install(r, file);
	return r;

put_kvm:
	kvm_put_kvm(kvm);
	return r;
}

static long kvm_dev_ioctl(struct file *filp,
			  unsigned int ioctl, unsigned long arg)
{
	long r = -EINVAL;

	switch (ioctl) {
	case KVM_GET_API_VERSION:
		if (arg)
			goto out;
		r = KVM_API_VERSION;
		break;
	case KVM_CREATE_VM:
		r = kvm_dev_ioctl_create_vm(arg);
		break;
	case KVM_CHECK_EXTENSION:
		r = kvm_vm_ioctl_check_extension_generic(NULL, arg);
		break;
	case KVM_GET_VCPU_MMAP_SIZE:
		if (arg)
			goto out;
		r = PAGE_SIZE;     /* struct kvm_run */
#ifdef CONFIG_X86
		r += PAGE_SIZE;    /* pio data page */
#endif
#ifdef CONFIG_KVM_MMIO
		r += PAGE_SIZE;    /* coalesced mmio ring page */
#endif
		break;
	case KVM_TRACE_ENABLE:
	case KVM_TRACE_PAUSE:
	case KVM_TRACE_DISABLE:
		r = -EOPNOTSUPP;
		break;
	default:
		return kvm_arch_dev_ioctl(filp, ioctl, arg);
	}
out:
	return r;
}

static struct file_operations kvm_chardev_ops = {
	.unlocked_ioctl = kvm_dev_ioctl,
	.llseek		= noop_llseek,
	KVM_COMPAT(kvm_dev_ioctl),
};

static struct miscdevice kvm_dev = {
	KVM_MINOR,
	"kvm",
	&kvm_chardev_ops,
};

static void hardware_enable_nolock(void *junk)
{
	int cpu = raw_smp_processor_id();
	int r;

	if (cpumask_test_cpu(cpu, cpus_hardware_enabled))
		return;

	cpumask_set_cpu(cpu, cpus_hardware_enabled);

	r = kvm_arch_hardware_enable();

	if (r) {
		cpumask_clear_cpu(cpu, cpus_hardware_enabled);
		atomic_inc(&hardware_enable_failed);
		pr_info("kvm: enabling virtualization on CPU%d failed\n", cpu);
	}
}

static int kvm_starting_cpu(unsigned int cpu)
{
	raw_spin_lock(&kvm_count_lock);
	if (kvm_usage_count)
		hardware_enable_nolock(NULL);
	raw_spin_unlock(&kvm_count_lock);
	return 0;
}

static void hardware_disable_nolock(void *junk)
{
	int cpu = raw_smp_processor_id();

	if (!cpumask_test_cpu(cpu, cpus_hardware_enabled))
		return;
	cpumask_clear_cpu(cpu, cpus_hardware_enabled);
	kvm_arch_hardware_disable();
}

static int kvm_dying_cpu(unsigned int cpu)
{
	raw_spin_lock(&kvm_count_lock);
	if (kvm_usage_count)
		hardware_disable_nolock(NULL);
	raw_spin_unlock(&kvm_count_lock);
	return 0;
}

static void hardware_disable_all_nolock(void)
{
	BUG_ON(!kvm_usage_count);

	kvm_usage_count--;
	if (!kvm_usage_count)
		on_each_cpu(hardware_disable_nolock, NULL, 1);
}

static void hardware_disable_all(void)
{
	raw_spin_lock(&kvm_count_lock);
	hardware_disable_all_nolock();
	raw_spin_unlock(&kvm_count_lock);
}

static int hardware_enable_all(void)
{
	int r = 0;

	raw_spin_lock(&kvm_count_lock);

	kvm_usage_count++;
	if (kvm_usage_count == 1) {
		atomic_set(&hardware_enable_failed, 0);
		on_each_cpu(hardware_enable_nolock, NULL, 1);

		if (atomic_read(&hardware_enable_failed)) {
			hardware_disable_all_nolock();
			r = -EBUSY;
		}
	}

	raw_spin_unlock(&kvm_count_lock);

	return r;
}

static int kvm_reboot(struct notifier_block *notifier, unsigned long val,
		      void *v)
{
	/*
	 * Some (well, at least mine) BIOSes hang on reboot if
	 * in vmx root mode.
	 *
	 * And Intel TXT required VMX off for all cpu when system shutdown.
	 */
	pr_info("kvm: exiting hardware virtualization\n");
	kvm_rebooting = true;
	on_each_cpu(hardware_disable_nolock, NULL, 1);
	return NOTIFY_OK;
}

static struct notifier_block kvm_reboot_notifier = {
	.notifier_call = kvm_reboot,
	.priority = 0,
};

static void kvm_io_bus_destroy(struct kvm_io_bus *bus)
{
	int i;

	for (i = 0; i < bus->dev_count; i++) {
		struct kvm_io_device *pos = bus->range[i].dev;

		kvm_iodevice_destructor(pos);
	}
	kfree(bus);
}

static inline int kvm_io_bus_cmp(const struct kvm_io_range *r1,
				 const struct kvm_io_range *r2)
{
	gpa_t addr1 = r1->addr;
	gpa_t addr2 = r2->addr;

	if (addr1 < addr2)
		return -1;

	/* If r2->len == 0, match the exact address.  If r2->len != 0,
	 * accept any overlapping write.  Any order is acceptable for
	 * overlapping ranges, because kvm_io_bus_get_first_dev ensures
	 * we process all of them.
	 */
	if (r2->len) {
		addr1 += r1->len;
		addr2 += r2->len;
	}

	if (addr1 > addr2)
		return 1;

	return 0;
}

static int kvm_io_bus_sort_cmp(const void *p1, const void *p2)
{
	return kvm_io_bus_cmp(p1, p2);
}

static int kvm_io_bus_get_first_dev(struct kvm_io_bus *bus,
			     gpa_t addr, int len)
{
	struct kvm_io_range *range, key;
	int off;

	key = (struct kvm_io_range) {
		.addr = addr,
		.len = len,
	};

	range = bsearch(&key, bus->range, bus->dev_count,
			sizeof(struct kvm_io_range), kvm_io_bus_sort_cmp);
	if (range == NULL)
		return -ENOENT;

	off = range - bus->range;

	while (off > 0 && kvm_io_bus_cmp(&key, &bus->range[off-1]) == 0)
		off--;

	return off;
}

static int __kvm_io_bus_write(struct kvm_vcpu *vcpu, struct kvm_io_bus *bus,
			      struct kvm_io_range *range, const void *val)
{
	int idx;

	idx = kvm_io_bus_get_first_dev(bus, range->addr, range->len);
	if (idx < 0)
		return -EOPNOTSUPP;

	while (idx < bus->dev_count &&
		kvm_io_bus_cmp(range, &bus->range[idx]) == 0) {
		if (!kvm_iodevice_write(vcpu, bus->range[idx].dev, range->addr,
					range->len, val))
			return idx;
		idx++;
	}

	return -EOPNOTSUPP;
}

/* kvm_io_bus_write - called under kvm->slots_lock */
int kvm_io_bus_write(struct kvm_vcpu *vcpu, enum kvm_bus bus_idx, gpa_t addr,
		     int len, const void *val)
{
	struct kvm_io_bus *bus;
	struct kvm_io_range range;
	int r;

	range = (struct kvm_io_range) {
		.addr = addr,
		.len = len,
	};

	bus = srcu_dereference(vcpu->kvm->buses[bus_idx], &vcpu->kvm->srcu);
	if (!bus)
		return -ENOMEM;
	r = __kvm_io_bus_write(vcpu, bus, &range, val);
	return r < 0 ? r : 0;
}
EXPORT_SYMBOL_GPL(kvm_io_bus_write);

/* kvm_io_bus_write_cookie - called under kvm->slots_lock */
int kvm_io_bus_write_cookie(struct kvm_vcpu *vcpu, enum kvm_bus bus_idx,
			    gpa_t addr, int len, const void *val, long cookie)
{
	struct kvm_io_bus *bus;
	struct kvm_io_range range;

	range = (struct kvm_io_range) {
		.addr = addr,
		.len = len,
	};

	bus = srcu_dereference(vcpu->kvm->buses[bus_idx], &vcpu->kvm->srcu);
	if (!bus)
		return -ENOMEM;

	/* First try the device referenced by cookie. */
	if ((cookie >= 0) && (cookie < bus->dev_count) &&
	    (kvm_io_bus_cmp(&range, &bus->range[cookie]) == 0))
		if (!kvm_iodevice_write(vcpu, bus->range[cookie].dev, addr, len,
					val))
			return cookie;

	/*
	 * cookie contained garbage; fall back to search and return the
	 * correct cookie value.
	 */
	return __kvm_io_bus_write(vcpu, bus, &range, val);
}

static int __kvm_io_bus_read(struct kvm_vcpu *vcpu, struct kvm_io_bus *bus,
			     struct kvm_io_range *range, void *val)
{
	int idx;

	idx = kvm_io_bus_get_first_dev(bus, range->addr, range->len);
	if (idx < 0)
		return -EOPNOTSUPP;

	while (idx < bus->dev_count &&
		kvm_io_bus_cmp(range, &bus->range[idx]) == 0) {
		if (!kvm_iodevice_read(vcpu, bus->range[idx].dev, range->addr,
				       range->len, val))
			return idx;
		idx++;
	}

	return -EOPNOTSUPP;
}

/* kvm_io_bus_read - called under kvm->slots_lock */
int kvm_io_bus_read(struct kvm_vcpu *vcpu, enum kvm_bus bus_idx, gpa_t addr,
		    int len, void *val)
{
	struct kvm_io_bus *bus;
	struct kvm_io_range range;
	int r;

	range = (struct kvm_io_range) {
		.addr = addr,
		.len = len,
	};

	bus = srcu_dereference(vcpu->kvm->buses[bus_idx], &vcpu->kvm->srcu);
	if (!bus)
		return -ENOMEM;
	r = __kvm_io_bus_read(vcpu, bus, &range, val);
	return r < 0 ? r : 0;
}

/* Caller must hold slots_lock. */
int kvm_io_bus_register_dev(struct kvm *kvm, enum kvm_bus bus_idx, gpa_t addr,
			    int len, struct kvm_io_device *dev)
{
	int i;
	struct kvm_io_bus *new_bus, *bus;
	struct kvm_io_range range;

	bus = kvm_get_bus(kvm, bus_idx);
	if (!bus)
		return -ENOMEM;

	/* exclude ioeventfd which is limited by maximum fd */
	if (bus->dev_count - bus->ioeventfd_count > NR_IOBUS_DEVS - 1)
		return -ENOSPC;

	new_bus = kmalloc(struct_size(bus, range, bus->dev_count + 1),
			  GFP_KERNEL_ACCOUNT);
	if (!new_bus)
		return -ENOMEM;

	range = (struct kvm_io_range) {
		.addr = addr,
		.len = len,
		.dev = dev,
	};

	for (i = 0; i < bus->dev_count; i++)
		if (kvm_io_bus_cmp(&bus->range[i], &range) > 0)
			break;

	memcpy(new_bus, bus, sizeof(*bus) + i * sizeof(struct kvm_io_range));
	new_bus->dev_count++;
	new_bus->range[i] = range;
	memcpy(new_bus->range + i + 1, bus->range + i,
		(bus->dev_count - i) * sizeof(struct kvm_io_range));
	rcu_assign_pointer(kvm->buses[bus_idx], new_bus);
	synchronize_srcu_expedited(&kvm->srcu);
	kfree(bus);

	return 0;
}

int kvm_io_bus_unregister_dev(struct kvm *kvm, enum kvm_bus bus_idx,
			      struct kvm_io_device *dev)
{
	int i, j;
	struct kvm_io_bus *new_bus, *bus;

	lockdep_assert_held(&kvm->slots_lock);

	bus = kvm_get_bus(kvm, bus_idx);
	if (!bus)
		return 0;

	for (i = 0; i < bus->dev_count; i++) {
		if (bus->range[i].dev == dev) {
			break;
		}
	}

	if (i == bus->dev_count)
		return 0;

	new_bus = kmalloc(struct_size(bus, range, bus->dev_count - 1),
			  GFP_KERNEL_ACCOUNT);
	if (new_bus) {
<<<<<<< HEAD
		memcpy(new_bus, bus, sizeof(*bus) + i * sizeof(struct kvm_io_range));
		new_bus->dev_count--;
		memcpy(new_bus->range + i, bus->range + i + 1,
		       (new_bus->dev_count - i) * sizeof(struct kvm_io_range));
	} else {
		pr_err("kvm: failed to shrink bus, removing it completely\n");
		for (j = 0; j < bus->dev_count; j++) {
			if (j == i)
				continue;
			kvm_iodevice_destructor(bus->range[j].dev);
		}
=======
		memcpy(new_bus, bus, struct_size(bus, range, i));
		new_bus->dev_count--;
		memcpy(new_bus->range + i, bus->range + i + 1,
				flex_array_size(new_bus, range, new_bus->dev_count - i));
>>>>>>> 7d2a07b7
	}

	rcu_assign_pointer(kvm->buses[bus_idx], new_bus);
	synchronize_srcu_expedited(&kvm->srcu);

	/* Destroy the old bus _after_ installing the (null) bus. */
	if (!new_bus) {
		pr_err("kvm: failed to shrink bus, removing it completely\n");
		for (j = 0; j < bus->dev_count; j++) {
			if (j == i)
				continue;
			kvm_iodevice_destructor(bus->range[j].dev);
		}
	}

	kfree(bus);
	return new_bus ? 0 : -ENOMEM;
}

struct kvm_io_device *kvm_io_bus_get_dev(struct kvm *kvm, enum kvm_bus bus_idx,
					 gpa_t addr)
{
	struct kvm_io_bus *bus;
	int dev_idx, srcu_idx;
	struct kvm_io_device *iodev = NULL;

	srcu_idx = srcu_read_lock(&kvm->srcu);

	bus = srcu_dereference(kvm->buses[bus_idx], &kvm->srcu);
	if (!bus)
		goto out_unlock;

	dev_idx = kvm_io_bus_get_first_dev(bus, addr, 1);
	if (dev_idx < 0)
		goto out_unlock;

	iodev = bus->range[dev_idx].dev;

out_unlock:
	srcu_read_unlock(&kvm->srcu, srcu_idx);

	return iodev;
}
EXPORT_SYMBOL_GPL(kvm_io_bus_get_dev);

static int kvm_debugfs_open(struct inode *inode, struct file *file,
			   int (*get)(void *, u64 *), int (*set)(void *, u64),
			   const char *fmt)
{
	struct kvm_stat_data *stat_data = (struct kvm_stat_data *)
					  inode->i_private;

	/* The debugfs files are a reference to the kvm struct which
	 * is still valid when kvm_destroy_vm is called.
	 * To avoid the race between open and the removal of the debugfs
	 * directory we test against the users count.
	 */
	if (!refcount_inc_not_zero(&stat_data->kvm->users_count))
		return -ENOENT;

	if (simple_attr_open(inode, file, get,
<<<<<<< HEAD
			     stat_data->mode & S_IWUGO ? set : NULL,
			     fmt)) {
=======
		    kvm_stats_debugfs_mode(stat_data->desc) & 0222
		    ? set : NULL,
		    fmt)) {
>>>>>>> 7d2a07b7
		kvm_put_kvm(stat_data->kvm);
		return -ENOMEM;
	}

	return 0;
}

static int kvm_debugfs_release(struct inode *inode, struct file *file)
{
	struct kvm_stat_data *stat_data = (struct kvm_stat_data *)
					  inode->i_private;

	simple_attr_release(inode, file);
	kvm_put_kvm(stat_data->kvm);

	return 0;
}

static int kvm_get_stat_per_vm(struct kvm *kvm, size_t offset, u64 *val)
{
	*val = *(u64 *)((void *)(&kvm->stat) + offset);

	return 0;
}

static int kvm_clear_stat_per_vm(struct kvm *kvm, size_t offset)
{
	*(u64 *)((void *)(&kvm->stat) + offset) = 0;

	return 0;
}

static int kvm_get_stat_per_vcpu(struct kvm *kvm, size_t offset, u64 *val)
{
	int i;
	struct kvm_vcpu *vcpu;

	*val = 0;

	kvm_for_each_vcpu(i, vcpu, kvm)
		*val += *(u64 *)((void *)(&vcpu->stat) + offset);

	return 0;
}

static int kvm_clear_stat_per_vcpu(struct kvm *kvm, size_t offset)
{
	int i;
	struct kvm_vcpu *vcpu;

	kvm_for_each_vcpu(i, vcpu, kvm)
		*(u64 *)((void *)(&vcpu->stat) + offset) = 0;

	return 0;
}

static int kvm_stat_data_get(void *data, u64 *val)
{
	int r = -EFAULT;
	struct kvm_stat_data *stat_data = (struct kvm_stat_data *)data;

	switch (stat_data->kind) {
	case KVM_STAT_VM:
		r = kvm_get_stat_per_vm(stat_data->kvm,
					stat_data->desc->desc.offset, val);
		break;
	case KVM_STAT_VCPU:
		r = kvm_get_stat_per_vcpu(stat_data->kvm,
					  stat_data->desc->desc.offset, val);
		break;
	}

	return r;
}

static int kvm_stat_data_clear(void *data, u64 val)
{
	int r = -EFAULT;
	struct kvm_stat_data *stat_data = (struct kvm_stat_data *)data;

	if (val)
		return -EINVAL;

	switch (stat_data->kind) {
	case KVM_STAT_VM:
		r = kvm_clear_stat_per_vm(stat_data->kvm,
					  stat_data->desc->desc.offset);
		break;
	case KVM_STAT_VCPU:
		r = kvm_clear_stat_per_vcpu(stat_data->kvm,
					    stat_data->desc->desc.offset);
		break;
	}

	return r;
}

static int kvm_stat_data_open(struct inode *inode, struct file *file)
{
	__simple_attr_check_format("%llu\n", 0ull);
	return kvm_debugfs_open(inode, file, kvm_stat_data_get,
				kvm_stat_data_clear, "%llu\n");
}

static const struct file_operations stat_fops_per_vm = {
	.owner = THIS_MODULE,
	.open = kvm_stat_data_open,
	.release = kvm_debugfs_release,
	.read = simple_attr_read,
	.write = simple_attr_write,
	.llseek = no_llseek,
};

static int vm_stat_get(void *_offset, u64 *val)
{
	unsigned offset = (long)_offset;
	struct kvm *kvm;
	u64 tmp_val;

	*val = 0;
	mutex_lock(&kvm_lock);
	list_for_each_entry(kvm, &vm_list, vm_list) {
		kvm_get_stat_per_vm(kvm, offset, &tmp_val);
		*val += tmp_val;
	}
	mutex_unlock(&kvm_lock);
	return 0;
}

static int vm_stat_clear(void *_offset, u64 val)
{
	unsigned offset = (long)_offset;
	struct kvm *kvm;

	if (val)
		return -EINVAL;

	mutex_lock(&kvm_lock);
	list_for_each_entry(kvm, &vm_list, vm_list) {
		kvm_clear_stat_per_vm(kvm, offset);
	}
	mutex_unlock(&kvm_lock);

	return 0;
}

DEFINE_SIMPLE_ATTRIBUTE(vm_stat_fops, vm_stat_get, vm_stat_clear, "%llu\n");
DEFINE_SIMPLE_ATTRIBUTE(vm_stat_readonly_fops, vm_stat_get, NULL, "%llu\n");

static int vcpu_stat_get(void *_offset, u64 *val)
{
	unsigned offset = (long)_offset;
	struct kvm *kvm;
	u64 tmp_val;

	*val = 0;
	mutex_lock(&kvm_lock);
	list_for_each_entry(kvm, &vm_list, vm_list) {
		kvm_get_stat_per_vcpu(kvm, offset, &tmp_val);
		*val += tmp_val;
	}
	mutex_unlock(&kvm_lock);
	return 0;
}

static int vcpu_stat_clear(void *_offset, u64 val)
{
	unsigned offset = (long)_offset;
	struct kvm *kvm;

	if (val)
		return -EINVAL;

	mutex_lock(&kvm_lock);
	list_for_each_entry(kvm, &vm_list, vm_list) {
		kvm_clear_stat_per_vcpu(kvm, offset);
	}
	mutex_unlock(&kvm_lock);

	return 0;
}

DEFINE_SIMPLE_ATTRIBUTE(vcpu_stat_fops, vcpu_stat_get, vcpu_stat_clear,
			"%llu\n");
DEFINE_SIMPLE_ATTRIBUTE(vcpu_stat_readonly_fops, vcpu_stat_get, NULL, "%llu\n");

static void kvm_uevent_notify_change(unsigned int type, struct kvm *kvm)
{
	struct kobj_uevent_env *env;
	unsigned long long created, active;

	if (!kvm_dev.this_device || !kvm)
		return;

	mutex_lock(&kvm_lock);
	if (type == KVM_EVENT_CREATE_VM) {
		kvm_createvm_count++;
		kvm_active_vms++;
	} else if (type == KVM_EVENT_DESTROY_VM) {
		kvm_active_vms--;
	}
	created = kvm_createvm_count;
	active = kvm_active_vms;
	mutex_unlock(&kvm_lock);

	env = kzalloc(sizeof(*env), GFP_KERNEL_ACCOUNT);
	if (!env)
		return;

	add_uevent_var(env, "CREATED=%llu", created);
	add_uevent_var(env, "COUNT=%llu", active);

	if (type == KVM_EVENT_CREATE_VM) {
		add_uevent_var(env, "EVENT=create");
		kvm->userspace_pid = task_pid_nr(current);
	} else if (type == KVM_EVENT_DESTROY_VM) {
		add_uevent_var(env, "EVENT=destroy");
	}
	add_uevent_var(env, "PID=%d", kvm->userspace_pid);

	if (kvm->debugfs_dentry) {
		char *tmp, *p = kmalloc(PATH_MAX, GFP_KERNEL_ACCOUNT);

		if (p) {
			tmp = dentry_path_raw(kvm->debugfs_dentry, p, PATH_MAX);
			if (!IS_ERR(tmp))
				add_uevent_var(env, "STATS_PATH=%s", tmp);
			kfree(p);
		}
	}
	/* no need for checks, since we are adding at most only 5 keys */
	env->envp[env->envp_idx++] = NULL;
	kobject_uevent_env(&kvm_dev.this_device->kobj, KOBJ_CHANGE, env->envp);
	kfree(env);
}

static void kvm_init_debug(void)
{
	const struct file_operations *fops;
	const struct _kvm_stats_desc *pdesc;
	int i;

	kvm_debugfs_dir = debugfs_create_dir("kvm", NULL);

<<<<<<< HEAD
	kvm_debugfs_num_entries = 0;
	for (p = debugfs_entries; p->name; ++p, kvm_debugfs_num_entries++) {
		int mode = p->mode ? p->mode : 0644;
		debugfs_create_file(p->name, mode, kvm_debugfs_dir,
				    (void *)(long)p->offset,
				    stat_fops[p->kind]);
=======
	for (i = 0; i < kvm_vm_stats_header.num_desc; ++i) {
		pdesc = &kvm_vm_stats_desc[i];
		if (kvm_stats_debugfs_mode(pdesc) & 0222)
			fops = &vm_stat_fops;
		else
			fops = &vm_stat_readonly_fops;
		debugfs_create_file(pdesc->name, kvm_stats_debugfs_mode(pdesc),
				kvm_debugfs_dir,
				(void *)(long)pdesc->desc.offset, fops);
	}

	for (i = 0; i < kvm_vcpu_stats_header.num_desc; ++i) {
		pdesc = &kvm_vcpu_stats_desc[i];
		if (kvm_stats_debugfs_mode(pdesc) & 0222)
			fops = &vcpu_stat_fops;
		else
			fops = &vcpu_stat_readonly_fops;
		debugfs_create_file(pdesc->name, kvm_stats_debugfs_mode(pdesc),
				kvm_debugfs_dir,
				(void *)(long)pdesc->desc.offset, fops);
>>>>>>> 7d2a07b7
	}
}

static int kvm_suspend(void)
{
	if (kvm_usage_count)
		hardware_disable_nolock(NULL);
	return 0;
}

static void kvm_resume(void)
{
	if (kvm_usage_count) {
#ifdef CONFIG_LOCKDEP
		WARN_ON(lockdep_is_held(&kvm_count_lock));
#endif
		hardware_enable_nolock(NULL);
	}
}

static struct syscore_ops kvm_syscore_ops = {
	.suspend = kvm_suspend,
	.resume = kvm_resume,
};

static inline
struct kvm_vcpu *preempt_notifier_to_vcpu(struct preempt_notifier *pn)
{
	return container_of(pn, struct kvm_vcpu, preempt_notifier);
}

static void kvm_sched_in(struct preempt_notifier *pn, int cpu)
{
	struct kvm_vcpu *vcpu = preempt_notifier_to_vcpu(pn);

	WRITE_ONCE(vcpu->preempted, false);
	WRITE_ONCE(vcpu->ready, false);

	__this_cpu_write(kvm_running_vcpu, vcpu);
	kvm_arch_sched_in(vcpu, cpu);
	kvm_arch_vcpu_load(vcpu, cpu);
}

static void kvm_sched_out(struct preempt_notifier *pn,
			  struct task_struct *next)
{
	struct kvm_vcpu *vcpu = preempt_notifier_to_vcpu(pn);

	if (current->on_rq) {
		WRITE_ONCE(vcpu->preempted, true);
		WRITE_ONCE(vcpu->ready, true);
	}
	kvm_arch_vcpu_put(vcpu);
	__this_cpu_write(kvm_running_vcpu, NULL);
}

/**
 * kvm_get_running_vcpu - get the vcpu running on the current CPU.
 *
 * We can disable preemption locally around accessing the per-CPU variable,
 * and use the resolved vcpu pointer after enabling preemption again,
 * because even if the current thread is migrated to another CPU, reading
 * the per-CPU value later will give us the same value as we update the
 * per-CPU variable in the preempt notifier handlers.
 */
struct kvm_vcpu *kvm_get_running_vcpu(void)
{
	struct kvm_vcpu *vcpu;

	preempt_disable();
	vcpu = __this_cpu_read(kvm_running_vcpu);
	preempt_enable();

	return vcpu;
}
EXPORT_SYMBOL_GPL(kvm_get_running_vcpu);

/**
 * kvm_get_running_vcpus - get the per-CPU array of currently running vcpus.
 */
struct kvm_vcpu * __percpu *kvm_get_running_vcpus(void)
{
        return &kvm_running_vcpu;
}

struct kvm_cpu_compat_check {
	void *opaque;
	int *ret;
};

static void check_processor_compat(void *data)
{
	struct kvm_cpu_compat_check *c = data;

	*c->ret = kvm_arch_check_processor_compat(c->opaque);
}

int kvm_init(void *opaque, unsigned vcpu_size, unsigned vcpu_align,
		  struct module *module)
{
	struct kvm_cpu_compat_check c;
	int r;
	int cpu;

	r = kvm_arch_init(opaque);
	if (r)
		goto out_fail;

	/*
	 * kvm_arch_init makes sure there's at most one caller
	 * for architectures that support multiple implementations,
	 * like intel and amd on x86.
	 * kvm_arch_init must be called before kvm_irqfd_init to avoid creating
	 * conflicts in case kvm is already setup for another implementation.
	 */
	r = kvm_irqfd_init();
	if (r)
		goto out_irqfd;

	if (!zalloc_cpumask_var(&cpus_hardware_enabled, GFP_KERNEL)) {
		r = -ENOMEM;
		goto out_free_0;
	}

	r = kvm_arch_hardware_setup(opaque);
	if (r < 0)
		goto out_free_1;

	c.ret = &r;
	c.opaque = opaque;
	for_each_online_cpu(cpu) {
		smp_call_function_single(cpu, check_processor_compat, &c, 1);
		if (r < 0)
			goto out_free_2;
	}

	r = cpuhp_setup_state_nocalls(CPUHP_AP_KVM_STARTING, "kvm/cpu:starting",
				      kvm_starting_cpu, kvm_dying_cpu);
	if (r)
		goto out_free_2;
	register_reboot_notifier(&kvm_reboot_notifier);

	/* A kmem cache lets us meet the alignment requirements of fx_save. */
	if (!vcpu_align)
		vcpu_align = __alignof__(struct kvm_vcpu);
	kvm_vcpu_cache =
		kmem_cache_create_usercopy("kvm_vcpu", vcpu_size, vcpu_align,
					   SLAB_ACCOUNT,
					   offsetof(struct kvm_vcpu, arch),
					   offsetofend(struct kvm_vcpu, stats_id)
					   - offsetof(struct kvm_vcpu, arch),
					   NULL);
	if (!kvm_vcpu_cache) {
		r = -ENOMEM;
		goto out_free_3;
	}

	r = kvm_async_pf_init();
	if (r)
		goto out_free;

	kvm_chardev_ops.owner = module;
	kvm_vm_fops.owner = module;
	kvm_vcpu_fops.owner = module;

	r = misc_register(&kvm_dev);
	if (r) {
		pr_err("kvm: misc device register failed\n");
		goto out_unreg;
	}

	register_syscore_ops(&kvm_syscore_ops);

	kvm_preempt_ops.sched_in = kvm_sched_in;
	kvm_preempt_ops.sched_out = kvm_sched_out;

	kvm_init_debug();

	r = kvm_vfio_ops_init();
	WARN_ON(r);

	return 0;

out_unreg:
	kvm_async_pf_deinit();
out_free:
	kmem_cache_destroy(kvm_vcpu_cache);
out_free_3:
	unregister_reboot_notifier(&kvm_reboot_notifier);
	cpuhp_remove_state_nocalls(CPUHP_AP_KVM_STARTING);
out_free_2:
	kvm_arch_hardware_unsetup();
out_free_1:
	free_cpumask_var(cpus_hardware_enabled);
out_free_0:
	kvm_irqfd_exit();
out_irqfd:
	kvm_arch_exit();
out_fail:
	return r;
}
EXPORT_SYMBOL_GPL(kvm_init);

void kvm_exit(void)
{
	debugfs_remove_recursive(kvm_debugfs_dir);
	misc_deregister(&kvm_dev);
	kmem_cache_destroy(kvm_vcpu_cache);
	kvm_async_pf_deinit();
	unregister_syscore_ops(&kvm_syscore_ops);
	unregister_reboot_notifier(&kvm_reboot_notifier);
	cpuhp_remove_state_nocalls(CPUHP_AP_KVM_STARTING);
	on_each_cpu(hardware_disable_nolock, NULL, 1);
	kvm_arch_hardware_unsetup();
	kvm_arch_exit();
	kvm_irqfd_exit();
	free_cpumask_var(cpus_hardware_enabled);
	kvm_vfio_ops_exit();
}
EXPORT_SYMBOL_GPL(kvm_exit);

struct kvm_vm_worker_thread_context {
	struct kvm *kvm;
	struct task_struct *parent;
	struct completion init_done;
	kvm_vm_thread_fn_t thread_fn;
	uintptr_t data;
	int err;
};

static int kvm_vm_worker_thread(void *context)
{
	/*
	 * The init_context is allocated on the stack of the parent thread, so
	 * we have to locally copy anything that is needed beyond initialization
	 */
	struct kvm_vm_worker_thread_context *init_context = context;
	struct kvm *kvm = init_context->kvm;
	kvm_vm_thread_fn_t thread_fn = init_context->thread_fn;
	uintptr_t data = init_context->data;
	int err;

	err = kthread_park(current);
	/* kthread_park(current) is never supposed to return an error */
	WARN_ON(err != 0);
	if (err)
		goto init_complete;

	err = cgroup_attach_task_all(init_context->parent, current);
	if (err) {
		kvm_err("%s: cgroup_attach_task_all failed with err %d\n",
			__func__, err);
		goto init_complete;
	}

	set_user_nice(current, task_nice(init_context->parent));

init_complete:
	init_context->err = err;
	complete(&init_context->init_done);
	init_context = NULL;

	if (err)
		return err;

	/* Wait to be woken up by the spawner before proceeding. */
	kthread_parkme();

	if (!kthread_should_stop())
		err = thread_fn(kvm, data);

	return err;
}

int kvm_vm_create_worker_thread(struct kvm *kvm, kvm_vm_thread_fn_t thread_fn,
				uintptr_t data, const char *name,
				struct task_struct **thread_ptr)
{
	struct kvm_vm_worker_thread_context init_context = {};
	struct task_struct *thread;

	*thread_ptr = NULL;
	init_context.kvm = kvm;
	init_context.parent = current;
	init_context.thread_fn = thread_fn;
	init_context.data = data;
	init_completion(&init_context.init_done);

	thread = kthread_run(kvm_vm_worker_thread, &init_context,
			     "%s-%d", name, task_pid_nr(current));
	if (IS_ERR(thread))
		return PTR_ERR(thread);

	/* kthread_run is never supposed to return NULL */
	WARN_ON(thread == NULL);

	wait_for_completion(&init_context.init_done);

	if (!init_context.err)
		*thread_ptr = thread;

	return init_context.err;
}<|MERGE_RESOLUTION|>--- conflicted
+++ resolved
@@ -51,10 +51,7 @@
 #include <linux/io.h>
 #include <linux/lockdep.h>
 #include <linux/kthread.h>
-<<<<<<< HEAD
-=======
 #include <linux/suspend.h>
->>>>>>> 7d2a07b7
 
 #include <asm/processor.h>
 #include <asm/ioctl.h>
@@ -186,10 +183,7 @@
 	 */
 	if (pfn_valid(pfn))
 		return PageReserved(pfn_to_page(pfn)) &&
-<<<<<<< HEAD
-=======
 		       !is_zero_pfn(pfn) &&
->>>>>>> 7d2a07b7
 		       !kvm_is_zone_device_pfn(pfn);
 
 	return true;
@@ -449,22 +443,6 @@
 static void kvm_mmu_notifier_invalidate_range(struct mmu_notifier *mn,
 					      struct mm_struct *mm,
 					      unsigned long start, unsigned long end)
-<<<<<<< HEAD
-{
-	struct kvm *kvm = mmu_notifier_to_kvm(mn);
-	int idx;
-
-	idx = srcu_read_lock(&kvm->srcu);
-	kvm_arch_mmu_notifier_invalidate_range(kvm, start, end);
-	srcu_read_unlock(&kvm->srcu, idx);
-}
-
-static void kvm_mmu_notifier_change_pte(struct mmu_notifier *mn,
-					struct mm_struct *mm,
-					unsigned long address,
-					pte_t pte)
-=======
->>>>>>> 7d2a07b7
 {
 	struct kvm *kvm = mmu_notifier_to_kvm(mn);
 	int idx;
@@ -585,9 +563,6 @@
 						hva_handler_t handler)
 {
 	struct kvm *kvm = mmu_notifier_to_kvm(mn);
-<<<<<<< HEAD
-	int need_tlb_flush = 0, idx;
-=======
 	const struct kvm_hva_range range = {
 		.start		= start,
 		.end		= end,
@@ -597,7 +572,6 @@
 		.flush_on_ret	= true,
 		.may_block	= false,
 	};
->>>>>>> 7d2a07b7
 
 	return __kvm_handle_hva_range(kvm, &range);
 }
@@ -668,10 +642,6 @@
 	}
 }
 
-<<<<<<< HEAD
-	spin_unlock(&kvm->mmu_lock);
-	srcu_read_unlock(&kvm->srcu, idx);
-=======
 static int kvm_mmu_notifier_invalidate_range_start(struct mmu_notifier *mn,
 					const struct mmu_notifier_range *range)
 {
@@ -689,7 +659,6 @@
 	trace_kvm_unmap_hva_range(range->start, range->end);
 
 	__kvm_handle_hva_range(kvm, &hva_range);
->>>>>>> 7d2a07b7
 
 	return 0;
 }
@@ -963,20 +932,12 @@
 			return -ENOMEM;
 
 		stat_data->kvm = kvm;
-<<<<<<< HEAD
-		stat_data->offset = p->offset;
-		stat_data->mode = p->mode ? p->mode : 0644;
-		kvm->debugfs_stat_data[p - debugfs_entries] = stat_data;
-		debugfs_create_file(p->name, stat_data->mode, kvm->debugfs_dentry,
-				    stat_data, stat_fops_per_vm[p->kind]);
-=======
 		stat_data->desc = pdesc;
 		stat_data->kind = KVM_STAT_VM;
 		kvm->debugfs_stat_data[i] = stat_data;
 		debugfs_create_file(pdesc->name, kvm_stats_debugfs_mode(pdesc),
 				    kvm->debugfs_dentry, stat_data,
 				    &stat_fops_per_vm);
->>>>>>> 7d2a07b7
 	}
 
 	for (i = 0; i < kvm_vcpu_stats_header.num_desc; ++i) {
@@ -1006,18 +967,6 @@
 }
 
 /*
-<<<<<<< HEAD
- * Called after the VM is otherwise initialized, but just before adding it to
- * the vm_list.
- */
-int __weak kvm_arch_post_init_vm(struct kvm *kvm)
-{
-	return 0;
-}
-
-/*
-=======
->>>>>>> 7d2a07b7
  * Called just after removing the VM from the vm_list, but before doing any
  * other destruction.
  */
@@ -1041,10 +990,7 @@
 	mutex_init(&kvm->lock);
 	mutex_init(&kvm->irq_lock);
 	mutex_init(&kvm->slots_lock);
-<<<<<<< HEAD
-=======
 	mutex_init(&kvm->slots_arch_lock);
->>>>>>> 7d2a07b7
 	INIT_LIST_HEAD(&kvm->devices);
 
 	BUILD_BUG_ON(KVM_MEM_SLOTS_NUM > SHRT_MAX);
@@ -1072,11 +1018,8 @@
 			goto out_err_no_arch_destroy_vm;
 	}
 
-<<<<<<< HEAD
-=======
 	kvm->max_halt_poll_ns = halt_poll_ns;
 
->>>>>>> 7d2a07b7
 	r = kvm_arch_init_vm(kvm, type);
 	if (r)
 		goto out_err_no_arch_destroy_vm;
@@ -1092,13 +1035,8 @@
 	r = kvm_init_mmu_notifier(kvm);
 	if (r)
 		goto out_err_no_mmu_notifier;
-<<<<<<< HEAD
- 
-        r = kvm_arch_post_init_vm(kvm);
-=======
 
 	r = kvm_arch_post_init_vm(kvm);
->>>>>>> 7d2a07b7
 	if (r)
 		goto out_err;
 
@@ -1626,12 +1564,7 @@
 			    const struct kvm_userspace_memory_region *mem)
 {
 	struct kvm_memory_slot old, new;
-<<<<<<< HEAD
-	struct kvm_memslots *slots;
-	int as_id, id;
-=======
 	struct kvm_memory_slot *tmp;
->>>>>>> 7d2a07b7
 	enum kvm_mr_change change;
 	int as_id, id;
 	int r;
@@ -1728,80 +1661,12 @@
 		if (r)
 			return r;
 
-<<<<<<< HEAD
-	r = -ENOMEM;
-	if (change == KVM_MR_CREATE) {
-		new.userspace_addr = mem->userspace_addr;
-
-		if (kvm_arch_create_memslot(kvm, &new, npages))
-			goto out_free;
-	}
-
-	/* Allocate page dirty bitmap if needed */
-	if ((new.flags & KVM_MEM_LOG_DIRTY_PAGES) && !new.dirty_bitmap) {
-		if (kvm_create_dirty_bitmap(&new) < 0)
-			goto out_free;
-	}
-
-	slots = kvzalloc(sizeof(struct kvm_memslots), GFP_KERNEL_ACCOUNT);
-	if (!slots)
-		goto out_free;
-	memcpy(slots, __kvm_memslots(kvm, as_id), sizeof(struct kvm_memslots));
-
-	if ((change == KVM_MR_DELETE) || (change == KVM_MR_MOVE)) {
-		slot = id_to_memslot(slots, id);
-		slot->flags |= KVM_MEMSLOT_INVALID;
-
-		/*
-		 * We can re-use the old memslots, the only difference from the
-		 * newly installed memslots is the invalid flag, which will get
-		 * dropped by update_memslots anyway.  We'll also revert to the
-		 * old memslots if preparing the new memory region fails.
-		 */
-		slots = install_new_memslots(kvm, as_id, slots);
-
-		/* From this point no new shadow pages pointing to a deleted,
-		 * or moved, memslot will be created.
-		 *
-		 * validation of sp->gfn happens in:
-		 *	- gfn_to_hva (kvm_read_guest, gfn_to_pfn)
-		 *	- kvm_is_visible_gfn (mmu_check_roots)
-		 */
-		kvm_arch_flush_shadow_memslot(kvm, slot);
-=======
 		if (kvm_dirty_log_manual_protect_and_init_set(kvm))
 			bitmap_set(new.dirty_bitmap, 0, new.npages);
->>>>>>> 7d2a07b7
 	}
 
 	r = kvm_set_memslot(kvm, mem, &old, &new, as_id, change);
 	if (r)
-<<<<<<< HEAD
-		goto out_slots;
-
-	/* actual memory is freed via old in kvm_free_memslot below */
-	if (change == KVM_MR_DELETE) {
-		new.dirty_bitmap = NULL;
-		memset(&new.arch, 0, sizeof(new.arch));
-	}
-
-	update_memslots(slots, &new, change);
-	slots = install_new_memslots(kvm, as_id, slots);
-
-	kvm_arch_commit_memory_region(kvm, mem, &old, &new, change);
-
-	kvm_free_memslot(kvm, &old, &new);
-	kvfree(slots);
-	return 0;
-
-out_slots:
-	if (change == KVM_MR_DELETE || change == KVM_MR_MOVE)
-		slots = install_new_memslots(kvm, as_id, slots);
-	kvfree(slots);
-out_free:
-	kvm_free_memslot(kvm, &new, &old);
-out:
-=======
 		goto out_bitmap;
 
 	if (old.dirty_bitmap && !new.dirty_bitmap)
@@ -1811,7 +1676,6 @@
 out_bitmap:
 	if (new.dirty_bitmap && !old.dirty_bitmap)
 		kvm_destroy_dirty_bitmap(&new);
->>>>>>> 7d2a07b7
 	return r;
 }
 EXPORT_SYMBOL_GPL(__kvm_set_memory_region);
@@ -2128,8 +1992,6 @@
 }
 EXPORT_SYMBOL_GPL(kvm_is_visible_gfn);
 
-<<<<<<< HEAD
-=======
 bool kvm_vcpu_is_visible_gfn(struct kvm_vcpu *vcpu, gfn_t gfn)
 {
 	struct kvm_memory_slot *memslot = kvm_vcpu_gfn_to_memslot(vcpu, gfn);
@@ -2138,7 +2000,6 @@
 }
 EXPORT_SYMBOL_GPL(kvm_vcpu_is_visible_gfn);
 
->>>>>>> 7d2a07b7
 unsigned long kvm_host_page_size(struct kvm_vcpu *vcpu, gfn_t gfn)
 {
 	struct vm_area_struct *vma;
@@ -2345,11 +2206,7 @@
 	spinlock_t *ptl;
 	int r;
 
-<<<<<<< HEAD
-	r = follow_pte_pmd(vma->vm_mm, addr, NULL, &ptep, NULL, &ptl);
-=======
 	r = follow_pte(vma->vm_mm, addr, &ptep, &ptl);
->>>>>>> 7d2a07b7
 	if (r) {
 		/*
 		 * get_user_pages fails for VM_IO and VM_PFNMAP vmas and does
@@ -2364,11 +2221,7 @@
 		if (r)
 			return r;
 
-<<<<<<< HEAD
-		r = follow_pte_pmd(vma->vm_mm, addr, NULL, &ptep, NULL, &ptl);
-=======
 		r = follow_pte(vma->vm_mm, addr, &ptep, &ptl);
->>>>>>> 7d2a07b7
 		if (r)
 			return r;
 	}
@@ -2676,12 +2529,8 @@
 }
 EXPORT_SYMBOL_GPL(kvm_vcpu_map);
 
-<<<<<<< HEAD
-static void __kvm_unmap_gfn(struct kvm_memory_slot *memslot,
-=======
 static void __kvm_unmap_gfn(struct kvm *kvm,
 			struct kvm_memory_slot *memslot,
->>>>>>> 7d2a07b7
 			struct kvm_host_map *map,
 			struct gfn_to_pfn_cache *cache,
 			bool dirty, bool atomic)
@@ -2706,11 +2555,7 @@
 #endif
 
 	if (dirty)
-<<<<<<< HEAD
-		mark_page_dirty_in_slot(memslot, map->gfn);
-=======
 		mark_page_dirty_in_slot(kvm, memslot, map->gfn);
->>>>>>> 7d2a07b7
 
 	if (cache)
 		cache->dirty |= dirty;
@@ -2724,11 +2569,7 @@
 int kvm_unmap_gfn(struct kvm_vcpu *vcpu, struct kvm_host_map *map, 
 		  struct gfn_to_pfn_cache *cache, bool dirty, bool atomic)
 {
-<<<<<<< HEAD
-	__kvm_unmap_gfn(gfn_to_memslot(vcpu->kvm, map->gfn), map,
-=======
 	__kvm_unmap_gfn(vcpu->kvm, gfn_to_memslot(vcpu->kvm, map->gfn), map,
->>>>>>> 7d2a07b7
 			cache, dirty, atomic);
 	return 0;
 }
@@ -2736,13 +2577,8 @@
 
 void kvm_vcpu_unmap(struct kvm_vcpu *vcpu, struct kvm_host_map *map, bool dirty)
 {
-<<<<<<< HEAD
-	__kvm_unmap_gfn(kvm_vcpu_gfn_to_memslot(vcpu, map->gfn), map, NULL,
-			dirty, false);
-=======
 	__kvm_unmap_gfn(vcpu->kvm, kvm_vcpu_gfn_to_memslot(vcpu, map->gfn),
 			map, NULL, dirty, false);
->>>>>>> 7d2a07b7
 }
 EXPORT_SYMBOL_GPL(kvm_vcpu_unmap);
 
@@ -2788,16 +2624,8 @@
 
 void kvm_set_pfn_dirty(kvm_pfn_t pfn)
 {
-<<<<<<< HEAD
-	if (!kvm_is_reserved_pfn(pfn) && !kvm_is_zone_device_pfn(pfn)) {
-		struct page *page = pfn_to_page(pfn);
-
-		SetPageDirty(page);
-	}
-=======
 	if (!kvm_is_reserved_pfn(pfn) && !kvm_is_zone_device_pfn(pfn))
 		SetPageDirty(pfn_to_page(pfn));
->>>>>>> 7d2a07b7
 }
 EXPORT_SYMBOL_GPL(kvm_set_pfn_dirty);
 
@@ -3060,15 +2888,10 @@
 
 	BUG_ON(len + offset > ghc->len);
 
-<<<<<<< HEAD
-	if (slots->generation != ghc->generation)
-		__kvm_gfn_to_hva_cache_init(slots, ghc, ghc->gpa, ghc->len);
-=======
 	if (slots->generation != ghc->generation) {
 		if (__kvm_gfn_to_hva_cache_init(slots, ghc, ghc->gpa, ghc->len))
 			return -EFAULT;
 	}
->>>>>>> 7d2a07b7
 
 	if (kvm_is_error_hva(ghc->hva))
 		return -EFAULT;
@@ -3102,27 +2925,18 @@
 
 	BUG_ON(len + offset > ghc->len);
 
-<<<<<<< HEAD
-=======
 	if (slots->generation != ghc->generation) {
 		if (__kvm_gfn_to_hva_cache_init(slots, ghc, ghc->gpa, ghc->len))
 			return -EFAULT;
 	}
 
->>>>>>> 7d2a07b7
 	if (kvm_is_error_hva(ghc->hva))
 		return -EFAULT;
 
 	if (unlikely(!ghc->memslot))
-<<<<<<< HEAD
-		return kvm_read_guest(kvm, ghc->gpa, data, len);
-
-	r = __copy_from_user(data, (void __user *)ghc->hva, len);
-=======
 		return kvm_read_guest(kvm, gpa, data, len);
 
 	r = __copy_from_user(data, (void __user *)ghc->hva + offset, len);
->>>>>>> 7d2a07b7
 	if (r)
 		return -EFAULT;
 
@@ -5113,24 +4927,10 @@
 	new_bus = kmalloc(struct_size(bus, range, bus->dev_count - 1),
 			  GFP_KERNEL_ACCOUNT);
 	if (new_bus) {
-<<<<<<< HEAD
-		memcpy(new_bus, bus, sizeof(*bus) + i * sizeof(struct kvm_io_range));
-		new_bus->dev_count--;
-		memcpy(new_bus->range + i, bus->range + i + 1,
-		       (new_bus->dev_count - i) * sizeof(struct kvm_io_range));
-	} else {
-		pr_err("kvm: failed to shrink bus, removing it completely\n");
-		for (j = 0; j < bus->dev_count; j++) {
-			if (j == i)
-				continue;
-			kvm_iodevice_destructor(bus->range[j].dev);
-		}
-=======
 		memcpy(new_bus, bus, struct_size(bus, range, i));
 		new_bus->dev_count--;
 		memcpy(new_bus->range + i, bus->range + i + 1,
 				flex_array_size(new_bus, range, new_bus->dev_count - i));
->>>>>>> 7d2a07b7
 	}
 
 	rcu_assign_pointer(kvm->buses[bus_idx], new_bus);
@@ -5192,14 +4992,9 @@
 		return -ENOENT;
 
 	if (simple_attr_open(inode, file, get,
-<<<<<<< HEAD
-			     stat_data->mode & S_IWUGO ? set : NULL,
-			     fmt)) {
-=======
 		    kvm_stats_debugfs_mode(stat_data->desc) & 0222
 		    ? set : NULL,
 		    fmt)) {
->>>>>>> 7d2a07b7
 		kvm_put_kvm(stat_data->kvm);
 		return -ENOMEM;
 	}
@@ -5444,14 +5239,6 @@
 
 	kvm_debugfs_dir = debugfs_create_dir("kvm", NULL);
 
-<<<<<<< HEAD
-	kvm_debugfs_num_entries = 0;
-	for (p = debugfs_entries; p->name; ++p, kvm_debugfs_num_entries++) {
-		int mode = p->mode ? p->mode : 0644;
-		debugfs_create_file(p->name, mode, kvm_debugfs_dir,
-				    (void *)(long)p->offset,
-				    stat_fops[p->kind]);
-=======
 	for (i = 0; i < kvm_vm_stats_header.num_desc; ++i) {
 		pdesc = &kvm_vm_stats_desc[i];
 		if (kvm_stats_debugfs_mode(pdesc) & 0222)
@@ -5472,7 +5259,6 @@
 		debugfs_create_file(pdesc->name, kvm_stats_debugfs_mode(pdesc),
 				kvm_debugfs_dir,
 				(void *)(long)pdesc->desc.offset, fops);
->>>>>>> 7d2a07b7
 	}
 }
 
