--- conflicted
+++ resolved
@@ -1952,11 +1952,7 @@
 	map->page = NULL;
 }
 
-<<<<<<< HEAD
-int kvm_unmap_gfn(struct kvm_vcpu *vcpu, struct kvm_host_map *map, 
-=======
 int kvm_unmap_gfn(struct kvm_vcpu *vcpu, struct kvm_host_map *map,
->>>>>>> deff2fcb
 		  struct gfn_to_pfn_cache *cache, bool dirty, bool atomic)
 {
 	__kvm_unmap_gfn(gfn_to_memslot(vcpu->kvm, map->gfn), map,
