/*
 * Copyright (C) 2012 ARM Ltd.
 * Author: Marc Zyngier <marc.zyngier@arm.com>
 *
 * This program is free software; you can redistribute it and/or modify
 * it under the terms of the GNU General Public License version 2 as
 * published by the Free Software Foundation.
 *
 * This program is distributed in the hope that it will be useful,
 * but WITHOUT ANY WARRANTY; without even the implied warranty of
 * MERCHANTABILITY or FITNESS FOR A PARTICULAR PURPOSE.  See the
 * GNU General Public License for more details.
 *
 * You should have received a copy of the GNU General Public License
 * along with this program; if not, write to the Free Software
 * Foundation, Inc., 59 Temple Place, Suite 330, Boston, MA 02111-1307 USA
 */

#include <linux/cpu.h>
#include <linux/kvm.h>
#include <linux/kvm_host.h>
#include <linux/interrupt.h>
#include <linux/io.h>
#include <linux/of.h>
#include <linux/of_address.h>
#include <linux/of_irq.h>
#include <linux/uaccess.h>

#include <linux/irqchip/arm-gic.h>

#include <asm/kvm_emulate.h>
#include <asm/kvm_arm.h>
#include <asm/kvm_mmu.h>

/*
 * How the whole thing works (courtesy of Christoffer Dall):
 *
 * - At any time, the dist->irq_pending_on_cpu is the oracle that knows if
 *   something is pending on the CPU interface.
 * - Interrupts that are pending on the distributor are stored on the
 *   vgic.irq_pending vgic bitmap (this bitmap is updated by both user land
 *   ioctls and guest mmio ops, and other in-kernel peripherals such as the
 *   arch. timers).
 * - Every time the bitmap changes, the irq_pending_on_cpu oracle is
 *   recalculated
 * - To calculate the oracle, we need info for each cpu from
 *   compute_pending_for_cpu, which considers:
 *   - PPI: dist->irq_pending & dist->irq_enable
 *   - SPI: dist->irq_pending & dist->irq_enable & dist->irq_spi_target
 *   - irq_spi_target is a 'formatted' version of the GICD_ITARGETSRn
 *     registers, stored on each vcpu. We only keep one bit of
 *     information per interrupt, making sure that only one vcpu can
 *     accept the interrupt.
 * - If any of the above state changes, we must recalculate the oracle.
 * - The same is true when injecting an interrupt, except that we only
 *   consider a single interrupt at a time. The irq_spi_cpu array
 *   contains the target CPU for each SPI.
 *
 * The handling of level interrupts adds some extra complexity. We
 * need to track when the interrupt has been EOIed, so we can sample
 * the 'line' again. This is achieved as such:
 *
 * - When a level interrupt is moved onto a vcpu, the corresponding
 *   bit in irq_queued is set. As long as this bit is set, the line
 *   will be ignored for further interrupts. The interrupt is injected
 *   into the vcpu with the GICH_LR_EOI bit set (generate a
 *   maintenance interrupt on EOI).
 * - When the interrupt is EOIed, the maintenance interrupt fires,
 *   and clears the corresponding bit in irq_queued. This allows the
 *   interrupt line to be sampled again.
 * - Note that level-triggered interrupts can also be set to pending from
 *   writes to GICD_ISPENDRn and lowering the external input line does not
 *   cause the interrupt to become inactive in such a situation.
 *   Conversely, writes to GICD_ICPENDRn do not cause the interrupt to become
 *   inactive as long as the external input line is held high.
 */

#include "vgic.h"

static void vgic_retire_disabled_irqs(struct kvm_vcpu *vcpu);
static void vgic_retire_lr(int lr_nr, int irq, struct kvm_vcpu *vcpu);
static struct vgic_lr vgic_get_lr(const struct kvm_vcpu *vcpu, int lr);
static void vgic_set_lr(struct kvm_vcpu *vcpu, int lr, struct vgic_lr lr_desc);

static const struct vgic_ops *vgic_ops;
static const struct vgic_params *vgic;

static void add_sgi_source(struct kvm_vcpu *vcpu, int irq, int source)
{
	vcpu->kvm->arch.vgic.vm_ops.add_sgi_source(vcpu, irq, source);
}

static bool queue_sgi(struct kvm_vcpu *vcpu, int irq)
{
	return vcpu->kvm->arch.vgic.vm_ops.queue_sgi(vcpu, irq);
}

int kvm_vgic_map_resources(struct kvm *kvm)
{
	return kvm->arch.vgic.vm_ops.map_resources(kvm, vgic);
}

/*
 * struct vgic_bitmap contains a bitmap made of unsigned longs, but
 * extracts u32s out of them.
 *
 * This does not work on 64-bit BE systems, because the bitmap access
 * will store two consecutive 32-bit words with the higher-addressed
 * register's bits at the lower index and the lower-addressed register's
 * bits at the higher index.
 *
 * Therefore, swizzle the register index when accessing the 32-bit word
 * registers to access the right register's value.
 */
#if defined(CONFIG_CPU_BIG_ENDIAN) && BITS_PER_LONG == 64
#define REG_OFFSET_SWIZZLE	1
#else
#define REG_OFFSET_SWIZZLE	0
#endif

static int vgic_init_bitmap(struct vgic_bitmap *b, int nr_cpus, int nr_irqs)
{
	int nr_longs;

	nr_longs = nr_cpus + BITS_TO_LONGS(nr_irqs - VGIC_NR_PRIVATE_IRQS);

	b->private = kzalloc(sizeof(unsigned long) * nr_longs, GFP_KERNEL);
	if (!b->private)
		return -ENOMEM;

	b->shared = b->private + nr_cpus;

	return 0;
}

static void vgic_free_bitmap(struct vgic_bitmap *b)
{
	kfree(b->private);
	b->private = NULL;
	b->shared = NULL;
}

/*
 * Call this function to convert a u64 value to an unsigned long * bitmask
 * in a way that works on both 32-bit and 64-bit LE and BE platforms.
 *
 * Warning: Calling this function may modify *val.
 */
static unsigned long *u64_to_bitmask(u64 *val)
{
#if defined(CONFIG_CPU_BIG_ENDIAN) && BITS_PER_LONG == 32
	*val = (*val >> 32) | (*val << 32);
#endif
	return (unsigned long *)val;
}

u32 *vgic_bitmap_get_reg(struct vgic_bitmap *x, int cpuid, u32 offset)
{
	offset >>= 2;
	if (!offset)
		return (u32 *)(x->private + cpuid) + REG_OFFSET_SWIZZLE;
	else
		return (u32 *)(x->shared) + ((offset - 1) ^ REG_OFFSET_SWIZZLE);
}

static int vgic_bitmap_get_irq_val(struct vgic_bitmap *x,
				   int cpuid, int irq)
{
	if (irq < VGIC_NR_PRIVATE_IRQS)
		return test_bit(irq, x->private + cpuid);

	return test_bit(irq - VGIC_NR_PRIVATE_IRQS, x->shared);
}

void vgic_bitmap_set_irq_val(struct vgic_bitmap *x, int cpuid,
			     int irq, int val)
{
	unsigned long *reg;

	if (irq < VGIC_NR_PRIVATE_IRQS) {
		reg = x->private + cpuid;
	} else {
		reg = x->shared;
		irq -= VGIC_NR_PRIVATE_IRQS;
	}

	if (val)
		set_bit(irq, reg);
	else
		clear_bit(irq, reg);
}

static unsigned long *vgic_bitmap_get_cpu_map(struct vgic_bitmap *x, int cpuid)
{
	return x->private + cpuid;
}

unsigned long *vgic_bitmap_get_shared_map(struct vgic_bitmap *x)
{
	return x->shared;
}

static int vgic_init_bytemap(struct vgic_bytemap *x, int nr_cpus, int nr_irqs)
{
	int size;

	size  = nr_cpus * VGIC_NR_PRIVATE_IRQS;
	size += nr_irqs - VGIC_NR_PRIVATE_IRQS;

	x->private = kzalloc(size, GFP_KERNEL);
	if (!x->private)
		return -ENOMEM;

	x->shared = x->private + nr_cpus * VGIC_NR_PRIVATE_IRQS / sizeof(u32);
	return 0;
}

static void vgic_free_bytemap(struct vgic_bytemap *b)
{
	kfree(b->private);
	b->private = NULL;
	b->shared = NULL;
}

u32 *vgic_bytemap_get_reg(struct vgic_bytemap *x, int cpuid, u32 offset)
{
	u32 *reg;

	if (offset < VGIC_NR_PRIVATE_IRQS) {
		reg = x->private;
		offset += cpuid * VGIC_NR_PRIVATE_IRQS;
	} else {
		reg = x->shared;
		offset -= VGIC_NR_PRIVATE_IRQS;
	}

	return reg + (offset / sizeof(u32));
}

#define VGIC_CFG_LEVEL	0
#define VGIC_CFG_EDGE	1

static bool vgic_irq_is_edge(struct kvm_vcpu *vcpu, int irq)
{
	struct vgic_dist *dist = &vcpu->kvm->arch.vgic;
	int irq_val;

	irq_val = vgic_bitmap_get_irq_val(&dist->irq_cfg, vcpu->vcpu_id, irq);
	return irq_val == VGIC_CFG_EDGE;
}

static int vgic_irq_is_enabled(struct kvm_vcpu *vcpu, int irq)
{
	struct vgic_dist *dist = &vcpu->kvm->arch.vgic;

	return vgic_bitmap_get_irq_val(&dist->irq_enabled, vcpu->vcpu_id, irq);
}

static int vgic_irq_is_queued(struct kvm_vcpu *vcpu, int irq)
{
	struct vgic_dist *dist = &vcpu->kvm->arch.vgic;

	return vgic_bitmap_get_irq_val(&dist->irq_queued, vcpu->vcpu_id, irq);
}

static void vgic_irq_set_queued(struct kvm_vcpu *vcpu, int irq)
{
	struct vgic_dist *dist = &vcpu->kvm->arch.vgic;

	vgic_bitmap_set_irq_val(&dist->irq_queued, vcpu->vcpu_id, irq, 1);
}

static void vgic_irq_clear_queued(struct kvm_vcpu *vcpu, int irq)
{
	struct vgic_dist *dist = &vcpu->kvm->arch.vgic;

	vgic_bitmap_set_irq_val(&dist->irq_queued, vcpu->vcpu_id, irq, 0);
}

static int vgic_dist_irq_get_level(struct kvm_vcpu *vcpu, int irq)
{
	struct vgic_dist *dist = &vcpu->kvm->arch.vgic;

	return vgic_bitmap_get_irq_val(&dist->irq_level, vcpu->vcpu_id, irq);
}

static void vgic_dist_irq_set_level(struct kvm_vcpu *vcpu, int irq)
{
	struct vgic_dist *dist = &vcpu->kvm->arch.vgic;

	vgic_bitmap_set_irq_val(&dist->irq_level, vcpu->vcpu_id, irq, 1);
}

static void vgic_dist_irq_clear_level(struct kvm_vcpu *vcpu, int irq)
{
	struct vgic_dist *dist = &vcpu->kvm->arch.vgic;

	vgic_bitmap_set_irq_val(&dist->irq_level, vcpu->vcpu_id, irq, 0);
}

static int vgic_dist_irq_soft_pend(struct kvm_vcpu *vcpu, int irq)
{
	struct vgic_dist *dist = &vcpu->kvm->arch.vgic;

	return vgic_bitmap_get_irq_val(&dist->irq_soft_pend, vcpu->vcpu_id, irq);
}

static void vgic_dist_irq_clear_soft_pend(struct kvm_vcpu *vcpu, int irq)
{
	struct vgic_dist *dist = &vcpu->kvm->arch.vgic;

	vgic_bitmap_set_irq_val(&dist->irq_soft_pend, vcpu->vcpu_id, irq, 0);
}

static int vgic_dist_irq_is_pending(struct kvm_vcpu *vcpu, int irq)
{
	struct vgic_dist *dist = &vcpu->kvm->arch.vgic;

	return vgic_bitmap_get_irq_val(&dist->irq_pending, vcpu->vcpu_id, irq);
}

void vgic_dist_irq_set_pending(struct kvm_vcpu *vcpu, int irq)
{
	struct vgic_dist *dist = &vcpu->kvm->arch.vgic;

	vgic_bitmap_set_irq_val(&dist->irq_pending, vcpu->vcpu_id, irq, 1);
}

void vgic_dist_irq_clear_pending(struct kvm_vcpu *vcpu, int irq)
{
	struct vgic_dist *dist = &vcpu->kvm->arch.vgic;

	vgic_bitmap_set_irq_val(&dist->irq_pending, vcpu->vcpu_id, irq, 0);
}

static void vgic_cpu_irq_set(struct kvm_vcpu *vcpu, int irq)
{
	if (irq < VGIC_NR_PRIVATE_IRQS)
		set_bit(irq, vcpu->arch.vgic_cpu.pending_percpu);
	else
		set_bit(irq - VGIC_NR_PRIVATE_IRQS,
			vcpu->arch.vgic_cpu.pending_shared);
}

void vgic_cpu_irq_clear(struct kvm_vcpu *vcpu, int irq)
{
	if (irq < VGIC_NR_PRIVATE_IRQS)
		clear_bit(irq, vcpu->arch.vgic_cpu.pending_percpu);
	else
		clear_bit(irq - VGIC_NR_PRIVATE_IRQS,
			  vcpu->arch.vgic_cpu.pending_shared);
}

static bool vgic_can_sample_irq(struct kvm_vcpu *vcpu, int irq)
{
	return vgic_irq_is_edge(vcpu, irq) || !vgic_irq_is_queued(vcpu, irq);
}

/**
 * vgic_reg_access - access vgic register
 * @mmio:   pointer to the data describing the mmio access
 * @reg:    pointer to the virtual backing of vgic distributor data
 * @offset: least significant 2 bits used for word offset
 * @mode:   ACCESS_ mode (see defines above)
 *
 * Helper to make vgic register access easier using one of the access
 * modes defined for vgic register access
 * (read,raz,write-ignored,setbit,clearbit,write)
 */
void vgic_reg_access(struct kvm_exit_mmio *mmio, u32 *reg,
		     phys_addr_t offset, int mode)
{
	int word_offset = (offset & 3) * 8;
	u32 mask = (1UL << (mmio->len * 8)) - 1;
	u32 regval;

	/*
	 * Any alignment fault should have been delivered to the guest
	 * directly (ARM ARM B3.12.7 "Prioritization of aborts").
	 */

	if (reg) {
		regval = *reg;
	} else {
		BUG_ON(mode != (ACCESS_READ_RAZ | ACCESS_WRITE_IGNORED));
		regval = 0;
	}

	if (mmio->is_write) {
		u32 data = mmio_data_read(mmio, mask) << word_offset;
		switch (ACCESS_WRITE_MASK(mode)) {
		case ACCESS_WRITE_IGNORED:
			return;

		case ACCESS_WRITE_SETBIT:
			regval |= data;
			break;

		case ACCESS_WRITE_CLEARBIT:
			regval &= ~data;
			break;

		case ACCESS_WRITE_VALUE:
			regval = (regval & ~(mask << word_offset)) | data;
			break;
		}
		*reg = regval;
	} else {
		switch (ACCESS_READ_MASK(mode)) {
		case ACCESS_READ_RAZ:
			regval = 0;
			/* fall through */

		case ACCESS_READ_VALUE:
			mmio_data_write(mmio, mask, regval >> word_offset);
		}
	}
}

bool handle_mmio_raz_wi(struct kvm_vcpu *vcpu, struct kvm_exit_mmio *mmio,
			phys_addr_t offset)
{
	vgic_reg_access(mmio, NULL, offset,
			ACCESS_READ_RAZ | ACCESS_WRITE_IGNORED);
	return false;
}

bool vgic_handle_enable_reg(struct kvm *kvm, struct kvm_exit_mmio *mmio,
			    phys_addr_t offset, int vcpu_id, int access)
{
	u32 *reg;
	int mode = ACCESS_READ_VALUE | access;
	struct kvm_vcpu *target_vcpu = kvm_get_vcpu(kvm, vcpu_id);

	reg = vgic_bitmap_get_reg(&kvm->arch.vgic.irq_enabled, vcpu_id, offset);
	vgic_reg_access(mmio, reg, offset, mode);
	if (mmio->is_write) {
		if (access & ACCESS_WRITE_CLEARBIT) {
			if (offset < 4) /* Force SGI enabled */
				*reg |= 0xffff;
			vgic_retire_disabled_irqs(target_vcpu);
		}
		vgic_update_state(kvm);
		return true;
	}

	return false;
}

bool vgic_handle_set_pending_reg(struct kvm *kvm,
				 struct kvm_exit_mmio *mmio,
				 phys_addr_t offset, int vcpu_id)
{
	u32 *reg, orig;
	u32 level_mask;
	int mode = ACCESS_READ_VALUE | ACCESS_WRITE_SETBIT;
	struct vgic_dist *dist = &kvm->arch.vgic;

	reg = vgic_bitmap_get_reg(&dist->irq_cfg, vcpu_id, offset);
	level_mask = (~(*reg));

	/* Mark both level and edge triggered irqs as pending */
	reg = vgic_bitmap_get_reg(&dist->irq_pending, vcpu_id, offset);
	orig = *reg;
	vgic_reg_access(mmio, reg, offset, mode);

	if (mmio->is_write) {
		/* Set the soft-pending flag only for level-triggered irqs */
		reg = vgic_bitmap_get_reg(&dist->irq_soft_pend,
					  vcpu_id, offset);
		vgic_reg_access(mmio, reg, offset, mode);
		*reg &= level_mask;

		/* Ignore writes to SGIs */
		if (offset < 2) {
			*reg &= ~0xffff;
			*reg |= orig & 0xffff;
		}

		vgic_update_state(kvm);
		return true;
	}

	return false;
}

bool vgic_handle_clear_pending_reg(struct kvm *kvm,
				   struct kvm_exit_mmio *mmio,
				   phys_addr_t offset, int vcpu_id)
{
	u32 *level_active;
	u32 *reg, orig;
	int mode = ACCESS_READ_VALUE | ACCESS_WRITE_CLEARBIT;
	struct vgic_dist *dist = &kvm->arch.vgic;

	reg = vgic_bitmap_get_reg(&dist->irq_pending, vcpu_id, offset);
	orig = *reg;
	vgic_reg_access(mmio, reg, offset, mode);
	if (mmio->is_write) {
		/* Re-set level triggered level-active interrupts */
		level_active = vgic_bitmap_get_reg(&dist->irq_level,
					  vcpu_id, offset);
		reg = vgic_bitmap_get_reg(&dist->irq_pending, vcpu_id, offset);
		*reg |= *level_active;

		/* Ignore writes to SGIs */
		if (offset < 2) {
			*reg &= ~0xffff;
			*reg |= orig & 0xffff;
		}

		/* Clear soft-pending flags */
		reg = vgic_bitmap_get_reg(&dist->irq_soft_pend,
					  vcpu_id, offset);
		vgic_reg_access(mmio, reg, offset, mode);

		vgic_update_state(kvm);
		return true;
	}
	return false;
}

static u32 vgic_cfg_expand(u16 val)
{
	u32 res = 0;
	int i;

	/*
	 * Turn a 16bit value like abcd...mnop into a 32bit word
	 * a0b0c0d0...m0n0o0p0, which is what the HW cfg register is.
	 */
	for (i = 0; i < 16; i++)
		res |= ((val >> i) & VGIC_CFG_EDGE) << (2 * i + 1);

	return res;
}

static u16 vgic_cfg_compress(u32 val)
{
	u16 res = 0;
	int i;

	/*
	 * Turn a 32bit word a0b0c0d0...m0n0o0p0 into 16bit value like
	 * abcd...mnop which is what we really care about.
	 */
	for (i = 0; i < 16; i++)
		res |= ((val >> (i * 2 + 1)) & VGIC_CFG_EDGE) << i;

	return res;
}

/*
 * The distributor uses 2 bits per IRQ for the CFG register, but the
 * LSB is always 0. As such, we only keep the upper bit, and use the
 * two above functions to compress/expand the bits
 */
bool vgic_handle_cfg_reg(u32 *reg, struct kvm_exit_mmio *mmio,
			 phys_addr_t offset)
{
	u32 val;

	if (offset & 4)
		val = *reg >> 16;
	else
		val = *reg & 0xffff;

	val = vgic_cfg_expand(val);
	vgic_reg_access(mmio, &val, offset,
			ACCESS_READ_VALUE | ACCESS_WRITE_VALUE);
	if (mmio->is_write) {
		if (offset < 8) {
			*reg = ~0U; /* Force PPIs/SGIs to 1 */
			return false;
		}

		val = vgic_cfg_compress(val);
		if (offset & 4) {
			*reg &= 0xffff;
			*reg |= val << 16;
		} else {
			*reg &= 0xffff << 16;
			*reg |= val;
		}
	}

	return false;
}

/**
 * vgic_unqueue_irqs - move pending IRQs from LRs to the distributor
 * @vgic_cpu: Pointer to the vgic_cpu struct holding the LRs
 *
 * Move any pending IRQs that have already been assigned to LRs back to the
 * emulated distributor state so that the complete emulated state can be read
 * from the main emulation structures without investigating the LRs.
 *
 * Note that IRQs in the active state in the LRs get their pending state moved
 * to the distributor but the active state stays in the LRs, because we don't
 * track the active state on the distributor side.
 */
void vgic_unqueue_irqs(struct kvm_vcpu *vcpu)
{
	struct vgic_cpu *vgic_cpu = &vcpu->arch.vgic_cpu;
	int i;

	for_each_set_bit(i, vgic_cpu->lr_used, vgic_cpu->nr_lr) {
		struct vgic_lr lr = vgic_get_lr(vcpu, i);

		/*
		 * There are three options for the state bits:
		 *
		 * 01: pending
		 * 10: active
		 * 11: pending and active
		 *
		 * If the LR holds only an active interrupt (not pending) then
		 * just leave it alone.
		 */
		if ((lr.state & LR_STATE_MASK) == LR_STATE_ACTIVE)
			continue;

		/*
		 * Reestablish the pending state on the distributor and the
		 * CPU interface.  It may have already been pending, but that
		 * is fine, then we are only setting a few bits that were
		 * already set.
		 */
		vgic_dist_irq_set_pending(vcpu, lr.irq);
		if (lr.irq < VGIC_NR_SGIS)
			add_sgi_source(vcpu, lr.irq, lr.source);
		lr.state &= ~LR_STATE_PENDING;
		vgic_set_lr(vcpu, i, lr);

		/*
		 * If there's no state left on the LR (it could still be
		 * active), then the LR does not hold any useful info and can
		 * be marked as free for other use.
		 */
		if (!(lr.state & LR_STATE_MASK)) {
			vgic_retire_lr(i, lr.irq, vcpu);
			vgic_irq_clear_queued(vcpu, lr.irq);
		}

		/* Finally update the VGIC state. */
		vgic_update_state(vcpu->kvm);
	}
}

const
struct kvm_mmio_range *vgic_find_range(const struct kvm_mmio_range *ranges,
				       struct kvm_exit_mmio *mmio,
				       phys_addr_t offset)
{
	const struct kvm_mmio_range *r = ranges;

	while (r->len) {
		if (offset >= r->base &&
		    (offset + mmio->len) <= (r->base + r->len))
			return r;
		r++;
	}

	return NULL;
}

static bool vgic_validate_access(const struct vgic_dist *dist,
				 const struct kvm_mmio_range *range,
				 unsigned long offset)
{
	int irq;

	if (!range->bits_per_irq)
		return true;	/* Not an irq-based access */

	irq = offset * 8 / range->bits_per_irq;
	if (irq >= dist->nr_irqs)
		return false;

	return true;
}

/*
 * Call the respective handler function for the given range.
 * We split up any 64 bit accesses into two consecutive 32 bit
 * handler calls and merge the result afterwards.
 * We do this in a little endian fashion regardless of the host's
 * or guest's endianness, because the GIC is always LE and the rest of
 * the code (vgic_reg_access) also puts it in a LE fashion already.
 * At this point we have already identified the handle function, so
 * range points to that one entry and offset is relative to this.
 */
static bool call_range_handler(struct kvm_vcpu *vcpu,
			       struct kvm_exit_mmio *mmio,
			       unsigned long offset,
			       const struct kvm_mmio_range *range)
{
	u32 *data32 = (void *)mmio->data;
	struct kvm_exit_mmio mmio32;
	bool ret;

	if (likely(mmio->len <= 4))
		return range->handle_mmio(vcpu, mmio, offset);

	/*
	 * Any access bigger than 4 bytes (that we currently handle in KVM)
	 * is actually 8 bytes long, caused by a 64-bit access
	 */

	mmio32.len = 4;
	mmio32.is_write = mmio->is_write;
	mmio32.private = mmio->private;

	mmio32.phys_addr = mmio->phys_addr + 4;
	if (mmio->is_write)
		*(u32 *)mmio32.data = data32[1];
	ret = range->handle_mmio(vcpu, &mmio32, offset + 4);
	if (!mmio->is_write)
		data32[1] = *(u32 *)mmio32.data;

	mmio32.phys_addr = mmio->phys_addr;
	if (mmio->is_write)
		*(u32 *)mmio32.data = data32[0];
	ret |= range->handle_mmio(vcpu, &mmio32, offset);
	if (!mmio->is_write)
		data32[0] = *(u32 *)mmio32.data;

	return ret;
}

/**
 * vgic_handle_mmio_range - handle an in-kernel MMIO access
 * @vcpu:	pointer to the vcpu performing the access
 * @run:	pointer to the kvm_run structure
 * @mmio:	pointer to the data describing the access
 * @ranges:	array of MMIO ranges in a given region
 * @mmio_base:	base address of that region
 *
 * returns true if the MMIO access could be performed
 */
bool vgic_handle_mmio_range(struct kvm_vcpu *vcpu, struct kvm_run *run,
			    struct kvm_exit_mmio *mmio,
			    const struct kvm_mmio_range *ranges,
			    unsigned long mmio_base)
{
	const struct kvm_mmio_range *range;
	struct vgic_dist *dist = &vcpu->kvm->arch.vgic;
	bool updated_state;
	unsigned long offset;

	offset = mmio->phys_addr - mmio_base;
	range = vgic_find_range(ranges, mmio, offset);
	if (unlikely(!range || !range->handle_mmio)) {
		pr_warn("Unhandled access %d %08llx %d\n",
			mmio->is_write, mmio->phys_addr, mmio->len);
		return false;
	}

	spin_lock(&vcpu->kvm->arch.vgic.lock);
	offset -= range->base;
	if (vgic_validate_access(dist, range, offset)) {
		updated_state = call_range_handler(vcpu, mmio, offset, range);
	} else {
		if (!mmio->is_write)
			memset(mmio->data, 0, mmio->len);
		updated_state = false;
	}
	spin_unlock(&vcpu->kvm->arch.vgic.lock);
	kvm_prepare_mmio(run, mmio);
	kvm_handle_mmio_return(vcpu, run);

	if (updated_state)
		vgic_kick_vcpus(vcpu->kvm);

	return true;
}

/**
 * vgic_handle_mmio - handle an in-kernel MMIO access for the GIC emulation
 * @vcpu:      pointer to the vcpu performing the access
 * @run:       pointer to the kvm_run structure
 * @mmio:      pointer to the data describing the access
 *
 * returns true if the MMIO access has been performed in kernel space,
 * and false if it needs to be emulated in user space.
 * Calls the actual handling routine for the selected VGIC model.
 */
bool vgic_handle_mmio(struct kvm_vcpu *vcpu, struct kvm_run *run,
		      struct kvm_exit_mmio *mmio)
{
	if (!irqchip_in_kernel(vcpu->kvm))
		return false;

	/*
	 * This will currently call either vgic_v2_handle_mmio() or
	 * vgic_v3_handle_mmio(), which in turn will call
	 * vgic_handle_mmio_range() defined above.
	 */
	return vcpu->kvm->arch.vgic.vm_ops.handle_mmio(vcpu, run, mmio);
}

static int vgic_nr_shared_irqs(struct vgic_dist *dist)
{
	return dist->nr_irqs - VGIC_NR_PRIVATE_IRQS;
}

static int compute_pending_for_cpu(struct kvm_vcpu *vcpu)
{
	struct vgic_dist *dist = &vcpu->kvm->arch.vgic;
	unsigned long *pending, *enabled, *pend_percpu, *pend_shared;
	unsigned long pending_private, pending_shared;
	int nr_shared = vgic_nr_shared_irqs(dist);
	int vcpu_id;

	vcpu_id = vcpu->vcpu_id;
	pend_percpu = vcpu->arch.vgic_cpu.pending_percpu;
	pend_shared = vcpu->arch.vgic_cpu.pending_shared;

	pending = vgic_bitmap_get_cpu_map(&dist->irq_pending, vcpu_id);
	enabled = vgic_bitmap_get_cpu_map(&dist->irq_enabled, vcpu_id);
	bitmap_and(pend_percpu, pending, enabled, VGIC_NR_PRIVATE_IRQS);

	pending = vgic_bitmap_get_shared_map(&dist->irq_pending);
	enabled = vgic_bitmap_get_shared_map(&dist->irq_enabled);
	bitmap_and(pend_shared, pending, enabled, nr_shared);
	bitmap_and(pend_shared, pend_shared,
		   vgic_bitmap_get_shared_map(&dist->irq_spi_target[vcpu_id]),
		   nr_shared);

	pending_private = find_first_bit(pend_percpu, VGIC_NR_PRIVATE_IRQS);
	pending_shared = find_first_bit(pend_shared, nr_shared);
	return (pending_private < VGIC_NR_PRIVATE_IRQS ||
		pending_shared < vgic_nr_shared_irqs(dist));
}

/*
 * Update the interrupt state and determine which CPUs have pending
 * interrupts. Must be called with distributor lock held.
 */
void vgic_update_state(struct kvm *kvm)
{
	struct vgic_dist *dist = &kvm->arch.vgic;
	struct kvm_vcpu *vcpu;
	int c;

	if (!dist->enabled) {
		set_bit(0, dist->irq_pending_on_cpu);
		return;
	}

	kvm_for_each_vcpu(c, vcpu, kvm) {
		if (compute_pending_for_cpu(vcpu)) {
			pr_debug("CPU%d has pending interrupts\n", c);
			set_bit(c, dist->irq_pending_on_cpu);
		}
	}
}

static struct vgic_lr vgic_get_lr(const struct kvm_vcpu *vcpu, int lr)
{
	return vgic_ops->get_lr(vcpu, lr);
}

static void vgic_set_lr(struct kvm_vcpu *vcpu, int lr,
			       struct vgic_lr vlr)
{
	vgic_ops->set_lr(vcpu, lr, vlr);
}

static void vgic_sync_lr_elrsr(struct kvm_vcpu *vcpu, int lr,
			       struct vgic_lr vlr)
{
	vgic_ops->sync_lr_elrsr(vcpu, lr, vlr);
}

static inline u64 vgic_get_elrsr(struct kvm_vcpu *vcpu)
{
	return vgic_ops->get_elrsr(vcpu);
}

static inline u64 vgic_get_eisr(struct kvm_vcpu *vcpu)
{
	return vgic_ops->get_eisr(vcpu);
}

static inline u32 vgic_get_interrupt_status(struct kvm_vcpu *vcpu)
{
	return vgic_ops->get_interrupt_status(vcpu);
}

static inline void vgic_enable_underflow(struct kvm_vcpu *vcpu)
{
	vgic_ops->enable_underflow(vcpu);
}

static inline void vgic_disable_underflow(struct kvm_vcpu *vcpu)
{
	vgic_ops->disable_underflow(vcpu);
}

void vgic_get_vmcr(struct kvm_vcpu *vcpu, struct vgic_vmcr *vmcr)
{
	vgic_ops->get_vmcr(vcpu, vmcr);
}

void vgic_set_vmcr(struct kvm_vcpu *vcpu, struct vgic_vmcr *vmcr)
{
	vgic_ops->set_vmcr(vcpu, vmcr);
}

static inline void vgic_enable(struct kvm_vcpu *vcpu)
{
	vgic_ops->enable(vcpu);
}

static void vgic_retire_lr(int lr_nr, int irq, struct kvm_vcpu *vcpu)
{
	struct vgic_cpu *vgic_cpu = &vcpu->arch.vgic_cpu;
	struct vgic_lr vlr = vgic_get_lr(vcpu, lr_nr);

	vlr.state = 0;
	vgic_set_lr(vcpu, lr_nr, vlr);
	clear_bit(lr_nr, vgic_cpu->lr_used);
	vgic_cpu->vgic_irq_lr_map[irq] = LR_EMPTY;
}

/*
 * An interrupt may have been disabled after being made pending on the
 * CPU interface (the classic case is a timer running while we're
 * rebooting the guest - the interrupt would kick as soon as the CPU
 * interface gets enabled, with deadly consequences).
 *
 * The solution is to examine already active LRs, and check the
 * interrupt is still enabled. If not, just retire it.
 */
static void vgic_retire_disabled_irqs(struct kvm_vcpu *vcpu)
{
	struct vgic_cpu *vgic_cpu = &vcpu->arch.vgic_cpu;
	int lr;

	for_each_set_bit(lr, vgic_cpu->lr_used, vgic->nr_lr) {
		struct vgic_lr vlr = vgic_get_lr(vcpu, lr);

		if (!vgic_irq_is_enabled(vcpu, vlr.irq)) {
			vgic_retire_lr(lr, vlr.irq, vcpu);
			if (vgic_irq_is_queued(vcpu, vlr.irq))
				vgic_irq_clear_queued(vcpu, vlr.irq);
		}
	}
}

/*
 * Queue an interrupt to a CPU virtual interface. Return true on success,
 * or false if it wasn't possible to queue it.
 * sgi_source must be zero for any non-SGI interrupts.
 */
bool vgic_queue_irq(struct kvm_vcpu *vcpu, u8 sgi_source_id, int irq)
{
	struct vgic_cpu *vgic_cpu = &vcpu->arch.vgic_cpu;
	struct vgic_dist *dist = &vcpu->kvm->arch.vgic;
	struct vgic_lr vlr;
	int lr;

	/* Sanitize the input... */
	BUG_ON(sgi_source_id & ~7);
	BUG_ON(sgi_source_id && irq >= VGIC_NR_SGIS);
	BUG_ON(irq >= dist->nr_irqs);

	kvm_debug("Queue IRQ%d\n", irq);

	lr = vgic_cpu->vgic_irq_lr_map[irq];

	/* Do we have an active interrupt for the same CPUID? */
	if (lr != LR_EMPTY) {
		vlr = vgic_get_lr(vcpu, lr);
		if (vlr.source == sgi_source_id) {
			kvm_debug("LR%d piggyback for IRQ%d\n", lr, vlr.irq);
			BUG_ON(!test_bit(lr, vgic_cpu->lr_used));
			vlr.state |= LR_STATE_PENDING;
			vgic_set_lr(vcpu, lr, vlr);
			return true;
		}
	}

	/* Try to use another LR for this interrupt */
	lr = find_first_zero_bit((unsigned long *)vgic_cpu->lr_used,
			       vgic->nr_lr);
	if (lr >= vgic->nr_lr)
		return false;

	kvm_debug("LR%d allocated for IRQ%d %x\n", lr, irq, sgi_source_id);
	vgic_cpu->vgic_irq_lr_map[irq] = lr;
	set_bit(lr, vgic_cpu->lr_used);

	vlr.irq = irq;
	vlr.source = sgi_source_id;
	vlr.state = LR_STATE_PENDING;
	if (!vgic_irq_is_edge(vcpu, irq))
		vlr.state |= LR_EOI_INT;

	vgic_set_lr(vcpu, lr, vlr);

	return true;
}

static bool vgic_queue_hwirq(struct kvm_vcpu *vcpu, int irq)
{
	if (!vgic_can_sample_irq(vcpu, irq))
		return true; /* level interrupt, already queued */

	if (vgic_queue_irq(vcpu, 0, irq)) {
		if (vgic_irq_is_edge(vcpu, irq)) {
			vgic_dist_irq_clear_pending(vcpu, irq);
			vgic_cpu_irq_clear(vcpu, irq);
		} else {
			vgic_irq_set_queued(vcpu, irq);
		}

		return true;
	}

	return false;
}

/*
 * Fill the list registers with pending interrupts before running the
 * guest.
 */
static void __kvm_vgic_flush_hwstate(struct kvm_vcpu *vcpu)
{
	struct vgic_cpu *vgic_cpu = &vcpu->arch.vgic_cpu;
	struct vgic_dist *dist = &vcpu->kvm->arch.vgic;
	int i, vcpu_id;
	int overflow = 0;

	vcpu_id = vcpu->vcpu_id;

	/*
	 * We may not have any pending interrupt, or the interrupts
	 * may have been serviced from another vcpu. In all cases,
	 * move along.
	 */
	if (!kvm_vgic_vcpu_pending_irq(vcpu)) {
		pr_debug("CPU%d has no pending interrupt\n", vcpu_id);
		goto epilog;
	}

	/* SGIs */
	for_each_set_bit(i, vgic_cpu->pending_percpu, VGIC_NR_SGIS) {
		if (!queue_sgi(vcpu, i))
			overflow = 1;
	}

	/* PPIs */
	for_each_set_bit_from(i, vgic_cpu->pending_percpu, VGIC_NR_PRIVATE_IRQS) {
		if (!vgic_queue_hwirq(vcpu, i))
			overflow = 1;
	}

	/* SPIs */
	for_each_set_bit(i, vgic_cpu->pending_shared, vgic_nr_shared_irqs(dist)) {
		if (!vgic_queue_hwirq(vcpu, i + VGIC_NR_PRIVATE_IRQS))
			overflow = 1;
	}

epilog:
	if (overflow) {
		vgic_enable_underflow(vcpu);
	} else {
		vgic_disable_underflow(vcpu);
		/*
		 * We're about to run this VCPU, and we've consumed
		 * everything the distributor had in store for
		 * us. Claim we don't have anything pending. We'll
		 * adjust that if needed while exiting.
		 */
		clear_bit(vcpu_id, dist->irq_pending_on_cpu);
	}
}

static bool vgic_process_maintenance(struct kvm_vcpu *vcpu)
{
	u32 status = vgic_get_interrupt_status(vcpu);
	bool level_pending = false;

	kvm_debug("STATUS = %08x\n", status);

	if (status & INT_STATUS_EOI) {
		/*
		 * Some level interrupts have been EOIed. Clear their
		 * active bit.
		 */
		u64 eisr = vgic_get_eisr(vcpu);
		unsigned long *eisr_ptr = u64_to_bitmask(&eisr);
		int lr;

		for_each_set_bit(lr, eisr_ptr, vgic->nr_lr) {
			struct vgic_lr vlr = vgic_get_lr(vcpu, lr);
			WARN_ON(vgic_irq_is_edge(vcpu, vlr.irq));

			vgic_irq_clear_queued(vcpu, vlr.irq);
			WARN_ON(vlr.state & LR_STATE_MASK);
			vlr.state = 0;
			vgic_set_lr(vcpu, lr, vlr);

			/*
			 * If the IRQ was EOIed it was also ACKed and we we
			 * therefore assume we can clear the soft pending
			 * state (should it had been set) for this interrupt.
			 *
			 * Note: if the IRQ soft pending state was set after
			 * the IRQ was acked, it actually shouldn't be
			 * cleared, but we have no way of knowing that unless
			 * we start trapping ACKs when the soft-pending state
			 * is set.
			 */
			vgic_dist_irq_clear_soft_pend(vcpu, vlr.irq);

			/* Any additional pending interrupt? */
			if (vgic_dist_irq_get_level(vcpu, vlr.irq)) {
				vgic_cpu_irq_set(vcpu, vlr.irq);
				level_pending = true;
			} else {
				vgic_dist_irq_clear_pending(vcpu, vlr.irq);
				vgic_cpu_irq_clear(vcpu, vlr.irq);
			}

			/*
			 * Despite being EOIed, the LR may not have
			 * been marked as empty.
			 */
			vgic_sync_lr_elrsr(vcpu, lr, vlr);
		}
	}

	if (status & INT_STATUS_UNDERFLOW)
		vgic_disable_underflow(vcpu);

	return level_pending;
}

/*
 * Sync back the VGIC state after a guest run. The distributor lock is
 * needed so we don't get preempted in the middle of the state processing.
 */
static void __kvm_vgic_sync_hwstate(struct kvm_vcpu *vcpu)
{
	struct vgic_cpu *vgic_cpu = &vcpu->arch.vgic_cpu;
	struct vgic_dist *dist = &vcpu->kvm->arch.vgic;
	u64 elrsr;
	unsigned long *elrsr_ptr;
	int lr, pending;
	bool level_pending;

	level_pending = vgic_process_maintenance(vcpu);
	elrsr = vgic_get_elrsr(vcpu);
	elrsr_ptr = u64_to_bitmask(&elrsr);

	/* Clear mappings for empty LRs */
	for_each_set_bit(lr, elrsr_ptr, vgic->nr_lr) {
		struct vgic_lr vlr;

		if (!test_and_clear_bit(lr, vgic_cpu->lr_used))
			continue;

		vlr = vgic_get_lr(vcpu, lr);

		BUG_ON(vlr.irq >= dist->nr_irqs);
		vgic_cpu->vgic_irq_lr_map[vlr.irq] = LR_EMPTY;
	}

	/* Check if we still have something up our sleeve... */
	pending = find_first_zero_bit(elrsr_ptr, vgic->nr_lr);
	if (level_pending || pending < vgic->nr_lr)
		set_bit(vcpu->vcpu_id, dist->irq_pending_on_cpu);
}

void kvm_vgic_flush_hwstate(struct kvm_vcpu *vcpu)
{
	struct vgic_dist *dist = &vcpu->kvm->arch.vgic;

	if (!irqchip_in_kernel(vcpu->kvm))
		return;

	spin_lock(&dist->lock);
	__kvm_vgic_flush_hwstate(vcpu);
	spin_unlock(&dist->lock);
}

void kvm_vgic_sync_hwstate(struct kvm_vcpu *vcpu)
{
	struct vgic_dist *dist = &vcpu->kvm->arch.vgic;

	if (!irqchip_in_kernel(vcpu->kvm))
		return;

	spin_lock(&dist->lock);
	__kvm_vgic_sync_hwstate(vcpu);
	spin_unlock(&dist->lock);
}

int kvm_vgic_vcpu_pending_irq(struct kvm_vcpu *vcpu)
{
	struct vgic_dist *dist = &vcpu->kvm->arch.vgic;

	if (!irqchip_in_kernel(vcpu->kvm))
		return 0;

	return test_bit(vcpu->vcpu_id, dist->irq_pending_on_cpu);
}

void vgic_kick_vcpus(struct kvm *kvm)
{
	struct kvm_vcpu *vcpu;
	int c;

	/*
	 * We've injected an interrupt, time to find out who deserves
	 * a good kick...
	 */
	kvm_for_each_vcpu(c, vcpu, kvm) {
		if (kvm_vgic_vcpu_pending_irq(vcpu))
			kvm_vcpu_kick(vcpu);
	}
}

static int vgic_validate_injection(struct kvm_vcpu *vcpu, int irq, int level)
{
	int edge_triggered = vgic_irq_is_edge(vcpu, irq);

	/*
	 * Only inject an interrupt if:
	 * - edge triggered and we have a rising edge
	 * - level triggered and we change level
	 */
	if (edge_triggered) {
		int state = vgic_dist_irq_is_pending(vcpu, irq);
		return level > state;
	} else {
		int state = vgic_dist_irq_get_level(vcpu, irq);
		return level != state;
	}
}

static int vgic_update_irq_pending(struct kvm *kvm, int cpuid,
				  unsigned int irq_num, bool level)
{
	struct vgic_dist *dist = &kvm->arch.vgic;
	struct kvm_vcpu *vcpu;
	int edge_triggered, level_triggered;
	int enabled;
	bool ret = true, can_inject = true;

	spin_lock(&dist->lock);

	vcpu = kvm_get_vcpu(kvm, cpuid);
	edge_triggered = vgic_irq_is_edge(vcpu, irq_num);
	level_triggered = !edge_triggered;

	if (!vgic_validate_injection(vcpu, irq_num, level)) {
		ret = false;
		goto out;
	}

	if (irq_num >= VGIC_NR_PRIVATE_IRQS) {
		cpuid = dist->irq_spi_cpu[irq_num - VGIC_NR_PRIVATE_IRQS];
		if (cpuid == VCPU_NOT_ALLOCATED) {
			/* Pretend we use CPU0, and prevent injection */
			cpuid = 0;
			can_inject = false;
		}
		vcpu = kvm_get_vcpu(kvm, cpuid);
	}

	kvm_debug("Inject IRQ%d level %d CPU%d\n", irq_num, level, cpuid);

	if (level) {
		if (level_triggered)
			vgic_dist_irq_set_level(vcpu, irq_num);
		vgic_dist_irq_set_pending(vcpu, irq_num);
	} else {
		if (level_triggered) {
			vgic_dist_irq_clear_level(vcpu, irq_num);
			if (!vgic_dist_irq_soft_pend(vcpu, irq_num))
				vgic_dist_irq_clear_pending(vcpu, irq_num);
		}

		ret = false;
		goto out;
	}

	enabled = vgic_irq_is_enabled(vcpu, irq_num);

	if (!enabled || !can_inject) {
		ret = false;
		goto out;
	}

	if (!vgic_can_sample_irq(vcpu, irq_num)) {
		/*
		 * Level interrupt in progress, will be picked up
		 * when EOId.
		 */
		ret = false;
		goto out;
	}

	if (level) {
		vgic_cpu_irq_set(vcpu, irq_num);
		set_bit(cpuid, dist->irq_pending_on_cpu);
	}

out:
	spin_unlock(&dist->lock);

	return ret ? cpuid : -EINVAL;
}

/**
 * kvm_vgic_inject_irq - Inject an IRQ from a device to the vgic
 * @kvm:     The VM structure pointer
 * @cpuid:   The CPU for PPIs
 * @irq_num: The IRQ number that is assigned to the device
 * @level:   Edge-triggered:  true:  to trigger the interrupt
 *			      false: to ignore the call
 *	     Level-sensitive  true:  activates an interrupt
 *			      false: deactivates an interrupt
 *
 * The GIC is not concerned with devices being active-LOW or active-HIGH for
 * level-sensitive interrupts.  You can think of the level parameter as 1
 * being HIGH and 0 being LOW and all devices being active-HIGH.
 */
int kvm_vgic_inject_irq(struct kvm *kvm, int cpuid, unsigned int irq_num,
			bool level)
{
	int ret = 0;
	int vcpu_id;

	if (unlikely(!vgic_initialized(kvm))) {
		/*
		 * We only provide the automatic initialization of the VGIC
		 * for the legacy case of a GICv2. Any other type must
		 * be explicitly initialized once setup with the respective
		 * KVM device call.
		 */
		if (kvm->arch.vgic.vgic_model != KVM_DEV_TYPE_ARM_VGIC_V2) {
			ret = -EBUSY;
			goto out;
		}
		mutex_lock(&kvm->lock);
		ret = vgic_init(kvm);
		mutex_unlock(&kvm->lock);

		if (ret)
			goto out;
	}

	vcpu_id = vgic_update_irq_pending(kvm, cpuid, irq_num, level);
	if (vcpu_id >= 0) {
		/* kick the specified vcpu */
		kvm_vcpu_kick(kvm_get_vcpu(kvm, vcpu_id));
	}

out:
	return ret;
}

static irqreturn_t vgic_maintenance_handler(int irq, void *data)
{
	/*
	 * We cannot rely on the vgic maintenance interrupt to be
	 * delivered synchronously. This means we can only use it to
	 * exit the VM, and we perform the handling of EOIed
	 * interrupts on the exit path (see vgic_process_maintenance).
	 */
	return IRQ_HANDLED;
}

void kvm_vgic_vcpu_destroy(struct kvm_vcpu *vcpu)
{
	struct vgic_cpu *vgic_cpu = &vcpu->arch.vgic_cpu;

	kfree(vgic_cpu->pending_shared);
	kfree(vgic_cpu->vgic_irq_lr_map);
	vgic_cpu->pending_shared = NULL;
	vgic_cpu->vgic_irq_lr_map = NULL;
}

static int vgic_vcpu_init_maps(struct kvm_vcpu *vcpu, int nr_irqs)
{
	struct vgic_cpu *vgic_cpu = &vcpu->arch.vgic_cpu;

	int sz = (nr_irqs - VGIC_NR_PRIVATE_IRQS) / 8;
	vgic_cpu->pending_shared = kzalloc(sz, GFP_KERNEL);
	vgic_cpu->vgic_irq_lr_map = kmalloc(nr_irqs, GFP_KERNEL);

	if (!vgic_cpu->pending_shared || !vgic_cpu->vgic_irq_lr_map) {
		kvm_vgic_vcpu_destroy(vcpu);
		return -ENOMEM;
	}

	memset(vgic_cpu->vgic_irq_lr_map, LR_EMPTY, nr_irqs);

	/*
	 * Store the number of LRs per vcpu, so we don't have to go
	 * all the way to the distributor structure to find out. Only
	 * assembly code should use this one.
	 */
	vgic_cpu->nr_lr = vgic->nr_lr;

	return 0;
}

/**
 * kvm_vgic_get_max_vcpus - Get the maximum number of VCPUs allowed by HW
 *
 * The host's GIC naturally limits the maximum amount of VCPUs a guest
 * can use.
 */
int kvm_vgic_get_max_vcpus(void)
{
	return vgic->max_gic_vcpus;
}

void kvm_vgic_destroy(struct kvm *kvm)
{
	struct vgic_dist *dist = &kvm->arch.vgic;
	struct kvm_vcpu *vcpu;
	int i;

	kvm_for_each_vcpu(i, vcpu, kvm)
		kvm_vgic_vcpu_destroy(vcpu);

	vgic_free_bitmap(&dist->irq_enabled);
	vgic_free_bitmap(&dist->irq_level);
	vgic_free_bitmap(&dist->irq_pending);
	vgic_free_bitmap(&dist->irq_soft_pend);
	vgic_free_bitmap(&dist->irq_queued);
	vgic_free_bitmap(&dist->irq_cfg);
	vgic_free_bytemap(&dist->irq_priority);
	if (dist->irq_spi_target) {
		for (i = 0; i < dist->nr_cpus; i++)
			vgic_free_bitmap(&dist->irq_spi_target[i]);
	}
	kfree(dist->irq_sgi_sources);
	kfree(dist->irq_spi_cpu);
	kfree(dist->irq_spi_mpidr);
	kfree(dist->irq_spi_target);
	kfree(dist->irq_pending_on_cpu);
	dist->irq_sgi_sources = NULL;
	dist->irq_spi_cpu = NULL;
	dist->irq_spi_target = NULL;
	dist->irq_pending_on_cpu = NULL;
	dist->nr_cpus = 0;
}

/*
 * Allocate and initialize the various data structures. Must be called
 * with kvm->lock held!
 */
int vgic_init(struct kvm *kvm)
{
	struct vgic_dist *dist = &kvm->arch.vgic;
	struct kvm_vcpu *vcpu;
	int nr_cpus, nr_irqs;
	int ret, i, vcpu_id;

	if (vgic_initialized(kvm))
		return 0;

	nr_cpus = dist->nr_cpus = atomic_read(&kvm->online_vcpus);
	if (!nr_cpus)		/* No vcpus? Can't be good... */
		return -ENODEV;

	/*
	 * If nobody configured the number of interrupts, use the
	 * legacy one.
	 */
	if (!dist->nr_irqs)
		dist->nr_irqs = VGIC_NR_IRQS_LEGACY;

	nr_irqs = dist->nr_irqs;

	ret  = vgic_init_bitmap(&dist->irq_enabled, nr_cpus, nr_irqs);
	ret |= vgic_init_bitmap(&dist->irq_level, nr_cpus, nr_irqs);
	ret |= vgic_init_bitmap(&dist->irq_pending, nr_cpus, nr_irqs);
	ret |= vgic_init_bitmap(&dist->irq_soft_pend, nr_cpus, nr_irqs);
	ret |= vgic_init_bitmap(&dist->irq_queued, nr_cpus, nr_irqs);
	ret |= vgic_init_bitmap(&dist->irq_cfg, nr_cpus, nr_irqs);
	ret |= vgic_init_bytemap(&dist->irq_priority, nr_cpus, nr_irqs);

	if (ret)
		goto out;

	dist->irq_sgi_sources = kzalloc(nr_cpus * VGIC_NR_SGIS, GFP_KERNEL);
	dist->irq_spi_cpu = kzalloc(nr_irqs - VGIC_NR_PRIVATE_IRQS, GFP_KERNEL);
	dist->irq_spi_target = kzalloc(sizeof(*dist->irq_spi_target) * nr_cpus,
				       GFP_KERNEL);
	dist->irq_pending_on_cpu = kzalloc(BITS_TO_LONGS(nr_cpus) * sizeof(long),
					   GFP_KERNEL);
	if (!dist->irq_sgi_sources ||
	    !dist->irq_spi_cpu ||
	    !dist->irq_spi_target ||
	    !dist->irq_pending_on_cpu) {
		ret = -ENOMEM;
		goto out;
	}

	for (i = 0; i < nr_cpus; i++)
		ret |= vgic_init_bitmap(&dist->irq_spi_target[i],
					nr_cpus, nr_irqs);

	if (ret)
		goto out;

	ret = kvm->arch.vgic.vm_ops.init_model(kvm);
	if (ret)
		goto out;

	kvm_for_each_vcpu(vcpu_id, vcpu, kvm) {
		ret = vgic_vcpu_init_maps(vcpu, nr_irqs);
		if (ret) {
			kvm_err("VGIC: Failed to allocate vcpu memory\n");
			break;
		}

		for (i = 0; i < dist->nr_irqs; i++) {
			if (i < VGIC_NR_PPIS)
				vgic_bitmap_set_irq_val(&dist->irq_enabled,
							vcpu->vcpu_id, i, 1);
			if (i < VGIC_NR_PRIVATE_IRQS)
				vgic_bitmap_set_irq_val(&dist->irq_cfg,
							vcpu->vcpu_id, i,
							VGIC_CFG_EDGE);
		}

		vgic_enable(vcpu);
	}

out:
	if (ret)
		kvm_vgic_destroy(kvm);

	return ret;
}

static int init_vgic_model(struct kvm *kvm, int type)
{
	switch (type) {
	case KVM_DEV_TYPE_ARM_VGIC_V2:
		vgic_v2_init_emulation(kvm);
		break;
#ifdef CONFIG_ARM_GIC_V3
	case KVM_DEV_TYPE_ARM_VGIC_V3:
		vgic_v3_init_emulation(kvm);
		break;
#endif
	default:
		return -ENODEV;
	}

<<<<<<< HEAD
	if ((kvm->arch.vgic.vgic_cpu_base & ~PAGE_MASK) !=
	    (vgic->vcpu_base & ~PAGE_MASK)) {
		kvm_err("Need to align vgic identically in guest and host\n");
		ret = -ENXIO;
		goto out;
	}

	ret = kvm_phys_addr_ioremap(kvm, kvm->arch.vgic.vgic_cpu_base,
				    vgic->vcpu_base, KVM_VGIC_V2_CPU_SIZE,
				    true);
	if (ret) {
		kvm_err("Unable to remap VGIC CPU to VCPU\n");
		goto out;
	}
=======
	if (atomic_read(&kvm->online_vcpus) > kvm->arch.max_vcpus)
		return -E2BIG;
>>>>>>> 06e5801b

	return 0;
}

int kvm_vgic_create(struct kvm *kvm, u32 type)
{
	int i, vcpu_lock_idx = -1, ret;
	struct kvm_vcpu *vcpu;

	mutex_lock(&kvm->lock);

	if (irqchip_in_kernel(kvm)) {
		ret = -EEXIST;
		goto out;
	}

	/*
	 * This function is also called by the KVM_CREATE_IRQCHIP handler,
	 * which had no chance yet to check the availability of the GICv2
	 * emulation. So check this here again. KVM_CREATE_DEVICE does
	 * the proper checks already.
	 */
	if (type == KVM_DEV_TYPE_ARM_VGIC_V2 && !vgic->can_emulate_gicv2)
		return -ENODEV;

	/*
	 * Any time a vcpu is run, vcpu_load is called which tries to grab the
	 * vcpu->mutex.  By grabbing the vcpu->mutex of all VCPUs we ensure
	 * that no other VCPUs are run while we create the vgic.
	 */
	ret = -EBUSY;
	kvm_for_each_vcpu(i, vcpu, kvm) {
		if (!mutex_trylock(&vcpu->mutex))
			goto out_unlock;
		vcpu_lock_idx = i;
	}

	kvm_for_each_vcpu(i, vcpu, kvm) {
		if (vcpu->arch.has_run_once)
			goto out_unlock;
	}
	ret = 0;

	ret = init_vgic_model(kvm, type);
	if (ret)
		goto out_unlock;

	spin_lock_init(&kvm->arch.vgic.lock);
	kvm->arch.vgic.in_kernel = true;
	kvm->arch.vgic.vgic_model = type;
	kvm->arch.vgic.vctrl_base = vgic->vctrl_base;
	kvm->arch.vgic.vgic_dist_base = VGIC_ADDR_UNDEF;
	kvm->arch.vgic.vgic_cpu_base = VGIC_ADDR_UNDEF;
	kvm->arch.vgic.vgic_redist_base = VGIC_ADDR_UNDEF;

out_unlock:
	for (; vcpu_lock_idx >= 0; vcpu_lock_idx--) {
		vcpu = kvm_get_vcpu(kvm, vcpu_lock_idx);
		mutex_unlock(&vcpu->mutex);
	}

out:
	mutex_unlock(&kvm->lock);
	return ret;
}

static int vgic_ioaddr_overlap(struct kvm *kvm)
{
	phys_addr_t dist = kvm->arch.vgic.vgic_dist_base;
	phys_addr_t cpu = kvm->arch.vgic.vgic_cpu_base;

	if (IS_VGIC_ADDR_UNDEF(dist) || IS_VGIC_ADDR_UNDEF(cpu))
		return 0;
	if ((dist <= cpu && dist + KVM_VGIC_V2_DIST_SIZE > cpu) ||
	    (cpu <= dist && cpu + KVM_VGIC_V2_CPU_SIZE > dist))
		return -EBUSY;
	return 0;
}

static int vgic_ioaddr_assign(struct kvm *kvm, phys_addr_t *ioaddr,
			      phys_addr_t addr, phys_addr_t size)
{
	int ret;

	if (addr & ~KVM_PHYS_MASK)
		return -E2BIG;

	if (addr & (SZ_4K - 1))
		return -EINVAL;

	if (!IS_VGIC_ADDR_UNDEF(*ioaddr))
		return -EEXIST;
	if (addr + size < addr)
		return -EINVAL;

	*ioaddr = addr;
	ret = vgic_ioaddr_overlap(kvm);
	if (ret)
		*ioaddr = VGIC_ADDR_UNDEF;

	return ret;
}

static u64 vgic_get_vcpu_base(void)
{
	return vgic->vcpu_base;
}

/**
 * kvm_vgic_addr - set or get vgic VM base addresses
 * @kvm:   pointer to the vm struct
 * @type:  the VGIC addr type, one of KVM_VGIC_V[23]_ADDR_TYPE_XXX
 * @addr:  pointer to address value
 * @write: if true set the address in the VM address space, if false read the
 *          address
 *
 * Set or get the vgic base addresses for the distributor and the virtual CPU
 * interface in the VM physical address space.  These addresses are properties
 * of the emulated core/SoC and therefore user space initially knows this
 * information.
 */
int kvm_vgic_addr(struct kvm *kvm, unsigned long type, u64 *addr, bool write)
{
	int r = 0;
	struct vgic_dist *vgic = &kvm->arch.vgic;
	int type_needed;
	phys_addr_t *addr_ptr, block_size;
	phys_addr_t alignment;

	mutex_lock(&kvm->lock);
	switch (type) {
	case KVM_VGIC_V2_ADDR_TYPE_DIST:
		type_needed = KVM_DEV_TYPE_ARM_VGIC_V2;
		addr_ptr = &vgic->vgic_dist_base;
		block_size = KVM_VGIC_V2_DIST_SIZE;
		alignment = SZ_4K;
		break;
	case KVM_VGIC_V2_ADDR_TYPE_CPU:
		type_needed = KVM_DEV_TYPE_ARM_VGIC_V2;
		addr_ptr = &vgic->vgic_cpu_base;
		block_size = KVM_VGIC_V2_CPU_SIZE;
		alignment = SZ_4K;
		break;
<<<<<<< HEAD
	case KVM_VGIC_V2_PAGE_OFFSET:
		if (write) {
			r = -ENODEV;
		} else {
			*addr = vgic_get_vcpu_base() & ~PAGE_MASK;
		}
		break;
	default:
		r = -ENODEV;
	}

	mutex_unlock(&kvm->lock);
	return r;
}

static bool handle_cpu_mmio_misc(struct kvm_vcpu *vcpu,
				 struct kvm_exit_mmio *mmio, phys_addr_t offset)
{
	bool updated = false;
	struct vgic_vmcr vmcr;
	u32 *vmcr_field;
	u32 reg;

	vgic_get_vmcr(vcpu, &vmcr);

	switch (offset & ~0x3) {
	case GIC_CPU_CTRL:
		vmcr_field = &vmcr.ctlr;
		break;
	case GIC_CPU_PRIMASK:
		vmcr_field = &vmcr.pmr;
=======
#ifdef CONFIG_ARM_GIC_V3
	case KVM_VGIC_V3_ADDR_TYPE_DIST:
		type_needed = KVM_DEV_TYPE_ARM_VGIC_V3;
		addr_ptr = &vgic->vgic_dist_base;
		block_size = KVM_VGIC_V3_DIST_SIZE;
		alignment = SZ_64K;
>>>>>>> 06e5801b
		break;
	case KVM_VGIC_V3_ADDR_TYPE_REDIST:
		type_needed = KVM_DEV_TYPE_ARM_VGIC_V3;
		addr_ptr = &vgic->vgic_redist_base;
		block_size = KVM_VGIC_V3_REDIST_SIZE;
		alignment = SZ_64K;
		break;
#endif
	default:
		r = -ENODEV;
		goto out;
	}

	if (vgic->vgic_model != type_needed) {
		r = -ENODEV;
		goto out;
	}

	if (write) {
		if (!IS_ALIGNED(*addr, alignment))
			r = -EINVAL;
		else
			r = vgic_ioaddr_assign(kvm, addr_ptr, *addr,
					       block_size);
	} else {
		*addr = *addr_ptr;
	}

out:
	mutex_unlock(&kvm->lock);
	return r;
}

int vgic_set_common_attr(struct kvm_device *dev, struct kvm_device_attr *attr)
{
	int r;

	switch (attr->group) {
	case KVM_DEV_ARM_VGIC_GRP_ADDR: {
		u64 __user *uaddr = (u64 __user *)(long)attr->addr;
		u64 addr;
		unsigned long type = (unsigned long)attr->attr;

		if (copy_from_user(&addr, uaddr, sizeof(addr)))
			return -EFAULT;

		r = kvm_vgic_addr(dev->kvm, type, &addr, true);
		return (r == -ENODEV) ? -ENXIO : r;
	}
	case KVM_DEV_ARM_VGIC_GRP_NR_IRQS: {
		u32 __user *uaddr = (u32 __user *)(long)attr->addr;
		u32 val;
		int ret = 0;

		if (get_user(val, uaddr))
			return -EFAULT;

		/*
		 * We require:
		 * - at least 32 SPIs on top of the 16 SGIs and 16 PPIs
		 * - at most 1024 interrupts
		 * - a multiple of 32 interrupts
		 */
		if (val < (VGIC_NR_PRIVATE_IRQS + 32) ||
		    val > VGIC_MAX_IRQS ||
		    (val & 31))
			return -EINVAL;

		mutex_lock(&dev->kvm->lock);

		if (vgic_ready(dev->kvm) || dev->kvm->arch.vgic.nr_irqs)
			ret = -EBUSY;
		else
			dev->kvm->arch.vgic.nr_irqs = val;

		mutex_unlock(&dev->kvm->lock);

		return ret;
	}
	case KVM_DEV_ARM_VGIC_GRP_CTRL: {
		switch (attr->attr) {
		case KVM_DEV_ARM_VGIC_CTRL_INIT:
			r = vgic_init(dev->kvm);
			return r;
		}
		break;
	}
	}

	return -ENXIO;
}

int vgic_get_common_attr(struct kvm_device *dev, struct kvm_device_attr *attr)
{
	int r = -ENXIO;

	switch (attr->group) {
	case KVM_DEV_ARM_VGIC_GRP_ADDR: {
		u64 __user *uaddr = (u64 __user *)(long)attr->addr;
		u64 addr;
		unsigned long type = (unsigned long)attr->attr;

		r = kvm_vgic_addr(dev->kvm, type, &addr, false);
		if (r)
			return (r == -ENODEV) ? -ENXIO : r;

		if (copy_to_user(uaddr, &addr, sizeof(addr)))
			return -EFAULT;
		break;
	}
	case KVM_DEV_ARM_VGIC_GRP_NR_IRQS: {
		u32 __user *uaddr = (u32 __user *)(long)attr->addr;

		r = put_user(dev->kvm->arch.vgic.nr_irqs, uaddr);
		break;
	}

	}

	return r;
}

int vgic_has_attr_regs(const struct kvm_mmio_range *ranges, phys_addr_t offset)
{
	struct kvm_exit_mmio dev_attr_mmio;

	dev_attr_mmio.len = 4;
	if (vgic_find_range(ranges, &dev_attr_mmio, offset))
		return 0;
	else
		return -ENXIO;
}

static void vgic_init_maintenance_interrupt(void *info)
{
	enable_percpu_irq(vgic->maint_irq, 0);
}

static int vgic_cpu_notify(struct notifier_block *self,
			   unsigned long action, void *cpu)
{
	switch (action) {
	case CPU_STARTING:
	case CPU_STARTING_FROZEN:
		vgic_init_maintenance_interrupt(NULL);
		break;
	case CPU_DYING:
	case CPU_DYING_FROZEN:
		disable_percpu_irq(vgic->maint_irq);
		break;
	}

	return NOTIFY_OK;
}

static struct notifier_block vgic_cpu_nb = {
	.notifier_call = vgic_cpu_notify,
};

static const struct of_device_id vgic_ids[] = {
	{ .compatible = "arm,cortex-a15-gic", .data = vgic_v2_probe, },
	{ .compatible = "arm,gic-400", .data = vgic_v2_probe, },
	{ .compatible = "arm,gic-v3", .data = vgic_v3_probe, },
	{},
};

int kvm_vgic_hyp_init(void)
{
	const struct of_device_id *matched_id;
	const int (*vgic_probe)(struct device_node *,const struct vgic_ops **,
				const struct vgic_params **);
	struct device_node *vgic_node;
	int ret;

	vgic_node = of_find_matching_node_and_match(NULL,
						    vgic_ids, &matched_id);
	if (!vgic_node) {
		kvm_err("error: no compatible GIC node found\n");
		return -ENODEV;
	}

	vgic_probe = matched_id->data;
	ret = vgic_probe(vgic_node, &vgic_ops, &vgic);
	if (ret)
		return ret;

	ret = request_percpu_irq(vgic->maint_irq, vgic_maintenance_handler,
				 "vgic", kvm_get_running_vcpus());
	if (ret) {
		kvm_err("Cannot register interrupt %d\n", vgic->maint_irq);
		return ret;
	}

	ret = __register_cpu_notifier(&vgic_cpu_nb);
	if (ret) {
		kvm_err("Cannot register vgic CPU notifier\n");
		goto out_free_irq;
	}

	/* Callback into for arch code for setup */
	vgic_arch_setup(vgic);

	on_each_cpu(vgic_init_maintenance_interrupt, NULL, 1);

	return 0;

out_free_irq:
	free_percpu_irq(vgic->maint_irq, kvm_get_running_vcpus());
	return ret;
}<|MERGE_RESOLUTION|>--- conflicted
+++ resolved
@@ -1559,25 +1559,8 @@
 		return -ENODEV;
 	}
 
-<<<<<<< HEAD
-	if ((kvm->arch.vgic.vgic_cpu_base & ~PAGE_MASK) !=
-	    (vgic->vcpu_base & ~PAGE_MASK)) {
-		kvm_err("Need to align vgic identically in guest and host\n");
-		ret = -ENXIO;
-		goto out;
-	}
-
-	ret = kvm_phys_addr_ioremap(kvm, kvm->arch.vgic.vgic_cpu_base,
-				    vgic->vcpu_base, KVM_VGIC_V2_CPU_SIZE,
-				    true);
-	if (ret) {
-		kvm_err("Unable to remap VGIC CPU to VCPU\n");
-		goto out;
-	}
-=======
 	if (atomic_read(&kvm->online_vcpus) > kvm->arch.max_vcpus)
 		return -E2BIG;
->>>>>>> 06e5801b
 
 	return 0;
 }
@@ -1679,11 +1662,6 @@
 		*ioaddr = VGIC_ADDR_UNDEF;
 
 	return ret;
-}
-
-static u64 vgic_get_vcpu_base(void)
-{
-	return vgic->vcpu_base;
 }
 
 /**
@@ -1721,46 +1699,12 @@
 		block_size = KVM_VGIC_V2_CPU_SIZE;
 		alignment = SZ_4K;
 		break;
-<<<<<<< HEAD
-	case KVM_VGIC_V2_PAGE_OFFSET:
-		if (write) {
-			r = -ENODEV;
-		} else {
-			*addr = vgic_get_vcpu_base() & ~PAGE_MASK;
-		}
-		break;
-	default:
-		r = -ENODEV;
-	}
-
-	mutex_unlock(&kvm->lock);
-	return r;
-}
-
-static bool handle_cpu_mmio_misc(struct kvm_vcpu *vcpu,
-				 struct kvm_exit_mmio *mmio, phys_addr_t offset)
-{
-	bool updated = false;
-	struct vgic_vmcr vmcr;
-	u32 *vmcr_field;
-	u32 reg;
-
-	vgic_get_vmcr(vcpu, &vmcr);
-
-	switch (offset & ~0x3) {
-	case GIC_CPU_CTRL:
-		vmcr_field = &vmcr.ctlr;
-		break;
-	case GIC_CPU_PRIMASK:
-		vmcr_field = &vmcr.pmr;
-=======
 #ifdef CONFIG_ARM_GIC_V3
 	case KVM_VGIC_V3_ADDR_TYPE_DIST:
 		type_needed = KVM_DEV_TYPE_ARM_VGIC_V3;
 		addr_ptr = &vgic->vgic_dist_base;
 		block_size = KVM_VGIC_V3_DIST_SIZE;
 		alignment = SZ_64K;
->>>>>>> 06e5801b
 		break;
 	case KVM_VGIC_V3_ADDR_TYPE_REDIST:
 		type_needed = KVM_DEV_TYPE_ARM_VGIC_V3;
