	acpi=		[HW,ACPI,X86,ARM64]
			Advanced Configuration and Power Interface
			Format: { force | on | off | strict | noirq | rsdt |
				  copy_dsdt }
			force -- enable ACPI if default was off
			on -- enable ACPI but allow fallback to DT [arm64]
			off -- disable ACPI if default was on
			noirq -- do not use ACPI for IRQ routing
			strict -- Be less tolerant of platforms that are not
				strictly ACPI specification compliant.
			rsdt -- prefer RSDT over (default) XSDT
			copy_dsdt -- copy DSDT to memory
			For ARM64, ONLY "acpi=off", "acpi=on" or "acpi=force"
			are available

			See also Documentation/power/runtime_pm.rst, pci=noacpi

	acpi_apic_instance=	[ACPI, IOAPIC]
			Format: <int>
			2: use 2nd APIC table, if available
			1,0: use 1st APIC table
			default: 0

	acpi_backlight=	[HW,ACPI]
			acpi_backlight=vendor
			acpi_backlight=video
			If set to vendor, prefer vendor specific driver
			(e.g. thinkpad_acpi, sony_acpi, etc.) instead
			of the ACPI video.ko driver.

	acpi_force_32bit_fadt_addr
			force FADT to use 32 bit addresses rather than the
			64 bit X_* addresses. Some firmware have broken 64
			bit addresses for force ACPI ignore these and use
			the older legacy 32 bit addresses.

	acpica_no_return_repair [HW, ACPI]
			Disable AML predefined validation mechanism
			This mechanism can repair the evaluation result to make
			the return objects more ACPI specification compliant.
			This option is useful for developers to identify the
			root cause of an AML interpreter issue when the issue
			has something to do with the repair mechanism.

	acpi.debug_layer=	[HW,ACPI,ACPI_DEBUG]
	acpi.debug_level=	[HW,ACPI,ACPI_DEBUG]
			Format: <int>
			CONFIG_ACPI_DEBUG must be enabled to produce any ACPI
			debug output.  Bits in debug_layer correspond to a
			_COMPONENT in an ACPI source file, e.g.,
			    #define _COMPONENT ACPI_PCI_COMPONENT
			Bits in debug_level correspond to a level in
			ACPI_DEBUG_PRINT statements, e.g.,
			    ACPI_DEBUG_PRINT((ACPI_DB_INFO, ...
			The debug_level mask defaults to "info".  See
			Documentation/firmware-guide/acpi/debug.rst for more information about
			debug layers and levels.

			Enable processor driver info messages:
			    acpi.debug_layer=0x20000000
			Enable PCI/PCI interrupt routing info messages:
			    acpi.debug_layer=0x400000
			Enable AML "Debug" output, i.e., stores to the Debug
			object while interpreting AML:
			    acpi.debug_layer=0xffffffff acpi.debug_level=0x2
			Enable all messages related to ACPI hardware:
			    acpi.debug_layer=0x2 acpi.debug_level=0xffffffff

			Some values produce so much output that the system is
			unusable.  The "log_buf_len" parameter may be useful
			if you need to capture more output.

	acpi_enforce_resources=	[ACPI]
			{ strict | lax | no }
			Check for resource conflicts between native drivers
			and ACPI OperationRegions (SystemIO and SystemMemory
			only). IO ports and memory declared in ACPI might be
			used by the ACPI subsystem in arbitrary AML code and
			can interfere with legacy drivers.
			strict (default): access to resources claimed by ACPI
			is denied; legacy drivers trying to access reserved
			resources will fail to bind to device using them.
			lax: access to resources claimed by ACPI is allowed;
			legacy drivers trying to access reserved resources
			will bind successfully but a warning message is logged.
			no: ACPI OperationRegions are not marked as reserved,
			no further checks are performed.

	acpi_force_table_verification	[HW,ACPI]
			Enable table checksum verification during early stage.
			By default, this is disabled due to x86 early mapping
			size limitation.

	acpi_irq_balance [HW,ACPI]
			ACPI will balance active IRQs
			default in APIC mode

	acpi_irq_nobalance [HW,ACPI]
			ACPI will not move active IRQs (default)
			default in PIC mode

	acpi_irq_isa=	[HW,ACPI] If irq_balance, mark listed IRQs used by ISA
			Format: <irq>,<irq>...

	acpi_irq_pci=	[HW,ACPI] If irq_balance, clear listed IRQs for
			use by PCI
			Format: <irq>,<irq>...

	acpi_mask_gpe=	[HW,ACPI]
			Due to the existence of _Lxx/_Exx, some GPEs triggered
			by unsupported hardware/firmware features can result in
			GPE floodings that cannot be automatically disabled by
			the GPE dispatcher.
			This facility can be used to prevent such uncontrolled
			GPE floodings.
			Format: <int>

	acpi_no_auto_serialize	[HW,ACPI]
			Disable auto-serialization of AML methods
			AML control methods that contain the opcodes to create
			named objects will be marked as "Serialized" by the
			auto-serialization feature.
			This feature is enabled by default.
			This option allows to turn off the feature.

	acpi_no_memhotplug [ACPI] Disable memory hotplug.  Useful for kdump
			   kernels.

	acpi_no_static_ssdt	[HW,ACPI]
			Disable installation of static SSDTs at early boot time
			By default, SSDTs contained in the RSDT/XSDT will be
			installed automatically and they will appear under
			/sys/firmware/acpi/tables.
			This option turns off this feature.
			Note that specifying this option does not affect
			dynamic table installation which will install SSDT
			tables to /sys/firmware/acpi/tables/dynamic.

	acpi_rsdp=	[ACPI,EFI,KEXEC]
			Pass the RSDP address to the kernel, mostly used
			on machines running EFI runtime service to boot the
			second kernel for kdump.

	acpi_os_name=	[HW,ACPI] Tell ACPI BIOS the name of the OS
			Format: To spoof as Windows 98: ="Microsoft Windows"

	acpi_rev_override [ACPI] Override the _REV object to return 5 (instead
			of 2 which is mandated by ACPI 6) as the supported ACPI
			specification revision (when using this switch, it may
			be necessary to carry out a cold reboot _twice_ in a
			row to make it take effect on the platform firmware).

	acpi_osi=	[HW,ACPI] Modify list of supported OS interface strings
			acpi_osi="string1"	# add string1
			acpi_osi="!string2"	# remove string2
			acpi_osi=!*		# remove all strings
			acpi_osi=!		# disable all built-in OS vendor
						  strings
			acpi_osi=!!		# enable all built-in OS vendor
						  strings
			acpi_osi=		# disable all strings

			'acpi_osi=!' can be used in combination with single or
			multiple 'acpi_osi="string1"' to support specific OS
			vendor string(s).  Note that such command can only
			affect the default state of the OS vendor strings, thus
			it cannot affect the default state of the feature group
			strings and the current state of the OS vendor strings,
			specifying it multiple times through kernel command line
			is meaningless.  This command is useful when one do not
			care about the state of the feature group strings which
			should be controlled by the OSPM.
			Examples:
			  1. 'acpi_osi=! acpi_osi="Windows 2000"' is equivalent
			     to 'acpi_osi="Windows 2000" acpi_osi=!', they all
			     can make '_OSI("Windows 2000")' TRUE.

			'acpi_osi=' cannot be used in combination with other
			'acpi_osi=' command lines, the _OSI method will not
			exist in the ACPI namespace.  NOTE that such command can
			only affect the _OSI support state, thus specifying it
			multiple times through kernel command line is also
			meaningless.
			Examples:
			  1. 'acpi_osi=' can make 'CondRefOf(_OSI, Local1)'
			     FALSE.

			'acpi_osi=!*' can be used in combination with single or
			multiple 'acpi_osi="string1"' to support specific
			string(s).  Note that such command can affect the
			current state of both the OS vendor strings and the
			feature group strings, thus specifying it multiple times
			through kernel command line is meaningful.  But it may
			still not able to affect the final state of a string if
			there are quirks related to this string.  This command
			is useful when one want to control the state of the
			feature group strings to debug BIOS issues related to
			the OSPM features.
			Examples:
			  1. 'acpi_osi="Module Device" acpi_osi=!*' can make
			     '_OSI("Module Device")' FALSE.
			  2. 'acpi_osi=!* acpi_osi="Module Device"' can make
			     '_OSI("Module Device")' TRUE.
			  3. 'acpi_osi=! acpi_osi=!* acpi_osi="Windows 2000"' is
			     equivalent to
			     'acpi_osi=!* acpi_osi=! acpi_osi="Windows 2000"'
			     and
			     'acpi_osi=!* acpi_osi="Windows 2000" acpi_osi=!',
			     they all will make '_OSI("Windows 2000")' TRUE.

	acpi_pm_good	[X86]
			Override the pmtimer bug detection: force the kernel
			to assume that this machine's pmtimer latches its value
			and always returns good values.

	acpi_sci=	[HW,ACPI] ACPI System Control Interrupt trigger mode
			Format: { level | edge | high | low }

	acpi_skip_timer_override [HW,ACPI]
			Recognize and ignore IRQ0/pin2 Interrupt Override.
			For broken nForce2 BIOS resulting in XT-PIC timer.

	acpi_sleep=	[HW,ACPI] Sleep options
			Format: { s3_bios, s3_mode, s3_beep, s4_nohwsig,
				  old_ordering, nonvs, sci_force_enable, nobl }
			See Documentation/power/video.rst for information on
			s3_bios and s3_mode.
			s3_beep is for debugging; it makes the PC's speaker beep
			as soon as the kernel's real-mode entry point is called.
			s4_nohwsig prevents ACPI hardware signature from being
			used during resume from hibernation.
			old_ordering causes the ACPI 1.0 ordering of the _PTS
			control method, with respect to putting devices into
			low power states, to be enforced (the ACPI 2.0 ordering
			of _PTS is used by default).
			nonvs prevents the kernel from saving/restoring the
			ACPI NVS memory during suspend/hibernation and resume.
			sci_force_enable causes the kernel to set SCI_EN directly
			on resume from S1/S3 (which is against the ACPI spec,
			but some broken systems don't work without it).
			nobl causes the internal blacklist of systems known to
			behave incorrectly in some ways with respect to system
			suspend and resume to be ignored (use wisely).

	acpi_use_timer_override [HW,ACPI]
			Use timer override. For some broken Nvidia NF5 boards
			that require a timer override, but don't have HPET

	add_efi_memmap	[EFI; X86] Include EFI memory map in
			kernel's map of available physical RAM.

	agp=		[AGP]
			{ off | try_unsupported }
			off: disable AGP support
			try_unsupported: try to drive unsupported chipsets
				(may crash computer or cause data corruption)

	ALSA		[HW,ALSA]
			See Documentation/sound/alsa-configuration.rst

	alignment=	[KNL,ARM]
			Allow the default userspace alignment fault handler
			behaviour to be specified.  Bit 0 enables warnings,
			bit 1 enables fixups, and bit 2 sends a segfault.

	align_va_addr=	[X86-64]
			Align virtual addresses by clearing slice [14:12] when
			allocating a VMA at process creation time. This option
			gives you up to 3% performance improvement on AMD F15h
			machines (where it is enabled by default) for a
			CPU-intensive style benchmark, and it can vary highly in
			a microbenchmark depending on workload and compiler.

			32: only for 32-bit processes
			64: only for 64-bit processes
			on: enable for both 32- and 64-bit processes
			off: disable for both 32- and 64-bit processes

	alloc_snapshot	[FTRACE]
			Allocate the ftrace snapshot buffer on boot up when the
			main buffer is allocated. This is handy if debugging
			and you need to use tracing_snapshot() on boot up, and
			do not want to use tracing_snapshot_alloc() as it needs
			to be done where GFP_KERNEL allocations are allowed.

	amd_iommu=	[HW,X86-64]
			Pass parameters to the AMD IOMMU driver in the system.
			Possible values are:
			fullflush - enable flushing of IO/TLB entries when
				    they are unmapped. Otherwise they are
				    flushed before they will be reused, which
				    is a lot of faster
			off	  - do not initialize any AMD IOMMU found in
				    the system
			force_isolation - Force device isolation for all
					  devices. The IOMMU driver is not
					  allowed anymore to lift isolation
					  requirements as needed. This option
					  does not override iommu=pt

	amd_iommu_dump=	[HW,X86-64]
			Enable AMD IOMMU driver option to dump the ACPI table
			for AMD IOMMU. With this option enabled, AMD IOMMU
			driver will print ACPI tables for AMD IOMMU during
			IOMMU initialization.

	amd_iommu_intr=	[HW,X86-64]
			Specifies one of the following AMD IOMMU interrupt
			remapping modes:
			legacy     - Use legacy interrupt remapping mode.
			vapic      - Use virtual APIC mode, which allows IOMMU
			             to inject interrupts directly into guest.
			             This mode requires kvm-amd.avic=1.
			             (Default when IOMMU HW support is present.)

	amijoy.map=	[HW,JOY] Amiga joystick support
			Map of devices attached to JOY0DAT and JOY1DAT
			Format: <a>,<b>
			See also Documentation/input/joydev/joystick.rst

	analog.map=	[HW,JOY] Analog joystick and gamepad support
			Specifies type or capabilities of an analog joystick
			connected to one of 16 gameports
			Format: <type1>,<type2>,..<type16>

	apc=		[HW,SPARC]
			Power management functions (SPARCstation-4/5 + deriv.)
			Format: noidle
			Disable APC CPU standby support. SPARCstation-Fox does
			not play well with APC CPU idle - disable it if you have
			APC and your system crashes randomly.

	apic=		[APIC,X86] Advanced Programmable Interrupt Controller
			Change the output verbosity while booting
			Format: { quiet (default) | verbose | debug }
			Change the amount of debugging information output
			when initialising the APIC and IO-APIC components.
			For X86-32, this can also be used to specify an APIC
			driver name.
			Format: apic=driver_name
			Examples: apic=bigsmp

	apic_extnmi=	[APIC,X86] External NMI delivery setting
			Format: { bsp (default) | all | none }
			bsp:  External NMI is delivered only to CPU 0
			all:  External NMIs are broadcast to all CPUs as a
			      backup of CPU 0
			none: External NMI is masked for all CPUs. This is
			      useful so that a dump capture kernel won't be
			      shot down by NMI

	autoconf=	[IPV6]
			See Documentation/networking/ipv6.txt.

	show_lapic=	[APIC,X86] Advanced Programmable Interrupt Controller
			Limit apic dumping. The parameter defines the maximal
			number of local apics being dumped. Also it is possible
			to set it to "all" by meaning -- no limit here.
			Format: { 1 (default) | 2 | ... | all }.
			The parameter valid if only apic=debug or
			apic=verbose is specified.
			Example: apic=debug show_lapic=all

	apm=		[APM] Advanced Power Management
			See header of arch/x86/kernel/apm_32.c.

	arcrimi=	[HW,NET] ARCnet - "RIM I" (entirely mem-mapped) cards
			Format: <io>,<irq>,<nodeID>

	ataflop=	[HW,M68k]

	atarimouse=	[HW,MOUSE] Atari Mouse

	atkbd.extra=	[HW] Enable extra LEDs and keys on IBM RapidAccess,
			EzKey and similar keyboards

	atkbd.reset=	[HW] Reset keyboard during initialization

	atkbd.set=	[HW] Select keyboard code set
			Format: <int> (2 = AT (default), 3 = PS/2)

	atkbd.scroll=	[HW] Enable scroll wheel on MS Office and similar
			keyboards

	atkbd.softraw=	[HW] Choose between synthetic and real raw mode
			Format: <bool> (0 = real, 1 = synthetic (default))

	atkbd.softrepeat= [HW]
			Use software keyboard repeat

	audit=		[KNL] Enable the audit sub-system
			Format: { "0" | "1" | "off" | "on" }
			0 | off - kernel audit is disabled and can not be
			    enabled until the next reboot
			unset - kernel audit is initialized but disabled and
			    will be fully enabled by the userspace auditd.
			1 | on - kernel audit is initialized and partially
			    enabled, storing at most audit_backlog_limit
			    messages in RAM until it is fully enabled by the
			    userspace auditd.
			Default: unset

	audit_backlog_limit= [KNL] Set the audit queue size limit.
			Format: <int> (must be >=0)
			Default: 64

	bau=		[X86_UV] Enable the BAU on SGI UV.  The default
			behavior is to disable the BAU (i.e. bau=0).
			Format: { "0" | "1" }
			0 - Disable the BAU.
			1 - Enable the BAU.
			unset - Disable the BAU.

	baycom_epp=	[HW,AX25]
			Format: <io>,<mode>

	baycom_par=	[HW,AX25] BayCom Parallel Port AX.25 Modem
			Format: <io>,<mode>
			See header of drivers/net/hamradio/baycom_par.c.

	baycom_ser_fdx=	[HW,AX25]
			BayCom Serial Port AX.25 Modem (Full Duplex Mode)
			Format: <io>,<irq>,<mode>[,<baud>]
			See header of drivers/net/hamradio/baycom_ser_fdx.c.

	baycom_ser_hdx=	[HW,AX25]
			BayCom Serial Port AX.25 Modem (Half Duplex Mode)
			Format: <io>,<irq>,<mode>
			See header of drivers/net/hamradio/baycom_ser_hdx.c.

	blkdevparts=	Manual partition parsing of block device(s) for
			embedded devices based on command line input.
			See Documentation/block/cmdline-partition.rst

	boot_delay=	Milliseconds to delay each printk during boot.
			Values larger than 10 seconds (10000) are changed to
			no delay (0).
			Format: integer

	bootmem_debug	[KNL] Enable bootmem allocator debug messages.

	bert_disable	[ACPI]
			Disable BERT OS support on buggy BIOSes.

	bttv.card=	[HW,V4L] bttv (bt848 + bt878 based grabber cards)
	bttv.radio=	Most important insmod options are available as
			kernel args too.
	bttv.pll=	See Documentation/media/v4l-drivers/bttv.rst
	bttv.tuner=

	bulk_remove=off	[PPC]  This parameter disables the use of the pSeries
			firmware feature for flushing multiple hpte entries
			at a time.

	c101=		[NET] Moxa C101 synchronous serial card

	cachesize=	[BUGS=X86-32] Override level 2 CPU cache size detection.
			Sometimes CPU hardware bugs make them report the cache
			size incorrectly. The kernel will attempt work arounds
			to fix known problems, but for some CPUs it is not
			possible to determine what the correct size should be.
			This option provides an override for these situations.

	carrier_timeout=
			[NET] Specifies amount of time (in seconds) that
			the kernel should wait for a network carrier. By default
			it waits 120 seconds.

	ca_keys=	[KEYS] This parameter identifies a specific key(s) on
			the system trusted keyring to be used for certificate
			trust validation.
			format: { id:<keyid> | builtin }

	cca=		[MIPS] Override the kernel pages' cache coherency
			algorithm.  Accepted values range from 0 to 7
			inclusive. See arch/mips/include/asm/pgtable-bits.h
			for platform specific values (SB1, Loongson3 and
			others).

	ccw_timeout_log	[S390]
			See Documentation/s390/common_io.rst for details.

	cgroup_disable=	[KNL] Disable a particular controller
			Format: {name of the controller(s) to disable}
			The effects of cgroup_disable=foo are:
			- foo isn't auto-mounted if you mount all cgroups in
			  a single hierarchy
			- foo isn't visible as an individually mountable
			  subsystem
			{Currently only "memory" controller deal with this and
			cut the overhead, others just disable the usage. So
			only cgroup_disable=memory is actually worthy}

	cgroup_no_v1=	[KNL] Disable cgroup controllers and named hierarchies in v1
			Format: { { controller | "all" | "named" }
			          [,{ controller | "all" | "named" }...] }
			Like cgroup_disable, but only applies to cgroup v1;
			the blacklisted controllers remain available in cgroup2.
			"all" blacklists all controllers and "named" disables
			named mounts. Specifying both "all" and "named" disables
			all v1 hierarchies.

	cgroup.memory=	[KNL] Pass options to the cgroup memory controller.
			Format: <string>
			nosocket -- Disable socket memory accounting.
			nokmem -- Disable kernel memory accounting.

	checkreqprot	[SELINUX] Set initial checkreqprot flag value.
			Format: { "0" | "1" }
			See security/selinux/Kconfig help text.
			0 -- check protection applied by kernel (includes
				any implied execute protection).
			1 -- check protection requested by application.
			Default value is set via a kernel config option.
			Value can be changed at runtime via
				/selinux/checkreqprot.

	cio_ignore=	[S390]
			See Documentation/s390/common_io.rst for details.
	clk_ignore_unused
			[CLK]
			Prevents the clock framework from automatically gating
			clocks that have not been explicitly enabled by a Linux
			device driver but are enabled in hardware at reset or
			by the bootloader/firmware. Note that this does not
			force such clocks to be always-on nor does it reserve
			those clocks in any way. This parameter is useful for
			debug and development, but should not be needed on a
			platform with proper driver support.  For more
			information, see Documentation/driver-api/clk.rst.

	clock=		[BUGS=X86-32, HW] gettimeofday clocksource override.
			[Deprecated]
			Forces specified clocksource (if available) to be used
			when calculating gettimeofday(). If specified
			clocksource is not available, it defaults to PIT.
			Format: { pit | tsc | cyclone | pmtmr }

	clocksource=	Override the default clocksource
			Format: <string>
			Override the default clocksource and use the clocksource
			with the name specified.
			Some clocksource names to choose from, depending on
			the platform:
			[all] jiffies (this is the base, fallback clocksource)
			[ACPI] acpi_pm
			[ARM] imx_timer1,OSTS,netx_timer,mpu_timer2,
				pxa_timer,timer3,32k_counter,timer0_1
			[X86-32] pit,hpet,tsc;
				scx200_hrt on Geode; cyclone on IBM x440
			[MIPS] MIPS
			[PARISC] cr16
			[S390] tod
			[SH] SuperH
			[SPARC64] tick
			[X86-64] hpet,tsc

	clocksource.arm_arch_timer.evtstrm=
			[ARM,ARM64]
			Format: <bool>
			Enable/disable the eventstream feature of the ARM
			architected timer so that code using WFE-based polling
			loops can be debugged more effectively on production
			systems.

	clearcpuid=BITNUM [X86]
			Disable CPUID feature X for the kernel. See
			arch/x86/include/asm/cpufeatures.h for the valid bit
			numbers. Note the Linux specific bits are not necessarily
			stable over kernel options, but the vendor specific
			ones should be.
			Also note that user programs calling CPUID directly
			or using the feature without checking anything
			will still see it. This just prevents it from
			being used by the kernel or shown in /proc/cpuinfo.
			Also note the kernel might malfunction if you disable
			some critical bits.

	cma=nn[MG]@[start[MG][-end[MG]]]
			[ARM,X86,KNL]
			Sets the size of kernel global memory area for
			contiguous memory allocations and optionally the
			placement constraint by the physical address range of
			memory allocations. A value of 0 disables CMA
			altogether. For more information, see
			include/linux/dma-contiguous.h

	cmo_free_hint=	[PPC] Format: { yes | no }
			Specify whether pages are marked as being inactive
			when they are freed.  This is used in CMO environments
			to determine OS memory pressure for page stealing by
			a hypervisor.
			Default: yes

	coherent_pool=nn[KMG]	[ARM,KNL]
			Sets the size of memory pool for coherent, atomic dma
			allocations, by default set to 256K.

	com20020=	[HW,NET] ARCnet - COM20020 chipset
			Format:
			<io>[,<irq>[,<nodeID>[,<backplane>[,<ckp>[,<timeout>]]]]]

	com90io=	[HW,NET] ARCnet - COM90xx chipset (IO-mapped buffers)
			Format: <io>[,<irq>]

	com90xx=	[HW,NET]
			ARCnet - COM90xx chipset (memory-mapped buffers)
			Format: <io>[,<irq>[,<memstart>]]

	condev=		[HW,S390] console device
	conmode=

	console=	[KNL] Output console device and options.

		tty<n>	Use the virtual console device <n>.

		ttyS<n>[,options]
		ttyUSB0[,options]
			Use the specified serial port.  The options are of
			the form "bbbbpnf", where "bbbb" is the baud rate,
			"p" is parity ("n", "o", or "e"), "n" is number of
			bits, and "f" is flow control ("r" for RTS or
			omit it).  Default is "9600n8".

			See Documentation/admin-guide/serial-console.rst for more
			information.  See
			Documentation/networking/netconsole.txt for an
			alternative.

		uart[8250],io,<addr>[,options]
		uart[8250],mmio,<addr>[,options]
		uart[8250],mmio16,<addr>[,options]
		uart[8250],mmio32,<addr>[,options]
		uart[8250],0x<addr>[,options]
			Start an early, polled-mode console on the 8250/16550
			UART at the specified I/O port or MMIO address,
			switching to the matching ttyS device later.
			MMIO inter-register address stride is either 8-bit
			(mmio), 16-bit (mmio16), or 32-bit (mmio32).
			If none of [io|mmio|mmio16|mmio32], <addr> is assumed
			to be equivalent to 'mmio'. 'options' are specified in
			the same format described for ttyS above; if unspecified,
			the h/w is not re-initialized.

		hvc<n>	Use the hypervisor console device <n>. This is for
			both Xen and PowerPC hypervisors.

		If the device connected to the port is not a TTY but a braille
		device, prepend "brl," before the device type, for instance
			console=brl,ttyS0
		For now, only VisioBraille is supported.

	console_msg_format=
			[KNL] Change console messages format
		default
			By default we print messages on consoles in
			"[time stamp] text\n" format (time stamp may not be
			printed, depending on CONFIG_PRINTK_TIME or
			`printk_time' param).
		syslog
			Switch to syslog format: "<%u>[time stamp] text\n"
			IOW, each message will have a facility and loglevel
			prefix. The format is similar to one used by syslog()
			syscall, or to executing "dmesg -S --raw" or to reading
			from /proc/kmsg.

	consoleblank=	[KNL] The console blank (screen saver) timeout in
			seconds. A value of 0 disables the blank timer.
			Defaults to 0.

	coredump_filter=
			[KNL] Change the default value for
			/proc/<pid>/coredump_filter.
			See also Documentation/filesystems/proc.txt.

	coresight_cpu_debug.enable
			[ARM,ARM64]
			Format: <bool>
			Enable/disable the CPU sampling based debugging.
			0: default value, disable debugging
			1: enable debugging at boot time

	cpuidle.off=1	[CPU_IDLE]
			disable the cpuidle sub-system

	cpuidle.governor=
			[CPU_IDLE] Name of the cpuidle governor to use.

	cpufreq.off=1	[CPU_FREQ]
			disable the cpufreq sub-system

	cpu_init_udelay=N
			[X86] Delay for N microsec between assert and de-assert
			of APIC INIT to start processors.  This delay occurs
			on every CPU online, such as boot, and resume from suspend.
			Default: 10000

	cpcihp_generic=	[HW,PCI] Generic port I/O CompactPCI driver
			Format:
			<first_slot>,<last_slot>,<port>,<enum_bit>[,<debug>]

	crashkernel=size[KMG][@offset[KMG]]
			[KNL] Using kexec, Linux can switch to a 'crash kernel'
			upon panic. This parameter reserves the physical
			memory region [offset, offset + size] for that kernel
			image. If '@offset' is omitted, then a suitable offset
			is selected automatically.
			[KNL, x86_64] select a region under 4G first, and
			fall back to reserve region above 4G when '@offset'
			hasn't been specified.
			See Documentation/admin-guide/kdump/kdump.rst for further details.

	crashkernel=range1:size1[,range2:size2,...][@offset]
			[KNL] Same as above, but depends on the memory
			in the running system. The syntax of range is
			start-[end] where start and end are both
			a memory unit (amount[KMG]). See also
			Documentation/admin-guide/kdump/kdump.rst for an example.

	crashkernel=size[KMG],high
			[KNL, x86_64] range could be above 4G. Allow kernel
			to allocate physical memory region from top, so could
			be above 4G if system have more than 4G ram installed.
			Otherwise memory region will be allocated below 4G, if
			available.
			It will be ignored if crashkernel=X is specified.
	crashkernel=size[KMG],low
			[KNL, x86_64] range under 4G. When crashkernel=X,high
			is passed, kernel could allocate physical memory region
			above 4G, that cause second kernel crash on system
			that require some amount of low memory, e.g. swiotlb
			requires at least 64M+32K low memory, also enough extra
			low memory is needed to make sure DMA buffers for 32-bit
			devices won't run out. Kernel would try to allocate at
			at least 256M below 4G automatically.
			This one let user to specify own low range under 4G
			for second kernel instead.
			0: to disable low allocation.
			It will be ignored when crashkernel=X,high is not used
			or memory reserved is below 4G.

	cryptomgr.notests
			[KNL] Disable crypto self-tests

	cs89x0_dma=	[HW,NET]
			Format: <dma>

	cs89x0_media=	[HW,NET]
			Format: { rj45 | aui | bnc }

	dasd=		[HW,NET]
			See header of drivers/s390/block/dasd_devmap.c.

	db9.dev[2|3]=	[HW,JOY] Multisystem joystick support via parallel port
			(one device per port)
			Format: <port#>,<type>
			See also Documentation/input/devices/joystick-parport.rst

	ddebug_query=	[KNL,DYNAMIC_DEBUG] Enable debug messages at early boot
			time. See
			Documentation/admin-guide/dynamic-debug-howto.rst for
			details.  Deprecated, see dyndbg.

	debug		[KNL] Enable kernel debugging (events log level).

	debug_boot_weak_hash
			[KNL] Enable printing [hashed] pointers early in the
			boot sequence.  If enabled, we use a weak hash instead
			of siphash to hash pointers.  Use this option if you are
			seeing instances of '(___ptrval___)') and need to see a
			value (hashed pointer) instead. Cryptographically
			insecure, please do not use on production kernels.

	debug_locks_verbose=
			[KNL] verbose self-tests
			Format=<0|1>
			Print debugging info while doing the locking API
			self-tests.
			We default to 0 (no extra messages), setting it to
			1 will print _a lot_ more information - normally
			only useful to kernel developers.

	debug_objects	[KNL] Enable object debugging

	no_debug_objects
			[KNL] Disable object debugging

	debug_guardpage_minorder=
			[KNL] When CONFIG_DEBUG_PAGEALLOC is set, this
			parameter allows control of the order of pages that will
			be intentionally kept free (and hence protected) by the
			buddy allocator. Bigger value increase the probability
			of catching random memory corruption, but reduce the
			amount of memory for normal system use. The maximum
			possible value is MAX_ORDER/2.  Setting this parameter
			to 1 or 2 should be enough to identify most random
			memory corruption problems caused by bugs in kernel or
			driver code when a CPU writes to (or reads from) a
			random memory location. Note that there exists a class
			of memory corruptions problems caused by buggy H/W or
			F/W or by drivers badly programing DMA (basically when
			memory is written at bus level and the CPU MMU is
			bypassed) which are not detectable by
			CONFIG_DEBUG_PAGEALLOC, hence this option will not help
			tracking down these problems.

	debug_pagealloc=
			[KNL] When CONFIG_DEBUG_PAGEALLOC is set, this parameter
			enables the feature at boot time. By default, it is
			disabled and the system will work mostly the same as a
			kernel built without CONFIG_DEBUG_PAGEALLOC.
			on: enable the feature

	debugpat	[X86] Enable PAT debugging

	decnet.addr=	[HW,NET]
			Format: <area>[,<node>]
			See also Documentation/networking/decnet.txt.

	default_hugepagesz=
			[same as hugepagesz=] The size of the default
			HugeTLB page size. This is the size represented by
			the legacy /proc/ hugepages APIs, used for SHM, and
			default size when mounting hugetlbfs filesystems.
			Defaults to the default architecture's huge page size
			if not specified.

	deferred_probe_timeout=
			[KNL] Debugging option to set a timeout in seconds for
			deferred probe to give up waiting on dependencies to
			probe. Only specific dependencies (subsystems or
			drivers) that have opted in will be ignored. A timeout of 0
			will timeout at the end of initcalls. This option will also
			dump out devices still on the deferred probe list after
			retrying.

	dhash_entries=	[KNL]
			Set number of hash buckets for dentry cache.

	disable_1tb_segments [PPC]
			Disables the use of 1TB hash page table segments. This
			causes the kernel to fall back to 256MB segments which
			can be useful when debugging issues that require an SLB
			miss to occur.

	disable=	[IPV6]
			See Documentation/networking/ipv6.txt.

	hardened_usercopy=
                        [KNL] Under CONFIG_HARDENED_USERCOPY, whether
                        hardening is enabled for this boot. Hardened
                        usercopy checking is used to protect the kernel
                        from reading or writing beyond known memory
                        allocation boundaries as a proactive defense
                        against bounds-checking flaws in the kernel's
                        copy_to_user()/copy_from_user() interface.
                on      Perform hardened usercopy checks (default).
                off     Disable hardened usercopy checks.

	disable_radix	[PPC]
			Disable RADIX MMU mode on POWER9

	disable_cpu_apicid= [X86,APIC,SMP]
			Format: <int>
			The number of initial APIC ID for the
			corresponding CPU to be disabled at boot,
			mostly used for the kdump 2nd kernel to
			disable BSP to wake up multiple CPUs without
			causing system reset or hang due to sending
			INIT from AP to BSP.

	perf_v4_pmi=	[X86,INTEL]
			Format: <bool>
			Disable Intel PMU counter freezing feature.
			The feature only exists starting from
			Arch Perfmon v4 (Skylake and newer).

	disable_ddw	[PPC/PSERIES]
			Disable Dynamic DMA Window support. Use this if
			to workaround buggy firmware.

	disable_ipv6=	[IPV6]
			See Documentation/networking/ipv6.txt.

	disable_mtrr_cleanup [X86]
			The kernel tries to adjust MTRR layout from continuous
			to discrete, to make X server driver able to add WB
			entry later. This parameter disables that.

	disable_mtrr_trim [X86, Intel and AMD only]
			By default the kernel will trim any uncacheable
			memory out of your available memory pool based on
			MTRR settings.  This parameter disables that behavior,
			possibly causing your machine to run very slowly.

	disable_timer_pin_1 [X86]
			Disable PIN 1 of APIC timer
			Can be useful to work around chipset bugs.

	dis_ucode_ldr	[X86] Disable the microcode loader.

	dma_debug=off	If the kernel is compiled with DMA_API_DEBUG support,
			this option disables the debugging code at boot.

	dma_debug_entries=<number>
			This option allows to tune the number of preallocated
			entries for DMA-API debugging code. One entry is
			required per DMA-API allocation. Use this if the
			DMA-API debugging code disables itself because the
			architectural default is too low.

	dma_debug_driver=<driver_name>
			With this option the DMA-API debugging driver
			filter feature can be enabled at boot time. Just
			pass the driver to filter for as the parameter.
			The filter can be disabled or changed to another
			driver later using sysfs.

	driver_async_probe=  [KNL]
			List of driver names to be probed asynchronously.
			Format: <driver_name1>,<driver_name2>...

	drm.edid_firmware=[<connector>:]<file>[,[<connector>:]<file>]
			Broken monitors, graphic adapters, KVMs and EDIDless
			panels may send no or incorrect EDID data sets.
			This parameter allows to specify an EDID data sets
			in the /lib/firmware directory that are used instead.
			Generic built-in EDID data sets are used, if one of
			edid/1024x768.bin, edid/1280x1024.bin,
			edid/1680x1050.bin, or edid/1920x1080.bin is given
			and no file with the same name exists. Details and
			instructions how to build your own EDID data are
			available in Documentation/driver-api/edid.rst. An EDID
			data set will only be used for a particular connector,
			if its name and a colon are prepended to the EDID
			name. Each connector may use a unique EDID data
			set by separating the files with a comma.  An EDID
			data set with no connector name will be used for
			any connectors not explicitly specified.

	dscc4.setup=	[NET]

	dt_cpu_ftrs=	[PPC]
			Format: {"off" | "known"}
			Control how the dt_cpu_ftrs device-tree binding is
			used for CPU feature discovery and setup (if it
			exists).
			off: Do not use it, fall back to legacy cpu table.
			known: Do not pass through unknown features to guests
			or userspace, only those that the kernel is aware of.

	dump_apple_properties	[X86]
			Dump name and content of EFI device properties on
			x86 Macs.  Useful for driver authors to determine
			what data is available or for reverse-engineering.

	dyndbg[="val"]		[KNL,DYNAMIC_DEBUG]
	module.dyndbg[="val"]
			Enable debug messages at boot time.  See
			Documentation/admin-guide/dynamic-debug-howto.rst
			for details.

	nompx		[X86] Disables Intel Memory Protection Extensions.
			See Documentation/x86/intel_mpx.rst for more
			information about the feature.

	nopku		[X86] Disable Memory Protection Keys CPU feature found
			in some Intel CPUs.

	module.async_probe [KNL]
			Enable asynchronous probe on this module.

	early_ioremap_debug [KNL]
			Enable debug messages in early_ioremap support. This
			is useful for tracking down temporary early mappings
			which are not unmapped.

	earlycon=	[KNL] Output early console device and options.

			[ARM64] The early console is determined by the
			stdout-path property in device tree's chosen node,
			or determined by the ACPI SPCR table.

			[X86] When used with no options the early console is
			determined by the ACPI SPCR table.

		cdns,<addr>[,options]
			Start an early, polled-mode console on a Cadence
			(xuartps) serial port at the specified address. Only
			supported option is baud rate. If baud rate is not
			specified, the serial port must already be setup and
			configured.

		uart[8250],io,<addr>[,options]
		uart[8250],mmio,<addr>[,options]
		uart[8250],mmio32,<addr>[,options]
		uart[8250],mmio32be,<addr>[,options]
		uart[8250],0x<addr>[,options]
			Start an early, polled-mode console on the 8250/16550
			UART at the specified I/O port or MMIO address.
			MMIO inter-register address stride is either 8-bit
			(mmio) or 32-bit (mmio32 or mmio32be).
			If none of [io|mmio|mmio32|mmio32be], <addr> is assumed
			to be equivalent to 'mmio'. 'options' are specified
			in the same format described for "console=ttyS<n>"; if
			unspecified, the h/w is not initialized.

		pl011,<addr>
		pl011,mmio32,<addr>
			Start an early, polled-mode console on a pl011 serial
			port at the specified address. The pl011 serial port
			must already be setup and configured. Options are not
			yet supported.  If 'mmio32' is specified, then only
			the driver will use only 32-bit accessors to read/write
			the device registers.

		meson,<addr>
			Start an early, polled-mode console on a meson serial
			port at the specified address. The serial port must
			already be setup and configured. Options are not yet
			supported.

		msm_serial,<addr>
			Start an early, polled-mode console on an msm serial
			port at the specified address. The serial port
			must already be setup and configured. Options are not
			yet supported.

		msm_serial_dm,<addr>
			Start an early, polled-mode console on an msm serial
			dm port at the specified address. The serial port
			must already be setup and configured. Options are not
			yet supported.

		owl,<addr>
			Start an early, polled-mode console on a serial port
			of an Actions Semi SoC, such as S500 or S900, at the
			specified address. The serial port must already be
			setup and configured. Options are not yet supported.

		rda,<addr>
			Start an early, polled-mode console on a serial port
			of an RDA Micro SoC, such as RDA8810PL, at the
			specified address. The serial port must already be
			setup and configured. Options are not yet supported.

		smh	Use ARM semihosting calls for early console.

		s3c2410,<addr>
		s3c2412,<addr>
		s3c2440,<addr>
		s3c6400,<addr>
		s5pv210,<addr>
		exynos4210,<addr>
			Use early console provided by serial driver available
			on Samsung SoCs, requires selecting proper type and
			a correct base address of the selected UART port. The
			serial port must already be setup and configured.
			Options are not yet supported.

		lantiq,<addr>
			Start an early, polled-mode console on a lantiq serial
			(lqasc) port at the specified address. The serial port
			must already be setup and configured. Options are not
			yet supported.

		lpuart,<addr>
		lpuart32,<addr>
			Use early console provided by Freescale LP UART driver
			found on Freescale Vybrid and QorIQ LS1021A processors.
			A valid base address must be provided, and the serial
			port must already be setup and configured.

		ar3700_uart,<addr>
			Start an early, polled-mode console on the
			Armada 3700 serial port at the specified
			address. The serial port must already be setup
			and configured. Options are not yet supported.

		qcom_geni,<addr>
			Start an early, polled-mode console on a Qualcomm
			Generic Interface (GENI) based serial port at the
			specified address. The serial port must already be
			setup and configured. Options are not yet supported.

		efifb,[options]
			Start an early, unaccelerated console on the EFI
			memory mapped framebuffer (if available). On cache
			coherent non-x86 systems that use system memory for
			the framebuffer, pass the 'ram' option so that it is
			mapped with the correct attributes.

	earlyprintk=	[X86,SH,ARM,M68k,S390]
			earlyprintk=vga
			earlyprintk=sclp
			earlyprintk=xen
			earlyprintk=serial[,ttySn[,baudrate]]
			earlyprintk=serial[,0x...[,baudrate]]
			earlyprintk=ttySn[,baudrate]
			earlyprintk=dbgp[debugController#]
			earlyprintk=pciserial[,force],bus:device.function[,baudrate]
			earlyprintk=xdbc[xhciController#]

			earlyprintk is useful when the kernel crashes before
			the normal console is initialized. It is not enabled by
			default because it has some cosmetic problems.

			Append ",keep" to not disable it when the real console
			takes over.

			Only one of vga, efi, serial, or usb debug port can
			be used at a time.

			Currently only ttyS0 and ttyS1 may be specified by
			name.  Other I/O ports may be explicitly specified
			on some architectures (x86 and arm at least) by
			replacing ttySn with an I/O port address, like this:
				earlyprintk=serial,0x1008,115200
			You can find the port for a given device in
			/proc/tty/driver/serial:
				2: uart:ST16650V2 port:00001008 irq:18 ...

			Interaction with the standard serial driver is not
			very good.

			The VGA and EFI output is eventually overwritten by
			the real console.

			The xen output can only be used by Xen PV guests.

			The sclp output can only be used on s390.

			The optional "force" to "pciserial" enables use of a
			PCI device even when its classcode is not of the
			UART class.

	edac_report=	[HW,EDAC] Control how to report EDAC event
			Format: {"on" | "off" | "force"}
			on: enable EDAC to report H/W event. May be overridden
			by other higher priority error reporting module.
			off: disable H/W event reporting through EDAC.
			force: enforce the use of EDAC to report H/W event.
			default: on.

	ekgdboc=	[X86,KGDB] Allow early kernel console debugging
			ekgdboc=kbd

			This is designed to be used in conjunction with
			the boot argument: earlyprintk=vga

	edd=		[EDD]
			Format: {"off" | "on" | "skip[mbr]"}

	efi=		[EFI]
			Format: { "old_map", "nochunk", "noruntime", "debug" }
			old_map [X86-64]: switch to the old ioremap-based EFI
			runtime services mapping. 32-bit still uses this one by
			default.
			nochunk: disable reading files in "chunks" in the EFI
			boot stub, as chunking can cause problems with some
			firmware implementations.
			noruntime : disable EFI runtime services support
			debug: enable misc debug output

	efi_no_storage_paranoia [EFI; X86]
			Using this parameter you can use more than 50% of
			your efi variable storage. Use this parameter only if
			you are really sure that your UEFI does sane gc and
			fulfills the spec otherwise your board may brick.

	efi_fake_mem=	nn[KMG]@ss[KMG]:aa[,nn[KMG]@ss[KMG]:aa,..] [EFI; X86]
			Add arbitrary attribute to specific memory range by
			updating original EFI memory map.
			Region of memory which aa attribute is added to is
			from ss to ss+nn.
			If efi_fake_mem=2G@4G:0x10000,2G@0x10a0000000:0x10000
			is specified, EFI_MEMORY_MORE_RELIABLE(0x10000)
			attribute is added to range 0x100000000-0x180000000 and
			0x10a0000000-0x1120000000.

			Using this parameter you can do debugging of EFI memmap
			related feature. For example, you can do debugging of
			Address Range Mirroring feature even if your box
			doesn't support it.

	efivar_ssdt=	[EFI; X86] Name of an EFI variable that contains an SSDT
			that is to be dynamically loaded by Linux. If there are
			multiple variables with the same name but with different
			vendor GUIDs, all of them will be loaded. See
			Documentation/admin-guide/acpi/ssdt-overlays.rst for details.


	eisa_irq_edge=	[PARISC,HW]
			See header of drivers/parisc/eisa.c.

	elanfreq=	[X86-32]
			See comment before function elanfreq_setup() in
			arch/x86/kernel/cpu/cpufreq/elanfreq.c.

	elevator=	[IOSCHED]
			Format: { "mq-deadline" | "kyber" | "bfq" }
			See Documentation/block/deadline-iosched.rst,
			Documentation/block/kyber-iosched.rst and
			Documentation/block/bfq-iosched.rst for details.

	elfcorehdr=[size[KMG]@]offset[KMG] [IA64,PPC,SH,X86,S390]
			Specifies physical address of start of kernel core
			image elf header and optionally the size. Generally
			kexec loader will pass this option to capture kernel.
			See Documentation/admin-guide/kdump/kdump.rst for details.

	enable_mtrr_cleanup [X86]
			The kernel tries to adjust MTRR layout from continuous
			to discrete, to make X server driver able to add WB
			entry later. This parameter enables that.

	enable_timer_pin_1 [X86]
			Enable PIN 1 of APIC timer
			Can be useful to work around chipset bugs
			(in particular on some ATI chipsets).
			The kernel tries to set a reasonable default.

	enforcing	[SELINUX] Set initial enforcing status.
			Format: {"0" | "1"}
			See security/selinux/Kconfig help text.
			0 -- permissive (log only, no denials).
			1 -- enforcing (deny and log).
			Default value is 0.
			Value can be changed at runtime via /selinux/enforce.

	erst_disable	[ACPI]
			Disable Error Record Serialization Table (ERST)
			support.

	ether=		[HW,NET] Ethernet cards parameters
			This option is obsoleted by the "netdev=" option, which
			has equivalent usage. See its documentation for details.

	evm=		[EVM]
			Format: { "fix" }
			Permit 'security.evm' to be updated regardless of
			current integrity status.

	failslab=
	fail_page_alloc=
	fail_make_request=[KNL]
			General fault injection mechanism.
			Format: <interval>,<probability>,<space>,<times>
			See also Documentation/fault-injection/.

	floppy=		[HW]
			See Documentation/admin-guide/blockdev/floppy.rst.

	force_pal_cache_flush
			[IA-64] Avoid check_sal_cache_flush which may hang on
			buggy SAL_CACHE_FLUSH implementations. Using this
			parameter will force ia64_sal_cache_flush to call
			ia64_pal_cache_flush instead of SAL_CACHE_FLUSH.

	forcepae	[X86-32]
			Forcefully enable Physical Address Extension (PAE).
			Many Pentium M systems disable PAE but may have a
			functionally usable PAE implementation.
			Warning: use of this parameter will taint the kernel
			and may cause unknown problems.

	ftrace=[tracer]
			[FTRACE] will set and start the specified tracer
			as early as possible in order to facilitate early
			boot debugging.

	ftrace_dump_on_oops[=orig_cpu]
			[FTRACE] will dump the trace buffers on oops.
			If no parameter is passed, ftrace will dump
			buffers of all CPUs, but if you pass orig_cpu, it will
			dump only the buffer of the CPU that triggered the
			oops.

	ftrace_filter=[function-list]
			[FTRACE] Limit the functions traced by the function
			tracer at boot up. function-list is a comma separated
			list of functions. This list can be changed at run
			time by the set_ftrace_filter file in the debugfs
			tracing directory.

	ftrace_notrace=[function-list]
			[FTRACE] Do not trace the functions specified in
			function-list. This list can be changed at run time
			by the set_ftrace_notrace file in the debugfs
			tracing directory.

	ftrace_graph_filter=[function-list]
			[FTRACE] Limit the top level callers functions traced
			by the function graph tracer at boot up.
			function-list is a comma separated list of functions
			that can be changed at run time by the
			set_graph_function file in the debugfs tracing directory.

	ftrace_graph_notrace=[function-list]
			[FTRACE] Do not trace from the functions specified in
			function-list.  This list is a comma separated list of
			functions that can be changed at run time by the
			set_graph_notrace file in the debugfs tracing directory.

	ftrace_graph_max_depth=<uint>
			[FTRACE] Used with the function graph tracer. This is
			the max depth it will trace into a function. This value
			can be changed at run time by the max_graph_depth file
			in the tracefs tracing directory. default: 0 (no limit)

	gamecon.map[2|3]=
			[HW,JOY] Multisystem joystick and NES/SNES/PSX pad
			support via parallel port (up to 5 devices per port)
			Format: <port#>,<pad1>,<pad2>,<pad3>,<pad4>,<pad5>
			See also Documentation/input/devices/joystick-parport.rst

	gamma=		[HW,DRM]

	gart_fix_e820=	[X86_64] disable the fix e820 for K8 GART
			Format: off | on
			default: on

	gcov_persist=	[GCOV] When non-zero (default), profiling data for
			kernel modules is saved and remains accessible via
			debugfs, even when the module is unloaded/reloaded.
			When zero, profiling data is discarded and associated
			debugfs files are removed at module unload time.

	goldfish	[X86] Enable the goldfish android emulator platform.
			Don't use this when you are not running on the
			android emulator

	gpt		[EFI] Forces disk with valid GPT signature but
			invalid Protective MBR to be treated as GPT. If the
			primary GPT is corrupted, it enables the backup/alternate
			GPT to be used instead.

	grcan.enable0=	[HW] Configuration of physical interface 0. Determines
			the "Enable 0" bit of the configuration register.
			Format: 0 | 1
			Default: 0
	grcan.enable1=	[HW] Configuration of physical interface 1. Determines
			the "Enable 0" bit of the configuration register.
			Format: 0 | 1
			Default: 0
	grcan.select=	[HW] Select which physical interface to use.
			Format: 0 | 1
			Default: 0
	grcan.txsize=	[HW] Sets the size of the tx buffer.
			Format: <unsigned int> such that (txsize & ~0x1fffc0) == 0.
			Default: 1024
	grcan.rxsize=	[HW] Sets the size of the rx buffer.
			Format: <unsigned int> such that (rxsize & ~0x1fffc0) == 0.
			Default: 1024

	gpio-mockup.gpio_mockup_ranges
			[HW] Sets the ranges of gpiochip of for this device.
			Format: <start1>,<end1>,<start2>,<end2>...

	hardlockup_all_cpu_backtrace=
			[KNL] Should the hard-lockup detector generate
			backtraces on all cpus.
			Format: <integer>

	hashdist=	[KNL,NUMA] Large hashes allocated during boot
			are distributed across NUMA nodes.  Defaults on
			for 64-bit NUMA, off otherwise.
			Format: 0 | 1 (for off | on)

	hcl=		[IA-64] SGI's Hardware Graph compatibility layer

	hd=		[EIDE] (E)IDE hard drive subsystem geometry
			Format: <cyl>,<head>,<sect>

	hest_disable	[ACPI]
			Disable Hardware Error Source Table (HEST) support;
			corresponding firmware-first mode error processing
			logic will be disabled.

	highmem=nn[KMG]	[KNL,BOOT] forces the highmem zone to have an exact
			size of <nn>. This works even on boxes that have no
			highmem otherwise. This also works to reduce highmem
			size on bigger boxes.

	highres=	[KNL] Enable/disable high resolution timer mode.
			Valid parameters: "on", "off"
			Default: "on"

	hlt		[BUGS=ARM,SH]

	hpet=		[X86-32,HPET] option to control HPET usage
			Format: { enable (default) | disable | force |
				verbose }
			disable: disable HPET and use PIT instead
			force: allow force enabled of undocumented chips (ICH4,
				VIA, nVidia)
			verbose: show contents of HPET registers during setup

	hpet_mmap=	[X86, HPET_MMAP] Allow userspace to mmap HPET
			registers.  Default set by CONFIG_HPET_MMAP_DEFAULT.

	hugepages=	[HW,X86-32,IA-64] HugeTLB pages to allocate at boot.
	hugepagesz=	[HW,IA-64,PPC,X86-64] The size of the HugeTLB pages.
			On x86-64 and powerpc, this option can be specified
			multiple times interleaved with hugepages= to reserve
			huge pages of different sizes. Valid pages sizes on
			x86-64 are 2M (when the CPU supports "pse") and 1G
			(when the CPU supports the "pdpe1gb" cpuinfo flag).

	hung_task_panic=
			[KNL] Should the hung task detector generate panics.
			Format: <integer>

			A nonzero value instructs the kernel to panic when a
			hung task is detected. The default value is controlled
			by the CONFIG_BOOTPARAM_HUNG_TASK_PANIC build-time
			option. The value selected by this boot parameter can
			be changed later by the kernel.hung_task_panic sysctl.

	hvc_iucv=	[S390]	Number of z/VM IUCV hypervisor console (HVC)
				terminal devices. Valid values: 0..8
	hvc_iucv_allow=	[S390]	Comma-separated list of z/VM user IDs.
				If specified, z/VM IUCV HVC accepts connections
				from listed z/VM user IDs only.

	hv_nopvspin	[X86,HYPER_V] Disables the paravirt spinlock optimizations
				      which allow the hypervisor to 'idle' the
				      guest on lock contention.

	keep_bootcon	[KNL]
			Do not unregister boot console at start. This is only
			useful for debugging when something happens in the window
			between unregistering the boot console and initializing
			the real console.

	i2c_bus=	[HW]	Override the default board specific I2C bus speed
				or register an additional I2C bus that is not
				registered from board initialization code.
				Format:
				<bus_id>,<clkrate>

	i8042.debug	[HW] Toggle i8042 debug mode
	i8042.unmask_kbd_data
			[HW] Enable printing of interrupt data from the KBD port
			     (disabled by default, and as a pre-condition
			     requires that i8042.debug=1 be enabled)
	i8042.direct	[HW] Put keyboard port into non-translated mode
	i8042.dumbkbd	[HW] Pretend that controller can only read data from
			     keyboard and cannot control its state
			     (Don't attempt to blink the leds)
	i8042.noaux	[HW] Don't check for auxiliary (== mouse) port
	i8042.nokbd	[HW] Don't check/create keyboard port
	i8042.noloop	[HW] Disable the AUX Loopback command while probing
			     for the AUX port
	i8042.nomux	[HW] Don't check presence of an active multiplexing
			     controller
	i8042.nopnp	[HW] Don't use ACPIPnP / PnPBIOS to discover KBD/AUX
			     controllers
	i8042.notimeout	[HW] Ignore timeout condition signalled by controller
	i8042.reset	[HW] Reset the controller during init, cleanup and
			     suspend-to-ram transitions, only during s2r
			     transitions, or never reset
			Format: { 1 | Y | y | 0 | N | n }
			1, Y, y: always reset controller
			0, N, n: don't ever reset controller
			Default: only on s2r transitions on x86; most other
			architectures force reset to be always executed
	i8042.unlock	[HW] Unlock (ignore) the keylock
	i8042.kbdreset	[HW] Reset device connected to KBD port

	i810=		[HW,DRM]

	i8k.ignore_dmi	[HW] Continue probing hardware even if DMI data
			indicates that the driver is running on unsupported
			hardware.
	i8k.force	[HW] Activate i8k driver even if SMM BIOS signature
			does not match list of supported models.
	i8k.power_status
			[HW] Report power status in /proc/i8k
			(disabled by default)
	i8k.restricted	[HW] Allow controlling fans only if SYS_ADMIN
			capability is set.

	i915.invert_brightness=
			[DRM] Invert the sense of the variable that is used to
			set the brightness of the panel backlight. Normally a
			brightness value of 0 indicates backlight switched off,
			and the maximum of the brightness value sets the backlight
			to maximum brightness. If this parameter is set to 0
			(default) and the machine requires it, or this parameter
			is set to 1, a brightness value of 0 sets the backlight
			to maximum brightness, and the maximum of the brightness
			value switches the backlight off.
			-1 -- never invert brightness
			 0 -- machine default
			 1 -- force brightness inversion

	icn=		[HW,ISDN]
			Format: <io>[,<membase>[,<icn_id>[,<icn_id2>]]]

	ide-core.nodma=	[HW] (E)IDE subsystem
			Format: =0.0 to prevent dma on hda, =0.1 hdb =1.0 hdc
			.vlb_clock .pci_clock .noflush .nohpa .noprobe .nowerr
			.cdrom .chs .ignore_cable are additional options
			See Documentation/ide/ide.rst.

	ide-generic.probe-mask= [HW] (E)IDE subsystem
			Format: <int>
			Probe mask for legacy ISA IDE ports.  Depending on
			platform up to 6 ports are supported, enabled by
			setting corresponding bits in the mask to 1.  The
			default value is 0x0, which has a special meaning.
			On systems that have PCI, it triggers scanning the
			PCI bus for the first and the second port, which
			are then probed.  On systems without PCI the value
			of 0x0 enables probing the two first ports as if it
			was 0x3.

	ide-pci-generic.all-generic-ide [HW] (E)IDE subsystem
			Claim all unknown PCI IDE storage controllers.

	idle=		[X86]
			Format: idle=poll, idle=halt, idle=nomwait
			Poll forces a polling idle loop that can slightly
			improve the performance of waking up a idle CPU, but
			will use a lot of power and make the system run hot.
			Not recommended.
			idle=halt: Halt is forced to be used for CPU idle.
			In such case C2/C3 won't be used again.
			idle=nomwait: Disable mwait for CPU C-states

	ieee754=	[MIPS] Select IEEE Std 754 conformance mode
			Format: { strict | legacy | 2008 | relaxed }
			Default: strict

			Choose which programs will be accepted for execution
			based on the IEEE 754 NaN encoding(s) supported by
			the FPU and the NaN encoding requested with the value
			of an ELF file header flag individually set by each
			binary.  Hardware implementations are permitted to
			support either or both of the legacy and the 2008 NaN
			encoding mode.

			Available settings are as follows:
			strict	accept binaries that request a NaN encoding
				supported by the FPU
			legacy	only accept legacy-NaN binaries, if supported
				by the FPU
			2008	only accept 2008-NaN binaries, if supported
				by the FPU
			relaxed	accept any binaries regardless of whether
				supported by the FPU

			The FPU emulator is always able to support both NaN
			encodings, so if no FPU hardware is present or it has
			been disabled with 'nofpu', then the settings of
			'legacy' and '2008' strap the emulator accordingly,
			'relaxed' straps the emulator for both legacy-NaN and
			2008-NaN, whereas 'strict' enables legacy-NaN only on
			legacy processors and both NaN encodings on MIPS32 or
			MIPS64 CPUs.

			The setting for ABS.fmt/NEG.fmt instruction execution
			mode generally follows that for the NaN encoding,
			except where unsupported by hardware.

	ignore_loglevel	[KNL]
			Ignore loglevel setting - this will print /all/
			kernel messages to the console. Useful for debugging.
			We also add it as printk module parameter, so users
			could change it dynamically, usually by
			/sys/module/printk/parameters/ignore_loglevel.

	ignore_rlimit_data
			Ignore RLIMIT_DATA setting for data mappings,
			print warning at first misuse.  Can be changed via
			/sys/module/kernel/parameters/ignore_rlimit_data.

	ihash_entries=	[KNL]
			Set number of hash buckets for inode cache.

	ima_appraise=	[IMA] appraise integrity measurements
			Format: { "off" | "enforce" | "fix" | "log" }
			default: "enforce"

	ima_appraise_tcb [IMA] Deprecated.  Use ima_policy= instead.
			The builtin appraise policy appraises all files
			owned by uid=0.

	ima_canonical_fmt [IMA]
			Use the canonical format for the binary runtime
			measurements, instead of host native format.

	ima_hash=	[IMA]
			Format: { md5 | sha1 | rmd160 | sha256 | sha384
				   | sha512 | ... }
			default: "sha1"

			The list of supported hash algorithms is defined
			in crypto/hash_info.h.

	ima_policy=	[IMA]
			The builtin policies to load during IMA setup.
			Format: "tcb | appraise_tcb | secure_boot |
				 fail_securely"

			The "tcb" policy measures all programs exec'd, files
			mmap'd for exec, and all files opened with the read
			mode bit set by either the effective uid (euid=0) or
			uid=0.

			The "appraise_tcb" policy appraises the integrity of
			all files owned by root.

			The "secure_boot" policy appraises the integrity
			of files (eg. kexec kernel image, kernel modules,
			firmware, policy, etc) based on file signatures.

			The "fail_securely" policy forces file signature
			verification failure also on privileged mounted
			filesystems with the SB_I_UNVERIFIABLE_SIGNATURE
			flag.

	ima_tcb		[IMA] Deprecated.  Use ima_policy= instead.
			Load a policy which meets the needs of the Trusted
			Computing Base.  This means IMA will measure all
			programs exec'd, files mmap'd for exec, and all files
			opened for read by uid=0.

	ima_template=	[IMA]
			Select one of defined IMA measurements template formats.
			Formats: { "ima" | "ima-ng" | "ima-sig" }
			Default: "ima-ng"

	ima_template_fmt=
			[IMA] Define a custom template format.
			Format: { "field1|...|fieldN" }

	ima.ahash_minsize= [IMA] Minimum file size for asynchronous hash usage
			Format: <min_file_size>
			Set the minimal file size for using asynchronous hash.
			If left unspecified, ahash usage is disabled.

			ahash performance varies for different data sizes on
			different crypto accelerators. This option can be used
			to achieve the best performance for a particular HW.

	ima.ahash_bufsize= [IMA] Asynchronous hash buffer size
			Format: <bufsize>
			Set hashing buffer size. Default: 4k.

			ahash performance varies for different chunk sizes on
			different crypto accelerators. This option can be used
			to achieve best performance for particular HW.

	init=		[KNL]
			Format: <full_path>
			Run specified binary instead of /sbin/init as init
			process.

	initcall_debug	[KNL] Trace initcalls as they are executed.  Useful
			for working out where the kernel is dying during
			startup.

	initcall_blacklist=  [KNL] Do not execute a comma-separated list of
			initcall functions.  Useful for debugging built-in
			modules and initcalls.

	initrd=		[BOOT] Specify the location of the initial ramdisk

	init_on_alloc=	[MM] Fill newly allocated pages and heap objects with
			zeroes.
			Format: 0 | 1
			Default set by CONFIG_INIT_ON_ALLOC_DEFAULT_ON.

	init_on_free=	[MM] Fill freed pages and heap objects with zeroes.
			Format: 0 | 1
			Default set by CONFIG_INIT_ON_FREE_DEFAULT_ON.

	init_pkru=	[x86] Specify the default memory protection keys rights
			register contents for all processes.  0x55555554 by
			default (disallow access to all but pkey 0).  Can
			override in debugfs after boot.

	inport.irq=	[HW] Inport (ATI XL and Microsoft) busmouse driver
			Format: <irq>

	int_pln_enable	[x86] Enable power limit notification interrupt

	integrity_audit=[IMA]
			Format: { "0" | "1" }
			0 -- basic integrity auditing messages. (Default)
			1 -- additional integrity auditing messages.

	intel_iommu=	[DMAR] Intel IOMMU driver (DMAR) option
		on
			Enable intel iommu driver.
		off
			Disable intel iommu driver.
		igfx_off [Default Off]
			By default, gfx is mapped as normal device. If a gfx
			device has a dedicated DMAR unit, the DMAR unit is
			bypassed by not enabling DMAR with this option. In
			this case, gfx device will use physical address for
			DMA.
		forcedac [x86_64]
			With this option iommu will not optimize to look
			for io virtual address below 32-bit forcing dual
			address cycle on pci bus for cards supporting greater
			than 32-bit addressing. The default is to look
			for translation below 32-bit and if not available
			then look in the higher range.
		strict [Default Off]
			With this option on every unmap_single operation will
			result in a hardware IOTLB flush operation as opposed
			to batching them for performance.
		sp_off [Default Off]
			By default, super page will be supported if Intel IOMMU
			has the capability. With this option, super page will
			not be supported.
		sm_on [Default Off]
			By default, scalable mode will be disabled even if the
			hardware advertises that it has support for the scalable
			mode translation. With this option set, scalable mode
			will be used on hardware which claims to support it.
		tboot_noforce [Default Off]
			Do not force the Intel IOMMU enabled under tboot.
			By default, tboot will force Intel IOMMU on, which
			could harm performance of some high-throughput
			devices like 40GBit network cards, even if identity
			mapping is enabled.
			Note that using this option lowers the security
			provided by tboot because it makes the system
			vulnerable to DMA attacks.

	intel_idle.max_cstate=	[KNL,HW,ACPI,X86]
			0	disables intel_idle and fall back on acpi_idle.
			1 to 9	specify maximum depth of C-state.

	intel_pstate=	[X86]
			disable
			  Do not enable intel_pstate as the default
			  scaling driver for the supported processors
			passive
			  Use intel_pstate as a scaling driver, but configure it
			  to work with generic cpufreq governors (instead of
			  enabling its internal governor).  This mode cannot be
			  used along with the hardware-managed P-states (HWP)
			  feature.
			force
			  Enable intel_pstate on systems that prohibit it by default
			  in favor of acpi-cpufreq. Forcing the intel_pstate driver
			  instead of acpi-cpufreq may disable platform features, such
			  as thermal controls and power capping, that rely on ACPI
			  P-States information being indicated to OSPM and therefore
			  should be used with caution. This option does not work with
			  processors that aren't supported by the intel_pstate driver
			  or on platforms that use pcc-cpufreq instead of acpi-cpufreq.
			no_hwp
			  Do not enable hardware P state control (HWP)
			  if available.
			hwp_only
			  Only load intel_pstate on systems which support
			  hardware P state control (HWP) if available.
			support_acpi_ppc
			  Enforce ACPI _PPC performance limits. If the Fixed ACPI
			  Description Table, specifies preferred power management
			  profile as "Enterprise Server" or "Performance Server",
			  then this feature is turned on by default.
			per_cpu_perf_limits
			  Allow per-logical-CPU P-State performance control limits using
			  cpufreq sysfs interface

	intremap=	[X86-64, Intel-IOMMU]
			on	enable Interrupt Remapping (default)
			off	disable Interrupt Remapping
			nosid	disable Source ID checking
			no_x2apic_optout
				BIOS x2APIC opt-out request will be ignored
			nopost	disable Interrupt Posting

	iomem=		Disable strict checking of access to MMIO memory
		strict	regions from userspace.
		relaxed

	iommu=		[x86]
		off
		force
		noforce
		biomerge
		panic
		nopanic
		merge
		nomerge
		soft
		pt		[x86]
		nopt		[x86]
		nobypass	[PPC/POWERNV]
			Disable IOMMU bypass, using IOMMU for PCI devices.

	iommu.strict=	[ARM64] Configure TLB invalidation behaviour
			Format: { "0" | "1" }
			0 - Lazy mode.
			  Request that DMA unmap operations use deferred
			  invalidation of hardware TLBs, for increased
			  throughput at the cost of reduced device isolation.
			  Will fall back to strict mode if not supported by
			  the relevant IOMMU driver.
			1 - Strict mode (default).
			  DMA unmap operations invalidate IOMMU hardware TLBs
			  synchronously.

	iommu.passthrough=
			[ARM64] Configure DMA to bypass the IOMMU by default.
			Format: { "0" | "1" }
			0 - Use IOMMU translation for DMA.
			1 - Bypass the IOMMU for DMA.
			unset - Use value of CONFIG_IOMMU_DEFAULT_PASSTHROUGH.

	io7=		[HW] IO7 for Marvel based alpha systems
			See comment before marvel_specify_io7 in
			arch/alpha/kernel/core_marvel.c.

	io_delay=	[X86] I/O delay method
		0x80
			Standard port 0x80 based delay
		0xed
			Alternate port 0xed based delay (needed on some systems)
		udelay
			Simple two microseconds delay
		none
			No delay

	ip=		[IP_PNP]
			See Documentation/filesystems/nfs/nfsroot.txt.

	ipcmni_extend	[KNL] Extend the maximum number of unique System V
			IPC identifiers from 32,768 to 16,777,216.

	irqaffinity=	[SMP] Set the default irq affinity mask
			The argument is a cpu list, as described above.

	irqchip.gicv2_force_probe=
			[ARM, ARM64]
			Format: <bool>
			Force the kernel to look for the second 4kB page
			of a GICv2 controller even if the memory range
			exposed by the device tree is too small.

	irqchip.gicv3_nolpi=
			[ARM, ARM64]
			Force the kernel to ignore the availability of
			LPIs (and by consequence ITSs). Intended for system
			that use the kernel as a bootloader, and thus want
			to let secondary kernels in charge of setting up
			LPIs.

	irqchip.gicv3_pseudo_nmi= [ARM64]
			Enables support for pseudo-NMIs in the kernel. This
			requires the kernel to be built with
			CONFIG_ARM64_PSEUDO_NMI.

	irqfixup	[HW]
			When an interrupt is not handled search all handlers
			for it. Intended to get systems with badly broken
			firmware running.

	irqpoll		[HW]
			When an interrupt is not handled search all handlers
			for it. Also check all handlers each timer
			interrupt. Intended to get systems with badly broken
			firmware running.

	isapnp=		[ISAPNP]
			Format: <RDP>,<reset>,<pci_scan>,<verbosity>

	isolcpus=	[KNL,SMP,ISOL] Isolate a given set of CPUs from disturbance.
			[Deprecated - use cpusets instead]
			Format: [flag-list,]<cpu-list>

			Specify one or more CPUs to isolate from disturbances
			specified in the flag list (default: domain):

			nohz
			  Disable the tick when a single task runs.

			  A residual 1Hz tick is offloaded to workqueues, which you
			  need to affine to housekeeping through the global
			  workqueue's affinity configured via the
			  /sys/devices/virtual/workqueue/cpumask sysfs file, or
			  by using the 'domain' flag described below.

			  NOTE: by default the global workqueue runs on all CPUs,
			  so to protect individual CPUs the 'cpumask' file has to
			  be configured manually after bootup.

			domain
			  Isolate from the general SMP balancing and scheduling
			  algorithms. Note that performing domain isolation this way
			  is irreversible: it's not possible to bring back a CPU to
			  the domains once isolated through isolcpus. It's strongly
			  advised to use cpusets instead to disable scheduler load
			  balancing through the "cpuset.sched_load_balance" file.
			  It offers a much more flexible interface where CPUs can
			  move in and out of an isolated set anytime.

			  You can move a process onto or off an "isolated" CPU via
			  the CPU affinity syscalls or cpuset.
			  <cpu number> begins at 0 and the maximum value is
			  "number of CPUs in system - 1".

			The format of <cpu-list> is described above.



	iucv=		[HW,NET]

	ivrs_ioapic	[HW,X86_64]
			Provide an override to the IOAPIC-ID<->DEVICE-ID
			mapping provided in the IVRS ACPI table. For
			example, to map IOAPIC-ID decimal 10 to
			PCI device 00:14.0 write the parameter as:
				ivrs_ioapic[10]=00:14.0

	ivrs_hpet	[HW,X86_64]
			Provide an override to the HPET-ID<->DEVICE-ID
			mapping provided in the IVRS ACPI table. For
			example, to map HPET-ID decimal 0 to
			PCI device 00:14.0 write the parameter as:
				ivrs_hpet[0]=00:14.0

	ivrs_acpihid	[HW,X86_64]
			Provide an override to the ACPI-HID:UID<->DEVICE-ID
			mapping provided in the IVRS ACPI table. For
			example, to map UART-HID:UID AMD0020:0 to
			PCI device 00:14.5 write the parameter as:
				ivrs_acpihid[00:14.5]=AMD0020:0

	js=		[HW,JOY] Analog joystick
			See Documentation/input/joydev/joystick.rst.

	nokaslr		[KNL]
			When CONFIG_RANDOMIZE_BASE is set, this disables
			kernel and module base offset ASLR (Address Space
			Layout Randomization).

	kasan_multi_shot
			[KNL] Enforce KASAN (Kernel Address Sanitizer) to print
			report on every invalid memory access. Without this
			parameter KASAN will print report only for the first
			invalid access.

	keepinitrd	[HW,ARM]

	kernelcore=	[KNL,X86,IA-64,PPC]
			Format: nn[KMGTPE] | nn% | "mirror"
			This parameter specifies the amount of memory usable by
			the kernel for non-movable allocations.  The requested
			amount is spread evenly throughout all nodes in the
			system as ZONE_NORMAL.  The remaining memory is used for
			movable memory in its own zone, ZONE_MOVABLE.  In the
			event, a node is too small to have both ZONE_NORMAL and
			ZONE_MOVABLE, kernelcore memory will take priority and
			other nodes will have a larger ZONE_MOVABLE.

			ZONE_MOVABLE is used for the allocation of pages that
			may be reclaimed or moved by the page migration
			subsystem.  Note that allocations like PTEs-from-HighMem
			still use the HighMem zone if it exists, and the Normal
			zone if it does not.

			It is possible to specify the exact amount of memory in
			the form of "nn[KMGTPE]", a percentage of total system
			memory in the form of "nn%", or "mirror".  If "mirror"
			option is specified, mirrored (reliable) memory is used
			for non-movable allocations and remaining memory is used
			for Movable pages.  "nn[KMGTPE]", "nn%", and "mirror"
			are exclusive, so you cannot specify multiple forms.

	kgdbdbgp=	[KGDB,HW] kgdb over EHCI usb debug port.
			Format: <Controller#>[,poll interval]
			The controller # is the number of the ehci usb debug
			port as it is probed via PCI.  The poll interval is
			optional and is the number seconds in between
			each poll cycle to the debug port in case you need
			the functionality for interrupting the kernel with
			gdb or control-c on the dbgp connection.  When
			not using this parameter you use sysrq-g to break into
			the kernel debugger.

	kgdboc=		[KGDB,HW] kgdb over consoles.
			Requires a tty driver that supports console polling,
			or a supported polling keyboard driver (non-usb).
			 Serial only format: <serial_device>[,baud]
			 keyboard only format: kbd
			 keyboard and serial format: kbd,<serial_device>[,baud]
			Optional Kernel mode setting:
			 kms, kbd format: kms,kbd
			 kms, kbd and serial format: kms,kbd,<ser_dev>[,baud]

	kgdbwait	[KGDB] Stop kernel execution and enter the
			kernel debugger at the earliest opportunity.

	kmac=		[MIPS] korina ethernet MAC address.
			Configure the RouterBoard 532 series on-chip
			Ethernet adapter MAC address.

	kmemleak=	[KNL] Boot-time kmemleak enable/disable
			Valid arguments: on, off
			Default: on
			Built with CONFIG_DEBUG_KMEMLEAK_DEFAULT_OFF=y,
			the default is off.

	kprobe_event=[probe-list]
			[FTRACE] Add kprobe events and enable at boot time.
			The probe-list is a semicolon delimited list of probe
			definitions. Each definition is same as kprobe_events
			interface, but the parameters are comma delimited.
			For example, to add a kprobe event on vfs_read with
			arg1 and arg2, add to the command line;

			      kprobe_event=p,vfs_read,$arg1,$arg2

			See also Documentation/trace/kprobetrace.rst "Kernel
			Boot Parameter" section.

	kpti=		[ARM64] Control page table isolation of user
			and kernel address spaces.
			Default: enabled on cores which need mitigation.
			0: force disabled
			1: force enabled

	kvm.ignore_msrs=[KVM] Ignore guest accesses to unhandled MSRs.
			Default is 0 (don't ignore, but inject #GP)

	kvm.enable_vmware_backdoor=[KVM] Support VMware backdoor PV interface.
				   Default is false (don't support).

	kvm.mmu_audit=	[KVM] This is a R/W parameter which allows audit
			KVM MMU at runtime.
			Default is 0 (off)

	kvm-amd.nested=	[KVM,AMD] Allow nested virtualization in KVM/SVM.
			Default is 1 (enabled)

	kvm-amd.npt=	[KVM,AMD] Disable nested paging (virtualized MMU)
			for all guests.
			Default is 1 (enabled) if in 64-bit or 32-bit PAE mode.

	kvm-arm.vgic_v3_group0_trap=
			[KVM,ARM] Trap guest accesses to GICv3 group-0
			system registers

	kvm-arm.vgic_v3_group1_trap=
			[KVM,ARM] Trap guest accesses to GICv3 group-1
			system registers

	kvm-arm.vgic_v3_common_trap=
			[KVM,ARM] Trap guest accesses to GICv3 common
			system registers

	kvm-arm.vgic_v4_enable=
			[KVM,ARM] Allow use of GICv4 for direct injection of
			LPIs.

	kvm-intel.ept=	[KVM,Intel] Disable extended page tables
			(virtualized MMU) support on capable Intel chips.
			Default is 1 (enabled)

	kvm-intel.emulate_invalid_guest_state=
			[KVM,Intel] Enable emulation of invalid guest states
			Default is 0 (disabled)

	kvm-intel.flexpriority=
			[KVM,Intel] Disable FlexPriority feature (TPR shadow).
			Default is 1 (enabled)

	kvm-intel.nested=
			[KVM,Intel] Enable VMX nesting (nVMX).
			Default is 0 (disabled)

	kvm-intel.unrestricted_guest=
			[KVM,Intel] Disable unrestricted guest feature
			(virtualized real and unpaged mode) on capable
			Intel chips. Default is 1 (enabled)

	kvm-intel.vmentry_l1d_flush=[KVM,Intel] Mitigation for L1 Terminal Fault
			CVE-2018-3620.

			Valid arguments: never, cond, always

			always: L1D cache flush on every VMENTER.
			cond:	Flush L1D on VMENTER only when the code between
				VMEXIT and VMENTER can leak host memory.
			never:	Disables the mitigation

			Default is cond (do L1 cache flush in specific instances)

	kvm-intel.vpid=	[KVM,Intel] Disable Virtual Processor Identification
			feature (tagged TLBs) on capable Intel chips.
			Default is 1 (enabled)

	l1tf=           [X86] Control mitigation of the L1TF vulnerability on
			      affected CPUs

			The kernel PTE inversion protection is unconditionally
			enabled and cannot be disabled.

			full
				Provides all available mitigations for the
				L1TF vulnerability. Disables SMT and
				enables all mitigations in the
				hypervisors, i.e. unconditional L1D flush.

				SMT control and L1D flush control via the
				sysfs interface is still possible after
				boot.  Hypervisors will issue a warning
				when the first VM is started in a
				potentially insecure configuration,
				i.e. SMT enabled or L1D flush disabled.

			full,force
				Same as 'full', but disables SMT and L1D
				flush runtime control. Implies the
				'nosmt=force' command line option.
				(i.e. sysfs control of SMT is disabled.)

			flush
				Leaves SMT enabled and enables the default
				hypervisor mitigation, i.e. conditional
				L1D flush.

				SMT control and L1D flush control via the
				sysfs interface is still possible after
				boot.  Hypervisors will issue a warning
				when the first VM is started in a
				potentially insecure configuration,
				i.e. SMT enabled or L1D flush disabled.

			flush,nosmt

				Disables SMT and enables the default
				hypervisor mitigation.

				SMT control and L1D flush control via the
				sysfs interface is still possible after
				boot.  Hypervisors will issue a warning
				when the first VM is started in a
				potentially insecure configuration,
				i.e. SMT enabled or L1D flush disabled.

			flush,nowarn
				Same as 'flush', but hypervisors will not
				warn when a VM is started in a potentially
				insecure configuration.

			off
				Disables hypervisor mitigations and doesn't
				emit any warnings.
				It also drops the swap size and available
				RAM limit restriction on both hypervisor and
				bare metal.

			Default is 'flush'.

			For details see: Documentation/admin-guide/hw-vuln/l1tf.rst

	l2cr=		[PPC]

	l3cr=		[PPC]

	lapic		[X86-32,APIC] Enable the local APIC even if BIOS
			disabled it.

	lapic=		[x86,APIC] "notscdeadline" Do not use TSC deadline
			value for LAPIC timer one-shot implementation. Default
			back to the programmable timer unit in the LAPIC.

	lapic_timer_c2_ok	[X86,APIC] trust the local apic timer
			in C2 power state.

	libata.dma=	[LIBATA] DMA control
			libata.dma=0	  Disable all PATA and SATA DMA
			libata.dma=1	  PATA and SATA Disk DMA only
			libata.dma=2	  ATAPI (CDROM) DMA only
			libata.dma=4	  Compact Flash DMA only
			Combinations also work, so libata.dma=3 enables DMA
			for disks and CDROMs, but not CFs.

	libata.ignore_hpa=	[LIBATA] Ignore HPA limit
			libata.ignore_hpa=0	  keep BIOS limits (default)
			libata.ignore_hpa=1	  ignore limits, using full disk

	libata.noacpi	[LIBATA] Disables use of ACPI in libata suspend/resume
			when set.
			Format: <int>

	libata.force=	[LIBATA] Force configurations.  The format is comma
			separated list of "[ID:]VAL" where ID is
			PORT[.DEVICE].  PORT and DEVICE are decimal numbers
			matching port, link or device.  Basically, it matches
			the ATA ID string printed on console by libata.  If
			the whole ID part is omitted, the last PORT and DEVICE
			values are used.  If ID hasn't been specified yet, the
			configuration applies to all ports, links and devices.

			If only DEVICE is omitted, the parameter applies to
			the port and all links and devices behind it.  DEVICE
			number of 0 either selects the first device or the
			first fan-out link behind PMP device.  It does not
			select the host link.  DEVICE number of 15 selects the
			host link and device attached to it.

			The VAL specifies the configuration to force.  As long
			as there's no ambiguity shortcut notation is allowed.
			For example, both 1.5 and 1.5G would work for 1.5Gbps.
			The following configurations can be forced.

			* Cable type: 40c, 80c, short40c, unk, ign or sata.
			  Any ID with matching PORT is used.

			* SATA link speed limit: 1.5Gbps or 3.0Gbps.

			* Transfer mode: pio[0-7], mwdma[0-4] and udma[0-7].
			  udma[/][16,25,33,44,66,100,133] notation is also
			  allowed.

			* [no]ncq: Turn on or off NCQ.

			* [no]ncqtrim: Turn off queued DSM TRIM.

			* nohrst, nosrst, norst: suppress hard, soft
			  and both resets.

			* rstonce: only attempt one reset during
			  hot-unplug link recovery

			* dump_id: dump IDENTIFY data.

			* atapi_dmadir: Enable ATAPI DMADIR bridge support

			* disable: Disable this device.

			If there are multiple matching configurations changing
			the same attribute, the last one is used.

	memblock=debug	[KNL] Enable memblock debug messages.

	load_ramdisk=	[RAM] List of ramdisks to load from floppy
			See Documentation/admin-guide/blockdev/ramdisk.rst.

	lockd.nlm_grace_period=P  [NFS] Assign grace period.
			Format: <integer>

	lockd.nlm_tcpport=N	[NFS] Assign TCP port.
			Format: <integer>

	lockd.nlm_timeout=T	[NFS] Assign timeout value.
			Format: <integer>

	lockd.nlm_udpport=M	[NFS] Assign UDP port.
			Format: <integer>

	locktorture.nreaders_stress= [KNL]
			Set the number of locking read-acquisition kthreads.
			Defaults to being automatically set based on the
			number of online CPUs.

	locktorture.nwriters_stress= [KNL]
			Set the number of locking write-acquisition kthreads.

	locktorture.onoff_holdoff= [KNL]
			Set time (s) after boot for CPU-hotplug testing.

	locktorture.onoff_interval= [KNL]
			Set time (s) between CPU-hotplug operations, or
			zero to disable CPU-hotplug testing.

	locktorture.shuffle_interval= [KNL]
			Set task-shuffle interval (jiffies).  Shuffling
			tasks allows some CPUs to go into dyntick-idle
			mode during the locktorture test.

	locktorture.shutdown_secs= [KNL]
			Set time (s) after boot system shutdown.  This
			is useful for hands-off automated testing.

	locktorture.stat_interval= [KNL]
			Time (s) between statistics printk()s.

	locktorture.stutter= [KNL]
			Time (s) to stutter testing, for example,
			specifying five seconds causes the test to run for
			five seconds, wait for five seconds, and so on.
			This tests the locking primitive's ability to
			transition abruptly to and from idle.

	locktorture.torture_type= [KNL]
			Specify the locking implementation to test.

	locktorture.verbose= [KNL]
			Enable additional printk() statements.

	logibm.irq=	[HW,MOUSE] Logitech Bus Mouse Driver
			Format: <irq>

	loglevel=	All Kernel Messages with a loglevel smaller than the
			console loglevel will be printed to the console. It can
			also be changed with klogd or other programs. The
			loglevels are defined as follows:

			0 (KERN_EMERG)		system is unusable
			1 (KERN_ALERT)		action must be taken immediately
			2 (KERN_CRIT)		critical conditions
			3 (KERN_ERR)		error conditions
			4 (KERN_WARNING)	warning conditions
			5 (KERN_NOTICE)		normal but significant condition
			6 (KERN_INFO)		informational
			7 (KERN_DEBUG)		debug-level messages

	log_buf_len=n[KMG]	Sets the size of the printk ring buffer,
			in bytes.  n must be a power of two and greater
			than the minimal size. The minimal size is defined
			by LOG_BUF_SHIFT kernel config parameter. There is
			also CONFIG_LOG_CPU_MAX_BUF_SHIFT config parameter
			that allows to increase the default size depending on
			the number of CPUs. See init/Kconfig for more details.

	logo.nologo	[FB] Disables display of the built-in Linux logo.
			This may be used to provide more screen space for
			kernel log messages and is useful when debugging
			kernel boot problems.

	lp=0		[LP]	Specify parallel ports to use, e.g,
	lp=port[,port...]	lp=none,parport0 (lp0 not configured, lp1 uses
	lp=reset		first parallel port). 'lp=0' disables the
	lp=auto			printer driver. 'lp=reset' (which can be
				specified in addition to the ports) causes
				attached printers to be reset. Using
				lp=port1,port2,... specifies the parallel ports
				to associate lp devices with, starting with
				lp0. A port specification may be 'none' to skip
				that lp device, or a parport name such as
				'parport0'. Specifying 'lp=auto' instead of a
				port specification list means that device IDs
				from each port should be examined, to see if
				an IEEE 1284-compliant printer is attached; if
				so, the driver will manage that printer.
				See also header of drivers/char/lp.c.

	lpj=n		[KNL]
			Sets loops_per_jiffy to given constant, thus avoiding
			time-consuming boot-time autodetection (up to 250 ms per
			CPU). 0 enables autodetection (default). To determine
			the correct value for your kernel, boot with normal
			autodetection and see what value is printed. Note that
			on SMP systems the preset will be applied to all CPUs,
			which is likely to cause problems if your CPUs need
			significantly divergent settings. An incorrect value
			will cause delays in the kernel to be wrong, leading to
			unpredictable I/O errors and other breakage. Although
			unlikely, in the extreme case this might damage your
			hardware.

	ltpc=		[NET]
			Format: <io>,<irq>,<dma>

	lsm.debug	[SECURITY] Enable LSM initialization debugging output.

	lsm=lsm1,...,lsmN
			[SECURITY] Choose order of LSM initialization. This
			overrides CONFIG_LSM, and the "security=" parameter.

	machvec=	[IA-64] Force the use of a particular machine-vector
			(machvec) in a generic kernel.
			Example: machvec=hpzx1_swiotlb

	machtype=	[Loongson] Share the same kernel image file between different
			 yeeloong laptop.
			Example: machtype=lemote-yeeloong-2f-7inch

	max_addr=nn[KMG]	[KNL,BOOT,ia64] All physical memory greater
			than or equal to this physical address is ignored.

	maxcpus=	[SMP] Maximum number of processors that	an SMP kernel
			will bring up during bootup.  maxcpus=n : n >= 0 limits
			the kernel to bring up 'n' processors. Surely after
			bootup you can bring up the other plugged cpu by executing
			"echo 1 > /sys/devices/system/cpu/cpuX/online". So maxcpus
			only takes effect during system bootup.
			While n=0 is a special case, it is equivalent to "nosmp",
			which also disables the IO APIC.

	max_loop=	[LOOP] The number of loop block devices that get
	(loop.max_loop)	unconditionally pre-created at init time. The default
			number is configured by BLK_DEV_LOOP_MIN_COUNT. Instead
			of statically allocating a predefined number, loop
			devices can be requested on-demand with the
			/dev/loop-control interface.

	mce		[X86-32] Machine Check Exception

	mce=option	[X86-64] See Documentation/x86/x86_64/boot-options.rst

	md=		[HW] RAID subsystems devices and level
			See Documentation/admin-guide/md.rst.

	mdacon=		[MDA]
			Format: <first>,<last>
			Specifies range of consoles to be captured by the MDA.

	mds=		[X86,INTEL]
			Control mitigation for the Micro-architectural Data
			Sampling (MDS) vulnerability.

			Certain CPUs are vulnerable to an exploit against CPU
			internal buffers which can forward information to a
			disclosure gadget under certain conditions.

			In vulnerable processors, the speculatively
			forwarded data can be used in a cache side channel
			attack, to access data to which the attacker does
			not have direct access.

			This parameter controls the MDS mitigation. The
			options are:

			full       - Enable MDS mitigation on vulnerable CPUs
			full,nosmt - Enable MDS mitigation and disable
				     SMT on vulnerable CPUs
			off        - Unconditionally disable MDS mitigation

			Not specifying this option is equivalent to
			mds=full.

			For details see: Documentation/admin-guide/hw-vuln/mds.rst

	mem=nn[KMG]	[KNL,BOOT] Force usage of a specific amount of memory
			Amount of memory to be used when the kernel is not able
			to see the whole system memory or for test.
			[X86] Work as limiting max address. Use together
			with memmap= to avoid physical address space collisions.
			Without memmap= PCI devices could be placed at addresses
			belonging to unused RAM.

	mem=nopentium	[BUGS=X86-32] Disable usage of 4MB pages for kernel
			memory.

	memchunk=nn[KMG]
			[KNL,SH] Allow user to override the default size for
			per-device physically contiguous DMA buffers.

	memhp_default_state=online/offline
			[KNL] Set the initial state for the memory hotplug
			onlining policy. If not specified, the default value is
			set according to the
			CONFIG_MEMORY_HOTPLUG_DEFAULT_ONLINE kernel config
			option.
			See Documentation/admin-guide/mm/memory-hotplug.rst.

	memmap=exactmap	[KNL,X86] Enable setting of an exact
			E820 memory map, as specified by the user.
			Such memmap=exactmap lines can be constructed based on
			BIOS output or other requirements. See the memmap=nn@ss
			option description.

	memmap=nn[KMG]@ss[KMG]
			[KNL] Force usage of a specific region of memory.
			Region of memory to be used is from ss to ss+nn.
			If @ss[KMG] is omitted, it is equivalent to mem=nn[KMG],
			which limits max address to nn[KMG].
			Multiple different regions can be specified,
			comma delimited.
			Example:
				memmap=100M@2G,100M#3G,1G!1024G

	memmap=nn[KMG]#ss[KMG]
			[KNL,ACPI] Mark specific memory as ACPI data.
			Region of memory to be marked is from ss to ss+nn.

	memmap=nn[KMG]$ss[KMG]
			[KNL,ACPI] Mark specific memory as reserved.
			Region of memory to be reserved is from ss to ss+nn.
			Example: Exclude memory from 0x18690000-0x1869ffff
			         memmap=64K$0x18690000
			         or
			         memmap=0x10000$0x18690000
			Some bootloaders may need an escape character before '$',
			like Grub2, otherwise '$' and the following number
			will be eaten.

	memmap=nn[KMG]!ss[KMG]
			[KNL,X86] Mark specific memory as protected.
			Region of memory to be used, from ss to ss+nn.
			The memory region may be marked as e820 type 12 (0xc)
			and is NVDIMM or ADR memory.

	memmap=<size>%<offset>-<oldtype>+<newtype>
			[KNL,ACPI] Convert memory within the specified region
			from <oldtype> to <newtype>. If "-<oldtype>" is left
			out, the whole region will be marked as <newtype>,
			even if previously unavailable. If "+<newtype>" is left
			out, matching memory will be removed. Types are
			specified as e820 types, e.g., 1 = RAM, 2 = reserved,
			3 = ACPI, 12 = PRAM.

	memory_corruption_check=0/1 [X86]
			Some BIOSes seem to corrupt the first 64k of
			memory when doing things like suspend/resume.
			Setting this option will scan the memory
			looking for corruption.  Enabling this will
			both detect corruption and prevent the kernel
			from using the memory being corrupted.
			However, its intended as a diagnostic tool; if
			repeatable BIOS-originated corruption always
			affects the same memory, you can use memmap=
			to prevent the kernel from using that memory.

	memory_corruption_check_size=size [X86]
			By default it checks for corruption in the low
			64k, making this memory unavailable for normal
			use.  Use this parameter to scan for
			corruption in more or less memory.

	memory_corruption_check_period=seconds [X86]
			By default it checks for corruption every 60
			seconds.  Use this parameter to check at some
			other rate.  0 disables periodic checking.

	memtest=	[KNL,X86,ARM,PPC] Enable memtest
			Format: <integer>
			default : 0 <disable>
			Specifies the number of memtest passes to be
			performed. Each pass selects another test
			pattern from a given set of patterns. Memtest
			fills the memory with this pattern, validates
			memory contents and reserves bad memory
			regions that are detected.

	mem_encrypt=	[X86-64] AMD Secure Memory Encryption (SME) control
			Valid arguments: on, off
			Default (depends on kernel configuration option):
			  on  (CONFIG_AMD_MEM_ENCRYPT_ACTIVE_BY_DEFAULT=y)
			  off (CONFIG_AMD_MEM_ENCRYPT_ACTIVE_BY_DEFAULT=n)
			mem_encrypt=on:		Activate SME
			mem_encrypt=off:	Do not activate SME

			Refer to Documentation/virtual/kvm/amd-memory-encryption.rst
			for details on when memory encryption can be activated.

	mem_sleep_default=	[SUSPEND] Default system suspend mode:
			s2idle  - Suspend-To-Idle
			shallow - Power-On Suspend or equivalent (if supported)
			deep    - Suspend-To-RAM or equivalent (if supported)
			See Documentation/admin-guide/pm/sleep-states.rst.

	meye.*=		[HW] Set MotionEye Camera parameters
			See Documentation/media/v4l-drivers/meye.rst.

	mfgpt_irq=	[IA-32] Specify the IRQ to use for the
			Multi-Function General Purpose Timers on AMD Geode
			platforms.

	mfgptfix	[X86-32] Fix MFGPT timers on AMD Geode platforms when
			the BIOS has incorrectly applied a workaround. TinyBIOS
			version 0.98 is known to be affected, 0.99 fixes the
			problem by letting the user disable the workaround.

	mga=		[HW,DRM]

	min_addr=nn[KMG]	[KNL,BOOT,ia64] All physical memory below this
			physical address is ignored.

	mini2440=	[ARM,HW,KNL]
			Format:[0..2][b][c][t]
			Default: "0tb"
			MINI2440 configuration specification:
			0 - The attached screen is the 3.5" TFT
			1 - The attached screen is the 7" TFT
			2 - The VGA Shield is attached (1024x768)
			Leaving out the screen size parameter will not load
			the TFT driver, and the framebuffer will be left
			unconfigured.
			b - Enable backlight. The TFT backlight pin will be
			linked to the kernel VESA blanking code and a GPIO
			LED. This parameter is not necessary when using the
			VGA shield.
			c - Enable the s3c camera interface.
			t - Reserved for enabling touchscreen support. The
			touchscreen support is not enabled in the mainstream
			kernel as of 2.6.30, a preliminary port can be found
			in the "bleeding edge" mini2440 support kernel at
			http://repo.or.cz/w/linux-2.6/mini2440.git

	mitigations=
			[X86,PPC,S390,ARM64] Control optional mitigations for
			CPU vulnerabilities.  This is a set of curated,
			arch-independent options, each of which is an
			aggregation of existing arch-specific options.

			off
				Disable all optional CPU mitigations.  This
				improves system performance, but it may also
				expose users to several CPU vulnerabilities.
				Equivalent to: nopti [X86,PPC]
					       kpti=0 [ARM64]
					       nospectre_v1 [PPC]
					       nobp=0 [S390]
					       nospectre_v2 [X86,PPC,S390,ARM64]
					       spectre_v2_user=off [X86]
					       spec_store_bypass_disable=off [X86,PPC]
					       ssbd=force-off [ARM64]
					       l1tf=off [X86]
					       mds=off [X86]

			auto (default)
				Mitigate all CPU vulnerabilities, but leave SMT
				enabled, even if it's vulnerable.  This is for
				users who don't want to be surprised by SMT
				getting disabled across kernel upgrades, or who
				have other ways of avoiding SMT-based attacks.
				Equivalent to: (default behavior)

			auto,nosmt
				Mitigate all CPU vulnerabilities, disabling SMT
				if needed.  This is for users who always want to
				be fully mitigated, even if it means losing SMT.
				Equivalent to: l1tf=flush,nosmt [X86]
					       mds=full,nosmt [X86]

	mminit_loglevel=
			[KNL] When CONFIG_DEBUG_MEMORY_INIT is set, this
			parameter allows control of the logging verbosity for
			the additional memory initialisation checks. A value
			of 0 disables mminit logging and a level of 4 will
			log everything. Information is printed at KERN_DEBUG
			so loglevel=8 may also need to be specified.

	module.sig_enforce
			[KNL] When CONFIG_MODULE_SIG is set, this means that
			modules without (valid) signatures will fail to load.
			Note that if CONFIG_MODULE_SIG_FORCE is set, that
			is always true, so this option does nothing.

	module_blacklist=  [KNL] Do not load a comma-separated list of
			modules.  Useful for debugging problem modules.

	mousedev.tap_time=
			[MOUSE] Maximum time between finger touching and
			leaving touchpad surface for touch to be considered
			a tap and be reported as a left button click (for
			touchpads working in absolute mode only).
			Format: <msecs>
	mousedev.xres=	[MOUSE] Horizontal screen resolution, used for devices
			reporting absolute coordinates, such as tablets
	mousedev.yres=	[MOUSE] Vertical screen resolution, used for devices
			reporting absolute coordinates, such as tablets

	movablecore=	[KNL,X86,IA-64,PPC]
			Format: nn[KMGTPE] | nn%
			This parameter is the complement to kernelcore=, it
			specifies the amount of memory used for migratable
			allocations.  If both kernelcore and movablecore is
			specified, then kernelcore will be at *least* the
			specified value but may be more.  If movablecore on its
			own is specified, the administrator must be careful
			that the amount of memory usable for all allocations
			is not too small.

	movable_node	[KNL] Boot-time switch to make hotplugable memory
			NUMA nodes to be movable. This means that the memory
			of such nodes will be usable only for movable
			allocations which rules out almost all kernel
			allocations. Use with caution!

	MTD_Partition=	[MTD]
			Format: <name>,<region-number>,<size>,<offset>

	MTD_Region=	[MTD] Format:
			<name>,<region-number>[,<base>,<size>,<buswidth>,<altbuswidth>]

	mtdparts=	[MTD]
			See drivers/mtd/cmdlinepart.c.

	multitce=off	[PPC]  This parameter disables the use of the pSeries
			firmware feature for updating multiple TCE entries
			at a time.

	onenand.bdry=	[HW,MTD] Flex-OneNAND Boundary Configuration

			Format: [die0_boundary][,die0_lock][,die1_boundary][,die1_lock]

			boundary - index of last SLC block on Flex-OneNAND.
				   The remaining blocks are configured as MLC blocks.
			lock	 - Configure if Flex-OneNAND boundary should be locked.
				   Once locked, the boundary cannot be changed.
				   1 indicates lock status, 0 indicates unlock status.

	mtdset=		[ARM]
			ARM/S3C2412 JIVE boot control

			See arch/arm/mach-s3c2412/mach-jive.c

	mtouchusb.raw_coordinates=
			[HW] Make the MicroTouch USB driver use raw coordinates
			('y', default) or cooked coordinates ('n')

	mtrr_chunk_size=nn[KMG] [X86]
			used for mtrr cleanup. It is largest continuous chunk
			that could hold holes aka. UC entries.

	mtrr_gran_size=nn[KMG] [X86]
			Used for mtrr cleanup. It is granularity of mtrr block.
			Default is 1.
			Large value could prevent small alignment from
			using up MTRRs.

	mtrr_spare_reg_nr=n [X86]
			Format: <integer>
			Range: 0,7 : spare reg number
			Default : 1
			Used for mtrr cleanup. It is spare mtrr entries number.
			Set to 2 or more if your graphical card needs more.

	n2=		[NET] SDL Inc. RISCom/N2 synchronous serial card

	netdev=		[NET] Network devices parameters
			Format: <irq>,<io>,<mem_start>,<mem_end>,<name>
			Note that mem_start is often overloaded to mean
			something different and driver-specific.
			This usage is only documented in each driver source
			file if at all.

	nf_conntrack.acct=
			[NETFILTER] Enable connection tracking flow accounting
			0 to disable accounting
			1 to enable accounting
			Default value is 0.

	nfsaddrs=	[NFS] Deprecated.  Use ip= instead.
			See Documentation/filesystems/nfs/nfsroot.txt.

	nfsroot=	[NFS] nfs root filesystem for disk-less boxes.
			See Documentation/filesystems/nfs/nfsroot.txt.

	nfsrootdebug	[NFS] enable nfsroot debugging messages.
			See Documentation/filesystems/nfs/nfsroot.txt.

	nfs.callback_nr_threads=
			[NFSv4] set the total number of threads that the
			NFS client will assign to service NFSv4 callback
			requests.

	nfs.callback_tcpport=
			[NFS] set the TCP port on which the NFSv4 callback
			channel should listen.

	nfs.cache_getent=
			[NFS] sets the pathname to the program which is used
			to update the NFS client cache entries.

	nfs.cache_getent_timeout=
			[NFS] sets the timeout after which an attempt to
			update a cache entry is deemed to have failed.

	nfs.idmap_cache_timeout=
			[NFS] set the maximum lifetime for idmapper cache
			entries.

	nfs.enable_ino64=
			[NFS] enable 64-bit inode numbers.
			If zero, the NFS client will fake up a 32-bit inode
			number for the readdir() and stat() syscalls instead
			of returning the full 64-bit number.
			The default is to return 64-bit inode numbers.

	nfs.max_session_cb_slots=
			[NFSv4.1] Sets the maximum number of session
			slots the client will assign to the callback
			channel. This determines the maximum number of
			callbacks the client will process in parallel for
			a particular server.

	nfs.max_session_slots=
			[NFSv4.1] Sets the maximum number of session slots
			the client will attempt to negotiate with the server.
			This limits the number of simultaneous RPC requests
			that the client can send to the NFSv4.1 server.
			Note that there is little point in setting this
			value higher than the max_tcp_slot_table_limit.

	nfs.nfs4_disable_idmapping=
			[NFSv4] When set to the default of '1', this option
			ensures that both the RPC level authentication
			scheme and the NFS level operations agree to use
			numeric uids/gids if the mount is using the
			'sec=sys' security flavour. In effect it is
			disabling idmapping, which can make migration from
			legacy NFSv2/v3 systems to NFSv4 easier.
			Servers that do not support this mode of operation
			will be autodetected by the client, and it will fall
			back to using the idmapper.
			To turn off this behaviour, set the value to '0'.
	nfs.nfs4_unique_id=
			[NFS4] Specify an additional fixed unique ident-
			ification string that NFSv4 clients can insert into
			their nfs_client_id4 string.  This is typically a
			UUID that is generated at system install time.

	nfs.send_implementation_id =
			[NFSv4.1] Send client implementation identification
			information in exchange_id requests.
			If zero, no implementation identification information
			will be sent.
			The default is to send the implementation identification
			information.

	nfs.recover_lost_locks =
			[NFSv4] Attempt to recover locks that were lost due
			to a lease timeout on the server. Please note that
			doing this risks data corruption, since there are
			no guarantees that the file will remain unchanged
			after the locks are lost.
			If you want to enable the kernel legacy behaviour of
			attempting to recover these locks, then set this
			parameter to '1'.
			The default parameter value of '0' causes the kernel
			not to attempt recovery of lost locks.

	nfs4.layoutstats_timer =
			[NFSv4.2] Change the rate at which the kernel sends
			layoutstats to the pNFS metadata server.

			Setting this to value to 0 causes the kernel to use
			whatever value is the default set by the layout
			driver. A non-zero value sets the minimum interval
			in seconds between layoutstats transmissions.

	nfsd.nfs4_disable_idmapping=
			[NFSv4] When set to the default of '1', the NFSv4
			server will return only numeric uids and gids to
			clients using auth_sys, and will accept numeric uids
			and gids from such clients.  This is intended to ease
			migration from NFSv2/v3.

	nmi_debug=	[KNL,SH] Specify one or more actions to take
			when a NMI is triggered.
			Format: [state][,regs][,debounce][,die]

	nmi_watchdog=	[KNL,BUGS=X86] Debugging features for SMP kernels
			Format: [panic,][nopanic,][num]
			Valid num: 0 or 1
			0 - turn hardlockup detector in nmi_watchdog off
			1 - turn hardlockup detector in nmi_watchdog on
			When panic is specified, panic when an NMI watchdog
			timeout occurs (or 'nopanic' to not panic on an NMI
			watchdog, if CONFIG_BOOTPARAM_HARDLOCKUP_PANIC is set)
			To disable both hard and soft lockup detectors,
			please see 'nowatchdog'.
			This is useful when you use a panic=... timeout and
			need the box quickly up again.

			These settings can be accessed at runtime via
			the nmi_watchdog and hardlockup_panic sysctls.

	netpoll.carrier_timeout=
			[NET] Specifies amount of time (in seconds) that
			netpoll should wait for a carrier. By default netpoll
			waits 4 seconds.

	no387		[BUGS=X86-32] Tells the kernel to use the 387 maths
			emulation library even if a 387 maths coprocessor
			is present.

	no5lvl		[X86-64] Disable 5-level paging mode. Forces
			kernel to use 4-level paging instead.

	no_console_suspend
			[HW] Never suspend the console
			Disable suspending of consoles during suspend and
			hibernate operations.  Once disabled, debugging
			messages can reach various consoles while the rest
			of the system is being put to sleep (ie, while
			debugging driver suspend/resume hooks).  This may
			not work reliably with all consoles, but is known
			to work with serial and VGA consoles.
			To facilitate more flexible debugging, we also add
			console_suspend, a printk module parameter to control
			it. Users could use console_suspend (usually
			/sys/module/printk/parameters/console_suspend) to
			turn on/off it dynamically.

	novmcoredd	[KNL,KDUMP]
			Disable device dump. Device dump allows drivers to
			append dump data to vmcore so you can collect driver
			specified debug info.  Drivers can append the data
			without any limit and this data is stored in memory,
			so this may cause significant memory stress.  Disabling
			device dump can help save memory but the driver debug
			data will be no longer available.  This parameter
			is only available when CONFIG_PROC_VMCORE_DEVICE_DUMP
			is set.

	noaliencache	[MM, NUMA, SLAB] Disables the allocation of alien
			caches in the slab allocator.  Saves per-node memory,
			but will impact performance.

	noalign		[KNL,ARM]

	noaltinstr	[S390] Disables alternative instructions patching
			(CPU alternatives feature).

	noapic		[SMP,APIC] Tells the kernel to not make use of any
			IOAPICs that may be present in the system.

	noautogroup	Disable scheduler automatic task group creation.

	nobats		[PPC] Do not use BATs for mapping kernel lowmem
			on "Classic" PPC cores.

	nocache		[ARM]

	noclflush	[BUGS=X86] Don't use the CLFLUSH instruction

	nodelayacct	[KNL] Disable per-task delay accounting

	nodsp		[SH] Disable hardware DSP at boot time.

	noefi		Disable EFI runtime services support.

	noexec		[IA-64]

	noexec		[X86]
			On X86-32 available only on PAE configured kernels.
			noexec=on: enable non-executable mappings (default)
			noexec=off: disable non-executable mappings

	nosmap		[X86,PPC]
			Disable SMAP (Supervisor Mode Access Prevention)
			even if it is supported by processor.

	nosmep		[X86,PPC]
			Disable SMEP (Supervisor Mode Execution Prevention)
			even if it is supported by processor.

	noexec32	[X86-64]
			This affects only 32-bit executables.
			noexec32=on: enable non-executable mappings (default)
				read doesn't imply executable mappings
			noexec32=off: disable non-executable mappings
				read implies executable mappings

	nofpu		[MIPS,SH] Disable hardware FPU at boot time.

	nofxsr		[BUGS=X86-32] Disables x86 floating point extended
			register save and restore. The kernel will only save
			legacy floating-point registers on task switch.

	nohugeiomap	[KNL,x86,PPC] Disable kernel huge I/O mappings.

	nosmt		[KNL,S390] Disable symmetric multithreading (SMT).
			Equivalent to smt=1.

			[KNL,x86] Disable symmetric multithreading (SMT).
			nosmt=force: Force disable SMT, cannot be undone
				     via the sysfs control file.

	nospectre_v1	[PPC] Disable mitigations for Spectre Variant 1 (bounds
			check bypass). With this option data leaks are possible
			in the system.

	nospectre_v2	[X86,PPC_FSL_BOOK3E,ARM64] Disable all mitigations for
			the Spectre variant 2 (indirect branch prediction)
			vulnerability. System may allow data leaks with this
			option.

	nospec_store_bypass_disable
			[HW] Disable all mitigations for the Speculative Store Bypass vulnerability

	noxsave		[BUGS=X86] Disables x86 extended register state save
			and restore using xsave. The kernel will fallback to
			enabling legacy floating-point and sse state.

	noxsaveopt	[X86] Disables xsaveopt used in saving x86 extended
			register states. The kernel will fall back to use
			xsave to save the states. By using this parameter,
			performance of saving the states is degraded because
			xsave doesn't support modified optimization while
			xsaveopt supports it on xsaveopt enabled systems.

	noxsaves	[X86] Disables xsaves and xrstors used in saving and
			restoring x86 extended register state in compacted
			form of xsave area. The kernel will fall back to use
			xsaveopt and xrstor to save and restore the states
			in standard form of xsave area. By using this
			parameter, xsave area per process might occupy more
			memory on xsaves enabled systems.

	nohlt		[BUGS=ARM,SH] Tells the kernel that the sleep(SH) or
			wfi(ARM) instruction doesn't work correctly and not to
			use it. This is also useful when using JTAG debugger.

	no_file_caps	Tells the kernel not to honor file capabilities.  The
			only way then for a file to be executed with privilege
			is to be setuid root or executed by root.

	nohalt		[IA-64] Tells the kernel not to use the power saving
			function PAL_HALT_LIGHT when idle. This increases
			power-consumption. On the positive side, it reduces
			interrupt wake-up latency, which may improve performance
			in certain environments such as networked servers or
			real-time systems.

	nohibernate	[HIBERNATION] Disable hibernation and resume.

	nohz=		[KNL] Boottime enable/disable dynamic ticks
			Valid arguments: on, off
			Default: on

	nohz_full=	[KNL,BOOT,SMP,ISOL]
			The argument is a cpu list, as described above.
			In kernels built with CONFIG_NO_HZ_FULL=y, set
			the specified list of CPUs whose tick will be stopped
			whenever possible. The boot CPU will be forced outside
			the range to maintain the timekeeping.  Any CPUs
			in this list will have their RCU callbacks offloaded,
			just as if they had also been called out in the
			rcu_nocbs= boot parameter.

	noiotrap	[SH] Disables trapped I/O port accesses.

	noirqdebug	[X86-32] Disables the code which attempts to detect and
			disable unhandled interrupt sources.

	no_timer_check	[X86,APIC] Disables the code which tests for
			broken timer IRQ sources.

	noisapnp	[ISAPNP] Disables ISA PnP code.

	noinitrd	[RAM] Tells the kernel not to load any configured
			initial RAM disk.

	nointremap	[X86-64, Intel-IOMMU] Do not enable interrupt
			remapping.
			[Deprecated - use intremap=off]

	nointroute	[IA-64]

	noinvpcid	[X86] Disable the INVPCID cpu feature.

	nojitter	[IA-64] Disables jitter checking for ITC timers.

	no-kvmclock	[X86,KVM] Disable paravirtualized KVM clock driver

	no-kvmapf	[X86,KVM] Disable paravirtualized asynchronous page
			fault handling.

	no-vmw-sched-clock
			[X86,PV_OPS] Disable paravirtualized VMware scheduler
			clock and use the default one.

	no-steal-acc	[X86,KVM] Disable paravirtualized steal time accounting.
			steal time is computed, but won't influence scheduler
			behaviour

	nolapic		[X86-32,APIC] Do not enable or use the local APIC.

	nolapic_timer	[X86-32,APIC] Do not use the local APIC timer.

	noltlbs		[PPC] Do not use large page/tlb entries for kernel
			lowmem mapping on PPC40x and PPC8xx

	nomca		[IA-64] Disable machine check abort handling

	nomce		[X86-32] Disable Machine Check Exception

	nomfgpt		[X86-32] Disable Multi-Function General Purpose
			Timer usage (for AMD Geode machines).

	nonmi_ipi	[X86] Disable using NMI IPIs during panic/reboot to
			shutdown the other cpus.  Instead use the REBOOT_VECTOR
			irq.

	nomodule	Disable module load

	nopat		[X86] Disable PAT (page attribute table extension of
			pagetables) support.

	nopcid		[X86-64] Disable the PCID cpu feature.

	norandmaps	Don't use address space randomization.  Equivalent to
			echo 0 > /proc/sys/kernel/randomize_va_space

	noreplace-smp	[X86-32,SMP] Don't replace SMP instructions
			with UP alternatives

	nordrand	[X86] Disable kernel use of the RDRAND and
			RDSEED instructions even if they are supported
			by the processor.  RDRAND and RDSEED are still
			available to user space applications.

	noresume	[SWSUSP] Disables resume and restores original swap
			space.

	no-scroll	[VGA] Disables scrollback.
			This is required for the Braillex ib80-piezo Braille
			reader made by F.H. Papenmeier (Germany).

	nosbagart	[IA-64]

	nosep		[BUGS=X86-32] Disables x86 SYSENTER/SYSEXIT support.

	nosmp		[SMP] Tells an SMP kernel to act as a UP kernel,
			and disable the IO APIC.  legacy for "maxcpus=0".

	nosoftlockup	[KNL] Disable the soft-lockup detector.

	nosync		[HW,M68K] Disables sync negotiation for all devices.

	nowatchdog	[KNL] Disable both lockup detectors, i.e.
			soft-lockup and NMI watchdog (hard-lockup).

	nowb		[ARM]

	nox2apic	[X86-64,APIC] Do not enable x2APIC mode.

	cpu0_hotplug	[X86] Turn on CPU0 hotplug feature when
			CONFIG_BOOTPARAM_HOTPLUG_CPU0 is off.
			Some features depend on CPU0. Known dependencies are:
			1. Resume from suspend/hibernate depends on CPU0.
			Suspend/hibernate will fail if CPU0 is offline and you
			need to online CPU0 before suspend/hibernate.
			2. PIC interrupts also depend on CPU0. CPU0 can't be
			removed if a PIC interrupt is detected.
			It's said poweroff/reboot may depend on CPU0 on some
			machines although I haven't seen such issues so far
			after CPU0 is offline on a few tested machines.
			If the dependencies are under your control, you can
			turn on cpu0_hotplug.

	nps_mtm_hs_ctr=	[KNL,ARC]
			This parameter sets the maximum duration, in
			cycles, each HW thread of the CTOP can run
			without interruptions, before HW switches it.
			The actual maximum duration is 16 times this
			parameter's value.
			Format: integer between 1 and 255
			Default: 255

	nptcg=		[IA-64] Override max number of concurrent global TLB
			purges which is reported from either PAL_VM_SUMMARY or
			SAL PALO.

	nr_cpus=	[SMP] Maximum number of processors that	an SMP kernel
			could support.  nr_cpus=n : n >= 1 limits the kernel to
			support 'n' processors. It could be larger than the
			number of already plugged CPU during bootup, later in
			runtime you can physically add extra cpu until it reaches
			n. So during boot up some boot time memory for per-cpu
			variables need be pre-allocated for later physical cpu
			hot plugging.

	nr_uarts=	[SERIAL] maximum number of UARTs to be registered.

	numa_balancing=	[KNL,X86] Enable or disable automatic NUMA balancing.
			Allowed values are enable and disable

	numa_zonelist_order= [KNL, BOOT] Select zonelist order for NUMA.
			'node', 'default' can be specified
			This can be set from sysctl after boot.
			See Documentation/admin-guide/sysctl/vm.rst for details.

	ohci1394_dma=early	[HW] enable debugging via the ohci1394 driver.
			See Documentation/debugging-via-ohci1394.txt for more
			info.

	olpc_ec_timeout= [OLPC] ms delay when issuing EC commands
			Rather than timing out after 20 ms if an EC
			command is not properly ACKed, override the length
			of the timeout.  We have interrupts disabled while
			waiting for the ACK, so if this is set too high
			interrupts *may* be lost!

	omap_mux=	[OMAP] Override bootloader pin multiplexing.
			Format: <mux_mode0.mode_name=value>...
			For example, to override I2C bus2:
			omap_mux=i2c2_scl.i2c2_scl=0x100,i2c2_sda.i2c2_sda=0x100

	oprofile.timer=	[HW]
			Use timer interrupt instead of performance counters

	oprofile.cpu_type=	Force an oprofile cpu type
			This might be useful if you have an older oprofile
			userland or if you want common events.
			Format: { arch_perfmon }
			arch_perfmon: [X86] Force use of architectural
				perfmon on Intel CPUs instead of the
				CPU specific event set.
			timer: [X86] Force use of architectural NMI
				timer mode (see also oprofile.timer
				for generic hr timer mode)

	oops=panic	Always panic on oopses. Default is to just kill the
			process, but there is a small probability of
			deadlocking the machine.
			This will also cause panics on machine check exceptions.
			Useful together with panic=30 to trigger a reboot.

	page_alloc.shuffle=
			[KNL] Boolean flag to control whether the page allocator
			should randomize its free lists. The randomization may
			be automatically enabled if the kernel detects it is
			running on a platform with a direct-mapped memory-side
			cache, and this parameter can be used to
			override/disable that behavior. The state of the flag
			can be read from sysfs at:
			/sys/module/page_alloc/parameters/shuffle.

	page_owner=	[KNL] Boot-time page_owner enabling option.
			Storage of the information about who allocated
			each page is disabled in default. With this switch,
			we can turn it on.
			on: enable the feature

	page_poison=	[KNL] Boot-time parameter changing the state of
			poisoning on the buddy allocator, available with
			CONFIG_PAGE_POISONING=y.
			off: turn off poisoning (default)
			on: turn on poisoning

	panic=		[KNL] Kernel behaviour on panic: delay <timeout>
			timeout > 0: seconds before rebooting
			timeout = 0: wait forever
			timeout < 0: reboot immediately
			Format: <timeout>

	panic_print=	Bitmask for printing system info when panic happens.
			User can chose combination of the following bits:
			bit 0: print all tasks info
			bit 1: print system memory info
			bit 2: print timer info
			bit 3: print locks info if CONFIG_LOCKDEP is on
			bit 4: print ftrace buffer
			bit 5: print all printk messages in buffer

	panic_on_warn	panic() instead of WARN().  Useful to cause kdump
			on a WARN().

	crash_kexec_post_notifiers
			Run kdump after running panic-notifiers and dumping
			kmsg. This only for the users who doubt kdump always
			succeeds in any situation.
			Note that this also increases risks of kdump failure,
			because some panic notifiers can make the crashed
			kernel more unstable.

	parkbd.port=	[HW] Parallel port number the keyboard adapter is
			connected to, default is 0.
			Format: <parport#>
	parkbd.mode=	[HW] Parallel port keyboard adapter mode of operation,
			0 for XT, 1 for AT (default is AT).
			Format: <mode>

	parport=	[HW,PPT] Specify parallel ports. 0 disables.
			Format: { 0 | auto | 0xBBB[,IRQ[,DMA]] }
			Use 'auto' to force the driver to use any
			IRQ/DMA settings detected (the default is to
			ignore detected IRQ/DMA settings because of
			possible conflicts). You can specify the base
			address, IRQ, and DMA settings; IRQ and DMA
			should be numbers, or 'auto' (for using detected
			settings on that particular port), or 'nofifo'
			(to avoid using a FIFO even if it is detected).
			Parallel ports are assigned in the order they
			are specified on the command line, starting
			with parport0.

	parport_init_mode=	[HW,PPT]
			Configure VIA parallel port to operate in
			a specific mode. This is necessary on Pegasos
			computer where firmware has no options for setting
			up parallel port mode and sets it to spp.
			Currently this function knows 686a and 8231 chips.
			Format: [spp|ps2|epp|ecp|ecpepp]

	pause_on_oops=
			Halt all CPUs after the first oops has been printed for
			the specified number of seconds.  This is to be used if
			your oopses keep scrolling off the screen.

	pcbit=		[HW,ISDN]

	pcd.		[PARIDE]
			See header of drivers/block/paride/pcd.c.
			See also Documentation/admin-guide/blockdev/paride.rst.

	pci=option[,option...]	[PCI] various PCI subsystem options.

				Some options herein operate on a specific device
				or a set of devices (<pci_dev>). These are
				specified in one of the following formats:

				[<domain>:]<bus>:<dev>.<func>[/<dev>.<func>]*
				pci:<vendor>:<device>[:<subvendor>:<subdevice>]

				Note: the first format specifies a PCI
				bus/device/function address which may change
				if new hardware is inserted, if motherboard
				firmware changes, or due to changes caused
				by other kernel parameters. If the
				domain is left unspecified, it is
				taken to be zero. Optionally, a path
				to a device through multiple device/function
				addresses can be specified after the base
				address (this is more robust against
				renumbering issues).  The second format
				selects devices using IDs from the
				configuration space which may match multiple
				devices in the system.

		earlydump	dump PCI config space before the kernel
				changes anything
		off		[X86] don't probe for the PCI bus
		bios		[X86-32] force use of PCI BIOS, don't access
				the hardware directly. Use this if your machine
				has a non-standard PCI host bridge.
		nobios		[X86-32] disallow use of PCI BIOS, only direct
				hardware access methods are allowed. Use this
				if you experience crashes upon bootup and you
				suspect they are caused by the BIOS.
		conf1		[X86] Force use of PCI Configuration Access
				Mechanism 1 (config address in IO port 0xCF8,
				data in IO port 0xCFC, both 32-bit).
		conf2		[X86] Force use of PCI Configuration Access
				Mechanism 2 (IO port 0xCF8 is an 8-bit port for
				the function, IO port 0xCFA, also 8-bit, sets
				bus number. The config space is then accessed
				through ports 0xC000-0xCFFF).
				See http://wiki.osdev.org/PCI for more info
				on the configuration access mechanisms.
		noaer		[PCIE] If the PCIEAER kernel config parameter is
				enabled, this kernel boot option can be used to
				disable the use of PCIE advanced error reporting.
		nodomains	[PCI] Disable support for multiple PCI
				root domains (aka PCI segments, in ACPI-speak).
		nommconf	[X86] Disable use of MMCONFIG for PCI
				Configuration
		check_enable_amd_mmconf [X86] check for and enable
				properly configured MMIO access to PCI
				config space on AMD family 10h CPU
		nomsi		[MSI] If the PCI_MSI kernel config parameter is
				enabled, this kernel boot option can be used to
				disable the use of MSI interrupts system-wide.
		noioapicquirk	[APIC] Disable all boot interrupt quirks.
				Safety option to keep boot IRQs enabled. This
				should never be necessary.
		ioapicreroute	[APIC] Enable rerouting of boot IRQs to the
				primary IO-APIC for bridges that cannot disable
				boot IRQs. This fixes a source of spurious IRQs
				when the system masks IRQs.
		noioapicreroute	[APIC] Disable workaround that uses the
				boot IRQ equivalent of an IRQ that connects to
				a chipset where boot IRQs cannot be disabled.
				The opposite of ioapicreroute.
		biosirq		[X86-32] Use PCI BIOS calls to get the interrupt
				routing table. These calls are known to be buggy
				on several machines and they hang the machine
				when used, but on other computers it's the only
				way to get the interrupt routing table. Try
				this option if the kernel is unable to allocate
				IRQs or discover secondary PCI buses on your
				motherboard.
		rom		[X86] Assign address space to expansion ROMs.
				Use with caution as certain devices share
				address decoders between ROMs and other
				resources.
		norom		[X86] Do not assign address space to
				expansion ROMs that do not already have
				BIOS assigned address ranges.
		nobar		[X86] Do not assign address space to the
				BARs that weren't assigned by the BIOS.
		irqmask=0xMMMM	[X86] Set a bit mask of IRQs allowed to be
				assigned automatically to PCI devices. You can
				make the kernel exclude IRQs of your ISA cards
				this way.
		pirqaddr=0xAAAAA	[X86] Specify the physical address
				of the PIRQ table (normally generated
				by the BIOS) if it is outside the
				F0000h-100000h range.
		lastbus=N	[X86] Scan all buses thru bus #N. Can be
				useful if the kernel is unable to find your
				secondary buses and you want to tell it
				explicitly which ones they are.
		assign-busses	[X86] Always assign all PCI bus
				numbers ourselves, overriding
				whatever the firmware may have done.
		usepirqmask	[X86] Honor the possible IRQ mask stored
				in the BIOS $PIR table. This is needed on
				some systems with broken BIOSes, notably
				some HP Pavilion N5400 and Omnibook XE3
				notebooks. This will have no effect if ACPI
				IRQ routing is enabled.
		noacpi		[X86] Do not use ACPI for IRQ routing
				or for PCI scanning.
		use_crs		[X86] Use PCI host bridge window information
				from ACPI.  On BIOSes from 2008 or later, this
				is enabled by default.  If you need to use this,
				please report a bug.
		nocrs		[X86] Ignore PCI host bridge windows from ACPI.
				If you need to use this, please report a bug.
		routeirq	Do IRQ routing for all PCI devices.
				This is normally done in pci_enable_device(),
				so this option is a temporary workaround
				for broken drivers that don't call it.
		skip_isa_align	[X86] do not align io start addr, so can
				handle more pci cards
		noearly		[X86] Don't do any early type 1 scanning.
				This might help on some broken boards which
				machine check when some devices' config space
				is read. But various workarounds are disabled
				and some IOMMU drivers will not work.
		bfsort		Sort PCI devices into breadth-first order.
				This sorting is done to get a device
				order compatible with older (<= 2.4) kernels.
		nobfsort	Don't sort PCI devices into breadth-first order.
		pcie_bus_tune_off	Disable PCIe MPS (Max Payload Size)
				tuning and use the BIOS-configured MPS defaults.
		pcie_bus_safe	Set every device's MPS to the largest value
				supported by all devices below the root complex.
		pcie_bus_perf	Set device MPS to the largest allowable MPS
				based on its parent bus. Also set MRRS (Max
				Read Request Size) to the largest supported
				value (no larger than the MPS that the device
				or bus can support) for best performance.
		pcie_bus_peer2peer	Set every device's MPS to 128B, which
				every device is guaranteed to support. This
				configuration allows peer-to-peer DMA between
				any pair of devices, possibly at the cost of
				reduced performance.  This also guarantees
				that hot-added devices will work.
		cbiosize=nn[KMG]	The fixed amount of bus space which is
				reserved for the CardBus bridge's IO window.
				The default value is 256 bytes.
		cbmemsize=nn[KMG]	The fixed amount of bus space which is
				reserved for the CardBus bridge's memory
				window. The default value is 64 megabytes.
		resource_alignment=
				Format:
				[<order of align>@]<pci_dev>[; ...]
				Specifies alignment and device to reassign
				aligned memory resources. How to
				specify the device is described above.
				If <order of align> is not specified,
				PAGE_SIZE is used as alignment.
				PCI-PCI bridge can be specified, if resource
				windows need to be expanded.
				To specify the alignment for several
				instances of a device, the PCI vendor,
				device, subvendor, and subdevice may be
				specified, e.g., 4096@pci:8086:9c22:103c:198f
		ecrc=		Enable/disable PCIe ECRC (transaction layer
				end-to-end CRC checking).
				bios: Use BIOS/firmware settings. This is the
				the default.
				off: Turn ECRC off
				on: Turn ECRC on.
		hpiosize=nn[KMG]	The fixed amount of bus space which is
				reserved for hotplug bridge's IO window.
				Default size is 256 bytes.
		hpmemsize=nn[KMG]	The fixed amount of bus space which is
				reserved for hotplug bridge's memory window.
				Default size is 2 megabytes.
		hpbussize=nn	The minimum amount of additional bus numbers
				reserved for buses below a hotplug bridge.
				Default is 1.
		realloc=	Enable/disable reallocating PCI bridge resources
				if allocations done by BIOS are too small to
				accommodate resources required by all child
				devices.
				off: Turn realloc off
				on: Turn realloc on
		realloc		same as realloc=on
		noari		do not use PCIe ARI.
		noats		[PCIE, Intel-IOMMU, AMD-IOMMU]
				do not use PCIe ATS (and IOMMU device IOTLB).
		pcie_scan_all	Scan all possible PCIe devices.  Otherwise we
				only look for one device below a PCIe downstream
				port.
		big_root_window	Try to add a big 64bit memory window to the PCIe
				root complex on AMD CPUs. Some GFX hardware
				can resize a BAR to allow access to all VRAM.
				Adding the window is slightly risky (it may
				conflict with unreported devices), so this
				taints the kernel.
		disable_acs_redir=<pci_dev>[; ...]
				Specify one or more PCI devices (in the format
				specified above) separated by semicolons.
				Each device specified will have the PCI ACS
				redirect capabilities forced off which will
				allow P2P traffic between devices through
				bridges without forcing it upstream. Note:
				this removes isolation between devices and
				may put more devices in an IOMMU group.
		force_floating	[S390] Force usage of floating interrupts.
		nomio		[S390] Do not use MIO instructions.

	pcie_aspm=	[PCIE] Forcibly enable or disable PCIe Active State Power
			Management.
		off	Disable ASPM.
		force	Enable ASPM even on devices that claim not to support it.
			WARNING: Forcing ASPM on may cause system lockups.

	pcie_ports=	[PCIE] PCIe port services handling:
		native	Use native PCIe services (PME, AER, DPC, PCIe hotplug)
			even if the platform doesn't give the OS permission to
			use them.  This may cause conflicts if the platform
			also tries to use these services.
		compat	Disable native PCIe services (PME, AER, DPC, PCIe
			hotplug).

	pcie_port_pm=	[PCIE] PCIe port power management handling:
		off	Disable power management of all PCIe ports
		force	Forcibly enable power management of all PCIe ports

	pcie_pme=	[PCIE,PM] Native PCIe PME signaling options:
		nomsi	Do not use MSI for native PCIe PME signaling (this makes
			all PCIe root ports use INTx for all services).

	pcmv=		[HW,PCMCIA] BadgePAD 4

	pd_ignore_unused
			[PM]
			Keep all power-domains already enabled by bootloader on,
			even if no driver has claimed them. This is useful
			for debug and development, but should not be
			needed on a platform with proper driver support.

	pd.		[PARIDE]
			See Documentation/admin-guide/blockdev/paride.rst.

	pdcchassis=	[PARISC,HW] Disable/Enable PDC Chassis Status codes at
			boot time.
			Format: { 0 | 1 }
			See arch/parisc/kernel/pdc_chassis.c

	percpu_alloc=	Select which percpu first chunk allocator to use.
			Currently supported values are "embed" and "page".
			Archs may support subset or none of the	selections.
			See comments in mm/percpu.c for details on each
			allocator.  This parameter is primarily	for debugging
			and performance comparison.

	pf.		[PARIDE]
			See Documentation/admin-guide/blockdev/paride.rst.

	pg.		[PARIDE]
			See Documentation/admin-guide/blockdev/paride.rst.

	pirq=		[SMP,APIC] Manual mp-table setup
			See Documentation/x86/i386/IO-APIC.rst.

	plip=		[PPT,NET] Parallel port network link
			Format: { parport<nr> | timid | 0 }
			See also Documentation/admin-guide/parport.rst.

	pmtmr=		[X86] Manual setup of pmtmr I/O Port.
			Override pmtimer IOPort with a hex value.
			e.g. pmtmr=0x508

	pnp.debug=1	[PNP]
			Enable PNP debug messages (depends on the
			CONFIG_PNP_DEBUG_MESSAGES option).  Change at run-time
			via /sys/module/pnp/parameters/debug.  We always show
			current resource usage; turning this on also shows
			possible settings and some assignment information.

	pnpacpi=	[ACPI]
			{ off }

	pnpbios=	[ISAPNP]
			{ on | off | curr | res | no-curr | no-res }

	pnp_reserve_irq=
			[ISAPNP] Exclude IRQs for the autoconfiguration

	pnp_reserve_dma=
			[ISAPNP] Exclude DMAs for the autoconfiguration

	pnp_reserve_io=	[ISAPNP] Exclude I/O ports for the autoconfiguration
			Ranges are in pairs (I/O port base and size).

	pnp_reserve_mem=
			[ISAPNP] Exclude memory regions for the
			autoconfiguration.
			Ranges are in pairs (memory base and size).

	ports=		[IP_VS_FTP] IPVS ftp helper module
			Default is 21.
			Up to 8 (IP_VS_APP_MAX_PORTS) ports
			may be specified.
			Format: <port>,<port>....

	powersave=off	[PPC] This option disables power saving features.
			It specifically disables cpuidle and sets the
			platform machine description specific power_save
			function to NULL. On Idle the CPU just reduces
			execution priority.

	ppc_strict_facility_enable
			[PPC] This option catches any kernel floating point,
			Altivec, VSX and SPE outside of regions specifically
			allowed (eg kernel_enable_fpu()/kernel_disable_fpu()).
			There is some performance impact when enabling this.

	ppc_tm=		[PPC]
			Format: {"off"}
			Disable Hardware Transactional Memory

	print-fatal-signals=
			[KNL] debug: print fatal signals

			If enabled, warn about various signal handling
			related application anomalies: too many signals,
			too many POSIX.1 timers, fatal signals causing a
			coredump - etc.

			If you hit the warning due to signal overflow,
			you might want to try "ulimit -i unlimited".

			default: off.

	printk.always_kmsg_dump=
			Trigger kmsg_dump for cases other than kernel oops or
			panics
			Format: <bool>  (1/Y/y=enable, 0/N/n=disable)
			default: disabled

	printk.devkmsg={on,off,ratelimit}
			Control writing to /dev/kmsg.
			on - unlimited logging to /dev/kmsg from userspace
			off - logging to /dev/kmsg disabled
			ratelimit - ratelimit the logging
			Default: ratelimit

	printk.time=	Show timing data prefixed to each printk message line
			Format: <bool>  (1/Y/y=enable, 0/N/n=disable)

	processor.max_cstate=	[HW,ACPI]
			Limit processor to maximum C-state
			max_cstate=9 overrides any DMI blacklist limit.

	processor.nocst	[HW,ACPI]
			Ignore the _CST method to determine C-states,
			instead using the legacy FADT method

	profile=	[KNL] Enable kernel profiling via /proc/profile
			Format: [<profiletype>,]<number>
			Param: <profiletype>: "schedule", "sleep", or "kvm"
				[defaults to kernel profiling]
			Param: "schedule" - profile schedule points.
			Param: "sleep" - profile D-state sleeping (millisecs).
				Requires CONFIG_SCHEDSTATS
			Param: "kvm" - profile VM exits.
			Param: <number> - step/bucket size as a power of 2 for
				statistical time based profiling.

	prompt_ramdisk=	[RAM] List of RAM disks to prompt for floppy disk
			before loading.
			See Documentation/admin-guide/blockdev/ramdisk.rst.

	psi=		[KNL] Enable or disable pressure stall information
			tracking.
			Format: <bool>

	psmouse.proto=	[HW,MOUSE] Highest PS2 mouse protocol extension to
			probe for; one of (bare|imps|exps|lifebook|any).
	psmouse.rate=	[HW,MOUSE] Set desired mouse report rate, in reports
			per second.
	psmouse.resetafter=	[HW,MOUSE]
			Try to reset the device after so many bad packets
			(0 = never).
	psmouse.resolution=
			[HW,MOUSE] Set desired mouse resolution, in dpi.
	psmouse.smartscroll=
			[HW,MOUSE] Controls Logitech smartscroll autorepeat.
			0 = disabled, 1 = enabled (default).

	pstore.backend=	Specify the name of the pstore backend to use

	pt.		[PARIDE]
			See Documentation/admin-guide/blockdev/paride.rst.

	pti=		[X86_64] Control Page Table Isolation of user and
			kernel address spaces.  Disabling this feature
			removes hardening, but improves performance of
			system calls and interrupts.

			on   - unconditionally enable
			off  - unconditionally disable
			auto - kernel detects whether your CPU model is
			       vulnerable to issues that PTI mitigates

			Not specifying this option is equivalent to pti=auto.

	nopti		[X86_64]
			Equivalent to pti=off

	pty.legacy_count=
			[KNL] Number of legacy pty's. Overwrites compiled-in
			default number.

	quiet		[KNL] Disable most log messages

	r128=		[HW,DRM]

	raid=		[HW,RAID]
			See Documentation/admin-guide/md.rst.

	ramdisk_size=	[RAM] Sizes of RAM disks in kilobytes
			See Documentation/admin-guide/blockdev/ramdisk.rst.

	random.trust_cpu={on,off}
			[KNL] Enable or disable trusting the use of the
			CPU's random number generator (if available) to
			fully seed the kernel's CRNG. Default is controlled
			by CONFIG_RANDOM_TRUST_CPU.

	ras=option[,option,...]	[KNL] RAS-specific options

		cec_disable	[X86]
				Disable the Correctable Errors Collector,
				see CONFIG_RAS_CEC help text.

	rcu_nocbs=	[KNL]
			The argument is a cpu list, as described above,
			except that the string "all" can be used to
			specify every CPU on the system.

			In kernels built with CONFIG_RCU_NOCB_CPU=y, set
			the specified list of CPUs to be no-callback CPUs.
			Invocation of these CPUs' RCU callbacks will be
			offloaded to "rcuox/N" kthreads created for that
			purpose, where "x" is "p" for RCU-preempt, and
			"s" for RCU-sched, and "N" is the CPU number.
			This reduces OS jitter on the offloaded CPUs,
			which can be useful for HPC and real-time
			workloads.  It can also improve energy efficiency
			for asymmetric multiprocessors.

	rcu_nocb_poll	[KNL]
			Rather than requiring that offloaded CPUs
			(specified by rcu_nocbs= above) explicitly
			awaken the corresponding "rcuoN" kthreads,
			make these kthreads poll for callbacks.
			This improves the real-time response for the
			offloaded CPUs by relieving them of the need to
			wake up the corresponding kthread, but degrades
			energy efficiency by requiring that the kthreads
			periodically wake up to do the polling.

	rcutree.blimit=	[KNL]
			Set maximum number of finished RCU callbacks to
			process in one batch.

	rcutree.dump_tree=	[KNL]
			Dump the structure of the rcu_node combining tree
			out at early boot.  This is used for diagnostic
			purposes, to verify correct tree setup.

	rcutree.gp_cleanup_delay=	[KNL]
			Set the number of jiffies to delay each step of
			RCU grace-period cleanup.

	rcutree.gp_init_delay=	[KNL]
			Set the number of jiffies to delay each step of
			RCU grace-period initialization.

	rcutree.gp_preinit_delay=	[KNL]
			Set the number of jiffies to delay each step of
			RCU grace-period pre-initialization, that is,
			the propagation of recent CPU-hotplug changes up
			the rcu_node combining tree.

	rcutree.use_softirq=	[KNL]
			If set to zero, move all RCU_SOFTIRQ processing to
			per-CPU rcuc kthreads.  Defaults to a non-zero
			value, meaning that RCU_SOFTIRQ is used by default.
			Specify rcutree.use_softirq=0 to use rcuc kthreads.

	rcutree.rcu_fanout_exact= [KNL]
			Disable autobalancing of the rcu_node combining
			tree.  This is used by rcutorture, and might
			possibly be useful for architectures having high
			cache-to-cache transfer latencies.

	rcutree.rcu_fanout_leaf= [KNL]
			Change the number of CPUs assigned to each
			leaf rcu_node structure.  Useful for very
			large systems, which will choose the value 64,
			and for NUMA systems with large remote-access
			latencies, which will choose a value aligned
			with the appropriate hardware boundaries.

	rcutree.jiffies_till_first_fqs= [KNL]
			Set delay from grace-period initialization to
			first attempt to force quiescent states.
			Units are jiffies, minimum value is zero,
			and maximum value is HZ.

	rcutree.jiffies_till_next_fqs= [KNL]
			Set delay between subsequent attempts to force
			quiescent states.  Units are jiffies, minimum
			value is one, and maximum value is HZ.

	rcutree.jiffies_till_sched_qs= [KNL]
			Set required age in jiffies for a
			given grace period before RCU starts
			soliciting quiescent-state help from
			rcu_note_context_switch() and cond_resched().
			If not specified, the kernel will calculate
			a value based on the most recent settings
			of rcutree.jiffies_till_first_fqs
			and rcutree.jiffies_till_next_fqs.
			This calculated value may be viewed in
			rcutree.jiffies_to_sched_qs.  Any attempt to set
			rcutree.jiffies_to_sched_qs will be cheerfully
			overwritten.

	rcutree.kthread_prio= 	 [KNL,BOOT]
			Set the SCHED_FIFO priority of the RCU per-CPU
			kthreads (rcuc/N). This value is also used for
			the priority of the RCU boost threads (rcub/N)
			and for the RCU grace-period kthreads (rcu_bh,
			rcu_preempt, and rcu_sched). If RCU_BOOST is
			set, valid values are 1-99 and the default is 1
			(the least-favored priority).  Otherwise, when
			RCU_BOOST is not set, valid values are 0-99 and
			the default is zero (non-realtime operation).

	rcutree.rcu_nocb_leader_stride= [KNL]
			Set the number of NOCB kthread groups, which
			defaults to the square root of the number of
			CPUs.  Larger numbers reduces the wakeup overhead
			on the per-CPU grace-period kthreads, but increases
			that same overhead on each group's leader.

	rcutree.qhimark= [KNL]
			Set threshold of queued RCU callbacks beyond which
			batch limiting is disabled.

	rcutree.qlowmark= [KNL]
			Set threshold of queued RCU callbacks below which
			batch limiting is re-enabled.

	rcutree.rcu_idle_gp_delay= [KNL]
			Set wakeup interval for idle CPUs that have
			RCU callbacks (RCU_FAST_NO_HZ=y).

	rcutree.rcu_idle_lazy_gp_delay= [KNL]
			Set wakeup interval for idle CPUs that have
			only "lazy" RCU callbacks (RCU_FAST_NO_HZ=y).
			Lazy RCU callbacks are those which RCU can
			prove do nothing more than free memory.

	rcutree.rcu_kick_kthreads= [KNL]
			Cause the grace-period kthread to get an extra
			wake_up() if it sleeps three times longer than
			it should at force-quiescent-state time.
			This wake_up() will be accompanied by a
			WARN_ONCE() splat and an ftrace_dump().

	rcutree.sysrq_rcu= [KNL]
			Commandeer a sysrq key to dump out Tree RCU's
			rcu_node tree with an eye towards determining
			why a new grace period has not yet started.

	rcuperf.gp_async= [KNL]
			Measure performance of asynchronous
			grace-period primitives such as call_rcu().

	rcuperf.gp_async_max= [KNL]
			Specify the maximum number of outstanding
			callbacks per writer thread.  When a writer
			thread exceeds this limit, it invokes the
			corresponding flavor of rcu_barrier() to allow
			previously posted callbacks to drain.

	rcuperf.gp_exp= [KNL]
			Measure performance of expedited synchronous
			grace-period primitives.

	rcuperf.holdoff= [KNL]
			Set test-start holdoff period.  The purpose of
			this parameter is to delay the start of the
			test until boot completes in order to avoid
			interference.

	rcuperf.nreaders= [KNL]
			Set number of RCU readers.  The value -1 selects
			N, where N is the number of CPUs.  A value
			"n" less than -1 selects N-n+1, where N is again
			the number of CPUs.  For example, -2 selects N
			(the number of CPUs), -3 selects N+1, and so on.
			A value of "n" less than or equal to -N selects
			a single reader.

	rcuperf.nwriters= [KNL]
			Set number of RCU writers.  The values operate
			the same as for rcuperf.nreaders.
			N, where N is the number of CPUs

	rcuperf.perf_type= [KNL]
			Specify the RCU implementation to test.

	rcuperf.shutdown= [KNL]
			Shut the system down after performance tests
			complete.  This is useful for hands-off automated
			testing.

	rcuperf.verbose= [KNL]
			Enable additional printk() statements.

	rcuperf.writer_holdoff= [KNL]
			Write-side holdoff between grace periods,
			in microseconds.  The default of zero says
			no holdoff.

	rcutorture.fqs_duration= [KNL]
			Set duration of force_quiescent_state bursts
			in microseconds.

	rcutorture.fqs_holdoff= [KNL]
			Set holdoff time within force_quiescent_state bursts
			in microseconds.

	rcutorture.fqs_stutter= [KNL]
			Set wait time between force_quiescent_state bursts
			in seconds.

	rcutorture.fwd_progress= [KNL]
			Enable RCU grace-period forward-progress testing
			for the types of RCU supporting this notion.

	rcutorture.fwd_progress_div= [KNL]
			Specify the fraction of a CPU-stall-warning
			period to do tight-loop forward-progress testing.

	rcutorture.fwd_progress_holdoff= [KNL]
			Number of seconds to wait between successive
			forward-progress tests.

	rcutorture.fwd_progress_need_resched= [KNL]
			Enclose cond_resched() calls within checks for
			need_resched() during tight-loop forward-progress
			testing.

	rcutorture.gp_cond= [KNL]
			Use conditional/asynchronous update-side
			primitives, if available.

	rcutorture.gp_exp= [KNL]
			Use expedited update-side primitives, if available.

	rcutorture.gp_normal= [KNL]
			Use normal (non-expedited) asynchronous
			update-side primitives, if available.

	rcutorture.gp_sync= [KNL]
			Use normal (non-expedited) synchronous
			update-side primitives, if available.  If all
			of rcutorture.gp_cond=, rcutorture.gp_exp=,
			rcutorture.gp_normal=, and rcutorture.gp_sync=
			are zero, rcutorture acts as if is interpreted
			they are all non-zero.

	rcutorture.n_barrier_cbs= [KNL]
			Set callbacks/threads for rcu_barrier() testing.

	rcutorture.nfakewriters= [KNL]
			Set number of concurrent RCU writers.  These just
			stress RCU, they don't participate in the actual
			test, hence the "fake".

	rcutorture.nreaders= [KNL]
			Set number of RCU readers.  The value -1 selects
			N-1, where N is the number of CPUs.  A value
			"n" less than -1 selects N-n-2, where N is again
			the number of CPUs.  For example, -2 selects N
			(the number of CPUs), -3 selects N+1, and so on.

	rcutorture.object_debug= [KNL]
			Enable debug-object double-call_rcu() testing.

	rcutorture.onoff_holdoff= [KNL]
			Set time (s) after boot for CPU-hotplug testing.

	rcutorture.onoff_interval= [KNL]
			Set time (jiffies) between CPU-hotplug operations,
			or zero to disable CPU-hotplug testing.

	rcutorture.shuffle_interval= [KNL]
			Set task-shuffle interval (s).  Shuffling tasks
			allows some CPUs to go into dyntick-idle mode
			during the rcutorture test.

	rcutorture.shutdown_secs= [KNL]
			Set time (s) after boot system shutdown.  This
			is useful for hands-off automated testing.

	rcutorture.stall_cpu= [KNL]
			Duration of CPU stall (s) to test RCU CPU stall
			warnings, zero to disable.

	rcutorture.stall_cpu_holdoff= [KNL]
			Time to wait (s) after boot before inducing stall.

	rcutorture.stall_cpu_irqsoff= [KNL]
			Disable interrupts while stalling if set.

	rcutorture.stat_interval= [KNL]
			Time (s) between statistics printk()s.

	rcutorture.stutter= [KNL]
			Time (s) to stutter testing, for example, specifying
			five seconds causes the test to run for five seconds,
			wait for five seconds, and so on.  This tests RCU's
			ability to transition abruptly to and from idle.

	rcutorture.test_boost= [KNL]
			Test RCU priority boosting?  0=no, 1=maybe, 2=yes.
			"Maybe" means test if the RCU implementation
			under test support RCU priority boosting.

	rcutorture.test_boost_duration= [KNL]
			Duration (s) of each individual boost test.

	rcutorture.test_boost_interval= [KNL]
			Interval (s) between each boost test.

	rcutorture.test_no_idle_hz= [KNL]
			Test RCU's dyntick-idle handling.  See also the
			rcutorture.shuffle_interval parameter.

	rcutorture.torture_type= [KNL]
			Specify the RCU implementation to test.

	rcutorture.verbose= [KNL]
			Enable additional printk() statements.

	rcupdate.rcu_cpu_stall_suppress= [KNL]
			Suppress RCU CPU stall warning messages.

	rcupdate.rcu_cpu_stall_timeout= [KNL]
			Set timeout for RCU CPU stall warning messages.

	rcupdate.rcu_expedited= [KNL]
			Use expedited grace-period primitives, for
			example, synchronize_rcu_expedited() instead
			of synchronize_rcu().  This reduces latency,
			but can increase CPU utilization, degrade
			real-time latency, and degrade energy efficiency.
			No effect on CONFIG_TINY_RCU kernels.

	rcupdate.rcu_normal= [KNL]
			Use only normal grace-period primitives,
			for example, synchronize_rcu() instead of
			synchronize_rcu_expedited().  This improves
			real-time latency, CPU utilization, and
			energy efficiency, but can expose users to
			increased grace-period latency.  This parameter
			overrides rcupdate.rcu_expedited.  No effect on
			CONFIG_TINY_RCU kernels.

	rcupdate.rcu_normal_after_boot= [KNL]
			Once boot has completed (that is, after
			rcu_end_inkernel_boot() has been invoked), use
			only normal grace-period primitives.  No effect
			on CONFIG_TINY_RCU kernels.

	rcupdate.rcu_task_stall_timeout= [KNL]
			Set timeout in jiffies for RCU task stall warning
			messages.  Disable with a value less than or equal
			to zero.

	rcupdate.rcu_self_test= [KNL]
			Run the RCU early boot self tests

	rdinit=		[KNL]
			Format: <full_path>
			Run specified binary instead of /init from the ramdisk,
			used for early userspace startup. See initrd.

	rdt=		[HW,X86,RDT]
			Turn on/off individual RDT features. List is:
			cmt, mbmtotal, mbmlocal, l3cat, l3cdp, l2cat, l2cdp,
			mba.
			E.g. to turn on cmt and turn off mba use:
				rdt=cmt,!mba

	reboot=		[KNL]
			Format (x86 or x86_64):
				[w[arm] | c[old] | h[ard] | s[oft] | g[pio]] \
				[[,]s[mp]#### \
				[[,]b[ios] | a[cpi] | k[bd] | t[riple] | e[fi] | p[ci]] \
				[[,]f[orce]
			Where reboot_mode is one of warm (soft) or cold (hard) or gpio
					(prefix with 'panic_' to set mode for panic
					reboot only),
			      reboot_type is one of bios, acpi, kbd, triple, efi, or pci,
			      reboot_force is either force or not specified,
			      reboot_cpu is s[mp]#### with #### being the processor
					to be used for rebooting.

	relax_domain_level=
			[KNL, SMP] Set scheduler's default relax_domain_level.
			See Documentation/admin-guide/cgroup-v1/cpusets.rst.

	reserve=	[KNL,BUGS] Force kernel to ignore I/O ports or memory
			Format: <base1>,<size1>[,<base2>,<size2>,...]
			Reserve I/O ports or memory so the kernel won't use
			them.  If <base> is less than 0x10000, the region
			is assumed to be I/O ports; otherwise it is memory.

	reservetop=	[X86-32]
			Format: nn[KMG]
			Reserves a hole at the top of the kernel virtual
			address space.

	reservelow=	[X86]
			Format: nn[K]
			Set the amount of memory to reserve for BIOS at
			the bottom of the address space.

	reset_devices	[KNL] Force drivers to reset the underlying device
			during initialization.

	resume=		[SWSUSP]
			Specify the partition device for software suspend
			Format:
			{/dev/<dev> | PARTUUID=<uuid> | <int>:<int> | <hex>}

	resume_offset=	[SWSUSP]
			Specify the offset from the beginning of the partition
			given by "resume=" at which the swap header is located,
			in <PAGE_SIZE> units (needed only for swap files).
			See  Documentation/power/swsusp-and-swap-files.rst

	resumedelay=	[HIBERNATION] Delay (in seconds) to pause before attempting to
			read the resume files

	resumewait	[HIBERNATION] Wait (indefinitely) for resume device to show up.
			Useful for devices that are detected asynchronously
			(e.g. USB and MMC devices).

	hibernate=	[HIBERNATION]
		noresume	Don't check if there's a hibernation image
				present during boot.
		nocompress	Don't compress/decompress hibernation images.
		no		Disable hibernation and resume.
		protect_image	Turn on image protection during restoration
				(that will set all pages holding image data
				during restoration read-only).

	retain_initrd	[RAM] Keep initrd memory after extraction

	rfkill.default_state=
		0	"airplane mode".  All wifi, bluetooth, wimax, gps, fm,
			etc. communication is blocked by default.
		1	Unblocked.

	rfkill.master_switch_mode=
		0	The "airplane mode" button does nothing.
		1	The "airplane mode" button toggles between everything
			blocked and the previous configuration.
		2	The "airplane mode" button toggles between everything
			blocked and everything unblocked.

	rhash_entries=	[KNL,NET]
			Set number of hash buckets for route cache

	ring3mwait=disable
			[KNL] Disable ring 3 MONITOR/MWAIT feature on supported
			CPUs.

	ro		[KNL] Mount root device read-only on boot

	rodata=		[KNL]
		on	Mark read-only kernel memory as read-only (default).
		off	Leave read-only kernel memory writable for debugging.

	rockchip.usb_uart
			Enable the uart passthrough on the designated usb port
			on Rockchip SoCs. When active, the signals of the
			debug-uart get routed to the D+ and D- pins of the usb
			port and the regular usb controller gets disabled.

	root=		[KNL] Root filesystem
			See name_to_dev_t comment in init/do_mounts.c.

	rootdelay=	[KNL] Delay (in seconds) to pause before attempting to
			mount the root filesystem

	rootflags=	[KNL] Set root filesystem mount option string

	rootfstype=	[KNL] Set root filesystem type

	rootwait	[KNL] Wait (indefinitely) for root device to show up.
			Useful for devices that are detected asynchronously
			(e.g. USB and MMC devices).

	rproc_mem=nn[KMG][@address]
			[KNL,ARM,CMA] Remoteproc physical memory block.
			Memory area to be used by remote processor image,
			managed by CMA.

	rw		[KNL] Mount root device read-write on boot

	S		[KNL] Run init in single mode

	s390_iommu=	[HW,S390]
			Set s390 IOTLB flushing mode
		strict
			With strict flushing every unmap operation will result in
			an IOTLB flush. Default is lazy flushing before reuse,
			which is faster.

	sa1100ir	[NET]
			See drivers/net/irda/sa1100_ir.c.

	sbni=		[NET] Granch SBNI12 leased line adapter

	sched_debug	[KNL] Enables verbose scheduler debug messages.

	schedstats=	[KNL,X86] Enable or disable scheduled statistics.
			Allowed values are enable and disable. This feature
			incurs a small amount of overhead in the scheduler
			but is useful for debugging and performance tuning.

	skew_tick=	[KNL] Offset the periodic timer tick per cpu to mitigate
			xtime_lock contention on larger systems, and/or RCU lock
			contention on all systems with CONFIG_MAXSMP set.
			Format: { "0" | "1" }
			0 -- disable. (may be 1 via CONFIG_CMDLINE="skew_tick=1"
			1 -- enable.
			Note: increases power consumption, thus should only be
			enabled if running jitter sensitive (HPC/RT) workloads.

	security=	[SECURITY] Choose a legacy "major" security module to
			enable at boot. This has been deprecated by the
			"lsm=" parameter.

	selinux=	[SELINUX] Disable or enable SELinux at boot time.
			Format: { "0" | "1" }
			See security/selinux/Kconfig help text.
			0 -- disable.
			1 -- enable.
			Default value is set via kernel config option.
			If enabled at boot time, /selinux/disable can be used
			later to disable prior to initial policy load.

	apparmor=	[APPARMOR] Disable or enable AppArmor at boot time
			Format: { "0" | "1" }
			See security/apparmor/Kconfig help text
			0 -- disable.
			1 -- enable.
			Default value is set via kernel config option.

	serialnumber	[BUGS=X86-32]

	shapers=	[NET]
			Maximal number of shapers.

	simeth=		[IA-64]
	simscsi=

	slram=		[HW,MTD]

	slab_nomerge	[MM]
			Disable merging of slabs with similar size. May be
			necessary if there is some reason to distinguish
			allocs to different slabs, especially in hardened
			environments where the risk of heap overflows and
			layout control by attackers can usually be
			frustrated by disabling merging. This will reduce
			most of the exposure of a heap attack to a single
			cache (risks via metadata attacks are mostly
			unchanged). Debug options disable merging on their
			own.
			For more information see Documentation/vm/slub.rst.

	slab_max_order=	[MM, SLAB]
			Determines the maximum allowed order for slabs.
			A high setting may cause OOMs due to memory
			fragmentation.  Defaults to 1 for systems with
			more than 32MB of RAM, 0 otherwise.

	slub_debug[=options[,slabs]]	[MM, SLUB]
			Enabling slub_debug allows one to determine the
			culprit if slab objects become corrupted. Enabling
			slub_debug can create guard zones around objects and
			may poison objects when not in use. Also tracks the
			last alloc / free. For more information see
			Documentation/vm/slub.rst.

	slub_memcg_sysfs=	[MM, SLUB]
			Determines whether to enable sysfs directories for
			memory cgroup sub-caches. 1 to enable, 0 to disable.
			The default is determined by CONFIG_SLUB_MEMCG_SYSFS_ON.
			Enabling this can lead to a very high number of	debug
			directories and files being created under
			/sys/kernel/slub.

	slub_max_order= [MM, SLUB]
			Determines the maximum allowed order for slabs.
			A high setting may cause OOMs due to memory
			fragmentation. For more information see
			Documentation/vm/slub.rst.

	slub_min_objects=	[MM, SLUB]
			The minimum number of objects per slab. SLUB will
			increase the slab order up to slub_max_order to
			generate a sufficiently large slab able to contain
			the number of objects indicated. The higher the number
			of objects the smaller the overhead of tracking slabs
			and the less frequently locks need to be acquired.
			For more information see Documentation/vm/slub.rst.

	slub_min_order=	[MM, SLUB]
			Determines the minimum page order for slabs. Must be
			lower than slub_max_order.
			For more information see Documentation/vm/slub.rst.

	slub_nomerge	[MM, SLUB]
			Same with slab_nomerge. This is supported for legacy.
			See slab_nomerge for more information.

	smart2=		[HW]
			Format: <io1>[,<io2>[,...,<io8>]]

	smsc-ircc2.nopnp	[HW] Don't use PNP to discover SMC devices
	smsc-ircc2.ircc_cfg=	[HW] Device configuration I/O port
	smsc-ircc2.ircc_sir=	[HW] SIR base I/O port
	smsc-ircc2.ircc_fir=	[HW] FIR base I/O port
	smsc-ircc2.ircc_irq=	[HW] IRQ line
	smsc-ircc2.ircc_dma=	[HW] DMA channel
	smsc-ircc2.ircc_transceiver= [HW] Transceiver type:
				0: Toshiba Satellite 1800 (GP data pin select)
				1: Fast pin select (default)
				2: ATC IRMode

	smt		[KNL,S390] Set the maximum number of threads (logical
			CPUs) to use per physical CPU on systems capable of
			symmetric multithreading (SMT). Will be capped to the
			actual hardware limit.
			Format: <integer>
			Default: -1 (no limit)

	softlockup_panic=
			[KNL] Should the soft-lockup detector generate panics.
			Format: <integer>

			A nonzero value instructs the soft-lockup detector
			to panic the machine when a soft-lockup occurs. This
			is also controlled by CONFIG_BOOTPARAM_SOFTLOCKUP_PANIC
			which is the respective build-time switch to that
			functionality.

	softlockup_all_cpu_backtrace=
			[KNL] Should the soft-lockup detector generate
			backtraces on all cpus.
			Format: <integer>

	sonypi.*=	[HW] Sony Programmable I/O Control Device driver
			See Documentation/admin-guide/laptops/sonypi.rst

	spectre_v2=	[X86] Control mitigation of Spectre variant 2
			(indirect branch speculation) vulnerability.
			The default operation protects the kernel from
			user space attacks.

			on   - unconditionally enable, implies
			       spectre_v2_user=on
			off  - unconditionally disable, implies
			       spectre_v2_user=off
			auto - kernel detects whether your CPU model is
			       vulnerable

			Selecting 'on' will, and 'auto' may, choose a
			mitigation method at run time according to the
			CPU, the available microcode, the setting of the
			CONFIG_RETPOLINE configuration option, and the
			compiler with which the kernel was built.

			Selecting 'on' will also enable the mitigation
			against user space to user space task attacks.

			Selecting 'off' will disable both the kernel and
			the user space protections.

			Specific mitigations can also be selected manually:

			retpoline	  - replace indirect branches
			retpoline,generic - google's original retpoline
			retpoline,amd     - AMD-specific minimal thunk

			Not specifying this option is equivalent to
			spectre_v2=auto.

	spectre_v2_user=
			[X86] Control mitigation of Spectre variant 2
		        (indirect branch speculation) vulnerability between
		        user space tasks

			on	- Unconditionally enable mitigations. Is
				  enforced by spectre_v2=on

			off     - Unconditionally disable mitigations. Is
				  enforced by spectre_v2=off

			prctl   - Indirect branch speculation is enabled,
				  but mitigation can be enabled via prctl
				  per thread.  The mitigation control state
				  is inherited on fork.

			prctl,ibpb
				- Like "prctl" above, but only STIBP is
				  controlled per thread. IBPB is issued
				  always when switching between different user
				  space processes.

			seccomp
				- Same as "prctl" above, but all seccomp
				  threads will enable the mitigation unless
				  they explicitly opt out.

			seccomp,ibpb
				- Like "seccomp" above, but only STIBP is
				  controlled per thread. IBPB is issued
				  always when switching between different
				  user space processes.

			auto    - Kernel selects the mitigation depending on
				  the available CPU features and vulnerability.

			Default mitigation:
			If CONFIG_SECCOMP=y then "seccomp", otherwise "prctl"

			Not specifying this option is equivalent to
			spectre_v2_user=auto.

	spec_store_bypass_disable=
			[HW] Control Speculative Store Bypass (SSB) Disable mitigation
			(Speculative Store Bypass vulnerability)

			Certain CPUs are vulnerable to an exploit against a
			a common industry wide performance optimization known
			as "Speculative Store Bypass" in which recent stores
			to the same memory location may not be observed by
			later loads during speculative execution. The idea
			is that such stores are unlikely and that they can
			be detected prior to instruction retirement at the
			end of a particular speculation execution window.

			In vulnerable processors, the speculatively forwarded
			store can be used in a cache side channel attack, for
			example to read memory to which the attacker does not
			directly have access (e.g. inside sandboxed code).

			This parameter controls whether the Speculative Store
			Bypass optimization is used.

			On x86 the options are:

			on      - Unconditionally disable Speculative Store Bypass
			off     - Unconditionally enable Speculative Store Bypass
			auto    - Kernel detects whether the CPU model contains an
				  implementation of Speculative Store Bypass and
				  picks the most appropriate mitigation. If the
				  CPU is not vulnerable, "off" is selected. If the
				  CPU is vulnerable the default mitigation is
				  architecture and Kconfig dependent. See below.
			prctl   - Control Speculative Store Bypass per thread
				  via prctl. Speculative Store Bypass is enabled
				  for a process by default. The state of the control
				  is inherited on fork.
			seccomp - Same as "prctl" above, but all seccomp threads
				  will disable SSB unless they explicitly opt out.

			Default mitigations:
			X86:	If CONFIG_SECCOMP=y "seccomp", otherwise "prctl"

			On powerpc the options are:

			on,auto - On Power8 and Power9 insert a store-forwarding
				  barrier on kernel entry and exit. On Power7
				  perform a software flush on kernel entry and
				  exit.
			off	- No action.

			Not specifying this option is equivalent to
			spec_store_bypass_disable=auto.

	spia_io_base=	[HW,MTD]
	spia_fio_base=
	spia_pedr=
	spia_peddr=

	srcutree.counter_wrap_check [KNL]
			Specifies how frequently to check for
			grace-period sequence counter wrap for the
			srcu_data structure's ->srcu_gp_seq_needed field.
			The greater the number of bits set in this kernel
			parameter, the less frequently counter wrap will
			be checked for.  Note that the bottom two bits
			are ignored.

	srcutree.exp_holdoff [KNL]
			Specifies how many nanoseconds must elapse
			since the end of the last SRCU grace period for
			a given srcu_struct until the next normal SRCU
			grace period will be considered for automatic
			expediting.  Set to zero to disable automatic
			expediting.

	ssbd=		[ARM64,HW]
			Speculative Store Bypass Disable control

			On CPUs that are vulnerable to the Speculative
			Store Bypass vulnerability and offer a
			firmware based mitigation, this parameter
			indicates how the mitigation should be used:

			force-on:  Unconditionally enable mitigation for
				   for both kernel and userspace
			force-off: Unconditionally disable mitigation for
				   for both kernel and userspace
			kernel:    Always enable mitigation in the
				   kernel, and offer a prctl interface
				   to allow userspace to register its
				   interest in being mitigated too.

	stack_guard_gap=	[MM]
			override the default stack gap protection. The value
			is in page units and it defines how many pages prior
			to (for stacks growing down) resp. after (for stacks
			growing up) the main stack are reserved for no other
			mapping. Default value is 256 pages.

	stacktrace	[FTRACE]
			Enabled the stack tracer on boot up.

	stacktrace_filter=[function-list]
			[FTRACE] Limit the functions that the stack tracer
			will trace at boot up. function-list is a comma separated
			list of functions. This list can be changed at run
			time by the stack_trace_filter file in the debugfs
			tracing directory. Note, this enables stack tracing
			and the stacktrace above is not needed.

	sti=		[PARISC,HW]
			Format: <num>
			Set the STI (builtin display/keyboard on the HP-PARISC
			machines) console (graphic card) which should be used
			as the initial boot-console.
			See also comment in drivers/video/console/sticore.c.

	sti_font=	[HW]
			See comment in drivers/video/console/sticore.c.

	stifb=		[HW]
			Format: bpp:<bpp1>[:<bpp2>[:<bpp3>...]]

	sunrpc.min_resvport=
	sunrpc.max_resvport=
			[NFS,SUNRPC]
			SunRPC servers often require that client requests
			originate from a privileged port (i.e. a port in the
			range 0 < portnr < 1024).
			An administrator who wishes to reserve some of these
			ports for other uses may adjust the range that the
			kernel's sunrpc client considers to be privileged
			using these two parameters to set the minimum and
			maximum port values.

	sunrpc.svc_rpc_per_connection_limit=
			[NFS,SUNRPC]
			Limit the number of requests that the server will
			process in parallel from a single connection.
			The default value is 0 (no limit).

	sunrpc.pool_mode=
			[NFS]
			Control how the NFS server code allocates CPUs to
			service thread pools.  Depending on how many NICs
			you have and where their interrupts are bound, this
			option will affect which CPUs will do NFS serving.
			Note: this parameter cannot be changed while the
			NFS server is running.

			auto	    the server chooses an appropriate mode
				    automatically using heuristics
			global	    a single global pool contains all CPUs
			percpu	    one pool for each CPU
			pernode	    one pool for each NUMA node (equivalent
				    to global on non-NUMA machines)

	sunrpc.tcp_slot_table_entries=
	sunrpc.udp_slot_table_entries=
			[NFS,SUNRPC]
			Sets the upper limit on the number of simultaneous
			RPC calls that can be sent from the client to a
			server. Increasing these values may allow you to
			improve throughput, but will also increase the
			amount of memory reserved for use by the client.

	suspend.pm_test_delay=
			[SUSPEND]
			Sets the number of seconds to remain in a suspend test
			mode before resuming the system (see
			/sys/power/pm_test). Only available when CONFIG_PM_DEBUG
			is set. Default value is 5.

	swapaccount=[0|1]
			[KNL] Enable accounting of swap in memory resource
			controller if no parameter or 1 is given or disable
			it if 0 is given (See Documentation/admin-guide/cgroup-v1/memory.rst)

	swiotlb=	[ARM,IA-64,PPC,MIPS,X86]
			Format: { <int> | force | noforce }
			<int> -- Number of I/O TLB slabs
			force -- force using of bounce buffers even if they
			         wouldn't be automatically used by the kernel
			noforce -- Never use bounce buffers (for debugging)

	switches=	[HW,M68k]

	sysfs.deprecated=0|1 [KNL]
			Enable/disable old style sysfs layout for old udev
			on older distributions. When this option is enabled
			very new udev will not work anymore. When this option
			is disabled (or CONFIG_SYSFS_DEPRECATED not compiled)
			in older udev will not work anymore.
			Default depends on CONFIG_SYSFS_DEPRECATED_V2 set in
			the kernel configuration.

	sysrq_always_enabled
			[KNL]
			Ignore sysrq setting - this boot parameter will
			neutralize any effect of /proc/sys/kernel/sysrq.
			Useful for debugging.

	tcpmhash_entries= [KNL,NET]
			Set the number of tcp_metrics_hash slots.
			Default value is 8192 or 16384 depending on total
			ram pages. This is used to specify the TCP metrics
			cache size. See Documentation/networking/ip-sysctl.txt
			"tcp_no_metrics_save" section for more details.

	tdfx=		[HW,DRM]

	test_suspend=	[SUSPEND][,N]
			Specify "mem" (for Suspend-to-RAM) or "standby" (for
			standby suspend) or "freeze" (for suspend type freeze)
			as the system sleep state during system startup with
			the optional capability to repeat N number of times.
			The system is woken from this state using a
			wakeup-capable RTC alarm.

	thash_entries=	[KNL,NET]
			Set number of hash buckets for TCP connection

	thermal.act=	[HW,ACPI]
			-1: disable all active trip points in all thermal zones
			<degrees C>: override all lowest active trip points

	thermal.crt=	[HW,ACPI]
			-1: disable all critical trip points in all thermal zones
			<degrees C>: override all critical trip points

	thermal.nocrt=	[HW,ACPI]
			Set to disable actions on ACPI thermal zone
			critical and hot trip points.

	thermal.off=	[HW,ACPI]
			1: disable ACPI thermal control

	thermal.psv=	[HW,ACPI]
			-1: disable all passive trip points
			<degrees C>: override all passive trip points to this
			value

	thermal.tzp=	[HW,ACPI]
			Specify global default ACPI thermal zone polling rate
			<deci-seconds>: poll all this frequency
			0: no polling (default)

	threadirqs	[KNL]
			Force threading of all interrupt handlers except those
			marked explicitly IRQF_NO_THREAD.

	topology=	[S390]
			Format: {off | on}
			Specify if the kernel should make use of the cpu
			topology information if the hardware supports this.
			The scheduler will make use of this information and
			e.g. base its process migration decisions on it.
			Default is on.

	topology_updates= [KNL, PPC, NUMA]
			Format: {off}
			Specify if the kernel should ignore (off)
			topology updates sent by the hypervisor to this
			LPAR.

	tp720=		[HW,PS2]

	tpm_suspend_pcr=[HW,TPM]
			Format: integer pcr id
			Specify that at suspend time, the tpm driver
			should extend the specified pcr with zeros,
			as a workaround for some chips which fail to
			flush the last written pcr on TPM_SaveState.
			This will guarantee that all the other pcrs
			are saved.

	trace_buf_size=nn[KMG]
			[FTRACE] will set tracing buffer size on each cpu.

	trace_event=[event-list]
			[FTRACE] Set and start specified trace events in order
			to facilitate early boot debugging. The event-list is a
			comma separated list of trace events to enable. See
			also Documentation/trace/events.rst

	trace_options=[option-list]
			[FTRACE] Enable or disable tracer options at boot.
			The option-list is a comma delimited list of options
			that can be enabled or disabled just as if you were
			to echo the option name into

			    /sys/kernel/debug/tracing/trace_options

			For example, to enable stacktrace option (to dump the
			stack trace of each event), add to the command line:

			      trace_options=stacktrace

			See also Documentation/trace/ftrace.rst "trace options"
			section.

	tp_printk[FTRACE]
			Have the tracepoints sent to printk as well as the
			tracing ring buffer. This is useful for early boot up
			where the system hangs or reboots and does not give the
			option for reading the tracing buffer or performing a
			ftrace_dump_on_oops.

			To turn off having tracepoints sent to printk,
			 echo 0 > /proc/sys/kernel/tracepoint_printk
			Note, echoing 1 into this file without the
			tracepoint_printk kernel cmdline option has no effect.

			** CAUTION **

			Having tracepoints sent to printk() and activating high
			frequency tracepoints such as irq or sched, can cause
			the system to live lock.

	traceoff_on_warning
			[FTRACE] enable this option to disable tracing when a
			warning is hit. This turns off "tracing_on". Tracing can
			be enabled again by echoing '1' into the "tracing_on"
			file located in /sys/kernel/debug/tracing/

			This option is useful, as it disables the trace before
			the WARNING dump is called, which prevents the trace to
			be filled with content caused by the warning output.

			This option can also be set at run time via the sysctl
			option:  kernel/traceoff_on_warning

	transparent_hugepage=
			[KNL]
			Format: [always|madvise|never]
			Can be used to control the default behavior of the system
			with respect to transparent hugepages.
			See Documentation/admin-guide/mm/transhuge.rst
			for more details.

	tsc=		Disable clocksource stability checks for TSC.
			Format: <string>
			[x86] reliable: mark tsc clocksource as reliable, this
			disables clocksource verification at runtime, as well
			as the stability checks done at bootup.	Used to enable
			high-resolution timer mode on older hardware, and in
			virtualized environment.
			[x86] noirqtime: Do not use TSC to do irq accounting.
			Used to run time disable IRQ_TIME_ACCOUNTING on any
			platforms where RDTSC is slow and this accounting
			can add overhead.
			[x86] unstable: mark the TSC clocksource as unstable, this
			marks the TSC unconditionally unstable at bootup and
			avoids any further wobbles once the TSC watchdog notices.
			[x86] nowatchdog: disable clocksource watchdog. Used
			in situations with strict latency requirements (where
			interruptions from clocksource watchdog are not
			acceptable).

	turbografx.map[2|3]=	[HW,JOY]
			TurboGraFX parallel port interface
			Format:
			<port#>,<js1>,<js2>,<js3>,<js4>,<js5>,<js6>,<js7>
			See also Documentation/input/devices/joystick-parport.rst

	udbg-immortal	[PPC] When debugging early kernel crashes that
			happen after console_init() and before a proper
			console driver takes over, this boot options might
			help "seeing" what's going on.

	uhash_entries=	[KNL,NET]
			Set number of hash buckets for UDP/UDP-Lite connections

	uhci-hcd.ignore_oc=
			[USB] Ignore overcurrent events (default N).
			Some badly-designed motherboards generate lots of
			bogus events, for ports that aren't wired to
			anything.  Set this parameter to avoid log spamming.
			Note that genuine overcurrent events won't be
			reported either.

	unknown_nmi_panic
			[X86] Cause panic on unknown NMI.

	unsupported	Allow loading of unsupported kernel modules:
			0 = only allow supported modules,
			1 = warn when loading unsupported modules,
			2 = don't warn.

			CONFIG_SUSE_KERNEL_SUPPORTED must be enabled for this
			to have any effect.

	usbcore.authorized_default=
			[USB] Default USB device authorization:
			(default -1 = authorized except for wireless USB,
			0 = not authorized, 1 = authorized, 2 = authorized
			if device connected to internal port)

	usbcore.autosuspend=
			[USB] The autosuspend time delay (in seconds) used
			for newly-detected USB devices (default 2).  This
			is the time required before an idle device will be
			autosuspended.  Devices for which the delay is set
			to a negative value won't be autosuspended at all.

	usbcore.usbfs_snoop=
			[USB] Set to log all usbfs traffic (default 0 = off).

	usbcore.usbfs_snoop_max=
			[USB] Maximum number of bytes to snoop in each URB
			(default = 65536).

	usbcore.blinkenlights=
			[USB] Set to cycle leds on hubs (default 0 = off).

	usbcore.old_scheme_first=
			[USB] Start with the old device initialization
			scheme,  applies only to low and full-speed devices
			 (default 0 = off).

	usbcore.usbfs_memory_mb=
			[USB] Memory limit (in MB) for buffers allocated by
			usbfs (default = 16, 0 = max = 2047).

	usbcore.use_both_schemes=
			[USB] Try the other device initialization scheme
			if the first one fails (default 1 = enabled).

	usbcore.initial_descriptor_timeout=
			[USB] Specifies timeout for the initial 64-byte
			USB_REQ_GET_DESCRIPTOR request in milliseconds
			(default 5000 = 5.0 seconds).

	usbcore.nousb	[USB] Disable the USB subsystem

	usbcore.quirks=
			[USB] A list of quirk entries to augment the built-in
			usb core quirk list. List entries are separated by
			commas. Each entry has the form
			VendorID:ProductID:Flags. The IDs are 4-digit hex
			numbers and Flags is a set of letters. Each letter
			will change the built-in quirk; setting it if it is
			clear and clearing it if it is set. The letters have
			the following meanings:
				a = USB_QUIRK_STRING_FETCH_255 (string
					descriptors must not be fetched using
					a 255-byte read);
				b = USB_QUIRK_RESET_RESUME (device can't resume
					correctly so reset it instead);
				c = USB_QUIRK_NO_SET_INTF (device can't handle
					Set-Interface requests);
				d = USB_QUIRK_CONFIG_INTF_STRINGS (device can't
					handle its Configuration or Interface
					strings);
				e = USB_QUIRK_RESET (device can't be reset
					(e.g morph devices), don't use reset);
				f = USB_QUIRK_HONOR_BNUMINTERFACES (device has
					more interface descriptions than the
					bNumInterfaces count, and can't handle
					talking to these interfaces);
				g = USB_QUIRK_DELAY_INIT (device needs a pause
					during initialization, after we read
					the device descriptor);
				h = USB_QUIRK_LINEAR_UFRAME_INTR_BINTERVAL (For
					high speed and super speed interrupt
					endpoints, the USB 2.0 and USB 3.0 spec
					require the interval in microframes (1
					microframe = 125 microseconds) to be
					calculated as interval = 2 ^
					(bInterval-1).
					Devices with this quirk report their
					bInterval as the result of this
					calculation instead of the exponent
					variable used in the calculation);
				i = USB_QUIRK_DEVICE_QUALIFIER (device can't
					handle device_qualifier descriptor
					requests);
				j = USB_QUIRK_IGNORE_REMOTE_WAKEUP (device
					generates spurious wakeup, ignore
					remote wakeup capability);
				k = USB_QUIRK_NO_LPM (device can't handle Link
					Power Management);
				l = USB_QUIRK_LINEAR_FRAME_INTR_BINTERVAL
					(Device reports its bInterval as linear
					frames instead of the USB 2.0
					calculation);
				m = USB_QUIRK_DISCONNECT_SUSPEND (Device needs
					to be disconnected before suspend to
					prevent spurious wakeup);
				n = USB_QUIRK_DELAY_CTRL_MSG (Device needs a
					pause after every control message);
				o = USB_QUIRK_HUB_SLOW_RESET (Hub needs extra
					delay after resetting its port);
			Example: quirks=0781:5580:bk,0a5c:5834:gij

	usbhid.mousepoll=
			[USBHID] The interval which mice are to be polled at.

	usbhid.jspoll=
			[USBHID] The interval which joysticks are to be polled at.

	usbhid.kbpoll=
			[USBHID] The interval which keyboards are to be polled at.

	usb-storage.delay_use=
			[UMS] The delay in seconds before a new device is
			scanned for Logical Units (default 1).

	usb-storage.quirks=
			[UMS] A list of quirks entries to supplement or
			override the built-in unusual_devs list.  List
			entries are separated by commas.  Each entry has
			the form VID:PID:Flags where VID and PID are Vendor
			and Product ID values (4-digit hex numbers) and
			Flags is a set of characters, each corresponding
			to a common usb-storage quirk flag as follows:
				a = SANE_SENSE (collect more than 18 bytes
					of sense data);
				b = BAD_SENSE (don't collect more than 18
					bytes of sense data);
				c = FIX_CAPACITY (decrease the reported
					device capacity by one sector);
				d = NO_READ_DISC_INFO (don't use
					READ_DISC_INFO command);
				e = NO_READ_CAPACITY_16 (don't use
					READ_CAPACITY_16 command);
				f = NO_REPORT_OPCODES (don't use report opcodes
					command, uas only);
				g = MAX_SECTORS_240 (don't transfer more than
					240 sectors at a time, uas only);
				h = CAPACITY_HEURISTICS (decrease the
					reported device capacity by one
					sector if the number is odd);
				i = IGNORE_DEVICE (don't bind to this
					device);
				j = NO_REPORT_LUNS (don't use report luns
					command, uas only);
				l = NOT_LOCKABLE (don't try to lock and
					unlock ejectable media);
				m = MAX_SECTORS_64 (don't transfer more
					than 64 sectors = 32 KB at a time);
				n = INITIAL_READ10 (force a retry of the
					initial READ(10) command);
				o = CAPACITY_OK (accept the capacity
					reported by the device);
				p = WRITE_CACHE (the device cache is ON
					by default);
				r = IGNORE_RESIDUE (the device reports
					bogus residue values);
				s = SINGLE_LUN (the device has only one
					Logical Unit);
				t = NO_ATA_1X (don't allow ATA(12) and ATA(16)
					commands, uas only);
				u = IGNORE_UAS (don't bind to the uas driver);
				w = NO_WP_DETECT (don't test whether the
					medium is write-protected).
				y = ALWAYS_SYNC (issue a SYNCHRONIZE_CACHE
					even if the device claims no cache)
			Example: quirks=0419:aaf5:rl,0421:0433:rc

	user_debug=	[KNL,ARM]
			Format: <int>
			See arch/arm/Kconfig.debug help text.
				 1 - undefined instruction events
				 2 - system calls
				 4 - invalid data aborts
				 8 - SIGSEGV faults
				16 - SIGBUS faults
			Example: user_debug=31

	userpte=
			[X86] Flags controlling user PTE allocations.

				nohigh = do not allocate PTE pages in
					HIGHMEM regardless of setting
					of CONFIG_HIGHPTE.

	vdso=		[X86,SH]
			On X86_32, this is an alias for vdso32=.  Otherwise:

			vdso=1: enable VDSO (the default)
			vdso=0: disable VDSO mapping

	vdso32=		[X86] Control the 32-bit vDSO
			vdso32=1: enable 32-bit VDSO
			vdso32=0 or vdso32=2: disable 32-bit VDSO

			See the help text for CONFIG_COMPAT_VDSO for more
			details.  If CONFIG_COMPAT_VDSO is set, the default is
			vdso32=0; otherwise, the default is vdso32=1.

			For compatibility with older kernels, vdso32=2 is an
			alias for vdso32=0.

			Try vdso32=0 if you encounter an error that says:
			dl_main: Assertion `(void *) ph->p_vaddr == _rtld_local._dl_sysinfo_dso' failed!

	vector=		[IA-64,SMP]
			vector=percpu: enable percpu vector domain

	video=		[FB] Frame buffer configuration
			See Documentation/fb/modedb.rst.

	video.brightness_switch_enabled= [0,1]
			If set to 1, on receiving an ACPI notify event
			generated by hotkey, video driver will adjust brightness
			level and then send out the event to user space through
			the allocated input device; If set to 0, video driver
			will only send out the event without touching backlight
			brightness level.
			default: 1

	virtio_mmio.device=
			[VMMIO] Memory mapped virtio (platform) device.

				<size>@<baseaddr>:<irq>[:<id>]
			where:
				<size>     := size (can use standard suffixes
						like K, M and G)
				<baseaddr> := physical base address
				<irq>      := interrupt number (as passed to
						request_irq())
				<id>       := (optional) platform device id
			example:
				virtio_mmio.device=1K@0x100b0000:48:7

			Can be used multiple times for multiple devices.

	vga=		[BOOT,X86-32] Select a particular video mode
			See Documentation/x86/boot.rst and
			Documentation/admin-guide/svga.rst.
			Use vga=ask for menu.
			This is actually a boot loader parameter; the value is
			passed to the kernel using a special protocol.

	vm_debug[=options]	[KNL] Available with CONFIG_DEBUG_VM=y.
			May slow down system boot speed, especially when
			enabled on systems with a large amount of memory.
			All options are enabled by default, and this
			interface is meant to allow for selectively
			enabling or disabling specific virtual memory
			debugging features.

			Available options are:
			  P	Enable page structure init time poisoning
			  -	Disable all of the above options

	vmalloc=nn[KMG]	[KNL,BOOT] Forces the vmalloc area to have an exact
			size of <nn>. This can be used to increase the
			minimum size (128MB on x86). It can also be used to
			decrease the size and leave more room for directly
			mapped kernel RAM.

	vmcp_cma=nn[MG]	[KNL,S390]
			Sets the memory size reserved for contiguous memory
			allocations for the vmcp device driver.

	vmhalt=		[KNL,S390] Perform z/VM CP command after system halt.
			Format: <command>

	vmpanic=	[KNL,S390] Perform z/VM CP command after kernel panic.
			Format: <command>

	vmpoff=		[KNL,S390] Perform z/VM CP command after power off.
			Format: <command>

	vsyscall=	[X86-64]
			Controls the behavior of vsyscalls (i.e. calls to
			fixed addresses of 0xffffffffff600x00 from legacy
			code).  Most statically-linked binaries and older
			versions of glibc use these calls.  Because these
			functions are at fixed addresses, they make nice
			targets for exploits that can control RIP.

			emulate     [default] Vsyscalls turn into traps and are
			            emulated reasonably safely.  The vsyscall
				    page is readable.

<<<<<<< HEAD
=======
			xonly       Vsyscalls turn into traps and are
			            emulated reasonably safely.  The vsyscall
				    page is not readable.

>>>>>>> 5f9e832c
			none        Vsyscalls don't work at all.  This makes
			            them quite hard to use for exploits but
			            might break your system.

	vt.color=	[VT] Default text color.
			Format: 0xYX, X = foreground, Y = background.
			Default: 0x07 = light gray on black.

	vt.cur_default=	[VT] Default cursor shape.
			Format: 0xCCBBAA, where AA, BB, and CC are the same as
			the parameters of the <Esc>[?A;B;Cc escape sequence;
			see VGA-softcursor.txt. Default: 2 = underline.

	vt.default_blu=	[VT]
			Format: <blue0>,<blue1>,<blue2>,...,<blue15>
			Change the default blue palette of the console.
			This is a 16-member array composed of values
			ranging from 0-255.

	vt.default_grn=	[VT]
			Format: <green0>,<green1>,<green2>,...,<green15>
			Change the default green palette of the console.
			This is a 16-member array composed of values
			ranging from 0-255.

	vt.default_red=	[VT]
			Format: <red0>,<red1>,<red2>,...,<red15>
			Change the default red palette of the console.
			This is a 16-member array composed of values
			ranging from 0-255.

	vt.default_utf8=
			[VT]
			Format=<0|1>
			Set system-wide default UTF-8 mode for all tty's.
			Default is 1, i.e. UTF-8 mode is enabled for all
			newly opened terminals.

	vt.global_cursor_default=
			[VT]
			Format=<-1|0|1>
			Set system-wide default for whether a cursor
			is shown on new VTs. Default is -1,
			i.e. cursors will be created by default unless
			overridden by individual drivers. 0 will hide
			cursors, 1 will display them.

	vt.italic=	[VT] Default color for italic text; 0-15.
			Default: 2 = green.

	vt.underline=	[VT] Default color for underlined text; 0-15.
			Default: 3 = cyan.

	watchdog timers	[HW,WDT] For information on watchdog timers,
			see Documentation/watchdog/watchdog-parameters.rst
			or other driver-specific files in the
			Documentation/watchdog/ directory.

	watchdog_thresh=
			[KNL]
			Set the hard lockup detector stall duration
			threshold in seconds. The soft lockup detector
			threshold is set to twice the value. A value of 0
			disables both lockup detectors. Default is 10
			seconds.

	workqueue.watchdog_thresh=
			If CONFIG_WQ_WATCHDOG is configured, workqueue can
			warn stall conditions and dump internal state to
			help debugging.  0 disables workqueue stall
			detection; otherwise, it's the stall threshold
			duration in seconds.  The default value is 30 and
			it can be updated at runtime by writing to the
			corresponding sysfs file.

	workqueue.disable_numa
			By default, all work items queued to unbound
			workqueues are affine to the NUMA nodes they're
			issued on, which results in better behavior in
			general.  If NUMA affinity needs to be disabled for
			whatever reason, this option can be used.  Note
			that this also can be controlled per-workqueue for
			workqueues visible under /sys/bus/workqueue/.

	workqueue.power_efficient
			Per-cpu workqueues are generally preferred because
			they show better performance thanks to cache
			locality; unfortunately, per-cpu workqueues tend to
			be more power hungry than unbound workqueues.

			Enabling this makes the per-cpu workqueues which
			were observed to contribute significantly to power
			consumption unbound, leading to measurably lower
			power usage at the cost of small performance
			overhead.

			The default value of this parameter is determined by
			the config option CONFIG_WQ_POWER_EFFICIENT_DEFAULT.

	workqueue.debug_force_rr_cpu
			Workqueue used to implicitly guarantee that work
			items queued without explicit CPU specified are put
			on the local CPU.  This guarantee is no longer true
			and while local CPU is still preferred work items
			may be put on foreign CPUs.  This debug option
			forces round-robin CPU selection to flush out
			usages which depend on the now broken guarantee.
			When enabled, memory and cache locality will be
			impacted.

	x2apic_phys	[X86-64,APIC] Use x2apic physical mode instead of
			default x2apic cluster mode on platforms
			supporting x2apic.

	x86_intel_mid_timer= [X86-32,APBT]
			Choose timer option for x86 Intel MID platform.
			Two valid options are apbt timer only and lapic timer
			plus one apbt timer for broadcast timer.
			x86_intel_mid_timer=apbt_only | lapic_and_apbt

	xen_512gb_limit		[KNL,X86-64,XEN]
			Restricts the kernel running paravirtualized under Xen
			to use only up to 512 GB of RAM. The reason to do so is
			crash analysis tools and Xen tools for doing domain
			save/restore/migration must be enabled to handle larger
			domains.

	xen_emul_unplug=		[HW,X86,XEN]
			Unplug Xen emulated devices
			Format: [unplug0,][unplug1]
			ide-disks -- unplug primary master IDE devices
			aux-ide-disks -- unplug non-primary-master IDE devices
			nics -- unplug network devices
			all -- unplug all emulated devices (NICs and IDE disks)
			unnecessary -- unplugging emulated devices is
				unnecessary even if the host did not respond to
				the unplug protocol
			never -- do not unplug even if version check succeeds

	xen_nopvspin	[X86,XEN]
			Disables the ticketlock slowpath using Xen PV
			optimizations.

	xen_nopv	[X86]
			Disables the PV optimizations forcing the HVM guest to
			run as generic HVM guest with no PV drivers.
			This option is obsoleted by the "nopv" option, which
			has equivalent effect for XEN platform.

	xen_scrub_pages=	[XEN]
			Boolean option to control scrubbing pages before giving them back
			to Xen, for use by other domains. Can be also changed at runtime
			with /sys/devices/system/xen_memory/xen_memory0/scrub_pages.
			Default value controlled with CONFIG_XEN_SCRUB_PAGES_DEFAULT.

	xen_timer_slop=	[X86-64,XEN]
			Set the timer slop (in nanoseconds) for the virtual Xen
			timers (default is 100000). This adjusts the minimum
			delta of virtualized Xen timers, where lower values
			improve timer resolution at the expense of processing
			more timer interrupts.

	nopv=		[X86,XEN,KVM,HYPER_V,VMWARE]
			Disables the PV optimizations forcing the guest to run
			as generic guest with no PV drivers. Currently support
			XEN HVM, KVM, HYPER_V and VMWARE guest.

	xirc2ps_cs=	[NET,PCMCIA]
			Format:
			<irq>,<irq_mask>,<io>,<full_duplex>,<do_sound>,<lockup_hack>[,<irq2>[,<irq3>[,<irq4>]]]

	xive=		[PPC]
			By default on POWER9 and above, the kernel will
			natively use the XIVE interrupt controller. This option
			allows the fallback firmware mode to be used:

			off       Fallback to firmware control of XIVE interrupt
				  controller on both pseries and powernv
				  platforms. Only useful on POWER9 and above.

	xhci-hcd.quirks		[USB,KNL]
			A hex value specifying bitmask with supplemental xhci
			host controller quirks. Meaning of each bit can be
			consulted in header drivers/usb/host/xhci.h.<|MERGE_RESOLUTION|>--- conflicted
+++ resolved
@@ -5125,13 +5125,10 @@
 			            emulated reasonably safely.  The vsyscall
 				    page is readable.
 
-<<<<<<< HEAD
-=======
 			xonly       Vsyscalls turn into traps and are
 			            emulated reasonably safely.  The vsyscall
 				    page is not readable.
 
->>>>>>> 5f9e832c
 			none        Vsyscalls don't work at all.  This makes
 			            them quite hard to use for exploits but
 			            might break your system.
