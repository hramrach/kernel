--- conflicted
+++ resolved
@@ -977,24 +977,6 @@
 	grcan.rxsize=	[HW] Sets the size of the rx buffer.
 			Format: <unsigned int> such that (rxsize & ~0x1fffc0) == 0.
 			Default: 1024
-
-	guestdev=	[PCI,ACPI,XEN]
-			Format: {<device path>|<sbdf>}][,{<device path>|<sbdf>}[,...]]
-			Format of device path: <hid>[:<uid>]-<dev>.<func>[-<dev>.<func>[,...]][+iomul]
-			Format of sbdf: [<segment>:]<bus>:<dev>.<func>[+iomul]
-			Specifies PCI device for guest domain.
-			If PCI-PCI bridge is specified, all PCI devices
-			behind PCI-PCI bridge are reserved.
-			+iomul means that this PCI function will share
-			IO ports with other +iomul functions under same
-			switch. NOTE: if +iomul is specfied, all the functions
-			of the device will share IO ports.
-
-	guestiomuldev=	[PCI,ACPI,XEN]
-			Format: [sbd][,<sbd>][,...]
-			Format of sbdf: [<segment>:]<bus>:<dev>
-			Note: function shouldn't be specified.
-			Specifies PCI device for IO port multiplexing driver.
 
 	hashdist=	[KNL,NUMA] Large hashes allocated during boot
 			are distributed across NUMA nodes.  Defaults on
@@ -2384,13 +2366,6 @@
 				only look for one device below a PCIe downstream
 				port.
 
-	pci_reserve=	[PCI]
-			Format: [<sbdf>[+IO<size>][+MEM<size>]][,<sbdf>...]
-			Format of sbdf: [<segment>:]<bus>:<dev>.<func>
-			Specifies the least reserved io size or memory size
-			which is assigned to PCI bridge even when no child
-			pci device exists. This is useful with PCI hotplug.
-
 	pcie_aspm=	[PCIE] Forcibly enable or disable PCIe Active State Power
 			Management.
 		off	Disable ASPM.
@@ -2708,15 +2683,6 @@
 			Run specified binary instead of /init from the ramdisk,
 			used for early userspace startup. See initrd.
 
-<<<<<<< HEAD
-	reassign_resources	[PCI,ACPI,XEN]
-			Use guestdev= parameter to reassign device's
-			resources, or specify =all here.
-
-	reboot=		[BUGS=X86-32,BUGS=ARM,BUGS=IA-64] Rebooting mode
-			Format: <reboot_mode>[,<reboot_mode2>[,...]]
-			See arch/*/kernel/reboot.c or arch/*/kernel/process.c
-=======
 	reboot=		[KNL]
 			Format (x86 or x86_64):
 				[w[arm] | c[old] | h[ard] | s[oft] | g[pio]] \
@@ -2728,7 +2694,6 @@
 			      reboot_force is either force or not specified,
 			      reboot_cpu is s[mp]#### with #### being the processor
 					to be used for rebooting.
->>>>>>> ad81f054
 
 	relax_domain_level=
 			[KNL, SMP] Set scheduler's default relax_domain_level.
