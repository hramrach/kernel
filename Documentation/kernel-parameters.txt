--- conflicted
+++ resolved
@@ -211,45 +211,17 @@
 	acpi_backlight=	[HW,ACPI]
 			acpi_backlight=vendor
 			acpi_backlight=video
-<<<<<<< HEAD
-			If set to vendor, it enforces the use of a
-			vendor specific ACPI driver for backlight switching
-			(e.g. thinkpad_acpi, sony_acpi, etc.) instead
-			of the video.ko driver.
-=======
 			If set to vendor, prefer vendor specific driver
 			(e.g. thinkpad_acpi, sony_acpi, etc.) instead
 			of the ACPI video.ko driver.
->>>>>>> 18e352e4
 
 	acpi_display_output=	[HW,ACPI]
 			acpi_display_output=vendor
 			acpi_display_output=video
 			See above.
 
-<<<<<<< HEAD
-	acpi.debug_layer=	[HW,ACPI]
-			Format: <int>
-			Each bit of the <int> indicates an ACPI debug layer,
-			1: enable, 0: disable. It is useful for boot time
-			debugging. After system has booted up, it can be set
-			via /sys/module/acpi/parameters/debug_layer.
-			CONFIG_ACPI_DEBUG must be enabled for this to produce any output.
-			Available bits (add the numbers together) to enable debug output
-			for specific parts of the ACPI subsystem:
-			0x01 utilities 0x02 hardware 0x04 events 0x08 tables
-			0x10 namespace 0x20 parser 0x40 dispatcher
-			0x80 executer 0x100 resources 0x200 acpica debugger
-			0x400 os services 0x800 acpica disassembler.
-			The number can be in decimal or prefixed with 0x in hex.
-			Warning: Many of these options can produce a lot of
-			output and make your system unusable. Be very careful.
-
-	acpi.debug_level=	[HW,ACPI]
-=======
 	acpi.debug_layer=	[HW,ACPI,ACPI_DEBUG]
 	acpi.debug_level=	[HW,ACPI,ACPI_DEBUG]
->>>>>>> 18e352e4
 			Format: <int>
 			CONFIG_ACPI_DEBUG must be enabled to produce any ACPI
 			debug output.  Bits in debug_layer correspond to a
@@ -293,6 +265,7 @@
 			{ rsdt }
 			rsdt: Take RSDT address for fetching
 			ACPI tables (instead of XSDT)
+			For compatibility. Use acpi=rsdt instead.
 
 	agp=		[AGP]
 			{ off | try_unsupported }
@@ -341,8 +314,6 @@
 			isolate - enable device isolation (each device, as far
 			          as possible, will get its own protection
 			          domain) [default]
-<<<<<<< HEAD
-=======
 			share - put every device behind one IOMMU into the
 				same protection domain
 			fullflush - enable flushing of IO/TLB entries when
@@ -350,7 +321,6 @@
 				    flushed before they will be reused, which
 				    is a lot of faster
 
->>>>>>> 18e352e4
 	amd_iommu_size= [HW,X86-64]
 			Define the size of the aperture for the AMD IOMMU
 			driver. Possible values are:
@@ -1538,20 +1508,15 @@
 			instruction doesn't work correctly and not to
 			use it.
 
-<<<<<<< HEAD
-	file_caps=	Tells the kernel whether to honor file capabilities.
-			When disabled, the only way then for a file to be
-			executed with privilege is to be setuid root or executed
-			by root.
-			Format: {"0" | "1"}
-			0 -- ignore file capabilities.
-			1 -- honor file capabilities.
-			Default value is 0.
-=======
 	no_file_caps	Tells the kernel not to honor file capabilities.  The
 			only way then for a file to be executed with privilege
-			is to be setuid root or executed by root.
->>>>>>> 18e352e4
+			is to be setuid root or executed by root. They
+			default to disabled.
+
+	file_caps	Tells the kernel to honor file capabilities.  The
+			only way then for a file to be executed with privilege
+			is to be setuid root or executed by root. They default
+			to disabled.
 
 	nohalt		[IA-64] Tells the kernel not to use the power saving
 			function PAL_HALT_LIGHT when idle. This increases
@@ -1875,17 +1840,10 @@
 			autoconfiguration.
 			Ranges are in pairs (memory base and size).
 
-<<<<<<< HEAD
-	dynamic_printk
-			Enables pr_debug()/dev_dbg() calls if
-			CONFIG_DYNAMIC_PRINTK_DEBUG has been enabled. These can also
-			be switched on/off via <debugfs>/dynamic_printk/modules
-=======
 	dynamic_printk	Enables pr_debug()/dev_dbg() calls if
 			CONFIG_DYNAMIC_PRINTK_DEBUG has been enabled.
 			These can also be switched on/off via
 			<debugfs>/dynamic_printk/modules
->>>>>>> 18e352e4
 
 	print-fatal-signals=
 			[KNL] debug: print fatal signals
