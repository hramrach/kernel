// SPDX-License-Identifier: GPL-2.0
#define _GNU_SOURCE

#include <assert.h>
#include <fcntl.h>
#include <linux/perf_event.h>
#include <sched.h>
#include <stdio.h>
#include <stdlib.h>
#include <sys/ioctl.h>
#include <sys/resource.h>
#include <sys/time.h>
#include <sys/types.h>
#include <sys/wait.h>
#include <unistd.h>

#include <bpf/bpf.h>
#include <bpf/libbpf.h>
#include "perf-sys.h"

#define SAMPLE_PERIOD  0x7fffffffffffffffULL

/* counters, values, values2 */
static int map_fd[3];

static void check_on_cpu(int cpu, struct perf_event_attr *attr)
{
	struct bpf_perf_event_value value2;
	int pmu_fd, error = 0;
	cpu_set_t set;
	__u64 value;

	/* Move to target CPU */
	CPU_ZERO(&set);
	CPU_SET(cpu, &set);
	assert(sched_setaffinity(0, sizeof(set), &set) == 0);
	/* Open perf event and attach to the perf_event_array */
	pmu_fd = sys_perf_event_open(attr, -1/*pid*/, cpu/*cpu*/, -1/*group_fd*/, 0);
	if (pmu_fd < 0) {
		fprintf(stderr, "sys_perf_event_open failed on CPU %d\n", cpu);
		error = 1;
		goto on_exit;
	}
	assert(bpf_map_update_elem(map_fd[0], &cpu, &pmu_fd, BPF_ANY) == 0);
	assert(ioctl(pmu_fd, PERF_EVENT_IOC_ENABLE, 0) == 0);
	/* Trigger the kprobe */
	bpf_map_get_next_key(map_fd[1], &cpu, NULL);
	/* Check the value */
	if (bpf_map_lookup_elem(map_fd[1], &cpu, &value)) {
		fprintf(stderr, "Value missing for CPU %d\n", cpu);
		error = 1;
		goto on_exit;
	} else {
		fprintf(stderr, "CPU %d: %llu\n", cpu, value);
	}
	/* The above bpf_map_lookup_elem should trigger the second kprobe */
	if (bpf_map_lookup_elem(map_fd[2], &cpu, &value2)) {
		fprintf(stderr, "Value2 missing for CPU %d\n", cpu);
		error = 1;
		goto on_exit;
	} else {
		fprintf(stderr, "CPU %d: counter: %llu, enabled: %llu, running: %llu\n", cpu,
			value2.counter, value2.enabled, value2.running);
	}

on_exit:
	assert(bpf_map_delete_elem(map_fd[0], &cpu) == 0 || error);
	assert(ioctl(pmu_fd, PERF_EVENT_IOC_DISABLE, 0) == 0 || error);
	assert(close(pmu_fd) == 0 || error);
	assert(bpf_map_delete_elem(map_fd[1], &cpu) == 0 || error);
	exit(error);
}

static void test_perf_event_array(struct perf_event_attr *attr,
				  const char *name)
{
	int i, status, nr_cpus = sysconf(_SC_NPROCESSORS_CONF);
	pid_t pid[nr_cpus];
	int err = 0;

	printf("Test reading %s counters\n", name);

	for (i = 0; i < nr_cpus; i++) {
		pid[i] = fork();
		assert(pid[i] >= 0);
		if (pid[i] == 0) {
			check_on_cpu(i, attr);
			exit(1);
		}
	}

	for (i = 0; i < nr_cpus; i++) {
		assert(waitpid(pid[i], &status, 0) == pid[i]);
		err |= status;
	}

	if (err)
		printf("Test: %s FAILED\n", name);
}

static void test_bpf_perf_event(void)
{
	struct perf_event_attr attr_cycles = {
		.freq = 0,
		.sample_period = SAMPLE_PERIOD,
		.inherit = 0,
		.type = PERF_TYPE_HARDWARE,
		.read_format = 0,
		.sample_type = 0,
		.config = PERF_COUNT_HW_CPU_CYCLES,
	};
	struct perf_event_attr attr_clock = {
		.freq = 0,
		.sample_period = SAMPLE_PERIOD,
		.inherit = 0,
		.type = PERF_TYPE_SOFTWARE,
		.read_format = 0,
		.sample_type = 0,
		.config = PERF_COUNT_SW_CPU_CLOCK,
	};
	struct perf_event_attr attr_raw = {
		.freq = 0,
		.sample_period = SAMPLE_PERIOD,
		.inherit = 0,
		.type = PERF_TYPE_RAW,
		.read_format = 0,
		.sample_type = 0,
		/* Intel Instruction Retired */
		.config = 0xc0,
	};
	struct perf_event_attr attr_l1d_load = {
		.freq = 0,
		.sample_period = SAMPLE_PERIOD,
		.inherit = 0,
		.type = PERF_TYPE_HW_CACHE,
		.read_format = 0,
		.sample_type = 0,
		.config =
			PERF_COUNT_HW_CACHE_L1D |
			(PERF_COUNT_HW_CACHE_OP_READ << 8) |
			(PERF_COUNT_HW_CACHE_RESULT_ACCESS << 16),
	};
	struct perf_event_attr attr_llc_miss = {
		.freq = 0,
		.sample_period = SAMPLE_PERIOD,
		.inherit = 0,
		.type = PERF_TYPE_HW_CACHE,
		.read_format = 0,
		.sample_type = 0,
		.config =
			PERF_COUNT_HW_CACHE_LL |
			(PERF_COUNT_HW_CACHE_OP_READ << 8) |
			(PERF_COUNT_HW_CACHE_RESULT_MISS << 16),
	};
	struct perf_event_attr attr_msr_tsc = {
		.freq = 0,
		.sample_period = 0,
		.inherit = 0,
		/* From /sys/bus/event_source/devices/msr/ */
		.type = 7,
		.read_format = 0,
		.sample_type = 0,
		.config = 0,
	};

	test_perf_event_array(&attr_cycles, "HARDWARE-cycles");
	test_perf_event_array(&attr_clock, "SOFTWARE-clock");
	test_perf_event_array(&attr_raw, "RAW-instruction-retired");
	test_perf_event_array(&attr_l1d_load, "HW_CACHE-L1D-load");

	/* below tests may fail in qemu */
	test_perf_event_array(&attr_llc_miss, "HW_CACHE-LLC-miss");
	test_perf_event_array(&attr_msr_tsc, "Dynamic-msr-tsc");
}

int main(int argc, char **argv)
{
<<<<<<< HEAD
	struct rlimit r = {RLIM_INFINITY, RLIM_INFINITY};
=======
>>>>>>> 7d2a07b7
	struct bpf_link *links[2];
	struct bpf_program *prog;
	struct bpf_object *obj;
	char filename[256];
	int i = 0;
<<<<<<< HEAD

	setrlimit(RLIMIT_MEMLOCK, &r);
=======
>>>>>>> 7d2a07b7

	snprintf(filename, sizeof(filename), "%s_kern.o", argv[0]);
	obj = bpf_object__open_file(filename, NULL);
	if (libbpf_get_error(obj)) {
		fprintf(stderr, "ERROR: opening BPF object file failed\n");
		return 0;
	}

	/* load BPF program */
	if (bpf_object__load(obj)) {
		fprintf(stderr, "ERROR: loading BPF object file failed\n");
		goto cleanup;
	}

	map_fd[0] = bpf_object__find_map_fd_by_name(obj, "counters");
	map_fd[1] = bpf_object__find_map_fd_by_name(obj, "values");
	map_fd[2] = bpf_object__find_map_fd_by_name(obj, "values2");
	if (map_fd[0] < 0 || map_fd[1] < 0 || map_fd[2] < 0) {
		fprintf(stderr, "ERROR: finding a map in obj file failed\n");
		goto cleanup;
	}

	bpf_object__for_each_program(prog, obj) {
		links[i] = bpf_program__attach(prog);
		if (libbpf_get_error(links[i])) {
			fprintf(stderr, "ERROR: bpf_program__attach failed\n");
			links[i] = NULL;
			goto cleanup;
		}
		i++;
	}

	test_bpf_perf_event();

cleanup:
	for (i--; i >= 0; i--)
		bpf_link__destroy(links[i]);

	bpf_object__close(obj);
	return 0;
}<|MERGE_RESOLUTION|>--- conflicted
+++ resolved
@@ -175,20 +175,11 @@
 
 int main(int argc, char **argv)
 {
-<<<<<<< HEAD
-	struct rlimit r = {RLIM_INFINITY, RLIM_INFINITY};
-=======
->>>>>>> 7d2a07b7
 	struct bpf_link *links[2];
 	struct bpf_program *prog;
 	struct bpf_object *obj;
 	char filename[256];
 	int i = 0;
-<<<<<<< HEAD
-
-	setrlimit(RLIMIT_MEMLOCK, &r);
-=======
->>>>>>> 7d2a07b7
 
 	snprintf(filename, sizeof(filename), "%s_kern.o", argv[0]);
 	obj = bpf_object__open_file(filename, NULL);
