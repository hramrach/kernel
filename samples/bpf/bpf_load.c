--- conflicted
+++ resolved
@@ -58,13 +58,9 @@
 {
 	int fd, ret, flags;
 
-<<<<<<< HEAD
-	if ((val != NULL) && (val[0] == '\0'))
-=======
 	if (val == NULL)
 		return -1;
 	else if (val[0] == '\0')
->>>>>>> 8ccc0d69
 		flags = O_WRONLY | O_TRUNC;
 	else
 		flags = O_WRONLY | O_APPEND;
