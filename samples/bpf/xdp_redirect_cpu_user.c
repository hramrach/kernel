--- conflicted
+++ resolved
@@ -37,17 +37,6 @@
 
 static __u32 xdp_flags = XDP_FLAGS_UPDATE_IF_NOEXIST;
 static int n_cpus;
-<<<<<<< HEAD
-static int cpu_map_fd;
-static int rx_cnt_map_fd;
-static int redirect_err_cnt_map_fd;
-static int cpumap_enqueue_cnt_map_fd;
-static int cpumap_kthread_cnt_map_fd;
-static int cpus_available_map_fd;
-static int cpus_count_map_fd;
-static int cpus_iterator_map_fd;
-static int exception_cnt_map_fd;
-=======
 
 enum map_type {
 	CPU_MAP,
@@ -77,11 +66,6 @@
 #define NUM_MAP 9
 struct bpf_link *tp_links[NUM_TP] = {};
 static int map_fds[NUM_MAP];
-static int tp_cnt = 0;
->>>>>>> 7d2a07b7
-
-#define NUM_TP 5
-struct bpf_link *tp_links[NUM_TP] = { 0 };
 static int tp_cnt = 0;
 
 /* Exit return codes */
@@ -566,11 +550,7 @@
 	fd = map_fds[REDIRECT_ERR_CNT];
 	map_collect_percpu(fd, 1, &rec->redir_err);
 
-<<<<<<< HEAD
-	fd = cpumap_enqueue_cnt_map_fd;
-=======
 	fd = map_fds[CPUMAP_ENQUEUE_CNT];
->>>>>>> 7d2a07b7
 	for (i = 0; i < n_cpus; i++)
 		map_collect_percpu(fd, i, &rec->enq[i]);
 
@@ -602,11 +582,7 @@
 	/* Add a CPU entry to cpumap, as this allocate a cpu entry in
 	 * the kernel for the cpu.
 	 */
-<<<<<<< HEAD
-	ret = bpf_map_update_elem(cpu_map_fd, &cpu, value, 0);
-=======
 	ret = bpf_map_update_elem(map_fds[CPU_MAP], &cpu, value, 0);
->>>>>>> 7d2a07b7
 	if (ret) {
 		fprintf(stderr, "Create CPU entry failed (err:%d)\n", ret);
 		exit(EXIT_FAIL_BPF);
@@ -653,11 +629,7 @@
 	int ret, i;
 
 	for (i = 0; i < n_cpus; i++) {
-<<<<<<< HEAD
-		ret = bpf_map_update_elem(cpus_available_map_fd, &i,
-=======
 		ret = bpf_map_update_elem(map_fds[CPUS_AVAILABLE], &i,
->>>>>>> 7d2a07b7
 					  &invalid_cpu, 0);
 		if (ret) {
 			fprintf(stderr, "Failed marking CPU unavailable\n");
@@ -710,41 +682,6 @@
 	free_stats_record(prev);
 }
 
-<<<<<<< HEAD
-static struct bpf_link * attach_tp(struct bpf_object *obj,
-				   const char *tp_category,
-				   const char* tp_name)
-{
-	struct bpf_program *prog;
-	struct bpf_link *link;
-	char sec_name[PATH_MAX];
-	int len;
-
-	len = snprintf(sec_name, PATH_MAX, "tracepoint/%s/%s",
-		       tp_category, tp_name);
-	if (len < 0)
-		exit(EXIT_FAIL);
-
-	prog = bpf_object__find_program_by_title(obj, sec_name);
-	if (!prog) {
-		fprintf(stderr, "ERR: finding progsec: %s\n", sec_name);
-		exit(EXIT_FAIL_BPF);
-	}
-
-	link = bpf_program__attach_tracepoint(prog, tp_category, tp_name);
-	if (libbpf_get_error(link))
-		exit(EXIT_FAIL_BPF);
-
-	return link;
-}
-
-static void init_tracepoints(struct bpf_object *obj) {
-	tp_links[tp_cnt++] = attach_tp(obj, "xdp", "xdp_redirect_err");
-	tp_links[tp_cnt++] = attach_tp(obj, "xdp", "xdp_redirect_map_err");
-	tp_links[tp_cnt++] = attach_tp(obj, "xdp", "xdp_exception");
-	tp_links[tp_cnt++] = attach_tp(obj, "xdp", "xdp_cpumap_enqueue");
-	tp_links[tp_cnt++] = attach_tp(obj, "xdp", "xdp_cpumap_kthread");
-=======
 static int init_tracepoints(struct bpf_object *obj)
 {
 	struct bpf_program *prog;
@@ -762,38 +699,10 @@
 	}
 
 	return 0;
->>>>>>> 7d2a07b7
 }
 
 static int init_map_fds(struct bpf_object *obj)
 {
-<<<<<<< HEAD
-	/* Maps updated by tracepoints */
-	redirect_err_cnt_map_fd =
-		bpf_object__find_map_fd_by_name(obj, "redirect_err_cnt");
-	exception_cnt_map_fd =
-		bpf_object__find_map_fd_by_name(obj, "exception_cnt");
-	cpumap_enqueue_cnt_map_fd =
-		bpf_object__find_map_fd_by_name(obj, "cpumap_enqueue_cnt");
-	cpumap_kthread_cnt_map_fd =
-		bpf_object__find_map_fd_by_name(obj, "cpumap_kthread_cnt");
-
-	/* Maps used by XDP */
-	rx_cnt_map_fd = bpf_object__find_map_fd_by_name(obj, "rx_cnt");
-	cpu_map_fd = bpf_object__find_map_fd_by_name(obj, "cpu_map");
-	cpus_available_map_fd =
-		bpf_object__find_map_fd_by_name(obj, "cpus_available");
-	cpus_count_map_fd = bpf_object__find_map_fd_by_name(obj, "cpus_count");
-	cpus_iterator_map_fd =
-		bpf_object__find_map_fd_by_name(obj, "cpus_iterator");
-
-	if (cpu_map_fd < 0 || rx_cnt_map_fd < 0 ||
-	    redirect_err_cnt_map_fd < 0 || cpumap_enqueue_cnt_map_fd < 0 ||
-	    cpumap_kthread_cnt_map_fd < 0 || cpus_available_map_fd < 0 ||
-	    cpus_count_map_fd < 0 || cpus_iterator_map_fd < 0 ||
-	    exception_cnt_map_fd < 0)
-		return -ENOENT;
-=======
 	enum map_type type;
 
 	for (type = 0; type < NUM_MAP; type++) {
@@ -804,7 +713,6 @@
 		if (map_fds[type] < 0)
 			return -ENOENT;
 	}
->>>>>>> 7d2a07b7
 
 	return 0;
 }
@@ -878,12 +786,7 @@
 	int longindex = 0;
 	int interval = 2;
 	int add_cpu = -1;
-<<<<<<< HEAD
-	int opt, err;
-	int prog_fd;
-=======
 	int opt, prog_fd;
->>>>>>> 7d2a07b7
 	int *cpu, i;
 	__u32 qsize;
 
@@ -908,16 +811,12 @@
 			strerror(errno));
 		return err;
 	}
-<<<<<<< HEAD
-	init_tracepoints(obj);
-=======
 
 	if (init_tracepoints(obj) < 0) {
 		fprintf(stderr, "ERR: bpf_program__attach failed\n");
 		return err;
 	}
 
->>>>>>> 7d2a07b7
 	if (init_map_fds(obj) < 0) {
 		fprintf(stderr, "bpf_object__find_map_fd_by_name failed\n");
 		return err;
@@ -927,11 +826,7 @@
 	cpu = malloc(n_cpus * sizeof(int));
 	if (!cpu) {
 		fprintf(stderr, "failed to allocate cpu array\n");
-<<<<<<< HEAD
-		return EXIT_FAIL;
-=======
 		return err;
->>>>>>> 7d2a07b7
 	}
 	memset(cpu, 0, n_cpus * sizeof(int));
 
@@ -1028,8 +923,6 @@
 		usage(argv, obj);
 		err = EXIT_FAIL_OPTION;
 		goto out;
-<<<<<<< HEAD
-=======
 	}
 
 	value.bpf_prog.fd = 0;
@@ -1039,20 +932,6 @@
 	if (value.bpf_prog.fd < 0) {
 		err = value.bpf_prog.fd;
 		goto out;
->>>>>>> 7d2a07b7
-	}
-	value.qsize = qsize;
-
-	for (i = 0; i < added_cpus; i++)
-		create_cpu_entry(cpu[i], &value, i, true);
-
-	value.bpf_prog.fd = 0;
-	if (!mprog_disable)
-		value.bpf_prog.fd = load_cpumap_prog(mprog_filename, mprog_name,
-						     redir_interface, redir_map);
-	if (value.bpf_prog.fd < 0) {
-		err = value.bpf_prog.fd;
-		goto out;
 	}
 	value.qsize = qsize;
 
@@ -1066,20 +945,12 @@
 	prog = bpf_object__find_program_by_title(obj, prog_name);
 	if (!prog) {
 		fprintf(stderr, "bpf_object__find_program_by_title failed\n");
-<<<<<<< HEAD
-		err = EXIT_FAIL;
-=======
->>>>>>> 7d2a07b7
 		goto out;
 	}
 
 	prog_fd = bpf_program__fd(prog);
 	if (prog_fd < 0) {
 		fprintf(stderr, "bpf_program__fd failed\n");
-<<<<<<< HEAD
-		err = EXIT_FAIL;
-=======
->>>>>>> 7d2a07b7
 		goto out;
 	}
 
@@ -1098,11 +969,8 @@
 
 	stats_poll(interval, use_separators, prog_name, mprog_name,
 		   &value, stress_mode);
-<<<<<<< HEAD
-=======
 
 	err = EXIT_OK;
->>>>>>> 7d2a07b7
 out:
 	free(cpu);
 	return err;
