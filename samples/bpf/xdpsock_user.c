--- conflicted
+++ resolved
@@ -11,10 +11,7 @@
 #include <linux/if_xdp.h>
 #include <linux/if_ether.h>
 #include <linux/ip.h>
-<<<<<<< HEAD
-=======
 #include <linux/limits.h>
->>>>>>> 7d2a07b7
 #include <linux/udp.h>
 #include <arpa/inet.h>
 #include <locale.h>
@@ -84,14 +81,11 @@
 static u16 opt_pkt_size = MIN_PKT_SIZE;
 static u32 opt_pkt_fill_pattern = 0x12345678;
 static bool opt_extra_stats;
-<<<<<<< HEAD
-=======
 static bool opt_quiet;
 static bool opt_app_stats;
 static const char *opt_irq_str = "";
 static u32 irq_no;
 static int irqs_at_init = -1;
->>>>>>> 7d2a07b7
 static int opt_poll;
 static int opt_interval = 1;
 static u32 opt_xdp_bind_flags = XDP_USE_NEED_WAKEUP;
@@ -103,8 +97,6 @@
 static bool opt_need_wakeup = true;
 static u32 opt_num_xsks = 1;
 static u32 prog_id;
-<<<<<<< HEAD
-=======
 static bool opt_busy_poll;
 static bool opt_reduced_cap;
 
@@ -144,7 +136,6 @@
 	unsigned long prev_tx_wakeup_sendtos;
 	unsigned long prev_opt_polls;
 };
->>>>>>> 7d2a07b7
 
 struct xsk_umem_info {
 	struct xsk_ring_prod fq;
@@ -158,28 +149,9 @@
 	struct xsk_ring_prod tx;
 	struct xsk_umem_info *umem;
 	struct xsk_socket *xsk;
-<<<<<<< HEAD
-	unsigned long rx_npkts;
-	unsigned long tx_npkts;
-	unsigned long rx_dropped_npkts;
-	unsigned long rx_invalid_npkts;
-	unsigned long tx_invalid_npkts;
-	unsigned long rx_full_npkts;
-	unsigned long rx_fill_empty_npkts;
-	unsigned long tx_empty_npkts;
-	unsigned long prev_rx_npkts;
-	unsigned long prev_tx_npkts;
-	unsigned long prev_rx_dropped_npkts;
-	unsigned long prev_rx_invalid_npkts;
-	unsigned long prev_tx_invalid_npkts;
-	unsigned long prev_rx_full_npkts;
-	unsigned long prev_rx_fill_empty_npkts;
-	unsigned long prev_tx_empty_npkts;
-=======
 	struct xsk_ring_stats ring_stats;
 	struct xsk_app_stats app_stats;
 	struct xsk_driver_stats drv_stats;
->>>>>>> 7d2a07b7
 	u32 outstanding_tx;
 };
 
@@ -235,29 +207,18 @@
 		return err;
 
 	if (optlen == sizeof(struct xdp_statistics)) {
-<<<<<<< HEAD
-		xsk->rx_dropped_npkts = stats.rx_dropped;
-		xsk->rx_invalid_npkts = stats.rx_invalid_descs;
-		xsk->tx_invalid_npkts = stats.tx_invalid_descs;
-		xsk->rx_full_npkts = stats.rx_ring_full;
-		xsk->rx_fill_empty_npkts = stats.rx_fill_ring_empty_descs;
-		xsk->tx_empty_npkts = stats.tx_ring_empty_descs;
-=======
 		xsk->ring_stats.rx_dropped_npkts = stats.rx_dropped;
 		xsk->ring_stats.rx_invalid_npkts = stats.rx_invalid_descs;
 		xsk->ring_stats.tx_invalid_npkts = stats.tx_invalid_descs;
 		xsk->ring_stats.rx_full_npkts = stats.rx_ring_full;
 		xsk->ring_stats.rx_fill_empty_npkts = stats.rx_fill_ring_empty_descs;
 		xsk->ring_stats.tx_empty_npkts = stats.tx_ring_empty_descs;
->>>>>>> 7d2a07b7
 		return 0;
 	}
 
 	return -EINVAL;
 }
 
-<<<<<<< HEAD
-=======
 static void dump_app_stats(long dt)
 {
 	int i;
@@ -391,7 +352,6 @@
 	}
 }
 
->>>>>>> 7d2a07b7
 static void dump_stats(void)
 {
 	unsigned long now = get_nsecs();
@@ -401,11 +361,7 @@
 	prev_time = now;
 
 	for (i = 0; i < num_socks && xsks[i]; i++) {
-<<<<<<< HEAD
-		char *fmt = "%-15s %'-11.0f %'-11lu\n";
-=======
 		char *fmt = "%-18s %'-14.0f %'-14lu\n";
->>>>>>> 7d2a07b7
 		double rx_pps, tx_pps, dropped_pps, rx_invalid_pps, full_pps, fill_empty_pps,
 			tx_invalid_pps, tx_empty_pps;
 
@@ -489,62 +445,6 @@
 	if (opt_duration > 0) {
 		unsigned long dt = (get_nsecs() - start_time);
 
-<<<<<<< HEAD
-		xsks[i]->prev_rx_npkts = xsks[i]->rx_npkts;
-		xsks[i]->prev_tx_npkts = xsks[i]->tx_npkts;
-
-		if (opt_extra_stats) {
-			if (!xsk_get_xdp_stats(xsk_socket__fd(xsks[i]->xsk), xsks[i])) {
-				dropped_pps = (xsks[i]->rx_dropped_npkts -
-						xsks[i]->prev_rx_dropped_npkts) * 1000000000. / dt;
-				rx_invalid_pps = (xsks[i]->rx_invalid_npkts -
-						xsks[i]->prev_rx_invalid_npkts) * 1000000000. / dt;
-				tx_invalid_pps = (xsks[i]->tx_invalid_npkts -
-						xsks[i]->prev_tx_invalid_npkts) * 1000000000. / dt;
-				full_pps = (xsks[i]->rx_full_npkts -
-						xsks[i]->prev_rx_full_npkts) * 1000000000. / dt;
-				fill_empty_pps = (xsks[i]->rx_fill_empty_npkts -
-						xsks[i]->prev_rx_fill_empty_npkts)
-						* 1000000000. / dt;
-				tx_empty_pps = (xsks[i]->tx_empty_npkts -
-						xsks[i]->prev_tx_empty_npkts) * 1000000000. / dt;
-
-				printf(fmt, "rx dropped", dropped_pps,
-				       xsks[i]->rx_dropped_npkts);
-				printf(fmt, "rx invalid", rx_invalid_pps,
-				       xsks[i]->rx_invalid_npkts);
-				printf(fmt, "tx invalid", tx_invalid_pps,
-				       xsks[i]->tx_invalid_npkts);
-				printf(fmt, "rx queue full", full_pps,
-				       xsks[i]->rx_full_npkts);
-				printf(fmt, "fill ring empty", fill_empty_pps,
-				       xsks[i]->rx_fill_empty_npkts);
-				printf(fmt, "tx ring empty", tx_empty_pps,
-				       xsks[i]->tx_empty_npkts);
-
-				xsks[i]->prev_rx_dropped_npkts = xsks[i]->rx_dropped_npkts;
-				xsks[i]->prev_rx_invalid_npkts = xsks[i]->rx_invalid_npkts;
-				xsks[i]->prev_tx_invalid_npkts = xsks[i]->tx_invalid_npkts;
-				xsks[i]->prev_rx_full_npkts = xsks[i]->rx_full_npkts;
-				xsks[i]->prev_rx_fill_empty_npkts = xsks[i]->rx_fill_empty_npkts;
-				xsks[i]->prev_tx_empty_npkts = xsks[i]->tx_empty_npkts;
-			} else {
-				printf("%-15s\n", "Error retrieving extra stats");
-			}
-		}
-=======
-		if (dt >= opt_duration)
-			benchmark_done = true;
->>>>>>> 7d2a07b7
-	}
-	return benchmark_done;
-}
-
-static bool is_benchmark_done(void)
-{
-	if (opt_duration > 0) {
-		unsigned long dt = (get_nsecs() - start_time);
-
 		if (dt >= opt_duration)
 			benchmark_done = true;
 	}
@@ -582,49 +482,30 @@
 static void int_exit(int sig)
 {
 	benchmark_done = true;
-<<<<<<< HEAD
-}
+}
+
+static void __exit_with_error(int error, const char *file, const char *func,
+			      int line)
+{
+	fprintf(stderr, "%s:%s:%i: errno: %d/\"%s\"\n", file, func,
+		line, error, strerror(error));
+
+	if (opt_num_xsks > 1)
+		remove_xdp_program();
+	exit(EXIT_FAILURE);
+}
+
+#define exit_with_error(error) __exit_with_error(error, __FILE__, __func__, __LINE__)
 
 static void xdpsock_cleanup(void)
 {
 	struct xsk_umem *umem = xsks[0]->umem->umem;
-	int i;
+	int i, cmd = CLOSE_CONN;
 
 	dump_stats();
 	for (i = 0; i < num_socks; i++)
 		xsk_socket__delete(xsks[i]->xsk);
 	(void)xsk_umem__delete(umem);
-	remove_xdp_program();
-=======
->>>>>>> 7d2a07b7
-}
-
-static void __exit_with_error(int error, const char *file, const char *func,
-			      int line)
-{
-	fprintf(stderr, "%s:%s:%i: errno: %d/\"%s\"\n", file, func,
-		line, error, strerror(error));
-
-	if (opt_num_xsks > 1)
-		remove_xdp_program();
-	exit(EXIT_FAILURE);
-}
-
-<<<<<<< HEAD
-#define exit_with_error(error) __exit_with_error(error, __FILE__, __func__, \
-						 __LINE__)
-=======
-#define exit_with_error(error) __exit_with_error(error, __FILE__, __func__, __LINE__)
-
-static void xdpsock_cleanup(void)
-{
-	struct xsk_umem *umem = xsks[0]->umem->umem;
-	int i, cmd = CLOSE_CONN;
-
-	dump_stats();
-	for (i = 0; i < num_socks; i++)
-		xsk_socket__delete(xsks[i]->xsk);
-	(void)xsk_umem__delete(umem);
 
 	if (opt_reduced_cap) {
 		if (write(sock, &cmd, sizeof(int)) < 0)
@@ -635,7 +516,6 @@
 		remove_xdp_program();
 }
 
->>>>>>> 7d2a07b7
 static void swap_mac_addresses(void *data)
 {
 	struct ether_header *eth = (struct ether_header *)data;
@@ -962,15 +842,6 @@
 	u32 idx;
 
 	ret = xsk_ring_prod__reserve(&umem->fq,
-<<<<<<< HEAD
-				     XSK_RING_PROD__DEFAULT_NUM_DESCS, &idx);
-	if (ret != XSK_RING_PROD__DEFAULT_NUM_DESCS)
-		exit_with_error(-ret);
-	for (i = 0; i < XSK_RING_PROD__DEFAULT_NUM_DESCS; i++)
-		*xsk_ring_prod__fill_addr(&umem->fq, idx++) =
-			i * opt_xsk_frame_size;
-	xsk_ring_prod__submit(&umem->fq, XSK_RING_PROD__DEFAULT_NUM_DESCS);
-=======
 				     XSK_RING_PROD__DEFAULT_NUM_DESCS * 2, &idx);
 	if (ret != XSK_RING_PROD__DEFAULT_NUM_DESCS * 2)
 		exit_with_error(-ret);
@@ -978,7 +849,6 @@
 		*xsk_ring_prod__fill_addr(&umem->fq, idx++) =
 			i * opt_xsk_frame_size;
 	xsk_ring_prod__submit(&umem->fq, XSK_RING_PROD__DEFAULT_NUM_DESCS * 2);
->>>>>>> 7d2a07b7
 }
 
 static struct xsk_socket_info *xsk_configure_socket(struct xsk_umem_info *umem,
@@ -997,11 +867,7 @@
 	xsk->umem = umem;
 	cfg.rx_size = XSK_RING_CONS__DEFAULT_NUM_DESCS;
 	cfg.tx_size = XSK_RING_PROD__DEFAULT_NUM_DESCS;
-<<<<<<< HEAD
-	if (opt_num_xsks > 1)
-=======
 	if (opt_num_xsks > 1 || opt_reduced_cap)
->>>>>>> 7d2a07b7
 		cfg.libbpf_flags = XSK_LIBBPF_FLAGS__INHIBIT_PROG_LOAD;
 	else
 		cfg.libbpf_flags = 0;
@@ -1019,8 +885,6 @@
 	if (ret)
 		exit_with_error(-ret);
 
-<<<<<<< HEAD
-=======
 	xsk->app_stats.rx_empty_polls = 0;
 	xsk->app_stats.fill_fail_polls = 0;
 	xsk->app_stats.copy_tx_sendtos = 0;
@@ -1032,7 +896,6 @@
 	xsk->app_stats.prev_tx_wakeup_sendtos = 0;
 	xsk->app_stats.prev_opt_polls = 0;
 
->>>>>>> 7d2a07b7
 	return xsk;
 }
 
@@ -1059,14 +922,11 @@
 	{"tx-pkt-size", required_argument, 0, 's'},
 	{"tx-pkt-pattern", required_argument, 0, 'P'},
 	{"extra-stats", no_argument, 0, 'x'},
-<<<<<<< HEAD
-=======
 	{"quiet", no_argument, 0, 'Q'},
 	{"app-stats", no_argument, 0, 'a'},
 	{"irq-string", no_argument, 0, 'I'},
 	{"busy-poll", no_argument, 0, 'B'},
 	{"reduce-cap", no_argument, 0, 'R'},
->>>>>>> 7d2a07b7
 	{0, 0, 0, 0}
 };
 
@@ -1089,11 +949,7 @@
 		"  -m, --no-need-wakeup Turn off use of driver need wakeup flag.\n"
 		"  -f, --frame-size=n   Set the frame size (must be a power of two in aligned mode, default is %d).\n"
 		"  -u, --unaligned	Enable unaligned chunk placement\n"
-<<<<<<< HEAD
-		"  -M, --shared-umem	Enable XDP_SHARED_UMEM\n"
-=======
 		"  -M, --shared-umem	Enable XDP_SHARED_UMEM (cannot be used with -R)\n"
->>>>>>> 7d2a07b7
 		"  -F, --force		Force loading the XDP prog\n"
 		"  -d, --duration=n	Duration in secs to run command.\n"
 		"			Default: forever.\n"
@@ -1106,14 +962,11 @@
 		"			Min size: %d, Max size %d.\n"
 		"  -P, --tx-pkt-pattern=nPacket fill pattern. Default: 0x%x\n"
 		"  -x, --extra-stats	Display extra statistics.\n"
-<<<<<<< HEAD
-=======
 		"  -Q, --quiet          Do not display any stats.\n"
 		"  -a, --app-stats	Display application (syscall) statistics.\n"
 		"  -I, --irq-string	Display driver interrupt statistics for interface associated with irq-string.\n"
 		"  -B, --busy-poll      Busy poll.\n"
 		"  -R, --reduce-cap	Use reduced capabilities (cannot be used with -M)\n"
->>>>>>> 7d2a07b7
 		"\n";
 	fprintf(stderr, str, prog, XSK_UMEM__DEFAULT_FRAME_SIZE,
 		opt_batch_size, MIN_PKT_SIZE, MIN_PKT_SIZE,
@@ -1129,11 +982,7 @@
 	opterr = 0;
 
 	for (;;) {
-<<<<<<< HEAD
-		c = getopt_long(argc, argv, "Frtli:q:pSNn:czf:muMd:b:C:s:P:x",
-=======
 		c = getopt_long(argc, argv, "Frtli:q:pSNn:czf:muMd:b:C:s:P:xQaI:BR",
->>>>>>> 7d2a07b7
 				long_options, &option_index);
 		if (c == -1)
 			break;
@@ -1217,8 +1066,6 @@
 		case 'x':
 			opt_extra_stats = 1;
 			break;
-<<<<<<< HEAD
-=======
 		case 'Q':
 			opt_quiet = 1;
 			break;
@@ -1240,7 +1087,6 @@
 		case 'R':
 			opt_reduced_cap = true;
 			break;
->>>>>>> 7d2a07b7
 		default:
 			usage(basename(argv[0]));
 		}
@@ -1280,8 +1126,7 @@
 	exit_with_error(errno);
 }
 
-static inline void complete_tx_l2fwd(struct xsk_socket_info *xsk,
-				     struct pollfd *fds)
+static inline void complete_tx_l2fwd(struct xsk_socket_info *xsk)
 {
 	struct xsk_umem_info *umem = xsk->umem;
 	u32 idx_cq = 0, idx_fq = 0;
@@ -1291,10 +1136,6 @@
 	if (!xsk->outstanding_tx)
 		return;
 
-<<<<<<< HEAD
-	if (!opt_need_wakeup || xsk_ring_prod__needs_wakeup(&xsk->tx))
-		kick_tx(xsk);
-=======
 	/* In copy mode, Tx is driven by a syscall so we need to use e.g. sendto() to
 	 * really send the packets. In zero-copy mode we do not have to do this, since Tx
 	 * is driven by the NAPI loop. So as an optimization, we do not have to call
@@ -1304,7 +1145,6 @@
 		xsk->app_stats.copy_tx_sendtos++;
 		kick_tx(xsk);
 	}
->>>>>>> 7d2a07b7
 
 	ndescs = (xsk->outstanding_tx > opt_batch_size) ? opt_batch_size :
 		xsk->outstanding_tx;
@@ -1319,16 +1159,11 @@
 		while (ret != rcvd) {
 			if (ret < 0)
 				exit_with_error(-ret);
-<<<<<<< HEAD
-			if (xsk_ring_prod__needs_wakeup(&umem->fq))
-				ret = poll(fds, num_socks, opt_timeout);
-=======
 			if (opt_busy_poll || xsk_ring_prod__needs_wakeup(&umem->fq)) {
 				xsk->app_stats.fill_fail_polls++;
 				recvfrom(xsk_socket__fd(xsk->xsk), NULL, 0, MSG_DONTWAIT, NULL,
 					 NULL);
 			}
->>>>>>> 7d2a07b7
 			ret = xsk_ring_prod__reserve(&umem->fq, rcvd, &idx_fq);
 		}
 
@@ -1351,15 +1186,10 @@
 	if (!xsk->outstanding_tx)
 		return;
 
-<<<<<<< HEAD
-	if (!opt_need_wakeup || xsk_ring_prod__needs_wakeup(&xsk->tx))
-		kick_tx(xsk);
-=======
 	if (!opt_need_wakeup || xsk_ring_prod__needs_wakeup(&xsk->tx)) {
 		xsk->app_stats.tx_wakeup_sendtos++;
 		kick_tx(xsk);
 	}
->>>>>>> 7d2a07b7
 
 	rcvd = xsk_ring_cons__peek(&xsk->umem->cq, batch_size, &idx);
 	if (rcvd > 0) {
@@ -1368,7 +1198,7 @@
 	}
 }
 
-static void rx_drop(struct xsk_socket_info *xsk, struct pollfd *fds)
+static void rx_drop(struct xsk_socket_info *xsk)
 {
 	unsigned int rcvd, i;
 	u32 idx_rx = 0, idx_fq = 0;
@@ -1376,15 +1206,10 @@
 
 	rcvd = xsk_ring_cons__peek(&xsk->rx, opt_batch_size, &idx_rx);
 	if (!rcvd) {
-<<<<<<< HEAD
-		if (xsk_ring_prod__needs_wakeup(&xsk->umem->fq))
-			ret = poll(fds, num_socks, opt_timeout);
-=======
 		if (opt_busy_poll || xsk_ring_prod__needs_wakeup(&xsk->umem->fq)) {
 			xsk->app_stats.rx_empty_polls++;
 			recvfrom(xsk_socket__fd(xsk->xsk), NULL, 0, MSG_DONTWAIT, NULL, NULL);
 		}
->>>>>>> 7d2a07b7
 		return;
 	}
 
@@ -1392,15 +1217,10 @@
 	while (ret != rcvd) {
 		if (ret < 0)
 			exit_with_error(-ret);
-<<<<<<< HEAD
-		if (xsk_ring_prod__needs_wakeup(&xsk->umem->fq))
-			ret = poll(fds, num_socks, opt_timeout);
-=======
 		if (opt_busy_poll || xsk_ring_prod__needs_wakeup(&xsk->umem->fq)) {
 			xsk->app_stats.fill_fail_polls++;
 			recvfrom(xsk_socket__fd(xsk->xsk), NULL, 0, MSG_DONTWAIT, NULL, NULL);
 		}
->>>>>>> 7d2a07b7
 		ret = xsk_ring_prod__reserve(&xsk->umem->fq, rcvd, &idx_fq);
 	}
 
@@ -1433,33 +1253,22 @@
 
 	for (;;) {
 		if (opt_poll) {
-<<<<<<< HEAD
-=======
 			for (i = 0; i < num_socks; i++)
 				xsks[i]->app_stats.opt_polls++;
->>>>>>> 7d2a07b7
 			ret = poll(fds, num_socks, opt_timeout);
 			if (ret <= 0)
 				continue;
 		}
 
 		for (i = 0; i < num_socks; i++)
-<<<<<<< HEAD
-			rx_drop(xsks[i], fds);
-=======
 			rx_drop(xsks[i]);
->>>>>>> 7d2a07b7
 
 		if (benchmark_done)
 			break;
 	}
 }
 
-<<<<<<< HEAD
-static void tx_only(struct xsk_socket_info *xsk, u32 frame_nb, int batch_size)
-=======
 static void tx_only(struct xsk_socket_info *xsk, u32 *frame_nb, int batch_size)
->>>>>>> 7d2a07b7
 {
 	u32 idx;
 	unsigned int i;
@@ -1474,25 +1283,15 @@
 	for (i = 0; i < batch_size; i++) {
 		struct xdp_desc *tx_desc = xsk_ring_prod__tx_desc(&xsk->tx,
 								  idx + i);
-<<<<<<< HEAD
-		tx_desc->addr = (frame_nb + i) << XSK_UMEM__DEFAULT_FRAME_SHIFT;
-=======
 		tx_desc->addr = (*frame_nb + i) * opt_xsk_frame_size;
->>>>>>> 7d2a07b7
 		tx_desc->len = PKT_SIZE;
 	}
 
 	xsk_ring_prod__submit(&xsk->tx, batch_size);
-<<<<<<< HEAD
-	xsk->outstanding_tx += batch_size;
-	frame_nb += batch_size;
-	frame_nb %= NUM_FRAMES;
-=======
 	xsk->ring_stats.tx_npkts += batch_size;
 	xsk->outstanding_tx += batch_size;
 	*frame_nb += batch_size;
 	*frame_nb %= NUM_FRAMES;
->>>>>>> 7d2a07b7
 	complete_tx_only(xsk, batch_size);
 }
 
@@ -1539,11 +1338,8 @@
 		int batch_size = get_batch_size(pkt_cnt);
 
 		if (opt_poll) {
-<<<<<<< HEAD
-=======
 			for (i = 0; i < num_socks; i++)
 				xsks[i]->app_stats.opt_polls++;
->>>>>>> 7d2a07b7
 			ret = poll(fds, num_socks, opt_timeout);
 			if (ret <= 0)
 				continue;
@@ -1553,17 +1349,10 @@
 		}
 
 		for (i = 0; i < num_socks; i++)
-<<<<<<< HEAD
-			tx_only(xsks[i], frame_nb[i], batch_size);
+			tx_only(xsks[i], &frame_nb[i], batch_size);
 
 		pkt_cnt += batch_size;
 
-=======
-			tx_only(xsks[i], &frame_nb[i], batch_size);
-
-		pkt_cnt += batch_size;
-
->>>>>>> 7d2a07b7
 		if (benchmark_done)
 			break;
 	}
@@ -1572,22 +1361,12 @@
 		complete_tx_only_all();
 }
 
-static void l2fwd(struct xsk_socket_info *xsk, struct pollfd *fds)
+static void l2fwd(struct xsk_socket_info *xsk)
 {
 	unsigned int rcvd, i;
 	u32 idx_rx = 0, idx_tx = 0;
 	int ret;
 
-<<<<<<< HEAD
-	complete_tx_l2fwd(xsk, fds);
-
-	rcvd = xsk_ring_cons__peek(&xsk->rx, opt_batch_size, &idx_rx);
-	if (!rcvd) {
-		if (xsk_ring_prod__needs_wakeup(&xsk->umem->fq))
-			ret = poll(fds, num_socks, opt_timeout);
-		return;
-	}
-=======
 	complete_tx_l2fwd(xsk);
 
 	rcvd = xsk_ring_cons__peek(&xsk->rx, opt_batch_size, &idx_rx);
@@ -1599,56 +1378,11 @@
 		return;
 	}
 	xsk->ring_stats.rx_npkts += rcvd;
->>>>>>> 7d2a07b7
 
 	ret = xsk_ring_prod__reserve(&xsk->tx, rcvd, &idx_tx);
 	while (ret != rcvd) {
 		if (ret < 0)
 			exit_with_error(-ret);
-<<<<<<< HEAD
-		if (xsk_ring_prod__needs_wakeup(&xsk->tx))
-			kick_tx(xsk);
-		ret = xsk_ring_prod__reserve(&xsk->tx, rcvd, &idx_tx);
-	}
-
-	for (i = 0; i < rcvd; i++) {
-		u64 addr = xsk_ring_cons__rx_desc(&xsk->rx, idx_rx)->addr;
-		u32 len = xsk_ring_cons__rx_desc(&xsk->rx, idx_rx++)->len;
-		u64 orig = addr;
-
-		addr = xsk_umem__add_offset_to_addr(addr);
-		char *pkt = xsk_umem__get_data(xsk->umem->buffer, addr);
-
-		swap_mac_addresses(pkt);
-
-		hex_dump(pkt, len, addr);
-		xsk_ring_prod__tx_desc(&xsk->tx, idx_tx)->addr = orig;
-		xsk_ring_prod__tx_desc(&xsk->tx, idx_tx++)->len = len;
-	}
-
-	xsk_ring_prod__submit(&xsk->tx, rcvd);
-	xsk_ring_cons__release(&xsk->rx, rcvd);
-
-	xsk->rx_npkts += rcvd;
-	xsk->outstanding_tx += rcvd;
-}
-
-static void l2fwd_all(void)
-{
-	struct pollfd fds[MAX_SOCKS] = {};
-	int i, ret;
-
-	for (i = 0; i < num_socks; i++) {
-		fds[i].fd = xsk_socket__fd(xsks[i]->xsk);
-		fds[i].events = POLLOUT | POLLIN;
-	}
-
-	for (;;) {
-		if (opt_poll) {
-			ret = poll(fds, num_socks, opt_timeout);
-			if (ret <= 0)
-				continue;
-=======
 		complete_tx_l2fwd(xsk);
 		if (opt_busy_poll || xsk_ring_prod__needs_wakeup(&xsk->tx)) {
 			xsk->app_stats.tx_wakeup_sendtos++;
@@ -1751,7 +1485,6 @@
 		if (ret) {
 			fprintf(stderr, "ERROR: bpf_map_update_elem %d\n", i);
 			exit(EXIT_FAILURE);
->>>>>>> 7d2a07b7
 		}
 	}
 }
@@ -1760,64 +1493,6 @@
 {
 	int sock_opt;
 
-<<<<<<< HEAD
-		for (i = 0; i < num_socks; i++)
-			l2fwd(xsks[i], fds);
-
-		if (benchmark_done)
-			break;
-	}
-}
-
-static void load_xdp_program(char **argv, struct bpf_object **obj)
-{
-	struct bpf_prog_load_attr prog_load_attr = {
-		.prog_type      = BPF_PROG_TYPE_XDP,
-	};
-	char xdp_filename[256];
-	int prog_fd;
-
-	snprintf(xdp_filename, sizeof(xdp_filename), "%s_kern.o", argv[0]);
-	prog_load_attr.file = xdp_filename;
-
-	if (bpf_prog_load_xattr(&prog_load_attr, obj, &prog_fd))
-		exit(EXIT_FAILURE);
-	if (prog_fd < 0) {
-		fprintf(stderr, "ERROR: no program found: %s\n",
-			strerror(prog_fd));
-		exit(EXIT_FAILURE);
-	}
-
-	if (bpf_set_link_xdp_fd(opt_ifindex, prog_fd, opt_xdp_flags) < 0) {
-		fprintf(stderr, "ERROR: link set xdp fd failed\n");
-		exit(EXIT_FAILURE);
-	}
-}
-
-static void enter_xsks_into_map(struct bpf_object *obj)
-{
-	struct bpf_map *map;
-	int i, xsks_map;
-
-	map = bpf_object__find_map_by_name(obj, "xsks_map");
-	xsks_map = bpf_map__fd(map);
-	if (xsks_map < 0) {
-		fprintf(stderr, "ERROR: no xsks map found: %s\n",
-			strerror(xsks_map));
-			exit(EXIT_FAILURE);
-	}
-
-	for (i = 0; i < num_socks; i++) {
-		int fd = xsk_socket__fd(xsks[i]->xsk);
-		int key, ret;
-
-		key = i;
-		ret = bpf_map_update_elem(xsks_map, &key, &fd, 0);
-		if (ret) {
-			fprintf(stderr, "ERROR: bpf_map_update_elem %d\n", i);
-			exit(EXIT_FAILURE);
-		}
-=======
 	if (!opt_busy_poll)
 		return;
 
@@ -1862,7 +1537,6 @@
 	if (len < 0) {
 		fprintf(stderr, "Recvmsg failed length incorrect.\n");
 		return -EINVAL;
->>>>>>> 7d2a07b7
 	}
 
 	if (len == 0) {
@@ -1913,10 +1587,7 @@
 	bool rx = false, tx = false;
 	struct xsk_umem_info *umem;
 	struct bpf_object *obj;
-<<<<<<< HEAD
-=======
 	int xsks_map_fd = 0;
->>>>>>> 7d2a07b7
 	pthread_t pt;
 	int i, ret;
 	void *bufs;
@@ -1952,12 +1623,6 @@
 			load_xdp_program(argv, &obj);
 	}
 
-<<<<<<< HEAD
-	if (opt_num_xsks > 1)
-		load_xdp_program(argv, &obj);
-
-=======
->>>>>>> 7d2a07b7
 	/* Reserve memory for the umem. Use hugepages if unaligned chunk mode */
 	bufs = mmap(NULL, NUM_FRAMES * opt_xsk_frame_size,
 		    PROT_READ | PROT_WRITE,
@@ -1977,20 +1642,15 @@
 		tx = true;
 	for (i = 0; i < opt_num_xsks; i++)
 		xsks[num_socks++] = xsk_configure_socket(umem, rx, tx);
-<<<<<<< HEAD
-=======
 
 	for (i = 0; i < opt_num_xsks; i++)
 		apply_setsockopt(xsks[i]);
->>>>>>> 7d2a07b7
 
 	if (opt_bench == BENCH_TXONLY) {
 		gen_eth_hdr_data();
 
 		for (i = 0; i < NUM_FRAMES; i++)
 			gen_eth_frame(umem, i * opt_xsk_frame_size);
-<<<<<<< HEAD
-=======
 	}
 
 	if (opt_num_xsks > 1 && opt_bench != BENCH_TXONLY)
@@ -2009,11 +1669,7 @@
 				exit_with_error(ret);
 			}
 		}
->>>>>>> 7d2a07b7
-	}
-
-	if (opt_num_xsks > 1 && opt_bench != BENCH_TXONLY)
-		enter_xsks_into_map(obj);
+	}
 
 	signal(SIGINT, int_exit);
 	signal(SIGTERM, int_exit);
@@ -2039,12 +1695,8 @@
 
 	benchmark_done = true;
 
-<<<<<<< HEAD
-	pthread_join(pt, NULL);
-=======
 	if (!opt_quiet)
 		pthread_join(pt, NULL);
->>>>>>> 7d2a07b7
 
 	xdpsock_cleanup();
 
