// SPDX-License-Identifier: GPL-2.0-only
/* Copyright (c) 2016 John Fastabend <john.r.fastabend@intel.com>
 */
#include <linux/bpf.h>
#include <linux/if_link.h>
#include <assert.h>
#include <errno.h>
#include <signal.h>
#include <stdio.h>
#include <stdlib.h>
#include <stdbool.h>
#include <string.h>
#include <net/if.h>
#include <unistd.h>
#include <libgen.h>
#include <sys/resource.h>

#include "bpf_util.h"
#include <bpf/bpf.h>
#include <bpf/libbpf.h>

static int ifindex_in;
static int ifindex_out;
static bool ifindex_out_xdp_dummy_attached = true;
static __u32 prog_id;
static __u32 dummy_prog_id;

static __u32 xdp_flags = XDP_FLAGS_UPDATE_IF_NOEXIST;
static int rxcnt_map_fd;

static void int_exit(int sig)
{
	__u32 curr_prog_id = 0;

	if (bpf_get_link_xdp_id(ifindex_in, &curr_prog_id, xdp_flags)) {
		printf("bpf_get_link_xdp_id failed\n");
		exit(1);
	}
	if (prog_id == curr_prog_id)
		bpf_set_link_xdp_fd(ifindex_in, -1, xdp_flags);
	else if (!curr_prog_id)
		printf("couldn't find a prog id on iface IN\n");
	else
		printf("program on iface IN changed, not removing\n");

	if (ifindex_out_xdp_dummy_attached) {
		curr_prog_id = 0;
		if (bpf_get_link_xdp_id(ifindex_out, &curr_prog_id,
					xdp_flags)) {
			printf("bpf_get_link_xdp_id failed\n");
			exit(1);
		}
		if (dummy_prog_id == curr_prog_id)
			bpf_set_link_xdp_fd(ifindex_out, -1, xdp_flags);
		else if (!curr_prog_id)
			printf("couldn't find a prog id on iface OUT\n");
		else
			printf("program on iface OUT changed, not removing\n");
	}
	exit(0);
}

static void poll_stats(int interval, int ifindex)
{
	unsigned int nr_cpus = bpf_num_possible_cpus();
	__u64 values[nr_cpus], prev[nr_cpus];

	memset(prev, 0, sizeof(prev));

	while (1) {
		__u64 sum = 0;
		__u32 key = 0;
		int i;

		sleep(interval);
		assert(bpf_map_lookup_elem(rxcnt_map_fd, &key, values) == 0);
		for (i = 0; i < nr_cpus; i++)
			sum += (values[i] - prev[i]);
		if (sum)
			printf("ifindex %i: %10llu pkt/s\n",
			       ifindex, sum / interval);
		memcpy(prev, values, sizeof(values));
	}
}

static void usage(const char *prog)
{
	fprintf(stderr,
		"usage: %s [OPTS] <IFNAME|IFINDEX>_IN <IFNAME|IFINDEX>_OUT\n\n"
		"OPTS:\n"
		"    -S    use skb-mode\n"
		"    -N    enforce native mode\n"
		"    -F    force loading prog\n",
		prog);
}


int main(int argc, char **argv)
{
	struct bpf_prog_load_attr prog_load_attr = {
		.prog_type	= BPF_PROG_TYPE_XDP,
	};
	struct bpf_program *prog, *dummy_prog;
	int prog_fd, tx_port_map_fd, opt;
	struct bpf_prog_info info = {};
	__u32 info_len = sizeof(info);
	const char *optstr = "FSN";
	struct bpf_object *obj;
	char filename[256];
	int dummy_prog_fd;
	int ret, key = 0;

	while ((opt = getopt(argc, argv, optstr)) != -1) {
		switch (opt) {
		case 'S':
			xdp_flags |= XDP_FLAGS_SKB_MODE;
			break;
		case 'N':
			/* default, set below */
			break;
		case 'F':
			xdp_flags &= ~XDP_FLAGS_UPDATE_IF_NOEXIST;
			break;
		default:
			usage(basename(argv[0]));
			return 1;
		}
	}

	if (!(xdp_flags & XDP_FLAGS_SKB_MODE))
		xdp_flags |= XDP_FLAGS_DRV_MODE;
<<<<<<< HEAD

	if (optind == argc) {
		printf("usage: %s <IFNAME|IFINDEX>_IN <IFNAME|IFINDEX>_OUT\n", argv[0]);
		return 1;
	}
=======
>>>>>>> 7d2a07b7

	if (optind + 2 != argc) {
		printf("usage: %s <IFNAME|IFINDEX>_IN <IFNAME|IFINDEX>_OUT\n", argv[0]);
		return 1;
	}

	ifindex_in = if_nametoindex(argv[optind]);
	if (!ifindex_in)
		ifindex_in = strtoul(argv[optind], NULL, 0);

	ifindex_out = if_nametoindex(argv[optind + 1]);
	if (!ifindex_out)
		ifindex_out = strtoul(argv[optind + 1], NULL, 0);

	printf("input: %d output: %d\n", ifindex_in, ifindex_out);

	snprintf(filename, sizeof(filename), "%s_kern.o", argv[0]);
	prog_load_attr.file = filename;

	if (bpf_prog_load_xattr(&prog_load_attr, &obj, &prog_fd))
		return 1;

	prog = bpf_program__next(NULL, obj);
	dummy_prog = bpf_program__next(prog, obj);
	if (!prog || !dummy_prog) {
		printf("finding a prog in obj file failed\n");
		return 1;
	}
	/* bpf_prog_load_xattr gives us the pointer to first prog's fd,
	 * so we're missing only the fd for dummy prog
	 */
	dummy_prog_fd = bpf_program__fd(dummy_prog);
	if (prog_fd < 0 || dummy_prog_fd < 0) {
		printf("bpf_prog_load_xattr: %s\n", strerror(errno));
		return 1;
	}

	tx_port_map_fd = bpf_object__find_map_fd_by_name(obj, "tx_port");
	rxcnt_map_fd = bpf_object__find_map_fd_by_name(obj, "rxcnt");
	if (tx_port_map_fd < 0 || rxcnt_map_fd < 0) {
		printf("bpf_object__find_map_fd_by_name failed\n");
		return 1;
	}

	if (bpf_set_link_xdp_fd(ifindex_in, prog_fd, xdp_flags) < 0) {
		printf("ERROR: link set xdp fd failed on %d\n", ifindex_in);
		return 1;
	}

	ret = bpf_obj_get_info_by_fd(prog_fd, &info, &info_len);
	if (ret) {
		printf("can't get prog info - %s\n", strerror(errno));
		return ret;
	}
	prog_id = info.id;

	/* Loading dummy XDP prog on out-device */
	if (bpf_set_link_xdp_fd(ifindex_out, dummy_prog_fd,
			    (xdp_flags | XDP_FLAGS_UPDATE_IF_NOEXIST)) < 0) {
		printf("WARN: link set xdp fd failed on %d\n", ifindex_out);
		ifindex_out_xdp_dummy_attached = false;
	}

	memset(&info, 0, sizeof(info));
	ret = bpf_obj_get_info_by_fd(dummy_prog_fd, &info, &info_len);
	if (ret) {
		printf("can't get prog info - %s\n", strerror(errno));
		return ret;
	}
	dummy_prog_id = info.id;

	signal(SIGINT, int_exit);
	signal(SIGTERM, int_exit);

	/* bpf redirect port */
	ret = bpf_map_update_elem(tx_port_map_fd, &key, &ifindex_out, 0);
	if (ret) {
		perror("bpf_update_elem");
		goto out;
	}

	poll_stats(2, ifindex_out);

out:
	return ret;
}<|MERGE_RESOLUTION|>--- conflicted
+++ resolved
@@ -129,14 +129,6 @@
 
 	if (!(xdp_flags & XDP_FLAGS_SKB_MODE))
 		xdp_flags |= XDP_FLAGS_DRV_MODE;
-<<<<<<< HEAD
-
-	if (optind == argc) {
-		printf("usage: %s <IFNAME|IFINDEX>_IN <IFNAME|IFINDEX>_OUT\n", argv[0]);
-		return 1;
-	}
-=======
->>>>>>> 7d2a07b7
 
 	if (optind + 2 != argc) {
 		printf("usage: %s <IFNAME|IFINDEX>_IN <IFNAME|IFINDEX>_OUT\n", argv[0]);
