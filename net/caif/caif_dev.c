/*
 * CAIF Interface registration.
 * Copyright (C) ST-Ericsson AB 2010
 * Author:	Sjur Brendeland/sjur.brandeland@stericsson.com
 * License terms: GNU General Public License (GPL) version 2
 *
 * Borrowed heavily from file: pn_dev.c. Thanks to
 *  Remi Denis-Courmont <remi.denis-courmont@nokia.com>
 *  and Sakari Ailus <sakari.ailus@nokia.com>
 */

#define pr_fmt(fmt) KBUILD_MODNAME ":%s(): " fmt, __func__

#include <linux/kernel.h>
#include <linux/if_arp.h>
#include <linux/net.h>
#include <linux/netdevice.h>
#include <linux/mutex.h>
#include <linux/module.h>
#include <linux/spinlock.h>
#include <net/netns/generic.h>
#include <net/net_namespace.h>
#include <net/pkt_sched.h>
#include <net/caif/caif_device.h>
#include <net/caif/caif_layer.h>
#include <net/caif/cfpkt.h>
#include <net/caif/cfcnfg.h>
#include <net/caif/cfserl.h>

MODULE_LICENSE("GPL");

/* Used for local tracking of the CAIF net devices */
struct caif_device_entry {
	struct cflayer layer;
	struct list_head list;
	struct net_device *netdev;
	int __percpu *pcpu_refcnt;
	spinlock_t flow_lock;
	struct sk_buff *xoff_skb;
	void (*xoff_skb_dtor)(struct sk_buff *skb);
	bool xoff;
};

struct caif_device_entry_list {
	struct list_head list;
	/* Protects simulanous deletes in list */
	struct mutex lock;
};

struct caif_net {
	struct cfcnfg *cfg;
	struct caif_device_entry_list caifdevs;
};

static int caif_net_id;
static int q_high = 50; /* Percent */

struct cfcnfg *get_cfcnfg(struct net *net)
{
	struct caif_net *caifn;
	caifn = net_generic(net, caif_net_id);
	return caifn->cfg;
}
EXPORT_SYMBOL(get_cfcnfg);

static struct caif_device_entry_list *caif_device_list(struct net *net)
{
	struct caif_net *caifn;
	caifn = net_generic(net, caif_net_id);
	return &caifn->caifdevs;
}

static void caifd_put(struct caif_device_entry *e)
{
	this_cpu_dec(*e->pcpu_refcnt);
}

static void caifd_hold(struct caif_device_entry *e)
{
	this_cpu_inc(*e->pcpu_refcnt);
}

static int caifd_refcnt_read(struct caif_device_entry *e)
{
	int i, refcnt = 0;
	for_each_possible_cpu(i)
		refcnt += *per_cpu_ptr(e->pcpu_refcnt, i);
	return refcnt;
}

/* Allocate new CAIF device. */
static struct caif_device_entry *caif_device_alloc(struct net_device *dev)
{
	struct caif_device_entry_list *caifdevs;
	struct caif_device_entry *caifd;

	caifdevs = caif_device_list(dev_net(dev));

	caifd = kzalloc(sizeof(*caifd), GFP_KERNEL);
	if (!caifd)
		return NULL;
	caifd->pcpu_refcnt = alloc_percpu(int);
	if (!caifd->pcpu_refcnt) {
		kfree(caifd);
		return NULL;
	}
	caifd->netdev = dev;
	dev_hold(dev);
	return caifd;
}

static struct caif_device_entry *caif_get(struct net_device *dev)
{
	struct caif_device_entry_list *caifdevs =
	    caif_device_list(dev_net(dev));
	struct caif_device_entry *caifd;

	list_for_each_entry_rcu(caifd, &caifdevs->list, list) {
		if (caifd->netdev == dev)
			return caifd;
	}
	return NULL;
}

void caif_flow_cb(struct sk_buff *skb)
{
	struct caif_device_entry *caifd;
	void (*dtor)(struct sk_buff *skb) = NULL;
	bool send_xoff;

	WARN_ON(skb->dev == NULL);

	rcu_read_lock();
	caifd = caif_get(skb->dev);
	caifd_hold(caifd);
	rcu_read_unlock();

	spin_lock_bh(&caifd->flow_lock);
	send_xoff = caifd->xoff;
	caifd->xoff = 0;
	dtor = caifd->xoff_skb_dtor;

	if (WARN_ON(caifd->xoff_skb != skb))
		skb = NULL;

	caifd->xoff_skb = NULL;
	caifd->xoff_skb_dtor = NULL;

	spin_unlock_bh(&caifd->flow_lock);

	if (dtor && skb)
		dtor(skb);

	if (send_xoff)
		caifd->layer.up->
			ctrlcmd(caifd->layer.up,
				_CAIF_CTRLCMD_PHYIF_FLOW_ON_IND,
				caifd->layer.id);
	caifd_put(caifd);
}

static int transmit(struct cflayer *layer, struct cfpkt *pkt)
{
	int err, high = 0, qlen = 0;
	struct caif_dev_common *caifdev;
	struct caif_device_entry *caifd =
	    container_of(layer, struct caif_device_entry, layer);
	struct sk_buff *skb;
	struct netdev_queue *txq;

	rcu_read_lock_bh();

	skb = cfpkt_tonative(pkt);
	skb->dev = caifd->netdev;
	skb_reset_network_header(skb);
	skb->protocol = htons(ETH_P_CAIF);
	caifdev = netdev_priv(caifd->netdev);

	/* Check if we need to handle xoff */
	if (likely(caifd->netdev->tx_queue_len == 0))
		goto noxoff;

	if (unlikely(caifd->xoff))
		goto noxoff;

	if (likely(!netif_queue_stopped(caifd->netdev))) {
		/* If we run with a TX queue, check if the queue is too long*/
		txq = netdev_get_tx_queue(skb->dev, 0);
		qlen = qdisc_qlen(rcu_dereference_bh(txq->qdisc));

		if (likely(qlen == 0))
			goto noxoff;

		high = (caifd->netdev->tx_queue_len * q_high) / 100;
		if (likely(qlen < high))
			goto noxoff;
	}

	/* Hold lock while accessing xoff */
	spin_lock_bh(&caifd->flow_lock);
	if (caifd->xoff) {
		spin_unlock_bh(&caifd->flow_lock);
		goto noxoff;
	}

	/*
	 * Handle flow off, we do this by temporary hi-jacking this
	 * skb's destructor function, and replace it with our own
	 * flow-on callback. The callback will set flow-on and call
	 * the original destructor.
	 */

	pr_debug("queue has stopped(%d) or is full (%d > %d)\n",
			netif_queue_stopped(caifd->netdev),
			qlen, high);
	caifd->xoff = 1;
	caifd->xoff_skb = skb;
	caifd->xoff_skb_dtor = skb->destructor;
	skb->destructor = caif_flow_cb;
	spin_unlock_bh(&caifd->flow_lock);

	caifd->layer.up->ctrlcmd(caifd->layer.up,
					_CAIF_CTRLCMD_PHYIF_FLOW_OFF_IND,
					caifd->layer.id);
noxoff:
	rcu_read_unlock_bh();

	err = dev_queue_xmit(skb);
	if (err > 0)
		err = -EIO;

	return err;
}

/*
 * Stuff received packets into the CAIF stack.
 * On error, returns non-zero and releases the skb.
 */
static int receive(struct sk_buff *skb, struct net_device *dev,
		   struct packet_type *pkttype, struct net_device *orig_dev)
{
	struct cfpkt *pkt;
	struct caif_device_entry *caifd;
	int err;

	pkt = cfpkt_fromnative(CAIF_DIR_IN, skb);

	rcu_read_lock();
	caifd = caif_get(dev);

	if (!caifd || !caifd->layer.up || !caifd->layer.up->receive ||
			!netif_oper_up(caifd->netdev)) {
		rcu_read_unlock();
		kfree_skb(skb);
		return NET_RX_DROP;
	}

	/* Hold reference to netdevice while using CAIF stack */
	caifd_hold(caifd);
	rcu_read_unlock();

	err = caifd->layer.up->receive(caifd->layer.up, pkt);

	/* For -EILSEQ the packet is not freed so so it now */
	if (err == -EILSEQ)
		cfpkt_destroy(pkt);

	/* Release reference to stack upwards */
	caifd_put(caifd);

	if (err != 0)
		err = NET_RX_DROP;
	return err;
}

static struct packet_type caif_packet_type __read_mostly = {
	.type = cpu_to_be16(ETH_P_CAIF),
	.func = receive,
};

static void dev_flowctrl(struct net_device *dev, int on)
{
	struct caif_device_entry *caifd;

	rcu_read_lock();

	caifd = caif_get(dev);
	if (!caifd || !caifd->layer.up || !caifd->layer.up->ctrlcmd) {
		rcu_read_unlock();
		return;
	}

	caifd_hold(caifd);
	rcu_read_unlock();

	caifd->layer.up->ctrlcmd(caifd->layer.up,
				 on ?
				 _CAIF_CTRLCMD_PHYIF_FLOW_ON_IND :
				 _CAIF_CTRLCMD_PHYIF_FLOW_OFF_IND,
				 caifd->layer.id);
	caifd_put(caifd);
}

void caif_enroll_dev(struct net_device *dev, struct caif_dev_common *caifdev,
			struct cflayer *link_support, int head_room,
			struct cflayer **layer, int (**rcv_func)(
				struct sk_buff *, struct net_device *,
				struct packet_type *, struct net_device *))
{
	struct caif_device_entry *caifd;
	enum cfcnfg_phy_preference pref;
	struct cfcnfg *cfg = get_cfcnfg(dev_net(dev));
	struct caif_device_entry_list *caifdevs;

	caifdevs = caif_device_list(dev_net(dev));
	caifd = caif_device_alloc(dev);
	if (!caifd)
		return;
	*layer = &caifd->layer;
	spin_lock_init(&caifd->flow_lock);

	switch (caifdev->link_select) {
	case CAIF_LINK_HIGH_BANDW:
		pref = CFPHYPREF_HIGH_BW;
		break;
	case CAIF_LINK_LOW_LATENCY:
		pref = CFPHYPREF_LOW_LAT;
		break;
	default:
		pref = CFPHYPREF_HIGH_BW;
		break;
	}
	mutex_lock(&caifdevs->lock);
	list_add_rcu(&caifd->list, &caifdevs->list);

	strncpy(caifd->layer.name, dev->name,
		sizeof(caifd->layer.name) - 1);
	caifd->layer.name[sizeof(caifd->layer.name) - 1] = 0;
	caifd->layer.transmit = transmit;
	cfcnfg_add_phy_layer(cfg,
				dev,
				&caifd->layer,
				pref,
				link_support,
				caifdev->use_fcs,
				head_room);
	mutex_unlock(&caifdevs->lock);
	if (rcv_func)
		*rcv_func = receive;
}
EXPORT_SYMBOL(caif_enroll_dev);

/* notify Caif of device events */
static int caif_device_notify(struct notifier_block *me, unsigned long what,
			      void *arg)
{
	struct net_device *dev = arg;
	struct caif_device_entry *caifd = NULL;
	struct caif_dev_common *caifdev;
	struct cfcnfg *cfg;
	struct cflayer *layer, *link_support;
	int head_room = 0;
	struct caif_device_entry_list *caifdevs;

	cfg = get_cfcnfg(dev_net(dev));
	caifdevs = caif_device_list(dev_net(dev));

	caifd = caif_get(dev);
	if (caifd == NULL && dev->type != ARPHRD_CAIF)
		return 0;

	switch (what) {
	case NETDEV_REGISTER:
		if (caifd != NULL)
			break;

		caifdev = netdev_priv(dev);

		link_support = NULL;
		if (caifdev->use_frag) {
			head_room = 1;
			link_support = cfserl_create(dev->ifindex,
							caifdev->use_stx);
			if (!link_support) {
				pr_warn("Out of memory\n");
				break;
			}
		}
		caif_enroll_dev(dev, caifdev, link_support, head_room,
				&layer, NULL);
		caifdev->flowctrl = dev_flowctrl;
		break;

	case NETDEV_UP:
		rcu_read_lock();

		caifd = caif_get(dev);
		if (caifd == NULL) {
			rcu_read_unlock();
			break;
		}

		caifd->xoff = 0;
		cfcnfg_set_phy_state(cfg, &caifd->layer, true);
		rcu_read_unlock();

		break;

	case NETDEV_DOWN:
		rcu_read_lock();

		caifd = caif_get(dev);
		if (!caifd || !caifd->layer.up || !caifd->layer.up->ctrlcmd) {
			rcu_read_unlock();
			return -EINVAL;
		}

		cfcnfg_set_phy_state(cfg, &caifd->layer, false);
		caifd_hold(caifd);
		rcu_read_unlock();

		caifd->layer.up->ctrlcmd(caifd->layer.up,
					 _CAIF_CTRLCMD_PHYIF_DOWN_IND,
					 caifd->layer.id);

		spin_lock_bh(&caifd->flow_lock);

		/*
		 * Replace our xoff-destructor with original destructor.
		 * We trust that skb->destructor *always* is called before
		 * the skb reference is invalid. The hijacked SKB destructor
		 * takes the flow_lock so manipulating the skb->destructor here
		 * should be safe.
		*/
		if (caifd->xoff_skb_dtor != NULL && caifd->xoff_skb != NULL)
			caifd->xoff_skb->destructor = caifd->xoff_skb_dtor;

		caifd->xoff = 0;
		caifd->xoff_skb_dtor = NULL;
		caifd->xoff_skb = NULL;

		spin_unlock_bh(&caifd->flow_lock);
		caifd_put(caifd);
		break;

	case NETDEV_UNREGISTER:
		mutex_lock(&caifdevs->lock);

		caifd = caif_get(dev);
		if (caifd == NULL) {
			mutex_unlock(&caifdevs->lock);
			break;
		}
		list_del_rcu(&caifd->list);

		/*
		 * NETDEV_UNREGISTER is called repeatedly until all reference
		 * counts for the net-device are released. If references to
		 * caifd is taken, simply ignore NETDEV_UNREGISTER and wait for
		 * the next call to NETDEV_UNREGISTER.
		 *
		 * If any packets are in flight down the CAIF Stack,
		 * cfcnfg_del_phy_layer will return nonzero.
		 * If no packets are in flight, the CAIF Stack associated
		 * with the net-device un-registering is freed.
		 */

		if (caifd_refcnt_read(caifd) != 0 ||
			cfcnfg_del_phy_layer(cfg, &caifd->layer) != 0) {

			pr_info("Wait for device inuse\n");
			/* Enrole device if CAIF Stack is still in use */
			list_add_rcu(&caifd->list, &caifdevs->list);
			mutex_unlock(&caifdevs->lock);
			break;
		}

		synchronize_rcu();
		dev_put(caifd->netdev);
		free_percpu(caifd->pcpu_refcnt);
		kfree(caifd);

		mutex_unlock(&caifdevs->lock);
		break;
	}
	return 0;
}

static struct notifier_block caif_device_notifier = {
	.notifier_call = caif_device_notify,
	.priority = 0,
};

/* Per-namespace Caif devices handling */
static int caif_init_net(struct net *net)
{
	struct caif_net *caifn = net_generic(net, caif_net_id);
<<<<<<< HEAD

=======
>>>>>>> 6f5c871d
	INIT_LIST_HEAD(&caifn->caifdevs.list);
	mutex_init(&caifn->caifdevs.lock);

	caifn->cfg = cfcnfg_create();
	if (!caifn->cfg)
		return -ENOMEM;

	return 0;
}

static void caif_exit_net(struct net *net)
{
	struct caif_device_entry *caifd, *tmp;
	struct caif_device_entry_list *caifdevs =
	    caif_device_list(net);
	struct cfcnfg *cfg =  get_cfcnfg(net);

	rtnl_lock();
	mutex_lock(&caifdevs->lock);

	list_for_each_entry_safe(caifd, tmp, &caifdevs->list, list) {
		int i = 0;
		list_del_rcu(&caifd->list);
		cfcnfg_set_phy_state(cfg, &caifd->layer, false);

		while (i < 10 &&
			(caifd_refcnt_read(caifd) != 0 ||
			cfcnfg_del_phy_layer(cfg, &caifd->layer) != 0)) {

			pr_info("Wait for device inuse\n");
			msleep(250);
			i++;
		}
		synchronize_rcu();
		dev_put(caifd->netdev);
		free_percpu(caifd->pcpu_refcnt);
		kfree(caifd);
	}
	cfcnfg_remove(cfg);

	mutex_unlock(&caifdevs->lock);
	rtnl_unlock();
}

static struct pernet_operations caif_net_ops = {
	.init = caif_init_net,
	.exit = caif_exit_net,
	.id   = &caif_net_id,
	.size = sizeof(struct caif_net),
};

/* Initialize Caif devices list */
static int __init caif_device_init(void)
{
	int result;

	result = register_pernet_subsys(&caif_net_ops);

	if (result)
		return result;

	register_netdevice_notifier(&caif_device_notifier);
	dev_add_pack(&caif_packet_type);

	return result;
}

static void __exit caif_device_exit(void)
{
	unregister_pernet_subsys(&caif_net_ops);
	unregister_netdevice_notifier(&caif_device_notifier);
	dev_remove_pack(&caif_packet_type);
}

module_init(caif_device_init);
module_exit(caif_device_exit);<|MERGE_RESOLUTION|>--- conflicted
+++ resolved
@@ -495,10 +495,6 @@
 static int caif_init_net(struct net *net)
 {
 	struct caif_net *caifn = net_generic(net, caif_net_id);
-<<<<<<< HEAD
-
-=======
->>>>>>> 6f5c871d
 	INIT_LIST_HEAD(&caifn->caifdevs.list);
 	mutex_init(&caifn->caifdevs.lock);
 
