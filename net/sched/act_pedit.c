--- conflicted
+++ resolved
@@ -180,33 +180,13 @@
 	if (IS_ERR(keys_ex))
 		return PTR_ERR(keys_ex);
 
-<<<<<<< HEAD
 	err = tcf_idr_check_alloc(tn, &parm->index, a, bind);
 	if (!err) {
-		if (!parm->nkeys) {
-			tcf_idr_cleanup(tn, parm->index);
-			NL_SET_ERR_MSG_MOD(extack, "Pedit requires keys to be passed");
-			ret = -EINVAL;
-			goto out_free;
-		}
 		ret = tcf_idr_create(tn, parm->index, est, a,
 				     &act_pedit_ops, bind, false);
 		if (ret) {
 			tcf_idr_cleanup(tn, parm->index);
 			goto out_free;
-=======
-	if (!tcf_hash_check(tn, parm->index, a, bind)) {
-		ret = tcf_hash_create(tn, parm->index, est, a,
-				      &act_pedit_ops, bind, false);
-		if (ret)
-			return ret;
-		p = to_pedit(*a);
-		keys = kmalloc(ksize, GFP_KERNEL);
-		if (keys == NULL) {
-			tcf_hash_cleanup(*a, est);
-			kfree(keys_ex);
-			return -ENOMEM;
->>>>>>> b8b85886
 		}
 		ret = ACT_P_CREATED;
 	} else if (err > 0) {
