--- conflicted
+++ resolved
@@ -364,19 +364,12 @@
 	params_new->tcft_action = parm->t_action;
 	params_new->tcft_enc_metadata = metadata;
 
-<<<<<<< HEAD
 	spin_lock_bh(&t->tcf_lock);
 	t->tcf_action = parm->action;
 	rcu_swap_protected(t->params, params_new,
 			   lockdep_is_held(&t->tcf_lock));
 	spin_unlock_bh(&t->tcf_lock);
-	if (params_new)
-		kfree_rcu(params_new, rcu);
-=======
-	rcu_assign_pointer(t->params, params_new);
-
-	tunnel_key_release_params(params_old);
->>>>>>> 71912155
+	tunnel_key_release_params(params_new);
 
 	if (ret == ACT_P_CREATED)
 		tcf_idr_insert(tn, *a);
