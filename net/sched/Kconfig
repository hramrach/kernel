# SPDX-License-Identifier: GPL-2.0-only
#
# Traffic control configuration.
#

menuconfig NET_SCHED
	bool "QoS and/or fair queueing"
	select NET_SCH_FIFO
	help
	  When the kernel has several packets to send out over a network
	  device, it has to decide which ones to send first, which ones to
	  delay, and which ones to drop. This is the job of the queueing
	  disciplines, several different algorithms for how to do this
	  "fairly" have been proposed.

	  If you say N here, you will get the standard packet scheduler, which
	  is a FIFO (first come, first served). If you say Y here, you will be
	  able to choose from among several alternative algorithms which can
	  then be attached to different network devices. This is useful for
	  example if some of your network devices are real time devices that
	  need a certain minimum data flow rate, or if you need to limit the
	  maximum data flow rate for traffic which matches specified criteria.
	  This code is considered to be experimental.

	  To administer these schedulers, you'll need the user-level utilities
	  from the package iproute2+tc at
	  <https://www.kernel.org/pub/linux/utils/net/iproute2/>.  That package
	  also contains some documentation; for more, check out
	  <http://www.linuxfoundation.org/collaborate/workgroups/networking/iproute2>.

	  This Quality of Service (QoS) support will enable you to use
	  Differentiated Services (diffserv) and Resource Reservation Protocol
	  (RSVP) on your Linux router if you also say Y to the corresponding
	  classifiers below.  Documentation and software is at
	  <http://diffserv.sourceforge.net/>.

	  If you say Y here and to "/proc file system" below, you will be able
	  to read status information about packet schedulers from the file
	  /proc/net/psched.

	  The available schedulers are listed in the following questions; you
	  can say Y to as many as you like. If unsure, say N now.

if NET_SCHED

comment "Queueing/Scheduling"

config NET_SCH_CBQ
	tristate "Class Based Queueing (CBQ)"
	help
	  Say Y here if you want to use the Class-Based Queueing (CBQ) packet
	  scheduling algorithm. This algorithm classifies the waiting packets
	  into a tree-like hierarchy of classes; the leaves of this tree are
	  in turn scheduled by separate algorithms.

	  See the top of <file:net/sched/sch_cbq.c> for more details.

	  CBQ is a commonly used scheduler, so if you're unsure, you should
	  say Y here. Then say Y to all the queueing algorithms below that you
	  want to use as leaf disciplines.

	  To compile this code as a module, choose M here: the
	  module will be called sch_cbq.

config NET_SCH_HTB
	tristate "Hierarchical Token Bucket (HTB)"
	help
	  Say Y here if you want to use the Hierarchical Token Buckets (HTB)
	  packet scheduling algorithm. See
	  <http://luxik.cdi.cz/~devik/qos/htb/> for complete manual and
	  in-depth articles.

	  HTB is very similar to CBQ regarding its goals however is has
	  different properties and different algorithm.

	  To compile this code as a module, choose M here: the
	  module will be called sch_htb.

config NET_SCH_HFSC
	tristate "Hierarchical Fair Service Curve (HFSC)"
	help
	  Say Y here if you want to use the Hierarchical Fair Service Curve
	  (HFSC) packet scheduling algorithm.

	  To compile this code as a module, choose M here: the
	  module will be called sch_hfsc.

config NET_SCH_ATM
	tristate "ATM Virtual Circuits (ATM)"
	depends on ATM
	help
	  Say Y here if you want to use the ATM pseudo-scheduler.  This
	  provides a framework for invoking classifiers, which in turn
	  select classes of this queuing discipline.  Each class maps
	  the flow(s) it is handling to a given virtual circuit.

	  See the top of <file:net/sched/sch_atm.c> for more details.

	  To compile this code as a module, choose M here: the
	  module will be called sch_atm.

config NET_SCH_PRIO
	tristate "Multi Band Priority Queueing (PRIO)"
	help
	  Say Y here if you want to use an n-band priority queue packet
	  scheduler.

	  To compile this code as a module, choose M here: the
	  module will be called sch_prio.

config NET_SCH_MULTIQ
	tristate "Hardware Multiqueue-aware Multi Band Queuing (MULTIQ)"
	help
	  Say Y here if you want to use an n-band queue packet scheduler
	  to support devices that have multiple hardware transmit queues.

	  To compile this code as a module, choose M here: the
	  module will be called sch_multiq.

config NET_SCH_RED
	tristate "Random Early Detection (RED)"
	help
	  Say Y here if you want to use the Random Early Detection (RED)
	  packet scheduling algorithm.

	  See the top of <file:net/sched/sch_red.c> for more details.

	  To compile this code as a module, choose M here: the
	  module will be called sch_red.

config NET_SCH_SFB
	tristate "Stochastic Fair Blue (SFB)"
	help
	  Say Y here if you want to use the Stochastic Fair Blue (SFB)
	  packet scheduling algorithm.

	  See the top of <file:net/sched/sch_sfb.c> for more details.

	  To compile this code as a module, choose M here: the
	  module will be called sch_sfb.

config NET_SCH_SFQ
	tristate "Stochastic Fairness Queueing (SFQ)"
	help
	  Say Y here if you want to use the Stochastic Fairness Queueing (SFQ)
	  packet scheduling algorithm.

	  See the top of <file:net/sched/sch_sfq.c> for more details.

	  To compile this code as a module, choose M here: the
	  module will be called sch_sfq.

config NET_SCH_TEQL
	tristate "True Link Equalizer (TEQL)"
	help
	  Say Y here if you want to use the True Link Equalizer (TLE) packet
	  scheduling algorithm. This queueing discipline allows the combination
	  of several physical devices into one virtual device.

	  See the top of <file:net/sched/sch_teql.c> for more details.

	  To compile this code as a module, choose M here: the
	  module will be called sch_teql.

config NET_SCH_TBF
	tristate "Token Bucket Filter (TBF)"
	help
	  Say Y here if you want to use the Token Bucket Filter (TBF) packet
	  scheduling algorithm.

	  See the top of <file:net/sched/sch_tbf.c> for more details.

	  To compile this code as a module, choose M here: the
	  module will be called sch_tbf.

config NET_SCH_CBS
	tristate "Credit Based Shaper (CBS)"
	help
	  Say Y here if you want to use the Credit Based Shaper (CBS) packet
	  scheduling algorithm.

	  See the top of <file:net/sched/sch_cbs.c> for more details.

	  To compile this code as a module, choose M here: the
	  module will be called sch_cbs.

config NET_SCH_ETF
	tristate "Earliest TxTime First (ETF)"
	help
	  Say Y here if you want to use the Earliest TxTime First (ETF) packet
	  scheduling algorithm.

	  See the top of <file:net/sched/sch_etf.c> for more details.

	  To compile this code as a module, choose M here: the
	  module will be called sch_etf.

config NET_SCH_TAPRIO
	tristate "Time Aware Priority (taprio) Scheduler"
	help
	  Say Y here if you want to use the Time Aware Priority (taprio) packet
	  scheduling algorithm.

	  See the top of <file:net/sched/sch_taprio.c> for more details.

	  To compile this code as a module, choose M here: the
	  module will be called sch_taprio.

config NET_SCH_GRED
	tristate "Generic Random Early Detection (GRED)"
	help
	  Say Y here if you want to use the Generic Random Early Detection
	  (GRED) packet scheduling algorithm for some of your network devices
	  (see the top of <file:net/sched/sch_red.c> for details and
	  references about the algorithm).

	  To compile this code as a module, choose M here: the
	  module will be called sch_gred.

config NET_SCH_DSMARK
	tristate "Differentiated Services marker (DSMARK)"
	help
	  Say Y if you want to schedule packets according to the
	  Differentiated Services architecture proposed in RFC 2475.
	  Technical information on this method, with pointers to associated
	  RFCs, is available at <http://www.gta.ufrj.br/diffserv/>.

	  To compile this code as a module, choose M here: the
	  module will be called sch_dsmark.

config NET_SCH_NETEM
	tristate "Network emulator (NETEM)"
	help
	  Say Y if you want to emulate network delay, loss, and packet
	  re-ordering. This is often useful to simulate networks when
	  testing applications or protocols.

	  To compile this driver as a module, choose M here: the module
	  will be called sch_netem.

	  If unsure, say N.

config NET_SCH_DRR
	tristate "Deficit Round Robin scheduler (DRR)"
	help
	  Say Y here if you want to use the Deficit Round Robin (DRR) packet
	  scheduling algorithm.

	  To compile this driver as a module, choose M here: the module
	  will be called sch_drr.

	  If unsure, say N.

config NET_SCH_MQPRIO
	tristate "Multi-queue priority scheduler (MQPRIO)"
	help
	  Say Y here if you want to use the Multi-queue Priority scheduler.
	  This scheduler allows QOS to be offloaded on NICs that have support
	  for offloading QOS schedulers.

	  To compile this driver as a module, choose M here: the module will
	  be called sch_mqprio.

	  If unsure, say N.

config NET_SCH_SKBPRIO
	tristate "SKB priority queue scheduler (SKBPRIO)"
	help
	  Say Y here if you want to use the SKB priority queue
	  scheduler. This schedules packets according to skb->priority,
	  which is useful for request packets in DoS mitigation systems such
	  as Gatekeeper.

	  To compile this driver as a module, choose M here: the module will
	  be called sch_skbprio.

	  If unsure, say N.

config NET_SCH_CHOKE
	tristate "CHOose and Keep responsive flow scheduler (CHOKE)"
	help
	  Say Y here if you want to use the CHOKe packet scheduler (CHOose
	  and Keep for responsive flows, CHOose and Kill for unresponsive
	  flows). This is a variation of RED which tries to penalize flows
	  that monopolize the queue.

	  To compile this code as a module, choose M here: the
	  module will be called sch_choke.

config NET_SCH_QFQ
	tristate "Quick Fair Queueing scheduler (QFQ)"
	help
	  Say Y here if you want to use the Quick Fair Queueing Scheduler (QFQ)
	  packet scheduling algorithm.

	  To compile this driver as a module, choose M here: the module
	  will be called sch_qfq.

	  If unsure, say N.

config NET_SCH_CODEL
	tristate "Controlled Delay AQM (CODEL)"
	help
	  Say Y here if you want to use the Controlled Delay (CODEL)
	  packet scheduling algorithm.

	  To compile this driver as a module, choose M here: the module
	  will be called sch_codel.

	  If unsure, say N.

config NET_SCH_FQ_CODEL
	tristate "Fair Queue Controlled Delay AQM (FQ_CODEL)"
	help
	  Say Y here if you want to use the FQ Controlled Delay (FQ_CODEL)
	  packet scheduling algorithm.

	  To compile this driver as a module, choose M here: the module
	  will be called sch_fq_codel.

	  If unsure, say N.

config NET_SCH_CAKE
	tristate "Common Applications Kept Enhanced (CAKE)"
	help
	  Say Y here if you want to use the Common Applications Kept Enhanced
	  (CAKE) queue management algorithm.

	  To compile this driver as a module, choose M here: the module
	  will be called sch_cake.

	  If unsure, say N.

config NET_SCH_FQ
	tristate "Fair Queue"
	help
	  Say Y here if you want to use the FQ packet scheduling algorithm.

	  FQ does flow separation, and is able to respect pacing requirements
	  set by TCP stack into sk->sk_pacing_rate (for localy generated
	  traffic)

	  To compile this driver as a module, choose M here: the module
	  will be called sch_fq.

	  If unsure, say N.

config NET_SCH_HHF
	tristate "Heavy-Hitter Filter (HHF)"
	help
	  Say Y here if you want to use the Heavy-Hitter Filter (HHF)
	  packet scheduling algorithm.

	  To compile this driver as a module, choose M here: the module
	  will be called sch_hhf.

config NET_SCH_PIE
	tristate "Proportional Integral controller Enhanced (PIE) scheduler"
	help
	  Say Y here if you want to use the Proportional Integral controller
	  Enhanced scheduler packet scheduling algorithm.
	  For more information, please see https://tools.ietf.org/html/rfc8033

	  To compile this driver as a module, choose M here: the module
	  will be called sch_pie.

	  If unsure, say N.

config NET_SCH_FQ_PIE
	depends on NET_SCH_PIE
	tristate "Flow Queue Proportional Integral controller Enhanced (FQ-PIE)"
	help
	  Say Y here if you want to use the Flow Queue Proportional Integral
	  controller Enhanced (FQ-PIE) packet scheduling algorithm.
	  For more information, please see https://tools.ietf.org/html/rfc8033

	  To compile this driver as a module, choose M here: the module
	  will be called sch_fq_pie.

	  If unsure, say N.

config NET_SCH_INGRESS
	tristate "Ingress/classifier-action Qdisc"
	depends on NET_CLS_ACT
	select NET_INGRESS
	select NET_EGRESS
	help
	  Say Y here if you want to use classifiers for incoming and/or outgoing
	  packets. This qdisc doesn't do anything else besides running classifiers,
	  which can also have actions attached to them. In case of outgoing packets,
	  classifiers that this qdisc holds are executed in the transmit path
	  before real enqueuing to an egress qdisc happens.

	  If unsure, say Y.

	  To compile this code as a module, choose M here: the module will be
	  called sch_ingress with alias of sch_clsact.

config NET_SCH_PLUG
	tristate "Plug network traffic until release (PLUG)"
	help

	  This queuing discipline allows userspace to plug/unplug a network
	  output queue, using the netlink interface.  When it receives an
	  enqueue command it inserts a plug into the outbound queue that
	  causes following packets to enqueue until a dequeue command arrives
	  over netlink, causing the plug to be removed and resuming the normal
	  packet flow.

	  This module also provides a generic "network output buffering"
	  functionality (aka output commit), wherein upon arrival of a dequeue
	  command, only packets up to the first plug are released for delivery.
	  The Remus HA project uses this module to enable speculative execution
	  of virtual machines by allowing the generated network output to be rolled
	  back if needed.

	  For more information, please refer to <http://wiki.xenproject.org/wiki/Remus>

	  Say Y here if you are using this kernel for Xen dom0 and
	  want to protect Xen guests with Remus.

	  To compile this code as a module, choose M here: the
	  module will be called sch_plug.

config NET_SCH_ETS
	tristate "Enhanced transmission selection scheduler (ETS)"
	help
          The Enhanced Transmission Selection scheduler is a classful
          queuing discipline that merges functionality of PRIO and DRR
          qdiscs in one scheduler. ETS makes it easy to configure a set of
          strict and bandwidth-sharing bands to implement the transmission
          selection described in 802.1Qaz.

	  Say Y here if you want to use the ETS packet scheduling
	  algorithm.

	  To compile this driver as a module, choose M here: the module
	  will be called sch_ets.

	  If unsure, say N.

menuconfig NET_SCH_DEFAULT
	bool "Allow override default queue discipline"
	help
	  Support for selection of default queuing discipline.

	  Nearly all users can safely say no here, and the default
	  of pfifo_fast will be used. Many distributions already set
	  the default value via /proc/sys/net/core/default_qdisc.

	  If unsure, say N.

if NET_SCH_DEFAULT

choice
	prompt "Default queuing discipline"
	default DEFAULT_PFIFO_FAST
	help
	  Select the queueing discipline that will be used by default
	  for all network devices.

	config DEFAULT_FQ
		bool "Fair Queue" if NET_SCH_FQ

	config DEFAULT_CODEL
		bool "Controlled Delay" if NET_SCH_CODEL

	config DEFAULT_FQ_CODEL
		bool "Fair Queue Controlled Delay" if NET_SCH_FQ_CODEL

	config DEFAULT_FQ_PIE
		bool "Flow Queue Proportional Integral controller Enhanced" if NET_SCH_FQ_PIE

	config DEFAULT_SFQ
		bool "Stochastic Fair Queue" if NET_SCH_SFQ

	config DEFAULT_PFIFO_FAST
		bool "Priority FIFO Fast"
endchoice

config DEFAULT_NET_SCH
	string
	default "pfifo_fast" if DEFAULT_PFIFO_FAST
	default "fq" if DEFAULT_FQ
	default "fq_codel" if DEFAULT_FQ_CODEL
	default "fq_pie" if DEFAULT_FQ_PIE
	default "sfq" if DEFAULT_SFQ
	default "pfifo_fast"
endif

comment "Classification"

config NET_CLS
	bool

config NET_CLS_BASIC
	tristate "Elementary classification (BASIC)"
	select NET_CLS
	help
	  Say Y here if you want to be able to classify packets using
	  only extended matches and actions.

	  To compile this code as a module, choose M here: the
	  module will be called cls_basic.

config NET_CLS_TCINDEX
	tristate "Traffic-Control Index (TCINDEX)"
	select NET_CLS
	help
	  Say Y here if you want to be able to classify packets based on
	  traffic control indices. You will want this feature if you want
	  to implement Differentiated Services together with DSMARK.

	  To compile this code as a module, choose M here: the
	  module will be called cls_tcindex.

config NET_CLS_ROUTE4
	tristate "Routing decision (ROUTE)"
	depends on INET
	select IP_ROUTE_CLASSID
	select NET_CLS
	help
	  If you say Y here, you will be able to classify packets
	  according to the route table entry they matched.

	  To compile this code as a module, choose M here: the
	  module will be called cls_route.

config NET_CLS_FW
	tristate "Netfilter mark (FW)"
	select NET_CLS
	help
	  If you say Y here, you will be able to classify packets
	  according to netfilter/firewall marks.

	  To compile this code as a module, choose M here: the
	  module will be called cls_fw.

config NET_CLS_U32
	tristate "Universal 32bit comparisons w/ hashing (U32)"
	select NET_CLS
	help
	  Say Y here to be able to classify packets using a universal
	  32bit pieces based comparison scheme.

	  To compile this code as a module, choose M here: the
	  module will be called cls_u32.

config CLS_U32_PERF
	bool "Performance counters support"
	depends on NET_CLS_U32
	help
	  Say Y here to make u32 gather additional statistics useful for
	  fine tuning u32 classifiers.

config CLS_U32_MARK
	bool "Netfilter marks support"
	depends on NET_CLS_U32
	help
	  Say Y here to be able to use netfilter marks as u32 key.

config NET_CLS_RSVP
	tristate "IPv4 Resource Reservation Protocol (RSVP)"
	select NET_CLS
	help
	  The Resource Reservation Protocol (RSVP) permits end systems to
	  request a minimum and maximum data flow rate for a connection; this
	  is important for real time data such as streaming sound or video.

	  Say Y here if you want to be able to classify outgoing packets based
	  on their RSVP requests.

	  To compile this code as a module, choose M here: the
	  module will be called cls_rsvp.

config NET_CLS_RSVP6
	tristate "IPv6 Resource Reservation Protocol (RSVP6)"
	select NET_CLS
	help
	  The Resource Reservation Protocol (RSVP) permits end systems to
	  request a minimum and maximum data flow rate for a connection; this
	  is important for real time data such as streaming sound or video.

	  Say Y here if you want to be able to classify outgoing packets based
	  on their RSVP requests and you are using the IPv6 protocol.

	  To compile this code as a module, choose M here: the
	  module will be called cls_rsvp6.

config NET_CLS_FLOW
	tristate "Flow classifier"
	select NET_CLS
	help
	  If you say Y here, you will be able to classify packets based on
	  a configurable combination of packet keys. This is mostly useful
	  in combination with SFQ.

	  To compile this code as a module, choose M here: the
	  module will be called cls_flow.

config NET_CLS_CGROUP
	tristate "Control Group Classifier"
	select NET_CLS
	select CGROUP_NET_CLASSID
	depends on CGROUPS
	help
	  Say Y here if you want to classify packets based on the control
	  cgroup of their process.

	  To compile this code as a module, choose M here: the
	  module will be called cls_cgroup.

config NET_CLS_BPF
	tristate "BPF-based classifier"
	select NET_CLS
	help
	  If you say Y here, you will be able to classify packets based on
	  programmable BPF (JIT'ed) filters as an alternative to ematches.

	  To compile this code as a module, choose M here: the module will
	  be called cls_bpf.

config NET_CLS_FLOWER
	tristate "Flower classifier"
	select NET_CLS
	help
	  If you say Y here, you will be able to classify packets based on
	  a configurable combination of packet keys and masks.

	  To compile this code as a module, choose M here: the module will
	  be called cls_flower.

config NET_CLS_MATCHALL
	tristate "Match-all classifier"
	select NET_CLS
	help
	  If you say Y here, you will be able to classify packets based on
	  nothing. Every packet will match.

	  To compile this code as a module, choose M here: the module will
	  be called cls_matchall.

config NET_EMATCH
	bool "Extended Matches"
	select NET_CLS
	help
	  Say Y here if you want to use extended matches on top of classifiers
	  and select the extended matches below.

	  Extended matches are small classification helpers not worth writing
	  a separate classifier for.

	  A recent version of the iproute2 package is required to use
	  extended matches.

config NET_EMATCH_STACK
	int "Stack size"
	depends on NET_EMATCH
	default "32"
	help
	  Size of the local stack variable used while evaluating the tree of
	  ematches. Limits the depth of the tree, i.e. the number of
	  encapsulated precedences. Every level requires 4 bytes of additional
	  stack space.

config NET_EMATCH_CMP
	tristate "Simple packet data comparison"
	depends on NET_EMATCH
	help
	  Say Y here if you want to be able to classify packets based on
	  simple packet data comparisons for 8, 16, and 32bit values.

	  To compile this code as a module, choose M here: the
	  module will be called em_cmp.

config NET_EMATCH_NBYTE
	tristate "Multi byte comparison"
	depends on NET_EMATCH
	help
	  Say Y here if you want to be able to classify packets based on
	  multiple byte comparisons mainly useful for IPv6 address comparisons.

	  To compile this code as a module, choose M here: the
	  module will be called em_nbyte.

config NET_EMATCH_U32
	tristate "U32 key"
	depends on NET_EMATCH
	help
	  Say Y here if you want to be able to classify packets using
	  the famous u32 key in combination with logic relations.

	  To compile this code as a module, choose M here: the
	  module will be called em_u32.

config NET_EMATCH_META
	tristate "Metadata"
	depends on NET_EMATCH
	help
	  Say Y here if you want to be able to classify packets based on
	  metadata such as load average, netfilter attributes, socket
	  attributes and routing decisions.

	  To compile this code as a module, choose M here: the
	  module will be called em_meta.

config NET_EMATCH_TEXT
	tristate "Textsearch"
	depends on NET_EMATCH
	select TEXTSEARCH
	select TEXTSEARCH_KMP
	select TEXTSEARCH_BM
	select TEXTSEARCH_FSM
	help
	  Say Y here if you want to be able to classify packets based on
	  textsearch comparisons.

	  To compile this code as a module, choose M here: the
	  module will be called em_text.

config NET_EMATCH_CANID
	tristate "CAN Identifier"
	depends on NET_EMATCH && (CAN=y || CAN=m)
	help
	  Say Y here if you want to be able to classify CAN frames based
	  on CAN Identifier.

	  To compile this code as a module, choose M here: the
	  module will be called em_canid.

config NET_EMATCH_IPSET
	tristate "IPset"
	depends on NET_EMATCH && IP_SET
	help
	  Say Y here if you want to be able to classify packets based on
	  ipset membership.

	  To compile this code as a module, choose M here: the
	  module will be called em_ipset.

config NET_EMATCH_IPT
	tristate "IPtables Matches"
	depends on NET_EMATCH && NETFILTER && NETFILTER_XTABLES
	help
	  Say Y here to be able to classify packets based on iptables
	  matches.
	  Current supported match is "policy" which allows packet classification
	  based on IPsec policy that was used during decapsulation

	  To compile this code as a module, choose M here: the
	  module will be called em_ipt.

config NET_CLS_ACT
	bool "Actions"
	select NET_CLS
	help
	  Say Y here if you want to use traffic control actions. Actions
	  get attached to classifiers and are invoked after a successful
	  classification. They are used to overwrite the classification
	  result, instantly drop or redirect packets, etc.

	  A recent version of the iproute2 package is required to use
	  extended matches.

config NET_ACT_POLICE
	tristate "Traffic Policing"
	depends on NET_CLS_ACT
	help
	  Say Y here if you want to do traffic policing, i.e. strict
	  bandwidth limiting. This action replaces the existing policing
	  module.

	  To compile this code as a module, choose M here: the
	  module will be called act_police.

config NET_ACT_GACT
	tristate "Generic actions"
	depends on NET_CLS_ACT
	help
	  Say Y here to take generic actions such as dropping and
	  accepting packets.

	  To compile this code as a module, choose M here: the
	  module will be called act_gact.

config GACT_PROB
	bool "Probability support"
	depends on NET_ACT_GACT
	help
	  Say Y here to use the generic action randomly or deterministically.

config NET_ACT_MIRRED
	tristate "Redirecting and Mirroring"
	depends on NET_CLS_ACT
	help
	  Say Y here to allow packets to be mirrored or redirected to
	  other devices.

	  To compile this code as a module, choose M here: the
	  module will be called act_mirred.

config NET_ACT_SAMPLE
	tristate "Traffic Sampling"
	depends on NET_CLS_ACT
	select PSAMPLE
	help
	  Say Y here to allow packet sampling tc action. The packet sample
	  action consists of statistically choosing packets and sampling
	  them using the psample module.

	  To compile this code as a module, choose M here: the
	  module will be called act_sample.

config NET_ACT_IPT
	tristate "IPtables targets"
	depends on NET_CLS_ACT && NETFILTER && NETFILTER_XTABLES
	help
	  Say Y here to be able to invoke iptables targets after successful
	  classification.

	  To compile this code as a module, choose M here: the
	  module will be called act_ipt.

config NET_ACT_NAT
	tristate "Stateless NAT"
	depends on NET_CLS_ACT
	help
	  Say Y here to do stateless NAT on IPv4 packets.  You should use
	  netfilter for NAT unless you know what you are doing.

	  To compile this code as a module, choose M here: the
	  module will be called act_nat.

config NET_ACT_PEDIT
	tristate "Packet Editing"
	depends on NET_CLS_ACT
	help
	  Say Y here if you want to mangle the content of packets.

	  To compile this code as a module, choose M here: the
	  module will be called act_pedit.

config NET_ACT_SIMP
	tristate "Simple Example (Debug)"
	depends on NET_CLS_ACT
	help
	  Say Y here to add a simple action for demonstration purposes.
	  It is meant as an example and for debugging purposes. It will
	  print a configured policy string followed by the packet count
	  to the console for every packet that passes by.

	  If unsure, say N.

	  To compile this code as a module, choose M here: the
	  module will be called act_simple.

config NET_ACT_SKBEDIT
	tristate "SKB Editing"
	depends on NET_CLS_ACT
	help
	  Say Y here to change skb priority or queue_mapping settings.

	  If unsure, say N.

	  To compile this code as a module, choose M here: the
	  module will be called act_skbedit.

config NET_ACT_CSUM
	tristate "Checksum Updating"
	depends on NET_CLS_ACT && INET
	select LIBCRC32C
	help
	  Say Y here to update some common checksum after some direct
	  packet alterations.

	  To compile this code as a module, choose M here: the
	  module will be called act_csum.

config NET_ACT_MPLS
	tristate "MPLS manipulation"
	depends on NET_CLS_ACT
	help
	  Say Y here to push or pop MPLS headers.

	  If unsure, say N.

	  To compile this code as a module, choose M here: the
	  module will be called act_mpls.

config NET_ACT_VLAN
	tristate "Vlan manipulation"
	depends on NET_CLS_ACT
	help
	  Say Y here to push or pop vlan headers.

	  If unsure, say N.

	  To compile this code as a module, choose M here: the
	  module will be called act_vlan.

config NET_ACT_BPF
	tristate "BPF based action"
	depends on NET_CLS_ACT
	help
	  Say Y here to execute BPF code on packets. The BPF code will decide
	  if the packet should be dropped or not.

	  If unsure, say N.

	  To compile this code as a module, choose M here: the
	  module will be called act_bpf.

config NET_ACT_CONNMARK
	tristate "Netfilter Connection Mark Retriever"
	depends on NET_CLS_ACT && NETFILTER
	depends on NF_CONNTRACK && NF_CONNTRACK_MARK
	help
	  Say Y here to allow retrieving of conn mark

	  If unsure, say N.

	  To compile this code as a module, choose M here: the
	  module will be called act_connmark.

config NET_ACT_CTINFO
	tristate "Netfilter Connection Mark Actions"
	depends on NET_CLS_ACT && NETFILTER
	depends on NF_CONNTRACK && NF_CONNTRACK_MARK
	help
	  Say Y here to allow transfer of a connmark stored information.
	  Current actions transfer connmark stored DSCP into
	  ipv4/v6 diffserv and/or to transfer connmark to packet
	  mark.  Both are useful for restoring egress based marks
	  back onto ingress connections for qdisc priority mapping
	  purposes.

	  If unsure, say N.

	  To compile this code as a module, choose M here: the
	  module will be called act_ctinfo.

config NET_ACT_SKBMOD
	tristate "skb data modification action"
	depends on NET_CLS_ACT
	help
	 Say Y here to allow modification of skb data

	 If unsure, say N.

	 To compile this code as a module, choose M here: the
	 module will be called act_skbmod.

config NET_ACT_IFE
	tristate "Inter-FE action based on IETF ForCES InterFE LFB"
	depends on NET_CLS_ACT
	select NET_IFE
	help
	  Say Y here to allow for sourcing and terminating metadata
	  For details refer to netdev01 paper:
	  "Distributing Linux Traffic Control Classifier-Action Subsystem"
	   Authors: Jamal Hadi Salim and Damascene M. Joachimpillai

	  To compile this code as a module, choose M here: the
	  module will be called act_ife.

config NET_ACT_TUNNEL_KEY
	tristate "IP tunnel metadata manipulation"
	depends on NET_CLS_ACT
	help
	  Say Y here to set/release ip tunnel metadata.

	  If unsure, say N.

	  To compile this code as a module, choose M here: the
	  module will be called act_tunnel_key.

config NET_ACT_CT
<<<<<<< HEAD
        tristate "connection tracking tc action"
	depends on NET_CLS_ACT && NF_CONNTRACK && NF_NAT && NF_FLOW_TABLE
        help
=======
	tristate "connection tracking tc action"
	depends on NET_CLS_ACT && NF_CONNTRACK && NF_NAT && NF_FLOW_TABLE
	help
>>>>>>> 7d2a07b7
	  Say Y here to allow sending the packets to conntrack module.

	  If unsure, say N.

	  To compile this code as a module, choose M here: the
	  module will be called act_ct.

config NET_ACT_GATE
	tristate "Frame gate entry list control tc action"
	depends on NET_CLS_ACT
	help
	  Say Y here to allow to control the ingress flow to be passed at
	  specific time slot and be dropped at other specific time slot by
	  the gate entry list.

	  If unsure, say N.
	  To compile this code as a module, choose M here: the
	  module will be called act_gate.

config NET_IFE_SKBMARK
	tristate "Support to encoding decoding skb mark on IFE action"
	depends on NET_ACT_IFE

config NET_IFE_SKBPRIO
	tristate "Support to encoding decoding skb prio on IFE action"
	depends on NET_ACT_IFE

config NET_IFE_SKBTCINDEX
	tristate "Support to encoding decoding skb tcindex on IFE action"
	depends on NET_ACT_IFE

config NET_TC_SKB_EXT
	bool "TC recirculation support"
	depends on NET_CLS_ACT
	select SKB_EXTENSIONS

	help
	  Say Y here to allow tc chain misses to continue in OvS datapath in
	  the correct recirc_id, and hardware chain misses to continue in
	  the correct chain in tc software datapath.

	  Say N here if you won't be using tc<->ovs offload or tc chains offload.

config NET_TC_SKB_EXT
	bool "TC recirculation support"
	depends on NET_CLS_ACT
	select SKB_EXTENSIONS

	help
	  Say Y here to allow tc chain misses to continue in OvS datapath in
	  the correct recirc_id, and hardware chain misses to continue in
	  the correct chain in tc software datapath.

	  Say N here if you won't be using tc<->ovs offload or tc chains offload.

endif # NET_SCHED

config NET_SCH_FIFO
	bool<|MERGE_RESOLUTION|>--- conflicted
+++ resolved
@@ -975,15 +975,9 @@
 	  module will be called act_tunnel_key.
 
 config NET_ACT_CT
-<<<<<<< HEAD
-        tristate "connection tracking tc action"
-	depends on NET_CLS_ACT && NF_CONNTRACK && NF_NAT && NF_FLOW_TABLE
-        help
-=======
 	tristate "connection tracking tc action"
 	depends on NET_CLS_ACT && NF_CONNTRACK && NF_NAT && NF_FLOW_TABLE
 	help
->>>>>>> 7d2a07b7
 	  Say Y here to allow sending the packets to conntrack module.
 
 	  If unsure, say N.
@@ -1027,18 +1021,6 @@
 
 	  Say N here if you won't be using tc<->ovs offload or tc chains offload.
 
-config NET_TC_SKB_EXT
-	bool "TC recirculation support"
-	depends on NET_CLS_ACT
-	select SKB_EXTENSIONS
-
-	help
-	  Say Y here to allow tc chain misses to continue in OvS datapath in
-	  the correct recirc_id, and hardware chain misses to continue in
-	  the correct chain in tc software datapath.
-
-	  Say N here if you won't be using tc<->ovs offload or tc chains offload.
-
 endif # NET_SCHED
 
 config NET_SCH_FIFO
