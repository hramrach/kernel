/*
 * net/sched/cls_flower.c		Flower classifier
 *
 * Copyright (c) 2015 Jiri Pirko <jiri@resnulli.us>
 *
 * This program is free software; you can redistribute it and/or modify
 * it under the terms of the GNU General Public License as published by
 * the Free Software Foundation; either version 2 of the License, or
 * (at your option) any later version.
 */

#include <linux/kernel.h>
#include <linux/init.h>
#include <linux/module.h>
#include <linux/rhashtable.h>
#include <linux/workqueue.h>

#include <linux/if_ether.h>
#include <linux/in6.h>
#include <linux/ip.h>
#include <linux/mpls.h>

#include <net/sch_generic.h>
#include <net/pkt_cls.h>
#include <net/ip.h>
#include <net/flow_dissector.h>
#include <net/geneve.h>

#include <net/dst.h>
#include <net/dst_metadata.h>

struct fl_flow_key {
	int	indev_ifindex;
	struct flow_dissector_key_control control;
	struct flow_dissector_key_control enc_control;
	struct flow_dissector_key_basic basic;
	struct flow_dissector_key_eth_addrs eth;
	struct flow_dissector_key_vlan vlan;
	struct flow_dissector_key_vlan cvlan;
	union {
		struct flow_dissector_key_ipv4_addrs ipv4;
		struct flow_dissector_key_ipv6_addrs ipv6;
	};
	struct flow_dissector_key_ports tp;
	struct flow_dissector_key_icmp icmp;
	struct flow_dissector_key_arp arp;
	struct flow_dissector_key_keyid enc_key_id;
	union {
		struct flow_dissector_key_ipv4_addrs enc_ipv4;
		struct flow_dissector_key_ipv6_addrs enc_ipv6;
	};
	struct flow_dissector_key_ports enc_tp;
	struct flow_dissector_key_mpls mpls;
	struct flow_dissector_key_tcp tcp;
	struct flow_dissector_key_ip ip;
	struct flow_dissector_key_ip enc_ip;
	struct flow_dissector_key_enc_opts enc_opts;
} __aligned(BITS_PER_LONG / 8); /* Ensure that we can do comparisons as longs. */

struct fl_flow_mask_range {
	unsigned short int start;
	unsigned short int end;
};

struct fl_flow_mask {
	struct fl_flow_key key;
	struct fl_flow_mask_range range;
	struct rhash_head ht_node;
	struct rhashtable ht;
	struct rhashtable_params filter_ht_params;
	struct flow_dissector dissector;
	struct list_head filters;
	struct rcu_work rwork;
	struct list_head list;
};

struct fl_flow_tmplt {
	struct fl_flow_key dummy_key;
	struct fl_flow_key mask;
	struct flow_dissector dissector;
	struct tcf_chain *chain;
};

struct cls_fl_head {
	struct rhashtable ht;
	struct list_head masks;
	struct rcu_work rwork;
	struct idr handle_idr;
};

struct cls_fl_filter {
	struct fl_flow_mask *mask;
	struct rhash_head ht_node;
	struct fl_flow_key mkey;
	struct tcf_exts exts;
	struct tcf_result res;
	struct fl_flow_key key;
	struct list_head list;
	u32 handle;
	u32 flags;
	u32 in_hw_count;
	struct rcu_work rwork;
	struct net_device *hw_dev;
};

static const struct rhashtable_params mask_ht_params = {
	.key_offset = offsetof(struct fl_flow_mask, key),
	.key_len = sizeof(struct fl_flow_key),
	.head_offset = offsetof(struct fl_flow_mask, ht_node),
	.automatic_shrinking = true,
};

static unsigned short int fl_mask_range(const struct fl_flow_mask *mask)
{
	return mask->range.end - mask->range.start;
}

static void fl_mask_update_range(struct fl_flow_mask *mask)
{
	const u8 *bytes = (const u8 *) &mask->key;
	size_t size = sizeof(mask->key);
	size_t i, first = 0, last;

	for (i = 0; i < size; i++) {
		if (bytes[i]) {
			first = i;
			break;
		}
	}
	last = first;
	for (i = size - 1; i != first; i--) {
		if (bytes[i]) {
			last = i;
			break;
		}
	}
	mask->range.start = rounddown(first, sizeof(long));
	mask->range.end = roundup(last + 1, sizeof(long));
}

static void *fl_key_get_start(struct fl_flow_key *key,
			      const struct fl_flow_mask *mask)
{
	return (u8 *) key + mask->range.start;
}

static void fl_set_masked_key(struct fl_flow_key *mkey, struct fl_flow_key *key,
			      struct fl_flow_mask *mask)
{
	const long *lkey = fl_key_get_start(key, mask);
	const long *lmask = fl_key_get_start(&mask->key, mask);
	long *lmkey = fl_key_get_start(mkey, mask);
	int i;

	for (i = 0; i < fl_mask_range(mask); i += sizeof(long))
		*lmkey++ = *lkey++ & *lmask++;
}

static bool fl_mask_fits_tmplt(struct fl_flow_tmplt *tmplt,
			       struct fl_flow_mask *mask)
{
	const long *lmask = fl_key_get_start(&mask->key, mask);
	const long *ltmplt;
	int i;

	if (!tmplt)
		return true;
	ltmplt = fl_key_get_start(&tmplt->mask, mask);
	for (i = 0; i < fl_mask_range(mask); i += sizeof(long)) {
		if (~*ltmplt++ & *lmask++)
			return false;
	}
	return true;
}

static void fl_clear_masked_range(struct fl_flow_key *key,
				  struct fl_flow_mask *mask)
{
	memset(fl_key_get_start(key, mask), 0, fl_mask_range(mask));
}

static struct cls_fl_filter *fl_lookup(struct fl_flow_mask *mask,
				       struct fl_flow_key *mkey)
{
	return rhashtable_lookup_fast(&mask->ht, fl_key_get_start(mkey, mask),
				      mask->filter_ht_params);
}

static int fl_classify(struct sk_buff *skb, const struct tcf_proto *tp,
		       struct tcf_result *res)
{
	struct cls_fl_head *head = rcu_dereference_bh(tp->root);
	struct cls_fl_filter *f;
	struct fl_flow_mask *mask;
	struct fl_flow_key skb_key;
	struct fl_flow_key skb_mkey;

	list_for_each_entry_rcu(mask, &head->masks, list) {
		flow_dissector_init_keys(&skb_key.control, &skb_key.basic);
		fl_clear_masked_range(&skb_key, mask);

		skb_key.indev_ifindex = skb->skb_iif;
		/* skb_flow_dissect() does not set n_proto in case an unknown
		 * protocol, so do it rather here.
		 */
		skb_key.basic.n_proto = skb->protocol;
		skb_flow_dissect_tunnel_info(skb, &mask->dissector, &skb_key);
		skb_flow_dissect(skb, &mask->dissector, &skb_key, 0);

		fl_set_masked_key(&skb_mkey, &skb_key, mask);

		f = fl_lookup(mask, &skb_mkey);
		if (f && !tc_skip_sw(f->flags)) {
			*res = f->res;
			return tcf_exts_exec(skb, &f->exts, res);
		}
	}
	return -1;
}

static int fl_init(struct tcf_proto *tp)
{
	struct cls_fl_head *head;

	head = kzalloc(sizeof(*head), GFP_KERNEL);
	if (!head)
		return -ENOBUFS;

	INIT_LIST_HEAD_RCU(&head->masks);
	rcu_assign_pointer(tp->root, head);
	idr_init(&head->handle_idr);

	return rhashtable_init(&head->ht, &mask_ht_params);
}

static void fl_mask_free(struct fl_flow_mask *mask)
{
	rhashtable_destroy(&mask->ht);
	kfree(mask);
}

static void fl_mask_free_work(struct work_struct *work)
{
	struct fl_flow_mask *mask = container_of(to_rcu_work(work),
						 struct fl_flow_mask, rwork);

	fl_mask_free(mask);
}

static bool fl_mask_put(struct cls_fl_head *head, struct fl_flow_mask *mask,
			bool async)
{
	if (!list_empty(&mask->filters))
		return false;

	rhashtable_remove_fast(&head->ht, &mask->ht_node, mask_ht_params);
	list_del_rcu(&mask->list);
	if (async)
		tcf_queue_work(&mask->rwork, fl_mask_free_work);
	else
		fl_mask_free(mask);

	return true;
}

static void __fl_destroy_filter(struct cls_fl_filter *f)
{
	tcf_exts_destroy(&f->exts);
	tcf_exts_put_net(&f->exts);
	kfree(f);
}

static void fl_destroy_filter_work(struct work_struct *work)
{
	struct cls_fl_filter *f = container_of(to_rcu_work(work),
					struct cls_fl_filter, rwork);

	rtnl_lock();
	__fl_destroy_filter(f);
	rtnl_unlock();
}

static void fl_hw_destroy_filter(struct tcf_proto *tp, struct cls_fl_filter *f,
				 struct netlink_ext_ack *extack)
{
	struct tc_cls_flower_offload cls_flower = {};
	struct tcf_block *block = tp->chain->block;

	tc_cls_common_offload_init(&cls_flower.common, tp, f->flags, extack);
	cls_flower.command = TC_CLSFLOWER_DESTROY;
	cls_flower.cookie = (unsigned long) f;

	tc_setup_cb_call(block, &f->exts, TC_SETUP_CLSFLOWER,
			 &cls_flower, false);
	tcf_block_offload_dec(block, &f->flags);
}

static int fl_hw_replace_filter(struct tcf_proto *tp,
				struct cls_fl_filter *f,
				struct netlink_ext_ack *extack)
{
	struct tc_cls_flower_offload cls_flower = {};
	struct tcf_block *block = tp->chain->block;
	bool skip_sw = tc_skip_sw(f->flags);
	int err;

	tc_cls_common_offload_init(&cls_flower.common, tp, f->flags, extack);
	cls_flower.command = TC_CLSFLOWER_REPLACE;
	cls_flower.cookie = (unsigned long) f;
	cls_flower.dissector = &f->mask->dissector;
	cls_flower.mask = &f->mask->key;
	cls_flower.key = &f->mkey;
	cls_flower.exts = &f->exts;
	cls_flower.classid = f->res.classid;

	err = tc_setup_cb_call(block, &f->exts, TC_SETUP_CLSFLOWER,
			       &cls_flower, skip_sw);
	if (err < 0) {
		fl_hw_destroy_filter(tp, f, NULL);
		return err;
	} else if (err > 0) {
		f->in_hw_count = err;
		tcf_block_offload_inc(block, &f->flags);
	}

	if (skip_sw && !(f->flags & TCA_CLS_FLAGS_IN_HW))
		return -EINVAL;

	return 0;
}

static void fl_hw_update_stats(struct tcf_proto *tp, struct cls_fl_filter *f)
{
	struct tc_cls_flower_offload cls_flower = {};
	struct tcf_block *block = tp->chain->block;

	tc_cls_common_offload_init(&cls_flower.common, tp, f->flags, NULL);
	cls_flower.command = TC_CLSFLOWER_STATS;
	cls_flower.cookie = (unsigned long) f;
	cls_flower.exts = &f->exts;
	cls_flower.classid = f->res.classid;

	tc_setup_cb_call(block, &f->exts, TC_SETUP_CLSFLOWER,
			 &cls_flower, false);
}

static bool __fl_delete(struct tcf_proto *tp, struct cls_fl_filter *f,
			struct netlink_ext_ack *extack)
{
	struct cls_fl_head *head = rtnl_dereference(tp->root);
	bool async = tcf_exts_get_net(&f->exts);
	bool last;

	idr_remove(&head->handle_idr, f->handle);
	list_del_rcu(&f->list);
	last = fl_mask_put(head, f->mask, async);
	if (!tc_skip_hw(f->flags))
		fl_hw_destroy_filter(tp, f, extack);
	tcf_unbind_filter(tp, &f->res);
	if (async)
		tcf_queue_work(&f->rwork, fl_destroy_filter_work);
	else
		__fl_destroy_filter(f);

	return last;
}

static void fl_destroy_sleepable(struct work_struct *work)
{
	struct cls_fl_head *head = container_of(to_rcu_work(work),
						struct cls_fl_head,
						rwork);

	rhashtable_destroy(&head->ht);
	kfree(head);
	module_put(THIS_MODULE);
}

static void fl_destroy(struct tcf_proto *tp, struct netlink_ext_ack *extack)
{
	struct cls_fl_head *head = rtnl_dereference(tp->root);
	struct fl_flow_mask *mask, *next_mask;
	struct cls_fl_filter *f, *next;

	list_for_each_entry_safe(mask, next_mask, &head->masks, list) {
		list_for_each_entry_safe(f, next, &mask->filters, list) {
			if (__fl_delete(tp, f, extack))
				break;
		}
	}
	idr_destroy(&head->handle_idr);

	__module_get(THIS_MODULE);
	tcf_queue_work(&head->rwork, fl_destroy_sleepable);
}

static void *fl_get(struct tcf_proto *tp, u32 handle)
{
	struct cls_fl_head *head = rtnl_dereference(tp->root);

	return idr_find(&head->handle_idr, handle);
}

static const struct nla_policy fl_policy[TCA_FLOWER_MAX + 1] = {
	[TCA_FLOWER_UNSPEC]		= { .type = NLA_UNSPEC },
	[TCA_FLOWER_CLASSID]		= { .type = NLA_U32 },
	[TCA_FLOWER_INDEV]		= { .type = NLA_STRING,
					    .len = IFNAMSIZ },
	[TCA_FLOWER_KEY_ETH_DST]	= { .len = ETH_ALEN },
	[TCA_FLOWER_KEY_ETH_DST_MASK]	= { .len = ETH_ALEN },
	[TCA_FLOWER_KEY_ETH_SRC]	= { .len = ETH_ALEN },
	[TCA_FLOWER_KEY_ETH_SRC_MASK]	= { .len = ETH_ALEN },
	[TCA_FLOWER_KEY_ETH_TYPE]	= { .type = NLA_U16 },
	[TCA_FLOWER_KEY_IP_PROTO]	= { .type = NLA_U8 },
	[TCA_FLOWER_KEY_IPV4_SRC]	= { .type = NLA_U32 },
	[TCA_FLOWER_KEY_IPV4_SRC_MASK]	= { .type = NLA_U32 },
	[TCA_FLOWER_KEY_IPV4_DST]	= { .type = NLA_U32 },
	[TCA_FLOWER_KEY_IPV4_DST_MASK]	= { .type = NLA_U32 },
	[TCA_FLOWER_KEY_IPV6_SRC]	= { .len = sizeof(struct in6_addr) },
	[TCA_FLOWER_KEY_IPV6_SRC_MASK]	= { .len = sizeof(struct in6_addr) },
	[TCA_FLOWER_KEY_IPV6_DST]	= { .len = sizeof(struct in6_addr) },
	[TCA_FLOWER_KEY_IPV6_DST_MASK]	= { .len = sizeof(struct in6_addr) },
	[TCA_FLOWER_KEY_TCP_SRC]	= { .type = NLA_U16 },
	[TCA_FLOWER_KEY_TCP_DST]	= { .type = NLA_U16 },
	[TCA_FLOWER_KEY_UDP_SRC]	= { .type = NLA_U16 },
	[TCA_FLOWER_KEY_UDP_DST]	= { .type = NLA_U16 },
	[TCA_FLOWER_KEY_VLAN_ID]	= { .type = NLA_U16 },
	[TCA_FLOWER_KEY_VLAN_PRIO]	= { .type = NLA_U8 },
	[TCA_FLOWER_KEY_VLAN_ETH_TYPE]	= { .type = NLA_U16 },
	[TCA_FLOWER_KEY_ENC_KEY_ID]	= { .type = NLA_U32 },
	[TCA_FLOWER_KEY_ENC_IPV4_SRC]	= { .type = NLA_U32 },
	[TCA_FLOWER_KEY_ENC_IPV4_SRC_MASK] = { .type = NLA_U32 },
	[TCA_FLOWER_KEY_ENC_IPV4_DST]	= { .type = NLA_U32 },
	[TCA_FLOWER_KEY_ENC_IPV4_DST_MASK] = { .type = NLA_U32 },
	[TCA_FLOWER_KEY_ENC_IPV6_SRC]	= { .len = sizeof(struct in6_addr) },
	[TCA_FLOWER_KEY_ENC_IPV6_SRC_MASK] = { .len = sizeof(struct in6_addr) },
	[TCA_FLOWER_KEY_ENC_IPV6_DST]	= { .len = sizeof(struct in6_addr) },
	[TCA_FLOWER_KEY_ENC_IPV6_DST_MASK] = { .len = sizeof(struct in6_addr) },
	[TCA_FLOWER_KEY_TCP_SRC_MASK]	= { .type = NLA_U16 },
	[TCA_FLOWER_KEY_TCP_DST_MASK]	= { .type = NLA_U16 },
	[TCA_FLOWER_KEY_UDP_SRC_MASK]	= { .type = NLA_U16 },
	[TCA_FLOWER_KEY_UDP_DST_MASK]	= { .type = NLA_U16 },
	[TCA_FLOWER_KEY_SCTP_SRC_MASK]	= { .type = NLA_U16 },
	[TCA_FLOWER_KEY_SCTP_DST_MASK]	= { .type = NLA_U16 },
	[TCA_FLOWER_KEY_SCTP_SRC]	= { .type = NLA_U16 },
	[TCA_FLOWER_KEY_SCTP_DST]	= { .type = NLA_U16 },
	[TCA_FLOWER_KEY_ENC_UDP_SRC_PORT]	= { .type = NLA_U16 },
	[TCA_FLOWER_KEY_ENC_UDP_SRC_PORT_MASK]	= { .type = NLA_U16 },
	[TCA_FLOWER_KEY_ENC_UDP_DST_PORT]	= { .type = NLA_U16 },
	[TCA_FLOWER_KEY_ENC_UDP_DST_PORT_MASK]	= { .type = NLA_U16 },
	[TCA_FLOWER_KEY_FLAGS]		= { .type = NLA_U32 },
	[TCA_FLOWER_KEY_FLAGS_MASK]	= { .type = NLA_U32 },
	[TCA_FLOWER_KEY_ICMPV4_TYPE]	= { .type = NLA_U8 },
	[TCA_FLOWER_KEY_ICMPV4_TYPE_MASK] = { .type = NLA_U8 },
	[TCA_FLOWER_KEY_ICMPV4_CODE]	= { .type = NLA_U8 },
	[TCA_FLOWER_KEY_ICMPV4_CODE_MASK] = { .type = NLA_U8 },
	[TCA_FLOWER_KEY_ICMPV6_TYPE]	= { .type = NLA_U8 },
	[TCA_FLOWER_KEY_ICMPV6_TYPE_MASK] = { .type = NLA_U8 },
	[TCA_FLOWER_KEY_ICMPV6_CODE]	= { .type = NLA_U8 },
	[TCA_FLOWER_KEY_ICMPV6_CODE_MASK] = { .type = NLA_U8 },
	[TCA_FLOWER_KEY_ARP_SIP]	= { .type = NLA_U32 },
	[TCA_FLOWER_KEY_ARP_SIP_MASK]	= { .type = NLA_U32 },
	[TCA_FLOWER_KEY_ARP_TIP]	= { .type = NLA_U32 },
	[TCA_FLOWER_KEY_ARP_TIP_MASK]	= { .type = NLA_U32 },
	[TCA_FLOWER_KEY_ARP_OP]		= { .type = NLA_U8 },
	[TCA_FLOWER_KEY_ARP_OP_MASK]	= { .type = NLA_U8 },
	[TCA_FLOWER_KEY_ARP_SHA]	= { .len = ETH_ALEN },
	[TCA_FLOWER_KEY_ARP_SHA_MASK]	= { .len = ETH_ALEN },
	[TCA_FLOWER_KEY_ARP_THA]	= { .len = ETH_ALEN },
	[TCA_FLOWER_KEY_ARP_THA_MASK]	= { .len = ETH_ALEN },
	[TCA_FLOWER_KEY_MPLS_TTL]	= { .type = NLA_U8 },
	[TCA_FLOWER_KEY_MPLS_BOS]	= { .type = NLA_U8 },
	[TCA_FLOWER_KEY_MPLS_TC]	= { .type = NLA_U8 },
	[TCA_FLOWER_KEY_MPLS_LABEL]	= { .type = NLA_U32 },
	[TCA_FLOWER_KEY_TCP_FLAGS]	= { .type = NLA_U16 },
	[TCA_FLOWER_KEY_TCP_FLAGS_MASK]	= { .type = NLA_U16 },
	[TCA_FLOWER_KEY_IP_TOS]		= { .type = NLA_U8 },
	[TCA_FLOWER_KEY_IP_TOS_MASK]	= { .type = NLA_U8 },
	[TCA_FLOWER_KEY_IP_TTL]		= { .type = NLA_U8 },
	[TCA_FLOWER_KEY_IP_TTL_MASK]	= { .type = NLA_U8 },
<<<<<<< HEAD
	[TCA_FLOWER_KEY_CVLAN_ID]	= { .type = NLA_U16 },
	[TCA_FLOWER_KEY_CVLAN_PRIO]	= { .type = NLA_U8 },
	[TCA_FLOWER_KEY_CVLAN_ETH_TYPE]	= { .type = NLA_U16 },
	[TCA_FLOWER_KEY_ENC_IP_TOS]	= { .type = NLA_U8 },
	[TCA_FLOWER_KEY_ENC_IP_TOS_MASK] = { .type = NLA_U8 },
	[TCA_FLOWER_KEY_ENC_IP_TTL]	 = { .type = NLA_U8 },
	[TCA_FLOWER_KEY_ENC_IP_TTL_MASK] = { .type = NLA_U8 },
	[TCA_FLOWER_KEY_ENC_OPTS]	= { .type = NLA_NESTED },
	[TCA_FLOWER_KEY_ENC_OPTS_MASK]	= { .type = NLA_NESTED },
};

static const struct nla_policy
enc_opts_policy[TCA_FLOWER_KEY_ENC_OPTS_MAX + 1] = {
	[TCA_FLOWER_KEY_ENC_OPTS_GENEVE]        = { .type = NLA_NESTED },
};

static const struct nla_policy
geneve_opt_policy[TCA_FLOWER_KEY_ENC_OPT_GENEVE_MAX + 1] = {
	[TCA_FLOWER_KEY_ENC_OPT_GENEVE_CLASS]      = { .type = NLA_U16 },
	[TCA_FLOWER_KEY_ENC_OPT_GENEVE_TYPE]       = { .type = NLA_U8 },
	[TCA_FLOWER_KEY_ENC_OPT_GENEVE_DATA]       = { .type = NLA_BINARY,
						       .len = 128 },
=======
	[TCA_FLOWER_FLAGS]		= { .type = NLA_U32 },
>>>>>>> 77c7d1da
};

static void fl_set_key_val(struct nlattr **tb,
			   void *val, int val_type,
			   void *mask, int mask_type, int len)
{
	if (!tb[val_type])
		return;
	memcpy(val, nla_data(tb[val_type]), len);
	if (mask_type == TCA_FLOWER_UNSPEC || !tb[mask_type])
		memset(mask, 0xff, len);
	else
		memcpy(mask, nla_data(tb[mask_type]), len);
}

static int fl_set_key_mpls(struct nlattr **tb,
			   struct flow_dissector_key_mpls *key_val,
			   struct flow_dissector_key_mpls *key_mask)
{
	if (tb[TCA_FLOWER_KEY_MPLS_TTL]) {
		key_val->mpls_ttl = nla_get_u8(tb[TCA_FLOWER_KEY_MPLS_TTL]);
		key_mask->mpls_ttl = MPLS_TTL_MASK;
	}
	if (tb[TCA_FLOWER_KEY_MPLS_BOS]) {
		u8 bos = nla_get_u8(tb[TCA_FLOWER_KEY_MPLS_BOS]);

		if (bos & ~MPLS_BOS_MASK)
			return -EINVAL;
		key_val->mpls_bos = bos;
		key_mask->mpls_bos = MPLS_BOS_MASK;
	}
	if (tb[TCA_FLOWER_KEY_MPLS_TC]) {
		u8 tc = nla_get_u8(tb[TCA_FLOWER_KEY_MPLS_TC]);

		if (tc & ~MPLS_TC_MASK)
			return -EINVAL;
		key_val->mpls_tc = tc;
		key_mask->mpls_tc = MPLS_TC_MASK;
	}
	if (tb[TCA_FLOWER_KEY_MPLS_LABEL]) {
		u32 label = nla_get_u32(tb[TCA_FLOWER_KEY_MPLS_LABEL]);

		if (label & ~MPLS_LABEL_MASK)
			return -EINVAL;
		key_val->mpls_label = label;
		key_mask->mpls_label = MPLS_LABEL_MASK;
	}
	return 0;
}

static void fl_set_key_vlan(struct nlattr **tb,
			    __be16 ethertype,
			    int vlan_id_key, int vlan_prio_key,
			    struct flow_dissector_key_vlan *key_val,
			    struct flow_dissector_key_vlan *key_mask)
{
#define VLAN_PRIORITY_MASK	0x7

	if (tb[vlan_id_key]) {
		key_val->vlan_id =
			nla_get_u16(tb[vlan_id_key]) & VLAN_VID_MASK;
		key_mask->vlan_id = VLAN_VID_MASK;
	}
	if (tb[vlan_prio_key]) {
		key_val->vlan_priority =
			nla_get_u8(tb[vlan_prio_key]) &
			VLAN_PRIORITY_MASK;
		key_mask->vlan_priority = VLAN_PRIORITY_MASK;
	}
	key_val->vlan_tpid = ethertype;
	key_mask->vlan_tpid = cpu_to_be16(~0);
}

static void fl_set_key_flag(u32 flower_key, u32 flower_mask,
			    u32 *dissector_key, u32 *dissector_mask,
			    u32 flower_flag_bit, u32 dissector_flag_bit)
{
	if (flower_mask & flower_flag_bit) {
		*dissector_mask |= dissector_flag_bit;
		if (flower_key & flower_flag_bit)
			*dissector_key |= dissector_flag_bit;
	}
}

static int fl_set_key_flags(struct nlattr **tb,
			    u32 *flags_key, u32 *flags_mask)
{
	u32 key, mask;

	/* mask is mandatory for flags */
	if (!tb[TCA_FLOWER_KEY_FLAGS_MASK])
		return -EINVAL;

	key = be32_to_cpu(nla_get_u32(tb[TCA_FLOWER_KEY_FLAGS]));
	mask = be32_to_cpu(nla_get_u32(tb[TCA_FLOWER_KEY_FLAGS_MASK]));

	*flags_key  = 0;
	*flags_mask = 0;

	fl_set_key_flag(key, mask, flags_key, flags_mask,
			TCA_FLOWER_KEY_FLAGS_IS_FRAGMENT, FLOW_DIS_IS_FRAGMENT);
	fl_set_key_flag(key, mask, flags_key, flags_mask,
			TCA_FLOWER_KEY_FLAGS_FRAG_IS_FIRST,
			FLOW_DIS_FIRST_FRAG);

	return 0;
}

static void fl_set_key_ip(struct nlattr **tb, bool encap,
			  struct flow_dissector_key_ip *key,
			  struct flow_dissector_key_ip *mask)
{
	int tos_key = encap ? TCA_FLOWER_KEY_ENC_IP_TOS : TCA_FLOWER_KEY_IP_TOS;
	int ttl_key = encap ? TCA_FLOWER_KEY_ENC_IP_TTL : TCA_FLOWER_KEY_IP_TTL;
	int tos_mask = encap ? TCA_FLOWER_KEY_ENC_IP_TOS_MASK : TCA_FLOWER_KEY_IP_TOS_MASK;
	int ttl_mask = encap ? TCA_FLOWER_KEY_ENC_IP_TTL_MASK : TCA_FLOWER_KEY_IP_TTL_MASK;

	fl_set_key_val(tb, &key->tos, tos_key, &mask->tos, tos_mask, sizeof(key->tos));
	fl_set_key_val(tb, &key->ttl, ttl_key, &mask->ttl, ttl_mask, sizeof(key->ttl));
}

static int fl_set_geneve_opt(const struct nlattr *nla, struct fl_flow_key *key,
			     int depth, int option_len,
			     struct netlink_ext_ack *extack)
{
	struct nlattr *tb[TCA_FLOWER_KEY_ENC_OPT_GENEVE_MAX + 1];
	struct nlattr *class = NULL, *type = NULL, *data = NULL;
	struct geneve_opt *opt;
	int err, data_len = 0;

	if (option_len > sizeof(struct geneve_opt))
		data_len = option_len - sizeof(struct geneve_opt);

	opt = (struct geneve_opt *)&key->enc_opts.data[key->enc_opts.len];
	memset(opt, 0xff, option_len);
	opt->length = data_len / 4;
	opt->r1 = 0;
	opt->r2 = 0;
	opt->r3 = 0;

	/* If no mask has been prodived we assume an exact match. */
	if (!depth)
		return sizeof(struct geneve_opt) + data_len;

	if (nla_type(nla) != TCA_FLOWER_KEY_ENC_OPTS_GENEVE) {
		NL_SET_ERR_MSG(extack, "Non-geneve option type for mask");
		return -EINVAL;
	}

	err = nla_parse_nested(tb, TCA_FLOWER_KEY_ENC_OPT_GENEVE_MAX,
			       nla, geneve_opt_policy, extack);
	if (err < 0)
		return err;

	/* We are not allowed to omit any of CLASS, TYPE or DATA
	 * fields from the key.
	 */
	if (!option_len &&
	    (!tb[TCA_FLOWER_KEY_ENC_OPT_GENEVE_CLASS] ||
	     !tb[TCA_FLOWER_KEY_ENC_OPT_GENEVE_TYPE] ||
	     !tb[TCA_FLOWER_KEY_ENC_OPT_GENEVE_DATA])) {
		NL_SET_ERR_MSG(extack, "Missing tunnel key geneve option class, type or data");
		return -EINVAL;
	}

	/* Omitting any of CLASS, TYPE or DATA fields is allowed
	 * for the mask.
	 */
	if (tb[TCA_FLOWER_KEY_ENC_OPT_GENEVE_DATA]) {
		int new_len = key->enc_opts.len;

		data = tb[TCA_FLOWER_KEY_ENC_OPT_GENEVE_DATA];
		data_len = nla_len(data);
		if (data_len < 4) {
			NL_SET_ERR_MSG(extack, "Tunnel key geneve option data is less than 4 bytes long");
			return -ERANGE;
		}
		if (data_len % 4) {
			NL_SET_ERR_MSG(extack, "Tunnel key geneve option data is not a multiple of 4 bytes long");
			return -ERANGE;
		}

		new_len += sizeof(struct geneve_opt) + data_len;
		BUILD_BUG_ON(FLOW_DIS_TUN_OPTS_MAX != IP_TUNNEL_OPTS_MAX);
		if (new_len > FLOW_DIS_TUN_OPTS_MAX) {
			NL_SET_ERR_MSG(extack, "Tunnel options exceeds max size");
			return -ERANGE;
		}
		opt->length = data_len / 4;
		memcpy(opt->opt_data, nla_data(data), data_len);
	}

	if (tb[TCA_FLOWER_KEY_ENC_OPT_GENEVE_CLASS]) {
		class = tb[TCA_FLOWER_KEY_ENC_OPT_GENEVE_CLASS];
		opt->opt_class = nla_get_be16(class);
	}

	if (tb[TCA_FLOWER_KEY_ENC_OPT_GENEVE_TYPE]) {
		type = tb[TCA_FLOWER_KEY_ENC_OPT_GENEVE_TYPE];
		opt->type = nla_get_u8(type);
	}

	return sizeof(struct geneve_opt) + data_len;
}

static int fl_set_enc_opt(struct nlattr **tb, struct fl_flow_key *key,
			  struct fl_flow_key *mask,
			  struct netlink_ext_ack *extack)
{
	const struct nlattr *nla_enc_key, *nla_opt_key, *nla_opt_msk = NULL;
	int err, option_len, key_depth, msk_depth = 0;

	err = nla_validate_nested(tb[TCA_FLOWER_KEY_ENC_OPTS],
				  TCA_FLOWER_KEY_ENC_OPTS_MAX,
				  enc_opts_policy, extack);
	if (err)
		return err;

	nla_enc_key = nla_data(tb[TCA_FLOWER_KEY_ENC_OPTS]);

	if (tb[TCA_FLOWER_KEY_ENC_OPTS_MASK]) {
		err = nla_validate_nested(tb[TCA_FLOWER_KEY_ENC_OPTS_MASK],
					  TCA_FLOWER_KEY_ENC_OPTS_MAX,
					  enc_opts_policy, extack);
		if (err)
			return err;

		nla_opt_msk = nla_data(tb[TCA_FLOWER_KEY_ENC_OPTS_MASK]);
		msk_depth = nla_len(tb[TCA_FLOWER_KEY_ENC_OPTS_MASK]);
	}

	nla_for_each_attr(nla_opt_key, nla_enc_key,
			  nla_len(tb[TCA_FLOWER_KEY_ENC_OPTS]), key_depth) {
		switch (nla_type(nla_opt_key)) {
		case TCA_FLOWER_KEY_ENC_OPTS_GENEVE:
			option_len = 0;
			key->enc_opts.dst_opt_type = TUNNEL_GENEVE_OPT;
			option_len = fl_set_geneve_opt(nla_opt_key, key,
						       key_depth, option_len,
						       extack);
			if (option_len < 0)
				return option_len;

			key->enc_opts.len += option_len;
			/* At the same time we need to parse through the mask
			 * in order to verify exact and mask attribute lengths.
			 */
			mask->enc_opts.dst_opt_type = TUNNEL_GENEVE_OPT;
			option_len = fl_set_geneve_opt(nla_opt_msk, mask,
						       msk_depth, option_len,
						       extack);
			if (option_len < 0)
				return option_len;

			mask->enc_opts.len += option_len;
			if (key->enc_opts.len != mask->enc_opts.len) {
				NL_SET_ERR_MSG(extack, "Key and mask miss aligned");
				return -EINVAL;
			}

			if (msk_depth)
				nla_opt_msk = nla_next(nla_opt_msk, &msk_depth);
			break;
		default:
			NL_SET_ERR_MSG(extack, "Unknown tunnel option type");
			return -EINVAL;
		}
	}

	return 0;
}

static int fl_set_key(struct net *net, struct nlattr **tb,
		      struct fl_flow_key *key, struct fl_flow_key *mask,
		      struct netlink_ext_ack *extack)
{
	__be16 ethertype;
	int ret = 0;
#ifdef CONFIG_NET_CLS_IND
	if (tb[TCA_FLOWER_INDEV]) {
		int err = tcf_change_indev(net, tb[TCA_FLOWER_INDEV], extack);
		if (err < 0)
			return err;
		key->indev_ifindex = err;
		mask->indev_ifindex = 0xffffffff;
	}
#endif

	fl_set_key_val(tb, key->eth.dst, TCA_FLOWER_KEY_ETH_DST,
		       mask->eth.dst, TCA_FLOWER_KEY_ETH_DST_MASK,
		       sizeof(key->eth.dst));
	fl_set_key_val(tb, key->eth.src, TCA_FLOWER_KEY_ETH_SRC,
		       mask->eth.src, TCA_FLOWER_KEY_ETH_SRC_MASK,
		       sizeof(key->eth.src));

	if (tb[TCA_FLOWER_KEY_ETH_TYPE]) {
		ethertype = nla_get_be16(tb[TCA_FLOWER_KEY_ETH_TYPE]);

		if (eth_type_vlan(ethertype)) {
			fl_set_key_vlan(tb, ethertype, TCA_FLOWER_KEY_VLAN_ID,
					TCA_FLOWER_KEY_VLAN_PRIO, &key->vlan,
					&mask->vlan);

			if (tb[TCA_FLOWER_KEY_VLAN_ETH_TYPE]) {
				ethertype = nla_get_be16(tb[TCA_FLOWER_KEY_VLAN_ETH_TYPE]);
				if (eth_type_vlan(ethertype)) {
					fl_set_key_vlan(tb, ethertype,
							TCA_FLOWER_KEY_CVLAN_ID,
							TCA_FLOWER_KEY_CVLAN_PRIO,
							&key->cvlan, &mask->cvlan);
					fl_set_key_val(tb, &key->basic.n_proto,
						       TCA_FLOWER_KEY_CVLAN_ETH_TYPE,
						       &mask->basic.n_proto,
						       TCA_FLOWER_UNSPEC,
						       sizeof(key->basic.n_proto));
				} else {
					key->basic.n_proto = ethertype;
					mask->basic.n_proto = cpu_to_be16(~0);
				}
			}
		} else {
			key->basic.n_proto = ethertype;
			mask->basic.n_proto = cpu_to_be16(~0);
		}
	}

	if (key->basic.n_proto == htons(ETH_P_IP) ||
	    key->basic.n_proto == htons(ETH_P_IPV6)) {
		fl_set_key_val(tb, &key->basic.ip_proto, TCA_FLOWER_KEY_IP_PROTO,
			       &mask->basic.ip_proto, TCA_FLOWER_UNSPEC,
			       sizeof(key->basic.ip_proto));
		fl_set_key_ip(tb, false, &key->ip, &mask->ip);
	}

	if (tb[TCA_FLOWER_KEY_IPV4_SRC] || tb[TCA_FLOWER_KEY_IPV4_DST]) {
		key->control.addr_type = FLOW_DISSECTOR_KEY_IPV4_ADDRS;
		mask->control.addr_type = ~0;
		fl_set_key_val(tb, &key->ipv4.src, TCA_FLOWER_KEY_IPV4_SRC,
			       &mask->ipv4.src, TCA_FLOWER_KEY_IPV4_SRC_MASK,
			       sizeof(key->ipv4.src));
		fl_set_key_val(tb, &key->ipv4.dst, TCA_FLOWER_KEY_IPV4_DST,
			       &mask->ipv4.dst, TCA_FLOWER_KEY_IPV4_DST_MASK,
			       sizeof(key->ipv4.dst));
	} else if (tb[TCA_FLOWER_KEY_IPV6_SRC] || tb[TCA_FLOWER_KEY_IPV6_DST]) {
		key->control.addr_type = FLOW_DISSECTOR_KEY_IPV6_ADDRS;
		mask->control.addr_type = ~0;
		fl_set_key_val(tb, &key->ipv6.src, TCA_FLOWER_KEY_IPV6_SRC,
			       &mask->ipv6.src, TCA_FLOWER_KEY_IPV6_SRC_MASK,
			       sizeof(key->ipv6.src));
		fl_set_key_val(tb, &key->ipv6.dst, TCA_FLOWER_KEY_IPV6_DST,
			       &mask->ipv6.dst, TCA_FLOWER_KEY_IPV6_DST_MASK,
			       sizeof(key->ipv6.dst));
	}

	if (key->basic.ip_proto == IPPROTO_TCP) {
		fl_set_key_val(tb, &key->tp.src, TCA_FLOWER_KEY_TCP_SRC,
			       &mask->tp.src, TCA_FLOWER_KEY_TCP_SRC_MASK,
			       sizeof(key->tp.src));
		fl_set_key_val(tb, &key->tp.dst, TCA_FLOWER_KEY_TCP_DST,
			       &mask->tp.dst, TCA_FLOWER_KEY_TCP_DST_MASK,
			       sizeof(key->tp.dst));
		fl_set_key_val(tb, &key->tcp.flags, TCA_FLOWER_KEY_TCP_FLAGS,
			       &mask->tcp.flags, TCA_FLOWER_KEY_TCP_FLAGS_MASK,
			       sizeof(key->tcp.flags));
	} else if (key->basic.ip_proto == IPPROTO_UDP) {
		fl_set_key_val(tb, &key->tp.src, TCA_FLOWER_KEY_UDP_SRC,
			       &mask->tp.src, TCA_FLOWER_KEY_UDP_SRC_MASK,
			       sizeof(key->tp.src));
		fl_set_key_val(tb, &key->tp.dst, TCA_FLOWER_KEY_UDP_DST,
			       &mask->tp.dst, TCA_FLOWER_KEY_UDP_DST_MASK,
			       sizeof(key->tp.dst));
	} else if (key->basic.ip_proto == IPPROTO_SCTP) {
		fl_set_key_val(tb, &key->tp.src, TCA_FLOWER_KEY_SCTP_SRC,
			       &mask->tp.src, TCA_FLOWER_KEY_SCTP_SRC_MASK,
			       sizeof(key->tp.src));
		fl_set_key_val(tb, &key->tp.dst, TCA_FLOWER_KEY_SCTP_DST,
			       &mask->tp.dst, TCA_FLOWER_KEY_SCTP_DST_MASK,
			       sizeof(key->tp.dst));
	} else if (key->basic.n_proto == htons(ETH_P_IP) &&
		   key->basic.ip_proto == IPPROTO_ICMP) {
		fl_set_key_val(tb, &key->icmp.type, TCA_FLOWER_KEY_ICMPV4_TYPE,
			       &mask->icmp.type,
			       TCA_FLOWER_KEY_ICMPV4_TYPE_MASK,
			       sizeof(key->icmp.type));
		fl_set_key_val(tb, &key->icmp.code, TCA_FLOWER_KEY_ICMPV4_CODE,
			       &mask->icmp.code,
			       TCA_FLOWER_KEY_ICMPV4_CODE_MASK,
			       sizeof(key->icmp.code));
	} else if (key->basic.n_proto == htons(ETH_P_IPV6) &&
		   key->basic.ip_proto == IPPROTO_ICMPV6) {
		fl_set_key_val(tb, &key->icmp.type, TCA_FLOWER_KEY_ICMPV6_TYPE,
			       &mask->icmp.type,
			       TCA_FLOWER_KEY_ICMPV6_TYPE_MASK,
			       sizeof(key->icmp.type));
		fl_set_key_val(tb, &key->icmp.code, TCA_FLOWER_KEY_ICMPV6_CODE,
			       &mask->icmp.code,
			       TCA_FLOWER_KEY_ICMPV6_CODE_MASK,
			       sizeof(key->icmp.code));
	} else if (key->basic.n_proto == htons(ETH_P_MPLS_UC) ||
		   key->basic.n_proto == htons(ETH_P_MPLS_MC)) {
		ret = fl_set_key_mpls(tb, &key->mpls, &mask->mpls);
		if (ret)
			return ret;
	} else if (key->basic.n_proto == htons(ETH_P_ARP) ||
		   key->basic.n_proto == htons(ETH_P_RARP)) {
		fl_set_key_val(tb, &key->arp.sip, TCA_FLOWER_KEY_ARP_SIP,
			       &mask->arp.sip, TCA_FLOWER_KEY_ARP_SIP_MASK,
			       sizeof(key->arp.sip));
		fl_set_key_val(tb, &key->arp.tip, TCA_FLOWER_KEY_ARP_TIP,
			       &mask->arp.tip, TCA_FLOWER_KEY_ARP_TIP_MASK,
			       sizeof(key->arp.tip));
		fl_set_key_val(tb, &key->arp.op, TCA_FLOWER_KEY_ARP_OP,
			       &mask->arp.op, TCA_FLOWER_KEY_ARP_OP_MASK,
			       sizeof(key->arp.op));
		fl_set_key_val(tb, key->arp.sha, TCA_FLOWER_KEY_ARP_SHA,
			       mask->arp.sha, TCA_FLOWER_KEY_ARP_SHA_MASK,
			       sizeof(key->arp.sha));
		fl_set_key_val(tb, key->arp.tha, TCA_FLOWER_KEY_ARP_THA,
			       mask->arp.tha, TCA_FLOWER_KEY_ARP_THA_MASK,
			       sizeof(key->arp.tha));
	}

	if (tb[TCA_FLOWER_KEY_ENC_IPV4_SRC] ||
	    tb[TCA_FLOWER_KEY_ENC_IPV4_DST]) {
		key->enc_control.addr_type = FLOW_DISSECTOR_KEY_IPV4_ADDRS;
		mask->enc_control.addr_type = ~0;
		fl_set_key_val(tb, &key->enc_ipv4.src,
			       TCA_FLOWER_KEY_ENC_IPV4_SRC,
			       &mask->enc_ipv4.src,
			       TCA_FLOWER_KEY_ENC_IPV4_SRC_MASK,
			       sizeof(key->enc_ipv4.src));
		fl_set_key_val(tb, &key->enc_ipv4.dst,
			       TCA_FLOWER_KEY_ENC_IPV4_DST,
			       &mask->enc_ipv4.dst,
			       TCA_FLOWER_KEY_ENC_IPV4_DST_MASK,
			       sizeof(key->enc_ipv4.dst));
	}

	if (tb[TCA_FLOWER_KEY_ENC_IPV6_SRC] ||
	    tb[TCA_FLOWER_KEY_ENC_IPV6_DST]) {
		key->enc_control.addr_type = FLOW_DISSECTOR_KEY_IPV6_ADDRS;
		mask->enc_control.addr_type = ~0;
		fl_set_key_val(tb, &key->enc_ipv6.src,
			       TCA_FLOWER_KEY_ENC_IPV6_SRC,
			       &mask->enc_ipv6.src,
			       TCA_FLOWER_KEY_ENC_IPV6_SRC_MASK,
			       sizeof(key->enc_ipv6.src));
		fl_set_key_val(tb, &key->enc_ipv6.dst,
			       TCA_FLOWER_KEY_ENC_IPV6_DST,
			       &mask->enc_ipv6.dst,
			       TCA_FLOWER_KEY_ENC_IPV6_DST_MASK,
			       sizeof(key->enc_ipv6.dst));
	}

	fl_set_key_val(tb, &key->enc_key_id.keyid, TCA_FLOWER_KEY_ENC_KEY_ID,
		       &mask->enc_key_id.keyid, TCA_FLOWER_UNSPEC,
		       sizeof(key->enc_key_id.keyid));

	fl_set_key_val(tb, &key->enc_tp.src, TCA_FLOWER_KEY_ENC_UDP_SRC_PORT,
		       &mask->enc_tp.src, TCA_FLOWER_KEY_ENC_UDP_SRC_PORT_MASK,
		       sizeof(key->enc_tp.src));

	fl_set_key_val(tb, &key->enc_tp.dst, TCA_FLOWER_KEY_ENC_UDP_DST_PORT,
		       &mask->enc_tp.dst, TCA_FLOWER_KEY_ENC_UDP_DST_PORT_MASK,
		       sizeof(key->enc_tp.dst));

	fl_set_key_ip(tb, true, &key->enc_ip, &mask->enc_ip);

	if (tb[TCA_FLOWER_KEY_ENC_OPTS]) {
		ret = fl_set_enc_opt(tb, key, mask, extack);
		if (ret)
			return ret;
	}

	if (tb[TCA_FLOWER_KEY_FLAGS])
		ret = fl_set_key_flags(tb, &key->control.flags, &mask->control.flags);

	return ret;
}

static void fl_mask_copy(struct fl_flow_mask *dst,
			 struct fl_flow_mask *src)
{
	const void *psrc = fl_key_get_start(&src->key, src);
	void *pdst = fl_key_get_start(&dst->key, src);

	memcpy(pdst, psrc, fl_mask_range(src));
	dst->range = src->range;
}

static const struct rhashtable_params fl_ht_params = {
	.key_offset = offsetof(struct cls_fl_filter, mkey), /* base offset */
	.head_offset = offsetof(struct cls_fl_filter, ht_node),
	.automatic_shrinking = true,
};

static int fl_init_mask_hashtable(struct fl_flow_mask *mask)
{
	mask->filter_ht_params = fl_ht_params;
	mask->filter_ht_params.key_len = fl_mask_range(mask);
	mask->filter_ht_params.key_offset += mask->range.start;

	return rhashtable_init(&mask->ht, &mask->filter_ht_params);
}

#define FL_KEY_MEMBER_OFFSET(member) offsetof(struct fl_flow_key, member)
#define FL_KEY_MEMBER_SIZE(member) FIELD_SIZEOF(struct fl_flow_key, member)

#define FL_KEY_IS_MASKED(mask, member)						\
	memchr_inv(((char *)mask) + FL_KEY_MEMBER_OFFSET(member),		\
		   0, FL_KEY_MEMBER_SIZE(member))				\

#define FL_KEY_SET(keys, cnt, id, member)					\
	do {									\
		keys[cnt].key_id = id;						\
		keys[cnt].offset = FL_KEY_MEMBER_OFFSET(member);		\
		cnt++;								\
	} while(0);

#define FL_KEY_SET_IF_MASKED(mask, keys, cnt, id, member)			\
	do {									\
		if (FL_KEY_IS_MASKED(mask, member))				\
			FL_KEY_SET(keys, cnt, id, member);			\
	} while(0);

static void fl_init_dissector(struct flow_dissector *dissector,
			      struct fl_flow_key *mask)
{
	struct flow_dissector_key keys[FLOW_DISSECTOR_KEY_MAX];
	size_t cnt = 0;

	FL_KEY_SET(keys, cnt, FLOW_DISSECTOR_KEY_CONTROL, control);
	FL_KEY_SET(keys, cnt, FLOW_DISSECTOR_KEY_BASIC, basic);
	FL_KEY_SET_IF_MASKED(mask, keys, cnt,
			     FLOW_DISSECTOR_KEY_ETH_ADDRS, eth);
	FL_KEY_SET_IF_MASKED(mask, keys, cnt,
			     FLOW_DISSECTOR_KEY_IPV4_ADDRS, ipv4);
	FL_KEY_SET_IF_MASKED(mask, keys, cnt,
			     FLOW_DISSECTOR_KEY_IPV6_ADDRS, ipv6);
	FL_KEY_SET_IF_MASKED(mask, keys, cnt,
			     FLOW_DISSECTOR_KEY_PORTS, tp);
	FL_KEY_SET_IF_MASKED(mask, keys, cnt,
			     FLOW_DISSECTOR_KEY_IP, ip);
	FL_KEY_SET_IF_MASKED(mask, keys, cnt,
			     FLOW_DISSECTOR_KEY_TCP, tcp);
	FL_KEY_SET_IF_MASKED(mask, keys, cnt,
			     FLOW_DISSECTOR_KEY_ICMP, icmp);
	FL_KEY_SET_IF_MASKED(mask, keys, cnt,
			     FLOW_DISSECTOR_KEY_ARP, arp);
	FL_KEY_SET_IF_MASKED(mask, keys, cnt,
			     FLOW_DISSECTOR_KEY_MPLS, mpls);
	FL_KEY_SET_IF_MASKED(mask, keys, cnt,
			     FLOW_DISSECTOR_KEY_VLAN, vlan);
	FL_KEY_SET_IF_MASKED(mask, keys, cnt,
			     FLOW_DISSECTOR_KEY_CVLAN, cvlan);
	FL_KEY_SET_IF_MASKED(mask, keys, cnt,
			     FLOW_DISSECTOR_KEY_ENC_KEYID, enc_key_id);
	FL_KEY_SET_IF_MASKED(mask, keys, cnt,
			     FLOW_DISSECTOR_KEY_ENC_IPV4_ADDRS, enc_ipv4);
	FL_KEY_SET_IF_MASKED(mask, keys, cnt,
			     FLOW_DISSECTOR_KEY_ENC_IPV6_ADDRS, enc_ipv6);
	if (FL_KEY_IS_MASKED(mask, enc_ipv4) ||
	    FL_KEY_IS_MASKED(mask, enc_ipv6))
		FL_KEY_SET(keys, cnt, FLOW_DISSECTOR_KEY_ENC_CONTROL,
			   enc_control);
	FL_KEY_SET_IF_MASKED(mask, keys, cnt,
			     FLOW_DISSECTOR_KEY_ENC_PORTS, enc_tp);
	FL_KEY_SET_IF_MASKED(mask, keys, cnt,
			     FLOW_DISSECTOR_KEY_ENC_IP, enc_ip);
	FL_KEY_SET_IF_MASKED(mask, keys, cnt,
			     FLOW_DISSECTOR_KEY_ENC_OPTS, enc_opts);

	skb_flow_dissector_init(dissector, keys, cnt);
}

static struct fl_flow_mask *fl_create_new_mask(struct cls_fl_head *head,
					       struct fl_flow_mask *mask)
{
	struct fl_flow_mask *newmask;
	int err;

	newmask = kzalloc(sizeof(*newmask), GFP_KERNEL);
	if (!newmask)
		return ERR_PTR(-ENOMEM);

	fl_mask_copy(newmask, mask);

	err = fl_init_mask_hashtable(newmask);
	if (err)
		goto errout_free;

	fl_init_dissector(&newmask->dissector, &newmask->key);

	INIT_LIST_HEAD_RCU(&newmask->filters);

	err = rhashtable_insert_fast(&head->ht, &newmask->ht_node,
				     mask_ht_params);
	if (err)
		goto errout_destroy;

	list_add_tail_rcu(&newmask->list, &head->masks);

	return newmask;

errout_destroy:
	rhashtable_destroy(&newmask->ht);
errout_free:
	kfree(newmask);

	return ERR_PTR(err);
}

static int fl_check_assign_mask(struct cls_fl_head *head,
				struct cls_fl_filter *fnew,
				struct cls_fl_filter *fold,
				struct fl_flow_mask *mask)
{
	struct fl_flow_mask *newmask;

	fnew->mask = rhashtable_lookup_fast(&head->ht, mask, mask_ht_params);
	if (!fnew->mask) {
		if (fold)
			return -EINVAL;

		newmask = fl_create_new_mask(head, mask);
		if (IS_ERR(newmask))
			return PTR_ERR(newmask);

		fnew->mask = newmask;
	} else if (fold && fold->mask != fnew->mask) {
		return -EINVAL;
	}

	return 0;
}

static int fl_set_parms(struct net *net, struct tcf_proto *tp,
			struct cls_fl_filter *f, struct fl_flow_mask *mask,
			unsigned long base, struct nlattr **tb,
			struct nlattr *est, bool ovr,
			struct fl_flow_tmplt *tmplt,
			struct netlink_ext_ack *extack)
{
	int err;

	err = tcf_exts_validate(net, tp, tb, est, &f->exts, ovr, extack);
	if (err < 0)
		return err;

	if (tb[TCA_FLOWER_CLASSID]) {
		f->res.classid = nla_get_u32(tb[TCA_FLOWER_CLASSID]);
		tcf_bind_filter(tp, &f->res, base);
	}

	err = fl_set_key(net, tb, &f->key, &mask->key, extack);
	if (err)
		return err;

	fl_mask_update_range(mask);
	fl_set_masked_key(&f->mkey, &f->key, mask);

	if (!fl_mask_fits_tmplt(tmplt, mask)) {
		NL_SET_ERR_MSG_MOD(extack, "Mask does not fit the template");
		return -EINVAL;
	}

	return 0;
}

static int fl_change(struct net *net, struct sk_buff *in_skb,
		     struct tcf_proto *tp, unsigned long base,
		     u32 handle, struct nlattr **tca,
		     void **arg, bool ovr, struct netlink_ext_ack *extack)
{
	struct cls_fl_head *head = rtnl_dereference(tp->root);
	struct cls_fl_filter *fold = *arg;
	struct cls_fl_filter *fnew;
	struct fl_flow_mask *mask;
	struct nlattr **tb;
	int err;

	if (!tca[TCA_OPTIONS])
		return -EINVAL;

	mask = kzalloc(sizeof(struct fl_flow_mask), GFP_KERNEL);
	if (!mask)
		return -ENOBUFS;

	tb = kcalloc(TCA_FLOWER_MAX + 1, sizeof(struct nlattr *), GFP_KERNEL);
	if (!tb) {
		err = -ENOBUFS;
		goto errout_mask_alloc;
	}

	err = nla_parse_nested(tb, TCA_FLOWER_MAX, tca[TCA_OPTIONS],
			       fl_policy, NULL);
	if (err < 0)
		goto errout_tb;

	if (fold && handle && fold->handle != handle) {
		err = -EINVAL;
		goto errout_tb;
	}

	fnew = kzalloc(sizeof(*fnew), GFP_KERNEL);
	if (!fnew) {
		err = -ENOBUFS;
		goto errout_tb;
	}

	err = tcf_exts_init(&fnew->exts, TCA_FLOWER_ACT, 0);
	if (err < 0)
		goto errout;

	if (tb[TCA_FLOWER_FLAGS]) {
		fnew->flags = nla_get_u32(tb[TCA_FLOWER_FLAGS]);

		if (!tc_flags_valid(fnew->flags)) {
			err = -EINVAL;
			goto errout;
		}
	}

	err = fl_set_parms(net, tp, fnew, mask, base, tb, tca[TCA_RATE], ovr,
			   tp->chain->tmplt_priv, extack);
	if (err)
		goto errout;

	err = fl_check_assign_mask(head, fnew, fold, mask);
	if (err)
		goto errout;

	if (!handle) {
		handle = 1;
		err = idr_alloc_u32(&head->handle_idr, fnew, &handle,
				    INT_MAX, GFP_KERNEL);
	} else if (!fold) {
		/* user specifies a handle and it doesn't exist */
		err = idr_alloc_u32(&head->handle_idr, fnew, &handle,
				    handle, GFP_KERNEL);
	}
	if (err)
		goto errout_mask;
	fnew->handle = handle;

	if (!fold && fl_lookup(fnew->mask, &fnew->mkey)) {
		err = -EEXIST;
		goto errout_idr;
	}

	err = rhashtable_insert_fast(&fnew->mask->ht, &fnew->ht_node,
				     fnew->mask->filter_ht_params);
	if (err)
		goto errout_idr;

	if (!tc_skip_hw(fnew->flags)) {
		err = fl_hw_replace_filter(tp, fnew, extack);
		if (err)
			goto errout_mask_ht;
	}

	if (!tc_in_hw(fnew->flags))
		fnew->flags |= TCA_CLS_FLAGS_NOT_IN_HW;

	if (fold) {
		rhashtable_remove_fast(&fold->mask->ht,
				       &fold->ht_node,
				       fold->mask->filter_ht_params);
		if (!tc_skip_hw(fold->flags))
			fl_hw_destroy_filter(tp, fold, NULL);
	}

	*arg = fnew;

	if (fold) {
		idr_replace(&head->handle_idr, fnew, fnew->handle);
		list_replace_rcu(&fold->list, &fnew->list);
		tcf_unbind_filter(tp, &fold->res);
		tcf_exts_get_net(&fold->exts);
		tcf_queue_work(&fold->rwork, fl_destroy_filter_work);
	} else {
		list_add_tail_rcu(&fnew->list, &fnew->mask->filters);
	}

	kfree(tb);
	kfree(mask);
	return 0;

errout_mask_ht:
	rhashtable_remove_fast(&fnew->mask->ht, &fnew->ht_node,
			       fnew->mask->filter_ht_params);

errout_idr:
	if (!fold)
		idr_remove(&head->handle_idr, fnew->handle);

errout_mask:
	fl_mask_put(head, fnew->mask, false);

errout:
	tcf_exts_destroy(&fnew->exts);
	kfree(fnew);
errout_tb:
	kfree(tb);
errout_mask_alloc:
	kfree(mask);
	return err;
}

static int fl_delete(struct tcf_proto *tp, void *arg, bool *last,
		     struct netlink_ext_ack *extack)
{
	struct cls_fl_head *head = rtnl_dereference(tp->root);
	struct cls_fl_filter *f = arg;

	rhashtable_remove_fast(&f->mask->ht, &f->ht_node,
			       f->mask->filter_ht_params);
	__fl_delete(tp, f, extack);
	*last = list_empty(&head->masks);
	return 0;
}

static void fl_walk(struct tcf_proto *tp, struct tcf_walker *arg)
{
	struct cls_fl_head *head = rtnl_dereference(tp->root);
	struct cls_fl_filter *f;

	arg->count = arg->skip;

	while ((f = idr_get_next_ul(&head->handle_idr,
				    &arg->cookie)) != NULL) {
		if (arg->fn(tp, f, arg) < 0) {
			arg->stop = 1;
			break;
		}
		arg->cookie = f->handle + 1;
		arg->count++;
	}
}

static int fl_reoffload(struct tcf_proto *tp, bool add, tc_setup_cb_t *cb,
			void *cb_priv, struct netlink_ext_ack *extack)
{
	struct cls_fl_head *head = rtnl_dereference(tp->root);
	struct tc_cls_flower_offload cls_flower = {};
	struct tcf_block *block = tp->chain->block;
	struct fl_flow_mask *mask;
	struct cls_fl_filter *f;
	int err;

	list_for_each_entry(mask, &head->masks, list) {
		list_for_each_entry(f, &mask->filters, list) {
			if (tc_skip_hw(f->flags))
				continue;

			tc_cls_common_offload_init(&cls_flower.common, tp,
						   f->flags, extack);
			cls_flower.command = add ?
				TC_CLSFLOWER_REPLACE : TC_CLSFLOWER_DESTROY;
			cls_flower.cookie = (unsigned long)f;
			cls_flower.dissector = &mask->dissector;
			cls_flower.mask = &mask->key;
			cls_flower.key = &f->mkey;
			cls_flower.exts = &f->exts;
			cls_flower.classid = f->res.classid;

			err = cb(TC_SETUP_CLSFLOWER, &cls_flower, cb_priv);
			if (err) {
				if (add && tc_skip_sw(f->flags))
					return err;
				continue;
			}

			tc_cls_offload_cnt_update(block, &f->in_hw_count,
						  &f->flags, add);
		}
	}

	return 0;
}

static void fl_hw_create_tmplt(struct tcf_chain *chain,
			       struct fl_flow_tmplt *tmplt)
{
	struct tc_cls_flower_offload cls_flower = {};
	struct tcf_block *block = chain->block;
	struct tcf_exts dummy_exts = { 0, };

	cls_flower.common.chain_index = chain->index;
	cls_flower.command = TC_CLSFLOWER_TMPLT_CREATE;
	cls_flower.cookie = (unsigned long) tmplt;
	cls_flower.dissector = &tmplt->dissector;
	cls_flower.mask = &tmplt->mask;
	cls_flower.key = &tmplt->dummy_key;
	cls_flower.exts = &dummy_exts;

	/* We don't care if driver (any of them) fails to handle this
	 * call. It serves just as a hint for it.
	 */
	tc_setup_cb_call(block, NULL, TC_SETUP_CLSFLOWER,
			 &cls_flower, false);
}

static void fl_hw_destroy_tmplt(struct tcf_chain *chain,
				struct fl_flow_tmplt *tmplt)
{
	struct tc_cls_flower_offload cls_flower = {};
	struct tcf_block *block = chain->block;

	cls_flower.common.chain_index = chain->index;
	cls_flower.command = TC_CLSFLOWER_TMPLT_DESTROY;
	cls_flower.cookie = (unsigned long) tmplt;

	tc_setup_cb_call(block, NULL, TC_SETUP_CLSFLOWER,
			 &cls_flower, false);
}

static void *fl_tmplt_create(struct net *net, struct tcf_chain *chain,
			     struct nlattr **tca,
			     struct netlink_ext_ack *extack)
{
	struct fl_flow_tmplt *tmplt;
	struct nlattr **tb;
	int err;

	if (!tca[TCA_OPTIONS])
		return ERR_PTR(-EINVAL);

	tb = kcalloc(TCA_FLOWER_MAX + 1, sizeof(struct nlattr *), GFP_KERNEL);
	if (!tb)
		return ERR_PTR(-ENOBUFS);
	err = nla_parse_nested(tb, TCA_FLOWER_MAX, tca[TCA_OPTIONS],
			       fl_policy, NULL);
	if (err)
		goto errout_tb;

	tmplt = kzalloc(sizeof(*tmplt), GFP_KERNEL);
	if (!tmplt) {
		err = -ENOMEM;
		goto errout_tb;
	}
	tmplt->chain = chain;
	err = fl_set_key(net, tb, &tmplt->dummy_key, &tmplt->mask, extack);
	if (err)
		goto errout_tmplt;
	kfree(tb);

	fl_init_dissector(&tmplt->dissector, &tmplt->mask);

	fl_hw_create_tmplt(chain, tmplt);

	return tmplt;

errout_tmplt:
	kfree(tmplt);
errout_tb:
	kfree(tb);
	return ERR_PTR(err);
}

static void fl_tmplt_destroy(void *tmplt_priv)
{
	struct fl_flow_tmplt *tmplt = tmplt_priv;

	fl_hw_destroy_tmplt(tmplt->chain, tmplt);
	kfree(tmplt);
}

static int fl_dump_key_val(struct sk_buff *skb,
			   void *val, int val_type,
			   void *mask, int mask_type, int len)
{
	int err;

	if (!memchr_inv(mask, 0, len))
		return 0;
	err = nla_put(skb, val_type, len, val);
	if (err)
		return err;
	if (mask_type != TCA_FLOWER_UNSPEC) {
		err = nla_put(skb, mask_type, len, mask);
		if (err)
			return err;
	}
	return 0;
}

static int fl_dump_key_mpls(struct sk_buff *skb,
			    struct flow_dissector_key_mpls *mpls_key,
			    struct flow_dissector_key_mpls *mpls_mask)
{
	int err;

	if (!memchr_inv(mpls_mask, 0, sizeof(*mpls_mask)))
		return 0;
	if (mpls_mask->mpls_ttl) {
		err = nla_put_u8(skb, TCA_FLOWER_KEY_MPLS_TTL,
				 mpls_key->mpls_ttl);
		if (err)
			return err;
	}
	if (mpls_mask->mpls_tc) {
		err = nla_put_u8(skb, TCA_FLOWER_KEY_MPLS_TC,
				 mpls_key->mpls_tc);
		if (err)
			return err;
	}
	if (mpls_mask->mpls_label) {
		err = nla_put_u32(skb, TCA_FLOWER_KEY_MPLS_LABEL,
				  mpls_key->mpls_label);
		if (err)
			return err;
	}
	if (mpls_mask->mpls_bos) {
		err = nla_put_u8(skb, TCA_FLOWER_KEY_MPLS_BOS,
				 mpls_key->mpls_bos);
		if (err)
			return err;
	}
	return 0;
}

static int fl_dump_key_ip(struct sk_buff *skb, bool encap,
			  struct flow_dissector_key_ip *key,
			  struct flow_dissector_key_ip *mask)
{
	int tos_key = encap ? TCA_FLOWER_KEY_ENC_IP_TOS : TCA_FLOWER_KEY_IP_TOS;
	int ttl_key = encap ? TCA_FLOWER_KEY_ENC_IP_TTL : TCA_FLOWER_KEY_IP_TTL;
	int tos_mask = encap ? TCA_FLOWER_KEY_ENC_IP_TOS_MASK : TCA_FLOWER_KEY_IP_TOS_MASK;
	int ttl_mask = encap ? TCA_FLOWER_KEY_ENC_IP_TTL_MASK : TCA_FLOWER_KEY_IP_TTL_MASK;

	if (fl_dump_key_val(skb, &key->tos, tos_key, &mask->tos, tos_mask, sizeof(key->tos)) ||
	    fl_dump_key_val(skb, &key->ttl, ttl_key, &mask->ttl, ttl_mask, sizeof(key->ttl)))
		return -1;

	return 0;
}

static int fl_dump_key_vlan(struct sk_buff *skb,
			    int vlan_id_key, int vlan_prio_key,
			    struct flow_dissector_key_vlan *vlan_key,
			    struct flow_dissector_key_vlan *vlan_mask)
{
	int err;

	if (!memchr_inv(vlan_mask, 0, sizeof(*vlan_mask)))
		return 0;
	if (vlan_mask->vlan_id) {
		err = nla_put_u16(skb, vlan_id_key,
				  vlan_key->vlan_id);
		if (err)
			return err;
	}
	if (vlan_mask->vlan_priority) {
		err = nla_put_u8(skb, vlan_prio_key,
				 vlan_key->vlan_priority);
		if (err)
			return err;
	}
	return 0;
}

static void fl_get_key_flag(u32 dissector_key, u32 dissector_mask,
			    u32 *flower_key, u32 *flower_mask,
			    u32 flower_flag_bit, u32 dissector_flag_bit)
{
	if (dissector_mask & dissector_flag_bit) {
		*flower_mask |= flower_flag_bit;
		if (dissector_key & dissector_flag_bit)
			*flower_key |= flower_flag_bit;
	}
}

static int fl_dump_key_flags(struct sk_buff *skb, u32 flags_key, u32 flags_mask)
{
	u32 key, mask;
	__be32 _key, _mask;
	int err;

	if (!memchr_inv(&flags_mask, 0, sizeof(flags_mask)))
		return 0;

	key = 0;
	mask = 0;

	fl_get_key_flag(flags_key, flags_mask, &key, &mask,
			TCA_FLOWER_KEY_FLAGS_IS_FRAGMENT, FLOW_DIS_IS_FRAGMENT);
	fl_get_key_flag(flags_key, flags_mask, &key, &mask,
			TCA_FLOWER_KEY_FLAGS_FRAG_IS_FIRST,
			FLOW_DIS_FIRST_FRAG);

	_key = cpu_to_be32(key);
	_mask = cpu_to_be32(mask);

	err = nla_put(skb, TCA_FLOWER_KEY_FLAGS, 4, &_key);
	if (err)
		return err;

	return nla_put(skb, TCA_FLOWER_KEY_FLAGS_MASK, 4, &_mask);
}

static int fl_dump_key_geneve_opt(struct sk_buff *skb,
				  struct flow_dissector_key_enc_opts *enc_opts)
{
	struct geneve_opt *opt;
	struct nlattr *nest;
	int opt_off = 0;

	nest = nla_nest_start(skb, TCA_FLOWER_KEY_ENC_OPTS_GENEVE);
	if (!nest)
		goto nla_put_failure;

	while (enc_opts->len > opt_off) {
		opt = (struct geneve_opt *)&enc_opts->data[opt_off];

		if (nla_put_be16(skb, TCA_FLOWER_KEY_ENC_OPT_GENEVE_CLASS,
				 opt->opt_class))
			goto nla_put_failure;
		if (nla_put_u8(skb, TCA_FLOWER_KEY_ENC_OPT_GENEVE_TYPE,
			       opt->type))
			goto nla_put_failure;
		if (nla_put(skb, TCA_FLOWER_KEY_ENC_OPT_GENEVE_DATA,
			    opt->length * 4, opt->opt_data))
			goto nla_put_failure;

		opt_off += sizeof(struct geneve_opt) + opt->length * 4;
	}
	nla_nest_end(skb, nest);
	return 0;

nla_put_failure:
	nla_nest_cancel(skb, nest);
	return -EMSGSIZE;
}

static int fl_dump_key_options(struct sk_buff *skb, int enc_opt_type,
			       struct flow_dissector_key_enc_opts *enc_opts)
{
	struct nlattr *nest;
	int err;

	if (!enc_opts->len)
		return 0;

	nest = nla_nest_start(skb, enc_opt_type);
	if (!nest)
		goto nla_put_failure;

	switch (enc_opts->dst_opt_type) {
	case TUNNEL_GENEVE_OPT:
		err = fl_dump_key_geneve_opt(skb, enc_opts);
		if (err)
			goto nla_put_failure;
		break;
	default:
		goto nla_put_failure;
	}
	nla_nest_end(skb, nest);
	return 0;

nla_put_failure:
	nla_nest_cancel(skb, nest);
	return -EMSGSIZE;
}

static int fl_dump_key_enc_opt(struct sk_buff *skb,
			       struct flow_dissector_key_enc_opts *key_opts,
			       struct flow_dissector_key_enc_opts *msk_opts)
{
	int err;

	err = fl_dump_key_options(skb, TCA_FLOWER_KEY_ENC_OPTS, key_opts);
	if (err)
		return err;

	return fl_dump_key_options(skb, TCA_FLOWER_KEY_ENC_OPTS_MASK, msk_opts);
}

static int fl_dump_key(struct sk_buff *skb, struct net *net,
		       struct fl_flow_key *key, struct fl_flow_key *mask)
{
	if (mask->indev_ifindex) {
		struct net_device *dev;

		dev = __dev_get_by_index(net, key->indev_ifindex);
		if (dev && nla_put_string(skb, TCA_FLOWER_INDEV, dev->name))
			goto nla_put_failure;
	}

	if (fl_dump_key_val(skb, key->eth.dst, TCA_FLOWER_KEY_ETH_DST,
			    mask->eth.dst, TCA_FLOWER_KEY_ETH_DST_MASK,
			    sizeof(key->eth.dst)) ||
	    fl_dump_key_val(skb, key->eth.src, TCA_FLOWER_KEY_ETH_SRC,
			    mask->eth.src, TCA_FLOWER_KEY_ETH_SRC_MASK,
			    sizeof(key->eth.src)) ||
	    fl_dump_key_val(skb, &key->basic.n_proto, TCA_FLOWER_KEY_ETH_TYPE,
			    &mask->basic.n_proto, TCA_FLOWER_UNSPEC,
			    sizeof(key->basic.n_proto)))
		goto nla_put_failure;

	if (fl_dump_key_mpls(skb, &key->mpls, &mask->mpls))
		goto nla_put_failure;

	if (fl_dump_key_vlan(skb, TCA_FLOWER_KEY_VLAN_ID,
			     TCA_FLOWER_KEY_VLAN_PRIO, &key->vlan, &mask->vlan))
		goto nla_put_failure;

	if (fl_dump_key_vlan(skb, TCA_FLOWER_KEY_CVLAN_ID,
			     TCA_FLOWER_KEY_CVLAN_PRIO,
			     &key->cvlan, &mask->cvlan) ||
	    (mask->cvlan.vlan_tpid &&
	     nla_put_be16(skb, TCA_FLOWER_KEY_VLAN_ETH_TYPE,
			  key->cvlan.vlan_tpid)))
		goto nla_put_failure;

	if (mask->basic.n_proto) {
		if (mask->cvlan.vlan_tpid) {
			if (nla_put_be16(skb, TCA_FLOWER_KEY_CVLAN_ETH_TYPE,
					 key->basic.n_proto))
				goto nla_put_failure;
		} else if (mask->vlan.vlan_tpid) {
			if (nla_put_be16(skb, TCA_FLOWER_KEY_VLAN_ETH_TYPE,
					 key->basic.n_proto))
				goto nla_put_failure;
		}
	}

	if ((key->basic.n_proto == htons(ETH_P_IP) ||
	     key->basic.n_proto == htons(ETH_P_IPV6)) &&
	    (fl_dump_key_val(skb, &key->basic.ip_proto, TCA_FLOWER_KEY_IP_PROTO,
			    &mask->basic.ip_proto, TCA_FLOWER_UNSPEC,
			    sizeof(key->basic.ip_proto)) ||
	    fl_dump_key_ip(skb, false, &key->ip, &mask->ip)))
		goto nla_put_failure;

	if (key->control.addr_type == FLOW_DISSECTOR_KEY_IPV4_ADDRS &&
	    (fl_dump_key_val(skb, &key->ipv4.src, TCA_FLOWER_KEY_IPV4_SRC,
			     &mask->ipv4.src, TCA_FLOWER_KEY_IPV4_SRC_MASK,
			     sizeof(key->ipv4.src)) ||
	     fl_dump_key_val(skb, &key->ipv4.dst, TCA_FLOWER_KEY_IPV4_DST,
			     &mask->ipv4.dst, TCA_FLOWER_KEY_IPV4_DST_MASK,
			     sizeof(key->ipv4.dst))))
		goto nla_put_failure;
	else if (key->control.addr_type == FLOW_DISSECTOR_KEY_IPV6_ADDRS &&
		 (fl_dump_key_val(skb, &key->ipv6.src, TCA_FLOWER_KEY_IPV6_SRC,
				  &mask->ipv6.src, TCA_FLOWER_KEY_IPV6_SRC_MASK,
				  sizeof(key->ipv6.src)) ||
		  fl_dump_key_val(skb, &key->ipv6.dst, TCA_FLOWER_KEY_IPV6_DST,
				  &mask->ipv6.dst, TCA_FLOWER_KEY_IPV6_DST_MASK,
				  sizeof(key->ipv6.dst))))
		goto nla_put_failure;

	if (key->basic.ip_proto == IPPROTO_TCP &&
	    (fl_dump_key_val(skb, &key->tp.src, TCA_FLOWER_KEY_TCP_SRC,
			     &mask->tp.src, TCA_FLOWER_KEY_TCP_SRC_MASK,
			     sizeof(key->tp.src)) ||
	     fl_dump_key_val(skb, &key->tp.dst, TCA_FLOWER_KEY_TCP_DST,
			     &mask->tp.dst, TCA_FLOWER_KEY_TCP_DST_MASK,
			     sizeof(key->tp.dst)) ||
	     fl_dump_key_val(skb, &key->tcp.flags, TCA_FLOWER_KEY_TCP_FLAGS,
			     &mask->tcp.flags, TCA_FLOWER_KEY_TCP_FLAGS_MASK,
			     sizeof(key->tcp.flags))))
		goto nla_put_failure;
	else if (key->basic.ip_proto == IPPROTO_UDP &&
		 (fl_dump_key_val(skb, &key->tp.src, TCA_FLOWER_KEY_UDP_SRC,
				  &mask->tp.src, TCA_FLOWER_KEY_UDP_SRC_MASK,
				  sizeof(key->tp.src)) ||
		  fl_dump_key_val(skb, &key->tp.dst, TCA_FLOWER_KEY_UDP_DST,
				  &mask->tp.dst, TCA_FLOWER_KEY_UDP_DST_MASK,
				  sizeof(key->tp.dst))))
		goto nla_put_failure;
	else if (key->basic.ip_proto == IPPROTO_SCTP &&
		 (fl_dump_key_val(skb, &key->tp.src, TCA_FLOWER_KEY_SCTP_SRC,
				  &mask->tp.src, TCA_FLOWER_KEY_SCTP_SRC_MASK,
				  sizeof(key->tp.src)) ||
		  fl_dump_key_val(skb, &key->tp.dst, TCA_FLOWER_KEY_SCTP_DST,
				  &mask->tp.dst, TCA_FLOWER_KEY_SCTP_DST_MASK,
				  sizeof(key->tp.dst))))
		goto nla_put_failure;
	else if (key->basic.n_proto == htons(ETH_P_IP) &&
		 key->basic.ip_proto == IPPROTO_ICMP &&
		 (fl_dump_key_val(skb, &key->icmp.type,
				  TCA_FLOWER_KEY_ICMPV4_TYPE, &mask->icmp.type,
				  TCA_FLOWER_KEY_ICMPV4_TYPE_MASK,
				  sizeof(key->icmp.type)) ||
		  fl_dump_key_val(skb, &key->icmp.code,
				  TCA_FLOWER_KEY_ICMPV4_CODE, &mask->icmp.code,
				  TCA_FLOWER_KEY_ICMPV4_CODE_MASK,
				  sizeof(key->icmp.code))))
		goto nla_put_failure;
	else if (key->basic.n_proto == htons(ETH_P_IPV6) &&
		 key->basic.ip_proto == IPPROTO_ICMPV6 &&
		 (fl_dump_key_val(skb, &key->icmp.type,
				  TCA_FLOWER_KEY_ICMPV6_TYPE, &mask->icmp.type,
				  TCA_FLOWER_KEY_ICMPV6_TYPE_MASK,
				  sizeof(key->icmp.type)) ||
		  fl_dump_key_val(skb, &key->icmp.code,
				  TCA_FLOWER_KEY_ICMPV6_CODE, &mask->icmp.code,
				  TCA_FLOWER_KEY_ICMPV6_CODE_MASK,
				  sizeof(key->icmp.code))))
		goto nla_put_failure;
	else if ((key->basic.n_proto == htons(ETH_P_ARP) ||
		  key->basic.n_proto == htons(ETH_P_RARP)) &&
		 (fl_dump_key_val(skb, &key->arp.sip,
				  TCA_FLOWER_KEY_ARP_SIP, &mask->arp.sip,
				  TCA_FLOWER_KEY_ARP_SIP_MASK,
				  sizeof(key->arp.sip)) ||
		  fl_dump_key_val(skb, &key->arp.tip,
				  TCA_FLOWER_KEY_ARP_TIP, &mask->arp.tip,
				  TCA_FLOWER_KEY_ARP_TIP_MASK,
				  sizeof(key->arp.tip)) ||
		  fl_dump_key_val(skb, &key->arp.op,
				  TCA_FLOWER_KEY_ARP_OP, &mask->arp.op,
				  TCA_FLOWER_KEY_ARP_OP_MASK,
				  sizeof(key->arp.op)) ||
		  fl_dump_key_val(skb, key->arp.sha, TCA_FLOWER_KEY_ARP_SHA,
				  mask->arp.sha, TCA_FLOWER_KEY_ARP_SHA_MASK,
				  sizeof(key->arp.sha)) ||
		  fl_dump_key_val(skb, key->arp.tha, TCA_FLOWER_KEY_ARP_THA,
				  mask->arp.tha, TCA_FLOWER_KEY_ARP_THA_MASK,
				  sizeof(key->arp.tha))))
		goto nla_put_failure;

	if (key->enc_control.addr_type == FLOW_DISSECTOR_KEY_IPV4_ADDRS &&
	    (fl_dump_key_val(skb, &key->enc_ipv4.src,
			    TCA_FLOWER_KEY_ENC_IPV4_SRC, &mask->enc_ipv4.src,
			    TCA_FLOWER_KEY_ENC_IPV4_SRC_MASK,
			    sizeof(key->enc_ipv4.src)) ||
	     fl_dump_key_val(skb, &key->enc_ipv4.dst,
			     TCA_FLOWER_KEY_ENC_IPV4_DST, &mask->enc_ipv4.dst,
			     TCA_FLOWER_KEY_ENC_IPV4_DST_MASK,
			     sizeof(key->enc_ipv4.dst))))
		goto nla_put_failure;
	else if (key->enc_control.addr_type == FLOW_DISSECTOR_KEY_IPV6_ADDRS &&
		 (fl_dump_key_val(skb, &key->enc_ipv6.src,
			    TCA_FLOWER_KEY_ENC_IPV6_SRC, &mask->enc_ipv6.src,
			    TCA_FLOWER_KEY_ENC_IPV6_SRC_MASK,
			    sizeof(key->enc_ipv6.src)) ||
		 fl_dump_key_val(skb, &key->enc_ipv6.dst,
				 TCA_FLOWER_KEY_ENC_IPV6_DST,
				 &mask->enc_ipv6.dst,
				 TCA_FLOWER_KEY_ENC_IPV6_DST_MASK,
			    sizeof(key->enc_ipv6.dst))))
		goto nla_put_failure;

	if (fl_dump_key_val(skb, &key->enc_key_id, TCA_FLOWER_KEY_ENC_KEY_ID,
			    &mask->enc_key_id, TCA_FLOWER_UNSPEC,
			    sizeof(key->enc_key_id)) ||
	    fl_dump_key_val(skb, &key->enc_tp.src,
			    TCA_FLOWER_KEY_ENC_UDP_SRC_PORT,
			    &mask->enc_tp.src,
			    TCA_FLOWER_KEY_ENC_UDP_SRC_PORT_MASK,
			    sizeof(key->enc_tp.src)) ||
	    fl_dump_key_val(skb, &key->enc_tp.dst,
			    TCA_FLOWER_KEY_ENC_UDP_DST_PORT,
			    &mask->enc_tp.dst,
			    TCA_FLOWER_KEY_ENC_UDP_DST_PORT_MASK,
			    sizeof(key->enc_tp.dst)) ||
	    fl_dump_key_ip(skb, true, &key->enc_ip, &mask->enc_ip) ||
	    fl_dump_key_enc_opt(skb, &key->enc_opts, &mask->enc_opts))
		goto nla_put_failure;

	if (fl_dump_key_flags(skb, key->control.flags, mask->control.flags))
		goto nla_put_failure;

	return 0;

nla_put_failure:
	return -EMSGSIZE;
}

static int fl_dump(struct net *net, struct tcf_proto *tp, void *fh,
		   struct sk_buff *skb, struct tcmsg *t)
{
	struct cls_fl_filter *f = fh;
	struct nlattr *nest;
	struct fl_flow_key *key, *mask;

	if (!f)
		return skb->len;

	t->tcm_handle = f->handle;

	nest = nla_nest_start(skb, TCA_OPTIONS);
	if (!nest)
		goto nla_put_failure;

	if (f->res.classid &&
	    nla_put_u32(skb, TCA_FLOWER_CLASSID, f->res.classid))
		goto nla_put_failure;

	key = &f->key;
	mask = &f->mask->key;

	if (fl_dump_key(skb, net, key, mask))
		goto nla_put_failure;

	if (!tc_skip_hw(f->flags))
		fl_hw_update_stats(tp, f);

	if (f->flags && nla_put_u32(skb, TCA_FLOWER_FLAGS, f->flags))
		goto nla_put_failure;

	if (nla_put_u32(skb, TCA_FLOWER_IN_HW_COUNT, f->in_hw_count))
		goto nla_put_failure;

	if (tcf_exts_dump(skb, &f->exts))
		goto nla_put_failure;

	nla_nest_end(skb, nest);

	if (tcf_exts_dump_stats(skb, &f->exts) < 0)
		goto nla_put_failure;

	return skb->len;

nla_put_failure:
	nla_nest_cancel(skb, nest);
	return -1;
}

static int fl_tmplt_dump(struct sk_buff *skb, struct net *net, void *tmplt_priv)
{
	struct fl_flow_tmplt *tmplt = tmplt_priv;
	struct fl_flow_key *key, *mask;
	struct nlattr *nest;

	nest = nla_nest_start(skb, TCA_OPTIONS);
	if (!nest)
		goto nla_put_failure;

	key = &tmplt->dummy_key;
	mask = &tmplt->mask;

	if (fl_dump_key(skb, net, key, mask))
		goto nla_put_failure;

	nla_nest_end(skb, nest);

	return skb->len;

nla_put_failure:
	nla_nest_cancel(skb, nest);
	return -EMSGSIZE;
}

static void fl_bind_class(void *fh, u32 classid, unsigned long cl)
{
	struct cls_fl_filter *f = fh;

	if (f && f->res.classid == classid)
		f->res.class = cl;
}

static struct tcf_proto_ops cls_fl_ops __read_mostly = {
	.kind		= "flower",
	.classify	= fl_classify,
	.init		= fl_init,
	.destroy	= fl_destroy,
	.get		= fl_get,
	.change		= fl_change,
	.delete		= fl_delete,
	.walk		= fl_walk,
	.reoffload	= fl_reoffload,
	.dump		= fl_dump,
	.bind_class	= fl_bind_class,
	.tmplt_create	= fl_tmplt_create,
	.tmplt_destroy	= fl_tmplt_destroy,
	.tmplt_dump	= fl_tmplt_dump,
	.owner		= THIS_MODULE,
};

static int __init cls_fl_init(void)
{
	return register_tcf_proto_ops(&cls_fl_ops);
}

static void __exit cls_fl_exit(void)
{
	unregister_tcf_proto_ops(&cls_fl_ops);
}

module_init(cls_fl_init);
module_exit(cls_fl_exit);

MODULE_AUTHOR("Jiri Pirko <jiri@resnulli.us>");
MODULE_DESCRIPTION("Flower classifier");
MODULE_LICENSE("GPL v2");<|MERGE_RESOLUTION|>--- conflicted
+++ resolved
@@ -478,7 +478,6 @@
 	[TCA_FLOWER_KEY_IP_TOS_MASK]	= { .type = NLA_U8 },
 	[TCA_FLOWER_KEY_IP_TTL]		= { .type = NLA_U8 },
 	[TCA_FLOWER_KEY_IP_TTL_MASK]	= { .type = NLA_U8 },
-<<<<<<< HEAD
 	[TCA_FLOWER_KEY_CVLAN_ID]	= { .type = NLA_U16 },
 	[TCA_FLOWER_KEY_CVLAN_PRIO]	= { .type = NLA_U8 },
 	[TCA_FLOWER_KEY_CVLAN_ETH_TYPE]	= { .type = NLA_U16 },
@@ -488,6 +487,7 @@
 	[TCA_FLOWER_KEY_ENC_IP_TTL_MASK] = { .type = NLA_U8 },
 	[TCA_FLOWER_KEY_ENC_OPTS]	= { .type = NLA_NESTED },
 	[TCA_FLOWER_KEY_ENC_OPTS_MASK]	= { .type = NLA_NESTED },
+	[TCA_FLOWER_FLAGS]		= { .type = NLA_U32 },
 };
 
 static const struct nla_policy
@@ -501,9 +501,6 @@
 	[TCA_FLOWER_KEY_ENC_OPT_GENEVE_TYPE]       = { .type = NLA_U8 },
 	[TCA_FLOWER_KEY_ENC_OPT_GENEVE_DATA]       = { .type = NLA_BINARY,
 						       .len = 128 },
-=======
-	[TCA_FLOWER_FLAGS]		= { .type = NLA_U32 },
->>>>>>> 77c7d1da
 };
 
 static void fl_set_key_val(struct nlattr **tb,
