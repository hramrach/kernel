/*
 * net/sched/act_api.c	Packet action API.
 *
 *		This program is free software; you can redistribute it and/or
 *		modify it under the terms of the GNU General Public License
 *		as published by the Free Software Foundation; either version
 *		2 of the License, or (at your option) any later version.
 *
 * Author:	Jamal Hadi Salim
 *
 *
 */

#include <linux/types.h>
#include <linux/kernel.h>
#include <linux/string.h>
#include <linux/errno.h>
#include <linux/slab.h>
#include <linux/skbuff.h>
#include <linux/init.h>
#include <linux/kmod.h>
#include <linux/err.h>
#include <linux/module.h>
#include <linux/rhashtable.h>
#include <linux/list.h>
#include <net/net_namespace.h>
#include <net/sock.h>
#include <net/sch_generic.h>
#include <net/pkt_cls.h>
#include <net/act_api.h>
#include <net/netlink.h>

static int tcf_action_goto_chain_init(struct tc_action *a, struct tcf_proto *tp)
{
	u32 chain_index = a->tcfa_action & TC_ACT_EXT_VAL_MASK;

	if (!tp)
		return -EINVAL;
	a->goto_chain = tcf_chain_get_by_act(tp->chain->block, chain_index);
	if (!a->goto_chain)
		return -ENOMEM;
	return 0;
}

static void tcf_action_goto_chain_fini(struct tc_action *a)
{
	tcf_chain_put_by_act(a->goto_chain);
}

static void tcf_action_goto_chain_exec(const struct tc_action *a,
				       struct tcf_result *res)
{
	const struct tcf_chain *chain = a->goto_chain;

	res->goto_tp = rcu_dereference_bh(chain->filter_chain);
}

static void tcf_free_cookie_rcu(struct rcu_head *p)
{
	struct tc_cookie *cookie = container_of(p, struct tc_cookie, rcu);

	kfree(cookie->data);
	kfree(cookie);
}

static void tcf_set_action_cookie(struct tc_cookie __rcu **old_cookie,
				  struct tc_cookie *new_cookie)
{
	struct tc_cookie *old;

	old = xchg((__force struct tc_cookie **)old_cookie, new_cookie);
	if (old)
		call_rcu(&old->rcu, tcf_free_cookie_rcu);
}

/* XXX: For standalone actions, we don't need a RCU grace period either, because
 * actions are always connected to filters and filters are already destroyed in
 * RCU callbacks, so after a RCU grace period actions are already disconnected
 * from filters. Readers later can not find us.
 */
static void free_tcf(struct tc_action *p)
{
	free_percpu(p->cpu_bstats);
	free_percpu(p->cpu_bstats_hw);
	free_percpu(p->cpu_qstats);

	tcf_set_action_cookie(&p->act_cookie, NULL);
	if (p->goto_chain)
		tcf_action_goto_chain_fini(p);

	kfree(p);
}

static void tcf_action_cleanup(struct tc_action *p)
{
	if (p->ops->cleanup)
		p->ops->cleanup(p);

	gen_kill_estimator(&p->tcfa_rate_est);
	free_tcf(p);
}

static int __tcf_action_put(struct tc_action *p, bool bind)
{
	struct tcf_idrinfo *idrinfo = p->idrinfo;

	if (refcount_dec_and_mutex_lock(&p->tcfa_refcnt, &idrinfo->lock)) {
		if (bind)
			atomic_dec(&p->tcfa_bindcnt);
		idr_remove(&idrinfo->action_idr, p->tcfa_index);
		mutex_unlock(&idrinfo->lock);

		tcf_action_cleanup(p);
		return 1;
	}

	if (bind)
		atomic_dec(&p->tcfa_bindcnt);

	return 0;
}

int __tcf_idr_release(struct tc_action *p, bool bind, bool strict)
{
	int ret = 0;

	/* Release with strict==1 and bind==0 is only called through act API
	 * interface (classifiers always bind). Only case when action with
	 * positive reference count and zero bind count can exist is when it was
	 * also created with act API (unbinding last classifier will destroy the
	 * action if it was created by classifier). So only case when bind count
	 * can be changed after initial check is when unbound action is
	 * destroyed by act API while classifier binds to action with same id
	 * concurrently. This result either creation of new action(same behavior
	 * as before), or reusing existing action if concurrent process
	 * increments reference count before action is deleted. Both scenarios
	 * are acceptable.
	 */
	if (p) {
		if (!bind && strict && atomic_read(&p->tcfa_bindcnt) > 0)
			return -EPERM;

		if (__tcf_action_put(p, bind))
			ret = ACT_P_DELETED;
	}

	return ret;
}
EXPORT_SYMBOL(__tcf_idr_release);

static size_t tcf_action_shared_attrs_size(const struct tc_action *act)
{
	struct tc_cookie *act_cookie;
	u32 cookie_len = 0;

	rcu_read_lock();
	act_cookie = rcu_dereference(act->act_cookie);

	if (act_cookie)
		cookie_len = nla_total_size(act_cookie->len);
	rcu_read_unlock();

	return  nla_total_size(0) /* action number nested */
		+ nla_total_size(IFNAMSIZ) /* TCA_ACT_KIND */
		+ cookie_len /* TCA_ACT_COOKIE */
		+ nla_total_size(0) /* TCA_ACT_STATS nested */
		/* TCA_STATS_BASIC */
		+ nla_total_size_64bit(sizeof(struct gnet_stats_basic))
		/* TCA_STATS_QUEUE */
		+ nla_total_size_64bit(sizeof(struct gnet_stats_queue))
		+ nla_total_size(0) /* TCA_OPTIONS nested */
		+ nla_total_size(sizeof(struct tcf_t)); /* TCA_GACT_TM */
}

static size_t tcf_action_full_attrs_size(size_t sz)
{
	return NLMSG_HDRLEN                     /* struct nlmsghdr */
		+ sizeof(struct tcamsg)
		+ nla_total_size(0)             /* TCA_ACT_TAB nested */
		+ sz;
}

static size_t tcf_action_fill_size(const struct tc_action *act)
{
	size_t sz = tcf_action_shared_attrs_size(act);

	if (act->ops->get_fill_size)
		return act->ops->get_fill_size(act) + sz;
	return sz;
}

static int tcf_dump_walker(struct tcf_idrinfo *idrinfo, struct sk_buff *skb,
			   struct netlink_callback *cb)
{
	int err = 0, index = -1, s_i = 0, n_i = 0;
	u32 act_flags = cb->args[2];
	unsigned long jiffy_since = cb->args[3];
	struct nlattr *nest;
	struct idr *idr = &idrinfo->action_idr;
	struct tc_action *p;
	unsigned long id = 1;
	unsigned long tmp;

	mutex_lock(&idrinfo->lock);

	s_i = cb->args[0];

	idr_for_each_entry_ul(idr, p, tmp, id) {
		index++;
		if (index < s_i)
			continue;

		if (jiffy_since &&
		    time_after(jiffy_since,
			       (unsigned long)p->tcfa_tm.lastuse))
			continue;

		nest = nla_nest_start(skb, n_i);
		if (!nest) {
			index--;
			goto nla_put_failure;
		}
		err = tcf_action_dump_1(skb, p, 0, 0);
		if (err < 0) {
			index--;
			nlmsg_trim(skb, nest);
			goto done;
		}
		nla_nest_end(skb, nest);
		n_i++;
		if (!(act_flags & TCA_FLAG_LARGE_DUMP_ON) &&
		    n_i >= TCA_ACT_MAX_PRIO)
			goto done;
	}
done:
	if (index >= 0)
		cb->args[0] = index + 1;

	mutex_unlock(&idrinfo->lock);
	if (n_i) {
		if (act_flags & TCA_FLAG_LARGE_DUMP_ON)
			cb->args[1] = n_i;
	}
	return n_i;

nla_put_failure:
	nla_nest_cancel(skb, nest);
	goto done;
}

static int tcf_idr_release_unsafe(struct tc_action *p)
{
	if (atomic_read(&p->tcfa_bindcnt) > 0)
		return -EPERM;

	if (refcount_dec_and_test(&p->tcfa_refcnt)) {
		idr_remove(&p->idrinfo->action_idr, p->tcfa_index);
		tcf_action_cleanup(p);
		return ACT_P_DELETED;
	}

	return 0;
}

static int tcf_del_walker(struct tcf_idrinfo *idrinfo, struct sk_buff *skb,
			  const struct tc_action_ops *ops)
{
	struct nlattr *nest;
	int n_i = 0;
	int ret = -EINVAL;
	struct idr *idr = &idrinfo->action_idr;
	struct tc_action *p;
	unsigned long id = 1;
	unsigned long tmp;

	nest = nla_nest_start(skb, 0);
	if (nest == NULL)
		goto nla_put_failure;
	if (nla_put_string(skb, TCA_KIND, ops->kind))
		goto nla_put_failure;

	mutex_lock(&idrinfo->lock);
	idr_for_each_entry_ul(idr, p, tmp, id) {
		ret = tcf_idr_release_unsafe(p);
		if (ret == ACT_P_DELETED) {
			module_put(ops->owner);
			n_i++;
		} else if (ret < 0) {
			mutex_unlock(&idrinfo->lock);
			goto nla_put_failure;
		}
	}
	mutex_unlock(&idrinfo->lock);

	if (nla_put_u32(skb, TCA_FCNT, n_i))
		goto nla_put_failure;
	nla_nest_end(skb, nest);

	return n_i;
nla_put_failure:
	nla_nest_cancel(skb, nest);
	return ret;
}

int tcf_generic_walker(struct tc_action_net *tn, struct sk_buff *skb,
		       struct netlink_callback *cb, int type,
		       const struct tc_action_ops *ops,
		       struct netlink_ext_ack *extack)
{
	struct tcf_idrinfo *idrinfo = tn->idrinfo;

	if (type == RTM_DELACTION) {
		return tcf_del_walker(idrinfo, skb, ops);
	} else if (type == RTM_GETACTION) {
		return tcf_dump_walker(idrinfo, skb, cb);
	} else {
		WARN(1, "tcf_generic_walker: unknown command %d\n", type);
		NL_SET_ERR_MSG(extack, "tcf_generic_walker: unknown command");
		return -EINVAL;
	}
}
EXPORT_SYMBOL(tcf_generic_walker);

int tcf_idr_search(struct tc_action_net *tn, struct tc_action **a, u32 index)
{
	struct tcf_idrinfo *idrinfo = tn->idrinfo;
	struct tc_action *p;

	mutex_lock(&idrinfo->lock);
	p = idr_find(&idrinfo->action_idr, index);
	if (IS_ERR(p))
		p = NULL;
	else if (p)
		refcount_inc(&p->tcfa_refcnt);
	mutex_unlock(&idrinfo->lock);

	if (p) {
		*a = p;
		return true;
	}
	return false;
}
EXPORT_SYMBOL(tcf_idr_search);

static int tcf_idr_delete_index(struct tcf_idrinfo *idrinfo, u32 index)
{
	struct tc_action *p;
	int ret = 0;

	mutex_lock(&idrinfo->lock);
	p = idr_find(&idrinfo->action_idr, index);
	if (!p) {
		mutex_unlock(&idrinfo->lock);
		return -ENOENT;
	}

	if (!atomic_read(&p->tcfa_bindcnt)) {
		if (refcount_dec_and_test(&p->tcfa_refcnt)) {
			struct module *owner = p->ops->owner;

			WARN_ON(p != idr_remove(&idrinfo->action_idr,
						p->tcfa_index));
			mutex_unlock(&idrinfo->lock);

			tcf_action_cleanup(p);
			module_put(owner);
			return 0;
		}
		ret = 0;
	} else {
		ret = -EPERM;
	}

	mutex_unlock(&idrinfo->lock);
	return ret;
}

int tcf_idr_create(struct tc_action_net *tn, u32 index, struct nlattr *est,
		   struct tc_action **a, const struct tc_action_ops *ops,
		   int bind, bool cpustats)
{
	struct tc_action *p = kzalloc(ops->size, GFP_KERNEL);
	struct tcf_idrinfo *idrinfo = tn->idrinfo;
	int err = -ENOMEM;

	if (unlikely(!p))
		return -ENOMEM;
	refcount_set(&p->tcfa_refcnt, 1);
	if (bind)
		atomic_set(&p->tcfa_bindcnt, 1);

	if (cpustats) {
		p->cpu_bstats = netdev_alloc_pcpu_stats(struct gnet_stats_basic_cpu);
		if (!p->cpu_bstats)
			goto err1;
		p->cpu_bstats_hw = netdev_alloc_pcpu_stats(struct gnet_stats_basic_cpu);
		if (!p->cpu_bstats_hw)
			goto err2;
		p->cpu_qstats = alloc_percpu(struct gnet_stats_queue);
		if (!p->cpu_qstats)
			goto err3;
	}
	spin_lock_init(&p->tcfa_lock);
	p->tcfa_index = index;
	p->tcfa_tm.install = jiffies;
	p->tcfa_tm.lastuse = jiffies;
	p->tcfa_tm.firstuse = 0;
	if (est) {
		err = gen_new_estimator(&p->tcfa_bstats, p->cpu_bstats,
					&p->tcfa_rate_est,
					&p->tcfa_lock, NULL, est);
		if (err)
			goto err4;
	}

	p->idrinfo = idrinfo;
	p->ops = ops;
	*a = p;
	return 0;
err4:
	free_percpu(p->cpu_qstats);
err3:
	free_percpu(p->cpu_bstats_hw);
err2:
	free_percpu(p->cpu_bstats);
err1:
	kfree(p);
	return err;
}
EXPORT_SYMBOL(tcf_idr_create);

void tcf_idr_insert(struct tc_action_net *tn, struct tc_action *a)
{
	struct tcf_idrinfo *idrinfo = tn->idrinfo;

	mutex_lock(&idrinfo->lock);
	/* Replace ERR_PTR(-EBUSY) allocated by tcf_idr_check_alloc */
	WARN_ON(!IS_ERR(idr_replace(&idrinfo->action_idr, a, a->tcfa_index)));
	mutex_unlock(&idrinfo->lock);
}
EXPORT_SYMBOL(tcf_idr_insert);

/* Cleanup idr index that was allocated but not initialized. */

void tcf_idr_cleanup(struct tc_action_net *tn, u32 index)
{
	struct tcf_idrinfo *idrinfo = tn->idrinfo;

	mutex_lock(&idrinfo->lock);
	/* Remove ERR_PTR(-EBUSY) allocated by tcf_idr_check_alloc */
	WARN_ON(!IS_ERR(idr_remove(&idrinfo->action_idr, index)));
	mutex_unlock(&idrinfo->lock);
}
EXPORT_SYMBOL(tcf_idr_cleanup);

/* Check if action with specified index exists. If actions is found, increments
 * its reference and bind counters, and return 1. Otherwise insert temporary
 * error pointer (to prevent concurrent users from inserting actions with same
 * index) and return 0.
 */

int tcf_idr_check_alloc(struct tc_action_net *tn, u32 *index,
			struct tc_action **a, int bind)
{
	struct tcf_idrinfo *idrinfo = tn->idrinfo;
	struct tc_action *p;
	int ret;

again:
	mutex_lock(&idrinfo->lock);
	if (*index) {
		p = idr_find(&idrinfo->action_idr, *index);
		if (IS_ERR(p)) {
			/* This means that another process allocated
			 * index but did not assign the pointer yet.
			 */
			mutex_unlock(&idrinfo->lock);
			goto again;
		}

		if (p) {
			refcount_inc(&p->tcfa_refcnt);
			if (bind)
				atomic_inc(&p->tcfa_bindcnt);
			*a = p;
			ret = 1;
		} else {
			*a = NULL;
			ret = idr_alloc_u32(&idrinfo->action_idr, NULL, index,
					    *index, GFP_KERNEL);
			if (!ret)
				idr_replace(&idrinfo->action_idr,
					    ERR_PTR(-EBUSY), *index);
		}
	} else {
		*index = 1;
		*a = NULL;
		ret = idr_alloc_u32(&idrinfo->action_idr, NULL, index,
				    UINT_MAX, GFP_KERNEL);
		if (!ret)
			idr_replace(&idrinfo->action_idr, ERR_PTR(-EBUSY),
				    *index);
	}
	mutex_unlock(&idrinfo->lock);
	return ret;
}
EXPORT_SYMBOL(tcf_idr_check_alloc);

void tcf_idrinfo_destroy(const struct tc_action_ops *ops,
			 struct tcf_idrinfo *idrinfo)
{
	struct idr *idr = &idrinfo->action_idr;
	struct tc_action *p;
	int ret;
	unsigned long id = 1;
	unsigned long tmp;

	idr_for_each_entry_ul(idr, p, tmp, id) {
		ret = __tcf_idr_release(p, false, true);
		if (ret == ACT_P_DELETED)
			module_put(ops->owner);
		else if (ret < 0)
			return;
	}
	idr_destroy(&idrinfo->action_idr);
}
EXPORT_SYMBOL(tcf_idrinfo_destroy);

static LIST_HEAD(act_base);
static DEFINE_RWLOCK(act_mod_lock);

int tcf_register_action(struct tc_action_ops *act,
			struct pernet_operations *ops)
{
	struct tc_action_ops *a;
	int ret;

	if (!act->act || !act->dump || !act->init || !act->walk || !act->lookup)
		return -EINVAL;

	/* We have to register pernet ops before making the action ops visible,
	 * otherwise tcf_action_init_1() could get a partially initialized
	 * netns.
	 */
	ret = register_pernet_subsys(ops);
	if (ret)
		return ret;

	write_lock(&act_mod_lock);
	list_for_each_entry(a, &act_base, head) {
		if (act->type == a->type || (strcmp(act->kind, a->kind) == 0)) {
			write_unlock(&act_mod_lock);
			unregister_pernet_subsys(ops);
			return -EEXIST;
		}
	}
	list_add_tail(&act->head, &act_base);
	write_unlock(&act_mod_lock);

	return 0;
}
EXPORT_SYMBOL(tcf_register_action);

int tcf_unregister_action(struct tc_action_ops *act,
			  struct pernet_operations *ops)
{
	struct tc_action_ops *a;
	int err = -ENOENT;

	write_lock(&act_mod_lock);
	list_for_each_entry(a, &act_base, head) {
		if (a == act) {
			list_del(&act->head);
			err = 0;
			break;
		}
	}
	write_unlock(&act_mod_lock);
	if (!err)
		unregister_pernet_subsys(ops);
	return err;
}
EXPORT_SYMBOL(tcf_unregister_action);

/* lookup by name */
static struct tc_action_ops *tc_lookup_action_n(char *kind)
{
	struct tc_action_ops *a, *res = NULL;

	if (kind) {
		read_lock(&act_mod_lock);
		list_for_each_entry(a, &act_base, head) {
			if (strcmp(kind, a->kind) == 0) {
				if (try_module_get(a->owner))
					res = a;
				break;
			}
		}
		read_unlock(&act_mod_lock);
	}
	return res;
}

/* lookup by nlattr */
static struct tc_action_ops *tc_lookup_action(struct nlattr *kind)
{
	struct tc_action_ops *a, *res = NULL;

	if (kind) {
		read_lock(&act_mod_lock);
		list_for_each_entry(a, &act_base, head) {
			if (nla_strcmp(kind, a->kind) == 0) {
				if (try_module_get(a->owner))
					res = a;
				break;
			}
		}
		read_unlock(&act_mod_lock);
	}
	return res;
}

/*TCA_ACT_MAX_PRIO is 32, there count upto 32 */
#define TCA_ACT_MAX_PRIO_MASK 0x1FF
int tcf_action_exec(struct sk_buff *skb, struct tc_action **actions,
		    int nr_actions, struct tcf_result *res)
{
	u32 jmp_prgcnt = 0;
	u32 jmp_ttl = TCA_ACT_MAX_PRIO; /*matches actions per filter */
	int i;
	int ret = TC_ACT_OK;

	if (skb_skip_tc_classify(skb))
		return TC_ACT_OK;

restart_act_graph:
	for (i = 0; i < nr_actions; i++) {
		const struct tc_action *a = actions[i];

		if (jmp_prgcnt > 0) {
			jmp_prgcnt -= 1;
			continue;
		}
repeat:
		ret = a->ops->act(skb, a, res);
		if (ret == TC_ACT_REPEAT)
			goto repeat;	/* we need a ttl - JHS */

		if (TC_ACT_EXT_CMP(ret, TC_ACT_JUMP)) {
			jmp_prgcnt = ret & TCA_ACT_MAX_PRIO_MASK;
			if (!jmp_prgcnt || (jmp_prgcnt > nr_actions)) {
				/* faulty opcode, stop pipeline */
				return TC_ACT_OK;
			} else {
				jmp_ttl -= 1;
				if (jmp_ttl > 0)
					goto restart_act_graph;
				else /* faulty graph, stop pipeline */
					return TC_ACT_OK;
			}
		} else if (TC_ACT_EXT_CMP(ret, TC_ACT_GOTO_CHAIN)) {
			tcf_action_goto_chain_exec(a, res);
		}

		if (ret != TC_ACT_PIPE)
			break;
	}

	return ret;
}
EXPORT_SYMBOL(tcf_action_exec);

int tcf_action_destroy(struct tc_action *actions[], int bind)
{
	const struct tc_action_ops *ops;
	struct tc_action *a;
	int ret = 0, i;

	for (i = 0; i < TCA_ACT_MAX_PRIO && actions[i]; i++) {
		a = actions[i];
		actions[i] = NULL;
		ops = a->ops;
		ret = __tcf_idr_release(a, bind, true);
		if (ret == ACT_P_DELETED)
			module_put(ops->owner);
		else if (ret < 0)
			return ret;
	}
	return ret;
}

static int tcf_action_destroy_1(struct tc_action *a, int bind)
{
	struct tc_action *actions[] = { a, NULL };

	return tcf_action_destroy(actions, bind);
}

static int tcf_action_put(struct tc_action *p)
{
	return __tcf_action_put(p, false);
}

/* Put all actions in this array, skip those NULL's. */
static void tcf_action_put_many(struct tc_action *actions[])
{
	int i;

	for (i = 0; i < TCA_ACT_MAX_PRIO; i++) {
		struct tc_action *a = actions[i];
		const struct tc_action_ops *ops;

		if (!a)
			continue;
		ops = a->ops;
		if (tcf_action_put(a))
			module_put(ops->owner);
	}
}

int
tcf_action_dump_old(struct sk_buff *skb, struct tc_action *a, int bind, int ref)
{
	return a->ops->dump(skb, a, bind, ref);
}

int
tcf_action_dump_1(struct sk_buff *skb, struct tc_action *a, int bind, int ref)
{
	int err = -EINVAL;
	unsigned char *b = skb_tail_pointer(skb);
	struct nlattr *nest;
	struct tc_cookie *cookie;

	if (nla_put_string(skb, TCA_KIND, a->ops->kind))
		goto nla_put_failure;
	if (tcf_action_copy_stats(skb, a, 0))
		goto nla_put_failure;

	rcu_read_lock();
	cookie = rcu_dereference(a->act_cookie);
	if (cookie) {
		if (nla_put(skb, TCA_ACT_COOKIE, cookie->len, cookie->data)) {
			rcu_read_unlock();
			goto nla_put_failure;
		}
	}
	rcu_read_unlock();

	nest = nla_nest_start(skb, TCA_OPTIONS);
	if (nest == NULL)
		goto nla_put_failure;
	err = tcf_action_dump_old(skb, a, bind, ref);
	if (err > 0) {
		nla_nest_end(skb, nest);
		return err;
	}

nla_put_failure:
	nlmsg_trim(skb, b);
	return -1;
}
EXPORT_SYMBOL(tcf_action_dump_1);

int tcf_action_dump(struct sk_buff *skb, struct tc_action *actions[],
		    int bind, int ref)
{
	struct tc_action *a;
	int err = -EINVAL, i;
	struct nlattr *nest;

	for (i = 0; i < TCA_ACT_MAX_PRIO && actions[i]; i++) {
		a = actions[i];
		nest = nla_nest_start(skb, a->order);
		if (nest == NULL)
			goto nla_put_failure;
		err = tcf_action_dump_1(skb, a, bind, ref);
		if (err < 0)
			goto errout;
		nla_nest_end(skb, nest);
	}

	return 0;

nla_put_failure:
	err = -EINVAL;
errout:
	nla_nest_cancel(skb, nest);
	return err;
}

static struct tc_cookie *nla_memdup_cookie(struct nlattr **tb)
{
	struct tc_cookie *c = kzalloc(sizeof(*c), GFP_KERNEL);
	if (!c)
		return NULL;

	c->data = nla_memdup(tb[TCA_ACT_COOKIE], GFP_KERNEL);
	if (!c->data) {
		kfree(c);
		return NULL;
	}
	c->len = nla_len(tb[TCA_ACT_COOKIE]);

	return c;
}

static bool tcf_action_valid(int action)
{
	int opcode = TC_ACT_EXT_OPCODE(action);

	if (!opcode)
		return action <= TC_ACT_VALUE_MAX;
	return opcode <= TC_ACT_EXT_OPCODE_MAX || action == TC_ACT_UNSPEC;
}

static const struct nla_policy tcf_action_policy[TCA_ACT_MAX + 1] = {
	[TCA_ACT_KIND]		= { .type = NLA_STRING },
	[TCA_ACT_INDEX]		= { .type = NLA_U32 },
	[TCA_ACT_COOKIE]	= { .type = NLA_BINARY,
				    .len = TC_COOKIE_MAX_SIZE },
	[TCA_ACT_OPTIONS]	= { .type = NLA_NESTED },
};

struct tc_action *tcf_action_init_1(struct net *net, struct tcf_proto *tp,
				    struct nlattr *nla, struct nlattr *est,
				    char *name, int ovr, int bind,
				    bool rtnl_held,
				    struct netlink_ext_ack *extack)
{
	struct tc_action *a;
	struct tc_action_ops *a_o;
	struct tc_cookie *cookie = NULL;
	char act_name[IFNAMSIZ];
	struct nlattr *tb[TCA_ACT_MAX + 1];
	struct nlattr *kind;
	int err;

	if (name == NULL) {
		err = nla_parse_nested(tb, TCA_ACT_MAX, nla, tcf_action_policy, extack);
		if (err < 0)
			goto err_out;
		err = -EINVAL;
		kind = tb[TCA_ACT_KIND];
		if (!kind) {
			NL_SET_ERR_MSG(extack, "TC action kind must be specified");
			goto err_out;
		}
		if (nla_strlcpy(act_name, kind, IFNAMSIZ) >= IFNAMSIZ)
			goto err_out;

		if (tb[TCA_ACT_COOKIE]) {
			cookie = nla_memdup_cookie(tb);
			if (!cookie) {
				NL_SET_ERR_MSG(extack, "No memory to generate TC cookie");
				err = -ENOMEM;
				goto err_out;
			}
		}
	} else {
		if (strlcpy(act_name, name, IFNAMSIZ) >= IFNAMSIZ) {
			NL_SET_ERR_MSG(extack, "TC action name too long");
			err = -EINVAL;
			goto err_out;
		}
	}

	a_o = tc_lookup_action_n(act_name);
	if (a_o == NULL) {
#ifdef CONFIG_MODULES
		if (rtnl_held)
			rtnl_unlock();
		request_module("act_%s", act_name);
		if (rtnl_held)
			rtnl_lock();

		a_o = tc_lookup_action_n(act_name);

		/* We dropped the RTNL semaphore in order to
		 * perform the module load.  So, even if we
		 * succeeded in loading the module we have to
		 * tell the caller to replay the request.  We
		 * indicate this using -EAGAIN.
		 */
		if (a_o != NULL) {
			err = -EAGAIN;
			goto err_mod;
		}
#endif
		NL_SET_ERR_MSG(extack, "Failed to load TC action module");
		err = -ENOENT;
		goto err_out;
	}

	/* backward compatibility for policer */
	if (name == NULL)
		err = a_o->init(net, tb[TCA_ACT_OPTIONS], est, &a, ovr, bind,
				rtnl_held, extack);
	else
		err = a_o->init(net, nla, est, &a, ovr, bind, rtnl_held,
				extack);
	if (err < 0)
		goto err_mod;

	if (!name && tb[TCA_ACT_COOKIE])
		tcf_set_action_cookie(&a->act_cookie, cookie);

	/* module count goes up only when brand new policy is created
	 * if it exists and is only bound to in a_o->init() then
	 * ACT_P_CREATED is not returned (a zero is).
	 */
	if (err != ACT_P_CREATED)
		module_put(a_o->owner);

	if (TC_ACT_EXT_CMP(a->tcfa_action, TC_ACT_GOTO_CHAIN)) {
		err = tcf_action_goto_chain_init(a, tp);
		if (err) {
			tcf_action_destroy_1(a, bind);
			NL_SET_ERR_MSG(extack, "Failed to init TC action chain");
			return ERR_PTR(err);
		}
	}

	if (!tcf_action_valid(a->tcfa_action)) {
		tcf_action_destroy_1(a, bind);
		NL_SET_ERR_MSG(extack, "Invalid control action value");
		return ERR_PTR(-EINVAL);
	}

	return a;

err_mod:
	module_put(a_o->owner);
err_out:
	if (cookie) {
		kfree(cookie->data);
		kfree(cookie);
	}
	return ERR_PTR(err);
}

/* Returns numbers of initialized actions or negative error. */

int tcf_action_init(struct net *net, struct tcf_proto *tp, struct nlattr *nla,
		    struct nlattr *est, char *name, int ovr, int bind,
		    struct tc_action *actions[], size_t *attr_size,
		    bool rtnl_held, struct netlink_ext_ack *extack)
{
	struct nlattr *tb[TCA_ACT_MAX_PRIO + 1];
	struct tc_action *act;
	size_t sz = 0;
	int err;
	int i;

	err = nla_parse_nested(tb, TCA_ACT_MAX_PRIO, nla, NULL, extack);
	if (err < 0)
		return err;

	for (i = 1; i <= TCA_ACT_MAX_PRIO && tb[i]; i++) {
		act = tcf_action_init_1(net, tp, tb[i], est, name, ovr, bind,
					rtnl_held, extack);
		if (IS_ERR(act)) {
			err = PTR_ERR(act);
			goto err;
		}
		act->order = i;
		sz += tcf_action_fill_size(act);
		/* Start from index 0 */
		actions[i - 1] = act;
	}

	*attr_size = tcf_action_full_attrs_size(sz);
	return i - 1;

err:
	tcf_action_destroy(actions, bind);
	return err;
}

int tcf_action_copy_stats(struct sk_buff *skb, struct tc_action *p,
			  int compat_mode)
{
	int err = 0;
	struct gnet_dump d;

	if (p == NULL)
		goto errout;

	/* compat_mode being true specifies a call that is supposed
	 * to add additional backward compatibility statistic TLVs.
	 */
	if (compat_mode) {
		if (p->type == TCA_OLD_COMPAT)
			err = gnet_stats_start_copy_compat(skb, 0,
							   TCA_STATS,
							   TCA_XSTATS,
							   &p->tcfa_lock, &d,
							   TCA_PAD);
		else
			return 0;
	} else
		err = gnet_stats_start_copy(skb, TCA_ACT_STATS,
					    &p->tcfa_lock, &d, TCA_ACT_PAD);

	if (err < 0)
		goto errout;

	if (gnet_stats_copy_basic(NULL, &d, p->cpu_bstats, &p->tcfa_bstats) < 0 ||
	    gnet_stats_copy_basic_hw(NULL, &d, p->cpu_bstats_hw,
				     &p->tcfa_bstats_hw) < 0 ||
	    gnet_stats_copy_rate_est(&d, &p->tcfa_rate_est) < 0 ||
	    gnet_stats_copy_queue(&d, p->cpu_qstats,
				  &p->tcfa_qstats,
				  p->tcfa_qstats.qlen) < 0)
		goto errout;

	if (gnet_stats_finish_copy(&d) < 0)
		goto errout;

	return 0;

errout:
	return -1;
}

static int tca_get_fill(struct sk_buff *skb, struct tc_action *actions[],
			u32 portid, u32 seq, u16 flags, int event, int bind,
			int ref)
{
	struct tcamsg *t;
	struct nlmsghdr *nlh;
	unsigned char *b = skb_tail_pointer(skb);
	struct nlattr *nest;

	nlh = nlmsg_put(skb, portid, seq, event, sizeof(*t), flags);
	if (!nlh)
		goto out_nlmsg_trim;
	t = nlmsg_data(nlh);
	t->tca_family = AF_UNSPEC;
	t->tca__pad1 = 0;
	t->tca__pad2 = 0;

	nest = nla_nest_start(skb, TCA_ACT_TAB);
	if (!nest)
		goto out_nlmsg_trim;

	if (tcf_action_dump(skb, actions, bind, ref) < 0)
		goto out_nlmsg_trim;

	nla_nest_end(skb, nest);

	nlh->nlmsg_len = skb_tail_pointer(skb) - b;
	return skb->len;

out_nlmsg_trim:
	nlmsg_trim(skb, b);
	return -1;
}

static int
tcf_get_notify(struct net *net, u32 portid, struct nlmsghdr *n,
	       struct tc_action *actions[], int event,
	       struct netlink_ext_ack *extack)
{
	struct sk_buff *skb;

	skb = alloc_skb(NLMSG_GOODSIZE, GFP_KERNEL);
	if (!skb)
		return -ENOBUFS;
	if (tca_get_fill(skb, actions, portid, n->nlmsg_seq, 0, event,
			 0, 1) <= 0) {
		NL_SET_ERR_MSG(extack, "Failed to fill netlink attributes while adding TC action");
		kfree_skb(skb);
		return -EINVAL;
	}

	return rtnl_unicast(skb, net, portid);
}

static struct tc_action *tcf_action_get_1(struct net *net, struct nlattr *nla,
					  struct nlmsghdr *n, u32 portid,
					  struct netlink_ext_ack *extack)
{
	struct nlattr *tb[TCA_ACT_MAX + 1];
	const struct tc_action_ops *ops;
	struct tc_action *a;
	int index;
	int err;

	err = nla_parse_nested(tb, TCA_ACT_MAX, nla, tcf_action_policy, extack);
	if (err < 0)
		goto err_out;

	err = -EINVAL;
	if (tb[TCA_ACT_INDEX] == NULL ||
	    nla_len(tb[TCA_ACT_INDEX]) < sizeof(index)) {
		NL_SET_ERR_MSG(extack, "Invalid TC action index value");
		goto err_out;
	}
	index = nla_get_u32(tb[TCA_ACT_INDEX]);

	err = -EINVAL;
	ops = tc_lookup_action(tb[TCA_ACT_KIND]);
	if (!ops) { /* could happen in batch of actions */
		NL_SET_ERR_MSG(extack, "Specified TC action kind not found");
		goto err_out;
	}
	err = -ENOENT;
	if (ops->lookup(net, &a, index) == 0) {
		NL_SET_ERR_MSG(extack, "TC action with specified index not found");
		goto err_mod;
	}

	module_put(ops->owner);
	return a;

err_mod:
	module_put(ops->owner);
err_out:
	return ERR_PTR(err);
}

static int tca_action_flush(struct net *net, struct nlattr *nla,
			    struct nlmsghdr *n, u32 portid,
			    struct netlink_ext_ack *extack)
{
	struct sk_buff *skb;
	unsigned char *b;
	struct nlmsghdr *nlh;
	struct tcamsg *t;
	struct netlink_callback dcb;
	struct nlattr *nest;
	struct nlattr *tb[TCA_ACT_MAX + 1];
	const struct tc_action_ops *ops;
	struct nlattr *kind;
	int err = -ENOMEM;

	skb = alloc_skb(NLMSG_GOODSIZE, GFP_KERNEL);
	if (!skb)
		return err;

	b = skb_tail_pointer(skb);

	err = nla_parse_nested(tb, TCA_ACT_MAX, nla, tcf_action_policy, extack);
	if (err < 0)
		goto err_out;

	err = -EINVAL;
	kind = tb[TCA_ACT_KIND];
	ops = tc_lookup_action(kind);
	if (!ops) { /*some idjot trying to flush unknown action */
		NL_SET_ERR_MSG(extack, "Cannot flush unknown TC action");
		goto err_out;
	}

	nlh = nlmsg_put(skb, portid, n->nlmsg_seq, RTM_DELACTION,
			sizeof(*t), 0);
	if (!nlh) {
		NL_SET_ERR_MSG(extack, "Failed to create TC action flush notification");
		goto out_module_put;
	}
	t = nlmsg_data(nlh);
	t->tca_family = AF_UNSPEC;
	t->tca__pad1 = 0;
	t->tca__pad2 = 0;

	nest = nla_nest_start(skb, TCA_ACT_TAB);
	if (!nest) {
		NL_SET_ERR_MSG(extack, "Failed to add new netlink message");
		goto out_module_put;
	}

	err = ops->walk(net, skb, &dcb, RTM_DELACTION, ops, extack);
	if (err <= 0) {
		nla_nest_cancel(skb, nest);
		goto out_module_put;
	}

	nla_nest_end(skb, nest);

	nlh->nlmsg_len = skb_tail_pointer(skb) - b;
	nlh->nlmsg_flags |= NLM_F_ROOT;
	module_put(ops->owner);
	err = rtnetlink_send(skb, net, portid, RTNLGRP_TC,
			     n->nlmsg_flags & NLM_F_ECHO);
	if (err > 0)
		return 0;
	if (err < 0)
		NL_SET_ERR_MSG(extack, "Failed to send TC action flush notification");

	return err;

out_module_put:
	module_put(ops->owner);
err_out:
	kfree_skb(skb);
	return err;
}

static int tcf_action_delete(struct net *net, struct tc_action *actions[])
{
	int i;

	for (i = 0; i < TCA_ACT_MAX_PRIO && actions[i]; i++) {
		struct tc_action *a = actions[i];
		const struct tc_action_ops *ops = a->ops;
		/* Actions can be deleted concurrently so we must save their
		 * type and id to search again after reference is released.
		 */
		struct tcf_idrinfo *idrinfo = a->idrinfo;
		u32 act_index = a->tcfa_index;

		actions[i] = NULL;
		if (tcf_action_put(a)) {
			/* last reference, action was deleted concurrently */
			module_put(ops->owner);
		} else  {
			int ret;

			/* now do the delete */
			ret = tcf_idr_delete_index(idrinfo, act_index);
			if (ret < 0)
				return ret;
		}
	}
	return 0;
}

static int
tcf_del_notify(struct net *net, struct nlmsghdr *n, struct tc_action *actions[],
	       u32 portid, size_t attr_size, struct netlink_ext_ack *extack)
{
	int ret;
	struct sk_buff *skb;

	skb = alloc_skb(attr_size <= NLMSG_GOODSIZE ? NLMSG_GOODSIZE : attr_size,
			GFP_KERNEL);
	if (!skb)
		return -ENOBUFS;

	if (tca_get_fill(skb, actions, portid, n->nlmsg_seq, 0, RTM_DELACTION,
			 0, 2) <= 0) {
		NL_SET_ERR_MSG(extack, "Failed to fill netlink TC action attributes");
		kfree_skb(skb);
		return -EINVAL;
	}

	/* now do the delete */
	ret = tcf_action_delete(net, actions);
	if (ret < 0) {
		NL_SET_ERR_MSG(extack, "Failed to delete TC action");
		kfree_skb(skb);
		return ret;
	}

	ret = rtnetlink_send(skb, net, portid, RTNLGRP_TC,
			     n->nlmsg_flags & NLM_F_ECHO);
	if (ret > 0)
		return 0;
	return ret;
}

static int
tca_action_gd(struct net *net, struct nlattr *nla, struct nlmsghdr *n,
	      u32 portid, int event, struct netlink_ext_ack *extack)
{
	int i, ret;
	struct nlattr *tb[TCA_ACT_MAX_PRIO + 1];
	struct tc_action *act;
	size_t attr_size = 0;
	struct tc_action *actions[TCA_ACT_MAX_PRIO] = {};

	ret = nla_parse_nested(tb, TCA_ACT_MAX_PRIO, nla, NULL, extack);
	if (ret < 0)
		return ret;

	if (event == RTM_DELACTION && n->nlmsg_flags & NLM_F_ROOT) {
		if (tb[1])
			return tca_action_flush(net, tb[1], n, portid, extack);

		NL_SET_ERR_MSG(extack, "Invalid netlink attributes while flushing TC action");
		return -EINVAL;
	}

	for (i = 1; i <= TCA_ACT_MAX_PRIO && tb[i]; i++) {
		act = tcf_action_get_1(net, tb[i], n, portid, extack);
		if (IS_ERR(act)) {
			ret = PTR_ERR(act);
			goto err;
		}
		act->order = i;
		attr_size += tcf_action_fill_size(act);
		actions[i - 1] = act;
	}

	attr_size = tcf_action_full_attrs_size(attr_size);

	if (event == RTM_GETACTION)
		ret = tcf_get_notify(net, portid, n, actions, event, extack);
	else { /* delete */
		ret = tcf_del_notify(net, n, actions, portid, attr_size, extack);
		if (ret)
			goto err;
		return 0;
	}
err:
	tcf_action_put_many(actions);
	return ret;
}

static int
tcf_add_notify(struct net *net, struct nlmsghdr *n, struct tc_action *actions[],
	       u32 portid, size_t attr_size, struct netlink_ext_ack *extack)
{
	struct sk_buff *skb;
	int err = 0;

	skb = alloc_skb(attr_size <= NLMSG_GOODSIZE ? NLMSG_GOODSIZE : attr_size,
			GFP_KERNEL);
	if (!skb)
		return -ENOBUFS;

	if (tca_get_fill(skb, actions, portid, n->nlmsg_seq, n->nlmsg_flags,
			 RTM_NEWACTION, 0, 0) <= 0) {
		NL_SET_ERR_MSG(extack, "Failed to fill netlink attributes while adding TC action");
		kfree_skb(skb);
		return -EINVAL;
	}

	err = rtnetlink_send(skb, net, portid, RTNLGRP_TC,
			     n->nlmsg_flags & NLM_F_ECHO);
	if (err > 0)
		err = 0;
	return err;
}

static int tcf_action_add(struct net *net, struct nlattr *nla,
			  struct nlmsghdr *n, u32 portid, int ovr,
			  struct netlink_ext_ack *extack)
{
<<<<<<< HEAD
	size_t attr_size = 0;
	int ret = 0;
	struct tc_action *actions[TCA_ACT_MAX_PRIO] = {};

	ret = tcf_action_init(net, NULL, nla, NULL, NULL, ovr, 0, actions,
			      &attr_size, true, extack);
	if (ret < 0)
=======
	int loop, ret;
	LIST_HEAD(actions);

	for (loop = 0; loop < 10; loop++) {
		ret = tcf_action_init(net, NULL, nla, NULL, NULL, ovr, 0,
				      &actions);
		if (ret != -EAGAIN)
			break;
	}

	if (ret)
>>>>>>> 258bbb9a
		return ret;
	ret = tcf_add_notify(net, n, actions, portid, attr_size, extack);
	if (ovr)
		tcf_action_put_many(actions);

	return ret;
}

static u32 tcaa_root_flags_allowed = TCA_FLAG_LARGE_DUMP_ON;
static const struct nla_policy tcaa_policy[TCA_ROOT_MAX + 1] = {
	[TCA_ROOT_FLAGS] = { .type = NLA_BITFIELD32,
			     .validation_data = &tcaa_root_flags_allowed },
	[TCA_ROOT_TIME_DELTA]      = { .type = NLA_U32 },
};

static int tc_ctl_action(struct sk_buff *skb, struct nlmsghdr *n,
			 struct netlink_ext_ack *extack)
{
	struct net *net = sock_net(skb->sk);
	struct nlattr *tca[TCA_ROOT_MAX + 1];
	u32 portid = skb ? NETLINK_CB(skb).portid : 0;
	int ret = 0, ovr = 0;

	if ((n->nlmsg_type != RTM_GETACTION) &&
	    !netlink_capable(skb, CAP_NET_ADMIN))
		return -EPERM;

	ret = nlmsg_parse(n, sizeof(struct tcamsg), tca, TCA_ROOT_MAX, NULL,
			  extack);
	if (ret < 0)
		return ret;

	if (tca[TCA_ACT_TAB] == NULL) {
		NL_SET_ERR_MSG(extack, "Netlink action attributes missing");
		return -EINVAL;
	}

	/* n->nlmsg_flags & NLM_F_CREATE */
	switch (n->nlmsg_type) {
	case RTM_NEWACTION:
		/* we are going to assume all other flags
		 * imply create only if it doesn't exist
		 * Note that CREATE | EXCL implies that
		 * but since we want avoid ambiguity (eg when flags
		 * is zero) then just set this
		 */
		if (n->nlmsg_flags & NLM_F_REPLACE)
			ovr = 1;
<<<<<<< HEAD
replay:
		ret = tcf_action_add(net, tca[TCA_ACT_TAB], n, portid, ovr,
				     extack);
		if (ret == -EAGAIN)
			goto replay;
=======
		ret = tcf_action_add(net, tca[TCA_ACT_TAB], n, portid, ovr);
>>>>>>> 258bbb9a
		break;
	case RTM_DELACTION:
		ret = tca_action_gd(net, tca[TCA_ACT_TAB], n,
				    portid, RTM_DELACTION, extack);
		break;
	case RTM_GETACTION:
		ret = tca_action_gd(net, tca[TCA_ACT_TAB], n,
				    portid, RTM_GETACTION, extack);
		break;
	default:
		BUG();
	}

	return ret;
}

static struct nlattr *find_dump_kind(struct nlattr **nla)
{
	struct nlattr *tb1, *tb2[TCA_ACT_MAX + 1];
	struct nlattr *tb[TCA_ACT_MAX_PRIO + 1];
	struct nlattr *kind;

	tb1 = nla[TCA_ACT_TAB];
	if (tb1 == NULL)
		return NULL;

	if (nla_parse(tb, TCA_ACT_MAX_PRIO, nla_data(tb1),
		      NLMSG_ALIGN(nla_len(tb1)), NULL, NULL) < 0)
		return NULL;

	if (tb[1] == NULL)
		return NULL;
	if (nla_parse_nested(tb2, TCA_ACT_MAX, tb[1], tcf_action_policy, NULL) < 0)
		return NULL;
	kind = tb2[TCA_ACT_KIND];

	return kind;
}

static int tc_dump_action(struct sk_buff *skb, struct netlink_callback *cb)
{
	struct net *net = sock_net(skb->sk);
	struct nlmsghdr *nlh;
	unsigned char *b = skb_tail_pointer(skb);
	struct nlattr *nest;
	struct tc_action_ops *a_o;
	int ret = 0;
	struct tcamsg *t = (struct tcamsg *) nlmsg_data(cb->nlh);
	struct nlattr *tb[TCA_ROOT_MAX + 1];
	struct nlattr *count_attr = NULL;
	unsigned long jiffy_since = 0;
	struct nlattr *kind = NULL;
	struct nla_bitfield32 bf;
	u32 msecs_since = 0;
	u32 act_count = 0;

	ret = nlmsg_parse(cb->nlh, sizeof(struct tcamsg), tb, TCA_ROOT_MAX,
			  tcaa_policy, NULL);
	if (ret < 0)
		return ret;

	kind = find_dump_kind(tb);
	if (kind == NULL) {
		pr_info("tc_dump_action: action bad kind\n");
		return 0;
	}

	a_o = tc_lookup_action(kind);
	if (a_o == NULL)
		return 0;

	cb->args[2] = 0;
	if (tb[TCA_ROOT_FLAGS]) {
		bf = nla_get_bitfield32(tb[TCA_ROOT_FLAGS]);
		cb->args[2] = bf.value;
	}

	if (tb[TCA_ROOT_TIME_DELTA]) {
		msecs_since = nla_get_u32(tb[TCA_ROOT_TIME_DELTA]);
	}

	nlh = nlmsg_put(skb, NETLINK_CB(cb->skb).portid, cb->nlh->nlmsg_seq,
			cb->nlh->nlmsg_type, sizeof(*t), 0);
	if (!nlh)
		goto out_module_put;

	if (msecs_since)
		jiffy_since = jiffies - msecs_to_jiffies(msecs_since);

	t = nlmsg_data(nlh);
	t->tca_family = AF_UNSPEC;
	t->tca__pad1 = 0;
	t->tca__pad2 = 0;
	cb->args[3] = jiffy_since;
	count_attr = nla_reserve(skb, TCA_ROOT_COUNT, sizeof(u32));
	if (!count_attr)
		goto out_module_put;

	nest = nla_nest_start(skb, TCA_ACT_TAB);
	if (nest == NULL)
		goto out_module_put;

	ret = a_o->walk(net, skb, cb, RTM_GETACTION, a_o, NULL);
	if (ret < 0)
		goto out_module_put;

	if (ret > 0) {
		nla_nest_end(skb, nest);
		ret = skb->len;
		act_count = cb->args[1];
		memcpy(nla_data(count_attr), &act_count, sizeof(u32));
		cb->args[1] = 0;
	} else
		nlmsg_trim(skb, b);

	nlh->nlmsg_len = skb_tail_pointer(skb) - b;
	if (NETLINK_CB(cb->skb).portid && ret)
		nlh->nlmsg_flags |= NLM_F_MULTI;
	module_put(a_o->owner);
	return skb->len;

out_module_put:
	module_put(a_o->owner);
	nlmsg_trim(skb, b);
	return skb->len;
}

struct tcf_action_net {
	struct rhashtable egdev_ht;
};

static unsigned int tcf_action_net_id;

struct tcf_action_egdev_cb {
	struct list_head list;
	tc_setup_cb_t *cb;
	void *cb_priv;
};

struct tcf_action_egdev {
	struct rhash_head ht_node;
	const struct net_device *dev;
	unsigned int refcnt;
	struct list_head cb_list;
};

static const struct rhashtable_params tcf_action_egdev_ht_params = {
	.key_offset = offsetof(struct tcf_action_egdev, dev),
	.head_offset = offsetof(struct tcf_action_egdev, ht_node),
	.key_len = sizeof(const struct net_device *),
};

static struct tcf_action_egdev *
tcf_action_egdev_lookup(const struct net_device *dev)
{
	struct net *net = dev_net(dev);
	struct tcf_action_net *tan = net_generic(net, tcf_action_net_id);

	return rhashtable_lookup_fast(&tan->egdev_ht, &dev,
				      tcf_action_egdev_ht_params);
}

static struct tcf_action_egdev *
tcf_action_egdev_get(const struct net_device *dev)
{
	struct tcf_action_egdev *egdev;
	struct tcf_action_net *tan;

	egdev = tcf_action_egdev_lookup(dev);
	if (egdev)
		goto inc_ref;

	egdev = kzalloc(sizeof(*egdev), GFP_KERNEL);
	if (!egdev)
		return NULL;
	INIT_LIST_HEAD(&egdev->cb_list);
	egdev->dev = dev;
	tan = net_generic(dev_net(dev), tcf_action_net_id);
	rhashtable_insert_fast(&tan->egdev_ht, &egdev->ht_node,
			       tcf_action_egdev_ht_params);

inc_ref:
	egdev->refcnt++;
	return egdev;
}

static void tcf_action_egdev_put(struct tcf_action_egdev *egdev)
{
	struct tcf_action_net *tan;

	if (--egdev->refcnt)
		return;
	tan = net_generic(dev_net(egdev->dev), tcf_action_net_id);
	rhashtable_remove_fast(&tan->egdev_ht, &egdev->ht_node,
			       tcf_action_egdev_ht_params);
	kfree(egdev);
}

static struct tcf_action_egdev_cb *
tcf_action_egdev_cb_lookup(struct tcf_action_egdev *egdev,
			   tc_setup_cb_t *cb, void *cb_priv)
{
	struct tcf_action_egdev_cb *egdev_cb;

	list_for_each_entry(egdev_cb, &egdev->cb_list, list)
		if (egdev_cb->cb == cb && egdev_cb->cb_priv == cb_priv)
			return egdev_cb;
	return NULL;
}

static int tcf_action_egdev_cb_call(struct tcf_action_egdev *egdev,
				    enum tc_setup_type type,
				    void *type_data, bool err_stop)
{
	struct tcf_action_egdev_cb *egdev_cb;
	int ok_count = 0;
	int err;

	list_for_each_entry(egdev_cb, &egdev->cb_list, list) {
		err = egdev_cb->cb(type, type_data, egdev_cb->cb_priv);
		if (err) {
			if (err_stop)
				return err;
		} else {
			ok_count++;
		}
	}
	return ok_count;
}

static int tcf_action_egdev_cb_add(struct tcf_action_egdev *egdev,
				   tc_setup_cb_t *cb, void *cb_priv)
{
	struct tcf_action_egdev_cb *egdev_cb;

	egdev_cb = tcf_action_egdev_cb_lookup(egdev, cb, cb_priv);
	if (WARN_ON(egdev_cb))
		return -EEXIST;
	egdev_cb = kzalloc(sizeof(*egdev_cb), GFP_KERNEL);
	if (!egdev_cb)
		return -ENOMEM;
	egdev_cb->cb = cb;
	egdev_cb->cb_priv = cb_priv;
	list_add(&egdev_cb->list, &egdev->cb_list);
	return 0;
}

static void tcf_action_egdev_cb_del(struct tcf_action_egdev *egdev,
				    tc_setup_cb_t *cb, void *cb_priv)
{
	struct tcf_action_egdev_cb *egdev_cb;

	egdev_cb = tcf_action_egdev_cb_lookup(egdev, cb, cb_priv);
	if (WARN_ON(!egdev_cb))
		return;
	list_del(&egdev_cb->list);
	kfree(egdev_cb);
}

static int __tc_setup_cb_egdev_register(const struct net_device *dev,
					tc_setup_cb_t *cb, void *cb_priv)
{
	struct tcf_action_egdev *egdev = tcf_action_egdev_get(dev);
	int err;

	if (!egdev)
		return -ENOMEM;
	err = tcf_action_egdev_cb_add(egdev, cb, cb_priv);
	if (err)
		goto err_cb_add;
	return 0;

err_cb_add:
	tcf_action_egdev_put(egdev);
	return err;
}
int tc_setup_cb_egdev_register(const struct net_device *dev,
			       tc_setup_cb_t *cb, void *cb_priv)
{
	int err;

	rtnl_lock();
	err = __tc_setup_cb_egdev_register(dev, cb, cb_priv);
	rtnl_unlock();
	return err;
}
EXPORT_SYMBOL_GPL(tc_setup_cb_egdev_register);

static void __tc_setup_cb_egdev_unregister(const struct net_device *dev,
					   tc_setup_cb_t *cb, void *cb_priv)
{
	struct tcf_action_egdev *egdev = tcf_action_egdev_lookup(dev);

	if (WARN_ON(!egdev))
		return;
	tcf_action_egdev_cb_del(egdev, cb, cb_priv);
	tcf_action_egdev_put(egdev);
}
void tc_setup_cb_egdev_unregister(const struct net_device *dev,
				  tc_setup_cb_t *cb, void *cb_priv)
{
	rtnl_lock();
	__tc_setup_cb_egdev_unregister(dev, cb, cb_priv);
	rtnl_unlock();
}
EXPORT_SYMBOL_GPL(tc_setup_cb_egdev_unregister);

int tc_setup_cb_egdev_call(const struct net_device *dev,
			   enum tc_setup_type type, void *type_data,
			   bool err_stop)
{
	struct tcf_action_egdev *egdev = tcf_action_egdev_lookup(dev);

	if (!egdev)
		return 0;
	return tcf_action_egdev_cb_call(egdev, type, type_data, err_stop);
}
EXPORT_SYMBOL_GPL(tc_setup_cb_egdev_call);

static __net_init int tcf_action_net_init(struct net *net)
{
	struct tcf_action_net *tan = net_generic(net, tcf_action_net_id);

	return rhashtable_init(&tan->egdev_ht, &tcf_action_egdev_ht_params);
}

static void __net_exit tcf_action_net_exit(struct net *net)
{
	struct tcf_action_net *tan = net_generic(net, tcf_action_net_id);

	rhashtable_destroy(&tan->egdev_ht);
}

static struct pernet_operations tcf_action_net_ops = {
	.init = tcf_action_net_init,
	.exit = tcf_action_net_exit,
	.id = &tcf_action_net_id,
	.size = sizeof(struct tcf_action_net),
};

static int __init tc_action_init(void)
{
	int err;

	err = register_pernet_subsys(&tcf_action_net_ops);
	if (err)
		return err;

	rtnl_register(PF_UNSPEC, RTM_NEWACTION, tc_ctl_action, NULL, NULL);
	rtnl_register(PF_UNSPEC, RTM_DELACTION, tc_ctl_action, NULL, NULL);
	rtnl_register(PF_UNSPEC, RTM_GETACTION, tc_ctl_action, tc_dump_action,
		      NULL);

	return 0;
}

subsys_initcall(tc_action_init);<|MERGE_RESOLUTION|>--- conflicted
+++ resolved
@@ -1338,27 +1338,18 @@
 			  struct nlmsghdr *n, u32 portid, int ovr,
 			  struct netlink_ext_ack *extack)
 {
-<<<<<<< HEAD
 	size_t attr_size = 0;
-	int ret = 0;
+	int loop, ret;
 	struct tc_action *actions[TCA_ACT_MAX_PRIO] = {};
-
-	ret = tcf_action_init(net, NULL, nla, NULL, NULL, ovr, 0, actions,
-			      &attr_size, true, extack);
-	if (ret < 0)
-=======
-	int loop, ret;
-	LIST_HEAD(actions);
 
 	for (loop = 0; loop < 10; loop++) {
 		ret = tcf_action_init(net, NULL, nla, NULL, NULL, ovr, 0,
-				      &actions);
+				      actions, &attr_size, true, extack);
 		if (ret != -EAGAIN)
 			break;
 	}
 
-	if (ret)
->>>>>>> 258bbb9a
+	if (ret < 0)
 		return ret;
 	ret = tcf_add_notify(net, n, actions, portid, attr_size, extack);
 	if (ovr)
@@ -1407,15 +1398,8 @@
 		 */
 		if (n->nlmsg_flags & NLM_F_REPLACE)
 			ovr = 1;
-<<<<<<< HEAD
-replay:
 		ret = tcf_action_add(net, tca[TCA_ACT_TAB], n, portid, ovr,
 				     extack);
-		if (ret == -EAGAIN)
-			goto replay;
-=======
-		ret = tcf_action_add(net, tca[TCA_ACT_TAB], n, portid, ovr);
->>>>>>> 258bbb9a
 		break;
 	case RTM_DELACTION:
 		ret = tca_action_gd(net, tca[TCA_ACT_TAB], n,
