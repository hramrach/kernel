--- conflicted
+++ resolved
@@ -126,16 +126,12 @@
 
 static void *mall_get(struct tcf_proto *tp, u32 handle)
 {
-<<<<<<< HEAD
+	struct cls_mall_head *head = rtnl_dereference(tp->root);
+
+	if (head && head->handle == handle)
+		return head;
+
 	return NULL;
-=======
-	struct cls_mall_head *head = rtnl_dereference(tp->root);
-
-	if (head && head->handle == handle)
-		return (unsigned long)head;
-
-	return 0UL;
->>>>>>> 7fac2767
 }
 
 static const struct nla_policy mall_policy[TCA_MATCHALL_MAX + 1] = {
