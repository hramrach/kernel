/*
 * net/sched/sch_cbq.c	Class-Based Queueing discipline.
 *
 *		This program is free software; you can redistribute it and/or
 *		modify it under the terms of the GNU General Public License
 *		as published by the Free Software Foundation; either version
 *		2 of the License, or (at your option) any later version.
 *
 * Authors:	Alexey Kuznetsov, <kuznet@ms2.inr.ac.ru>
 *
 */

#include <linux/module.h>
#include <linux/slab.h>
#include <linux/types.h>
#include <linux/kernel.h>
#include <linux/string.h>
#include <linux/errno.h>
#include <linux/skbuff.h>
#include <net/netlink.h>
#include <net/pkt_sched.h>
#include <net/pkt_cls.h>


/*	Class-Based Queueing (CBQ) algorithm.
	=======================================

	Sources: [1] Sally Floyd and Van Jacobson, "Link-sharing and Resource
		 Management Models for Packet Networks",
		 IEEE/ACM Transactions on Networking, Vol.3, No.4, 1995

		 [2] Sally Floyd, "Notes on CBQ and Guaranteed Service", 1995

		 [3] Sally Floyd, "Notes on Class-Based Queueing: Setting
		 Parameters", 1996

		 [4] Sally Floyd and Michael Speer, "Experimental Results
		 for Class-Based Queueing", 1998, not published.

	-----------------------------------------------------------------------

	Algorithm skeleton was taken from NS simulator cbq.cc.
	If someone wants to check this code against the LBL version,
	he should take into account that ONLY the skeleton was borrowed,
	the implementation is different. Particularly:

	--- The WRR algorithm is different. Our version looks more
	reasonable (I hope) and works when quanta are allowed to be
	less than MTU, which is always the case when real time classes
	have small rates. Note, that the statement of [3] is
	incomplete, delay may actually be estimated even if class
	per-round allotment is less than MTU. Namely, if per-round
	allotment is W*r_i, and r_1+...+r_k = r < 1

	delay_i <= ([MTU/(W*r_i)]*W*r + W*r + k*MTU)/B

	In the worst case we have IntServ estimate with D = W*r+k*MTU
	and C = MTU*r. The proof (if correct at all) is trivial.


	--- It seems that cbq-2.0 is not very accurate. At least, I cannot
	interpret some places, which look like wrong translations
	from NS. Anyone is advised to find these differences
	and explain to me, why I am wrong 8).

	--- Linux has no EOI event, so that we cannot estimate true class
	idle time. Workaround is to consider the next dequeue event
	as sign that previous packet is finished. This is wrong because of
	internal device queueing, but on a permanently loaded link it is true.
	Moreover, combined with clock integrator, this scheme looks
	very close to an ideal solution.  */

struct cbq_sched_data;


struct cbq_class {
	struct Qdisc_class_common common;
	struct cbq_class	*next_alive;	/* next class with backlog in this priority band */

/* Parameters */
	unsigned char		priority;	/* class priority */
	unsigned char		priority2;	/* priority to be used after overlimit */
	unsigned char		ewma_log;	/* time constant for idle time calculation */

	u32			defmap;

	/* Link-sharing scheduler parameters */
	long			maxidle;	/* Class parameters: see below. */
	long			offtime;
	long			minidle;
	u32			avpkt;
	struct qdisc_rate_table	*R_tab;

	/* General scheduler (WRR) parameters */
	long			allot;
	long			quantum;	/* Allotment per WRR round */
	long			weight;		/* Relative allotment: see below */

	struct Qdisc		*qdisc;		/* Ptr to CBQ discipline */
	struct cbq_class	*split;		/* Ptr to split node */
	struct cbq_class	*share;		/* Ptr to LS parent in the class tree */
	struct cbq_class	*tparent;	/* Ptr to tree parent in the class tree */
	struct cbq_class	*borrow;	/* NULL if class is bandwidth limited;
						   parent otherwise */
	struct cbq_class	*sibling;	/* Sibling chain */
	struct cbq_class	*children;	/* Pointer to children chain */

	struct Qdisc		*q;		/* Elementary queueing discipline */


/* Variables */
	unsigned char		cpriority;	/* Effective priority */
	unsigned char		delayed;
	unsigned char		level;		/* level of the class in hierarchy:
						   0 for leaf classes, and maximal
						   level of children + 1 for nodes.
						 */

	psched_time_t		last;		/* Last end of service */
	psched_time_t		undertime;
	long			avgidle;
	long			deficit;	/* Saved deficit for WRR */
	psched_time_t		penalized;
	struct gnet_stats_basic_packed bstats;
	struct gnet_stats_queue qstats;
	struct net_rate_estimator __rcu *rate_est;
	struct tc_cbq_xstats	xstats;

	struct tcf_proto __rcu	*filter_list;
	struct tcf_block	*block;

	int			filters;

	struct cbq_class	*defaults[TC_PRIO_MAX + 1];
};

struct cbq_sched_data {
	struct Qdisc_class_hash	clhash;			/* Hash table of all classes */
	int			nclasses[TC_CBQ_MAXPRIO + 1];
	unsigned int		quanta[TC_CBQ_MAXPRIO + 1];

	struct cbq_class	link;

	unsigned int		activemask;
	struct cbq_class	*active[TC_CBQ_MAXPRIO + 1];	/* List of all classes
								   with backlog */

#ifdef CONFIG_NET_CLS_ACT
	struct cbq_class	*rx_class;
#endif
	struct cbq_class	*tx_class;
	struct cbq_class	*tx_borrowed;
	int			tx_len;
	psched_time_t		now;		/* Cached timestamp */
	unsigned int		pmask;

	struct hrtimer		delay_timer;
	struct qdisc_watchdog	watchdog;	/* Watchdog timer,
						   started when CBQ has
						   backlog, but cannot
						   transmit just now */
	psched_tdiff_t		wd_expires;
	int			toplevel;
	u32			hgenerator;
};


#define L2T(cl, len)	qdisc_l2t((cl)->R_tab, len)

static inline struct cbq_class *
cbq_class_lookup(struct cbq_sched_data *q, u32 classid)
{
	struct Qdisc_class_common *clc;

	clc = qdisc_class_find(&q->clhash, classid);
	if (clc == NULL)
		return NULL;
	return container_of(clc, struct cbq_class, common);
}

#ifdef CONFIG_NET_CLS_ACT

static struct cbq_class *
cbq_reclassify(struct sk_buff *skb, struct cbq_class *this)
{
	struct cbq_class *cl;

	for (cl = this->tparent; cl; cl = cl->tparent) {
		struct cbq_class *new = cl->defaults[TC_PRIO_BESTEFFORT];

		if (new != NULL && new != this)
			return new;
	}
	return NULL;
}

#endif

/* Classify packet. The procedure is pretty complicated, but
 * it allows us to combine link sharing and priority scheduling
 * transparently.
 *
 * Namely, you can put link sharing rules (f.e. route based) at root of CBQ,
 * so that it resolves to split nodes. Then packets are classified
 * by logical priority, or a more specific classifier may be attached
 * to the split node.
 */

static struct cbq_class *
cbq_classify(struct sk_buff *skb, struct Qdisc *sch, int *qerr)
{
	struct cbq_sched_data *q = qdisc_priv(sch);
	struct cbq_class *head = &q->link;
	struct cbq_class **defmap;
	struct cbq_class *cl = NULL;
	u32 prio = skb->priority;
	struct tcf_proto *fl;
	struct tcf_result res;

	/*
	 *  Step 1. If skb->priority points to one of our classes, use it.
	 */
	if (TC_H_MAJ(prio ^ sch->handle) == 0 &&
	    (cl = cbq_class_lookup(q, prio)) != NULL)
		return cl;

	*qerr = NET_XMIT_SUCCESS | __NET_XMIT_BYPASS;
	for (;;) {
		int result = 0;
		defmap = head->defaults;

		fl = rcu_dereference_bh(head->filter_list);
		/*
		 * Step 2+n. Apply classifier.
		 */
		result = tcf_classify(skb, fl, &res, true);
		if (!fl || result < 0)
			goto fallback;

		cl = (void *)res.class;
		if (!cl) {
			if (TC_H_MAJ(res.classid))
				cl = cbq_class_lookup(q, res.classid);
			else if ((cl = defmap[res.classid & TC_PRIO_MAX]) == NULL)
				cl = defmap[TC_PRIO_BESTEFFORT];

			if (cl == NULL)
				goto fallback;
		}
		if (cl->level >= head->level)
			goto fallback;
#ifdef CONFIG_NET_CLS_ACT
		switch (result) {
		case TC_ACT_QUEUED:
		case TC_ACT_STOLEN:
		case TC_ACT_TRAP:
			*qerr = NET_XMIT_SUCCESS | __NET_XMIT_STOLEN;
			/* fall through */
		case TC_ACT_SHOT:
			return NULL;
		case TC_ACT_RECLASSIFY:
			return cbq_reclassify(skb, cl);
		}
#endif
		if (cl->level == 0)
			return cl;

		/*
		 * Step 3+n. If classifier selected a link sharing class,
		 *	   apply agency specific classifier.
		 *	   Repeat this procdure until we hit a leaf node.
		 */
		head = cl;
	}

fallback:
	cl = head;

	/*
	 * Step 4. No success...
	 */
	if (TC_H_MAJ(prio) == 0 &&
	    !(cl = head->defaults[prio & TC_PRIO_MAX]) &&
	    !(cl = head->defaults[TC_PRIO_BESTEFFORT]))
		return head;

	return cl;
}

/*
 * A packet has just been enqueued on the empty class.
 * cbq_activate_class adds it to the tail of active class list
 * of its priority band.
 */

static inline void cbq_activate_class(struct cbq_class *cl)
{
	struct cbq_sched_data *q = qdisc_priv(cl->qdisc);
	int prio = cl->cpriority;
	struct cbq_class *cl_tail;

	cl_tail = q->active[prio];
	q->active[prio] = cl;

	if (cl_tail != NULL) {
		cl->next_alive = cl_tail->next_alive;
		cl_tail->next_alive = cl;
	} else {
		cl->next_alive = cl;
		q->activemask |= (1<<prio);
	}
}

/*
 * Unlink class from active chain.
 * Note that this same procedure is done directly in cbq_dequeue*
 * during round-robin procedure.
 */

static void cbq_deactivate_class(struct cbq_class *this)
{
	struct cbq_sched_data *q = qdisc_priv(this->qdisc);
	int prio = this->cpriority;
	struct cbq_class *cl;
	struct cbq_class *cl_prev = q->active[prio];

	do {
		cl = cl_prev->next_alive;
		if (cl == this) {
			cl_prev->next_alive = cl->next_alive;
			cl->next_alive = NULL;

			if (cl == q->active[prio]) {
				q->active[prio] = cl_prev;
				if (cl == q->active[prio]) {
					q->active[prio] = NULL;
					q->activemask &= ~(1<<prio);
					return;
				}
			}
			return;
		}
	} while ((cl_prev = cl) != q->active[prio]);
}

static void
cbq_mark_toplevel(struct cbq_sched_data *q, struct cbq_class *cl)
{
	int toplevel = q->toplevel;

	if (toplevel > cl->level) {
		psched_time_t now = psched_get_time();

		do {
			if (cl->undertime < now) {
				q->toplevel = cl->level;
				return;
			}
		} while ((cl = cl->borrow) != NULL && toplevel > cl->level);
	}
}

static int
cbq_enqueue(struct sk_buff *skb, struct Qdisc *sch,
	    struct sk_buff **to_free)
{
	struct cbq_sched_data *q = qdisc_priv(sch);
	int uninitialized_var(ret);
	struct cbq_class *cl = cbq_classify(skb, sch, &ret);

#ifdef CONFIG_NET_CLS_ACT
	q->rx_class = cl;
#endif
	if (cl == NULL) {
		if (ret & __NET_XMIT_BYPASS)
			qdisc_qstats_drop(sch);
		__qdisc_drop(skb, to_free);
		return ret;
	}

	ret = qdisc_enqueue(skb, cl->q, to_free);
	if (ret == NET_XMIT_SUCCESS) {
		sch->q.qlen++;
		cbq_mark_toplevel(q, cl);
		if (!cl->next_alive)
			cbq_activate_class(cl);
		return ret;
	}

	if (net_xmit_drop_count(ret)) {
		qdisc_qstats_drop(sch);
		cbq_mark_toplevel(q, cl);
		cl->qstats.drops++;
	}
	return ret;
}

/* Overlimit action: penalize leaf class by adding offtime */
static void cbq_overlimit(struct cbq_class *cl)
{
	struct cbq_sched_data *q = qdisc_priv(cl->qdisc);
	psched_tdiff_t delay = cl->undertime - q->now;

	if (!cl->delayed) {
		delay += cl->offtime;

		/*
		 * Class goes to sleep, so that it will have no
		 * chance to work avgidle. Let's forgive it 8)
		 *
		 * BTW cbq-2.0 has a crap in this
		 * place, apparently they forgot to shift it by cl->ewma_log.
		 */
		if (cl->avgidle < 0)
			delay -= (-cl->avgidle) - ((-cl->avgidle) >> cl->ewma_log);
		if (cl->avgidle < cl->minidle)
			cl->avgidle = cl->minidle;
		if (delay <= 0)
			delay = 1;
		cl->undertime = q->now + delay;

		cl->xstats.overactions++;
		cl->delayed = 1;
	}
	if (q->wd_expires == 0 || q->wd_expires > delay)
		q->wd_expires = delay;

	/* Dirty work! We must schedule wakeups based on
	 * real available rate, rather than leaf rate,
	 * which may be tiny (even zero).
	 */
	if (q->toplevel == TC_CBQ_MAXLEVEL) {
		struct cbq_class *b;
		psched_tdiff_t base_delay = q->wd_expires;

		for (b = cl->borrow; b; b = b->borrow) {
			delay = b->undertime - q->now;
			if (delay < base_delay) {
				if (delay <= 0)
					delay = 1;
				base_delay = delay;
			}
		}

		q->wd_expires = base_delay;
	}
}

static psched_tdiff_t cbq_undelay_prio(struct cbq_sched_data *q, int prio,
				       psched_time_t now)
{
	struct cbq_class *cl;
	struct cbq_class *cl_prev = q->active[prio];
	psched_time_t sched = now;

	if (cl_prev == NULL)
		return 0;

	do {
		cl = cl_prev->next_alive;
		if (now - cl->penalized > 0) {
			cl_prev->next_alive = cl->next_alive;
			cl->next_alive = NULL;
			cl->cpriority = cl->priority;
			cl->delayed = 0;
			cbq_activate_class(cl);

			if (cl == q->active[prio]) {
				q->active[prio] = cl_prev;
				if (cl == q->active[prio]) {
					q->active[prio] = NULL;
					return 0;
				}
			}

			cl = cl_prev->next_alive;
		} else if (sched - cl->penalized > 0)
			sched = cl->penalized;
	} while ((cl_prev = cl) != q->active[prio]);

	return sched - now;
}

static enum hrtimer_restart cbq_undelay(struct hrtimer *timer)
{
	struct cbq_sched_data *q = container_of(timer, struct cbq_sched_data,
						delay_timer);
	struct Qdisc *sch = q->watchdog.qdisc;
	psched_time_t now;
	psched_tdiff_t delay = 0;
	unsigned int pmask;

	now = psched_get_time();

	pmask = q->pmask;
	q->pmask = 0;

	while (pmask) {
		int prio = ffz(~pmask);
		psched_tdiff_t tmp;

		pmask &= ~(1<<prio);

		tmp = cbq_undelay_prio(q, prio, now);
		if (tmp > 0) {
			q->pmask |= 1<<prio;
			if (tmp < delay || delay == 0)
				delay = tmp;
		}
	}

	if (delay) {
		ktime_t time;

		time = 0;
		time = ktime_add_ns(time, PSCHED_TICKS2NS(now + delay));
		hrtimer_start(&q->delay_timer, time, HRTIMER_MODE_ABS_PINNED);
	}

	__netif_schedule(qdisc_root(sch));
	return HRTIMER_NORESTART;
}

/*
 * It is mission critical procedure.
 *
 * We "regenerate" toplevel cutoff, if transmitting class
 * has backlog and it is not regulated. It is not part of
 * original CBQ description, but looks more reasonable.
 * Probably, it is wrong. This question needs further investigation.
 */

static inline void
cbq_update_toplevel(struct cbq_sched_data *q, struct cbq_class *cl,
		    struct cbq_class *borrowed)
{
	if (cl && q->toplevel >= borrowed->level) {
		if (cl->q->q.qlen > 1) {
			do {
				if (borrowed->undertime == PSCHED_PASTPERFECT) {
					q->toplevel = borrowed->level;
					return;
				}
			} while ((borrowed = borrowed->borrow) != NULL);
		}
#if 0
	/* It is not necessary now. Uncommenting it
	   will save CPU cycles, but decrease fairness.
	 */
		q->toplevel = TC_CBQ_MAXLEVEL;
#endif
	}
}

static void
cbq_update(struct cbq_sched_data *q)
{
	struct cbq_class *this = q->tx_class;
	struct cbq_class *cl = this;
	int len = q->tx_len;
	psched_time_t now;

	q->tx_class = NULL;
	/* Time integrator. We calculate EOS time
	 * by adding expected packet transmission time.
	 */
	now = q->now + L2T(&q->link, len);

	for ( ; cl; cl = cl->share) {
		long avgidle = cl->avgidle;
		long idle;

		cl->bstats.packets++;
		cl->bstats.bytes += len;

		/*
		 * (now - last) is total time between packet right edges.
		 * (last_pktlen/rate) is "virtual" busy time, so that
		 *
		 *	idle = (now - last) - last_pktlen/rate
		 */

		idle = now - cl->last;
		if ((unsigned long)idle > 128*1024*1024) {
			avgidle = cl->maxidle;
		} else {
			idle -= L2T(cl, len);

		/* true_avgidle := (1-W)*true_avgidle + W*idle,
		 * where W=2^{-ewma_log}. But cl->avgidle is scaled:
		 * cl->avgidle == true_avgidle/W,
		 * hence:
		 */
			avgidle += idle - (avgidle>>cl->ewma_log);
		}

		if (avgidle <= 0) {
			/* Overlimit or at-limit */

			if (avgidle < cl->minidle)
				avgidle = cl->minidle;

			cl->avgidle = avgidle;

			/* Calculate expected time, when this class
			 * will be allowed to send.
			 * It will occur, when:
			 * (1-W)*true_avgidle + W*delay = 0, i.e.
			 * idle = (1/W - 1)*(-true_avgidle)
			 * or
			 * idle = (1 - W)*(-cl->avgidle);
			 */
			idle = (-avgidle) - ((-avgidle) >> cl->ewma_log);

			/*
			 * That is not all.
			 * To maintain the rate allocated to the class,
			 * we add to undertime virtual clock,
			 * necessary to complete transmitted packet.
			 * (len/phys_bandwidth has been already passed
			 * to the moment of cbq_update)
			 */

			idle -= L2T(&q->link, len);
			idle += L2T(cl, len);

			cl->undertime = now + idle;
		} else {
			/* Underlimit */

			cl->undertime = PSCHED_PASTPERFECT;
			if (avgidle > cl->maxidle)
				cl->avgidle = cl->maxidle;
			else
				cl->avgidle = avgidle;
		}
		if ((s64)(now - cl->last) > 0)
			cl->last = now;
	}

	cbq_update_toplevel(q, this, q->tx_borrowed);
}

static inline struct cbq_class *
cbq_under_limit(struct cbq_class *cl)
{
	struct cbq_sched_data *q = qdisc_priv(cl->qdisc);
	struct cbq_class *this_cl = cl;

	if (cl->tparent == NULL)
		return cl;

	if (cl->undertime == PSCHED_PASTPERFECT || q->now >= cl->undertime) {
		cl->delayed = 0;
		return cl;
	}

	do {
		/* It is very suspicious place. Now overlimit
		 * action is generated for not bounded classes
		 * only if link is completely congested.
		 * Though it is in agree with ancestor-only paradigm,
		 * it looks very stupid. Particularly,
		 * it means that this chunk of code will either
		 * never be called or result in strong amplification
		 * of burstiness. Dangerous, silly, and, however,
		 * no another solution exists.
		 */
		cl = cl->borrow;
		if (!cl) {
			this_cl->qstats.overlimits++;
			cbq_overlimit(this_cl);
			return NULL;
		}
		if (cl->level > q->toplevel)
			return NULL;
	} while (cl->undertime != PSCHED_PASTPERFECT && q->now < cl->undertime);

	cl->delayed = 0;
	return cl;
}

static inline struct sk_buff *
cbq_dequeue_prio(struct Qdisc *sch, int prio)
{
	struct cbq_sched_data *q = qdisc_priv(sch);
	struct cbq_class *cl_tail, *cl_prev, *cl;
	struct sk_buff *skb;
	int deficit;

	cl_tail = cl_prev = q->active[prio];
	cl = cl_prev->next_alive;

	do {
		deficit = 0;

		/* Start round */
		do {
			struct cbq_class *borrow = cl;

			if (cl->q->q.qlen &&
			    (borrow = cbq_under_limit(cl)) == NULL)
				goto skip_class;

			if (cl->deficit <= 0) {
				/* Class exhausted its allotment per
				 * this round. Switch to the next one.
				 */
				deficit = 1;
				cl->deficit += cl->quantum;
				goto next_class;
			}

			skb = cl->q->dequeue(cl->q);

			/* Class did not give us any skb :-(
			 * It could occur even if cl->q->q.qlen != 0
			 * f.e. if cl->q == "tbf"
			 */
			if (skb == NULL)
				goto skip_class;

			cl->deficit -= qdisc_pkt_len(skb);
			q->tx_class = cl;
			q->tx_borrowed = borrow;
			if (borrow != cl) {
#ifndef CBQ_XSTATS_BORROWS_BYTES
				borrow->xstats.borrows++;
				cl->xstats.borrows++;
#else
				borrow->xstats.borrows += qdisc_pkt_len(skb);
				cl->xstats.borrows += qdisc_pkt_len(skb);
#endif
			}
			q->tx_len = qdisc_pkt_len(skb);

			if (cl->deficit <= 0) {
				q->active[prio] = cl;
				cl = cl->next_alive;
				cl->deficit += cl->quantum;
			}
			return skb;

skip_class:
			if (cl->q->q.qlen == 0 || prio != cl->cpriority) {
				/* Class is empty or penalized.
				 * Unlink it from active chain.
				 */
				cl_prev->next_alive = cl->next_alive;
				cl->next_alive = NULL;

				/* Did cl_tail point to it? */
				if (cl == cl_tail) {
					/* Repair it! */
					cl_tail = cl_prev;

					/* Was it the last class in this band? */
					if (cl == cl_tail) {
						/* Kill the band! */
						q->active[prio] = NULL;
						q->activemask &= ~(1<<prio);
						if (cl->q->q.qlen)
							cbq_activate_class(cl);
						return NULL;
					}

					q->active[prio] = cl_tail;
				}
				if (cl->q->q.qlen)
					cbq_activate_class(cl);

				cl = cl_prev;
			}

next_class:
			cl_prev = cl;
			cl = cl->next_alive;
		} while (cl_prev != cl_tail);
	} while (deficit);

	q->active[prio] = cl_prev;

	return NULL;
}

static inline struct sk_buff *
cbq_dequeue_1(struct Qdisc *sch)
{
	struct cbq_sched_data *q = qdisc_priv(sch);
	struct sk_buff *skb;
	unsigned int activemask;

	activemask = q->activemask & 0xFF;
	while (activemask) {
		int prio = ffz(~activemask);
		activemask &= ~(1<<prio);
		skb = cbq_dequeue_prio(sch, prio);
		if (skb)
			return skb;
	}
	return NULL;
}

static struct sk_buff *
cbq_dequeue(struct Qdisc *sch)
{
	struct sk_buff *skb;
	struct cbq_sched_data *q = qdisc_priv(sch);
	psched_time_t now;

	now = psched_get_time();

	if (q->tx_class)
		cbq_update(q);

	q->now = now;

	for (;;) {
		q->wd_expires = 0;

		skb = cbq_dequeue_1(sch);
		if (skb) {
			qdisc_bstats_update(sch, skb);
			sch->q.qlen--;
			return skb;
		}

		/* All the classes are overlimit.
		 *
		 * It is possible, if:
		 *
		 * 1. Scheduler is empty.
		 * 2. Toplevel cutoff inhibited borrowing.
		 * 3. Root class is overlimit.
		 *
		 * Reset 2d and 3d conditions and retry.
		 *
		 * Note, that NS and cbq-2.0 are buggy, peeking
		 * an arbitrary class is appropriate for ancestor-only
		 * sharing, but not for toplevel algorithm.
		 *
		 * Our version is better, but slower, because it requires
		 * two passes, but it is unavoidable with top-level sharing.
		 */

		if (q->toplevel == TC_CBQ_MAXLEVEL &&
		    q->link.undertime == PSCHED_PASTPERFECT)
			break;

		q->toplevel = TC_CBQ_MAXLEVEL;
		q->link.undertime = PSCHED_PASTPERFECT;
	}

	/* No packets in scheduler or nobody wants to give them to us :-(
	 * Sigh... start watchdog timer in the last case.
	 */

	if (sch->q.qlen) {
		qdisc_qstats_overlimit(sch);
		if (q->wd_expires)
			qdisc_watchdog_schedule(&q->watchdog,
						now + q->wd_expires);
	}
	return NULL;
}

/* CBQ class maintanance routines */

static void cbq_adjust_levels(struct cbq_class *this)
{
	if (this == NULL)
		return;

	do {
		int level = 0;
		struct cbq_class *cl;

		cl = this->children;
		if (cl) {
			do {
				if (cl->level > level)
					level = cl->level;
			} while ((cl = cl->sibling) != this->children);
		}
		this->level = level + 1;
	} while ((this = this->tparent) != NULL);
}

static void cbq_normalize_quanta(struct cbq_sched_data *q, int prio)
{
	struct cbq_class *cl;
	unsigned int h;

	if (q->quanta[prio] == 0)
		return;

	for (h = 0; h < q->clhash.hashsize; h++) {
		hlist_for_each_entry(cl, &q->clhash.hash[h], common.hnode) {
			/* BUGGGG... Beware! This expression suffer of
			 * arithmetic overflows!
			 */
			if (cl->priority == prio) {
				cl->quantum = (cl->weight*cl->allot*q->nclasses[prio])/
					q->quanta[prio];
			}
			if (cl->quantum <= 0 ||
			    cl->quantum > 32*qdisc_dev(cl->qdisc)->mtu) {
				pr_warn("CBQ: class %08x has bad quantum==%ld, repaired.\n",
					cl->common.classid, cl->quantum);
				cl->quantum = qdisc_dev(cl->qdisc)->mtu/2 + 1;
			}
		}
	}
}

static void cbq_sync_defmap(struct cbq_class *cl)
{
	struct cbq_sched_data *q = qdisc_priv(cl->qdisc);
	struct cbq_class *split = cl->split;
	unsigned int h;
	int i;

	if (split == NULL)
		return;

	for (i = 0; i <= TC_PRIO_MAX; i++) {
		if (split->defaults[i] == cl && !(cl->defmap & (1<<i)))
			split->defaults[i] = NULL;
	}

	for (i = 0; i <= TC_PRIO_MAX; i++) {
		int level = split->level;

		if (split->defaults[i])
			continue;

		for (h = 0; h < q->clhash.hashsize; h++) {
			struct cbq_class *c;

			hlist_for_each_entry(c, &q->clhash.hash[h],
					     common.hnode) {
				if (c->split == split && c->level < level &&
				    c->defmap & (1<<i)) {
					split->defaults[i] = c;
					level = c->level;
				}
			}
		}
	}
}

static void cbq_change_defmap(struct cbq_class *cl, u32 splitid, u32 def, u32 mask)
{
	struct cbq_class *split = NULL;

	if (splitid == 0) {
		split = cl->split;
		if (!split)
			return;
		splitid = split->common.classid;
	}

	if (split == NULL || split->common.classid != splitid) {
		for (split = cl->tparent; split; split = split->tparent)
			if (split->common.classid == splitid)
				break;
	}

	if (split == NULL)
		return;

	if (cl->split != split) {
		cl->defmap = 0;
		cbq_sync_defmap(cl);
		cl->split = split;
		cl->defmap = def & mask;
	} else
		cl->defmap = (cl->defmap & ~mask) | (def & mask);

	cbq_sync_defmap(cl);
}

static void cbq_unlink_class(struct cbq_class *this)
{
	struct cbq_class *cl, **clp;
	struct cbq_sched_data *q = qdisc_priv(this->qdisc);

	qdisc_class_hash_remove(&q->clhash, &this->common);

	if (this->tparent) {
		clp = &this->sibling;
		cl = *clp;
		do {
			if (cl == this) {
				*clp = cl->sibling;
				break;
			}
			clp = &cl->sibling;
		} while ((cl = *clp) != this->sibling);

		if (this->tparent->children == this) {
			this->tparent->children = this->sibling;
			if (this->sibling == this)
				this->tparent->children = NULL;
		}
	} else {
		WARN_ON(this->sibling != this);
	}
}

static void cbq_link_class(struct cbq_class *this)
{
	struct cbq_sched_data *q = qdisc_priv(this->qdisc);
	struct cbq_class *parent = this->tparent;

	this->sibling = this;
	qdisc_class_hash_insert(&q->clhash, &this->common);

	if (parent == NULL)
		return;

	if (parent->children == NULL) {
		parent->children = this;
	} else {
		this->sibling = parent->children->sibling;
		parent->children->sibling = this;
	}
}

static void
cbq_reset(struct Qdisc *sch)
{
	struct cbq_sched_data *q = qdisc_priv(sch);
	struct cbq_class *cl;
	int prio;
	unsigned int h;

	q->activemask = 0;
	q->pmask = 0;
	q->tx_class = NULL;
	q->tx_borrowed = NULL;
	qdisc_watchdog_cancel(&q->watchdog);
	hrtimer_cancel(&q->delay_timer);
	q->toplevel = TC_CBQ_MAXLEVEL;
	q->now = psched_get_time();

	for (prio = 0; prio <= TC_CBQ_MAXPRIO; prio++)
		q->active[prio] = NULL;

	for (h = 0; h < q->clhash.hashsize; h++) {
		hlist_for_each_entry(cl, &q->clhash.hash[h], common.hnode) {
			qdisc_reset(cl->q);

			cl->next_alive = NULL;
			cl->undertime = PSCHED_PASTPERFECT;
			cl->avgidle = cl->maxidle;
			cl->deficit = cl->quantum;
			cl->cpriority = cl->priority;
		}
	}
	sch->q.qlen = 0;
}


static int cbq_set_lss(struct cbq_class *cl, struct tc_cbq_lssopt *lss)
{
	if (lss->change & TCF_CBQ_LSS_FLAGS) {
		cl->share = (lss->flags & TCF_CBQ_LSS_ISOLATED) ? NULL : cl->tparent;
		cl->borrow = (lss->flags & TCF_CBQ_LSS_BOUNDED) ? NULL : cl->tparent;
	}
	if (lss->change & TCF_CBQ_LSS_EWMA)
		cl->ewma_log = lss->ewma_log;
	if (lss->change & TCF_CBQ_LSS_AVPKT)
		cl->avpkt = lss->avpkt;
	if (lss->change & TCF_CBQ_LSS_MINIDLE)
		cl->minidle = -(long)lss->minidle;
	if (lss->change & TCF_CBQ_LSS_MAXIDLE) {
		cl->maxidle = lss->maxidle;
		cl->avgidle = lss->maxidle;
	}
	if (lss->change & TCF_CBQ_LSS_OFFTIME)
		cl->offtime = lss->offtime;
	return 0;
}

static void cbq_rmprio(struct cbq_sched_data *q, struct cbq_class *cl)
{
	q->nclasses[cl->priority]--;
	q->quanta[cl->priority] -= cl->weight;
	cbq_normalize_quanta(q, cl->priority);
}

static void cbq_addprio(struct cbq_sched_data *q, struct cbq_class *cl)
{
	q->nclasses[cl->priority]++;
	q->quanta[cl->priority] += cl->weight;
	cbq_normalize_quanta(q, cl->priority);
}

static int cbq_set_wrr(struct cbq_class *cl, struct tc_cbq_wrropt *wrr)
{
	struct cbq_sched_data *q = qdisc_priv(cl->qdisc);

	if (wrr->allot)
		cl->allot = wrr->allot;
	if (wrr->weight)
		cl->weight = wrr->weight;
	if (wrr->priority) {
		cl->priority = wrr->priority - 1;
		cl->cpriority = cl->priority;
		if (cl->priority >= cl->priority2)
			cl->priority2 = TC_CBQ_MAXPRIO - 1;
	}

	cbq_addprio(q, cl);
	return 0;
}

static int cbq_set_fopt(struct cbq_class *cl, struct tc_cbq_fopt *fopt)
{
	cbq_change_defmap(cl, fopt->split, fopt->defmap, fopt->defchange);
	return 0;
}

static const struct nla_policy cbq_policy[TCA_CBQ_MAX + 1] = {
	[TCA_CBQ_LSSOPT]	= { .len = sizeof(struct tc_cbq_lssopt) },
	[TCA_CBQ_WRROPT]	= { .len = sizeof(struct tc_cbq_wrropt) },
	[TCA_CBQ_FOPT]		= { .len = sizeof(struct tc_cbq_fopt) },
	[TCA_CBQ_OVL_STRATEGY]	= { .len = sizeof(struct tc_cbq_ovl) },
	[TCA_CBQ_RATE]		= { .len = sizeof(struct tc_ratespec) },
	[TCA_CBQ_RTAB]		= { .type = NLA_BINARY, .len = TC_RTAB_SIZE },
	[TCA_CBQ_POLICE]	= { .len = sizeof(struct tc_cbq_police) },
};

<<<<<<< HEAD
static int cbq_init(struct Qdisc *sch, struct nlattr *opt,
		    struct netlink_ext_ack *extack)
=======
static int cbq_opt_parse(struct nlattr *tb[TCA_CBQ_MAX + 1],
			 struct nlattr *opt,
			 struct netlink_ext_ack *extack)
{
	int err;

	if (!opt) {
		NL_SET_ERR_MSG(extack, "CBQ options are required for this operation");
		return -EINVAL;
	}

	err = nla_parse_nested(tb, TCA_CBQ_MAX, opt,
					  cbq_policy, extack);
	if (err < 0)
		return err;

	if (tb[TCA_CBQ_WRROPT]) {
		const struct tc_cbq_wrropt *wrr = nla_data(tb[TCA_CBQ_WRROPT]);

		if (wrr->priority > TC_CBQ_MAXPRIO) {
			NL_SET_ERR_MSG(extack, "priority is bigger than TC_CBQ_MAXPRIO");
			err = -EINVAL;
		}
	}
	return err;
}

static int cbq_init(struct Qdisc *sch, struct nlattr *opt)
>>>>>>> 37ad8d4b
{
	struct cbq_sched_data *q = qdisc_priv(sch);
	struct nlattr *tb[TCA_CBQ_MAX + 1];
	struct tc_ratespec *r;
	int err;

	qdisc_watchdog_init(&q->watchdog, sch);
	hrtimer_init(&q->delay_timer, CLOCK_MONOTONIC, HRTIMER_MODE_ABS_PINNED);
	q->delay_timer.function = cbq_undelay;

<<<<<<< HEAD
	if (!opt) {
		NL_SET_ERR_MSG(extack, "CBQ options are required for this operation");
		return -EINVAL;
	}

	err = nla_parse_nested(tb, TCA_CBQ_MAX, opt, cbq_policy, extack);
=======
	err = cbq_opt_parse(tb, opt, NULL);
>>>>>>> 37ad8d4b
	if (err < 0)
		return err;

	if (!tb[TCA_CBQ_RTAB] || !tb[TCA_CBQ_RATE]) {
		NL_SET_ERR_MSG(extack, "Rate specification missing or incomplete");
		return -EINVAL;
	}

	r = nla_data(tb[TCA_CBQ_RATE]);

	q->link.R_tab = qdisc_get_rtab(r, tb[TCA_CBQ_RTAB], extack);
	if (!q->link.R_tab)
		return -EINVAL;

	err = tcf_block_get(&q->link.block, &q->link.filter_list, sch, extack);
	if (err)
		goto put_rtab;

	err = qdisc_class_hash_init(&q->clhash);
	if (err < 0)
		goto put_block;

	q->link.sibling = &q->link;
	q->link.common.classid = sch->handle;
	q->link.qdisc = sch;
	q->link.q = qdisc_create_dflt(sch->dev_queue, &pfifo_qdisc_ops,
				      sch->handle, NULL);
	if (!q->link.q)
		q->link.q = &noop_qdisc;
	else
		qdisc_hash_add(q->link.q, true);

	q->link.priority = TC_CBQ_MAXPRIO - 1;
	q->link.priority2 = TC_CBQ_MAXPRIO - 1;
	q->link.cpriority = TC_CBQ_MAXPRIO - 1;
	q->link.allot = psched_mtu(qdisc_dev(sch));
	q->link.quantum = q->link.allot;
	q->link.weight = q->link.R_tab->rate.rate;

	q->link.ewma_log = TC_CBQ_DEF_EWMA;
	q->link.avpkt = q->link.allot/2;
	q->link.minidle = -0x7FFFFFFF;

	q->toplevel = TC_CBQ_MAXLEVEL;
	q->now = psched_get_time();

	cbq_link_class(&q->link);

	if (tb[TCA_CBQ_LSSOPT])
		cbq_set_lss(&q->link, nla_data(tb[TCA_CBQ_LSSOPT]));

	cbq_addprio(q, &q->link);
	return 0;

put_block:
	tcf_block_put(q->link.block);

put_rtab:
	qdisc_put_rtab(q->link.R_tab);
	return err;
}

static int cbq_dump_rate(struct sk_buff *skb, struct cbq_class *cl)
{
	unsigned char *b = skb_tail_pointer(skb);

	if (nla_put(skb, TCA_CBQ_RATE, sizeof(cl->R_tab->rate), &cl->R_tab->rate))
		goto nla_put_failure;
	return skb->len;

nla_put_failure:
	nlmsg_trim(skb, b);
	return -1;
}

static int cbq_dump_lss(struct sk_buff *skb, struct cbq_class *cl)
{
	unsigned char *b = skb_tail_pointer(skb);
	struct tc_cbq_lssopt opt;

	opt.flags = 0;
	if (cl->borrow == NULL)
		opt.flags |= TCF_CBQ_LSS_BOUNDED;
	if (cl->share == NULL)
		opt.flags |= TCF_CBQ_LSS_ISOLATED;
	opt.ewma_log = cl->ewma_log;
	opt.level = cl->level;
	opt.avpkt = cl->avpkt;
	opt.maxidle = cl->maxidle;
	opt.minidle = (u32)(-cl->minidle);
	opt.offtime = cl->offtime;
	opt.change = ~0;
	if (nla_put(skb, TCA_CBQ_LSSOPT, sizeof(opt), &opt))
		goto nla_put_failure;
	return skb->len;

nla_put_failure:
	nlmsg_trim(skb, b);
	return -1;
}

static int cbq_dump_wrr(struct sk_buff *skb, struct cbq_class *cl)
{
	unsigned char *b = skb_tail_pointer(skb);
	struct tc_cbq_wrropt opt;

	memset(&opt, 0, sizeof(opt));
	opt.flags = 0;
	opt.allot = cl->allot;
	opt.priority = cl->priority + 1;
	opt.cpriority = cl->cpriority + 1;
	opt.weight = cl->weight;
	if (nla_put(skb, TCA_CBQ_WRROPT, sizeof(opt), &opt))
		goto nla_put_failure;
	return skb->len;

nla_put_failure:
	nlmsg_trim(skb, b);
	return -1;
}

static int cbq_dump_fopt(struct sk_buff *skb, struct cbq_class *cl)
{
	unsigned char *b = skb_tail_pointer(skb);
	struct tc_cbq_fopt opt;

	if (cl->split || cl->defmap) {
		opt.split = cl->split ? cl->split->common.classid : 0;
		opt.defmap = cl->defmap;
		opt.defchange = ~0;
		if (nla_put(skb, TCA_CBQ_FOPT, sizeof(opt), &opt))
			goto nla_put_failure;
	}
	return skb->len;

nla_put_failure:
	nlmsg_trim(skb, b);
	return -1;
}

static int cbq_dump_attr(struct sk_buff *skb, struct cbq_class *cl)
{
	if (cbq_dump_lss(skb, cl) < 0 ||
	    cbq_dump_rate(skb, cl) < 0 ||
	    cbq_dump_wrr(skb, cl) < 0 ||
	    cbq_dump_fopt(skb, cl) < 0)
		return -1;
	return 0;
}

static int cbq_dump(struct Qdisc *sch, struct sk_buff *skb)
{
	struct cbq_sched_data *q = qdisc_priv(sch);
	struct nlattr *nest;

	nest = nla_nest_start(skb, TCA_OPTIONS);
	if (nest == NULL)
		goto nla_put_failure;
	if (cbq_dump_attr(skb, &q->link) < 0)
		goto nla_put_failure;
	return nla_nest_end(skb, nest);

nla_put_failure:
	nla_nest_cancel(skb, nest);
	return -1;
}

static int
cbq_dump_stats(struct Qdisc *sch, struct gnet_dump *d)
{
	struct cbq_sched_data *q = qdisc_priv(sch);

	q->link.xstats.avgidle = q->link.avgidle;
	return gnet_stats_copy_app(d, &q->link.xstats, sizeof(q->link.xstats));
}

static int
cbq_dump_class(struct Qdisc *sch, unsigned long arg,
	       struct sk_buff *skb, struct tcmsg *tcm)
{
	struct cbq_class *cl = (struct cbq_class *)arg;
	struct nlattr *nest;

	if (cl->tparent)
		tcm->tcm_parent = cl->tparent->common.classid;
	else
		tcm->tcm_parent = TC_H_ROOT;
	tcm->tcm_handle = cl->common.classid;
	tcm->tcm_info = cl->q->handle;

	nest = nla_nest_start(skb, TCA_OPTIONS);
	if (nest == NULL)
		goto nla_put_failure;
	if (cbq_dump_attr(skb, cl) < 0)
		goto nla_put_failure;
	return nla_nest_end(skb, nest);

nla_put_failure:
	nla_nest_cancel(skb, nest);
	return -1;
}

static int
cbq_dump_class_stats(struct Qdisc *sch, unsigned long arg,
	struct gnet_dump *d)
{
	struct cbq_sched_data *q = qdisc_priv(sch);
	struct cbq_class *cl = (struct cbq_class *)arg;
	__u32 qlen;

	cl->xstats.avgidle = cl->avgidle;
	cl->xstats.undertime = 0;
	qdisc_qstats_qlen_backlog(cl->q, &qlen, &cl->qstats.backlog);

	if (cl->undertime != PSCHED_PASTPERFECT)
		cl->xstats.undertime = cl->undertime - q->now;

	if (gnet_stats_copy_basic(qdisc_root_sleeping_running(sch),
				  d, NULL, &cl->bstats) < 0 ||
	    gnet_stats_copy_rate_est(d, &cl->rate_est) < 0 ||
	    gnet_stats_copy_queue(d, NULL, &cl->qstats, qlen) < 0)
		return -1;

	return gnet_stats_copy_app(d, &cl->xstats, sizeof(cl->xstats));
}

static int cbq_graft(struct Qdisc *sch, unsigned long arg, struct Qdisc *new,
		     struct Qdisc **old, struct netlink_ext_ack *extack)
{
	struct cbq_class *cl = (struct cbq_class *)arg;

	if (new == NULL) {
		new = qdisc_create_dflt(sch->dev_queue, &pfifo_qdisc_ops,
					cl->common.classid, extack);
		if (new == NULL)
			return -ENOBUFS;
	}

	*old = qdisc_replace(sch, new, &cl->q);
	return 0;
}

static struct Qdisc *cbq_leaf(struct Qdisc *sch, unsigned long arg)
{
	struct cbq_class *cl = (struct cbq_class *)arg;

	return cl->q;
}

static void cbq_qlen_notify(struct Qdisc *sch, unsigned long arg)
{
	struct cbq_class *cl = (struct cbq_class *)arg;

	cbq_deactivate_class(cl);
}

static unsigned long cbq_find(struct Qdisc *sch, u32 classid)
{
	struct cbq_sched_data *q = qdisc_priv(sch);

	return (unsigned long)cbq_class_lookup(q, classid);
}

static void cbq_destroy_class(struct Qdisc *sch, struct cbq_class *cl)
{
	struct cbq_sched_data *q = qdisc_priv(sch);

	WARN_ON(cl->filters);

	tcf_block_put(cl->block);
	qdisc_put(cl->q);
	qdisc_put_rtab(cl->R_tab);
	gen_kill_estimator(&cl->rate_est);
	if (cl != &q->link)
		kfree(cl);
}

static void cbq_destroy(struct Qdisc *sch)
{
	struct cbq_sched_data *q = qdisc_priv(sch);
	struct hlist_node *next;
	struct cbq_class *cl;
	unsigned int h;

#ifdef CONFIG_NET_CLS_ACT
	q->rx_class = NULL;
#endif
	/*
	 * Filters must be destroyed first because we don't destroy the
	 * classes from root to leafs which means that filters can still
	 * be bound to classes which have been destroyed already. --TGR '04
	 */
	for (h = 0; h < q->clhash.hashsize; h++) {
		hlist_for_each_entry(cl, &q->clhash.hash[h], common.hnode) {
			tcf_block_put(cl->block);
			cl->block = NULL;
		}
	}
	for (h = 0; h < q->clhash.hashsize; h++) {
		hlist_for_each_entry_safe(cl, next, &q->clhash.hash[h],
					  common.hnode)
			cbq_destroy_class(sch, cl);
	}
	qdisc_class_hash_destroy(&q->clhash);
}

static int
cbq_change_class(struct Qdisc *sch, u32 classid, u32 parentid, struct nlattr **tca,
		 unsigned long *arg, struct netlink_ext_ack *extack)
{
	int err;
	struct cbq_sched_data *q = qdisc_priv(sch);
	struct cbq_class *cl = (struct cbq_class *)*arg;
	struct nlattr *opt = tca[TCA_OPTIONS];
	struct nlattr *tb[TCA_CBQ_MAX + 1];
	struct cbq_class *parent;
	struct qdisc_rate_table *rtab = NULL;

<<<<<<< HEAD
	if (!opt) {
		NL_SET_ERR_MSG(extack, "Mandatory qdisc options missing");
		return -EINVAL;
	}

	err = nla_parse_nested(tb, TCA_CBQ_MAX, opt, cbq_policy, extack);
=======
	err = cbq_opt_parse(tb, opt, NULL);
>>>>>>> 37ad8d4b
	if (err < 0)
		return err;

	if (tb[TCA_CBQ_OVL_STRATEGY] || tb[TCA_CBQ_POLICE]) {
		NL_SET_ERR_MSG(extack, "Neither overlimit strategy nor policing attributes can be used for changing class params");
		return -EOPNOTSUPP;
	}

	if (cl) {
		/* Check parent */
		if (parentid) {
			if (cl->tparent &&
			    cl->tparent->common.classid != parentid) {
				NL_SET_ERR_MSG(extack, "Invalid parent id");
				return -EINVAL;
			}
			if (!cl->tparent && parentid != TC_H_ROOT) {
				NL_SET_ERR_MSG(extack, "Parent must be root");
				return -EINVAL;
			}
		}

		if (tb[TCA_CBQ_RATE]) {
			rtab = qdisc_get_rtab(nla_data(tb[TCA_CBQ_RATE]),
					      tb[TCA_CBQ_RTAB], extack);
			if (rtab == NULL)
				return -EINVAL;
		}

		if (tca[TCA_RATE]) {
			err = gen_replace_estimator(&cl->bstats, NULL,
						    &cl->rate_est,
						    NULL,
						    qdisc_root_sleeping_running(sch),
						    tca[TCA_RATE]);
			if (err) {
				NL_SET_ERR_MSG(extack, "Failed to replace specified rate estimator");
				qdisc_put_rtab(rtab);
				return err;
			}
		}

		/* Change class parameters */
		sch_tree_lock(sch);

		if (cl->next_alive != NULL)
			cbq_deactivate_class(cl);

		if (rtab) {
			qdisc_put_rtab(cl->R_tab);
			cl->R_tab = rtab;
		}

		if (tb[TCA_CBQ_LSSOPT])
			cbq_set_lss(cl, nla_data(tb[TCA_CBQ_LSSOPT]));

		if (tb[TCA_CBQ_WRROPT]) {
			cbq_rmprio(q, cl);
			cbq_set_wrr(cl, nla_data(tb[TCA_CBQ_WRROPT]));
		}

		if (tb[TCA_CBQ_FOPT])
			cbq_set_fopt(cl, nla_data(tb[TCA_CBQ_FOPT]));

		if (cl->q->q.qlen)
			cbq_activate_class(cl);

		sch_tree_unlock(sch);

		return 0;
	}

	if (parentid == TC_H_ROOT)
		return -EINVAL;

	if (!tb[TCA_CBQ_WRROPT] || !tb[TCA_CBQ_RATE] || !tb[TCA_CBQ_LSSOPT]) {
		NL_SET_ERR_MSG(extack, "One of the following attributes MUST be specified: WRR, rate or link sharing");
		return -EINVAL;
	}

	rtab = qdisc_get_rtab(nla_data(tb[TCA_CBQ_RATE]), tb[TCA_CBQ_RTAB],
			      extack);
	if (rtab == NULL)
		return -EINVAL;

	if (classid) {
		err = -EINVAL;
		if (TC_H_MAJ(classid ^ sch->handle) ||
		    cbq_class_lookup(q, classid)) {
			NL_SET_ERR_MSG(extack, "Specified class not found");
			goto failure;
		}
	} else {
		int i;
		classid = TC_H_MAKE(sch->handle, 0x8000);

		for (i = 0; i < 0x8000; i++) {
			if (++q->hgenerator >= 0x8000)
				q->hgenerator = 1;
			if (cbq_class_lookup(q, classid|q->hgenerator) == NULL)
				break;
		}
		err = -ENOSR;
		if (i >= 0x8000) {
			NL_SET_ERR_MSG(extack, "Unable to generate classid");
			goto failure;
		}
		classid = classid|q->hgenerator;
	}

	parent = &q->link;
	if (parentid) {
		parent = cbq_class_lookup(q, parentid);
		err = -EINVAL;
		if (!parent) {
			NL_SET_ERR_MSG(extack, "Failed to find parentid");
			goto failure;
		}
	}

	err = -ENOBUFS;
	cl = kzalloc(sizeof(*cl), GFP_KERNEL);
	if (cl == NULL)
		goto failure;

	err = tcf_block_get(&cl->block, &cl->filter_list, sch, extack);
	if (err) {
		kfree(cl);
		return err;
	}

	if (tca[TCA_RATE]) {
		err = gen_new_estimator(&cl->bstats, NULL, &cl->rate_est,
					NULL,
					qdisc_root_sleeping_running(sch),
					tca[TCA_RATE]);
		if (err) {
			NL_SET_ERR_MSG(extack, "Couldn't create new estimator");
			tcf_block_put(cl->block);
			kfree(cl);
			goto failure;
		}
	}

	cl->R_tab = rtab;
	rtab = NULL;
	cl->q = qdisc_create_dflt(sch->dev_queue, &pfifo_qdisc_ops, classid,
				  NULL);
	if (!cl->q)
		cl->q = &noop_qdisc;
	else
		qdisc_hash_add(cl->q, true);

	cl->common.classid = classid;
	cl->tparent = parent;
	cl->qdisc = sch;
	cl->allot = parent->allot;
	cl->quantum = cl->allot;
	cl->weight = cl->R_tab->rate.rate;

	sch_tree_lock(sch);
	cbq_link_class(cl);
	cl->borrow = cl->tparent;
	if (cl->tparent != &q->link)
		cl->share = cl->tparent;
	cbq_adjust_levels(parent);
	cl->minidle = -0x7FFFFFFF;
	cbq_set_lss(cl, nla_data(tb[TCA_CBQ_LSSOPT]));
	cbq_set_wrr(cl, nla_data(tb[TCA_CBQ_WRROPT]));
	if (cl->ewma_log == 0)
		cl->ewma_log = q->link.ewma_log;
	if (cl->maxidle == 0)
		cl->maxidle = q->link.maxidle;
	if (cl->avpkt == 0)
		cl->avpkt = q->link.avpkt;
	if (tb[TCA_CBQ_FOPT])
		cbq_set_fopt(cl, nla_data(tb[TCA_CBQ_FOPT]));
	sch_tree_unlock(sch);

	qdisc_class_hash_grow(sch, &q->clhash);

	*arg = (unsigned long)cl;
	return 0;

failure:
	qdisc_put_rtab(rtab);
	return err;
}

static int cbq_delete(struct Qdisc *sch, unsigned long arg)
{
	struct cbq_sched_data *q = qdisc_priv(sch);
	struct cbq_class *cl = (struct cbq_class *)arg;

	if (cl->filters || cl->children || cl == &q->link)
		return -EBUSY;

	sch_tree_lock(sch);

	qdisc_purge_queue(cl->q);

	if (cl->next_alive)
		cbq_deactivate_class(cl);

	if (q->tx_borrowed == cl)
		q->tx_borrowed = q->tx_class;
	if (q->tx_class == cl) {
		q->tx_class = NULL;
		q->tx_borrowed = NULL;
	}
#ifdef CONFIG_NET_CLS_ACT
	if (q->rx_class == cl)
		q->rx_class = NULL;
#endif

	cbq_unlink_class(cl);
	cbq_adjust_levels(cl->tparent);
	cl->defmap = 0;
	cbq_sync_defmap(cl);

	cbq_rmprio(q, cl);
	sch_tree_unlock(sch);

	cbq_destroy_class(sch, cl);
	return 0;
}

static struct tcf_block *cbq_tcf_block(struct Qdisc *sch, unsigned long arg,
				       struct netlink_ext_ack *extack)
{
	struct cbq_sched_data *q = qdisc_priv(sch);
	struct cbq_class *cl = (struct cbq_class *)arg;

	if (cl == NULL)
		cl = &q->link;

	return cl->block;
}

static unsigned long cbq_bind_filter(struct Qdisc *sch, unsigned long parent,
				     u32 classid)
{
	struct cbq_sched_data *q = qdisc_priv(sch);
	struct cbq_class *p = (struct cbq_class *)parent;
	struct cbq_class *cl = cbq_class_lookup(q, classid);

	if (cl) {
		if (p && p->level <= cl->level)
			return 0;
		cl->filters++;
		return (unsigned long)cl;
	}
	return 0;
}

static void cbq_unbind_filter(struct Qdisc *sch, unsigned long arg)
{
	struct cbq_class *cl = (struct cbq_class *)arg;

	cl->filters--;
}

static void cbq_walk(struct Qdisc *sch, struct qdisc_walker *arg)
{
	struct cbq_sched_data *q = qdisc_priv(sch);
	struct cbq_class *cl;
	unsigned int h;

	if (arg->stop)
		return;

	for (h = 0; h < q->clhash.hashsize; h++) {
		hlist_for_each_entry(cl, &q->clhash.hash[h], common.hnode) {
			if (arg->count < arg->skip) {
				arg->count++;
				continue;
			}
			if (arg->fn(sch, (unsigned long)cl, arg) < 0) {
				arg->stop = 1;
				return;
			}
			arg->count++;
		}
	}
}

static const struct Qdisc_class_ops cbq_class_ops = {
	.graft		=	cbq_graft,
	.leaf		=	cbq_leaf,
	.qlen_notify	=	cbq_qlen_notify,
	.find		=	cbq_find,
	.change		=	cbq_change_class,
	.delete		=	cbq_delete,
	.walk		=	cbq_walk,
	.tcf_block	=	cbq_tcf_block,
	.bind_tcf	=	cbq_bind_filter,
	.unbind_tcf	=	cbq_unbind_filter,
	.dump		=	cbq_dump_class,
	.dump_stats	=	cbq_dump_class_stats,
};

static struct Qdisc_ops cbq_qdisc_ops __read_mostly = {
	.next		=	NULL,
	.cl_ops		=	&cbq_class_ops,
	.id		=	"cbq",
	.priv_size	=	sizeof(struct cbq_sched_data),
	.enqueue	=	cbq_enqueue,
	.dequeue	=	cbq_dequeue,
	.peek		=	qdisc_peek_dequeued,
	.init		=	cbq_init,
	.reset		=	cbq_reset,
	.destroy	=	cbq_destroy,
	.change		=	NULL,
	.dump		=	cbq_dump,
	.dump_stats	=	cbq_dump_stats,
	.owner		=	THIS_MODULE,
};

static int __init cbq_module_init(void)
{
	return register_qdisc(&cbq_qdisc_ops);
}
static void __exit cbq_module_exit(void)
{
	unregister_qdisc(&cbq_qdisc_ops);
}
module_init(cbq_module_init)
module_exit(cbq_module_exit)
MODULE_LICENSE("GPL");<|MERGE_RESOLUTION|>--- conflicted
+++ resolved
@@ -1132,10 +1132,6 @@
 	[TCA_CBQ_POLICE]	= { .len = sizeof(struct tc_cbq_police) },
 };
 
-<<<<<<< HEAD
-static int cbq_init(struct Qdisc *sch, struct nlattr *opt,
-		    struct netlink_ext_ack *extack)
-=======
 static int cbq_opt_parse(struct nlattr *tb[TCA_CBQ_MAX + 1],
 			 struct nlattr *opt,
 			 struct netlink_ext_ack *extack)
@@ -1163,8 +1159,8 @@
 	return err;
 }
 
-static int cbq_init(struct Qdisc *sch, struct nlattr *opt)
->>>>>>> 37ad8d4b
+static int cbq_init(struct Qdisc *sch, struct nlattr *opt,
+		    struct netlink_ext_ack *extack)
 {
 	struct cbq_sched_data *q = qdisc_priv(sch);
 	struct nlattr *tb[TCA_CBQ_MAX + 1];
@@ -1175,16 +1171,12 @@
 	hrtimer_init(&q->delay_timer, CLOCK_MONOTONIC, HRTIMER_MODE_ABS_PINNED);
 	q->delay_timer.function = cbq_undelay;
 
-<<<<<<< HEAD
 	if (!opt) {
 		NL_SET_ERR_MSG(extack, "CBQ options are required for this operation");
 		return -EINVAL;
 	}
 
-	err = nla_parse_nested(tb, TCA_CBQ_MAX, opt, cbq_policy, extack);
-=======
 	err = cbq_opt_parse(tb, opt, NULL);
->>>>>>> 37ad8d4b
 	if (err < 0)
 		return err;
 
@@ -1503,16 +1495,12 @@
 	struct cbq_class *parent;
 	struct qdisc_rate_table *rtab = NULL;
 
-<<<<<<< HEAD
 	if (!opt) {
 		NL_SET_ERR_MSG(extack, "Mandatory qdisc options missing");
 		return -EINVAL;
 	}
 
-	err = nla_parse_nested(tb, TCA_CBQ_MAX, opt, cbq_policy, extack);
-=======
 	err = cbq_opt_parse(tb, opt, NULL);
->>>>>>> 37ad8d4b
 	if (err < 0)
 		return err;
 
