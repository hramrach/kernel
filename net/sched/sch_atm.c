/* net/sched/sch_atm.c - ATM VC selection "queueing discipline" */

/* Written 1998-2000 by Werner Almesberger, EPFL ICA */

#include <linux/module.h>
#include <linux/slab.h>
#include <linux/init.h>
#include <linux/interrupt.h>
#include <linux/string.h>
#include <linux/errno.h>
#include <linux/skbuff.h>
#include <linux/atmdev.h>
#include <linux/atmclip.h>
#include <linux/rtnetlink.h>
#include <linux/file.h>		/* for fput */
#include <net/netlink.h>
#include <net/pkt_sched.h>
#include <net/pkt_cls.h>

/*
 * The ATM queuing discipline provides a framework for invoking classifiers
 * (aka "filters"), which in turn select classes of this queuing discipline.
 * Each class maps the flow(s) it is handling to a given VC. Multiple classes
 * may share the same VC.
 *
 * When creating a class, VCs are specified by passing the number of the open
 * socket descriptor by which the calling process references the VC. The kernel
 * keeps the VC open at least until all classes using it are removed.
 *
 * In this file, most functions are named atm_tc_* to avoid confusion with all
 * the atm_* in net/atm. This naming convention differs from what's used in the
 * rest of net/sched.
 *
 * Known bugs:
 *  - sometimes messes up the IP stack
 *  - any manipulations besides the few operations described in the README, are
 *    untested and likely to crash the system
 *  - should lock the flow while there is data in the queue (?)
 */

#define VCC2FLOW(vcc) ((struct atm_flow_data *) ((vcc)->user_back))

struct atm_flow_data {
	struct Qdisc		*q;	/* FIFO, TBF, etc. */
	struct tcf_proto __rcu	*filter_list;
	struct tcf_block	*block;
	struct atm_vcc		*vcc;	/* VCC; NULL if VCC is closed */
	void			(*old_pop)(struct atm_vcc *vcc,
					   struct sk_buff *skb); /* chaining */
	struct atm_qdisc_data	*parent;	/* parent qdisc */
	struct socket		*sock;		/* for closing */
	u32			classid;	/* x:y type ID */
	int			ref;		/* reference count */
	struct gnet_stats_basic_packed	bstats;
	struct gnet_stats_queue	qstats;
	struct list_head	list;
	struct atm_flow_data	*excess;	/* flow for excess traffic;
						   NULL to set CLP instead */
	int			hdr_len;
	unsigned char		hdr[0];		/* header data; MUST BE LAST */
};

struct atm_qdisc_data {
	struct atm_flow_data	link;		/* unclassified skbs go here */
	struct list_head	flows;		/* NB: "link" is also on this
						   list */
	struct tasklet_struct	task;		/* dequeue tasklet */
};

/* ------------------------- Class/flow operations ------------------------- */

static inline struct atm_flow_data *lookup_flow(struct Qdisc *sch, u32 classid)
{
	struct atm_qdisc_data *p = qdisc_priv(sch);
	struct atm_flow_data *flow;

	list_for_each_entry(flow, &p->flows, list) {
		if (flow->classid == classid)
			return flow;
	}
	return NULL;
}

static int atm_tc_graft(struct Qdisc *sch, unsigned long arg,
			struct Qdisc *new, struct Qdisc **old)
{
	struct atm_qdisc_data *p = qdisc_priv(sch);
	struct atm_flow_data *flow = (struct atm_flow_data *)arg;

	pr_debug("atm_tc_graft(sch %p,[qdisc %p],flow %p,new %p,old %p)\n",
		sch, p, flow, new, old);
	if (list_empty(&flow->list))
		return -EINVAL;
	if (!new)
		new = &noop_qdisc;
	*old = flow->q;
	flow->q = new;
	if (*old)
		qdisc_reset(*old);
	return 0;
}

static struct Qdisc *atm_tc_leaf(struct Qdisc *sch, unsigned long cl)
{
	struct atm_flow_data *flow = (struct atm_flow_data *)cl;

	pr_debug("atm_tc_leaf(sch %p,flow %p)\n", sch, flow);
	return flow ? flow->q : NULL;
}

static unsigned long atm_tc_get(struct Qdisc *sch, u32 classid)
{
	struct atm_qdisc_data *p __maybe_unused = qdisc_priv(sch);
	struct atm_flow_data *flow;

	pr_debug("atm_tc_get(sch %p,[qdisc %p],classid %x)\n", sch, p, classid);
	flow = lookup_flow(sch, classid);
	if (flow)
		flow->ref++;
	pr_debug("atm_tc_get: flow %p\n", flow);
	return (unsigned long)flow;
}

static unsigned long atm_tc_bind_filter(struct Qdisc *sch,
					unsigned long parent, u32 classid)
{
	return atm_tc_get(sch, classid);
}

/*
 * atm_tc_put handles all destructions, including the ones that are explicitly
 * requested (atm_tc_destroy, etc.). The assumption here is that we never drop
 * anything that still seems to be in use.
 */
static void atm_tc_put(struct Qdisc *sch, unsigned long cl)
{
	struct atm_qdisc_data *p = qdisc_priv(sch);
	struct atm_flow_data *flow = (struct atm_flow_data *)cl;

	pr_debug("atm_tc_put(sch %p,[qdisc %p],flow %p)\n", sch, p, flow);
	if (--flow->ref)
		return;
	pr_debug("atm_tc_put: destroying\n");
	list_del_init(&flow->list);
	pr_debug("atm_tc_put: qdisc %p\n", flow->q);
	qdisc_destroy(flow->q);
	tcf_block_put(flow->block);
	if (flow->sock) {
		pr_debug("atm_tc_put: f_count %ld\n",
			file_count(flow->sock->file));
		flow->vcc->pop = flow->old_pop;
		sockfd_put(flow->sock);
	}
	if (flow->excess)
		atm_tc_put(sch, (unsigned long)flow->excess);
	if (flow != &p->link)
		kfree(flow);
	/*
	 * If flow == &p->link, the qdisc no longer works at this point and
	 * needs to be removed. (By the caller of atm_tc_put.)
	 */
}

static void sch_atm_pop(struct atm_vcc *vcc, struct sk_buff *skb)
{
	struct atm_qdisc_data *p = VCC2FLOW(vcc)->parent;

	pr_debug("sch_atm_pop(vcc %p,skb %p,[qdisc %p])\n", vcc, skb, p);
	VCC2FLOW(vcc)->old_pop(vcc, skb);
	tasklet_schedule(&p->task);
}

static const u8 llc_oui_ip[] = {
	0xaa,			/* DSAP: non-ISO */
	0xaa,			/* SSAP: non-ISO */
	0x03,			/* Ctrl: Unnumbered Information Command PDU */
	0x00,			/* OUI: EtherType */
	0x00, 0x00,
	0x08, 0x00
};				/* Ethertype IP (0800) */

static const struct nla_policy atm_policy[TCA_ATM_MAX + 1] = {
	[TCA_ATM_FD]		= { .type = NLA_U32 },
	[TCA_ATM_EXCESS]	= { .type = NLA_U32 },
};

static int atm_tc_change(struct Qdisc *sch, u32 classid, u32 parent,
			 struct nlattr **tca, unsigned long *arg)
{
	struct atm_qdisc_data *p = qdisc_priv(sch);
	struct atm_flow_data *flow = (struct atm_flow_data *)*arg;
	struct atm_flow_data *excess = NULL;
	struct nlattr *opt = tca[TCA_OPTIONS];
	struct nlattr *tb[TCA_ATM_MAX + 1];
	struct socket *sock;
	int fd, error, hdr_len;
	void *hdr;

	pr_debug("atm_tc_change(sch %p,[qdisc %p],classid %x,parent %x,"
		"flow %p,opt %p)\n", sch, p, classid, parent, flow, opt);
	/*
	 * The concept of parents doesn't apply for this qdisc.
	 */
	if (parent && parent != TC_H_ROOT && parent != sch->handle)
		return -EINVAL;
	/*
	 * ATM classes cannot be changed. In order to change properties of the
	 * ATM connection, that socket needs to be modified directly (via the
	 * native ATM API. In order to send a flow to a different VC, the old
	 * class needs to be removed and a new one added. (This may be changed
	 * later.)
	 */
	if (flow)
		return -EBUSY;
	if (opt == NULL)
		return -EINVAL;

	error = nla_parse_nested(tb, TCA_ATM_MAX, opt, atm_policy, NULL);
	if (error < 0)
		return error;

	if (!tb[TCA_ATM_FD])
		return -EINVAL;
	fd = nla_get_u32(tb[TCA_ATM_FD]);
	pr_debug("atm_tc_change: fd %d\n", fd);
	if (tb[TCA_ATM_HDR]) {
		hdr_len = nla_len(tb[TCA_ATM_HDR]);
		hdr = nla_data(tb[TCA_ATM_HDR]);
	} else {
		hdr_len = RFC1483LLC_LEN;
		hdr = NULL;	/* default LLC/SNAP for IP */
	}
	if (!tb[TCA_ATM_EXCESS])
		excess = NULL;
	else {
		excess = (struct atm_flow_data *)
			atm_tc_get(sch, nla_get_u32(tb[TCA_ATM_EXCESS]));
		if (!excess)
			return -ENOENT;
	}
	pr_debug("atm_tc_change: type %d, payload %d, hdr_len %d\n",
		 opt->nla_type, nla_len(opt), hdr_len);
	sock = sockfd_lookup(fd, &error);
	if (!sock)
		return error;	/* f_count++ */
	pr_debug("atm_tc_change: f_count %ld\n", file_count(sock->file));
	if (sock->ops->family != PF_ATMSVC && sock->ops->family != PF_ATMPVC) {
		error = -EPROTOTYPE;
		goto err_out;
	}
	/* @@@ should check if the socket is really operational or we'll crash
	   on vcc->send */
	if (classid) {
		if (TC_H_MAJ(classid ^ sch->handle)) {
			pr_debug("atm_tc_change: classid mismatch\n");
			error = -EINVAL;
			goto err_out;
		}
	} else {
		int i;
		unsigned long cl;

		for (i = 1; i < 0x8000; i++) {
			classid = TC_H_MAKE(sch->handle, 0x8000 | i);
			cl = atm_tc_get(sch, classid);
			if (!cl)
				break;
			atm_tc_put(sch, cl);
		}
	}
	pr_debug("atm_tc_change: new id %x\n", classid);
	flow = kzalloc(sizeof(struct atm_flow_data) + hdr_len, GFP_KERNEL);
	pr_debug("atm_tc_change: flow %p\n", flow);
	if (!flow) {
		error = -ENOBUFS;
		goto err_out;
	}

	error = tcf_block_get(&flow->block, &flow->filter_list);
	if (error) {
		kfree(flow);
		goto err_out;
	}

	flow->q = qdisc_create_dflt(sch->dev_queue, &pfifo_qdisc_ops, classid);
	if (!flow->q)
		flow->q = &noop_qdisc;
	pr_debug("atm_tc_change: qdisc %p\n", flow->q);
	flow->sock = sock;
	flow->vcc = ATM_SD(sock);	/* speedup */
	flow->vcc->user_back = flow;
	pr_debug("atm_tc_change: vcc %p\n", flow->vcc);
	flow->old_pop = flow->vcc->pop;
	flow->parent = p;
	flow->vcc->pop = sch_atm_pop;
	flow->classid = classid;
	flow->ref = 1;
	flow->excess = excess;
	list_add(&flow->list, &p->link.list);
	flow->hdr_len = hdr_len;
	if (hdr)
		memcpy(flow->hdr, hdr, hdr_len);
	else
		memcpy(flow->hdr, llc_oui_ip, sizeof(llc_oui_ip));
	*arg = (unsigned long)flow;
	return 0;
err_out:
	if (excess)
		atm_tc_put(sch, (unsigned long)excess);
	sockfd_put(sock);
	return error;
}

static int atm_tc_delete(struct Qdisc *sch, unsigned long arg)
{
	struct atm_qdisc_data *p = qdisc_priv(sch);
	struct atm_flow_data *flow = (struct atm_flow_data *)arg;

	pr_debug("atm_tc_delete(sch %p,[qdisc %p],flow %p)\n", sch, p, flow);
	if (list_empty(&flow->list))
		return -EINVAL;
	if (rcu_access_pointer(flow->filter_list) || flow == &p->link)
		return -EBUSY;
	/*
	 * Reference count must be 2: one for "keepalive" (set at class
	 * creation), and one for the reference held when calling delete.
	 */
	if (flow->ref < 2) {
		pr_err("atm_tc_delete: flow->ref == %d\n", flow->ref);
		return -EINVAL;
	}
	if (flow->ref > 2)
		return -EBUSY;	/* catch references via excess, etc. */
	atm_tc_put(sch, arg);
	return 0;
}

static void atm_tc_walk(struct Qdisc *sch, struct qdisc_walker *walker)
{
	struct atm_qdisc_data *p = qdisc_priv(sch);
	struct atm_flow_data *flow;

	pr_debug("atm_tc_walk(sch %p,[qdisc %p],walker %p)\n", sch, p, walker);
	if (walker->stop)
		return;
	list_for_each_entry(flow, &p->flows, list) {
		if (walker->count >= walker->skip &&
		    walker->fn(sch, (unsigned long)flow, walker) < 0) {
			walker->stop = 1;
			break;
		}
		walker->count++;
	}
}

static struct tcf_block *atm_tc_tcf_block(struct Qdisc *sch, unsigned long cl)
{
	struct atm_qdisc_data *p = qdisc_priv(sch);
	struct atm_flow_data *flow = (struct atm_flow_data *)cl;

	pr_debug("atm_tc_find_tcf(sch %p,[qdisc %p],flow %p)\n", sch, p, flow);
	return flow ? flow->block : p->link.block;
}

/* --------------------------- Qdisc operations ---------------------------- */

static int atm_tc_enqueue(struct sk_buff *skb, struct Qdisc *sch,
			  struct sk_buff **to_free)
{
	struct atm_qdisc_data *p = qdisc_priv(sch);
	struct atm_flow_data *flow;
	struct tcf_result res;
	int result;
	int ret = NET_XMIT_SUCCESS | __NET_XMIT_BYPASS;

	pr_debug("atm_tc_enqueue(skb %p,sch %p,[qdisc %p])\n", skb, sch, p);
	result = TC_ACT_OK;	/* be nice to gcc */
	flow = NULL;
	if (TC_H_MAJ(skb->priority) != sch->handle ||
	    !(flow = (struct atm_flow_data *)atm_tc_get(sch, skb->priority))) {
		struct tcf_proto *fl;

		list_for_each_entry(flow, &p->flows, list) {
			fl = rcu_dereference_bh(flow->filter_list);
			if (fl) {
				result = tcf_classify(skb, fl, &res, true);
				if (result < 0)
					continue;
				flow = (struct atm_flow_data *)res.class;
				if (!flow)
					flow = lookup_flow(sch, res.classid);
				goto done;
			}
		}
		flow = NULL;
done:
		;
	}
	if (!flow) {
		flow = &p->link;
	} else {
		if (flow->vcc)
			ATM_SKB(skb)->atm_options = flow->vcc->atm_options;
		/*@@@ looks good ... but it's not supposed to work :-) */
#ifdef CONFIG_NET_CLS_ACT
		switch (result) {
		case TC_ACT_QUEUED:
		case TC_ACT_STOLEN:
		case TC_ACT_TRAP:
			__qdisc_drop(skb, to_free);
			return NET_XMIT_SUCCESS | __NET_XMIT_STOLEN;
		case TC_ACT_SHOT:
			__qdisc_drop(skb, to_free);
			goto drop;
		case TC_ACT_RECLASSIFY:
			if (flow->excess)
				flow = flow->excess;
			else
				ATM_SKB(skb)->atm_options |= ATM_ATMOPT_CLP;
			break;
		}
#endif
	}

	ret = qdisc_enqueue(skb, flow->q, to_free);
	if (ret != NET_XMIT_SUCCESS) {
drop: __maybe_unused
		if (net_xmit_drop_count(ret)) {
			qdisc_qstats_drop(sch);
			if (flow)
				flow->qstats.drops++;
		}
		return ret;
	}
	/*
	 * Okay, this may seem weird. We pretend we've dropped the packet if
	 * it goes via ATM. The reason for this is that the outer qdisc
	 * expects to be able to q->dequeue the packet later on if we return
	 * success at this place. Also, sch->q.qdisc needs to reflect whether
	 * there is a packet egligible for dequeuing or not. Note that the
	 * statistics of the outer qdisc are necessarily wrong because of all
	 * this. There's currently no correct solution for this.
	 */
	if (flow == &p->link) {
		sch->q.qlen++;
		return NET_XMIT_SUCCESS;
	}
	tasklet_schedule(&p->task);
	return NET_XMIT_SUCCESS | __NET_XMIT_BYPASS;
}

/*
 * Dequeue packets and send them over ATM. Note that we quite deliberately
 * avoid checking net_device's flow control here, simply because sch_atm
 * uses its own channels, which have nothing to do with any CLIP/LANE/or
 * non-ATM interfaces.
 */

static void sch_atm_dequeue(unsigned long data)
{
	struct Qdisc *sch = (struct Qdisc *)data;
	struct atm_qdisc_data *p = qdisc_priv(sch);
	struct atm_flow_data *flow;
	struct sk_buff *skb;

	pr_debug("sch_atm_dequeue(sch %p,[qdisc %p])\n", sch, p);
	list_for_each_entry(flow, &p->flows, list) {
		if (flow == &p->link)
			continue;
		/*
		 * If traffic is properly shaped, this won't generate nasty
		 * little bursts. Otherwise, it may ... (but that's okay)
		 */
		while ((skb = flow->q->ops->peek(flow->q))) {
			if (!atm_may_send(flow->vcc, skb->truesize))
				break;

			skb = qdisc_dequeue_peeked(flow->q);
			if (unlikely(!skb))
				break;

			qdisc_bstats_update(sch, skb);
			bstats_update(&flow->bstats, skb);
			pr_debug("atm_tc_dequeue: sending on class %p\n", flow);
			/* remove any LL header somebody else has attached */
			skb_pull(skb, skb_network_offset(skb));
			if (skb_headroom(skb) < flow->hdr_len) {
				struct sk_buff *new;

				new = skb_realloc_headroom(skb, flow->hdr_len);
				dev_kfree_skb(skb);
				if (!new)
					continue;
				skb = new;
			}
			pr_debug("sch_atm_dequeue: ip %p, data %p\n",
				 skb_network_header(skb), skb->data);
			ATM_SKB(skb)->vcc = flow->vcc;
			memcpy(skb_push(skb, flow->hdr_len), flow->hdr,
			       flow->hdr_len);
			atomic_add(skb->truesize,
				   &sk_atm(flow->vcc)->sk_wmem_alloc);
			/* atm.atm_options are already set by atm_tc_enqueue */
			flow->vcc->send(flow->vcc, skb);
		}
	}
}

static struct sk_buff *atm_tc_dequeue(struct Qdisc *sch)
{
	struct atm_qdisc_data *p = qdisc_priv(sch);
	struct sk_buff *skb;

	pr_debug("atm_tc_dequeue(sch %p,[qdisc %p])\n", sch, p);
	tasklet_schedule(&p->task);
	skb = qdisc_dequeue_peeked(p->link.q);
	if (skb)
		sch->q.qlen--;
	return skb;
}

static struct sk_buff *atm_tc_peek(struct Qdisc *sch)
{
	struct atm_qdisc_data *p = qdisc_priv(sch);

	pr_debug("atm_tc_peek(sch %p,[qdisc %p])\n", sch, p);

	return p->link.q->ops->peek(p->link.q);
}

static int atm_tc_init(struct Qdisc *sch, struct nlattr *opt)
{
	struct atm_qdisc_data *p = qdisc_priv(sch);
	int err;

	pr_debug("atm_tc_init(sch %p,[qdisc %p],opt %p)\n", sch, p, opt);
	INIT_LIST_HEAD(&p->flows);
	INIT_LIST_HEAD(&p->link.list);
	list_add(&p->link.list, &p->flows);
	p->link.q = qdisc_create_dflt(sch->dev_queue,
				      &pfifo_qdisc_ops, sch->handle);
	if (!p->link.q)
		p->link.q = &noop_qdisc;
	pr_debug("atm_tc_init: link (%p) qdisc %p\n", &p->link, p->link.q);

	err = tcf_block_get(&p->link.block, &p->link.filter_list);
	if (err)
		return err;

	p->link.vcc = NULL;
	p->link.sock = NULL;
	p->link.classid = sch->handle;
	p->link.ref = 1;
	tasklet_init(&p->task, sch_atm_dequeue, (unsigned long)sch);
	return 0;
}

static void atm_tc_reset(struct Qdisc *sch)
{
	struct atm_qdisc_data *p = qdisc_priv(sch);
	struct atm_flow_data *flow;

	pr_debug("atm_tc_reset(sch %p,[qdisc %p])\n", sch, p);
	list_for_each_entry(flow, &p->flows, list)
		qdisc_reset(flow->q);
	sch->q.qlen = 0;
}

static void atm_tc_destroy(struct Qdisc *sch)
{
	struct atm_qdisc_data *p = qdisc_priv(sch);
	struct atm_flow_data *flow, *tmp;

	pr_debug("atm_tc_destroy(sch %p,[qdisc %p])\n", sch, p);
<<<<<<< HEAD
	list_for_each_entry(flow, &p->flows, list)
		tcf_block_put(flow->block);
=======
	list_for_each_entry(flow, &p->flows, list) {
		tcf_block_put(flow->block);
		flow->block = NULL;
	}
>>>>>>> 6b0ca60c

	list_for_each_entry_safe(flow, tmp, &p->flows, list) {
		if (flow->ref > 1)
			pr_err("atm_destroy: %p->ref = %d\n", flow, flow->ref);
		atm_tc_put(sch, (unsigned long)flow);
	}
	tasklet_kill(&p->task);
}

static int atm_tc_dump_class(struct Qdisc *sch, unsigned long cl,
			     struct sk_buff *skb, struct tcmsg *tcm)
{
	struct atm_qdisc_data *p = qdisc_priv(sch);
	struct atm_flow_data *flow = (struct atm_flow_data *)cl;
	struct nlattr *nest;

	pr_debug("atm_tc_dump_class(sch %p,[qdisc %p],flow %p,skb %p,tcm %p)\n",
		sch, p, flow, skb, tcm);
	if (list_empty(&flow->list))
		return -EINVAL;
	tcm->tcm_handle = flow->classid;
	tcm->tcm_info = flow->q->handle;

	nest = nla_nest_start(skb, TCA_OPTIONS);
	if (nest == NULL)
		goto nla_put_failure;

	if (nla_put(skb, TCA_ATM_HDR, flow->hdr_len, flow->hdr))
		goto nla_put_failure;
	if (flow->vcc) {
		struct sockaddr_atmpvc pvc;
		int state;

		memset(&pvc, 0, sizeof(pvc));
		pvc.sap_family = AF_ATMPVC;
		pvc.sap_addr.itf = flow->vcc->dev ? flow->vcc->dev->number : -1;
		pvc.sap_addr.vpi = flow->vcc->vpi;
		pvc.sap_addr.vci = flow->vcc->vci;
		if (nla_put(skb, TCA_ATM_ADDR, sizeof(pvc), &pvc))
			goto nla_put_failure;
		state = ATM_VF2VS(flow->vcc->flags);
		if (nla_put_u32(skb, TCA_ATM_STATE, state))
			goto nla_put_failure;
	}
	if (flow->excess) {
		if (nla_put_u32(skb, TCA_ATM_EXCESS, flow->classid))
			goto nla_put_failure;
	} else {
		if (nla_put_u32(skb, TCA_ATM_EXCESS, 0))
			goto nla_put_failure;
	}
	return nla_nest_end(skb, nest);

nla_put_failure:
	nla_nest_cancel(skb, nest);
	return -1;
}
static int
atm_tc_dump_class_stats(struct Qdisc *sch, unsigned long arg,
			struct gnet_dump *d)
{
	struct atm_flow_data *flow = (struct atm_flow_data *)arg;

	if (gnet_stats_copy_basic(qdisc_root_sleeping_running(sch),
				  d, NULL, &flow->bstats) < 0 ||
	    gnet_stats_copy_queue(d, NULL, &flow->qstats, flow->q->q.qlen) < 0)
		return -1;

	return 0;
}

static int atm_tc_dump(struct Qdisc *sch, struct sk_buff *skb)
{
	return 0;
}

static const struct Qdisc_class_ops atm_class_ops = {
	.graft		= atm_tc_graft,
	.leaf		= atm_tc_leaf,
	.get		= atm_tc_get,
	.put		= atm_tc_put,
	.change		= atm_tc_change,
	.delete		= atm_tc_delete,
	.walk		= atm_tc_walk,
	.tcf_block	= atm_tc_tcf_block,
	.bind_tcf	= atm_tc_bind_filter,
	.unbind_tcf	= atm_tc_put,
	.dump		= atm_tc_dump_class,
	.dump_stats	= atm_tc_dump_class_stats,
};

static struct Qdisc_ops atm_qdisc_ops __read_mostly = {
	.cl_ops		= &atm_class_ops,
	.id		= "atm",
	.priv_size	= sizeof(struct atm_qdisc_data),
	.enqueue	= atm_tc_enqueue,
	.dequeue	= atm_tc_dequeue,
	.peek		= atm_tc_peek,
	.init		= atm_tc_init,
	.reset		= atm_tc_reset,
	.destroy	= atm_tc_destroy,
	.dump		= atm_tc_dump,
	.owner		= THIS_MODULE,
};

static int __init atm_init(void)
{
	return register_qdisc(&atm_qdisc_ops);
}

static void __exit atm_exit(void)
{
	unregister_qdisc(&atm_qdisc_ops);
}

module_init(atm_init)
module_exit(atm_exit)
MODULE_LICENSE("GPL");<|MERGE_RESOLUTION|>--- conflicted
+++ resolved
@@ -572,15 +572,10 @@
 	struct atm_flow_data *flow, *tmp;
 
 	pr_debug("atm_tc_destroy(sch %p,[qdisc %p])\n", sch, p);
-<<<<<<< HEAD
-	list_for_each_entry(flow, &p->flows, list)
-		tcf_block_put(flow->block);
-=======
 	list_for_each_entry(flow, &p->flows, list) {
 		tcf_block_put(flow->block);
 		flow->block = NULL;
 	}
->>>>>>> 6b0ca60c
 
 	list_for_each_entry_safe(flow, tmp, &p->flows, list) {
 		if (flow->ref > 1)
