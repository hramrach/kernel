--- conflicted
+++ resolved
@@ -1097,17 +1097,11 @@
 	if (nla_len(tb[TCA_U32_SEL]) < sel_size)
 		return -EINVAL;
 
-<<<<<<< HEAD
-	n = kzalloc(sizeof(*n) + s->nkeys*sizeof(struct tc_u32_key), GFP_KERNEL);
+	n = kzalloc(offsetof(typeof(*n), sel) + sel_size, GFP_KERNEL);
 	if (n == NULL) {
 		err = -ENOBUFS;
 		goto erridr;
 	}
-=======
-	n = kzalloc(offsetof(typeof(*n), sel) + sel_size, GFP_KERNEL);
-	if (n == NULL)
-		return -ENOBUFS;
->>>>>>> 91d55570
 
 #ifdef CONFIG_CLS_U32_PERF
 	size = sizeof(struct tc_u32_pcnt) + s->nkeys * sizeof(u64);
