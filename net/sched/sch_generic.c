/*
 * net/sched/sch_generic.c	Generic packet scheduler routines.
 *
 *		This program is free software; you can redistribute it and/or
 *		modify it under the terms of the GNU General Public License
 *		as published by the Free Software Foundation; either version
 *		2 of the License, or (at your option) any later version.
 *
 * Authors:	Alexey Kuznetsov, <kuznet@ms2.inr.ac.ru>
 *              Jamal Hadi Salim, <hadi@cyberus.ca> 990601
 *              - Ingress support
 */

#include <linux/bitops.h>
#include <linux/module.h>
#include <linux/types.h>
#include <linux/kernel.h>
#include <linux/sched.h>
#include <linux/string.h>
#include <linux/errno.h>
#include <linux/netdevice.h>
#include <linux/skbuff.h>
#include <linux/rtnetlink.h>
#include <linux/init.h>
#include <linux/rcupdate.h>
#include <linux/list.h>
#include <linux/slab.h>
#include <linux/if_vlan.h>
#include <linux/if_macvlan.h>
#include <linux/skb_array.h>
#include <net/sch_generic.h>
#include <net/pkt_sched.h>
#include <net/dst.h>
#include <net/xfrm.h>

/* Qdisc to use by default */
const struct Qdisc_ops *default_qdisc_ops = &pfifo_fast_ops;
EXPORT_SYMBOL(default_qdisc_ops);

/* Main transmission queue. */

/* Modifications to data participating in scheduling must be protected with
 * qdisc_lock(qdisc) spinlock.
 *
 * The idea is the following:
 * - enqueue, dequeue are serialized via qdisc root lock
 * - ingress filtering is also serialized via qdisc root lock
 * - updates to tree and tree walking are only done under the rtnl mutex.
 */

<<<<<<< HEAD
=======
#define SKB_XOFF_MAGIC ((struct sk_buff *)1UL)

>>>>>>> 17d93760
static inline struct sk_buff *__skb_dequeue_bad_txq(struct Qdisc *q)
{
	const struct netdev_queue *txq = q->dev_queue;
	spinlock_t *lock = NULL;
	struct sk_buff *skb;

	if (q->flags & TCQ_F_NOLOCK) {
		lock = qdisc_lock(q);
		spin_lock(lock);
	}

	skb = skb_peek(&q->skb_bad_txq);
	if (skb) {
		/* check the reason of requeuing without tx lock first */
		txq = skb_get_tx_queue(txq->dev, skb);
		if (!netif_xmit_frozen_or_stopped(txq)) {
			skb = __skb_dequeue(&q->skb_bad_txq);
			if (qdisc_is_percpu_stats(q)) {
				qdisc_qstats_cpu_backlog_dec(q, skb);
				qdisc_qstats_atomic_qlen_dec(q);
			} else {
				qdisc_qstats_backlog_dec(q, skb);
				q->q.qlen--;
			}
		} else {
<<<<<<< HEAD
			skb = NULL;
=======
			skb = SKB_XOFF_MAGIC;
>>>>>>> 17d93760
		}
	}

	if (lock)
		spin_unlock(lock);

	return skb;
}

static inline struct sk_buff *qdisc_dequeue_skb_bad_txq(struct Qdisc *q)
{
	struct sk_buff *skb = skb_peek(&q->skb_bad_txq);

	if (unlikely(skb))
		skb = __skb_dequeue_bad_txq(q);

	return skb;
}

static inline void qdisc_enqueue_skb_bad_txq(struct Qdisc *q,
					     struct sk_buff *skb)
{
	spinlock_t *lock = NULL;

	if (q->flags & TCQ_F_NOLOCK) {
		lock = qdisc_lock(q);
		spin_lock(lock);
	}

	__skb_queue_tail(&q->skb_bad_txq, skb);

	if (qdisc_is_percpu_stats(q)) {
		qdisc_qstats_cpu_backlog_inc(q, skb);
		qdisc_qstats_atomic_qlen_inc(q);
	} else {
		qdisc_qstats_backlog_inc(q, skb);
		q->q.qlen++;
	}

	if (lock)
		spin_unlock(lock);
}

static inline int __dev_requeue_skb(struct sk_buff *skb, struct Qdisc *q)
{
	while (skb) {
		struct sk_buff *next = skb->next;

		__skb_queue_tail(&q->gso_skb, skb);
		q->qstats.requeues++;
		qdisc_qstats_backlog_inc(q, skb);
		q->q.qlen++;	/* it's still part of the queue */

		skb = next;
	}
	__netif_schedule(q);

	return 0;
}

static inline int dev_requeue_skb_locked(struct sk_buff *skb, struct Qdisc *q)
{
	spinlock_t *lock = qdisc_lock(q);

	spin_lock(lock);
	while (skb) {
		struct sk_buff *next = skb->next;

		__skb_queue_tail(&q->gso_skb, skb);

		qdisc_qstats_cpu_requeues_inc(q);
		qdisc_qstats_cpu_backlog_inc(q, skb);
		qdisc_qstats_atomic_qlen_inc(q);

		skb = next;
	}
	spin_unlock(lock);

	__netif_schedule(q);

	return 0;
}

static inline int dev_requeue_skb(struct sk_buff *skb, struct Qdisc *q)
{
	if (q->flags & TCQ_F_NOLOCK)
		return dev_requeue_skb_locked(skb, q);
	else
		return __dev_requeue_skb(skb, q);
}

static void try_bulk_dequeue_skb(struct Qdisc *q,
				 struct sk_buff *skb,
				 const struct netdev_queue *txq,
				 int *packets)
{
	int bytelimit = qdisc_avail_bulklimit(txq) - skb->len;

	while (bytelimit > 0) {
		struct sk_buff *nskb = q->dequeue(q);

		if (!nskb)
			break;

		bytelimit -= nskb->len; /* covers GSO len */
		skb->next = nskb;
		skb = nskb;
		(*packets)++; /* GSO counts as one pkt */
	}
	skb_mark_not_on_list(skb);
}

/* This variant of try_bulk_dequeue_skb() makes sure
 * all skbs in the chain are for the same txq
 */
static void try_bulk_dequeue_skb_slow(struct Qdisc *q,
				      struct sk_buff *skb,
				      int *packets)
{
	int mapping = skb_get_queue_mapping(skb);
	struct sk_buff *nskb;
	int cnt = 0;

	do {
		nskb = q->dequeue(q);
		if (!nskb)
			break;
		if (unlikely(skb_get_queue_mapping(nskb) != mapping)) {
			qdisc_enqueue_skb_bad_txq(q, nskb);
			break;
		}
		skb->next = nskb;
		skb = nskb;
	} while (++cnt < 8);
	(*packets) += cnt;
	skb_mark_not_on_list(skb);
}

/* Note that dequeue_skb can possibly return a SKB list (via skb->next).
 * A requeued skb (via q->gso_skb) can also be a SKB list.
 */
static struct sk_buff *dequeue_skb(struct Qdisc *q, bool *validate,
				   int *packets)
{
	const struct netdev_queue *txq = q->dev_queue;
	struct sk_buff *skb = NULL;

	*packets = 1;
	if (unlikely(!skb_queue_empty(&q->gso_skb))) {
		spinlock_t *lock = NULL;

		if (q->flags & TCQ_F_NOLOCK) {
			lock = qdisc_lock(q);
			spin_lock(lock);
		}

		skb = skb_peek(&q->gso_skb);

		/* skb may be null if another cpu pulls gso_skb off in between
		 * empty check and lock.
		 */
		if (!skb) {
			if (lock)
				spin_unlock(lock);
			goto validate;
		}

		/* skb in gso_skb were already validated */
		*validate = false;
		if (xfrm_offload(skb))
			*validate = true;
		/* check the reason of requeuing without tx lock first */
		txq = skb_get_tx_queue(txq->dev, skb);
		if (!netif_xmit_frozen_or_stopped(txq)) {
			skb = __skb_dequeue(&q->gso_skb);
			if (qdisc_is_percpu_stats(q)) {
				qdisc_qstats_cpu_backlog_dec(q, skb);
				qdisc_qstats_atomic_qlen_dec(q);
			} else {
				qdisc_qstats_backlog_dec(q, skb);
				q->q.qlen--;
			}
		} else {
			skb = NULL;
		}
		if (lock)
			spin_unlock(lock);
		return skb;
	}
validate:
	*validate = true;

	if ((q->flags & TCQ_F_ONETXQUEUE) &&
	    netif_xmit_frozen_or_stopped(txq))
		return skb;

	skb = qdisc_dequeue_skb_bad_txq(q);
<<<<<<< HEAD
	if (unlikely(skb))
		goto bulk;
=======
	if (unlikely(skb)) {
		if (skb == SKB_XOFF_MAGIC)
			return NULL;
		goto bulk;
	}
>>>>>>> 17d93760
	skb = q->dequeue(q);
	if (skb) {
bulk:
		if (qdisc_may_bulk(q))
			try_bulk_dequeue_skb(q, skb, txq, packets);
		else
			try_bulk_dequeue_skb_slow(q, skb, packets);
	}
	return skb;
}

/*
 * Transmit possibly several skbs, and handle the return status as
 * required. Owning running seqcount bit guarantees that
 * only one CPU can execute this function.
 *
 * Returns to the caller:
 *				false  - hardware queue frozen backoff
 *				true   - feel free to send more pkts
 */
bool sch_direct_xmit(struct sk_buff *skb, struct Qdisc *q,
		     struct net_device *dev, struct netdev_queue *txq,
		     spinlock_t *root_lock, bool validate)
{
	int ret = NETDEV_TX_BUSY;
	bool again = false;

	/* And release qdisc */
	if (root_lock)
		spin_unlock(root_lock);

	/* Note that we validate skb (GSO, checksum, ...) outside of locks */
	if (validate)
		skb = validate_xmit_skb_list(skb, dev, &again);

#ifdef CONFIG_XFRM_OFFLOAD
	if (unlikely(again)) {
		if (root_lock)
			spin_lock(root_lock);

		dev_requeue_skb(skb, q);
		return false;
	}
#endif

	if (likely(skb)) {
		HARD_TX_LOCK(dev, txq, smp_processor_id());
		if (!netif_xmit_frozen_or_stopped(txq))
			skb = dev_hard_start_xmit(skb, dev, txq, &ret);

		HARD_TX_UNLOCK(dev, txq);
	} else {
		if (root_lock)
			spin_lock(root_lock);
		return true;
	}

	if (root_lock)
		spin_lock(root_lock);

	if (!dev_xmit_complete(ret)) {
		/* Driver returned NETDEV_TX_BUSY - requeue skb */
		if (unlikely(ret != NETDEV_TX_BUSY))
			net_warn_ratelimited("BUG %s code %d qlen %d\n",
					     dev->name, ret, q->q.qlen);

		dev_requeue_skb(skb, q);
		return false;
	}

	return true;
}

/*
 * NOTE: Called under qdisc_lock(q) with locally disabled BH.
 *
 * running seqcount guarantees only one CPU can process
 * this qdisc at a time. qdisc_lock(q) serializes queue accesses for
 * this queue.
 *
 *  netif_tx_lock serializes accesses to device driver.
 *
 *  qdisc_lock(q) and netif_tx_lock are mutually exclusive,
 *  if one is grabbed, another must be free.
 *
 * Note, that this procedure can be called by a watchdog timer
 *
 * Returns to the caller:
 *				0  - queue is empty or throttled.
 *				>0 - queue is not empty.
 *
 */
static inline bool qdisc_restart(struct Qdisc *q, int *packets)
{
	spinlock_t *root_lock = NULL;
	struct netdev_queue *txq;
	struct net_device *dev;
	struct sk_buff *skb;
	bool validate;

	/* Dequeue packet */
	skb = dequeue_skb(q, &validate, packets);
	if (unlikely(!skb))
		return false;

	if (!(q->flags & TCQ_F_NOLOCK))
		root_lock = qdisc_lock(q);

	dev = qdisc_dev(q);
	txq = skb_get_tx_queue(dev, skb);

	return sch_direct_xmit(skb, q, dev, txq, root_lock, validate);
}

void __qdisc_run(struct Qdisc *q)
{
	int quota = dev_tx_weight;
	int packets;

	while (qdisc_restart(q, &packets)) {
		/*
		 * Ordered by possible occurrence: Postpone processing if
		 * 1. we've exceeded packet quota
		 * 2. another process needs the CPU;
		 */
		quota -= packets;
		if (quota <= 0 || need_resched()) {
			__netif_schedule(q);
			break;
		}
	}
}

unsigned long dev_trans_start(struct net_device *dev)
{
	unsigned long val, res;
	unsigned int i;

	if (is_vlan_dev(dev))
		dev = vlan_dev_real_dev(dev);
	else if (netif_is_macvlan(dev))
		dev = macvlan_dev_real_dev(dev);
	res = netdev_get_tx_queue(dev, 0)->trans_start;
	for (i = 1; i < dev->num_tx_queues; i++) {
		val = netdev_get_tx_queue(dev, i)->trans_start;
		if (val && time_after(val, res))
			res = val;
	}

	return res;
}
EXPORT_SYMBOL(dev_trans_start);

static void dev_watchdog(unsigned long arg)
{
	struct net_device *dev = (struct net_device *)arg;

	netif_tx_lock(dev);
	if (!qdisc_tx_is_noop(dev)) {
		if (netif_device_present(dev) &&
		    netif_running(dev) &&
		    netif_carrier_ok(dev)) {
			int some_queue_timedout = 0;
			unsigned int i;
			unsigned long trans_start;

			for (i = 0; i < dev->num_tx_queues; i++) {
				struct netdev_queue *txq;

				txq = netdev_get_tx_queue(dev, i);
				trans_start = txq->trans_start;
				if (netif_xmit_stopped(txq) &&
				    time_after(jiffies, (trans_start +
							 dev->watchdog_timeo))) {
					some_queue_timedout = 1;
					txq->trans_timeout++;
					break;
				}
			}

			if (some_queue_timedout) {
				WARN_ONCE(1, KERN_INFO "NETDEV WATCHDOG: %s (%s): transmit queue %u timed out\n",
				       dev->name, netdev_drivername(dev), i);
				dev->netdev_ops->ndo_tx_timeout(dev);
			}
			if (!mod_timer(&dev->watchdog_timer,
				       round_jiffies(jiffies +
						     dev->watchdog_timeo)))
				dev_hold(dev);
		}
	}
	netif_tx_unlock(dev);

	dev_put(dev);
}

void __netdev_watchdog_up(struct net_device *dev)
{
	if (dev->netdev_ops->ndo_tx_timeout) {
		if (dev->watchdog_timeo <= 0)
			dev->watchdog_timeo = 5*HZ;
		if (!mod_timer(&dev->watchdog_timer,
			       round_jiffies(jiffies + dev->watchdog_timeo)))
			dev_hold(dev);
	}
}

static void dev_watchdog_up(struct net_device *dev)
{
	__netdev_watchdog_up(dev);
}

static void dev_watchdog_down(struct net_device *dev)
{
	netif_tx_lock_bh(dev);
	if (del_timer(&dev->watchdog_timer))
		dev_put(dev);
	netif_tx_unlock_bh(dev);
}

/**
 *	netif_carrier_on - set carrier
 *	@dev: network device
 *
 * Device has detected that carrier.
 */
void netif_carrier_on(struct net_device *dev)
{
	if (test_and_clear_bit(__LINK_STATE_NOCARRIER, &dev->state)) {
		if (dev->reg_state == NETREG_UNINITIALIZED)
			return;
		atomic_inc(&dev->carrier_changes);
		linkwatch_fire_event(dev);
		if (netif_running(dev))
			__netdev_watchdog_up(dev);
	}
}
EXPORT_SYMBOL(netif_carrier_on);

/**
 *	netif_carrier_off - clear carrier
 *	@dev: network device
 *
 * Device has detected loss of carrier.
 */
void netif_carrier_off(struct net_device *dev)
{
	if (!test_and_set_bit(__LINK_STATE_NOCARRIER, &dev->state)) {
		if (dev->reg_state == NETREG_UNINITIALIZED)
			return;
		atomic_inc(&dev->carrier_changes);
		linkwatch_fire_event(dev);
	}
}
EXPORT_SYMBOL(netif_carrier_off);

/* "NOOP" scheduler: the best scheduler, recommended for all interfaces
   under all circumstances. It is difficult to invent anything faster or
   cheaper.
 */

static int noop_enqueue(struct sk_buff *skb, struct Qdisc *qdisc,
			struct sk_buff **to_free)
{
	__qdisc_drop(skb, to_free);
	return NET_XMIT_CN;
}

static struct sk_buff *noop_dequeue(struct Qdisc *qdisc)
{
	return NULL;
}

struct Qdisc_ops noop_qdisc_ops __read_mostly = {
	.id		=	"noop",
	.priv_size	=	0,
	.enqueue	=	noop_enqueue,
	.dequeue	=	noop_dequeue,
	.peek		=	noop_dequeue,
	.owner		=	THIS_MODULE,
};

static struct netdev_queue noop_netdev_queue = {
	.qdisc		=	&noop_qdisc,
	.qdisc_sleeping	=	&noop_qdisc,
};

struct Qdisc noop_qdisc = {
	.enqueue	=	noop_enqueue,
	.dequeue	=	noop_dequeue,
	.flags		=	TCQ_F_BUILTIN,
	.ops		=	&noop_qdisc_ops,
	.q.lock		=	__SPIN_LOCK_UNLOCKED(noop_qdisc.q.lock),
	.dev_queue	=	&noop_netdev_queue,
	.running	=	SEQCNT_ZERO(noop_qdisc.running),
	.busylock	=	__SPIN_LOCK_UNLOCKED(noop_qdisc.busylock),
	.gso_skb = {
		.next = (struct sk_buff *)&noop_qdisc.gso_skb,
		.prev = (struct sk_buff *)&noop_qdisc.gso_skb,
		.qlen = 0,
		.lock = __SPIN_LOCK_UNLOCKED(noop_qdisc.gso_skb.lock),
	},
	.skb_bad_txq = {
		.next = (struct sk_buff *)&noop_qdisc.skb_bad_txq,
		.prev = (struct sk_buff *)&noop_qdisc.skb_bad_txq,
		.qlen = 0,
		.lock = __SPIN_LOCK_UNLOCKED(noop_qdisc.skb_bad_txq.lock),
	},
};
EXPORT_SYMBOL(noop_qdisc);

static int noqueue_init(struct Qdisc *qdisc, struct nlattr *opt,
			struct netlink_ext_ack *extack)
{
	/* register_qdisc() assigns a default of noop_enqueue if unset,
	 * but __dev_queue_xmit() treats noqueue only as such
	 * if this is NULL - so clear it here. */
	qdisc->enqueue = NULL;
	return 0;
}

struct Qdisc_ops noqueue_qdisc_ops __read_mostly = {
	.id		=	"noqueue",
	.priv_size	=	0,
	.init		=	noqueue_init,
	.enqueue	=	noop_enqueue,
	.dequeue	=	noop_dequeue,
	.peek		=	noop_dequeue,
	.owner		=	THIS_MODULE,
};

static const u8 prio2band[TC_PRIO_MAX + 1] = {
	1, 2, 2, 2, 1, 2, 0, 0 , 1, 1, 1, 1, 1, 1, 1, 1
};

/* 3-band FIFO queue: old style, but should be a bit faster than
   generic prio+fifo combination.
 */

#define PFIFO_FAST_BANDS 3

/*
 * Private data for a pfifo_fast scheduler containing:
 *	- rings for priority bands
 */
struct pfifo_fast_priv {
	struct skb_array q[PFIFO_FAST_BANDS];
};

static inline struct skb_array *band2list(struct pfifo_fast_priv *priv,
					  int band)
{
	return &priv->q[band];
}

static int pfifo_fast_enqueue(struct sk_buff *skb, struct Qdisc *qdisc,
			      struct sk_buff **to_free)
{
	int band = prio2band[skb->priority & TC_PRIO_MAX];
	struct pfifo_fast_priv *priv = qdisc_priv(qdisc);
	struct skb_array *q = band2list(priv, band);
	unsigned int pkt_len = qdisc_pkt_len(skb);
	int err;

	err = skb_array_produce(q, skb);

	if (unlikely(err))
		return qdisc_drop_cpu(skb, qdisc, to_free);

	qdisc_qstats_atomic_qlen_inc(qdisc);
	/* Note: skb can not be used after skb_array_produce(),
	 * so we better not use qdisc_qstats_cpu_backlog_inc()
	 */
	this_cpu_add(qdisc->cpu_qstats->backlog, pkt_len);
	return NET_XMIT_SUCCESS;
}

static struct sk_buff *pfifo_fast_dequeue(struct Qdisc *qdisc)
{
	struct pfifo_fast_priv *priv = qdisc_priv(qdisc);
	struct sk_buff *skb = NULL;
	int band;

	for (band = 0; band < PFIFO_FAST_BANDS && !skb; band++) {
		struct skb_array *q = band2list(priv, band);

		if (__skb_array_empty(q))
			continue;

		skb = __skb_array_consume(q);
	}
	if (likely(skb)) {
		qdisc_qstats_cpu_backlog_dec(qdisc, skb);
		qdisc_bstats_cpu_update(qdisc, skb);
		qdisc_qstats_atomic_qlen_dec(qdisc);
	}

	return skb;
}

static struct sk_buff *pfifo_fast_peek(struct Qdisc *qdisc)
{
	struct pfifo_fast_priv *priv = qdisc_priv(qdisc);
	struct sk_buff *skb = NULL;
	int band;

	for (band = 0; band < PFIFO_FAST_BANDS && !skb; band++) {
		struct skb_array *q = band2list(priv, band);

		skb = __skb_array_peek(q);
	}

	return skb;
}

static void pfifo_fast_reset(struct Qdisc *qdisc)
{
	int i, band;
	struct pfifo_fast_priv *priv = qdisc_priv(qdisc);

	for (band = 0; band < PFIFO_FAST_BANDS; band++) {
		struct skb_array *q = band2list(priv, band);
		struct sk_buff *skb;

		/* NULL ring is possible if destroy path is due to a failed
		 * skb_array_init() in pfifo_fast_init() case.
		 */
		if (!q->ring.queue)
			continue;

		while ((skb = __skb_array_consume(q)) != NULL)
			kfree_skb(skb);
	}

	for_each_possible_cpu(i) {
		struct gnet_stats_queue *q = per_cpu_ptr(qdisc->cpu_qstats, i);

		q->backlog = 0;
	}
}

static int pfifo_fast_dump(struct Qdisc *qdisc, struct sk_buff *skb)
{
	struct tc_prio_qopt opt = { .bands = PFIFO_FAST_BANDS };

	memcpy(&opt.priomap, prio2band, TC_PRIO_MAX + 1);
	if (nla_put(skb, TCA_OPTIONS, sizeof(opt), &opt))
		goto nla_put_failure;
	return skb->len;

nla_put_failure:
	return -1;
}

static int pfifo_fast_init(struct Qdisc *qdisc, struct nlattr *opt,
			   struct netlink_ext_ack *extack)
{
	unsigned int qlen = qdisc_dev(qdisc)->tx_queue_len;
	struct pfifo_fast_priv *priv = qdisc_priv(qdisc);
	int prio;

	/* guard against zero length rings */
	if (!qlen)
		return -EINVAL;

	for (prio = 0; prio < PFIFO_FAST_BANDS; prio++) {
		struct skb_array *q = band2list(priv, prio);
		int err;

		err = skb_array_init(q, qlen, GFP_KERNEL);
		if (err)
			return -ENOMEM;
	}

	/* Can by-pass the queue discipline */
	qdisc->flags |= TCQ_F_CAN_BYPASS;
	return 0;
}

static void pfifo_fast_destroy(struct Qdisc *sch)
{
	struct pfifo_fast_priv *priv = qdisc_priv(sch);
	int prio;

	for (prio = 0; prio < PFIFO_FAST_BANDS; prio++) {
		struct skb_array *q = band2list(priv, prio);

		/* NULL ring is possible if destroy path is due to a failed
		 * skb_array_init() in pfifo_fast_init() case.
		 */
		if (!q->ring.queue)
			continue;
		/* Destroy ring but no need to kfree_skb because a call to
		 * pfifo_fast_reset() has already done that work.
		 */
		ptr_ring_cleanup(&q->ring, NULL);
	}
}

static int pfifo_fast_change_tx_queue_len(struct Qdisc *sch,
					  unsigned int new_len)
{
	struct pfifo_fast_priv *priv = qdisc_priv(sch);
	struct skb_array *bands[PFIFO_FAST_BANDS];
	int prio;

	for (prio = 0; prio < PFIFO_FAST_BANDS; prio++) {
		struct skb_array *q = band2list(priv, prio);

		bands[prio] = q;
	}

	return skb_array_resize_multiple(bands, PFIFO_FAST_BANDS, new_len,
					 GFP_KERNEL);
}

struct Qdisc_ops pfifo_fast_ops __read_mostly = {
	.id		=	"pfifo_fast",
	.priv_size	=	sizeof(struct pfifo_fast_priv),
	.enqueue	=	pfifo_fast_enqueue,
	.dequeue	=	pfifo_fast_dequeue,
	.peek		=	pfifo_fast_peek,
	.init		=	pfifo_fast_init,
	.destroy	=	pfifo_fast_destroy,
	.reset		=	pfifo_fast_reset,
	.dump		=	pfifo_fast_dump,
	.change_tx_queue_len =  pfifo_fast_change_tx_queue_len,
	.owner		=	THIS_MODULE,
	.static_flags	=	TCQ_F_NOLOCK | TCQ_F_CPUSTATS,
};
EXPORT_SYMBOL(pfifo_fast_ops);

static struct lock_class_key qdisc_tx_busylock;
static struct lock_class_key qdisc_running_key;

struct Qdisc *qdisc_alloc(struct netdev_queue *dev_queue,
			  const struct Qdisc_ops *ops,
			  struct netlink_ext_ack *extack)
{
	void *p;
	struct Qdisc *sch;
	unsigned int size = QDISC_ALIGN(sizeof(*sch)) + ops->priv_size;
	int err = -ENOBUFS;
	struct net_device *dev;

	if (!dev_queue) {
		NL_SET_ERR_MSG(extack, "No device queue given");
		err = -EINVAL;
		goto errout;
	}

	dev = dev_queue->dev;
	p = kzalloc_node(size, GFP_KERNEL,
			 netdev_queue_numa_node_read(dev_queue));

	if (!p)
		goto errout;
	sch = (struct Qdisc *) QDISC_ALIGN((unsigned long) p);
	/* if we got non aligned memory, ask more and do alignment ourself */
	if (sch != p) {
		kfree(p);
		p = kzalloc_node(size + QDISC_ALIGNTO - 1, GFP_KERNEL,
				 netdev_queue_numa_node_read(dev_queue));
		if (!p)
			goto errout;
		sch = (struct Qdisc *) QDISC_ALIGN((unsigned long) p);
		sch->padded = (char *) sch - (char *) p;
	}
	__skb_queue_head_init(&sch->gso_skb);
	__skb_queue_head_init(&sch->skb_bad_txq);
	qdisc_skb_head_init(&sch->q);
	spin_lock_init(&sch->q.lock);

	if (ops->static_flags & TCQ_F_CPUSTATS) {
		sch->cpu_bstats =
			netdev_alloc_pcpu_stats(struct gnet_stats_basic_cpu);
		if (!sch->cpu_bstats)
			goto errout1;

		sch->cpu_qstats = alloc_percpu(struct gnet_stats_queue);
		if (!sch->cpu_qstats) {
			free_percpu(sch->cpu_bstats);
			goto errout1;
		}
	}

	if (ops->static_flags & TCQ_F_CPUSTATS) {
		sch->cpu_bstats =
			netdev_alloc_pcpu_stats(struct gnet_stats_basic_cpu);
		if (!sch->cpu_bstats)
			goto errout1;

		sch->cpu_qstats = alloc_percpu(struct gnet_stats_queue);
		if (!sch->cpu_qstats) {
			free_percpu(sch->cpu_bstats);
			goto errout1;
		}
	}

	spin_lock_init(&sch->busylock);
	lockdep_set_class(&sch->busylock,
			  dev->qdisc_tx_busylock ?: &qdisc_tx_busylock);

	/* seqlock has the same scope of busylock, for NOLOCK qdisc */
	spin_lock_init(&sch->seqlock);
	lockdep_set_class(&sch->busylock,
			  dev->qdisc_tx_busylock ?: &qdisc_tx_busylock);

	seqcount_init(&sch->running);
	lockdep_set_class(&sch->running,
			  dev->qdisc_running_key ?: &qdisc_running_key);

	sch->ops = ops;
	sch->flags = ops->static_flags;
	sch->enqueue = ops->enqueue;
	sch->dequeue = ops->dequeue;
	sch->dev_queue = dev_queue;
	dev_hold(dev);
	refcount_set(&sch->refcnt, 1);

	return sch;
errout1:
	kfree(p);
errout:
	return ERR_PTR(err);
}

struct Qdisc *qdisc_create_dflt(struct netdev_queue *dev_queue,
				const struct Qdisc_ops *ops,
				unsigned int parentid,
				struct netlink_ext_ack *extack)
{
	struct Qdisc *sch;

	if (!try_module_get(ops->owner)) {
		NL_SET_ERR_MSG(extack, "Failed to increase module reference counter");
		return NULL;
	}

	sch = qdisc_alloc(dev_queue, ops, extack);
	if (IS_ERR(sch)) {
		module_put(ops->owner);
		return NULL;
	}
	sch->parent = parentid;

	if (!ops->init || ops->init(sch, NULL, extack) == 0)
		return sch;

	qdisc_put(sch);
	return NULL;
}
EXPORT_SYMBOL(qdisc_create_dflt);

/* Under qdisc_lock(qdisc) and BH! */

void qdisc_reset(struct Qdisc *qdisc)
{
	const struct Qdisc_ops *ops = qdisc->ops;
	struct sk_buff *skb, *tmp;

	if (ops->reset)
		ops->reset(qdisc);

	skb_queue_walk_safe(&qdisc->gso_skb, skb, tmp) {
		__skb_unlink(skb, &qdisc->gso_skb);
		kfree_skb_list(skb);
	}

	skb_queue_walk_safe(&qdisc->skb_bad_txq, skb, tmp) {
		__skb_unlink(skb, &qdisc->skb_bad_txq);
		kfree_skb_list(skb);
	}

	qdisc->q.qlen = 0;
	qdisc->qstats.backlog = 0;
}
EXPORT_SYMBOL(qdisc_reset);

void qdisc_free(struct Qdisc *qdisc)
{
	if (qdisc_is_percpu_stats(qdisc)) {
		free_percpu(qdisc->cpu_bstats);
		free_percpu(qdisc->cpu_qstats);
	}

	kfree((char *) qdisc - qdisc->padded);
}

static void qdisc_free_cb(struct rcu_head *head)
{
	struct Qdisc *q = container_of(head, struct Qdisc, rcu);

	qdisc_free(q);
}

static void qdisc_destroy(struct Qdisc *qdisc)
{
	const struct Qdisc_ops  *ops = qdisc->ops;
	struct sk_buff *skb, *tmp;

#ifdef CONFIG_NET_SCHED
	qdisc_hash_del(qdisc);

	qdisc_put_stab(rtnl_dereference(qdisc->stab));
#endif
	gen_kill_estimator(&qdisc->rate_est);
	if (ops->reset)
		ops->reset(qdisc);
	if (ops->destroy)
		ops->destroy(qdisc);

	module_put(ops->owner);
	dev_put(qdisc_dev(qdisc));

	skb_queue_walk_safe(&qdisc->gso_skb, skb, tmp) {
		__skb_unlink(skb, &qdisc->gso_skb);
		kfree_skb_list(skb);
	}

	skb_queue_walk_safe(&qdisc->skb_bad_txq, skb, tmp) {
		__skb_unlink(skb, &qdisc->skb_bad_txq);
		kfree_skb_list(skb);
	}

	call_rcu(&qdisc->rcu, qdisc_free_cb);
}

void qdisc_put(struct Qdisc *qdisc)
{
	if (qdisc->flags & TCQ_F_BUILTIN ||
	    !refcount_dec_and_test(&qdisc->refcnt))
		return;

	qdisc_destroy(qdisc);
}
EXPORT_SYMBOL(qdisc_put);

/* Version of qdisc_put() that is called with rtnl mutex unlocked.
 * Intended to be used as optimization, this function only takes rtnl lock if
 * qdisc reference counter reached zero.
 */

void qdisc_put_unlocked(struct Qdisc *qdisc)
{
	if (qdisc->flags & TCQ_F_BUILTIN ||
	    !refcount_dec_and_rtnl_lock(&qdisc->refcnt))
		return;

	qdisc_destroy(qdisc);
	rtnl_unlock();
}
EXPORT_SYMBOL(qdisc_put_unlocked);

/* Attach toplevel qdisc to device queue. */
struct Qdisc *dev_graft_qdisc(struct netdev_queue *dev_queue,
			      struct Qdisc *qdisc)
{
	struct Qdisc *oqdisc = dev_queue->qdisc_sleeping;
	spinlock_t *root_lock;

	root_lock = qdisc_lock(oqdisc);
	spin_lock_bh(root_lock);

	/* ... and graft new one */
	if (qdisc == NULL)
		qdisc = &noop_qdisc;
	dev_queue->qdisc_sleeping = qdisc;
	rcu_assign_pointer(dev_queue->qdisc, &noop_qdisc);

	spin_unlock_bh(root_lock);

	return oqdisc;
}
EXPORT_SYMBOL(dev_graft_qdisc);

static void attach_one_default_qdisc(struct net_device *dev,
				     struct netdev_queue *dev_queue,
				     void *_unused)
{
	struct Qdisc *qdisc;
	const struct Qdisc_ops *ops = default_qdisc_ops;

	if (dev->priv_flags & IFF_NO_QUEUE)
		ops = &noqueue_qdisc_ops;

	qdisc = qdisc_create_dflt(dev_queue, ops, TC_H_ROOT, NULL);
	if (!qdisc) {
		netdev_info(dev, "activation failed\n");
		return;
	}
	if (!netif_is_multiqueue(dev))
		qdisc->flags |= TCQ_F_ONETXQUEUE | TCQ_F_NOPARENT;
	dev_queue->qdisc_sleeping = qdisc;
}

static void attach_default_qdiscs(struct net_device *dev)
{
	struct netdev_queue *txq;
	struct Qdisc *qdisc;

	txq = netdev_get_tx_queue(dev, 0);

	if (!netif_is_multiqueue(dev) ||
	    dev->priv_flags & IFF_NO_QUEUE) {
		netdev_for_each_tx_queue(dev, attach_one_default_qdisc, NULL);
		dev->qdisc = txq->qdisc_sleeping;
		qdisc_refcount_inc(dev->qdisc);
	} else {
		qdisc = qdisc_create_dflt(txq, &mq_qdisc_ops, TC_H_ROOT, NULL);
		if (qdisc) {
			dev->qdisc = qdisc;
			qdisc->ops->attach(qdisc);
		}
	}
#ifdef CONFIG_NET_SCHED
	if (dev->qdisc != &noop_qdisc)
		qdisc_hash_add(dev->qdisc, false);
#endif
}

static void transition_one_qdisc(struct net_device *dev,
				 struct netdev_queue *dev_queue,
				 void *_need_watchdog)
{
	struct Qdisc *new_qdisc = dev_queue->qdisc_sleeping;
	int *need_watchdog_p = _need_watchdog;

	if (!(new_qdisc->flags & TCQ_F_BUILTIN))
		clear_bit(__QDISC_STATE_DEACTIVATED, &new_qdisc->state);

	rcu_assign_pointer(dev_queue->qdisc, new_qdisc);
	if (need_watchdog_p) {
		dev_queue->trans_start = 0;
		*need_watchdog_p = 1;
	}
}

void dev_activate(struct net_device *dev)
{
	int need_watchdog;

	/* No queueing discipline is attached to device;
	 * create default one for devices, which need queueing
	 * and noqueue_qdisc for virtual interfaces
	 */

	if (dev->qdisc == &noop_qdisc)
		attach_default_qdiscs(dev);

	if (!netif_carrier_ok(dev))
		/* Delay activation until next carrier-on event */
		return;

	need_watchdog = 0;
	netdev_for_each_tx_queue(dev, transition_one_qdisc, &need_watchdog);
	if (dev_ingress_queue(dev))
		transition_one_qdisc(dev, dev_ingress_queue(dev), NULL);

	if (need_watchdog) {
		netif_trans_update(dev);
		dev_watchdog_up(dev);
	}
}
EXPORT_SYMBOL(dev_activate);

static void dev_deactivate_queue(struct net_device *dev,
				 struct netdev_queue *dev_queue,
				 void *_qdisc_default)
{
	struct Qdisc *qdisc_default = _qdisc_default;
	struct Qdisc *qdisc;

	qdisc = rtnl_dereference(dev_queue->qdisc);
	if (qdisc) {
		bool nolock = qdisc->flags & TCQ_F_NOLOCK;

		if (nolock)
			spin_lock_bh(&qdisc->seqlock);
		spin_lock_bh(qdisc_lock(qdisc));

		if (!(qdisc->flags & TCQ_F_BUILTIN))
			set_bit(__QDISC_STATE_DEACTIVATED, &qdisc->state);

		rcu_assign_pointer(dev_queue->qdisc, qdisc_default);
		qdisc_reset(qdisc);

		spin_unlock_bh(qdisc_lock(qdisc));
		if (nolock)
			spin_unlock_bh(&qdisc->seqlock);
	}
}

static bool some_qdisc_is_busy(struct net_device *dev)
{
	unsigned int i;

	for (i = 0; i < dev->num_tx_queues; i++) {
		struct netdev_queue *dev_queue;
		spinlock_t *root_lock;
		struct Qdisc *q;
		int val;

		dev_queue = netdev_get_tx_queue(dev, i);
		q = dev_queue->qdisc_sleeping;

		root_lock = qdisc_lock(q);
		spin_lock_bh(root_lock);

		val = (qdisc_is_running(q) ||
		       test_bit(__QDISC_STATE_SCHED, &q->state));

		spin_unlock_bh(root_lock);

		if (val)
			return true;
	}
	return false;
}

static void dev_qdisc_reset(struct net_device *dev,
			    struct netdev_queue *dev_queue,
			    void *none)
{
	struct Qdisc *qdisc = dev_queue->qdisc_sleeping;

	if (qdisc)
		qdisc_reset(qdisc);
}

/**
 * 	dev_deactivate_many - deactivate transmissions on several devices
 * 	@head: list of devices to deactivate
 *
 *	This function returns only when all outstanding transmissions
 *	have completed, unless all devices are in dismantle phase.
 */
void dev_deactivate_many(struct list_head *head)
{
	struct net_device *dev;

	list_for_each_entry(dev, head, close_list) {
		netdev_for_each_tx_queue(dev, dev_deactivate_queue,
					 &noop_qdisc);
		if (dev_ingress_queue(dev))
			dev_deactivate_queue(dev, dev_ingress_queue(dev),
					     &noop_qdisc);

		dev_watchdog_down(dev);
	}

	/* Wait for outstanding qdisc-less dev_queue_xmit calls.
	 * This is avoided if all devices are in dismantle phase :
	 * Caller will call synchronize_net() for us
	 */
	synchronize_net();

	/* Wait for outstanding qdisc_run calls. */
	list_for_each_entry(dev, head, close_list) {
		while (some_qdisc_is_busy(dev))
			yield();
		/* The new qdisc is assigned at this point so we can safely
		 * unwind stale skb lists and qdisc statistics
		 */
		netdev_for_each_tx_queue(dev, dev_qdisc_reset, NULL);
		if (dev_ingress_queue(dev))
			dev_qdisc_reset(dev, dev_ingress_queue(dev), NULL);
	}
}

void dev_deactivate(struct net_device *dev)
{
	LIST_HEAD(single);

	list_add(&dev->close_list, &single);
	dev_deactivate_many(&single);
	list_del(&single);
}
EXPORT_SYMBOL(dev_deactivate);

static int qdisc_change_tx_queue_len(struct net_device *dev,
				     struct netdev_queue *dev_queue)
{
	struct Qdisc *qdisc = dev_queue->qdisc_sleeping;
	const struct Qdisc_ops *ops = qdisc->ops;

	if (ops->change_tx_queue_len)
		return ops->change_tx_queue_len(qdisc, dev->tx_queue_len);
	return 0;
}

int dev_qdisc_change_tx_queue_len(struct net_device *dev)
{
	bool up = dev->flags & IFF_UP;
	unsigned int i;
	int ret = 0;

	if (up)
		dev_deactivate(dev);

	for (i = 0; i < dev->num_tx_queues; i++) {
		ret = qdisc_change_tx_queue_len(dev, &dev->_tx[i]);

		/* TODO: revert changes on a partial failure */
		if (ret)
			break;
	}

	if (up)
		dev_activate(dev);
	return ret;
}

static void dev_init_scheduler_queue(struct net_device *dev,
				     struct netdev_queue *dev_queue,
				     void *_qdisc)
{
	struct Qdisc *qdisc = _qdisc;

	rcu_assign_pointer(dev_queue->qdisc, qdisc);
	dev_queue->qdisc_sleeping = qdisc;
}

void dev_init_scheduler(struct net_device *dev)
{
	dev->qdisc = &noop_qdisc;
	netdev_for_each_tx_queue(dev, dev_init_scheduler_queue, &noop_qdisc);
	if (dev_ingress_queue(dev))
		dev_init_scheduler_queue(dev, dev_ingress_queue(dev), &noop_qdisc);

	setup_timer(&dev->watchdog_timer, dev_watchdog, (unsigned long)dev);
}

static void shutdown_scheduler_queue(struct net_device *dev,
				     struct netdev_queue *dev_queue,
				     void *_qdisc_default)
{
	struct Qdisc *qdisc = dev_queue->qdisc_sleeping;
	struct Qdisc *qdisc_default = _qdisc_default;

	if (qdisc) {
		rcu_assign_pointer(dev_queue->qdisc, qdisc_default);
		dev_queue->qdisc_sleeping = qdisc_default;

		qdisc_put(qdisc);
	}
}

void dev_shutdown(struct net_device *dev)
{
	netdev_for_each_tx_queue(dev, shutdown_scheduler_queue, &noop_qdisc);
	if (dev_ingress_queue(dev))
		shutdown_scheduler_queue(dev, dev_ingress_queue(dev), &noop_qdisc);
	qdisc_put(dev->qdisc);
	dev->qdisc = &noop_qdisc;

	WARN_ON(timer_pending(&dev->watchdog_timer));
}

void psched_ratecfg_precompute(struct psched_ratecfg *r,
			       const struct tc_ratespec *conf,
			       u64 rate64)
{
	memset(r, 0, sizeof(*r));
	r->overhead = conf->overhead;
	r->rate_bytes_ps = max_t(u64, conf->rate, rate64);
	r->linklayer = (conf->linklayer & TC_LINKLAYER_MASK);
	r->mult = 1;
	/*
	 * The deal here is to replace a divide by a reciprocal one
	 * in fast path (a reciprocal divide is a multiply and a shift)
	 *
	 * Normal formula would be :
	 *  time_in_ns = (NSEC_PER_SEC * len) / rate_bps
	 *
	 * We compute mult/shift to use instead :
	 *  time_in_ns = (len * mult) >> shift;
	 *
	 * We try to get the highest possible mult value for accuracy,
	 * but have to make sure no overflows will ever happen.
	 */
	if (r->rate_bytes_ps > 0) {
		u64 factor = NSEC_PER_SEC;

		for (;;) {
			r->mult = div64_u64(factor, r->rate_bytes_ps);
			if (r->mult & (1U << 31) || factor & (1ULL << 63))
				break;
			factor <<= 1;
			r->shift++;
		}
	}
}
EXPORT_SYMBOL(psched_ratecfg_precompute);

static void mini_qdisc_rcu_func(struct rcu_head *head)
{
}

void mini_qdisc_pair_swap(struct mini_Qdisc_pair *miniqp,
			  struct tcf_proto *tp_head)
{
	struct mini_Qdisc *miniq_old = rtnl_dereference(*miniqp->p_miniq);
	struct mini_Qdisc *miniq;

	if (!tp_head) {
		RCU_INIT_POINTER(*miniqp->p_miniq, NULL);
		/* Wait for flying RCU callback before it is freed. */
		rcu_barrier_bh();
		return;
	}

	miniq = !miniq_old || miniq_old == &miniqp->miniq2 ?
		&miniqp->miniq1 : &miniqp->miniq2;

	/* We need to make sure that readers won't see the miniq
	 * we are about to modify. So wait until previous call_rcu_bh callback
	 * is done.
	 */
	rcu_barrier_bh();
	miniq->filter_list = tp_head;
	rcu_assign_pointer(*miniqp->p_miniq, miniq);

	if (miniq_old)
		/* This is counterpart of the rcu barriers above. We need to
		 * block potential new user of miniq_old until all readers
		 * are not seeing it.
		 */
		call_rcu_bh(&miniq_old->rcu, mini_qdisc_rcu_func);
}
EXPORT_SYMBOL(mini_qdisc_pair_swap);

void mini_qdisc_pair_init(struct mini_Qdisc_pair *miniqp, struct Qdisc *qdisc,
			  struct mini_Qdisc __rcu **p_miniq)
{
	miniqp->miniq1.cpu_bstats = qdisc->cpu_bstats;
	miniqp->miniq1.cpu_qstats = qdisc->cpu_qstats;
	miniqp->miniq2.cpu_bstats = qdisc->cpu_bstats;
	miniqp->miniq2.cpu_qstats = qdisc->cpu_qstats;
	miniqp->p_miniq = p_miniq;
}
EXPORT_SYMBOL(mini_qdisc_pair_init);<|MERGE_RESOLUTION|>--- conflicted
+++ resolved
@@ -48,11 +48,8 @@
  * - updates to tree and tree walking are only done under the rtnl mutex.
  */
 
-<<<<<<< HEAD
-=======
 #define SKB_XOFF_MAGIC ((struct sk_buff *)1UL)
 
->>>>>>> 17d93760
 static inline struct sk_buff *__skb_dequeue_bad_txq(struct Qdisc *q)
 {
 	const struct netdev_queue *txq = q->dev_queue;
@@ -78,11 +75,7 @@
 				q->q.qlen--;
 			}
 		} else {
-<<<<<<< HEAD
-			skb = NULL;
-=======
 			skb = SKB_XOFF_MAGIC;
->>>>>>> 17d93760
 		}
 	}
 
@@ -280,16 +273,11 @@
 		return skb;
 
 	skb = qdisc_dequeue_skb_bad_txq(q);
-<<<<<<< HEAD
-	if (unlikely(skb))
-		goto bulk;
-=======
 	if (unlikely(skb)) {
 		if (skb == SKB_XOFF_MAGIC)
 			return NULL;
 		goto bulk;
 	}
->>>>>>> 17d93760
 	skb = q->dequeue(q);
 	if (skb) {
 bulk:
