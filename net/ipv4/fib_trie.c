--- conflicted
+++ resolved
@@ -1038,11 +1038,8 @@
 void fib_alias_hw_flags_set(struct net *net, const struct fib_rt_info *fri)
 {
 	struct fib_alias *fa_match;
-<<<<<<< HEAD
-=======
 	struct sk_buff *skb;
 	int err;
->>>>>>> 7d2a07b7
 
 	rcu_read_lock();
 
@@ -1050,11 +1047,6 @@
 	if (!fa_match)
 		goto out;
 
-<<<<<<< HEAD
-	fa_match->offload = fri->offload;
-	fa_match->trap = fri->trap;
-
-=======
 	if (fa_match->offload == fri->offload && fa_match->trap == fri->trap &&
 	    fa_match->offload_failed == fri->offload_failed)
 		goto out;
@@ -1091,7 +1083,6 @@
 
 errout:
 	rtnl_set_sk_err(net, RTNLGRP_IPV4_ROUTE, err);
->>>>>>> 7d2a07b7
 out:
 	rcu_read_unlock();
 }
@@ -1307,10 +1298,7 @@
 			new_fa->fa_default = -1;
 			new_fa->offload = 0;
 			new_fa->trap = 0;
-<<<<<<< HEAD
-=======
 			new_fa->offload_failed = 0;
->>>>>>> 7d2a07b7
 
 			hlist_replace_rcu(&fa->fa_list, &new_fa->fa_list);
 
@@ -1371,10 +1359,7 @@
 	new_fa->fa_default = -1;
 	new_fa->offload = 0;
 	new_fa->trap = 0;
-<<<<<<< HEAD
-=======
 	new_fa->offload_failed = 0;
->>>>>>> 7d2a07b7
 
 	/* Insert new entry to the list. */
 	err = fib_insert_alias(t, tp, l, new_fa, fa, key);
@@ -2314,10 +2299,7 @@
 				fri.type = fa->fa_type;
 				fri.offload = fa->offload;
 				fri.trap = fa->trap;
-<<<<<<< HEAD
-=======
 				fri.offload_failed = fa->offload_failed;
->>>>>>> 7d2a07b7
 				err = fib_dump_info(skb,
 						    NETLINK_CB(cb->skb).portid,
 						    cb->nlh->nlmsg_seq,
