// SPDX-License-Identifier: GPL-2.0
#include <linux/crypto.h>
#include <linux/err.h>
#include <linux/init.h>
#include <linux/kernel.h>
#include <linux/list.h>
#include <linux/tcp.h>
#include <linux/rcupdate.h>
#include <linux/rculist.h>
#include <net/inetpeer.h>
#include <net/tcp.h>

void tcp_fastopen_init_key_once(struct net *net)
{
	u8 key[TCP_FASTOPEN_KEY_LENGTH];
	struct tcp_fastopen_context *ctxt;

	rcu_read_lock();
	ctxt = rcu_dereference(net->ipv4.tcp_fastopen_ctx);
	if (ctxt) {
		rcu_read_unlock();
		return;
	}
	rcu_read_unlock();

	/* tcp_fastopen_reset_cipher publishes the new context
	 * atomically, so we allow this race happening here.
	 *
	 * All call sites of tcp_fastopen_cookie_gen also check
	 * for a valid cookie, so this is an acceptable risk.
	 */
	get_random_bytes(key, sizeof(key));
	tcp_fastopen_reset_cipher(net, NULL, key, NULL);
}

static void tcp_fastopen_ctx_free(struct rcu_head *head)
{
	struct tcp_fastopen_context *ctx =
	    container_of(head, struct tcp_fastopen_context, rcu);

	kfree_sensitive(ctx);
}

void tcp_fastopen_destroy_cipher(struct sock *sk)
{
	struct tcp_fastopen_context *ctx;

	ctx = rcu_dereference_protected(
			inet_csk(sk)->icsk_accept_queue.fastopenq.ctx, 1);
	if (ctx)
		call_rcu(&ctx->rcu, tcp_fastopen_ctx_free);
}

void tcp_fastopen_ctx_destroy(struct net *net)
{
	struct tcp_fastopen_context *ctxt;

	spin_lock(&net->ipv4.tcp_fastopen_ctx_lock);

	ctxt = rcu_dereference_protected(net->ipv4.tcp_fastopen_ctx,
				lockdep_is_held(&net->ipv4.tcp_fastopen_ctx_lock));
	rcu_assign_pointer(net->ipv4.tcp_fastopen_ctx, NULL);
	spin_unlock(&net->ipv4.tcp_fastopen_ctx_lock);

	if (ctxt)
		call_rcu(&ctxt->rcu, tcp_fastopen_ctx_free);
}

int tcp_fastopen_reset_cipher(struct net *net, struct sock *sk,
			      void *primary_key, void *backup_key)
{
	struct tcp_fastopen_context *ctx, *octx;
	struct fastopen_queue *q;
	int err = 0;

	ctx = kmalloc(sizeof(*ctx), GFP_KERNEL);
	if (!ctx) {
		err = -ENOMEM;
		goto out;
	}

	ctx->key[0].key[0] = get_unaligned_le64(primary_key);
	ctx->key[0].key[1] = get_unaligned_le64(primary_key + 8);
	if (backup_key) {
		ctx->key[1].key[0] = get_unaligned_le64(backup_key);
		ctx->key[1].key[1] = get_unaligned_le64(backup_key + 8);
		ctx->num = 2;
	} else {
		ctx->num = 1;
	}

	spin_lock(&net->ipv4.tcp_fastopen_ctx_lock);
	if (sk) {
		q = &inet_csk(sk)->icsk_accept_queue.fastopenq;
		octx = rcu_dereference_protected(q->ctx,
			lockdep_is_held(&net->ipv4.tcp_fastopen_ctx_lock));
		rcu_assign_pointer(q->ctx, ctx);
	} else {
		octx = rcu_dereference_protected(net->ipv4.tcp_fastopen_ctx,
			lockdep_is_held(&net->ipv4.tcp_fastopen_ctx_lock));
		rcu_assign_pointer(net->ipv4.tcp_fastopen_ctx, ctx);
	}
	spin_unlock(&net->ipv4.tcp_fastopen_ctx_lock);

	if (octx)
		call_rcu(&octx->rcu, tcp_fastopen_ctx_free);
out:
	return err;
}

int tcp_fastopen_get_cipher(struct net *net, struct inet_connection_sock *icsk,
			    u64 *key)
{
	struct tcp_fastopen_context *ctx;
	int n_keys = 0, i;

	rcu_read_lock();
	if (icsk)
		ctx = rcu_dereference(icsk->icsk_accept_queue.fastopenq.ctx);
	else
		ctx = rcu_dereference(net->ipv4.tcp_fastopen_ctx);
	if (ctx) {
		n_keys = tcp_fastopen_context_len(ctx);
		for (i = 0; i < n_keys; i++) {
			put_unaligned_le64(ctx->key[i].key[0], key + (i * 2));
			put_unaligned_le64(ctx->key[i].key[1], key + (i * 2) + 1);
		}
	}
	rcu_read_unlock();

	return n_keys;
}

static bool __tcp_fastopen_cookie_gen_cipher(struct request_sock *req,
					     struct sk_buff *syn,
					     const siphash_key_t *key,
					     struct tcp_fastopen_cookie *foc)
{
	BUILD_BUG_ON(TCP_FASTOPEN_COOKIE_SIZE != sizeof(u64));

	if (req->rsk_ops->family == AF_INET) {
		const struct iphdr *iph = ip_hdr(syn);

		foc->val[0] = cpu_to_le64(siphash(&iph->saddr,
					  sizeof(iph->saddr) +
					  sizeof(iph->daddr),
					  key));
		foc->len = TCP_FASTOPEN_COOKIE_SIZE;
		return true;
	}
#if IS_ENABLED(CONFIG_IPV6)
	if (req->rsk_ops->family == AF_INET6) {
		const struct ipv6hdr *ip6h = ipv6_hdr(syn);

		foc->val[0] = cpu_to_le64(siphash(&ip6h->saddr,
					  sizeof(ip6h->saddr) +
					  sizeof(ip6h->daddr),
					  key));
		foc->len = TCP_FASTOPEN_COOKIE_SIZE;
		return true;
	}
#endif
	return false;
}

/* Generate the fastopen cookie by applying SipHash to both the source and
 * destination addresses.
 */
static void tcp_fastopen_cookie_gen(struct sock *sk,
				    struct request_sock *req,
				    struct sk_buff *syn,
				    struct tcp_fastopen_cookie *foc)
{
	struct tcp_fastopen_context *ctx;

	rcu_read_lock();
	ctx = tcp_fastopen_get_ctx(sk);
	if (ctx)
		__tcp_fastopen_cookie_gen_cipher(req, syn, &ctx->key[0], foc);
	rcu_read_unlock();
}

/* If an incoming SYN or SYNACK frame contains a payload and/or FIN,
 * queue this additional data / FIN.
 */
void tcp_fastopen_add_skb(struct sock *sk, struct sk_buff *skb)
{
	struct tcp_sock *tp = tcp_sk(sk);

	if (TCP_SKB_CB(skb)->end_seq == tp->rcv_nxt)
		return;

	skb = skb_clone(skb, GFP_ATOMIC);
	if (!skb)
		return;

	skb_dst_drop(skb);
	/* segs_in has been initialized to 1 in tcp_create_openreq_child().
	 * Hence, reset segs_in to 0 before calling tcp_segs_in()
	 * to avoid double counting.  Also, tcp_segs_in() expects
	 * skb->len to include the tcp_hdrlen.  Hence, it should
	 * be called before __skb_pull().
	 */
	tp->segs_in = 0;
	tcp_segs_in(tp, skb);
	__skb_pull(skb, tcp_hdrlen(skb));
	sk_forced_mem_schedule(sk, skb->truesize);
	skb_set_owner_r(skb, sk);

	TCP_SKB_CB(skb)->seq++;
	TCP_SKB_CB(skb)->tcp_flags &= ~TCPHDR_SYN;

	tp->rcv_nxt = TCP_SKB_CB(skb)->end_seq;
	__skb_queue_tail(&sk->sk_receive_queue, skb);
	tp->syn_data_acked = 1;

	/* u64_stats_update_begin(&tp->syncp) not needed here,
	 * as we certainly are not changing upper 32bit value (0)
	 */
	tp->bytes_received = skb->len;

	if (TCP_SKB_CB(skb)->tcp_flags & TCPHDR_FIN)
		tcp_fin(sk);
}

/* returns 0 - no key match, 1 for primary, 2 for backup */
static int tcp_fastopen_cookie_gen_check(struct sock *sk,
					 struct request_sock *req,
					 struct sk_buff *syn,
					 struct tcp_fastopen_cookie *orig,
					 struct tcp_fastopen_cookie *valid_foc)
{
	struct tcp_fastopen_cookie search_foc = { .len = -1 };
	struct tcp_fastopen_cookie *foc = valid_foc;
	struct tcp_fastopen_context *ctx;
	int i, ret = 0;

	rcu_read_lock();
	ctx = tcp_fastopen_get_ctx(sk);
	if (!ctx)
		goto out;
	for (i = 0; i < tcp_fastopen_context_len(ctx); i++) {
		__tcp_fastopen_cookie_gen_cipher(req, syn, &ctx->key[i], foc);
		if (tcp_fastopen_cookie_match(foc, orig)) {
			ret = i + 1;
			goto out;
		}
		foc = &search_foc;
	}
out:
	rcu_read_unlock();
	return ret;
}

static struct sock *tcp_fastopen_create_child(struct sock *sk,
					      struct sk_buff *skb,
					      struct request_sock *req)
{
	struct tcp_sock *tp;
	struct request_sock_queue *queue = &inet_csk(sk)->icsk_accept_queue;
	struct sock *child;
	bool own_req;

	child = inet_csk(sk)->icsk_af_ops->syn_recv_sock(sk, skb, req, NULL,
							 NULL, &own_req);
	if (!child)
		return NULL;

	spin_lock(&queue->fastopenq.lock);
	queue->fastopenq.qlen++;
	spin_unlock(&queue->fastopenq.lock);

	/* Initialize the child socket. Have to fix some values to take
	 * into account the child is a Fast Open socket and is created
	 * only out of the bits carried in the SYN packet.
	 */
	tp = tcp_sk(child);

	rcu_assign_pointer(tp->fastopen_rsk, req);
	tcp_rsk(req)->tfo_listener = true;

	/* RFC1323: The window in SYN & SYN/ACK segments is never
	 * scaled. So correct it appropriately.
	 */
	tp->snd_wnd = ntohs(tcp_hdr(skb)->window);
	tp->max_window = tp->snd_wnd;

	/* Activate the retrans timer so that SYNACK can be retransmitted.
	 * The request socket is not added to the ehash
	 * because it's been added to the accept queue directly.
	 */
	inet_csk_reset_xmit_timer(child, ICSK_TIME_RETRANS,
				  TCP_TIMEOUT_INIT, TCP_RTO_MAX);

	refcount_set(&req->rsk_refcnt, 2);

	/* Now finish processing the fastopen child socket. */
	tcp_init_transfer(child, BPF_SOCK_OPS_PASSIVE_ESTABLISHED_CB, skb);

	tp->rcv_nxt = TCP_SKB_CB(skb)->seq + 1;

	tcp_fastopen_add_skb(child, skb);

	tcp_rsk(req)->rcv_nxt = tp->rcv_nxt;
	tp->rcv_wup = tp->rcv_nxt;
	/* tcp_conn_request() is sending the SYNACK,
	 * and queues the child into listener accept queue.
	 */
	return child;
}

static bool tcp_fastopen_queue_check(struct sock *sk)
{
	struct fastopen_queue *fastopenq;

	/* Make sure the listener has enabled fastopen, and we don't
	 * exceed the max # of pending TFO requests allowed before trying
	 * to validating the cookie in order to avoid burning CPU cycles
	 * unnecessarily.
	 *
	 * XXX (TFO) - The implication of checking the max_qlen before
	 * processing a cookie request is that clients can't differentiate
	 * between qlen overflow causing Fast Open to be disabled
	 * temporarily vs a server not supporting Fast Open at all.
	 */
	fastopenq = &inet_csk(sk)->icsk_accept_queue.fastopenq;
	if (fastopenq->max_qlen == 0)
		return false;

	if (fastopenq->qlen >= fastopenq->max_qlen) {
		struct request_sock *req1;
		spin_lock(&fastopenq->lock);
		req1 = fastopenq->rskq_rst_head;
		if (!req1 || time_after(req1->rsk_timer.expires, jiffies)) {
			__NET_INC_STATS(sock_net(sk),
					LINUX_MIB_TCPFASTOPENLISTENOVERFLOW);
			spin_unlock(&fastopenq->lock);
			return false;
		}
		fastopenq->rskq_rst_head = req1->dl_next;
		fastopenq->qlen--;
		spin_unlock(&fastopenq->lock);
		reqsk_put(req1);
	}
	return true;
}

static bool tcp_fastopen_no_cookie(const struct sock *sk,
				   const struct dst_entry *dst,
				   int flag)
{
	return (sock_net(sk)->ipv4.sysctl_tcp_fastopen & flag) ||
	       tcp_sk(sk)->fastopen_no_cookie ||
	       (dst && dst_metric(dst, RTAX_FASTOPEN_NO_COOKIE));
}

/* Returns true if we should perform Fast Open on the SYN. The cookie (foc)
 * may be updated and return the client in the SYN-ACK later. E.g., Fast Open
 * cookie request (foc->len == 0).
 */
struct sock *tcp_try_fastopen(struct sock *sk, struct sk_buff *skb,
			      struct request_sock *req,
			      struct tcp_fastopen_cookie *foc,
			      const struct dst_entry *dst)
{
	bool syn_data = TCP_SKB_CB(skb)->end_seq != TCP_SKB_CB(skb)->seq + 1;
	int tcp_fastopen = sock_net(sk)->ipv4.sysctl_tcp_fastopen;
	struct tcp_fastopen_cookie valid_foc = { .len = -1 };
	struct sock *child;
	int ret = 0;

	if (foc->len == 0) /* Client requests a cookie */
		NET_INC_STATS(sock_net(sk), LINUX_MIB_TCPFASTOPENCOOKIEREQD);

	if (!((tcp_fastopen & TFO_SERVER_ENABLE) &&
	      (syn_data || foc->len >= 0) &&
	      tcp_fastopen_queue_check(sk))) {
		foc->len = -1;
		return NULL;
	}

	if (syn_data &&
	    tcp_fastopen_no_cookie(sk, dst, TFO_SERVER_COOKIE_NOT_REQD))
		goto fastopen;

	if (foc->len == 0) {
		/* Client requests a cookie. */
		tcp_fastopen_cookie_gen(sk, req, skb, &valid_foc);
	} else if (foc->len > 0) {
		ret = tcp_fastopen_cookie_gen_check(sk, req, skb, foc,
						    &valid_foc);
		if (!ret) {
			NET_INC_STATS(sock_net(sk),
				      LINUX_MIB_TCPFASTOPENPASSIVEFAIL);
		} else {
			/* Cookie is valid. Create a (full) child socket to
			 * accept the data in SYN before returning a SYN-ACK to
			 * ack the data. If we fail to create the socket, fall
			 * back and ack the ISN only but includes the same
			 * cookie.
			 *
			 * Note: Data-less SYN with valid cookie is allowed to
			 * send data in SYN_RECV state.
			 */
fastopen:
			child = tcp_fastopen_create_child(sk, skb, req);
			if (child) {
				if (ret == 2) {
					valid_foc.exp = foc->exp;
					*foc = valid_foc;
					NET_INC_STATS(sock_net(sk),
						      LINUX_MIB_TCPFASTOPENPASSIVEALTKEY);
				} else {
					foc->len = -1;
				}
				NET_INC_STATS(sock_net(sk),
					      LINUX_MIB_TCPFASTOPENPASSIVE);
				return child;
			}
			NET_INC_STATS(sock_net(sk),
				      LINUX_MIB_TCPFASTOPENPASSIVEFAIL);
		}
	}
	valid_foc.exp = foc->exp;
	*foc = valid_foc;
	return NULL;
}

bool tcp_fastopen_cookie_check(struct sock *sk, u16 *mss,
			       struct tcp_fastopen_cookie *cookie)
{
	const struct dst_entry *dst;

	tcp_fastopen_cache_get(sk, mss, cookie);

	/* Firewall blackhole issue check */
	if (tcp_fastopen_active_should_disable(sk)) {
		cookie->len = -1;
		return false;
	}

	dst = __sk_dst_get(sk);

	if (tcp_fastopen_no_cookie(sk, dst, TFO_CLIENT_NO_COOKIE)) {
		cookie->len = -1;
		return true;
	}
	if (cookie->len > 0)
		return true;
	tcp_sk(sk)->fastopen_client_fail = TFO_COOKIE_UNAVAILABLE;
	return false;
}

/* This function checks if we want to defer sending SYN until the first
 * write().  We defer under the following conditions:
 * 1. fastopen_connect sockopt is set
 * 2. we have a valid cookie
 * Return value: return true if we want to defer until application writes data
 *               return false if we want to send out SYN immediately
 */
bool tcp_fastopen_defer_connect(struct sock *sk, int *err)
{
	struct tcp_fastopen_cookie cookie = { .len = 0 };
	struct tcp_sock *tp = tcp_sk(sk);
	u16 mss;

	if (tp->fastopen_connect && !tp->fastopen_req) {
		if (tcp_fastopen_cookie_check(sk, &mss, &cookie)) {
			inet_sk(sk)->defer_connect = 1;
			return true;
		}

		/* Alloc fastopen_req in order for FO option to be included
		 * in SYN
		 */
		tp->fastopen_req = kzalloc(sizeof(*tp->fastopen_req),
					   sk->sk_allocation);
		if (tp->fastopen_req)
			tp->fastopen_req->cookie = cookie;
		else
			*err = -ENOBUFS;
	}
	return false;
}
EXPORT_SYMBOL(tcp_fastopen_defer_connect);

/*
 * The following code block is to deal with middle box issues with TFO:
 * Middlebox firewall issues can potentially cause server's data being
 * blackholed after a successful 3WHS using TFO.
 * The proposed solution is to disable active TFO globally under the
 * following circumstances:
 *   1. client side TFO socket receives out of order FIN
 *   2. client side TFO socket receives out of order RST
 *   3. client side TFO socket has timed out three times consecutively during
 *      or after handshake
 * We disable active side TFO globally for 1hr at first. Then if it
 * happens again, we disable it for 2h, then 4h, 8h, ...
 * And we reset the timeout back to 1hr when we see a successful active
 * TFO connection with data exchanges.
 */

/* Disable active TFO and record current jiffies and
 * tfo_active_disable_times
 */
void tcp_fastopen_active_disable(struct sock *sk)
{
	struct net *net = sock_net(sk);

	if (!sock_net(sk)->ipv4.sysctl_tcp_fastopen_blackhole_timeout)
		return;

	/* Paired with READ_ONCE() in tcp_fastopen_active_should_disable() */
	WRITE_ONCE(net->ipv4.tfo_active_disable_stamp, jiffies);

	/* Paired with smp_rmb() in tcp_fastopen_active_should_disable().
	 * We want net->ipv4.tfo_active_disable_stamp to be updated first.
	 */
	smp_mb__before_atomic();
	atomic_inc(&net->ipv4.tfo_active_disable_times);

	NET_INC_STATS(net, LINUX_MIB_TCPFASTOPENBLACKHOLE);
}

/* Calculate timeout for tfo active disable
 * Return true if we are still in the active TFO disable period
 * Return false if timeout already expired and we should use active TFO
 */
bool tcp_fastopen_active_should_disable(struct sock *sk)
{
	unsigned int tfo_bh_timeout = sock_net(sk)->ipv4.sysctl_tcp_fastopen_blackhole_timeout;
	unsigned long timeout;
	int tfo_da_times;
	int multiplier;

	if (!tfo_bh_timeout)
		return false;

	tfo_da_times = atomic_read(&sock_net(sk)->ipv4.tfo_active_disable_times);
	if (!tfo_da_times)
		return false;

	/* Paired with smp_mb__before_atomic() in tcp_fastopen_active_disable() */
	smp_rmb();

<<<<<<< HEAD
	/* Limit timout to max: 2^6 * initial timeout */
=======
	/* Limit timeout to max: 2^6 * initial timeout */
>>>>>>> f20ef843
	multiplier = 1 << min(tfo_da_times - 1, 6);

	/* Paired with the WRITE_ONCE() in tcp_fastopen_active_disable(). */
	timeout = READ_ONCE(sock_net(sk)->ipv4.tfo_active_disable_stamp) +
		  multiplier * tfo_bh_timeout * HZ;
	if (time_before(jiffies, timeout))
		return true;

	/* Mark check bit so we can check for successful active TFO
	 * condition and reset tfo_active_disable_times
	 */
	tcp_sk(sk)->syn_fastopen_ch = 1;
	return false;
}

/* Disable active TFO if FIN is the only packet in the ofo queue
 * and no data is received.
 * Also check if we can reset tfo_active_disable_times if data is
 * received successfully on a marked active TFO sockets opened on
 * a non-loopback interface
 */
void tcp_fastopen_active_disable_ofo_check(struct sock *sk)
{
	struct tcp_sock *tp = tcp_sk(sk);
	struct dst_entry *dst;
	struct sk_buff *skb;

	if (!tp->syn_fastopen)
		return;

	if (!tp->data_segs_in) {
		skb = skb_rb_first(&tp->out_of_order_queue);
		if (skb && !skb_rb_next(skb)) {
			if (TCP_SKB_CB(skb)->tcp_flags & TCPHDR_FIN) {
				tcp_fastopen_active_disable(sk);
				return;
			}
		}
	} else if (tp->syn_fastopen_ch &&
		   atomic_read(&sock_net(sk)->ipv4.tfo_active_disable_times)) {
		dst = sk_dst_get(sk);
		if (!(dst && dst->dev && (dst->dev->flags & IFF_LOOPBACK)))
			atomic_set(&sock_net(sk)->ipv4.tfo_active_disable_times, 0);
		dst_release(dst);
	}
}

void tcp_fastopen_active_detect_blackhole(struct sock *sk, bool expired)
{
	u32 timeouts = inet_csk(sk)->icsk_retransmits;
	struct tcp_sock *tp = tcp_sk(sk);

	/* Broken middle-boxes may black-hole Fast Open connection during or
	 * even after the handshake. Be extremely conservative and pause
	 * Fast Open globally after hitting the third consecutive timeout or
	 * exceeding the configured timeout limit.
	 */
	if ((tp->syn_fastopen || tp->syn_data || tp->syn_data_acked) &&
	    (timeouts == 2 || (timeouts < 2 && expired))) {
		tcp_fastopen_active_disable(sk);
		NET_INC_STATS(sock_net(sk), LINUX_MIB_TCPFASTOPENACTIVEFAIL);
	}
}<|MERGE_RESOLUTION|>--- conflicted
+++ resolved
@@ -543,11 +543,7 @@
 	/* Paired with smp_mb__before_atomic() in tcp_fastopen_active_disable() */
 	smp_rmb();
 
-<<<<<<< HEAD
-	/* Limit timout to max: 2^6 * initial timeout */
-=======
 	/* Limit timeout to max: 2^6 * initial timeout */
->>>>>>> f20ef843
 	multiplier = 1 << min(tfo_da_times - 1, 6);
 
 	/* Paired with the WRITE_ONCE() in tcp_fastopen_active_disable(). */
