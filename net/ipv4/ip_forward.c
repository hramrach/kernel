--- conflicted
+++ resolved
@@ -63,11 +63,7 @@
 	if (skb->local_df || !skb_is_gso(skb))
 		return false;
 
-<<<<<<< HEAD
-	mtu = dst_mtu(skb_dst(skb));
-=======
 	mtu = ip_dst_mtu_maybe_forward(skb_dst(skb), true);
->>>>>>> f9287c7a
 
 	/* if seglen > mtu, do software segmentation for IP fragmentation on
 	 * output.  DF bit cannot be set since ip_forward would have sent
@@ -161,13 +157,9 @@
 	if (opt->is_strictroute && rt->rt_uses_gateway)
 		goto sr_failed;
 
-<<<<<<< HEAD
-	if (!ip_may_fragment(skb) && ip_exceeds_mtu(skb, dst_mtu(&rt->dst))) {
-=======
 	IPCB(skb)->flags |= IPSKB_FORWARDED;
 	mtu = ip_dst_mtu_maybe_forward(&rt->dst, true);
 	if (!ip_may_fragment(skb) && ip_exceeds_mtu(skb, mtu)) {
->>>>>>> f9287c7a
 		IP_INC_STATS(dev_net(rt->dst.dev), IPSTATS_MIB_FRAGFAILS);
 		icmp_send(skb, ICMP_DEST_UNREACH, ICMP_FRAG_NEEDED,
 			  htonl(mtu));
