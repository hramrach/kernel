--- conflicted
+++ resolved
@@ -2501,11 +2501,7 @@
 	struct sock *sk = sock->sk;
 
 	if (!skb_queue_empty(&udp_sk(sk)->reader_queue))
-<<<<<<< HEAD
-		mask |= POLLIN | POLLRDNORM;
-=======
 		mask |= EPOLLIN | EPOLLRDNORM;
->>>>>>> 7928b2cb
 
 	/* Check for false positives due to checksum errors */
 	if ((mask & EPOLLRDNORM) && !(file->f_flags & O_NONBLOCK) &&
