// SPDX-License-Identifier: GPL-2.0-only
/*
 * Copyright (c) 2013 Nicira, Inc.
 */

#define pr_fmt(fmt) KBUILD_MODNAME ": " fmt

#include <linux/types.h>
#include <linux/kernel.h>
#include <linux/skbuff.h>
#include <linux/netdevice.h>
#include <linux/in.h>
#include <linux/if_arp.h>
#include <linux/init.h>
#include <linux/in6.h>
#include <linux/inetdevice.h>
#include <linux/netfilter_ipv4.h>
#include <linux/etherdevice.h>
#include <linux/if_ether.h>
#include <linux/if_vlan.h>
#include <linux/static_key.h>

#include <net/ip.h>
#include <net/icmp.h>
#include <net/protocol.h>
#include <net/ip_tunnels.h>
#include <net/ip6_tunnel.h>
#include <net/ip6_checksum.h>
#include <net/arp.h>
#include <net/checksum.h>
#include <net/dsfield.h>
#include <net/inet_ecn.h>
#include <net/xfrm.h>
#include <net/net_namespace.h>
#include <net/netns/generic.h>
#include <net/rtnetlink.h>
#include <net/dst_metadata.h>
#include <net/geneve.h>
#include <net/vxlan.h>
#include <net/erspan.h>

const struct ip_tunnel_encap_ops __rcu *
		iptun_encaps[MAX_IPTUN_ENCAP_OPS] __read_mostly;
EXPORT_SYMBOL(iptun_encaps);

const struct ip6_tnl_encap_ops __rcu *
		ip6tun_encaps[MAX_IPTUN_ENCAP_OPS] __read_mostly;
EXPORT_SYMBOL(ip6tun_encaps);

void iptunnel_xmit(struct sock *sk, struct rtable *rt, struct sk_buff *skb,
		   __be32 src, __be32 dst, __u8 proto,
		   __u8 tos, __u8 ttl, __be16 df, bool xnet)
{
	int pkt_len = skb->len - skb_inner_network_offset(skb);
	struct net *net = dev_net(rt->dst.dev);
	struct net_device *dev = skb->dev;
	struct iphdr *iph;
	int err;

	skb_scrub_packet(skb, xnet);

	skb_clear_hash_if_not_l4(skb);
	skb_dst_set(skb, &rt->dst);
	memset(IPCB(skb), 0, sizeof(*IPCB(skb)));

	/* Push down and install the IP header. */
	skb_push(skb, sizeof(struct iphdr));
	skb_reset_network_header(skb);

	iph = ip_hdr(skb);

	iph->version	=	4;
	iph->ihl	=	sizeof(struct iphdr) >> 2;
	iph->frag_off	=	ip_mtu_locked(&rt->dst) ? 0 : df;
	iph->protocol	=	proto;
	iph->tos	=	tos;
	iph->daddr	=	dst;
	iph->saddr	=	src;
	iph->ttl	=	ttl;
	__ip_select_ident(net, iph, skb_shinfo(skb)->gso_segs ?: 1);

	err = ip_local_out(net, sk, skb);

	if (dev) {
		if (unlikely(net_xmit_eval(err)))
			pkt_len = 0;
		iptunnel_xmit_stats(dev, pkt_len);
	}
}
EXPORT_SYMBOL_GPL(iptunnel_xmit);

int __iptunnel_pull_header(struct sk_buff *skb, int hdr_len,
			   __be16 inner_proto, bool raw_proto, bool xnet)
{
	if (unlikely(!pskb_may_pull(skb, hdr_len)))
		return -ENOMEM;

	skb_pull_rcsum(skb, hdr_len);

	if (!raw_proto && inner_proto == htons(ETH_P_TEB)) {
		struct ethhdr *eh;

		if (unlikely(!pskb_may_pull(skb, ETH_HLEN)))
			return -ENOMEM;

		eh = (struct ethhdr *)skb->data;
		if (likely(eth_proto_is_802_3(eh->h_proto)))
			skb->protocol = eh->h_proto;
		else
			skb->protocol = htons(ETH_P_802_2);

	} else {
		skb->protocol = inner_proto;
	}

	skb_clear_hash_if_not_l4(skb);
	__vlan_hwaccel_clear_tag(skb);
	skb_set_queue_mapping(skb, 0);
	skb_scrub_packet(skb, xnet);

	return iptunnel_pull_offloads(skb);
}
EXPORT_SYMBOL_GPL(__iptunnel_pull_header);

struct metadata_dst *iptunnel_metadata_reply(struct metadata_dst *md,
					     gfp_t flags)
{
	struct metadata_dst *res;
	struct ip_tunnel_info *dst, *src;

	if (!md || md->type != METADATA_IP_TUNNEL ||
	    md->u.tun_info.mode & IP_TUNNEL_INFO_TX)
		return NULL;

	src = &md->u.tun_info;
	res = metadata_dst_alloc(src->options_len, METADATA_IP_TUNNEL, flags);
	if (!res)
		return NULL;

	dst = &res->u.tun_info;
	dst->key.tun_id = src->key.tun_id;
	if (src->mode & IP_TUNNEL_INFO_IPV6)
		memcpy(&dst->key.u.ipv6.dst, &src->key.u.ipv6.src,
		       sizeof(struct in6_addr));
	else
		dst->key.u.ipv4.dst = src->key.u.ipv4.src;
	dst->key.tun_flags = src->key.tun_flags;
	dst->mode = src->mode | IP_TUNNEL_INFO_TX;
	ip_tunnel_info_opts_set(dst, ip_tunnel_info_opts(src),
				src->options_len, 0);

	return res;
}
EXPORT_SYMBOL_GPL(iptunnel_metadata_reply);

int iptunnel_handle_offloads(struct sk_buff *skb,
			     int gso_type_mask)
{
	int err;

	if (likely(!skb->encapsulation)) {
		skb_reset_inner_headers(skb);
		skb->encapsulation = 1;
	}

	if (skb_is_gso(skb)) {
		err = skb_header_unclone(skb, GFP_ATOMIC);
		if (unlikely(err))
			return err;
		skb_shinfo(skb)->gso_type |= gso_type_mask;
		return 0;
	}

	if (skb->ip_summed != CHECKSUM_PARTIAL) {
		skb->ip_summed = CHECKSUM_NONE;
		/* We clear encapsulation here to prevent badly-written
		 * drivers potentially deciding to offload an inner checksum
		 * if we set CHECKSUM_PARTIAL on the outer header.
		 * This should go away when the drivers are all fixed.
		 */
		skb->encapsulation = 0;
	}

	return 0;
}
EXPORT_SYMBOL_GPL(iptunnel_handle_offloads);

/**
 * iptunnel_pmtud_build_icmp() - Build ICMP error message for PMTUD
 * @skb:	Original packet with L2 header
 * @mtu:	MTU value for ICMP error
 *
 * Return: length on success, negative error code if message couldn't be built.
 */
static int iptunnel_pmtud_build_icmp(struct sk_buff *skb, int mtu)
<<<<<<< HEAD
{
	const struct iphdr *iph = ip_hdr(skb);
	struct icmphdr *icmph;
	struct iphdr *niph;
	struct ethhdr eh;
	int len, err;

	if (!pskb_may_pull(skb, ETH_HLEN + sizeof(struct iphdr)))
		return -EINVAL;

	skb_copy_bits(skb, skb_mac_offset(skb), &eh, ETH_HLEN);
	pskb_pull(skb, ETH_HLEN);
	skb_reset_network_header(skb);

	err = pskb_trim(skb, 576 - sizeof(*niph) - sizeof(*icmph));
	if (err)
		return err;

	len = skb->len + sizeof(*icmph);
	err = skb_cow(skb, sizeof(*niph) + sizeof(*icmph) + ETH_HLEN);
	if (err)
		return err;

	icmph = skb_push(skb, sizeof(*icmph));
	*icmph = (struct icmphdr) {
		.type			= ICMP_DEST_UNREACH,
		.code			= ICMP_FRAG_NEEDED,
		.checksum		= 0,
		.un.frag.__unused	= 0,
		.un.frag.mtu		= ntohs(mtu),
	};
	icmph->checksum = ip_compute_csum(icmph, len);
	skb_reset_transport_header(skb);

	niph = skb_push(skb, sizeof(*niph));
	*niph = (struct iphdr) {
		.ihl			= sizeof(*niph) / 4u,
		.version 		= 4,
		.tos 			= 0,
		.tot_len		= htons(len + sizeof(*niph)),
		.id			= 0,
		.frag_off		= htons(IP_DF),
		.ttl			= iph->ttl,
		.protocol		= IPPROTO_ICMP,
		.saddr			= iph->daddr,
		.daddr			= iph->saddr,
	};
	ip_send_check(niph);
	skb_reset_network_header(skb);

	skb->ip_summed = CHECKSUM_NONE;

	eth_header(skb, skb->dev, htons(eh.h_proto), eh.h_source, eh.h_dest, 0);
	skb_reset_mac_header(skb);

	return skb->len;
}

/**
 * iptunnel_pmtud_check_icmp() - Trigger ICMP reply if needed and allowed
 * @skb:	Buffer being sent by encapsulation, L2 headers expected
 * @mtu:	Network MTU for path
 *
 * Return: 0 for no ICMP reply, length if built, negative value on error.
 */
static int iptunnel_pmtud_check_icmp(struct sk_buff *skb, int mtu)
{
	const struct icmphdr *icmph = icmp_hdr(skb);
	const struct iphdr *iph = ip_hdr(skb);

	if (mtu < 576 || iph->frag_off != htons(IP_DF))
		return 0;

	if (ipv4_is_lbcast(iph->daddr)  || ipv4_is_multicast(iph->daddr) ||
	    ipv4_is_zeronet(iph->saddr) || ipv4_is_loopback(iph->saddr)  ||
	    ipv4_is_lbcast(iph->saddr)  || ipv4_is_multicast(iph->saddr))
		return 0;

	if (iph->protocol == IPPROTO_ICMP && icmp_is_err(icmph->type))
		return 0;

	return iptunnel_pmtud_build_icmp(skb, mtu);
}

#if IS_ENABLED(CONFIG_IPV6)
/**
 * iptunnel_pmtud_build_icmpv6() - Build ICMPv6 error message for PMTUD
 * @skb:	Original packet with L2 header
 * @mtu:	MTU value for ICMPv6 error
 *
 * Return: length on success, negative error code if message couldn't be built.
 */
static int iptunnel_pmtud_build_icmpv6(struct sk_buff *skb, int mtu)
{
	const struct ipv6hdr *ip6h = ipv6_hdr(skb);
	struct icmp6hdr *icmp6h;
	struct ipv6hdr *nip6h;
	struct ethhdr eh;
	int len, err;
	__wsum csum;

	if (!pskb_may_pull(skb, ETH_HLEN + sizeof(struct ipv6hdr)))
		return -EINVAL;

	skb_copy_bits(skb, skb_mac_offset(skb), &eh, ETH_HLEN);
	pskb_pull(skb, ETH_HLEN);
	skb_reset_network_header(skb);

	err = pskb_trim(skb, IPV6_MIN_MTU - sizeof(*nip6h) - sizeof(*icmp6h));
	if (err)
		return err;

	len = skb->len + sizeof(*icmp6h);
	err = skb_cow(skb, sizeof(*nip6h) + sizeof(*icmp6h) + ETH_HLEN);
	if (err)
		return err;

	icmp6h = skb_push(skb, sizeof(*icmp6h));
	*icmp6h = (struct icmp6hdr) {
		.icmp6_type		= ICMPV6_PKT_TOOBIG,
		.icmp6_code		= 0,
		.icmp6_cksum		= 0,
		.icmp6_mtu		= htonl(mtu),
	};
	skb_reset_transport_header(skb);

	nip6h = skb_push(skb, sizeof(*nip6h));
	*nip6h = (struct ipv6hdr) {
		.priority		= 0,
		.version		= 6,
		.flow_lbl		= { 0 },
		.payload_len		= htons(len),
		.nexthdr		= IPPROTO_ICMPV6,
		.hop_limit		= ip6h->hop_limit,
		.saddr			= ip6h->daddr,
		.daddr			= ip6h->saddr,
	};
	skb_reset_network_header(skb);

	csum = csum_partial(icmp6h, len, 0);
	icmp6h->icmp6_cksum = csum_ipv6_magic(&nip6h->saddr, &nip6h->daddr, len,
					      IPPROTO_ICMPV6, csum);

	skb->ip_summed = CHECKSUM_NONE;

	eth_header(skb, skb->dev, htons(eh.h_proto), eh.h_source, eh.h_dest, 0);
	skb_reset_mac_header(skb);

	return skb->len;
}

/**
 * iptunnel_pmtud_check_icmpv6() - Trigger ICMPv6 reply if needed and allowed
 * @skb:	Buffer being sent by encapsulation, L2 headers expected
 * @mtu:	Network MTU for path
 *
 * Return: 0 for no ICMPv6 reply, length if built, negative value on error.
 */
static int iptunnel_pmtud_check_icmpv6(struct sk_buff *skb, int mtu)
{
	const struct ipv6hdr *ip6h = ipv6_hdr(skb);
	int stype = ipv6_addr_type(&ip6h->saddr);
	u8 proto = ip6h->nexthdr;
	__be16 frag_off;
	int offset;

	if (mtu < IPV6_MIN_MTU)
		return 0;

	if (stype == IPV6_ADDR_ANY || stype == IPV6_ADDR_MULTICAST ||
	    stype == IPV6_ADDR_LOOPBACK)
		return 0;

	offset = ipv6_skip_exthdr(skb, sizeof(struct ipv6hdr), &proto,
				  &frag_off);
	if (offset < 0 || (frag_off & htons(~0x7)))
		return 0;

	if (proto == IPPROTO_ICMPV6) {
		struct icmp6hdr *icmp6h;

		if (!pskb_may_pull(skb, skb_network_header(skb) +
					offset + 1 - skb->data))
			return 0;

		icmp6h = (struct icmp6hdr *)(skb_network_header(skb) + offset);
		if (icmpv6_is_err(icmp6h->icmp6_type) ||
		    icmp6h->icmp6_type == NDISC_REDIRECT)
			return 0;
	}

	return iptunnel_pmtud_build_icmpv6(skb, mtu);
}
#endif /* IS_ENABLED(CONFIG_IPV6) */

/**
 * skb_tunnel_check_pmtu() - Check, update PMTU and trigger ICMP reply as needed
 * @skb:	Buffer being sent by encapsulation, L2 headers expected
 * @encap_dst:	Destination for tunnel encapsulation (outer IP)
 * @headroom:	Encapsulation header size, bytes
 * @reply:	Build matching ICMP or ICMPv6 message as a result
 *
 * L2 tunnel implementations that can carry IP and can be directly bridged
 * (currently UDP tunnels) can't always rely on IP forwarding paths to handle
 * PMTU discovery. In the bridged case, ICMP or ICMPv6 messages need to be built
 * based on payload and sent back by the encapsulation itself.
 *
 * For routable interfaces, we just need to update the PMTU for the destination.
 *
 * Return: 0 if ICMP error not needed, length if built, negative value on error
 */
int skb_tunnel_check_pmtu(struct sk_buff *skb, struct dst_entry *encap_dst,
			  int headroom, bool reply)
{
	u32 mtu = dst_mtu(encap_dst) - headroom;

	if ((skb_is_gso(skb) && skb_gso_validate_network_len(skb, mtu)) ||
	    (!skb_is_gso(skb) && (skb->len - skb_mac_header_len(skb)) <= mtu))
		return 0;

	skb_dst_update_pmtu_no_confirm(skb, mtu);

	if (!reply || skb->pkt_type == PACKET_HOST)
		return 0;

	if (skb->protocol == htons(ETH_P_IP))
		return iptunnel_pmtud_check_icmp(skb, mtu);

#if IS_ENABLED(CONFIG_IPV6)
	if (skb->protocol == htons(ETH_P_IPV6))
		return iptunnel_pmtud_check_icmpv6(skb, mtu);
#endif
	return 0;
}
EXPORT_SYMBOL(skb_tunnel_check_pmtu);

/* Often modified stats are per cpu, other are shared (netdev->stats) */
void ip_tunnel_get_stats64(struct net_device *dev,
			   struct rtnl_link_stats64 *tot)
=======
>>>>>>> 7d2a07b7
{
	const struct iphdr *iph = ip_hdr(skb);
	struct icmphdr *icmph;
	struct iphdr *niph;
	struct ethhdr eh;
	int len, err;

	if (!pskb_may_pull(skb, ETH_HLEN + sizeof(struct iphdr)))
		return -EINVAL;

	skb_copy_bits(skb, skb_mac_offset(skb), &eh, ETH_HLEN);
	pskb_pull(skb, ETH_HLEN);
	skb_reset_network_header(skb);

	err = pskb_trim(skb, 576 - sizeof(*niph) - sizeof(*icmph));
	if (err)
		return err;

	len = skb->len + sizeof(*icmph);
	err = skb_cow(skb, sizeof(*niph) + sizeof(*icmph) + ETH_HLEN);
	if (err)
		return err;

	icmph = skb_push(skb, sizeof(*icmph));
	*icmph = (struct icmphdr) {
		.type			= ICMP_DEST_UNREACH,
		.code			= ICMP_FRAG_NEEDED,
		.checksum		= 0,
		.un.frag.__unused	= 0,
		.un.frag.mtu		= htons(mtu),
	};
	icmph->checksum = ip_compute_csum(icmph, len);
	skb_reset_transport_header(skb);

	niph = skb_push(skb, sizeof(*niph));
	*niph = (struct iphdr) {
		.ihl			= sizeof(*niph) / 4u,
		.version 		= 4,
		.tos 			= 0,
		.tot_len		= htons(len + sizeof(*niph)),
		.id			= 0,
		.frag_off		= htons(IP_DF),
		.ttl			= iph->ttl,
		.protocol		= IPPROTO_ICMP,
		.saddr			= iph->daddr,
		.daddr			= iph->saddr,
	};
	ip_send_check(niph);
	skb_reset_network_header(skb);

	skb->ip_summed = CHECKSUM_NONE;

	eth_header(skb, skb->dev, ntohs(eh.h_proto), eh.h_source, eh.h_dest, 0);
	skb_reset_mac_header(skb);

	return skb->len;
}

/**
 * iptunnel_pmtud_check_icmp() - Trigger ICMP reply if needed and allowed
 * @skb:	Buffer being sent by encapsulation, L2 headers expected
 * @mtu:	Network MTU for path
 *
 * Return: 0 for no ICMP reply, length if built, negative value on error.
 */
static int iptunnel_pmtud_check_icmp(struct sk_buff *skb, int mtu)
{
	const struct icmphdr *icmph = icmp_hdr(skb);
	const struct iphdr *iph = ip_hdr(skb);

	if (mtu < 576 || iph->frag_off != htons(IP_DF))
		return 0;

	if (ipv4_is_lbcast(iph->daddr)  || ipv4_is_multicast(iph->daddr) ||
	    ipv4_is_zeronet(iph->saddr) || ipv4_is_loopback(iph->saddr)  ||
	    ipv4_is_lbcast(iph->saddr)  || ipv4_is_multicast(iph->saddr))
		return 0;

	if (iph->protocol == IPPROTO_ICMP && icmp_is_err(icmph->type))
		return 0;

	return iptunnel_pmtud_build_icmp(skb, mtu);
}

#if IS_ENABLED(CONFIG_IPV6)
/**
 * iptunnel_pmtud_build_icmpv6() - Build ICMPv6 error message for PMTUD
 * @skb:	Original packet with L2 header
 * @mtu:	MTU value for ICMPv6 error
 *
 * Return: length on success, negative error code if message couldn't be built.
 */
static int iptunnel_pmtud_build_icmpv6(struct sk_buff *skb, int mtu)
{
	const struct ipv6hdr *ip6h = ipv6_hdr(skb);
	struct icmp6hdr *icmp6h;
	struct ipv6hdr *nip6h;
	struct ethhdr eh;
	int len, err;
	__wsum csum;

	if (!pskb_may_pull(skb, ETH_HLEN + sizeof(struct ipv6hdr)))
		return -EINVAL;

	skb_copy_bits(skb, skb_mac_offset(skb), &eh, ETH_HLEN);
	pskb_pull(skb, ETH_HLEN);
	skb_reset_network_header(skb);

	err = pskb_trim(skb, IPV6_MIN_MTU - sizeof(*nip6h) - sizeof(*icmp6h));
	if (err)
		return err;

	len = skb->len + sizeof(*icmp6h);
	err = skb_cow(skb, sizeof(*nip6h) + sizeof(*icmp6h) + ETH_HLEN);
	if (err)
		return err;

	icmp6h = skb_push(skb, sizeof(*icmp6h));
	*icmp6h = (struct icmp6hdr) {
		.icmp6_type		= ICMPV6_PKT_TOOBIG,
		.icmp6_code		= 0,
		.icmp6_cksum		= 0,
		.icmp6_mtu		= htonl(mtu),
	};
	skb_reset_transport_header(skb);

	nip6h = skb_push(skb, sizeof(*nip6h));
	*nip6h = (struct ipv6hdr) {
		.priority		= 0,
		.version		= 6,
		.flow_lbl		= { 0 },
		.payload_len		= htons(len),
		.nexthdr		= IPPROTO_ICMPV6,
		.hop_limit		= ip6h->hop_limit,
		.saddr			= ip6h->daddr,
		.daddr			= ip6h->saddr,
	};
	skb_reset_network_header(skb);

	csum = csum_partial(icmp6h, len, 0);
	icmp6h->icmp6_cksum = csum_ipv6_magic(&nip6h->saddr, &nip6h->daddr, len,
					      IPPROTO_ICMPV6, csum);

	skb->ip_summed = CHECKSUM_NONE;

	eth_header(skb, skb->dev, ntohs(eh.h_proto), eh.h_source, eh.h_dest, 0);
	skb_reset_mac_header(skb);

	return skb->len;
}

/**
 * iptunnel_pmtud_check_icmpv6() - Trigger ICMPv6 reply if needed and allowed
 * @skb:	Buffer being sent by encapsulation, L2 headers expected
 * @mtu:	Network MTU for path
 *
 * Return: 0 for no ICMPv6 reply, length if built, negative value on error.
 */
static int iptunnel_pmtud_check_icmpv6(struct sk_buff *skb, int mtu)
{
	const struct ipv6hdr *ip6h = ipv6_hdr(skb);
	int stype = ipv6_addr_type(&ip6h->saddr);
	u8 proto = ip6h->nexthdr;
	__be16 frag_off;
	int offset;

	if (mtu < IPV6_MIN_MTU)
		return 0;

	if (stype == IPV6_ADDR_ANY || stype == IPV6_ADDR_MULTICAST ||
	    stype == IPV6_ADDR_LOOPBACK)
		return 0;

	offset = ipv6_skip_exthdr(skb, sizeof(struct ipv6hdr), &proto,
				  &frag_off);
	if (offset < 0 || (frag_off & htons(~0x7)))
		return 0;

	if (proto == IPPROTO_ICMPV6) {
		struct icmp6hdr *icmp6h;

		if (!pskb_may_pull(skb, skb_network_header(skb) +
					offset + 1 - skb->data))
			return 0;

		icmp6h = (struct icmp6hdr *)(skb_network_header(skb) + offset);
		if (icmpv6_is_err(icmp6h->icmp6_type) ||
		    icmp6h->icmp6_type == NDISC_REDIRECT)
			return 0;
	}

	return iptunnel_pmtud_build_icmpv6(skb, mtu);
}
#endif /* IS_ENABLED(CONFIG_IPV6) */

/**
 * skb_tunnel_check_pmtu() - Check, update PMTU and trigger ICMP reply as needed
 * @skb:	Buffer being sent by encapsulation, L2 headers expected
 * @encap_dst:	Destination for tunnel encapsulation (outer IP)
 * @headroom:	Encapsulation header size, bytes
 * @reply:	Build matching ICMP or ICMPv6 message as a result
 *
 * L2 tunnel implementations that can carry IP and can be directly bridged
 * (currently UDP tunnels) can't always rely on IP forwarding paths to handle
 * PMTU discovery. In the bridged case, ICMP or ICMPv6 messages need to be built
 * based on payload and sent back by the encapsulation itself.
 *
 * For routable interfaces, we just need to update the PMTU for the destination.
 *
 * Return: 0 if ICMP error not needed, length if built, negative value on error
 */
int skb_tunnel_check_pmtu(struct sk_buff *skb, struct dst_entry *encap_dst,
			  int headroom, bool reply)
{
	u32 mtu = dst_mtu(encap_dst) - headroom;

	if ((skb_is_gso(skb) && skb_gso_validate_network_len(skb, mtu)) ||
	    (!skb_is_gso(skb) && (skb->len - skb_mac_header_len(skb)) <= mtu))
		return 0;

	skb_dst_update_pmtu_no_confirm(skb, mtu);

	if (!reply || skb->pkt_type == PACKET_HOST)
		return 0;

	if (skb->protocol == htons(ETH_P_IP))
		return iptunnel_pmtud_check_icmp(skb, mtu);

#if IS_ENABLED(CONFIG_IPV6)
	if (skb->protocol == htons(ETH_P_IPV6))
		return iptunnel_pmtud_check_icmpv6(skb, mtu);
#endif
	return 0;
}
EXPORT_SYMBOL(skb_tunnel_check_pmtu);

static const struct nla_policy ip_tun_policy[LWTUNNEL_IP_MAX + 1] = {
	[LWTUNNEL_IP_UNSPEC]	= { .strict_start_type = LWTUNNEL_IP_OPTS },
	[LWTUNNEL_IP_ID]	= { .type = NLA_U64 },
	[LWTUNNEL_IP_DST]	= { .type = NLA_U32 },
	[LWTUNNEL_IP_SRC]	= { .type = NLA_U32 },
	[LWTUNNEL_IP_TTL]	= { .type = NLA_U8 },
	[LWTUNNEL_IP_TOS]	= { .type = NLA_U8 },
	[LWTUNNEL_IP_FLAGS]	= { .type = NLA_U16 },
	[LWTUNNEL_IP_OPTS]	= { .type = NLA_NESTED },
};

static const struct nla_policy ip_opts_policy[LWTUNNEL_IP_OPTS_MAX + 1] = {
	[LWTUNNEL_IP_OPTS_GENEVE]	= { .type = NLA_NESTED },
	[LWTUNNEL_IP_OPTS_VXLAN]	= { .type = NLA_NESTED },
	[LWTUNNEL_IP_OPTS_ERSPAN]	= { .type = NLA_NESTED },
<<<<<<< HEAD
};

static const struct nla_policy
geneve_opt_policy[LWTUNNEL_IP_OPT_GENEVE_MAX + 1] = {
	[LWTUNNEL_IP_OPT_GENEVE_CLASS]	= { .type = NLA_U16 },
	[LWTUNNEL_IP_OPT_GENEVE_TYPE]	= { .type = NLA_U8 },
	[LWTUNNEL_IP_OPT_GENEVE_DATA]	= { .type = NLA_BINARY, .len = 128 },
};

static const struct nla_policy
=======
};

static const struct nla_policy
geneve_opt_policy[LWTUNNEL_IP_OPT_GENEVE_MAX + 1] = {
	[LWTUNNEL_IP_OPT_GENEVE_CLASS]	= { .type = NLA_U16 },
	[LWTUNNEL_IP_OPT_GENEVE_TYPE]	= { .type = NLA_U8 },
	[LWTUNNEL_IP_OPT_GENEVE_DATA]	= { .type = NLA_BINARY, .len = 128 },
};

static const struct nla_policy
>>>>>>> 7d2a07b7
vxlan_opt_policy[LWTUNNEL_IP_OPT_VXLAN_MAX + 1] = {
	[LWTUNNEL_IP_OPT_VXLAN_GBP]	= { .type = NLA_U32 },
};

static const struct nla_policy
erspan_opt_policy[LWTUNNEL_IP_OPT_ERSPAN_MAX + 1] = {
	[LWTUNNEL_IP_OPT_ERSPAN_VER]	= { .type = NLA_U8 },
	[LWTUNNEL_IP_OPT_ERSPAN_INDEX]	= { .type = NLA_U32 },
	[LWTUNNEL_IP_OPT_ERSPAN_DIR]	= { .type = NLA_U8 },
	[LWTUNNEL_IP_OPT_ERSPAN_HWID]	= { .type = NLA_U8 },
};

static int ip_tun_parse_opts_geneve(struct nlattr *attr,
				    struct ip_tunnel_info *info, int opts_len,
				    struct netlink_ext_ack *extack)
{
	struct nlattr *tb[LWTUNNEL_IP_OPT_GENEVE_MAX + 1];
	int data_len, err;

	err = nla_parse_nested(tb, LWTUNNEL_IP_OPT_GENEVE_MAX, attr,
			       geneve_opt_policy, extack);
	if (err)
		return err;

	if (!tb[LWTUNNEL_IP_OPT_GENEVE_CLASS] ||
	    !tb[LWTUNNEL_IP_OPT_GENEVE_TYPE] ||
	    !tb[LWTUNNEL_IP_OPT_GENEVE_DATA])
		return -EINVAL;

	attr = tb[LWTUNNEL_IP_OPT_GENEVE_DATA];
	data_len = nla_len(attr);
	if (data_len % 4)
		return -EINVAL;

	if (info) {
		struct geneve_opt *opt = ip_tunnel_info_opts(info) + opts_len;

		memcpy(opt->opt_data, nla_data(attr), data_len);
		opt->length = data_len / 4;
		attr = tb[LWTUNNEL_IP_OPT_GENEVE_CLASS];
		opt->opt_class = nla_get_be16(attr);
		attr = tb[LWTUNNEL_IP_OPT_GENEVE_TYPE];
		opt->type = nla_get_u8(attr);
		info->key.tun_flags |= TUNNEL_GENEVE_OPT;
	}

	return sizeof(struct geneve_opt) + data_len;
}

static int ip_tun_parse_opts_vxlan(struct nlattr *attr,
				   struct ip_tunnel_info *info, int opts_len,
				   struct netlink_ext_ack *extack)
{
	struct nlattr *tb[LWTUNNEL_IP_OPT_VXLAN_MAX + 1];
	int err;

	err = nla_parse_nested(tb, LWTUNNEL_IP_OPT_VXLAN_MAX, attr,
			       vxlan_opt_policy, extack);
	if (err)
		return err;

	if (!tb[LWTUNNEL_IP_OPT_VXLAN_GBP])
		return -EINVAL;

	if (info) {
		struct vxlan_metadata *md =
			ip_tunnel_info_opts(info) + opts_len;

		attr = tb[LWTUNNEL_IP_OPT_VXLAN_GBP];
		md->gbp = nla_get_u32(attr);
		md->gbp &= VXLAN_GBP_MASK;
		info->key.tun_flags |= TUNNEL_VXLAN_OPT;
	}

	return sizeof(struct vxlan_metadata);
}

static int ip_tun_parse_opts_erspan(struct nlattr *attr,
				    struct ip_tunnel_info *info, int opts_len,
				    struct netlink_ext_ack *extack)
{
	struct nlattr *tb[LWTUNNEL_IP_OPT_ERSPAN_MAX + 1];
	int err;
	u8 ver;

	err = nla_parse_nested(tb, LWTUNNEL_IP_OPT_ERSPAN_MAX, attr,
			       erspan_opt_policy, extack);
	if (err)
		return err;

	if (!tb[LWTUNNEL_IP_OPT_ERSPAN_VER])
		return -EINVAL;

	ver = nla_get_u8(tb[LWTUNNEL_IP_OPT_ERSPAN_VER]);
	if (ver == 1) {
		if (!tb[LWTUNNEL_IP_OPT_ERSPAN_INDEX])
			return -EINVAL;
	} else if (ver == 2) {
		if (!tb[LWTUNNEL_IP_OPT_ERSPAN_DIR] ||
		    !tb[LWTUNNEL_IP_OPT_ERSPAN_HWID])
			return -EINVAL;
	} else {
		return -EINVAL;
	}

	if (info) {
		struct erspan_metadata *md =
			ip_tunnel_info_opts(info) + opts_len;

		md->version = ver;
		if (ver == 1) {
			attr = tb[LWTUNNEL_IP_OPT_ERSPAN_INDEX];
			md->u.index = nla_get_be32(attr);
		} else {
			attr = tb[LWTUNNEL_IP_OPT_ERSPAN_DIR];
			md->u.md2.dir = nla_get_u8(attr);
			attr = tb[LWTUNNEL_IP_OPT_ERSPAN_HWID];
			set_hwid(&md->u.md2, nla_get_u8(attr));
		}

		info->key.tun_flags |= TUNNEL_ERSPAN_OPT;
	}

	return sizeof(struct erspan_metadata);
}

static int ip_tun_parse_opts(struct nlattr *attr, struct ip_tunnel_info *info,
			     struct netlink_ext_ack *extack)
{
<<<<<<< HEAD
	int err, rem, opt_len, opts_len = 0, type = 0;
	struct nlattr *nla;
=======
	int err, rem, opt_len, opts_len = 0;
	struct nlattr *nla;
	__be16 type = 0;
>>>>>>> 7d2a07b7

	if (!attr)
		return 0;

	err = nla_validate(nla_data(attr), nla_len(attr), LWTUNNEL_IP_OPTS_MAX,
			   ip_opts_policy, extack);
	if (err)
		return err;

	nla_for_each_attr(nla, nla_data(attr), nla_len(attr), rem) {
		switch (nla_type(nla)) {
		case LWTUNNEL_IP_OPTS_GENEVE:
			if (type && type != TUNNEL_GENEVE_OPT)
				return -EINVAL;
			opt_len = ip_tun_parse_opts_geneve(nla, info, opts_len,
							   extack);
			if (opt_len < 0)
				return opt_len;
			opts_len += opt_len;
			if (opts_len > IP_TUNNEL_OPTS_MAX)
				return -EINVAL;
			type = TUNNEL_GENEVE_OPT;
			break;
		case LWTUNNEL_IP_OPTS_VXLAN:
			if (type)
				return -EINVAL;
			opt_len = ip_tun_parse_opts_vxlan(nla, info, opts_len,
							  extack);
			if (opt_len < 0)
				return opt_len;
			opts_len += opt_len;
			type = TUNNEL_VXLAN_OPT;
			break;
		case LWTUNNEL_IP_OPTS_ERSPAN:
			if (type)
				return -EINVAL;
			opt_len = ip_tun_parse_opts_erspan(nla, info, opts_len,
							   extack);
			if (opt_len < 0)
				return opt_len;
			opts_len += opt_len;
			type = TUNNEL_ERSPAN_OPT;
			break;
		default:
			return -EINVAL;
		}
	}

	return opts_len;
}

static int ip_tun_get_optlen(struct nlattr *attr,
			     struct netlink_ext_ack *extack)
{
	return ip_tun_parse_opts(attr, NULL, extack);
}

static int ip_tun_set_opts(struct nlattr *attr, struct ip_tunnel_info *info,
			   struct netlink_ext_ack *extack)
{
	return ip_tun_parse_opts(attr, info, extack);
}

static int ip_tun_build_state(struct net *net, struct nlattr *attr,
			      unsigned int family, const void *cfg,
			      struct lwtunnel_state **ts,
			      struct netlink_ext_ack *extack)
{
	struct nlattr *tb[LWTUNNEL_IP_MAX + 1];
	struct lwtunnel_state *new_state;
	struct ip_tunnel_info *tun_info;
	int err, opt_len;

	err = nla_parse_nested_deprecated(tb, LWTUNNEL_IP_MAX, attr,
					  ip_tun_policy, extack);
	if (err < 0)
		return err;

	opt_len = ip_tun_get_optlen(tb[LWTUNNEL_IP_OPTS], extack);
	if (opt_len < 0)
		return opt_len;

	new_state = lwtunnel_state_alloc(sizeof(*tun_info) + opt_len);
	if (!new_state)
		return -ENOMEM;

	new_state->type = LWTUNNEL_ENCAP_IP;

	tun_info = lwt_tun_info(new_state);

	err = ip_tun_set_opts(tb[LWTUNNEL_IP_OPTS], tun_info, extack);
	if (err < 0) {
		lwtstate_free(new_state);
		return err;
	}

#ifdef CONFIG_DST_CACHE
	err = dst_cache_init(&tun_info->dst_cache, GFP_KERNEL);
	if (err) {
		lwtstate_free(new_state);
		return err;
	}
#endif

	if (tb[LWTUNNEL_IP_ID])
		tun_info->key.tun_id = nla_get_be64(tb[LWTUNNEL_IP_ID]);

	if (tb[LWTUNNEL_IP_DST])
		tun_info->key.u.ipv4.dst = nla_get_in_addr(tb[LWTUNNEL_IP_DST]);

	if (tb[LWTUNNEL_IP_SRC])
		tun_info->key.u.ipv4.src = nla_get_in_addr(tb[LWTUNNEL_IP_SRC]);

	if (tb[LWTUNNEL_IP_TTL])
		tun_info->key.ttl = nla_get_u8(tb[LWTUNNEL_IP_TTL]);

	if (tb[LWTUNNEL_IP_TOS])
		tun_info->key.tos = nla_get_u8(tb[LWTUNNEL_IP_TOS]);

	if (tb[LWTUNNEL_IP_FLAGS])
		tun_info->key.tun_flags |=
				(nla_get_be16(tb[LWTUNNEL_IP_FLAGS]) &
				 ~TUNNEL_OPTIONS_PRESENT);

	tun_info->mode = IP_TUNNEL_INFO_TX;
	tun_info->options_len = opt_len;

	*ts = new_state;

	return 0;
}

static void ip_tun_destroy_state(struct lwtunnel_state *lwtstate)
{
#ifdef CONFIG_DST_CACHE
	struct ip_tunnel_info *tun_info = lwt_tun_info(lwtstate);

	dst_cache_destroy(&tun_info->dst_cache);
#endif
}

static int ip_tun_fill_encap_opts_geneve(struct sk_buff *skb,
					 struct ip_tunnel_info *tun_info)
{
	struct geneve_opt *opt;
	struct nlattr *nest;
	int offset = 0;

	nest = nla_nest_start_noflag(skb, LWTUNNEL_IP_OPTS_GENEVE);
	if (!nest)
		return -ENOMEM;

	while (tun_info->options_len > offset) {
		opt = ip_tunnel_info_opts(tun_info) + offset;
		if (nla_put_be16(skb, LWTUNNEL_IP_OPT_GENEVE_CLASS,
				 opt->opt_class) ||
		    nla_put_u8(skb, LWTUNNEL_IP_OPT_GENEVE_TYPE, opt->type) ||
		    nla_put(skb, LWTUNNEL_IP_OPT_GENEVE_DATA, opt->length * 4,
			    opt->opt_data)) {
			nla_nest_cancel(skb, nest);
			return -ENOMEM;
		}
		offset += sizeof(*opt) + opt->length * 4;
	}

	nla_nest_end(skb, nest);
	return 0;
}

static int ip_tun_fill_encap_opts_vxlan(struct sk_buff *skb,
					struct ip_tunnel_info *tun_info)
{
	struct vxlan_metadata *md;
	struct nlattr *nest;

	nest = nla_nest_start_noflag(skb, LWTUNNEL_IP_OPTS_VXLAN);
	if (!nest)
		return -ENOMEM;

	md = ip_tunnel_info_opts(tun_info);
	if (nla_put_u32(skb, LWTUNNEL_IP_OPT_VXLAN_GBP, md->gbp)) {
		nla_nest_cancel(skb, nest);
		return -ENOMEM;
	}

	nla_nest_end(skb, nest);
	return 0;
}

static int ip_tun_fill_encap_opts_erspan(struct sk_buff *skb,
					 struct ip_tunnel_info *tun_info)
{
	struct erspan_metadata *md;
	struct nlattr *nest;

	nest = nla_nest_start_noflag(skb, LWTUNNEL_IP_OPTS_ERSPAN);
	if (!nest)
		return -ENOMEM;

	md = ip_tunnel_info_opts(tun_info);
	if (nla_put_u8(skb, LWTUNNEL_IP_OPT_ERSPAN_VER, md->version))
		goto err;

	if (md->version == 1 &&
	    nla_put_be32(skb, LWTUNNEL_IP_OPT_ERSPAN_INDEX, md->u.index))
		goto err;

	if (md->version == 2 &&
	    (nla_put_u8(skb, LWTUNNEL_IP_OPT_ERSPAN_DIR, md->u.md2.dir) ||
	     nla_put_u8(skb, LWTUNNEL_IP_OPT_ERSPAN_HWID,
			get_hwid(&md->u.md2))))
		goto err;

	nla_nest_end(skb, nest);
	return 0;
err:
	nla_nest_cancel(skb, nest);
	return -ENOMEM;
}

static int ip_tun_fill_encap_opts(struct sk_buff *skb, int type,
				  struct ip_tunnel_info *tun_info)
{
	struct nlattr *nest;
	int err = 0;

	if (!(tun_info->key.tun_flags & TUNNEL_OPTIONS_PRESENT))
		return 0;

	nest = nla_nest_start_noflag(skb, type);
	if (!nest)
		return -ENOMEM;

	if (tun_info->key.tun_flags & TUNNEL_GENEVE_OPT)
		err = ip_tun_fill_encap_opts_geneve(skb, tun_info);
	else if (tun_info->key.tun_flags & TUNNEL_VXLAN_OPT)
		err = ip_tun_fill_encap_opts_vxlan(skb, tun_info);
	else if (tun_info->key.tun_flags & TUNNEL_ERSPAN_OPT)
		err = ip_tun_fill_encap_opts_erspan(skb, tun_info);

	if (err) {
		nla_nest_cancel(skb, nest);
		return err;
	}

	nla_nest_end(skb, nest);
	return 0;
}

static int ip_tun_fill_encap_info(struct sk_buff *skb,
				  struct lwtunnel_state *lwtstate)
{
	struct ip_tunnel_info *tun_info = lwt_tun_info(lwtstate);

	if (nla_put_be64(skb, LWTUNNEL_IP_ID, tun_info->key.tun_id,
			 LWTUNNEL_IP_PAD) ||
	    nla_put_in_addr(skb, LWTUNNEL_IP_DST, tun_info->key.u.ipv4.dst) ||
	    nla_put_in_addr(skb, LWTUNNEL_IP_SRC, tun_info->key.u.ipv4.src) ||
	    nla_put_u8(skb, LWTUNNEL_IP_TOS, tun_info->key.tos) ||
	    nla_put_u8(skb, LWTUNNEL_IP_TTL, tun_info->key.ttl) ||
	    nla_put_be16(skb, LWTUNNEL_IP_FLAGS, tun_info->key.tun_flags) ||
	    ip_tun_fill_encap_opts(skb, LWTUNNEL_IP_OPTS, tun_info))
		return -ENOMEM;

	return 0;
}

static int ip_tun_opts_nlsize(struct ip_tunnel_info *info)
{
	int opt_len;

	if (!(info->key.tun_flags & TUNNEL_OPTIONS_PRESENT))
		return 0;

	opt_len = nla_total_size(0);		/* LWTUNNEL_IP_OPTS */
	if (info->key.tun_flags & TUNNEL_GENEVE_OPT) {
		struct geneve_opt *opt;
		int offset = 0;

		opt_len += nla_total_size(0);	/* LWTUNNEL_IP_OPTS_GENEVE */
		while (info->options_len > offset) {
			opt = ip_tunnel_info_opts(info) + offset;
			opt_len += nla_total_size(2)	/* OPT_GENEVE_CLASS */
				   + nla_total_size(1)	/* OPT_GENEVE_TYPE */
				   + nla_total_size(opt->length * 4);
							/* OPT_GENEVE_DATA */
			offset += sizeof(*opt) + opt->length * 4;
		}
	} else if (info->key.tun_flags & TUNNEL_VXLAN_OPT) {
		opt_len += nla_total_size(0)	/* LWTUNNEL_IP_OPTS_VXLAN */
			   + nla_total_size(4);	/* OPT_VXLAN_GBP */
	} else if (info->key.tun_flags & TUNNEL_ERSPAN_OPT) {
		struct erspan_metadata *md = ip_tunnel_info_opts(info);

		opt_len += nla_total_size(0)	/* LWTUNNEL_IP_OPTS_ERSPAN */
			   + nla_total_size(1)	/* OPT_ERSPAN_VER */
			   + (md->version == 1 ? nla_total_size(4)
						/* OPT_ERSPAN_INDEX (v1) */
					       : nla_total_size(1) +
						 nla_total_size(1));
						/* OPT_ERSPAN_DIR + HWID (v2) */
	}

	return opt_len;
}

static int ip_tun_encap_nlsize(struct lwtunnel_state *lwtstate)
{
	return nla_total_size_64bit(8)	/* LWTUNNEL_IP_ID */
		+ nla_total_size(4)	/* LWTUNNEL_IP_DST */
		+ nla_total_size(4)	/* LWTUNNEL_IP_SRC */
		+ nla_total_size(1)	/* LWTUNNEL_IP_TOS */
		+ nla_total_size(1)	/* LWTUNNEL_IP_TTL */
		+ nla_total_size(2)	/* LWTUNNEL_IP_FLAGS */
		+ ip_tun_opts_nlsize(lwt_tun_info(lwtstate));
					/* LWTUNNEL_IP_OPTS */
}

static int ip_tun_cmp_encap(struct lwtunnel_state *a, struct lwtunnel_state *b)
{
	struct ip_tunnel_info *info_a = lwt_tun_info(a);
	struct ip_tunnel_info *info_b = lwt_tun_info(b);

	return memcmp(info_a, info_b, sizeof(info_a->key)) ||
	       info_a->mode != info_b->mode ||
	       info_a->options_len != info_b->options_len ||
	       memcmp(ip_tunnel_info_opts(info_a),
		      ip_tunnel_info_opts(info_b), info_a->options_len);
}

static const struct lwtunnel_encap_ops ip_tun_lwt_ops = {
	.build_state = ip_tun_build_state,
	.destroy_state = ip_tun_destroy_state,
	.fill_encap = ip_tun_fill_encap_info,
	.get_encap_size = ip_tun_encap_nlsize,
	.cmp_encap = ip_tun_cmp_encap,
	.owner = THIS_MODULE,
};

static const struct nla_policy ip6_tun_policy[LWTUNNEL_IP6_MAX + 1] = {
	[LWTUNNEL_IP6_UNSPEC]	= { .strict_start_type = LWTUNNEL_IP6_OPTS },
	[LWTUNNEL_IP6_ID]		= { .type = NLA_U64 },
	[LWTUNNEL_IP6_DST]		= { .len = sizeof(struct in6_addr) },
	[LWTUNNEL_IP6_SRC]		= { .len = sizeof(struct in6_addr) },
	[LWTUNNEL_IP6_HOPLIMIT]		= { .type = NLA_U8 },
	[LWTUNNEL_IP6_TC]		= { .type = NLA_U8 },
	[LWTUNNEL_IP6_FLAGS]		= { .type = NLA_U16 },
	[LWTUNNEL_IP6_OPTS]		= { .type = NLA_NESTED },
};

static int ip6_tun_build_state(struct net *net, struct nlattr *attr,
			       unsigned int family, const void *cfg,
			       struct lwtunnel_state **ts,
			       struct netlink_ext_ack *extack)
{
	struct nlattr *tb[LWTUNNEL_IP6_MAX + 1];
	struct lwtunnel_state *new_state;
	struct ip_tunnel_info *tun_info;
	int err, opt_len;

	err = nla_parse_nested_deprecated(tb, LWTUNNEL_IP6_MAX, attr,
					  ip6_tun_policy, extack);
	if (err < 0)
		return err;

	opt_len = ip_tun_get_optlen(tb[LWTUNNEL_IP6_OPTS], extack);
	if (opt_len < 0)
		return opt_len;

	new_state = lwtunnel_state_alloc(sizeof(*tun_info) + opt_len);
	if (!new_state)
		return -ENOMEM;

	new_state->type = LWTUNNEL_ENCAP_IP6;

	tun_info = lwt_tun_info(new_state);

	err = ip_tun_set_opts(tb[LWTUNNEL_IP6_OPTS], tun_info, extack);
	if (err < 0) {
		lwtstate_free(new_state);
		return err;
	}

	if (tb[LWTUNNEL_IP6_ID])
		tun_info->key.tun_id = nla_get_be64(tb[LWTUNNEL_IP6_ID]);

	if (tb[LWTUNNEL_IP6_DST])
		tun_info->key.u.ipv6.dst = nla_get_in6_addr(tb[LWTUNNEL_IP6_DST]);

	if (tb[LWTUNNEL_IP6_SRC])
		tun_info->key.u.ipv6.src = nla_get_in6_addr(tb[LWTUNNEL_IP6_SRC]);

	if (tb[LWTUNNEL_IP6_HOPLIMIT])
		tun_info->key.ttl = nla_get_u8(tb[LWTUNNEL_IP6_HOPLIMIT]);

	if (tb[LWTUNNEL_IP6_TC])
		tun_info->key.tos = nla_get_u8(tb[LWTUNNEL_IP6_TC]);

	if (tb[LWTUNNEL_IP6_FLAGS])
		tun_info->key.tun_flags |=
				(nla_get_be16(tb[LWTUNNEL_IP6_FLAGS]) &
				 ~TUNNEL_OPTIONS_PRESENT);

	tun_info->mode = IP_TUNNEL_INFO_TX | IP_TUNNEL_INFO_IPV6;
	tun_info->options_len = opt_len;

	*ts = new_state;

	return 0;
}

static int ip6_tun_fill_encap_info(struct sk_buff *skb,
				   struct lwtunnel_state *lwtstate)
{
	struct ip_tunnel_info *tun_info = lwt_tun_info(lwtstate);

	if (nla_put_be64(skb, LWTUNNEL_IP6_ID, tun_info->key.tun_id,
			 LWTUNNEL_IP6_PAD) ||
	    nla_put_in6_addr(skb, LWTUNNEL_IP6_DST, &tun_info->key.u.ipv6.dst) ||
	    nla_put_in6_addr(skb, LWTUNNEL_IP6_SRC, &tun_info->key.u.ipv6.src) ||
	    nla_put_u8(skb, LWTUNNEL_IP6_TC, tun_info->key.tos) ||
	    nla_put_u8(skb, LWTUNNEL_IP6_HOPLIMIT, tun_info->key.ttl) ||
	    nla_put_be16(skb, LWTUNNEL_IP6_FLAGS, tun_info->key.tun_flags) ||
	    ip_tun_fill_encap_opts(skb, LWTUNNEL_IP6_OPTS, tun_info))
		return -ENOMEM;

	return 0;
}

static int ip6_tun_encap_nlsize(struct lwtunnel_state *lwtstate)
{
	return nla_total_size_64bit(8)	/* LWTUNNEL_IP6_ID */
		+ nla_total_size(16)	/* LWTUNNEL_IP6_DST */
		+ nla_total_size(16)	/* LWTUNNEL_IP6_SRC */
		+ nla_total_size(1)	/* LWTUNNEL_IP6_HOPLIMIT */
		+ nla_total_size(1)	/* LWTUNNEL_IP6_TC */
		+ nla_total_size(2)	/* LWTUNNEL_IP6_FLAGS */
		+ ip_tun_opts_nlsize(lwt_tun_info(lwtstate));
					/* LWTUNNEL_IP6_OPTS */
}

static const struct lwtunnel_encap_ops ip6_tun_lwt_ops = {
	.build_state = ip6_tun_build_state,
	.fill_encap = ip6_tun_fill_encap_info,
	.get_encap_size = ip6_tun_encap_nlsize,
	.cmp_encap = ip_tun_cmp_encap,
	.owner = THIS_MODULE,
};

void __init ip_tunnel_core_init(void)
{
	/* If you land here, make sure whether increasing ip_tunnel_info's
	 * options_len is a reasonable choice with its usage in front ends
	 * (f.e., it's part of flow keys, etc).
	 */
	BUILD_BUG_ON(IP_TUNNEL_OPTS_MAX != 255);

	lwtunnel_encap_add_ops(&ip_tun_lwt_ops, LWTUNNEL_ENCAP_IP);
	lwtunnel_encap_add_ops(&ip6_tun_lwt_ops, LWTUNNEL_ENCAP_IP6);
}

DEFINE_STATIC_KEY_FALSE(ip_tunnel_metadata_cnt);
EXPORT_SYMBOL(ip_tunnel_metadata_cnt);

void ip_tunnel_need_metadata(void)
{
	static_branch_inc(&ip_tunnel_metadata_cnt);
}
EXPORT_SYMBOL_GPL(ip_tunnel_need_metadata);

void ip_tunnel_unneed_metadata(void)
{
	static_branch_dec(&ip_tunnel_metadata_cnt);
}
EXPORT_SYMBOL_GPL(ip_tunnel_unneed_metadata);

/* Returns either the correct skb->protocol value, or 0 if invalid. */
__be16 ip_tunnel_parse_protocol(const struct sk_buff *skb)
{
	if (skb_network_header(skb) >= skb->head &&
	    (skb_network_header(skb) + sizeof(struct iphdr)) <= skb_tail_pointer(skb) &&
	    ip_hdr(skb)->version == 4)
		return htons(ETH_P_IP);
	if (skb_network_header(skb) >= skb->head &&
	    (skb_network_header(skb) + sizeof(struct ipv6hdr)) <= skb_tail_pointer(skb) &&
	    ipv6_hdr(skb)->version == 6)
		return htons(ETH_P_IPV6);
	return 0;
}
EXPORT_SYMBOL(ip_tunnel_parse_protocol);

const struct header_ops ip_tunnel_header_ops = { .parse_protocol = ip_tunnel_parse_protocol };
EXPORT_SYMBOL(ip_tunnel_header_ops);<|MERGE_RESOLUTION|>--- conflicted
+++ resolved
@@ -193,7 +193,6 @@
  * Return: length on success, negative error code if message couldn't be built.
  */
 static int iptunnel_pmtud_build_icmp(struct sk_buff *skb, int mtu)
-<<<<<<< HEAD
 {
 	const struct iphdr *iph = ip_hdr(skb);
 	struct icmphdr *icmph;
@@ -223,7 +222,7 @@
 		.code			= ICMP_FRAG_NEEDED,
 		.checksum		= 0,
 		.un.frag.__unused	= 0,
-		.un.frag.mtu		= ntohs(mtu),
+		.un.frag.mtu		= htons(mtu),
 	};
 	icmph->checksum = ip_compute_csum(icmph, len);
 	skb_reset_transport_header(skb);
@@ -246,7 +245,7 @@
 
 	skb->ip_summed = CHECKSUM_NONE;
 
-	eth_header(skb, skb->dev, htons(eh.h_proto), eh.h_source, eh.h_dest, 0);
+	eth_header(skb, skb->dev, ntohs(eh.h_proto), eh.h_source, eh.h_dest, 0);
 	skb_reset_mac_header(skb);
 
 	return skb->len;
@@ -339,7 +338,7 @@
 
 	skb->ip_summed = CHECKSUM_NONE;
 
-	eth_header(skb, skb->dev, htons(eh.h_proto), eh.h_source, eh.h_dest, 0);
+	eth_header(skb, skb->dev, ntohs(eh.h_proto), eh.h_source, eh.h_dest, 0);
 	skb_reset_mac_header(skb);
 
 	return skb->len;
@@ -430,247 +429,6 @@
 }
 EXPORT_SYMBOL(skb_tunnel_check_pmtu);
 
-/* Often modified stats are per cpu, other are shared (netdev->stats) */
-void ip_tunnel_get_stats64(struct net_device *dev,
-			   struct rtnl_link_stats64 *tot)
-=======
->>>>>>> 7d2a07b7
-{
-	const struct iphdr *iph = ip_hdr(skb);
-	struct icmphdr *icmph;
-	struct iphdr *niph;
-	struct ethhdr eh;
-	int len, err;
-
-	if (!pskb_may_pull(skb, ETH_HLEN + sizeof(struct iphdr)))
-		return -EINVAL;
-
-	skb_copy_bits(skb, skb_mac_offset(skb), &eh, ETH_HLEN);
-	pskb_pull(skb, ETH_HLEN);
-	skb_reset_network_header(skb);
-
-	err = pskb_trim(skb, 576 - sizeof(*niph) - sizeof(*icmph));
-	if (err)
-		return err;
-
-	len = skb->len + sizeof(*icmph);
-	err = skb_cow(skb, sizeof(*niph) + sizeof(*icmph) + ETH_HLEN);
-	if (err)
-		return err;
-
-	icmph = skb_push(skb, sizeof(*icmph));
-	*icmph = (struct icmphdr) {
-		.type			= ICMP_DEST_UNREACH,
-		.code			= ICMP_FRAG_NEEDED,
-		.checksum		= 0,
-		.un.frag.__unused	= 0,
-		.un.frag.mtu		= htons(mtu),
-	};
-	icmph->checksum = ip_compute_csum(icmph, len);
-	skb_reset_transport_header(skb);
-
-	niph = skb_push(skb, sizeof(*niph));
-	*niph = (struct iphdr) {
-		.ihl			= sizeof(*niph) / 4u,
-		.version 		= 4,
-		.tos 			= 0,
-		.tot_len		= htons(len + sizeof(*niph)),
-		.id			= 0,
-		.frag_off		= htons(IP_DF),
-		.ttl			= iph->ttl,
-		.protocol		= IPPROTO_ICMP,
-		.saddr			= iph->daddr,
-		.daddr			= iph->saddr,
-	};
-	ip_send_check(niph);
-	skb_reset_network_header(skb);
-
-	skb->ip_summed = CHECKSUM_NONE;
-
-	eth_header(skb, skb->dev, ntohs(eh.h_proto), eh.h_source, eh.h_dest, 0);
-	skb_reset_mac_header(skb);
-
-	return skb->len;
-}
-
-/**
- * iptunnel_pmtud_check_icmp() - Trigger ICMP reply if needed and allowed
- * @skb:	Buffer being sent by encapsulation, L2 headers expected
- * @mtu:	Network MTU for path
- *
- * Return: 0 for no ICMP reply, length if built, negative value on error.
- */
-static int iptunnel_pmtud_check_icmp(struct sk_buff *skb, int mtu)
-{
-	const struct icmphdr *icmph = icmp_hdr(skb);
-	const struct iphdr *iph = ip_hdr(skb);
-
-	if (mtu < 576 || iph->frag_off != htons(IP_DF))
-		return 0;
-
-	if (ipv4_is_lbcast(iph->daddr)  || ipv4_is_multicast(iph->daddr) ||
-	    ipv4_is_zeronet(iph->saddr) || ipv4_is_loopback(iph->saddr)  ||
-	    ipv4_is_lbcast(iph->saddr)  || ipv4_is_multicast(iph->saddr))
-		return 0;
-
-	if (iph->protocol == IPPROTO_ICMP && icmp_is_err(icmph->type))
-		return 0;
-
-	return iptunnel_pmtud_build_icmp(skb, mtu);
-}
-
-#if IS_ENABLED(CONFIG_IPV6)
-/**
- * iptunnel_pmtud_build_icmpv6() - Build ICMPv6 error message for PMTUD
- * @skb:	Original packet with L2 header
- * @mtu:	MTU value for ICMPv6 error
- *
- * Return: length on success, negative error code if message couldn't be built.
- */
-static int iptunnel_pmtud_build_icmpv6(struct sk_buff *skb, int mtu)
-{
-	const struct ipv6hdr *ip6h = ipv6_hdr(skb);
-	struct icmp6hdr *icmp6h;
-	struct ipv6hdr *nip6h;
-	struct ethhdr eh;
-	int len, err;
-	__wsum csum;
-
-	if (!pskb_may_pull(skb, ETH_HLEN + sizeof(struct ipv6hdr)))
-		return -EINVAL;
-
-	skb_copy_bits(skb, skb_mac_offset(skb), &eh, ETH_HLEN);
-	pskb_pull(skb, ETH_HLEN);
-	skb_reset_network_header(skb);
-
-	err = pskb_trim(skb, IPV6_MIN_MTU - sizeof(*nip6h) - sizeof(*icmp6h));
-	if (err)
-		return err;
-
-	len = skb->len + sizeof(*icmp6h);
-	err = skb_cow(skb, sizeof(*nip6h) + sizeof(*icmp6h) + ETH_HLEN);
-	if (err)
-		return err;
-
-	icmp6h = skb_push(skb, sizeof(*icmp6h));
-	*icmp6h = (struct icmp6hdr) {
-		.icmp6_type		= ICMPV6_PKT_TOOBIG,
-		.icmp6_code		= 0,
-		.icmp6_cksum		= 0,
-		.icmp6_mtu		= htonl(mtu),
-	};
-	skb_reset_transport_header(skb);
-
-	nip6h = skb_push(skb, sizeof(*nip6h));
-	*nip6h = (struct ipv6hdr) {
-		.priority		= 0,
-		.version		= 6,
-		.flow_lbl		= { 0 },
-		.payload_len		= htons(len),
-		.nexthdr		= IPPROTO_ICMPV6,
-		.hop_limit		= ip6h->hop_limit,
-		.saddr			= ip6h->daddr,
-		.daddr			= ip6h->saddr,
-	};
-	skb_reset_network_header(skb);
-
-	csum = csum_partial(icmp6h, len, 0);
-	icmp6h->icmp6_cksum = csum_ipv6_magic(&nip6h->saddr, &nip6h->daddr, len,
-					      IPPROTO_ICMPV6, csum);
-
-	skb->ip_summed = CHECKSUM_NONE;
-
-	eth_header(skb, skb->dev, ntohs(eh.h_proto), eh.h_source, eh.h_dest, 0);
-	skb_reset_mac_header(skb);
-
-	return skb->len;
-}
-
-/**
- * iptunnel_pmtud_check_icmpv6() - Trigger ICMPv6 reply if needed and allowed
- * @skb:	Buffer being sent by encapsulation, L2 headers expected
- * @mtu:	Network MTU for path
- *
- * Return: 0 for no ICMPv6 reply, length if built, negative value on error.
- */
-static int iptunnel_pmtud_check_icmpv6(struct sk_buff *skb, int mtu)
-{
-	const struct ipv6hdr *ip6h = ipv6_hdr(skb);
-	int stype = ipv6_addr_type(&ip6h->saddr);
-	u8 proto = ip6h->nexthdr;
-	__be16 frag_off;
-	int offset;
-
-	if (mtu < IPV6_MIN_MTU)
-		return 0;
-
-	if (stype == IPV6_ADDR_ANY || stype == IPV6_ADDR_MULTICAST ||
-	    stype == IPV6_ADDR_LOOPBACK)
-		return 0;
-
-	offset = ipv6_skip_exthdr(skb, sizeof(struct ipv6hdr), &proto,
-				  &frag_off);
-	if (offset < 0 || (frag_off & htons(~0x7)))
-		return 0;
-
-	if (proto == IPPROTO_ICMPV6) {
-		struct icmp6hdr *icmp6h;
-
-		if (!pskb_may_pull(skb, skb_network_header(skb) +
-					offset + 1 - skb->data))
-			return 0;
-
-		icmp6h = (struct icmp6hdr *)(skb_network_header(skb) + offset);
-		if (icmpv6_is_err(icmp6h->icmp6_type) ||
-		    icmp6h->icmp6_type == NDISC_REDIRECT)
-			return 0;
-	}
-
-	return iptunnel_pmtud_build_icmpv6(skb, mtu);
-}
-#endif /* IS_ENABLED(CONFIG_IPV6) */
-
-/**
- * skb_tunnel_check_pmtu() - Check, update PMTU and trigger ICMP reply as needed
- * @skb:	Buffer being sent by encapsulation, L2 headers expected
- * @encap_dst:	Destination for tunnel encapsulation (outer IP)
- * @headroom:	Encapsulation header size, bytes
- * @reply:	Build matching ICMP or ICMPv6 message as a result
- *
- * L2 tunnel implementations that can carry IP and can be directly bridged
- * (currently UDP tunnels) can't always rely on IP forwarding paths to handle
- * PMTU discovery. In the bridged case, ICMP or ICMPv6 messages need to be built
- * based on payload and sent back by the encapsulation itself.
- *
- * For routable interfaces, we just need to update the PMTU for the destination.
- *
- * Return: 0 if ICMP error not needed, length if built, negative value on error
- */
-int skb_tunnel_check_pmtu(struct sk_buff *skb, struct dst_entry *encap_dst,
-			  int headroom, bool reply)
-{
-	u32 mtu = dst_mtu(encap_dst) - headroom;
-
-	if ((skb_is_gso(skb) && skb_gso_validate_network_len(skb, mtu)) ||
-	    (!skb_is_gso(skb) && (skb->len - skb_mac_header_len(skb)) <= mtu))
-		return 0;
-
-	skb_dst_update_pmtu_no_confirm(skb, mtu);
-
-	if (!reply || skb->pkt_type == PACKET_HOST)
-		return 0;
-
-	if (skb->protocol == htons(ETH_P_IP))
-		return iptunnel_pmtud_check_icmp(skb, mtu);
-
-#if IS_ENABLED(CONFIG_IPV6)
-	if (skb->protocol == htons(ETH_P_IPV6))
-		return iptunnel_pmtud_check_icmpv6(skb, mtu);
-#endif
-	return 0;
-}
-EXPORT_SYMBOL(skb_tunnel_check_pmtu);
-
 static const struct nla_policy ip_tun_policy[LWTUNNEL_IP_MAX + 1] = {
 	[LWTUNNEL_IP_UNSPEC]	= { .strict_start_type = LWTUNNEL_IP_OPTS },
 	[LWTUNNEL_IP_ID]	= { .type = NLA_U64 },
@@ -686,7 +444,6 @@
 	[LWTUNNEL_IP_OPTS_GENEVE]	= { .type = NLA_NESTED },
 	[LWTUNNEL_IP_OPTS_VXLAN]	= { .type = NLA_NESTED },
 	[LWTUNNEL_IP_OPTS_ERSPAN]	= { .type = NLA_NESTED },
-<<<<<<< HEAD
 };
 
 static const struct nla_policy
@@ -697,18 +454,6 @@
 };
 
 static const struct nla_policy
-=======
-};
-
-static const struct nla_policy
-geneve_opt_policy[LWTUNNEL_IP_OPT_GENEVE_MAX + 1] = {
-	[LWTUNNEL_IP_OPT_GENEVE_CLASS]	= { .type = NLA_U16 },
-	[LWTUNNEL_IP_OPT_GENEVE_TYPE]	= { .type = NLA_U8 },
-	[LWTUNNEL_IP_OPT_GENEVE_DATA]	= { .type = NLA_BINARY, .len = 128 },
-};
-
-static const struct nla_policy
->>>>>>> 7d2a07b7
 vxlan_opt_policy[LWTUNNEL_IP_OPT_VXLAN_MAX + 1] = {
 	[LWTUNNEL_IP_OPT_VXLAN_GBP]	= { .type = NLA_U32 },
 };
@@ -838,14 +583,9 @@
 static int ip_tun_parse_opts(struct nlattr *attr, struct ip_tunnel_info *info,
 			     struct netlink_ext_ack *extack)
 {
-<<<<<<< HEAD
-	int err, rem, opt_len, opts_len = 0, type = 0;
-	struct nlattr *nla;
-=======
 	int err, rem, opt_len, opts_len = 0;
 	struct nlattr *nla;
 	__be16 type = 0;
->>>>>>> 7d2a07b7
 
 	if (!attr)
 		return 0;
