--- conflicted
+++ resolved
@@ -545,10 +545,7 @@
 					       TCP_TIMEOUT_INIT;
 		icsk->icsk_rto = inet_csk_rto_backoff(icsk, TCP_RTO_MAX);
 
-<<<<<<< HEAD
-=======
-
->>>>>>> 8ccc0d69
+
 		tcp_mstamp_refresh(tp);
 		delta_us = (u32)(tp->tcp_mstamp - tcp_skb_timestamp_us(skb));
 		remaining = icsk->icsk_rto -
