/*
 * Packet matching code.
 *
 * Copyright (C) 1999 Paul `Rusty' Russell & Michael J. Neuling
 * Copyright (C) 2000-2005 Netfilter Core Team <coreteam@netfilter.org>
 * Copyright (C) 2006-2010 Patrick McHardy <kaber@trash.net>
 *
 * This program is free software; you can redistribute it and/or modify
 * it under the terms of the GNU General Public License version 2 as
 * published by the Free Software Foundation.
 */
#define pr_fmt(fmt) KBUILD_MODNAME ": " fmt
#include <linux/cache.h>
#include <linux/capability.h>
#include <linux/skbuff.h>
#include <linux/kmod.h>
#include <linux/vmalloc.h>
#include <linux/netdevice.h>
#include <linux/module.h>
#include <linux/icmp.h>
#include <net/ip.h>
#include <net/compat.h>
#include <asm/uaccess.h>
#include <linux/mutex.h>
#include <linux/proc_fs.h>
#include <linux/err.h>
#include <linux/cpumask.h>

#include <linux/netfilter/x_tables.h>
#include <linux/netfilter_ipv4/ip_tables.h>
#include <net/netfilter/nf_log.h>
#include "../../netfilter/xt_repldata.h"

MODULE_LICENSE("GPL");
MODULE_AUTHOR("Netfilter Core Team <coreteam@netfilter.org>");
MODULE_DESCRIPTION("IPv4 packet filter");

#ifdef CONFIG_NETFILTER_DEBUG
#define IP_NF_ASSERT(x)		WARN_ON(!(x))
#else
#define IP_NF_ASSERT(x)
#endif

void *ipt_alloc_initial_table(const struct xt_table *info)
{
	return xt_alloc_initial_table(ipt, IPT);
}
EXPORT_SYMBOL_GPL(ipt_alloc_initial_table);

/* Returns whether matches rule or not. */
/* Performance critical - called for every packet */
static inline bool
ip_packet_match(const struct iphdr *ip,
		const char *indev,
		const char *outdev,
		const struct ipt_ip *ipinfo,
		int isfrag)
{
	unsigned long ret;

#define FWINV(bool, invflg) ((bool) ^ !!(ipinfo->invflags & (invflg)))

	if (FWINV((ip->saddr&ipinfo->smsk.s_addr) != ipinfo->src.s_addr,
		  IPT_INV_SRCIP) ||
	    FWINV((ip->daddr&ipinfo->dmsk.s_addr) != ipinfo->dst.s_addr,
		  IPT_INV_DSTIP))
		return false;

	ret = ifname_compare_aligned(indev, ipinfo->iniface, ipinfo->iniface_mask);

	if (FWINV(ret != 0, IPT_INV_VIA_IN))
		return false;

	ret = ifname_compare_aligned(outdev, ipinfo->outiface, ipinfo->outiface_mask);

	if (FWINV(ret != 0, IPT_INV_VIA_OUT))
		return false;

	/* Check specific protocol */
	if (ipinfo->proto &&
	    FWINV(ip->protocol != ipinfo->proto, IPT_INV_PROTO))
		return false;

	/* If we have a fragment rule but the packet is not a fragment
	 * then we return zero */
	if (FWINV((ipinfo->flags&IPT_F_FRAG) && !isfrag, IPT_INV_FRAG))
		return false;

	return true;
}

static bool
ip_checkentry(const struct ipt_ip *ip)
{
	if (ip->flags & ~IPT_F_MASK)
		return false;
	if (ip->invflags & ~IPT_INV_MASK)
		return false;
	return true;
}

static unsigned int
ipt_error(struct sk_buff *skb, const struct xt_action_param *par)
{
	net_info_ratelimited("error: `%s'\n", (const char *)par->targinfo);

	return NF_DROP;
}

/* Performance critical */
static inline struct ipt_entry *
get_entry(const void *base, unsigned int offset)
{
	return (struct ipt_entry *)(base + offset);
}

/* All zeroes == unconditional rule. */
/* Mildly perf critical (only if packet tracing is on) */
static inline bool unconditional(const struct ipt_entry *e)
{
	static const struct ipt_ip uncond;

	return e->target_offset == sizeof(struct ipt_entry) &&
	       memcmp(&e->ip, &uncond, sizeof(uncond)) == 0;
#undef FWINV
}

/* for const-correctness */
static inline const struct xt_entry_target *
ipt_get_target_c(const struct ipt_entry *e)
{
	return ipt_get_target((struct ipt_entry *)e);
}

#if IS_ENABLED(CONFIG_NETFILTER_XT_TARGET_TRACE)
static const char *const hooknames[] = {
	[NF_INET_PRE_ROUTING]		= "PREROUTING",
	[NF_INET_LOCAL_IN]		= "INPUT",
	[NF_INET_FORWARD]		= "FORWARD",
	[NF_INET_LOCAL_OUT]		= "OUTPUT",
	[NF_INET_POST_ROUTING]		= "POSTROUTING",
};

enum nf_ip_trace_comments {
	NF_IP_TRACE_COMMENT_RULE,
	NF_IP_TRACE_COMMENT_RETURN,
	NF_IP_TRACE_COMMENT_POLICY,
};

static const char *const comments[] = {
	[NF_IP_TRACE_COMMENT_RULE]	= "rule",
	[NF_IP_TRACE_COMMENT_RETURN]	= "return",
	[NF_IP_TRACE_COMMENT_POLICY]	= "policy",
};

static struct nf_loginfo trace_loginfo = {
	.type = NF_LOG_TYPE_LOG,
	.u = {
		.log = {
			.level = 4,
			.logflags = NF_LOG_MASK,
		},
	},
};

/* Mildly perf critical (only if packet tracing is on) */
static inline int
get_chainname_rulenum(const struct ipt_entry *s, const struct ipt_entry *e,
		      const char *hookname, const char **chainname,
		      const char **comment, unsigned int *rulenum)
{
	const struct xt_standard_target *t = (void *)ipt_get_target_c(s);

	if (strcmp(t->target.u.kernel.target->name, XT_ERROR_TARGET) == 0) {
		/* Head of user chain: ERROR target with chainname */
		*chainname = t->target.data;
		(*rulenum) = 0;
	} else if (s == e) {
		(*rulenum)++;

		if (unconditional(s) &&
		    strcmp(t->target.u.kernel.target->name,
			   XT_STANDARD_TARGET) == 0 &&
		   t->verdict < 0) {
			/* Tail of chains: STANDARD target (return/policy) */
			*comment = *chainname == hookname
				? comments[NF_IP_TRACE_COMMENT_POLICY]
				: comments[NF_IP_TRACE_COMMENT_RETURN];
		}
		return 1;
	} else
		(*rulenum)++;

	return 0;
}

static void trace_packet(struct net *net,
			 const struct sk_buff *skb,
			 unsigned int hook,
			 const struct net_device *in,
			 const struct net_device *out,
			 const char *tablename,
			 const struct xt_table_info *private,
			 const struct ipt_entry *e)
{
	const struct ipt_entry *root;
	const char *hookname, *chainname, *comment;
	const struct ipt_entry *iter;
	unsigned int rulenum = 0;

	root = get_entry(private->entries, private->hook_entry[hook]);

	hookname = chainname = hooknames[hook];
	comment = comments[NF_IP_TRACE_COMMENT_RULE];

	xt_entry_foreach(iter, root, private->size - private->hook_entry[hook])
		if (get_chainname_rulenum(iter, e, hookname,
		    &chainname, &comment, &rulenum) != 0)
			break;

	nf_log_trace(net, AF_INET, hook, skb, in, out, &trace_loginfo,
		     "TRACE: %s:%s:%s:%u ",
		     tablename, chainname, comment, rulenum);
}
#endif

static inline
struct ipt_entry *ipt_next_entry(const struct ipt_entry *entry)
{
	return (void *)entry + entry->next_offset;
}

/* Returns one of the generic firewall policies, like NF_ACCEPT. */
unsigned int
ipt_do_table(struct sk_buff *skb,
	     const struct nf_hook_state *state,
	     struct xt_table *table)
{
	unsigned int hook = state->hook;
	static const char nulldevname[IFNAMSIZ] __attribute__((aligned(sizeof(long))));
	const struct iphdr *ip;
	/* Initializing verdict to NF_DROP keeps gcc happy. */
	unsigned int verdict = NF_DROP;
	const char *indev, *outdev;
	const void *table_base;
	struct ipt_entry *e, **jumpstack;
	unsigned int stackidx, cpu;
	const struct xt_table_info *private;
	struct xt_action_param acpar;
	unsigned int addend;

	/* Initialization */
	stackidx = 0;
	ip = ip_hdr(skb);
	indev = state->in ? state->in->name : nulldevname;
	outdev = state->out ? state->out->name : nulldevname;
	/* We handle fragments by dealing with the first fragment as
	 * if it was a normal packet.  All other fragments are treated
	 * normally, except that they will NEVER match rules that ask
	 * things we don't know, ie. tcp syn flag or ports).  If the
	 * rule is also a fragment-specific rule, non-fragments won't
	 * match it. */
	acpar.fragoff = ntohs(ip->frag_off) & IP_OFFSET;
	acpar.thoff   = ip_hdrlen(skb);
	acpar.hotdrop = false;
	acpar.net     = state->net;
	acpar.in      = state->in;
	acpar.out     = state->out;
	acpar.family  = NFPROTO_IPV4;
	acpar.hooknum = hook;

	IP_NF_ASSERT(table->valid_hooks & (1 << hook));
	local_bh_disable();
	addend = xt_write_recseq_begin();
	private = table->private;
	cpu        = smp_processor_id();
	/*
	 * Ensure we load private-> members after we've fetched the base
	 * pointer.
	 */
	smp_read_barrier_depends();
	table_base = private->entries;
	jumpstack  = (struct ipt_entry **)private->jumpstack[cpu];

	/* Switch to alternate jumpstack if we're being invoked via TEE.
	 * TEE issues XT_CONTINUE verdict on original skb so we must not
	 * clobber the jumpstack.
	 *
	 * For recursion via REJECT or SYNPROXY the stack will be clobbered
	 * but it is no problem since absolute verdict is issued by these.
	 */
	if (static_key_false(&xt_tee_enabled))
		jumpstack += private->stacksize * __this_cpu_read(nf_skb_duplicated);

	e = get_entry(table_base, private->hook_entry[hook]);

	do {
		const struct xt_entry_target *t;
		const struct xt_entry_match *ematch;
		struct xt_counters *counter;

		IP_NF_ASSERT(e);
		if (!ip_packet_match(ip, indev, outdev,
		    &e->ip, acpar.fragoff)) {
 no_match:
			e = ipt_next_entry(e);
			continue;
		}

		xt_ematch_foreach(ematch, e) {
			acpar.match     = ematch->u.kernel.match;
			acpar.matchinfo = ematch->data;
			if (!acpar.match->match(skb, &acpar))
				goto no_match;
		}

		counter = xt_get_this_cpu_counter(&e->counters);
		ADD_COUNTER(*counter, skb->len, 1);

		t = ipt_get_target(e);
		IP_NF_ASSERT(t->u.kernel.target);

#if IS_ENABLED(CONFIG_NETFILTER_XT_TARGET_TRACE)
		/* The packet is traced: log it */
		if (unlikely(skb->nf_trace))
			trace_packet(state->net, skb, hook, state->in,
				     state->out, table->name, private, e);
#endif
		/* Standard target? */
		if (!t->u.kernel.target->target) {
			int v;

			v = ((struct xt_standard_target *)t)->verdict;
			if (v < 0) {
				/* Pop from stack? */
				if (v != XT_RETURN) {
					verdict = (unsigned int)(-v) - 1;
					break;
				}
				if (stackidx == 0) {
					e = get_entry(table_base,
					    private->underflow[hook]);
				} else {
					e = jumpstack[--stackidx];
					e = ipt_next_entry(e);
				}
				continue;
			}
			if (table_base + v != ipt_next_entry(e) &&
			    !(e->ip.flags & IPT_F_GOTO))
				jumpstack[stackidx++] = e;

			e = get_entry(table_base, v);
			continue;
		}

		acpar.target   = t->u.kernel.target;
		acpar.targinfo = t->data;

		verdict = t->u.kernel.target->target(skb, &acpar);
		/* Target might have changed stuff. */
		ip = ip_hdr(skb);
		if (verdict == XT_CONTINUE)
			e = ipt_next_entry(e);
		else
			/* Verdict */
			break;
	} while (!acpar.hotdrop);

	xt_write_recseq_end(addend);
	local_bh_enable();

	if (acpar.hotdrop)
		return NF_DROP;
	else return verdict;
}

static bool find_jump_target(const struct xt_table_info *t,
			     const struct ipt_entry *target)
{
	struct ipt_entry *iter;

	xt_entry_foreach(iter, t->entries, t->size) {
		 if (iter == target)
			return true;
	}
	return false;
}

static bool find_jump_target(const struct xt_table_info *t,
			     const struct ipt_entry *target)
{
	struct ipt_entry *iter;

	xt_entry_foreach(iter, t->entries, t->size) {
		 if (iter == target)
			return true;
	}
	return false;
}

/* Figures out from what hook each rule can be called: returns 0 if
   there are loops.  Puts hook bitmask in comefrom. */
static int
mark_source_chains(const struct xt_table_info *newinfo,
		   unsigned int valid_hooks, void *entry0)
{
	unsigned int hook;

	/* No recursion; use packet counter to save back ptrs (reset
	   to 0 as we leave), and comefrom to save source hook bitmask */
	for (hook = 0; hook < NF_INET_NUMHOOKS; hook++) {
		unsigned int pos = newinfo->hook_entry[hook];
		struct ipt_entry *e = (struct ipt_entry *)(entry0 + pos);

		if (!(valid_hooks & (1 << hook)))
			continue;

		/* Set initial back pointer. */
		e->counters.pcnt = pos;

		for (;;) {
			const struct xt_standard_target *t
				= (void *)ipt_get_target_c(e);
			int visited = e->comefrom & (1 << hook);

			if (e->comefrom & (1 << NF_INET_NUMHOOKS))
				return 0;

			e->comefrom |= ((1 << hook) | (1 << NF_INET_NUMHOOKS));

			/* Unconditional return/END. */
			if ((unconditional(e) &&
			     (strcmp(t->target.u.user.name,
				     XT_STANDARD_TARGET) == 0) &&
			     t->verdict < 0) || visited) {
				unsigned int oldpos, size;

				if ((strcmp(t->target.u.user.name,
					    XT_STANDARD_TARGET) == 0) &&
				    t->verdict < -NF_MAX_VERDICT - 1)
					return 0;

				/* Return: backtrack through the last
				   big jump. */
				do {
					e->comefrom ^= (1<<NF_INET_NUMHOOKS);
					oldpos = pos;
					pos = e->counters.pcnt;
					e->counters.pcnt = 0;

					/* We're at the start. */
					if (pos == oldpos)
						goto next;

					e = (struct ipt_entry *)
						(entry0 + pos);
				} while (oldpos == pos + e->next_offset);

				/* Move along one */
				size = e->next_offset;
				e = (struct ipt_entry *)
					(entry0 + pos + size);
				if (pos + size >= newinfo->size)
					return 0;
				e->counters.pcnt = pos;
				pos += size;
			} else {
				int newpos = t->verdict;

				if (strcmp(t->target.u.user.name,
					   XT_STANDARD_TARGET) == 0 &&
				    newpos >= 0) {
					/* This a jump; chase it. */
<<<<<<< HEAD
					duprintf("Jump rule %u -> %u\n",
						 pos, newpos);
=======
>>>>>>> a9cdd8e3
					e = (struct ipt_entry *)
						(entry0 + newpos);
					if (!find_jump_target(newinfo, e))
						return 0;
				} else {
					/* ... this is a fallthru */
					newpos = pos + e->next_offset;
					if (newpos >= newinfo->size)
						return 0;
				}
				e = (struct ipt_entry *)
					(entry0 + newpos);
				e->counters.pcnt = pos;
				pos = newpos;
			}
		}
next:		;
	}
	return 1;
}

static void cleanup_match(struct xt_entry_match *m, struct net *net)
{
	struct xt_mtdtor_param par;

	par.net       = net;
	par.match     = m->u.kernel.match;
	par.matchinfo = m->data;
	par.family    = NFPROTO_IPV4;
	if (par.match->destroy != NULL)
		par.match->destroy(&par);
	module_put(par.match->me);
}

static int
check_match(struct xt_entry_match *m, struct xt_mtchk_param *par)
{
	const struct ipt_ip *ip = par->entryinfo;

	par->match     = m->u.kernel.match;
	par->matchinfo = m->data;

	return xt_check_match(par, m->u.match_size - sizeof(*m),
			      ip->proto, ip->invflags & IPT_INV_PROTO);
}

static int
find_check_match(struct xt_entry_match *m, struct xt_mtchk_param *par)
{
	struct xt_match *match;
	int ret;

	match = xt_request_find_match(NFPROTO_IPV4, m->u.user.name,
				      m->u.user.revision);
	if (IS_ERR(match))
		return PTR_ERR(match);
	m->u.kernel.match = match;

	ret = check_match(m, par);
	if (ret)
		goto err;

	return 0;
err:
	module_put(m->u.kernel.match->me);
	return ret;
}

static int check_target(struct ipt_entry *e, struct net *net, const char *name)
{
	struct xt_entry_target *t = ipt_get_target(e);
	struct xt_tgchk_param par = {
		.net       = net,
		.table     = name,
		.entryinfo = e,
		.target    = t->u.kernel.target,
		.targinfo  = t->data,
		.hook_mask = e->comefrom,
		.family    = NFPROTO_IPV4,
	};

	return xt_check_target(&par, t->u.target_size - sizeof(*t),
			       e->ip.proto, e->ip.invflags & IPT_INV_PROTO);
}

static int
find_check_entry(struct ipt_entry *e, struct net *net, const char *name,
		 unsigned int size)
{
	struct xt_entry_target *t;
	struct xt_target *target;
	int ret;
	unsigned int j;
	struct xt_mtchk_param mtpar;
	struct xt_entry_match *ematch;
	unsigned long pcnt;

	pcnt = xt_percpu_counter_alloc();
	if (IS_ERR_VALUE(pcnt))
		return -ENOMEM;
	e->counters.pcnt = pcnt;

	j = 0;
	mtpar.net	= net;
	mtpar.table     = name;
	mtpar.entryinfo = &e->ip;
	mtpar.hook_mask = e->comefrom;
	mtpar.family    = NFPROTO_IPV4;
	xt_ematch_foreach(ematch, e) {
		ret = find_check_match(ematch, &mtpar);
		if (ret != 0)
			goto cleanup_matches;
		++j;
	}

	t = ipt_get_target(e);
	target = xt_request_find_target(NFPROTO_IPV4, t->u.user.name,
					t->u.user.revision);
	if (IS_ERR(target)) {
		ret = PTR_ERR(target);
		goto cleanup_matches;
	}
	t->u.kernel.target = target;

	ret = check_target(e, net, name);
	if (ret)
		goto err;

	return 0;
 err:
	module_put(t->u.kernel.target->me);
 cleanup_matches:
	xt_ematch_foreach(ematch, e) {
		if (j-- == 0)
			break;
		cleanup_match(ematch, net);
	}

	xt_percpu_counter_free(e->counters.pcnt);

	return ret;
}

static bool check_underflow(const struct ipt_entry *e)
{
	const struct xt_entry_target *t;
	unsigned int verdict;

	if (!unconditional(e))
		return false;
	t = ipt_get_target_c(e);
	if (strcmp(t->u.user.name, XT_STANDARD_TARGET) != 0)
		return false;
	verdict = ((struct xt_standard_target *)t)->verdict;
	verdict = -verdict - 1;
	return verdict == NF_DROP || verdict == NF_ACCEPT;
}

static int
check_entry_size_and_hooks(struct ipt_entry *e,
			   struct xt_table_info *newinfo,
			   const unsigned char *base,
			   const unsigned char *limit,
			   const unsigned int *hook_entries,
			   const unsigned int *underflows,
			   unsigned int valid_hooks)
{
	unsigned int h;
	int err;

	if ((unsigned long)e % __alignof__(struct ipt_entry) != 0 ||
	    (unsigned char *)e + sizeof(struct ipt_entry) >= limit ||
	    (unsigned char *)e + e->next_offset > limit)
		return -EINVAL;

	if (e->next_offset
	    < sizeof(struct ipt_entry) + sizeof(struct xt_entry_target))
		return -EINVAL;

	if (!ip_checkentry(&e->ip))
		return -EINVAL;

<<<<<<< HEAD
	if (!ip_checkentry(&e->ip))
		return -EINVAL;

=======
>>>>>>> a9cdd8e3
	err = xt_check_entry_offsets(e, e->elems, e->target_offset,
				     e->next_offset);
	if (err)
		return err;

	/* Check hooks & underflows */
	for (h = 0; h < NF_INET_NUMHOOKS; h++) {
		if (!(valid_hooks & (1 << h)))
			continue;
		if ((unsigned char *)e - base == hook_entries[h])
			newinfo->hook_entry[h] = hook_entries[h];
		if ((unsigned char *)e - base == underflows[h]) {
			if (!check_underflow(e))
				return -EINVAL;

			newinfo->underflow[h] = underflows[h];
		}
	}

	/* Clear counters and comefrom */
	e->counters = ((struct xt_counters) { 0, 0 });
	e->comefrom = 0;
	return 0;
}

static void
cleanup_entry(struct ipt_entry *e, struct net *net)
{
	struct xt_tgdtor_param par;
	struct xt_entry_target *t;
	struct xt_entry_match *ematch;

	/* Cleanup all matches */
	xt_ematch_foreach(ematch, e)
		cleanup_match(ematch, net);
	t = ipt_get_target(e);

	par.net      = net;
	par.target   = t->u.kernel.target;
	par.targinfo = t->data;
	par.family   = NFPROTO_IPV4;
	if (par.target->destroy != NULL)
		par.target->destroy(&par);
	module_put(par.target->me);
	xt_percpu_counter_free(e->counters.pcnt);
}

/* Checks and translates the user-supplied table segment (held in
   newinfo) */
static int
translate_table(struct net *net, struct xt_table_info *newinfo, void *entry0,
		const struct ipt_replace *repl)
{
	struct ipt_entry *iter;
	unsigned int i;
	int ret = 0;

	newinfo->size = repl->size;
	newinfo->number = repl->num_entries;

	/* Init all hooks to impossible value. */
	for (i = 0; i < NF_INET_NUMHOOKS; i++) {
		newinfo->hook_entry[i] = 0xFFFFFFFF;
		newinfo->underflow[i] = 0xFFFFFFFF;
	}

	i = 0;
	/* Walk through entries, checking offsets. */
	xt_entry_foreach(iter, entry0, newinfo->size) {
		ret = check_entry_size_and_hooks(iter, newinfo, entry0,
						 entry0 + repl->size,
						 repl->hook_entry,
						 repl->underflow,
						 repl->valid_hooks);
		if (ret != 0)
			return ret;
		++i;
		if (strcmp(ipt_get_target(iter)->u.user.name,
		    XT_ERROR_TARGET) == 0)
			++newinfo->stacksize;
	}

	if (i != repl->num_entries)
		return -EINVAL;

	/* Check hooks all assigned */
	for (i = 0; i < NF_INET_NUMHOOKS; i++) {
		/* Only hooks which are valid */
		if (!(repl->valid_hooks & (1 << i)))
			continue;
		if (newinfo->hook_entry[i] == 0xFFFFFFFF)
			return -EINVAL;
		if (newinfo->underflow[i] == 0xFFFFFFFF)
			return -EINVAL;
	}

	if (!mark_source_chains(newinfo, repl->valid_hooks, entry0))
		return -ELOOP;

	/* Finally, each sanity check must pass */
	i = 0;
	xt_entry_foreach(iter, entry0, newinfo->size) {
		ret = find_check_entry(iter, net, repl->name, repl->size);
		if (ret != 0)
			break;
		++i;
	}

	if (ret != 0) {
		xt_entry_foreach(iter, entry0, newinfo->size) {
			if (i-- == 0)
				break;
			cleanup_entry(iter, net);
		}
		return ret;
	}

	return ret;
}

static void
get_counters(const struct xt_table_info *t,
	     struct xt_counters counters[])
{
	struct ipt_entry *iter;
	unsigned int cpu;
	unsigned int i;

	for_each_possible_cpu(cpu) {
		seqcount_t *s = &per_cpu(xt_recseq, cpu);

		i = 0;
		xt_entry_foreach(iter, t->entries, t->size) {
			struct xt_counters *tmp;
			u64 bcnt, pcnt;
			unsigned int start;

			tmp = xt_get_per_cpu_counter(&iter->counters, cpu);
			do {
				start = read_seqcount_begin(s);
				bcnt = tmp->bcnt;
				pcnt = tmp->pcnt;
			} while (read_seqcount_retry(s, start));

			ADD_COUNTER(counters[i], bcnt, pcnt);
			++i; /* macro does multi eval of i */
		}
	}
}

static struct xt_counters *alloc_counters(const struct xt_table *table)
{
	unsigned int countersize;
	struct xt_counters *counters;
	const struct xt_table_info *private = table->private;

	/* We need atomic snapshot of counters: rest doesn't change
	   (other than comefrom, which userspace doesn't care
	   about). */
	countersize = sizeof(struct xt_counters) * private->number;
	counters = vzalloc(countersize);

	if (counters == NULL)
		return ERR_PTR(-ENOMEM);

	get_counters(private, counters);

	return counters;
}

static int
copy_entries_to_user(unsigned int total_size,
		     const struct xt_table *table,
		     void __user *userptr)
{
	unsigned int off, num;
	const struct ipt_entry *e;
	struct xt_counters *counters;
	const struct xt_table_info *private = table->private;
	int ret = 0;
	const void *loc_cpu_entry;

	counters = alloc_counters(table);
	if (IS_ERR(counters))
		return PTR_ERR(counters);

	loc_cpu_entry = private->entries;
	if (copy_to_user(userptr, loc_cpu_entry, total_size) != 0) {
		ret = -EFAULT;
		goto free_counters;
	}

	/* FIXME: use iterator macros --RR */
	/* ... then go back and fix counters and names */
	for (off = 0, num = 0; off < total_size; off += e->next_offset, num++){
		unsigned int i;
		const struct xt_entry_match *m;
		const struct xt_entry_target *t;

		e = (struct ipt_entry *)(loc_cpu_entry + off);
		if (copy_to_user(userptr + off
				 + offsetof(struct ipt_entry, counters),
				 &counters[num],
				 sizeof(counters[num])) != 0) {
			ret = -EFAULT;
			goto free_counters;
		}

		for (i = sizeof(struct ipt_entry);
		     i < e->target_offset;
		     i += m->u.match_size) {
			m = (void *)e + i;

			if (copy_to_user(userptr + off + i
					 + offsetof(struct xt_entry_match,
						    u.user.name),
					 m->u.kernel.match->name,
					 strlen(m->u.kernel.match->name)+1)
			    != 0) {
				ret = -EFAULT;
				goto free_counters;
			}
		}

		t = ipt_get_target_c(e);
		if (copy_to_user(userptr + off + e->target_offset
				 + offsetof(struct xt_entry_target,
					    u.user.name),
				 t->u.kernel.target->name,
				 strlen(t->u.kernel.target->name)+1) != 0) {
			ret = -EFAULT;
			goto free_counters;
		}
	}

 free_counters:
	vfree(counters);
	return ret;
}

#ifdef CONFIG_COMPAT
static void compat_standard_from_user(void *dst, const void *src)
{
	int v = *(compat_int_t *)src;

	if (v > 0)
		v += xt_compat_calc_jump(AF_INET, v);
	memcpy(dst, &v, sizeof(v));
}

static int compat_standard_to_user(void __user *dst, const void *src)
{
	compat_int_t cv = *(int *)src;

	if (cv > 0)
		cv -= xt_compat_calc_jump(AF_INET, cv);
	return copy_to_user(dst, &cv, sizeof(cv)) ? -EFAULT : 0;
}

static int compat_calc_entry(const struct ipt_entry *e,
			     const struct xt_table_info *info,
			     const void *base, struct xt_table_info *newinfo)
{
	const struct xt_entry_match *ematch;
	const struct xt_entry_target *t;
	unsigned int entry_offset;
	int off, i, ret;

	off = sizeof(struct ipt_entry) - sizeof(struct compat_ipt_entry);
	entry_offset = (void *)e - base;
	xt_ematch_foreach(ematch, e)
		off += xt_compat_match_offset(ematch->u.kernel.match);
	t = ipt_get_target_c(e);
	off += xt_compat_target_offset(t->u.kernel.target);
	newinfo->size -= off;
	ret = xt_compat_add_offset(AF_INET, entry_offset, off);
	if (ret)
		return ret;

	for (i = 0; i < NF_INET_NUMHOOKS; i++) {
		if (info->hook_entry[i] &&
		    (e < (struct ipt_entry *)(base + info->hook_entry[i])))
			newinfo->hook_entry[i] -= off;
		if (info->underflow[i] &&
		    (e < (struct ipt_entry *)(base + info->underflow[i])))
			newinfo->underflow[i] -= off;
	}
	return 0;
}

static int compat_table_info(const struct xt_table_info *info,
			     struct xt_table_info *newinfo)
{
	struct ipt_entry *iter;
	const void *loc_cpu_entry;
	int ret;

	if (!newinfo || !info)
		return -EINVAL;

	/* we dont care about newinfo->entries */
	memcpy(newinfo, info, offsetof(struct xt_table_info, entries));
	newinfo->initial_entries = 0;
	loc_cpu_entry = info->entries;
	xt_compat_init_offsets(AF_INET, info->number);
	xt_entry_foreach(iter, loc_cpu_entry, info->size) {
		ret = compat_calc_entry(iter, info, loc_cpu_entry, newinfo);
		if (ret != 0)
			return ret;
	}
	return 0;
}
#endif

static int get_info(struct net *net, void __user *user,
		    const int *len, int compat)
{
	char name[XT_TABLE_MAXNAMELEN];
	struct xt_table *t;
	int ret;

	if (*len != sizeof(struct ipt_getinfo))
		return -EINVAL;

	if (copy_from_user(name, user, sizeof(name)) != 0)
		return -EFAULT;

	name[XT_TABLE_MAXNAMELEN-1] = '\0';
#ifdef CONFIG_COMPAT
	if (compat)
		xt_compat_lock(AF_INET);
#endif
	t = try_then_request_module(xt_find_table_lock(net, AF_INET, name),
				    "iptable_%s", name);
	if (!IS_ERR_OR_NULL(t)) {
		struct ipt_getinfo info;
		const struct xt_table_info *private = t->private;
#ifdef CONFIG_COMPAT
		struct xt_table_info tmp;

		if (compat) {
			ret = compat_table_info(private, &tmp);
			xt_compat_flush_offsets(AF_INET);
			private = &tmp;
		}
#endif
		memset(&info, 0, sizeof(info));
		info.valid_hooks = t->valid_hooks;
		memcpy(info.hook_entry, private->hook_entry,
		       sizeof(info.hook_entry));
		memcpy(info.underflow, private->underflow,
		       sizeof(info.underflow));
		info.num_entries = private->number;
		info.size = private->size;
		strcpy(info.name, name);

		if (copy_to_user(user, &info, *len) != 0)
			ret = -EFAULT;
		else
			ret = 0;

		xt_table_unlock(t);
		module_put(t->me);
	} else
		ret = t ? PTR_ERR(t) : -ENOENT;
#ifdef CONFIG_COMPAT
	if (compat)
		xt_compat_unlock(AF_INET);
#endif
	return ret;
}

static int
get_entries(struct net *net, struct ipt_get_entries __user *uptr,
	    const int *len)
{
	int ret;
	struct ipt_get_entries get;
	struct xt_table *t;

	if (*len < sizeof(get))
		return -EINVAL;
	if (copy_from_user(&get, uptr, sizeof(get)) != 0)
		return -EFAULT;
	if (*len != sizeof(struct ipt_get_entries) + get.size)
		return -EINVAL;
	get.name[sizeof(get.name) - 1] = '\0';

	t = xt_find_table_lock(net, AF_INET, get.name);
	if (!IS_ERR_OR_NULL(t)) {
		const struct xt_table_info *private = t->private;
		if (get.size == private->size)
			ret = copy_entries_to_user(private->size,
						   t, uptr->entrytable);
		else
			ret = -EAGAIN;

		module_put(t->me);
		xt_table_unlock(t);
	} else
		ret = t ? PTR_ERR(t) : -ENOENT;

	return ret;
}

static int
__do_replace(struct net *net, const char *name, unsigned int valid_hooks,
	     struct xt_table_info *newinfo, unsigned int num_counters,
	     void __user *counters_ptr)
{
	int ret;
	struct xt_table *t;
	struct xt_table_info *oldinfo;
	struct xt_counters *counters;
	struct ipt_entry *iter;

	ret = 0;
	counters = vzalloc(num_counters * sizeof(struct xt_counters));
	if (!counters) {
		ret = -ENOMEM;
		goto out;
	}

	t = try_then_request_module(xt_find_table_lock(net, AF_INET, name),
				    "iptable_%s", name);
	if (IS_ERR_OR_NULL(t)) {
		ret = t ? PTR_ERR(t) : -ENOENT;
		goto free_newinfo_counters_untrans;
	}

	/* You lied! */
	if (valid_hooks != t->valid_hooks) {
		ret = -EINVAL;
		goto put_module;
	}

	oldinfo = xt_replace_table(t, num_counters, newinfo, &ret);
	if (!oldinfo)
		goto put_module;

	/* Update module usage count based on number of rules */
	if ((oldinfo->number > oldinfo->initial_entries) ||
	    (newinfo->number <= oldinfo->initial_entries))
		module_put(t->me);
	if ((oldinfo->number > oldinfo->initial_entries) &&
	    (newinfo->number <= oldinfo->initial_entries))
		module_put(t->me);

	/* Get the old counters, and synchronize with replace */
	get_counters(oldinfo, counters);

	/* Decrease module usage counts and free resource */
	xt_entry_foreach(iter, oldinfo->entries, oldinfo->size)
		cleanup_entry(iter, net);

	xt_free_table_info(oldinfo);
	if (copy_to_user(counters_ptr, counters,
			 sizeof(struct xt_counters) * num_counters) != 0) {
		/* Silent error, can't fail, new table is already in place */
		net_warn_ratelimited("iptables: counters copy to user failed while replacing table\n");
	}
	vfree(counters);
	xt_table_unlock(t);
	return ret;

 put_module:
	module_put(t->me);
	xt_table_unlock(t);
 free_newinfo_counters_untrans:
	vfree(counters);
 out:
	return ret;
}

static int
do_replace(struct net *net, const void __user *user, unsigned int len)
{
	int ret;
	struct ipt_replace tmp;
	struct xt_table_info *newinfo;
	void *loc_cpu_entry;
	struct ipt_entry *iter;

	if (copy_from_user(&tmp, user, sizeof(tmp)) != 0)
		return -EFAULT;

	/* overflow check */
	if (tmp.num_counters >= INT_MAX / sizeof(struct xt_counters))
		return -ENOMEM;
	if (tmp.num_counters == 0)
		return -EINVAL;

	tmp.name[sizeof(tmp.name)-1] = 0;

	newinfo = xt_alloc_table_info(tmp.size);
	if (!newinfo)
		return -ENOMEM;

	loc_cpu_entry = newinfo->entries;
	if (copy_from_user(loc_cpu_entry, user + sizeof(tmp),
			   tmp.size) != 0) {
		ret = -EFAULT;
		goto free_newinfo;
	}

	ret = translate_table(net, newinfo, loc_cpu_entry, &tmp);
	if (ret != 0)
		goto free_newinfo;

	ret = __do_replace(net, tmp.name, tmp.valid_hooks, newinfo,
			   tmp.num_counters, tmp.counters);
	if (ret)
		goto free_newinfo_untrans;
	return 0;

 free_newinfo_untrans:
	xt_entry_foreach(iter, loc_cpu_entry, newinfo->size)
		cleanup_entry(iter, net);
 free_newinfo:
	xt_free_table_info(newinfo);
	return ret;
}

static int
do_add_counters(struct net *net, const void __user *user,
		unsigned int len, int compat)
{
	unsigned int i;
	struct xt_counters_info tmp;
	struct xt_counters *paddc;
	struct xt_table *t;
	const struct xt_table_info *private;
	int ret = 0;
	struct ipt_entry *iter;
	unsigned int addend;

	paddc = xt_copy_counters_from_user(user, len, &tmp, compat);
	if (IS_ERR(paddc))
		return PTR_ERR(paddc);

	t = xt_find_table_lock(net, AF_INET, tmp.name);
	if (IS_ERR_OR_NULL(t)) {
		ret = t ? PTR_ERR(t) : -ENOENT;
		goto free;
	}

	local_bh_disable();
	private = t->private;
	if (private->number != tmp.num_counters) {
		ret = -EINVAL;
		goto unlock_up_free;
	}

	i = 0;
	addend = xt_write_recseq_begin();
	xt_entry_foreach(iter, private->entries, private->size) {
		struct xt_counters *tmp;

		tmp = xt_get_this_cpu_counter(&iter->counters);
		ADD_COUNTER(*tmp, paddc[i].bcnt, paddc[i].pcnt);
		++i;
	}
	xt_write_recseq_end(addend);
 unlock_up_free:
	local_bh_enable();
	xt_table_unlock(t);
	module_put(t->me);
 free:
	vfree(paddc);

	return ret;
}

#ifdef CONFIG_COMPAT
struct compat_ipt_replace {
	char			name[XT_TABLE_MAXNAMELEN];
	u32			valid_hooks;
	u32			num_entries;
	u32			size;
	u32			hook_entry[NF_INET_NUMHOOKS];
	u32			underflow[NF_INET_NUMHOOKS];
	u32			num_counters;
	compat_uptr_t		counters;	/* struct xt_counters * */
	struct compat_ipt_entry	entries[0];
};

static int
compat_copy_entry_to_user(struct ipt_entry *e, void __user **dstptr,
			  unsigned int *size, struct xt_counters *counters,
			  unsigned int i)
{
	struct xt_entry_target *t;
	struct compat_ipt_entry __user *ce;
	u_int16_t target_offset, next_offset;
	compat_uint_t origsize;
	const struct xt_entry_match *ematch;
	int ret = 0;

	origsize = *size;
	ce = (struct compat_ipt_entry __user *)*dstptr;
	if (copy_to_user(ce, e, sizeof(struct ipt_entry)) != 0 ||
	    copy_to_user(&ce->counters, &counters[i],
	    sizeof(counters[i])) != 0)
		return -EFAULT;

	*dstptr += sizeof(struct compat_ipt_entry);
	*size -= sizeof(struct ipt_entry) - sizeof(struct compat_ipt_entry);

	xt_ematch_foreach(ematch, e) {
		ret = xt_compat_match_to_user(ematch, dstptr, size);
		if (ret != 0)
			return ret;
	}
	target_offset = e->target_offset - (origsize - *size);
	t = ipt_get_target(e);
	ret = xt_compat_target_to_user(t, dstptr, size);
	if (ret)
		return ret;
	next_offset = e->next_offset - (origsize - *size);
	if (put_user(target_offset, &ce->target_offset) != 0 ||
	    put_user(next_offset, &ce->next_offset) != 0)
		return -EFAULT;
	return 0;
}

static int
compat_find_calc_match(struct xt_entry_match *m,
		       const struct ipt_ip *ip,
		       int *size)
{
	struct xt_match *match;

	match = xt_request_find_match(NFPROTO_IPV4, m->u.user.name,
				      m->u.user.revision);
	if (IS_ERR(match))
		return PTR_ERR(match);

	m->u.kernel.match = match;
	*size += xt_compat_match_offset(match);
	return 0;
}

static void compat_release_entry(struct compat_ipt_entry *e)
{
	struct xt_entry_target *t;
	struct xt_entry_match *ematch;

	/* Cleanup all matches */
	xt_ematch_foreach(ematch, e)
		module_put(ematch->u.kernel.match->me);
	t = compat_ipt_get_target(e);
	module_put(t->u.kernel.target->me);
}

static int
check_compat_entry_size_and_hooks(struct compat_ipt_entry *e,
				  struct xt_table_info *newinfo,
				  unsigned int *size,
				  const unsigned char *base,
				  const unsigned char *limit)
{
	struct xt_entry_match *ematch;
	struct xt_entry_target *t;
	struct xt_target *target;
	unsigned int entry_offset;
	unsigned int j;
	int ret, off;

	if ((unsigned long)e % __alignof__(struct compat_ipt_entry) != 0 ||
	    (unsigned char *)e + sizeof(struct compat_ipt_entry) >= limit ||
	    (unsigned char *)e + e->next_offset > limit)
		return -EINVAL;

	if (e->next_offset < sizeof(struct compat_ipt_entry) +
			     sizeof(struct compat_xt_entry_target))
		return -EINVAL;

	if (!ip_checkentry(&e->ip))
		return -EINVAL;

	ret = xt_compat_check_entry_offsets(e, e->elems,
					    e->target_offset, e->next_offset);
	if (ret)
		return ret;

	off = sizeof(struct ipt_entry) - sizeof(struct compat_ipt_entry);
	entry_offset = (void *)e - (void *)base;
	j = 0;
	xt_ematch_foreach(ematch, e) {
		ret = compat_find_calc_match(ematch, &e->ip, &off);
		if (ret != 0)
			goto release_matches;
		++j;
	}

	t = compat_ipt_get_target(e);
	target = xt_request_find_target(NFPROTO_IPV4, t->u.user.name,
					t->u.user.revision);
	if (IS_ERR(target)) {
		ret = PTR_ERR(target);
		goto release_matches;
	}
	t->u.kernel.target = target;

	off += xt_compat_target_offset(target);
	*size += off;
	ret = xt_compat_add_offset(AF_INET, entry_offset, off);
	if (ret)
		goto out;

	return 0;

out:
	module_put(t->u.kernel.target->me);
release_matches:
	xt_ematch_foreach(ematch, e) {
		if (j-- == 0)
			break;
		module_put(ematch->u.kernel.match->me);
	}
	return ret;
}

static void
compat_copy_entry_from_user(struct compat_ipt_entry *e, void **dstptr,
			    unsigned int *size,
			    struct xt_table_info *newinfo, unsigned char *base)
{
	struct xt_entry_target *t;
	struct xt_target *target;
	struct ipt_entry *de;
	unsigned int origsize;
	int h;
	struct xt_entry_match *ematch;

	origsize = *size;
	de = (struct ipt_entry *)*dstptr;
	memcpy(de, e, sizeof(struct ipt_entry));
	memcpy(&de->counters, &e->counters, sizeof(e->counters));

	*dstptr += sizeof(struct ipt_entry);
	*size += sizeof(struct ipt_entry) - sizeof(struct compat_ipt_entry);

	xt_ematch_foreach(ematch, e)
		xt_compat_match_from_user(ematch, dstptr, size);

	de->target_offset = e->target_offset - (origsize - *size);
	t = compat_ipt_get_target(e);
	target = t->u.kernel.target;
	xt_compat_target_from_user(t, dstptr, size);

	de->next_offset = e->next_offset - (origsize - *size);

	for (h = 0; h < NF_INET_NUMHOOKS; h++) {
		if ((unsigned char *)de - base < newinfo->hook_entry[h])
			newinfo->hook_entry[h] -= origsize - *size;
		if ((unsigned char *)de - base < newinfo->underflow[h])
			newinfo->underflow[h] -= origsize - *size;
	}
}

static int
translate_compat_table(struct net *net,
		       struct xt_table_info **pinfo,
		       void **pentry0,
		       const struct compat_ipt_replace *compatr)
{
	unsigned int i, j;
	struct xt_table_info *newinfo, *info;
	void *pos, *entry0, *entry1;
	struct compat_ipt_entry *iter0;
	struct ipt_replace repl;
	unsigned int size;
	int ret;

	info = *pinfo;
	entry0 = *pentry0;
	size = compatr->size;
	info->number = compatr->num_entries;

	j = 0;
	xt_compat_lock(AF_INET);
	xt_compat_init_offsets(AF_INET, compatr->num_entries);
	/* Walk through entries, checking offsets. */
	xt_entry_foreach(iter0, entry0, compatr->size) {
		ret = check_compat_entry_size_and_hooks(iter0, info, &size,
							entry0,
							entry0 + compatr->size);
		if (ret != 0)
			goto out_unlock;
		++j;
	}

	ret = -EINVAL;
<<<<<<< HEAD
	if (j != compatr->num_entries) {
		duprintf("translate_compat_table: %u not %u entries\n",
			 j, compatr->num_entries);
		goto out_unlock;
	}
=======
	if (j != compatr->num_entries)
		goto out_unlock;
>>>>>>> a9cdd8e3

	ret = -ENOMEM;
	newinfo = xt_alloc_table_info(size);
	if (!newinfo)
		goto out_unlock;

	newinfo->number = compatr->num_entries;
	for (i = 0; i < NF_INET_NUMHOOKS; i++) {
		newinfo->hook_entry[i] = compatr->hook_entry[i];
		newinfo->underflow[i] = compatr->underflow[i];
	}
	entry1 = newinfo->entries;
	pos = entry1;
	size = compatr->size;
	xt_entry_foreach(iter0, entry0, compatr->size)
		compat_copy_entry_from_user(iter0, &pos, &size,
					    newinfo, entry1);

	/* all module references in entry0 are now gone.
	 * entry1/newinfo contains a 64bit ruleset that looks exactly as
	 * generated by 64bit userspace.
	 *
	 * Call standard translate_table() to validate all hook_entrys,
	 * underflows, check for loops, etc.
	 */
	xt_compat_flush_offsets(AF_INET);
	xt_compat_unlock(AF_INET);

	memcpy(&repl, compatr, sizeof(*compatr));

	for (i = 0; i < NF_INET_NUMHOOKS; i++) {
		repl.hook_entry[i] = newinfo->hook_entry[i];
		repl.underflow[i] = newinfo->underflow[i];
	}

	repl.num_counters = 0;
	repl.counters = NULL;
	repl.size = newinfo->size;
	ret = translate_table(net, newinfo, entry1, &repl);
	if (ret)
		goto free_newinfo;

	*pinfo = newinfo;
	*pentry0 = entry1;
	xt_free_table_info(info);
	return 0;

free_newinfo:
	xt_free_table_info(newinfo);
	return ret;
out_unlock:
	xt_compat_flush_offsets(AF_INET);
	xt_compat_unlock(AF_INET);
	xt_entry_foreach(iter0, entry0, compatr->size) {
		if (j-- == 0)
			break;
		compat_release_entry(iter0);
	}
	return ret;
}

static int
compat_do_replace(struct net *net, void __user *user, unsigned int len)
{
	int ret;
	struct compat_ipt_replace tmp;
	struct xt_table_info *newinfo;
	void *loc_cpu_entry;
	struct ipt_entry *iter;

	if (copy_from_user(&tmp, user, sizeof(tmp)) != 0)
		return -EFAULT;

	/* overflow check */
	if (tmp.num_counters >= INT_MAX / sizeof(struct xt_counters))
		return -ENOMEM;
	if (tmp.num_counters == 0)
		return -EINVAL;

	tmp.name[sizeof(tmp.name)-1] = 0;

	newinfo = xt_alloc_table_info(tmp.size);
	if (!newinfo)
		return -ENOMEM;

	loc_cpu_entry = newinfo->entries;
	if (copy_from_user(loc_cpu_entry, user + sizeof(tmp),
			   tmp.size) != 0) {
		ret = -EFAULT;
		goto free_newinfo;
	}

	ret = translate_compat_table(net, &newinfo, &loc_cpu_entry, &tmp);
	if (ret != 0)
		goto free_newinfo;

	ret = __do_replace(net, tmp.name, tmp.valid_hooks, newinfo,
			   tmp.num_counters, compat_ptr(tmp.counters));
	if (ret)
		goto free_newinfo_untrans;
	return 0;

 free_newinfo_untrans:
	xt_entry_foreach(iter, loc_cpu_entry, newinfo->size)
		cleanup_entry(iter, net);
 free_newinfo:
	xt_free_table_info(newinfo);
	return ret;
}

static int
compat_do_ipt_set_ctl(struct sock *sk,	int cmd, void __user *user,
		      unsigned int len)
{
	int ret;

	if (!ns_capable(sock_net(sk)->user_ns, CAP_NET_ADMIN))
		return -EPERM;

	switch (cmd) {
	case IPT_SO_SET_REPLACE:
		ret = compat_do_replace(sock_net(sk), user, len);
		break;

	case IPT_SO_SET_ADD_COUNTERS:
		ret = do_add_counters(sock_net(sk), user, len, 1);
		break;

	default:
		ret = -EINVAL;
	}

	return ret;
}

struct compat_ipt_get_entries {
	char name[XT_TABLE_MAXNAMELEN];
	compat_uint_t size;
	struct compat_ipt_entry entrytable[0];
};

static int
compat_copy_entries_to_user(unsigned int total_size, struct xt_table *table,
			    void __user *userptr)
{
	struct xt_counters *counters;
	const struct xt_table_info *private = table->private;
	void __user *pos;
	unsigned int size;
	int ret = 0;
	unsigned int i = 0;
	struct ipt_entry *iter;

	counters = alloc_counters(table);
	if (IS_ERR(counters))
		return PTR_ERR(counters);

	pos = userptr;
	size = total_size;
	xt_entry_foreach(iter, private->entries, total_size) {
		ret = compat_copy_entry_to_user(iter, &pos,
						&size, counters, i++);
		if (ret != 0)
			break;
	}

	vfree(counters);
	return ret;
}

static int
compat_get_entries(struct net *net, struct compat_ipt_get_entries __user *uptr,
		   int *len)
{
	int ret;
	struct compat_ipt_get_entries get;
	struct xt_table *t;

	if (*len < sizeof(get))
		return -EINVAL;

	if (copy_from_user(&get, uptr, sizeof(get)) != 0)
		return -EFAULT;

	if (*len != sizeof(struct compat_ipt_get_entries) + get.size)
		return -EINVAL;

	get.name[sizeof(get.name) - 1] = '\0';

	xt_compat_lock(AF_INET);
	t = xt_find_table_lock(net, AF_INET, get.name);
	if (!IS_ERR_OR_NULL(t)) {
		const struct xt_table_info *private = t->private;
		struct xt_table_info info;
		ret = compat_table_info(private, &info);
		if (!ret && get.size == info.size)
			ret = compat_copy_entries_to_user(private->size,
							  t, uptr->entrytable);
		else if (!ret)
			ret = -EAGAIN;

		xt_compat_flush_offsets(AF_INET);
		module_put(t->me);
		xt_table_unlock(t);
	} else
		ret = t ? PTR_ERR(t) : -ENOENT;

	xt_compat_unlock(AF_INET);
	return ret;
}

static int do_ipt_get_ctl(struct sock *, int, void __user *, int *);

static int
compat_do_ipt_get_ctl(struct sock *sk, int cmd, void __user *user, int *len)
{
	int ret;

	if (!ns_capable(sock_net(sk)->user_ns, CAP_NET_ADMIN))
		return -EPERM;

	switch (cmd) {
	case IPT_SO_GET_INFO:
		ret = get_info(sock_net(sk), user, len, 1);
		break;
	case IPT_SO_GET_ENTRIES:
		ret = compat_get_entries(sock_net(sk), user, len);
		break;
	default:
		ret = do_ipt_get_ctl(sk, cmd, user, len);
	}
	return ret;
}
#endif

static int
do_ipt_set_ctl(struct sock *sk, int cmd, void __user *user, unsigned int len)
{
	int ret;

	if (!ns_capable(sock_net(sk)->user_ns, CAP_NET_ADMIN))
		return -EPERM;

	switch (cmd) {
	case IPT_SO_SET_REPLACE:
		ret = do_replace(sock_net(sk), user, len);
		break;

	case IPT_SO_SET_ADD_COUNTERS:
		ret = do_add_counters(sock_net(sk), user, len, 0);
		break;

	default:
		ret = -EINVAL;
	}

	return ret;
}

static int
do_ipt_get_ctl(struct sock *sk, int cmd, void __user *user, int *len)
{
	int ret;

	if (!ns_capable(sock_net(sk)->user_ns, CAP_NET_ADMIN))
		return -EPERM;

	switch (cmd) {
	case IPT_SO_GET_INFO:
		ret = get_info(sock_net(sk), user, len, 0);
		break;

	case IPT_SO_GET_ENTRIES:
		ret = get_entries(sock_net(sk), user, len);
		break;

	case IPT_SO_GET_REVISION_MATCH:
	case IPT_SO_GET_REVISION_TARGET: {
		struct xt_get_revision rev;
		int target;

		if (*len != sizeof(rev)) {
			ret = -EINVAL;
			break;
		}
		if (copy_from_user(&rev, user, sizeof(rev)) != 0) {
			ret = -EFAULT;
			break;
		}
		rev.name[sizeof(rev.name)-1] = 0;

		if (cmd == IPT_SO_GET_REVISION_TARGET)
			target = 1;
		else
			target = 0;

		try_then_request_module(xt_find_revision(AF_INET, rev.name,
							 rev.revision,
							 target, &ret),
					"ipt_%s", rev.name);
		break;
	}

	default:
		ret = -EINVAL;
	}

	return ret;
}

static void __ipt_unregister_table(struct net *net, struct xt_table *table)
{
	struct xt_table_info *private;
	void *loc_cpu_entry;
	struct module *table_owner = table->me;
	struct ipt_entry *iter;

	private = xt_unregister_table(table);

	/* Decrease module usage counts and free resources */
	loc_cpu_entry = private->entries;
	xt_entry_foreach(iter, loc_cpu_entry, private->size)
		cleanup_entry(iter, net);
	if (private->number > private->initial_entries)
		module_put(table_owner);
	xt_free_table_info(private);
}

int ipt_register_table(struct net *net, const struct xt_table *table,
		       const struct ipt_replace *repl,
		       const struct nf_hook_ops *ops, struct xt_table **res)
{
	int ret;
	struct xt_table_info *newinfo;
	struct xt_table_info bootstrap = {0};
	void *loc_cpu_entry;
	struct xt_table *new_table;

	newinfo = xt_alloc_table_info(repl->size);
	if (!newinfo)
		return -ENOMEM;

	loc_cpu_entry = newinfo->entries;
	memcpy(loc_cpu_entry, repl->entries, repl->size);

	ret = translate_table(net, newinfo, loc_cpu_entry, repl);
	if (ret != 0)
		goto out_free;

	new_table = xt_register_table(net, table, &bootstrap, newinfo);
	if (IS_ERR(new_table)) {
		ret = PTR_ERR(new_table);
		goto out_free;
	}

	/* set res now, will see skbs right after nf_register_net_hooks */
	WRITE_ONCE(*res, new_table);

	ret = nf_register_net_hooks(net, ops, hweight32(table->valid_hooks));
	if (ret != 0) {
		__ipt_unregister_table(net, new_table);
		*res = NULL;
	}

	return ret;

out_free:
	xt_free_table_info(newinfo);
	return ret;
}

void ipt_unregister_table(struct net *net, struct xt_table *table,
			  const struct nf_hook_ops *ops)
{
	nf_unregister_net_hooks(net, ops, hweight32(table->valid_hooks));
	__ipt_unregister_table(net, table);
}

/* Returns 1 if the type and code is matched by the range, 0 otherwise */
static inline bool
icmp_type_code_match(u_int8_t test_type, u_int8_t min_code, u_int8_t max_code,
		     u_int8_t type, u_int8_t code,
		     bool invert)
{
	return ((test_type == 0xFF) ||
		(type == test_type && code >= min_code && code <= max_code))
		^ invert;
}

static bool
icmp_match(const struct sk_buff *skb, struct xt_action_param *par)
{
	const struct icmphdr *ic;
	struct icmphdr _icmph;
	const struct ipt_icmp *icmpinfo = par->matchinfo;

	/* Must not be a fragment. */
	if (par->fragoff != 0)
		return false;

	ic = skb_header_pointer(skb, par->thoff, sizeof(_icmph), &_icmph);
	if (ic == NULL) {
		/* We've been asked to examine this packet, and we
		 * can't.  Hence, no choice but to drop.
		 */
		par->hotdrop = true;
		return false;
	}

	return icmp_type_code_match(icmpinfo->type,
				    icmpinfo->code[0],
				    icmpinfo->code[1],
				    ic->type, ic->code,
				    !!(icmpinfo->invflags&IPT_ICMP_INV));
}

static int icmp_checkentry(const struct xt_mtchk_param *par)
{
	const struct ipt_icmp *icmpinfo = par->matchinfo;

	/* Must specify no unknown invflags */
	return (icmpinfo->invflags & ~IPT_ICMP_INV) ? -EINVAL : 0;
}

static struct xt_target ipt_builtin_tg[] __read_mostly = {
	{
		.name             = XT_STANDARD_TARGET,
		.targetsize       = sizeof(int),
		.family           = NFPROTO_IPV4,
#ifdef CONFIG_COMPAT
		.compatsize       = sizeof(compat_int_t),
		.compat_from_user = compat_standard_from_user,
		.compat_to_user   = compat_standard_to_user,
#endif
	},
	{
		.name             = XT_ERROR_TARGET,
		.target           = ipt_error,
		.targetsize       = XT_FUNCTION_MAXNAMELEN,
		.family           = NFPROTO_IPV4,
	},
};

static struct nf_sockopt_ops ipt_sockopts = {
	.pf		= PF_INET,
	.set_optmin	= IPT_BASE_CTL,
	.set_optmax	= IPT_SO_SET_MAX+1,
	.set		= do_ipt_set_ctl,
#ifdef CONFIG_COMPAT
	.compat_set	= compat_do_ipt_set_ctl,
#endif
	.get_optmin	= IPT_BASE_CTL,
	.get_optmax	= IPT_SO_GET_MAX+1,
	.get		= do_ipt_get_ctl,
#ifdef CONFIG_COMPAT
	.compat_get	= compat_do_ipt_get_ctl,
#endif
	.owner		= THIS_MODULE,
};

static struct xt_match ipt_builtin_mt[] __read_mostly = {
	{
		.name       = "icmp",
		.match      = icmp_match,
		.matchsize  = sizeof(struct ipt_icmp),
		.checkentry = icmp_checkentry,
		.proto      = IPPROTO_ICMP,
		.family     = NFPROTO_IPV4,
	},
};

static int __net_init ip_tables_net_init(struct net *net)
{
	return xt_proto_init(net, NFPROTO_IPV4);
}

static void __net_exit ip_tables_net_exit(struct net *net)
{
	xt_proto_fini(net, NFPROTO_IPV4);
}

static struct pernet_operations ip_tables_net_ops = {
	.init = ip_tables_net_init,
	.exit = ip_tables_net_exit,
};

static int __init ip_tables_init(void)
{
	int ret;

	ret = register_pernet_subsys(&ip_tables_net_ops);
	if (ret < 0)
		goto err1;

	/* No one else will be downing sem now, so we won't sleep */
	ret = xt_register_targets(ipt_builtin_tg, ARRAY_SIZE(ipt_builtin_tg));
	if (ret < 0)
		goto err2;
	ret = xt_register_matches(ipt_builtin_mt, ARRAY_SIZE(ipt_builtin_mt));
	if (ret < 0)
		goto err4;

	/* Register setsockopt */
	ret = nf_register_sockopt(&ipt_sockopts);
	if (ret < 0)
		goto err5;

	pr_info("(C) 2000-2006 Netfilter Core Team\n");
	return 0;

err5:
	xt_unregister_matches(ipt_builtin_mt, ARRAY_SIZE(ipt_builtin_mt));
err4:
	xt_unregister_targets(ipt_builtin_tg, ARRAY_SIZE(ipt_builtin_tg));
err2:
	unregister_pernet_subsys(&ip_tables_net_ops);
err1:
	return ret;
}

static void __exit ip_tables_fini(void)
{
	nf_unregister_sockopt(&ipt_sockopts);

	xt_unregister_matches(ipt_builtin_mt, ARRAY_SIZE(ipt_builtin_mt));
	xt_unregister_targets(ipt_builtin_tg, ARRAY_SIZE(ipt_builtin_tg));
	unregister_pernet_subsys(&ip_tables_net_ops);
}

EXPORT_SYMBOL(ipt_register_table);
EXPORT_SYMBOL(ipt_unregister_table);
EXPORT_SYMBOL(ipt_do_table);
module_init(ip_tables_init);
module_exit(ip_tables_fini);<|MERGE_RESOLUTION|>--- conflicted
+++ resolved
@@ -387,18 +387,6 @@
 	return false;
 }
 
-static bool find_jump_target(const struct xt_table_info *t,
-			     const struct ipt_entry *target)
-{
-	struct ipt_entry *iter;
-
-	xt_entry_foreach(iter, t->entries, t->size) {
-		 if (iter == target)
-			return true;
-	}
-	return false;
-}
-
 /* Figures out from what hook each rule can be called: returns 0 if
    there are loops.  Puts hook bitmask in comefrom. */
 static int
@@ -472,11 +460,6 @@
 					   XT_STANDARD_TARGET) == 0 &&
 				    newpos >= 0) {
 					/* This a jump; chase it. */
-<<<<<<< HEAD
-					duprintf("Jump rule %u -> %u\n",
-						 pos, newpos);
-=======
->>>>>>> a9cdd8e3
 					e = (struct ipt_entry *)
 						(entry0 + newpos);
 					if (!find_jump_target(newinfo, e))
@@ -659,12 +642,6 @@
 	if (!ip_checkentry(&e->ip))
 		return -EINVAL;
 
-<<<<<<< HEAD
-	if (!ip_checkentry(&e->ip))
-		return -EINVAL;
-
-=======
->>>>>>> a9cdd8e3
 	err = xt_check_entry_offsets(e, e->elems, e->target_offset,
 				     e->next_offset);
 	if (err)
@@ -1459,16 +1436,8 @@
 	}
 
 	ret = -EINVAL;
-<<<<<<< HEAD
-	if (j != compatr->num_entries) {
-		duprintf("translate_compat_table: %u not %u entries\n",
-			 j, compatr->num_entries);
-		goto out_unlock;
-	}
-=======
 	if (j != compatr->num_entries)
 		goto out_unlock;
->>>>>>> a9cdd8e3
 
 	ret = -ENOMEM;
 	newinfo = xt_alloc_table_info(size);
