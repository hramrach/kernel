--- conflicted
+++ resolved
@@ -2432,13 +2432,9 @@
 		name[val] = 0;
 
 		lock_sock(sk);
-<<<<<<< HEAD
-		err = tcp_set_congestion_control(sk, name, true, true);
-=======
 		err = tcp_set_congestion_control(sk, name, true, true,
 						 ns_capable(sock_net(sk)->user_ns,
 							    CAP_NET_ADMIN));
->>>>>>> 0cbc4fbf
 		release_sock(sk);
 		return err;
 	}
