// SPDX-License-Identifier: GPL-2.0
/* Copyright (c) 2017 - 2018 Covalent IO, Inc. http://covalent.io */

#include <linux/skmsg.h>
#include <linux/filter.h>
#include <linux/bpf.h>
#include <linux/init.h>
#include <linux/wait.h>

#include <net/inet_common.h>
#include <net/tls.h>

<<<<<<< HEAD
int __tcp_bpf_recvmsg(struct sock *sk, struct sk_psock *psock,
		      struct msghdr *msg, int len, int flags)
{
	struct iov_iter *iter = &msg->msg_iter;
	int peek = flags & MSG_PEEK;
	int i, ret, copied = 0;
	struct sk_msg *msg_rx;

	msg_rx = list_first_entry_or_null(&psock->ingress_msg,
					  struct sk_msg, list);

	while (copied != len) {
		struct scatterlist *sge;

		if (unlikely(!msg_rx))
			break;

		i = msg_rx->sg.start;
		do {
			struct page *page;
			int copy;

			sge = sk_msg_elem(msg_rx, i);
			copy = sge->length;
			page = sg_page(sge);
			if (copied + copy > len)
				copy = len - copied;
			ret = copy_page_to_iter(page, sge->offset, copy, iter);
			if (ret != copy) {
				msg_rx->sg.start = i;
				return -EFAULT;
			}

			copied += copy;
			if (likely(!peek)) {
				sge->offset += copy;
				sge->length -= copy;
				sk_mem_uncharge(sk, copy);
				msg_rx->sg.size -= copy;

				if (!sge->length) {
					sk_msg_iter_var_next(i);
					if (!msg_rx->skb)
						put_page(page);
				}
			} else {
				sk_msg_iter_var_next(i);
			}

			if (copied == len)
				break;
		} while (i != msg_rx->sg.end);

		if (unlikely(peek)) {
			if (msg_rx == list_last_entry(&psock->ingress_msg,
						      struct sk_msg, list))
				break;
			msg_rx = list_next_entry(msg_rx, list);
			continue;
		}

		msg_rx->sg.start = i;
		if (!sge->length && msg_rx->sg.start == msg_rx->sg.end) {
			list_del(&msg_rx->list);
			if (msg_rx->skb)
				consume_skb(msg_rx->skb);
			kfree(msg_rx);
		}
		msg_rx = list_first_entry_or_null(&psock->ingress_msg,
						  struct sk_msg, list);
	}

	return copied;
}
EXPORT_SYMBOL_GPL(__tcp_bpf_recvmsg);

=======
>>>>>>> 7d2a07b7
static int bpf_tcp_ingress(struct sock *sk, struct sk_psock *psock,
			   struct sk_msg *msg, u32 apply_bytes, int flags)
{
	bool apply = apply_bytes;
	struct scatterlist *sge;
	u32 size, copied = 0;
	struct sk_msg *tmp;
	int i, ret = 0;

	tmp = kzalloc(sizeof(*tmp), __GFP_NOWARN | GFP_KERNEL);
	if (unlikely(!tmp))
		return -ENOMEM;

	lock_sock(sk);
	tmp->sg.start = msg->sg.start;
	i = msg->sg.start;
	do {
		sge = sk_msg_elem(msg, i);
		size = (apply && apply_bytes < sge->length) ?
			apply_bytes : sge->length;
		if (!sk_wmem_schedule(sk, size)) {
			if (!copied)
				ret = -ENOMEM;
			break;
		}

		sk_mem_charge(sk, size);
		sk_msg_xfer(tmp, msg, i, size);
		copied += size;
		if (sge->length)
			get_page(sk_msg_page(tmp, i));
		sk_msg_iter_var_next(i);
		tmp->sg.end = i;
		if (apply) {
			apply_bytes -= size;
			if (!apply_bytes)
				break;
		}
	} while (i != msg->sg.end);

	if (!ret) {
		msg->sg.start = i;
		sk_psock_queue_msg(psock, tmp);
		sk_psock_data_ready(sk, psock);
	} else {
		sk_msg_free(sk, tmp);
		kfree(tmp);
	}

	release_sock(sk);
	return ret;
}

static int tcp_bpf_push(struct sock *sk, struct sk_msg *msg, u32 apply_bytes,
			int flags, bool uncharge)
{
	bool apply = apply_bytes;
	struct scatterlist *sge;
	struct page *page;
	int size, ret = 0;
	u32 off;

	while (1) {
		bool has_tx_ulp;

		sge = sk_msg_elem(msg, msg->sg.start);
		size = (apply && apply_bytes < sge->length) ?
			apply_bytes : sge->length;
		off  = sge->offset;
		page = sg_page(sge);

		tcp_rate_check_app_limited(sk);
retry:
		has_tx_ulp = tls_sw_has_ctx_tx(sk);
		if (has_tx_ulp) {
			flags |= MSG_SENDPAGE_NOPOLICY;
			ret = kernel_sendpage_locked(sk,
						     page, off, size, flags);
		} else {
			ret = do_tcp_sendpages(sk, page, off, size, flags);
		}

		if (ret <= 0)
			return ret;
		if (apply)
			apply_bytes -= ret;
		msg->sg.size -= ret;
		sge->offset += ret;
		sge->length -= ret;
		if (uncharge)
			sk_mem_uncharge(sk, ret);
		if (ret != size) {
			size -= ret;
			off  += ret;
			goto retry;
		}
		if (!sge->length) {
			put_page(page);
			sk_msg_iter_next(msg, start);
			sg_init_table(sge, 1);
			if (msg->sg.start == msg->sg.end)
				break;
		}
		if (apply && !apply_bytes)
			break;
	}

	return 0;
}

static int tcp_bpf_push_locked(struct sock *sk, struct sk_msg *msg,
			       u32 apply_bytes, int flags, bool uncharge)
{
	int ret;

	lock_sock(sk);
	ret = tcp_bpf_push(sk, msg, apply_bytes, flags, uncharge);
	release_sock(sk);
	return ret;
}

int tcp_bpf_sendmsg_redir(struct sock *sk, struct sk_msg *msg,
			  u32 bytes, int flags)
{
	bool ingress = sk_msg_to_ingress(msg);
	struct sk_psock *psock = sk_psock_get(sk);
	int ret;

	if (unlikely(!psock)) {
		sk_msg_free(sk, msg);
		return 0;
	}
	ret = ingress ? bpf_tcp_ingress(sk, psock, msg, bytes, flags) :
			tcp_bpf_push_locked(sk, msg, bytes, flags, false);
	sk_psock_put(sk, psock);
	return ret;
}
EXPORT_SYMBOL_GPL(tcp_bpf_sendmsg_redir);

<<<<<<< HEAD
#ifdef CONFIG_BPF_STREAM_PARSER
=======
#ifdef CONFIG_BPF_SYSCALL
>>>>>>> 7d2a07b7
static bool tcp_bpf_stream_read(const struct sock *sk)
{
	struct sk_psock *psock;
	bool empty = true;

	rcu_read_lock();
	psock = sk_psock(sk);
	if (likely(psock))
		empty = list_empty(&psock->ingress_msg);
	rcu_read_unlock();
	return !empty;
}

<<<<<<< HEAD
static int tcp_bpf_wait_data(struct sock *sk, struct sk_psock *psock,
			     int flags, long timeo, int *err)
=======
static int tcp_msg_wait_data(struct sock *sk, struct sk_psock *psock,
			     long timeo)
>>>>>>> 7d2a07b7
{
	DEFINE_WAIT_FUNC(wait, woken_wake_function);
	int ret = 0;

	if (sk->sk_shutdown & RCV_SHUTDOWN)
		return 1;

	if (!timeo)
		return ret;

	add_wait_queue(sk_sleep(sk), &wait);
	sk_set_bit(SOCKWQ_ASYNC_WAITDATA, sk);
	ret = sk_wait_event(sk, &timeo,
			    !list_empty(&psock->ingress_msg) ||
			    !skb_queue_empty(&sk->sk_receive_queue), &wait);
	sk_clear_bit(SOCKWQ_ASYNC_WAITDATA, sk);
	remove_wait_queue(sk_sleep(sk), &wait);
	return ret;
}

static int tcp_bpf_recvmsg(struct sock *sk, struct msghdr *msg, size_t len,
		    int nonblock, int flags, int *addr_len)
{
	struct sk_psock *psock;
	int copied, ret;

	if (unlikely(flags & MSG_ERRQUEUE))
		return inet_recv_error(sk, msg, len, addr_len);

	psock = sk_psock_get(sk);
	if (unlikely(!psock))
		return tcp_recvmsg(sk, msg, len, nonblock, flags, addr_len);
	if (!skb_queue_empty(&sk->sk_receive_queue) &&
	    sk_psock_queue_empty(psock)) {
		sk_psock_put(sk, psock);
		return tcp_recvmsg(sk, msg, len, nonblock, flags, addr_len);
	}
	lock_sock(sk);
msg_bytes_ready:
<<<<<<< HEAD
	copied = __tcp_bpf_recvmsg(sk, psock, msg, len, flags);
	if (!copied) {
		int data, err = 0;
		long timeo;

		timeo = sock_rcvtimeo(sk, nonblock);
		data = tcp_bpf_wait_data(sk, psock, flags, timeo, &err);
=======
	copied = sk_msg_recvmsg(sk, psock, msg, len, flags);
	if (!copied) {
		long timeo;
		int data;

		timeo = sock_rcvtimeo(sk, nonblock);
		data = tcp_msg_wait_data(sk, psock, timeo);
>>>>>>> 7d2a07b7
		if (data) {
			if (!sk_psock_queue_empty(psock))
				goto msg_bytes_ready;
			release_sock(sk);
			sk_psock_put(sk, psock);
			return tcp_recvmsg(sk, msg, len, nonblock, flags, addr_len);
		}
<<<<<<< HEAD
		if (err) {
			ret = err;
			goto out;
		}
		copied = -EAGAIN;
	}
	ret = copied;
out:
=======
		copied = -EAGAIN;
	}
	ret = copied;
>>>>>>> 7d2a07b7
	release_sock(sk);
	sk_psock_put(sk, psock);
	return ret;
}

static int tcp_bpf_send_verdict(struct sock *sk, struct sk_psock *psock,
				struct sk_msg *msg, int *copied, int flags)
{
	bool cork = false, enospc = sk_msg_full(msg);
	struct sock *sk_redir;
	u32 tosend, delta = 0;
	int ret;

more_data:
	if (psock->eval == __SK_NONE) {
		/* Track delta in msg size to add/subtract it on SK_DROP from
		 * returned to user copied size. This ensures user doesn't
		 * get a positive return code with msg_cut_data and SK_DROP
		 * verdict.
		 */
		delta = msg->sg.size;
		psock->eval = sk_psock_msg_verdict(sk, psock, msg);
		delta -= msg->sg.size;
	}

	if (msg->cork_bytes &&
	    msg->cork_bytes > msg->sg.size && !enospc) {
		psock->cork_bytes = msg->cork_bytes - msg->sg.size;
		if (!psock->cork) {
			psock->cork = kzalloc(sizeof(*psock->cork),
					      GFP_ATOMIC | __GFP_NOWARN);
			if (!psock->cork)
				return -ENOMEM;
		}
		memcpy(psock->cork, msg, sizeof(*msg));
		return 0;
	}

	tosend = msg->sg.size;
	if (psock->apply_bytes && psock->apply_bytes < tosend)
		tosend = psock->apply_bytes;

	switch (psock->eval) {
	case __SK_PASS:
		ret = tcp_bpf_push(sk, msg, tosend, flags, true);
		if (unlikely(ret)) {
			*copied -= sk_msg_free(sk, msg);
			break;
		}
		sk_msg_apply_bytes(psock, tosend);
		break;
	case __SK_REDIRECT:
		sk_redir = psock->sk_redir;
		sk_msg_apply_bytes(psock, tosend);
		if (psock->cork) {
			cork = true;
			psock->cork = NULL;
		}
		sk_msg_return(sk, msg, tosend);
		release_sock(sk);
		ret = tcp_bpf_sendmsg_redir(sk_redir, msg, tosend, flags);
		lock_sock(sk);
		if (unlikely(ret < 0)) {
			int free = sk_msg_free_nocharge(sk, msg);

			if (!cork)
				*copied -= free;
		}
		if (cork) {
			sk_msg_free(sk, msg);
			kfree(msg);
			msg = NULL;
			ret = 0;
		}
		break;
	case __SK_DROP:
	default:
		sk_msg_free_partial(sk, msg, tosend);
		sk_msg_apply_bytes(psock, tosend);
		*copied -= (tosend + delta);
		return -EACCES;
	}

	if (likely(!ret)) {
		if (!psock->apply_bytes) {
			psock->eval =  __SK_NONE;
			if (psock->sk_redir) {
				sock_put(psock->sk_redir);
				psock->sk_redir = NULL;
			}
		}
		if (msg &&
		    msg->sg.data[msg->sg.start].page_link &&
		    msg->sg.data[msg->sg.start].length)
			goto more_data;
	}
	return ret;
}

static int tcp_bpf_sendmsg(struct sock *sk, struct msghdr *msg, size_t size)
{
	struct sk_msg tmp, *msg_tx = NULL;
	int copied = 0, err = 0;
	struct sk_psock *psock;
	long timeo;
	int flags;

	/* Don't let internal do_tcp_sendpages() flags through */
	flags = (msg->msg_flags & ~MSG_SENDPAGE_DECRYPTED);
	flags |= MSG_NO_SHARED_FRAGS;

	psock = sk_psock_get(sk);
	if (unlikely(!psock))
		return tcp_sendmsg(sk, msg, size);

	lock_sock(sk);
	timeo = sock_sndtimeo(sk, msg->msg_flags & MSG_DONTWAIT);
	while (msg_data_left(msg)) {
		bool enospc = false;
		u32 copy, osize;

		if (sk->sk_err) {
			err = -sk->sk_err;
			goto out_err;
		}

		copy = msg_data_left(msg);
		if (!sk_stream_memory_free(sk))
			goto wait_for_sndbuf;
		if (psock->cork) {
			msg_tx = psock->cork;
		} else {
			msg_tx = &tmp;
			sk_msg_init(msg_tx);
		}

		osize = msg_tx->sg.size;
		err = sk_msg_alloc(sk, msg_tx, msg_tx->sg.size + copy, msg_tx->sg.end - 1);
		if (err) {
			if (err != -ENOSPC)
				goto wait_for_memory;
			enospc = true;
			copy = msg_tx->sg.size - osize;
		}

		err = sk_msg_memcopy_from_iter(sk, &msg->msg_iter, msg_tx,
					       copy);
		if (err < 0) {
			sk_msg_trim(sk, msg_tx, osize);
			goto out_err;
		}

		copied += copy;
		if (psock->cork_bytes) {
			if (size > psock->cork_bytes)
				psock->cork_bytes = 0;
			else
				psock->cork_bytes -= size;
			if (psock->cork_bytes && !enospc)
				goto out_err;
			/* All cork bytes are accounted, rerun the prog. */
			psock->eval = __SK_NONE;
			psock->cork_bytes = 0;
		}

		err = tcp_bpf_send_verdict(sk, psock, msg_tx, &copied, flags);
		if (unlikely(err < 0))
			goto out_err;
		continue;
wait_for_sndbuf:
		set_bit(SOCK_NOSPACE, &sk->sk_socket->flags);
wait_for_memory:
		err = sk_stream_wait_memory(sk, &timeo);
		if (err) {
			if (msg_tx && msg_tx != psock->cork)
				sk_msg_free(sk, msg_tx);
			goto out_err;
		}
	}
out_err:
	if (err < 0)
		err = sk_stream_error(sk, msg->msg_flags, err);
	release_sock(sk);
	sk_psock_put(sk, psock);
	return copied ? copied : err;
}

static int tcp_bpf_sendpage(struct sock *sk, struct page *page, int offset,
			    size_t size, int flags)
{
	struct sk_msg tmp, *msg = NULL;
	int err = 0, copied = 0;
	struct sk_psock *psock;
	bool enospc = false;

	psock = sk_psock_get(sk);
	if (unlikely(!psock))
		return tcp_sendpage(sk, page, offset, size, flags);

	lock_sock(sk);
	if (psock->cork) {
		msg = psock->cork;
	} else {
		msg = &tmp;
		sk_msg_init(msg);
	}

	/* Catch case where ring is full and sendpage is stalled. */
	if (unlikely(sk_msg_full(msg)))
		goto out_err;

	sk_msg_page_add(msg, page, size, offset);
	sk_mem_charge(sk, size);
	copied = size;
	if (sk_msg_full(msg))
		enospc = true;
	if (psock->cork_bytes) {
		if (size > psock->cork_bytes)
			psock->cork_bytes = 0;
		else
			psock->cork_bytes -= size;
		if (psock->cork_bytes && !enospc)
			goto out_err;
		/* All cork bytes are accounted, rerun the prog. */
		psock->eval = __SK_NONE;
		psock->cork_bytes = 0;
	}

	err = tcp_bpf_send_verdict(sk, psock, msg, &copied, flags);
out_err:
	release_sock(sk);
	sk_psock_put(sk, psock);
	return copied ? copied : err;
}

enum {
	TCP_BPF_IPV4,
	TCP_BPF_IPV6,
	TCP_BPF_NUM_PROTS,
};

enum {
	TCP_BPF_BASE,
	TCP_BPF_TX,
	TCP_BPF_NUM_CFGS,
};

static struct proto *tcpv6_prot_saved __read_mostly;
static DEFINE_SPINLOCK(tcpv6_prot_lock);
static struct proto tcp_bpf_prots[TCP_BPF_NUM_PROTS][TCP_BPF_NUM_CFGS];

static void tcp_bpf_rebuild_protos(struct proto prot[TCP_BPF_NUM_CFGS],
				   struct proto *base)
{
	prot[TCP_BPF_BASE]			= *base;
	prot[TCP_BPF_BASE].unhash		= sock_map_unhash;
	prot[TCP_BPF_BASE].close		= sock_map_close;
	prot[TCP_BPF_BASE].recvmsg		= tcp_bpf_recvmsg;
	prot[TCP_BPF_BASE].stream_memory_read	= tcp_bpf_stream_read;

	prot[TCP_BPF_TX]			= prot[TCP_BPF_BASE];
	prot[TCP_BPF_TX].sendmsg		= tcp_bpf_sendmsg;
	prot[TCP_BPF_TX].sendpage		= tcp_bpf_sendpage;
}

static void tcp_bpf_check_v6_needs_rebuild(struct proto *ops)
{
	if (unlikely(ops != smp_load_acquire(&tcpv6_prot_saved))) {
		spin_lock_bh(&tcpv6_prot_lock);
		if (likely(ops != tcpv6_prot_saved)) {
			tcp_bpf_rebuild_protos(tcp_bpf_prots[TCP_BPF_IPV6], ops);
			smp_store_release(&tcpv6_prot_saved, ops);
		}
		spin_unlock_bh(&tcpv6_prot_lock);
	}
}

static int __init tcp_bpf_v4_build_proto(void)
{
	tcp_bpf_rebuild_protos(tcp_bpf_prots[TCP_BPF_IPV4], &tcp_prot);
	return 0;
}
<<<<<<< HEAD
core_initcall(tcp_bpf_v4_build_proto);
=======
late_initcall(tcp_bpf_v4_build_proto);
>>>>>>> 7d2a07b7

static int tcp_bpf_assert_proto_ops(struct proto *ops)
{
	/* In order to avoid retpoline, we make assumptions when we call
	 * into ops if e.g. a psock is not present. Make sure they are
	 * indeed valid assumptions.
	 */
	return ops->recvmsg  == tcp_recvmsg &&
	       ops->sendmsg  == tcp_sendmsg &&
	       ops->sendpage == tcp_sendpage ? 0 : -ENOTSUPP;
}

<<<<<<< HEAD
struct proto *tcp_bpf_get_proto(struct sock *sk, struct sk_psock *psock)
{
	int family = sk->sk_family == AF_INET6 ? TCP_BPF_IPV6 : TCP_BPF_IPV4;
	int config = psock->progs.msg_parser   ? TCP_BPF_TX   : TCP_BPF_BASE;

	if (!psock->sk_proto) {
		struct proto *ops = READ_ONCE(sk->sk_prot);

		if (tcp_bpf_assert_proto_ops(ops))
			return ERR_PTR(-EINVAL);

		tcp_bpf_check_v6_needs_rebuild(sk, ops);
	}

	return &tcp_bpf_prots[family][config];
}

/* If a child got cloned from a listening socket that had tcp_bpf
 * protocol callbacks installed, we need to restore the callbacks to
 * the default ones because the child does not inherit the psock state
 * that tcp_bpf callbacks expect.
 */
void tcp_bpf_clone(const struct sock *sk, struct sock *newsk)
{
	int family = sk->sk_family == AF_INET6 ? TCP_BPF_IPV6 : TCP_BPF_IPV4;
	struct proto *prot = newsk->sk_prot;

	if (prot == &tcp_bpf_prots[family][TCP_BPF_BASE])
		newsk->sk_prot = sk->sk_prot_creator;
}
#endif /* CONFIG_BPF_STREAM_PARSER */
=======
int tcp_bpf_update_proto(struct sock *sk, struct sk_psock *psock, bool restore)
{
	int family = sk->sk_family == AF_INET6 ? TCP_BPF_IPV6 : TCP_BPF_IPV4;
	int config = psock->progs.msg_parser   ? TCP_BPF_TX   : TCP_BPF_BASE;

	if (restore) {
		if (inet_csk_has_ulp(sk)) {
			/* TLS does not have an unhash proto in SW cases,
			 * but we need to ensure we stop using the sock_map
			 * unhash routine because the associated psock is being
			 * removed. So use the original unhash handler.
			 */
			WRITE_ONCE(sk->sk_prot->unhash, psock->saved_unhash);
			tcp_update_ulp(sk, psock->sk_proto, psock->saved_write_space);
		} else {
			sk->sk_write_space = psock->saved_write_space;
			/* Pairs with lockless read in sk_clone_lock() */
			WRITE_ONCE(sk->sk_prot, psock->sk_proto);
		}
		return 0;
	}

	if (inet_csk_has_ulp(sk))
		return -EINVAL;

	if (sk->sk_family == AF_INET6) {
		if (tcp_bpf_assert_proto_ops(psock->sk_proto))
			return -EINVAL;

		tcp_bpf_check_v6_needs_rebuild(psock->sk_proto);
	}

	/* Pairs with lockless read in sk_clone_lock() */
	WRITE_ONCE(sk->sk_prot, &tcp_bpf_prots[family][config]);
	return 0;
}
EXPORT_SYMBOL_GPL(tcp_bpf_update_proto);

/* If a child got cloned from a listening socket that had tcp_bpf
 * protocol callbacks installed, we need to restore the callbacks to
 * the default ones because the child does not inherit the psock state
 * that tcp_bpf callbacks expect.
 */
void tcp_bpf_clone(const struct sock *sk, struct sock *newsk)
{
	int family = sk->sk_family == AF_INET6 ? TCP_BPF_IPV6 : TCP_BPF_IPV4;
	struct proto *prot = newsk->sk_prot;

	if (prot == &tcp_bpf_prots[family][TCP_BPF_BASE])
		newsk->sk_prot = sk->sk_prot_creator;
}
#endif /* CONFIG_BPF_SYSCALL */
>>>>>>> 7d2a07b7
<|MERGE_RESOLUTION|>--- conflicted
+++ resolved
@@ -10,85 +10,6 @@
 #include <net/inet_common.h>
 #include <net/tls.h>
 
-<<<<<<< HEAD
-int __tcp_bpf_recvmsg(struct sock *sk, struct sk_psock *psock,
-		      struct msghdr *msg, int len, int flags)
-{
-	struct iov_iter *iter = &msg->msg_iter;
-	int peek = flags & MSG_PEEK;
-	int i, ret, copied = 0;
-	struct sk_msg *msg_rx;
-
-	msg_rx = list_first_entry_or_null(&psock->ingress_msg,
-					  struct sk_msg, list);
-
-	while (copied != len) {
-		struct scatterlist *sge;
-
-		if (unlikely(!msg_rx))
-			break;
-
-		i = msg_rx->sg.start;
-		do {
-			struct page *page;
-			int copy;
-
-			sge = sk_msg_elem(msg_rx, i);
-			copy = sge->length;
-			page = sg_page(sge);
-			if (copied + copy > len)
-				copy = len - copied;
-			ret = copy_page_to_iter(page, sge->offset, copy, iter);
-			if (ret != copy) {
-				msg_rx->sg.start = i;
-				return -EFAULT;
-			}
-
-			copied += copy;
-			if (likely(!peek)) {
-				sge->offset += copy;
-				sge->length -= copy;
-				sk_mem_uncharge(sk, copy);
-				msg_rx->sg.size -= copy;
-
-				if (!sge->length) {
-					sk_msg_iter_var_next(i);
-					if (!msg_rx->skb)
-						put_page(page);
-				}
-			} else {
-				sk_msg_iter_var_next(i);
-			}
-
-			if (copied == len)
-				break;
-		} while (i != msg_rx->sg.end);
-
-		if (unlikely(peek)) {
-			if (msg_rx == list_last_entry(&psock->ingress_msg,
-						      struct sk_msg, list))
-				break;
-			msg_rx = list_next_entry(msg_rx, list);
-			continue;
-		}
-
-		msg_rx->sg.start = i;
-		if (!sge->length && msg_rx->sg.start == msg_rx->sg.end) {
-			list_del(&msg_rx->list);
-			if (msg_rx->skb)
-				consume_skb(msg_rx->skb);
-			kfree(msg_rx);
-		}
-		msg_rx = list_first_entry_or_null(&psock->ingress_msg,
-						  struct sk_msg, list);
-	}
-
-	return copied;
-}
-EXPORT_SYMBOL_GPL(__tcp_bpf_recvmsg);
-
-=======
->>>>>>> 7d2a07b7
 static int bpf_tcp_ingress(struct sock *sk, struct sk_psock *psock,
 			   struct sk_msg *msg, u32 apply_bytes, int flags)
 {
@@ -228,11 +149,7 @@
 }
 EXPORT_SYMBOL_GPL(tcp_bpf_sendmsg_redir);
 
-<<<<<<< HEAD
-#ifdef CONFIG_BPF_STREAM_PARSER
-=======
 #ifdef CONFIG_BPF_SYSCALL
->>>>>>> 7d2a07b7
 static bool tcp_bpf_stream_read(const struct sock *sk)
 {
 	struct sk_psock *psock;
@@ -246,13 +163,8 @@
 	return !empty;
 }
 
-<<<<<<< HEAD
-static int tcp_bpf_wait_data(struct sock *sk, struct sk_psock *psock,
-			     int flags, long timeo, int *err)
-=======
 static int tcp_msg_wait_data(struct sock *sk, struct sk_psock *psock,
 			     long timeo)
->>>>>>> 7d2a07b7
 {
 	DEFINE_WAIT_FUNC(wait, woken_wake_function);
 	int ret = 0;
@@ -292,15 +204,6 @@
 	}
 	lock_sock(sk);
 msg_bytes_ready:
-<<<<<<< HEAD
-	copied = __tcp_bpf_recvmsg(sk, psock, msg, len, flags);
-	if (!copied) {
-		int data, err = 0;
-		long timeo;
-
-		timeo = sock_rcvtimeo(sk, nonblock);
-		data = tcp_bpf_wait_data(sk, psock, flags, timeo, &err);
-=======
 	copied = sk_msg_recvmsg(sk, psock, msg, len, flags);
 	if (!copied) {
 		long timeo;
@@ -308,7 +211,6 @@
 
 		timeo = sock_rcvtimeo(sk, nonblock);
 		data = tcp_msg_wait_data(sk, psock, timeo);
->>>>>>> 7d2a07b7
 		if (data) {
 			if (!sk_psock_queue_empty(psock))
 				goto msg_bytes_ready;
@@ -316,20 +218,9 @@
 			sk_psock_put(sk, psock);
 			return tcp_recvmsg(sk, msg, len, nonblock, flags, addr_len);
 		}
-<<<<<<< HEAD
-		if (err) {
-			ret = err;
-			goto out;
-		}
 		copied = -EAGAIN;
 	}
 	ret = copied;
-out:
-=======
-		copied = -EAGAIN;
-	}
-	ret = copied;
->>>>>>> 7d2a07b7
 	release_sock(sk);
 	sk_psock_put(sk, psock);
 	return ret;
@@ -612,11 +503,7 @@
 	tcp_bpf_rebuild_protos(tcp_bpf_prots[TCP_BPF_IPV4], &tcp_prot);
 	return 0;
 }
-<<<<<<< HEAD
-core_initcall(tcp_bpf_v4_build_proto);
-=======
 late_initcall(tcp_bpf_v4_build_proto);
->>>>>>> 7d2a07b7
 
 static int tcp_bpf_assert_proto_ops(struct proto *ops)
 {
@@ -629,39 +516,6 @@
 	       ops->sendpage == tcp_sendpage ? 0 : -ENOTSUPP;
 }
 
-<<<<<<< HEAD
-struct proto *tcp_bpf_get_proto(struct sock *sk, struct sk_psock *psock)
-{
-	int family = sk->sk_family == AF_INET6 ? TCP_BPF_IPV6 : TCP_BPF_IPV4;
-	int config = psock->progs.msg_parser   ? TCP_BPF_TX   : TCP_BPF_BASE;
-
-	if (!psock->sk_proto) {
-		struct proto *ops = READ_ONCE(sk->sk_prot);
-
-		if (tcp_bpf_assert_proto_ops(ops))
-			return ERR_PTR(-EINVAL);
-
-		tcp_bpf_check_v6_needs_rebuild(sk, ops);
-	}
-
-	return &tcp_bpf_prots[family][config];
-}
-
-/* If a child got cloned from a listening socket that had tcp_bpf
- * protocol callbacks installed, we need to restore the callbacks to
- * the default ones because the child does not inherit the psock state
- * that tcp_bpf callbacks expect.
- */
-void tcp_bpf_clone(const struct sock *sk, struct sock *newsk)
-{
-	int family = sk->sk_family == AF_INET6 ? TCP_BPF_IPV6 : TCP_BPF_IPV4;
-	struct proto *prot = newsk->sk_prot;
-
-	if (prot == &tcp_bpf_prots[family][TCP_BPF_BASE])
-		newsk->sk_prot = sk->sk_prot_creator;
-}
-#endif /* CONFIG_BPF_STREAM_PARSER */
-=======
 int tcp_bpf_update_proto(struct sock *sk, struct sk_psock *psock, bool restore)
 {
 	int family = sk->sk_family == AF_INET6 ? TCP_BPF_IPV6 : TCP_BPF_IPV4;
@@ -713,5 +567,4 @@
 	if (prot == &tcp_bpf_prots[family][TCP_BPF_BASE])
 		newsk->sk_prot = sk->sk_prot_creator;
 }
-#endif /* CONFIG_BPF_SYSCALL */
->>>>>>> 7d2a07b7
+#endif /* CONFIG_BPF_SYSCALL */