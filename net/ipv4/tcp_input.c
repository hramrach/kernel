--- conflicted
+++ resolved
@@ -2659,11 +2659,7 @@
 #define DBGUNDO(x...) do { } while (0)
 #endif
 
-<<<<<<< HEAD
-static void tcp_undo_cwr(struct sock *sk, const int undo_ssthresh)
-=======
 static void tcp_undo_cwr(struct sock *sk, const bool undo_ssthresh)
->>>>>>> ab799a3f
 {
 	struct tcp_sock *tp = tcp_sk(sk);
 
