/*
 * INET		An implementation of the TCP/IP protocol suite for the LINUX
 *		operating system.  INET is implemented using the  BSD Socket
 *		interface as the means of communication with the user level.
 *
 *		PF_INET protocol family socket handler.
 *
 * Authors:	Ross Biro
 *		Fred N. van Kempen, <waltje@uWalt.NL.Mugnet.ORG>
 *		Florian La Roche, <flla@stud.uni-sb.de>
 *		Alan Cox, <A.Cox@swansea.ac.uk>
 *
 * Changes (see also sock.c)
 *
 *		piggy,
 *		Karl Knutson	:	Socket protocol table
 *		A.N.Kuznetsov	:	Socket death error in accept().
 *		John Richardson :	Fix non blocking error in connect()
 *					so sockets that fail to connect
 *					don't return -EINPROGRESS.
 *		Alan Cox	:	Asynchronous I/O support
 *		Alan Cox	:	Keep correct socket pointer on sock
 *					structures
 *					when accept() ed
 *		Alan Cox	:	Semantics of SO_LINGER aren't state
 *					moved to close when you look carefully.
 *					With this fixed and the accept bug fixed
 *					some RPC stuff seems happier.
 *		Niibe Yutaka	:	4.4BSD style write async I/O
 *		Alan Cox,
 *		Tony Gale 	:	Fixed reuse semantics.
 *		Alan Cox	:	bind() shouldn't abort existing but dead
 *					sockets. Stops FTP netin:.. I hope.
 *		Alan Cox	:	bind() works correctly for RAW sockets.
 *					Note that FreeBSD at least was broken
 *					in this respect so be careful with
 *					compatibility tests...
 *		Alan Cox	:	routing cache support
 *		Alan Cox	:	memzero the socket structure for
 *					compactness.
 *		Matt Day	:	nonblock connect error handler
 *		Alan Cox	:	Allow large numbers of pending sockets
 *					(eg for big web sites), but only if
 *					specifically application requested.
 *		Alan Cox	:	New buffering throughout IP. Used
 *					dumbly.
 *		Alan Cox	:	New buffering now used smartly.
 *		Alan Cox	:	BSD rather than common sense
 *					interpretation of listen.
 *		Germano Caronni	:	Assorted small races.
 *		Alan Cox	:	sendmsg/recvmsg basic support.
 *		Alan Cox	:	Only sendmsg/recvmsg now supported.
 *		Alan Cox	:	Locked down bind (see security list).
 *		Alan Cox	:	Loosened bind a little.
 *		Mike McLagan	:	ADD/DEL DLCI Ioctls
 *	Willy Konynenberg	:	Transparent proxying support.
 *		David S. Miller	:	New socket lookup architecture.
 *					Some other random speedups.
 *		Cyrus Durgin	:	Cleaned up file for kmod hacks.
 *		Andi Kleen	:	Fix inet_stream_connect TCP race.
 *
 *		This program is free software; you can redistribute it and/or
 *		modify it under the terms of the GNU General Public License
 *		as published by the Free Software Foundation; either version
 *		2 of the License, or (at your option) any later version.
 */

#define pr_fmt(fmt) "IPv4: " fmt

#include <linux/err.h>
#include <linux/errno.h>
#include <linux/types.h>
#include <linux/socket.h>
#include <linux/in.h>
#include <linux/kernel.h>
#include <linux/kmod.h>
#include <linux/sched.h>
#include <linux/timer.h>
#include <linux/string.h>
#include <linux/sockios.h>
#include <linux/net.h>
#include <linux/capability.h>
#include <linux/fcntl.h>
#include <linux/mm.h>
#include <linux/interrupt.h>
#include <linux/stat.h>
#include <linux/init.h>
#include <linux/poll.h>
#include <linux/netfilter_ipv4.h>
#include <linux/random.h>
#include <linux/slab.h>

#include <linux/uaccess.h>

#include <linux/inet.h>
#include <linux/igmp.h>
#include <linux/inetdevice.h>
#include <linux/netdevice.h>
#include <net/checksum.h>
#include <net/ip.h>
#include <net/protocol.h>
#include <net/arp.h>
#include <net/route.h>
#include <net/ip_fib.h>
#include <net/inet_connection_sock.h>
#include <net/tcp.h>
#include <net/udp.h>
#include <net/udplite.h>
#include <net/ping.h>
#include <linux/skbuff.h>
#include <net/sock.h>
#include <net/raw.h>
#include <net/icmp.h>
#include <net/inet_common.h>
#include <net/ip_tunnels.h>
#include <net/xfrm.h>
#include <net/net_namespace.h>
#include <net/secure_seq.h>
#ifdef CONFIG_IP_MROUTE
#include <linux/mroute.h>
#endif
#include <net/l3mdev.h>


/* The inetsw table contains everything that inet_create needs to
 * build a new socket.
 */
static struct list_head inetsw[SOCK_MAX];
static DEFINE_SPINLOCK(inetsw_lock);

/* New destruction routine */

void inet_sock_destruct(struct sock *sk)
{
	struct inet_sock *inet = inet_sk(sk);

	__skb_queue_purge(&sk->sk_receive_queue);
	__skb_queue_purge(&sk->sk_error_queue);

	sk_mem_reclaim(sk);

	if (sk->sk_type == SOCK_STREAM && sk->sk_state != TCP_CLOSE) {
		pr_err("Attempt to release TCP socket in state %d %p\n",
		       sk->sk_state, sk);
		return;
	}
	if (!sock_flag(sk, SOCK_DEAD)) {
		pr_err("Attempt to release alive inet socket %p\n", sk);
		return;
	}

	WARN_ON(atomic_read(&sk->sk_rmem_alloc));
	WARN_ON(atomic_read(&sk->sk_wmem_alloc));
	WARN_ON(sk->sk_wmem_queued);
	WARN_ON(sk->sk_forward_alloc);

	kfree(rcu_dereference_protected(inet->inet_opt, 1));
	dst_release(rcu_dereference_check(sk->sk_dst_cache, 1));
	dst_release(sk->sk_rx_dst);
	sk_refcnt_debug_dec(sk);
}
EXPORT_SYMBOL(inet_sock_destruct);

/*
 *	The routines beyond this point handle the behaviour of an AF_INET
 *	socket object. Mostly it punts to the subprotocols of IP to do
 *	the work.
 */

/*
 *	Automatically bind an unbound socket.
 */

static int inet_autobind(struct sock *sk)
{
	struct inet_sock *inet;
	/* We may need to bind the socket. */
	lock_sock(sk);
	inet = inet_sk(sk);
	if (!inet->inet_num) {
		if (sk->sk_prot->get_port(sk, 0)) {
			release_sock(sk);
			return -EAGAIN;
		}
		inet->inet_sport = htons(inet->inet_num);
	}
	release_sock(sk);
	return 0;
}

/*
 *	Move a socket into listening state.
 */
int inet_listen(struct socket *sock, int backlog)
{
	struct sock *sk = sock->sk;
	unsigned char old_state;
	int err;

	lock_sock(sk);

	err = -EINVAL;
	if (sock->state != SS_UNCONNECTED || sock->type != SOCK_STREAM)
		goto out;

	old_state = sk->sk_state;
	if (!((1 << old_state) & (TCPF_CLOSE | TCPF_LISTEN)))
		goto out;

	/* Really, if the socket is already in listen state
	 * we can only allow the backlog to be adjusted.
	 */
	if (old_state != TCP_LISTEN) {
		/* Enable TFO w/o requiring TCP_FASTOPEN socket option.
		 * Note that only TCP sockets (SOCK_STREAM) will reach here.
		 * Also fastopen backlog may already been set via the option
		 * because the socket was in TCP_LISTEN state previously but
		 * was shutdown() rather than close().
		 */
		if ((sysctl_tcp_fastopen & TFO_SERVER_WO_SOCKOPT1) &&
		    (sysctl_tcp_fastopen & TFO_SERVER_ENABLE) &&
		    !inet_csk(sk)->icsk_accept_queue.fastopenq.max_qlen) {
			fastopen_queue_tune(sk, backlog);
			tcp_fastopen_init_key_once(true);
		}

		err = inet_csk_listen_start(sk, backlog);
		if (err)
			goto out;
		tcp_call_bpf(sk, BPF_SOCK_OPS_TCP_LISTEN_CB, 0, NULL);
	}
	sk->sk_max_ack_backlog = backlog;
	err = 0;

out:
	release_sock(sk);
	return err;
}
EXPORT_SYMBOL(inet_listen);

/*
 *	Create an inet socket.
 */

static int inet_create(struct net *net, struct socket *sock, int protocol,
		       int kern)
{
	struct sock *sk;
	struct inet_protosw *answer;
	struct inet_sock *inet;
	struct proto *answer_prot;
	unsigned char answer_flags;
	int try_loading_module = 0;
	int err;

	if (protocol < 0 || protocol >= IPPROTO_MAX)
		return -EINVAL;

	sock->state = SS_UNCONNECTED;

	/* Look for the requested type/protocol pair. */
lookup_protocol:
	err = -ESOCKTNOSUPPORT;
	rcu_read_lock();
	list_for_each_entry_rcu(answer, &inetsw[sock->type], list) {

		err = 0;
		/* Check the non-wild match. */
		if (protocol == answer->protocol) {
			if (protocol != IPPROTO_IP)
				break;
		} else {
			/* Check for the two wild cases. */
			if (IPPROTO_IP == protocol) {
				protocol = answer->protocol;
				break;
			}
			if (IPPROTO_IP == answer->protocol)
				break;
		}
		err = -EPROTONOSUPPORT;
	}

	if (unlikely(err)) {
		if (try_loading_module < 2) {
			rcu_read_unlock();
			/*
			 * Be more specific, e.g. net-pf-2-proto-132-type-1
			 * (net-pf-PF_INET-proto-IPPROTO_SCTP-type-SOCK_STREAM)
			 */
			if (++try_loading_module == 1)
				request_module("net-pf-%d-proto-%d-type-%d",
					       PF_INET, protocol, sock->type);
			/*
			 * Fall back to generic, e.g. net-pf-2-proto-132
			 * (net-pf-PF_INET-proto-IPPROTO_SCTP)
			 */
			else
				request_module("net-pf-%d-proto-%d",
					       PF_INET, protocol);
			goto lookup_protocol;
		} else
			goto out_rcu_unlock;
	}

	err = -EPERM;
	if (sock->type == SOCK_RAW && !kern &&
	    !ns_capable(net->user_ns, CAP_NET_RAW))
		goto out_rcu_unlock;

	sock->ops = answer->ops;
	answer_prot = answer->prot;
	answer_flags = answer->flags;
	rcu_read_unlock();

	WARN_ON(!answer_prot->slab);

	err = -ENOBUFS;
	sk = sk_alloc(net, PF_INET, GFP_KERNEL, answer_prot, kern);
	if (!sk)
		goto out;

	err = 0;
	if (INET_PROTOSW_REUSE & answer_flags)
		sk->sk_reuse = SK_CAN_REUSE;

	inet = inet_sk(sk);
	inet->is_icsk = (INET_PROTOSW_ICSK & answer_flags) != 0;

	inet->nodefrag = 0;

	if (SOCK_RAW == sock->type) {
		inet->inet_num = protocol;
		if (IPPROTO_RAW == protocol)
			inet->hdrincl = 1;
	}

	if (net->ipv4.sysctl_ip_no_pmtu_disc)
		inet->pmtudisc = IP_PMTUDISC_DONT;
	else
		inet->pmtudisc = IP_PMTUDISC_WANT;

	inet->inet_id = 0;

	sock_init_data(sock, sk);

	sk->sk_destruct	   = inet_sock_destruct;
	sk->sk_protocol	   = protocol;
	sk->sk_backlog_rcv = sk->sk_prot->backlog_rcv;

	inet->uc_ttl	= -1;
	inet->mc_loop	= 1;
	inet->mc_ttl	= 1;
	inet->mc_all	= 1;
	inet->mc_index	= 0;
	inet->mc_list	= NULL;
	inet->rcv_tos	= 0;

	sk_refcnt_debug_inc(sk);

	if (inet->inet_num) {
		/* It assumes that any protocol which allows
		 * the user to assign a number at socket
		 * creation time automatically
		 * shares.
		 */
		inet->inet_sport = htons(inet->inet_num);
		/* Add to protocol hash chains. */
		err = sk->sk_prot->hash(sk);
		if (err) {
			sk_common_release(sk);
			goto out;
		}
	}

	if (sk->sk_prot->init) {
		err = sk->sk_prot->init(sk);
		if (err) {
			sk_common_release(sk);
			goto out;
		}
	}

	if (!kern) {
		err = BPF_CGROUP_RUN_PROG_INET_SOCK(sk);
		if (err) {
			sk_common_release(sk);
			goto out;
		}
	}
out:
	return err;
out_rcu_unlock:
	rcu_read_unlock();
	goto out;
}


/*
 *	The peer socket should always be NULL (or else). When we call this
 *	function we are destroying the object and from then on nobody
 *	should refer to it.
 */
int inet_release(struct socket *sock)
{
	struct sock *sk = sock->sk;

	if (sk) {
		long timeout;

		/* Applications forget to leave groups before exiting */
		ip_mc_drop_socket(sk);

		/* If linger is set, we don't return until the close
		 * is complete.  Otherwise we return immediately. The
		 * actually closing is done the same either way.
		 *
		 * If the close is due to the process exiting, we never
		 * linger..
		 */
		timeout = 0;
		if (sock_flag(sk, SOCK_LINGER) &&
		    !(current->flags & PF_EXITING))
			timeout = sk->sk_lingertime;
		sock->sk = NULL;
		sk->sk_prot->close(sk, timeout);
	}
	return 0;
}
EXPORT_SYMBOL(inet_release);

int inet_bind(struct socket *sock, struct sockaddr *uaddr, int addr_len)
{
	struct sock *sk = sock->sk;
	int err;

	/* If the socket has its own bind function then use it. (RAW) */
	if (sk->sk_prot->bind) {
		return sk->sk_prot->bind(sk, uaddr, addr_len);
	}
	if (addr_len < sizeof(struct sockaddr_in))
		return -EINVAL;

	/* BPF prog is run before any checks are done so that if the prog
	 * changes context in a wrong way it will be caught.
	 */
	err = BPF_CGROUP_RUN_PROG_INET4_BIND(sk, uaddr);
	if (err)
		return err;

	return __inet_bind(sk, uaddr, addr_len, false, true);
}
EXPORT_SYMBOL(inet_bind);

int __inet_bind(struct sock *sk, struct sockaddr *uaddr, int addr_len,
		bool force_bind_address_no_port, bool with_lock)
{
	struct sockaddr_in *addr = (struct sockaddr_in *)uaddr;
	struct inet_sock *inet = inet_sk(sk);
	struct net *net = sock_net(sk);
	unsigned short snum;
	int chk_addr_ret;
	u32 tb_id = RT_TABLE_LOCAL;
	int err;

	if (addr->sin_family != AF_INET) {
		/* Compatibility games : accept AF_UNSPEC (mapped to AF_INET)
		 * only if s_addr is INADDR_ANY.
		 */
		err = -EAFNOSUPPORT;
		if (addr->sin_family != AF_UNSPEC ||
		    addr->sin_addr.s_addr != htonl(INADDR_ANY))
			goto out;
	}

	tb_id = l3mdev_fib_table_by_index(net, sk->sk_bound_dev_if) ? : tb_id;
	chk_addr_ret = inet_addr_type_table(net, addr->sin_addr.s_addr, tb_id);

	/* Not specified by any standard per-se, however it breaks too
	 * many applications when removed.  It is unfortunate since
	 * allowing applications to make a non-local bind solves
	 * several problems with systems using dynamic addressing.
	 * (ie. your servers still start up even if your ISDN link
	 *  is temporarily down)
	 */
	err = -EADDRNOTAVAIL;
	if (!net->ipv4.sysctl_ip_nonlocal_bind &&
	    !(inet->freebind || inet->transparent) &&
	    addr->sin_addr.s_addr != htonl(INADDR_ANY) &&
	    chk_addr_ret != RTN_LOCAL &&
	    chk_addr_ret != RTN_MULTICAST &&
	    chk_addr_ret != RTN_BROADCAST)
		goto out;

	snum = ntohs(addr->sin_port);
	err = -EACCES;
	if (snum && snum < inet_prot_sock(net) &&
	    !ns_capable(net->user_ns, CAP_NET_BIND_SERVICE))
		goto out;

	/*      We keep a pair of addresses. rcv_saddr is the one
	 *      used by hash lookups, and saddr is used for transmit.
	 *
	 *      In the BSD API these are the same except where it
	 *      would be illegal to use them (multicast/broadcast) in
	 *      which case the sending device address is used.
	 */
	if (with_lock)
		lock_sock(sk);

	/* Check these errors (active socket, double bind). */
	err = -EINVAL;
	if (sk->sk_state != TCP_CLOSE || inet->inet_num)
		goto out_release_sock;

	inet->inet_rcv_saddr = inet->inet_saddr = addr->sin_addr.s_addr;
	if (chk_addr_ret == RTN_MULTICAST || chk_addr_ret == RTN_BROADCAST)
		inet->inet_saddr = 0;  /* Use device */

	/* Make sure we are allowed to bind here. */
	if (snum || !(inet->bind_address_no_port ||
		      force_bind_address_no_port)) {
		if (sk->sk_prot->get_port(sk, snum)) {
			inet->inet_saddr = inet->inet_rcv_saddr = 0;
			err = -EADDRINUSE;
			goto out_release_sock;
		}
		err = BPF_CGROUP_RUN_PROG_INET4_POST_BIND(sk);
		if (err) {
			inet->inet_saddr = inet->inet_rcv_saddr = 0;
			goto out_release_sock;
		}
	}

	if (inet->inet_rcv_saddr)
		sk->sk_userlocks |= SOCK_BINDADDR_LOCK;
	if (snum)
		sk->sk_userlocks |= SOCK_BINDPORT_LOCK;
	inet->inet_sport = htons(inet->inet_num);
	inet->inet_daddr = 0;
	inet->inet_dport = 0;
	sk_dst_reset(sk);
	err = 0;
out_release_sock:
	if (with_lock)
		release_sock(sk);
out:
	return err;
}

int inet_dgram_connect(struct socket *sock, struct sockaddr *uaddr,
		       int addr_len, int flags)
{
	struct sock *sk = sock->sk;
	int err;

	if (addr_len < sizeof(uaddr->sa_family))
		return -EINVAL;
	if (uaddr->sa_family == AF_UNSPEC)
		return sk->sk_prot->disconnect(sk, flags);

	if (BPF_CGROUP_PRE_CONNECT_ENABLED(sk)) {
		err = sk->sk_prot->pre_connect(sk, uaddr, addr_len);
		if (err)
			return err;
	}

	if (!inet_sk(sk)->inet_num && inet_autobind(sk))
		return -EAGAIN;
	return sk->sk_prot->connect(sk, uaddr, addr_len);
}
EXPORT_SYMBOL(inet_dgram_connect);

static long inet_wait_for_connect(struct sock *sk, long timeo, int writebias)
{
	DEFINE_WAIT_FUNC(wait, woken_wake_function);

	add_wait_queue(sk_sleep(sk), &wait);
	sk->sk_write_pending += writebias;

	/* Basic assumption: if someone sets sk->sk_err, he _must_
	 * change state of the socket from TCP_SYN_*.
	 * Connect() does not allow to get error notifications
	 * without closing the socket.
	 */
	while ((1 << sk->sk_state) & (TCPF_SYN_SENT | TCPF_SYN_RECV)) {
		release_sock(sk);
		timeo = wait_woken(&wait, TASK_INTERRUPTIBLE, timeo);
		lock_sock(sk);
		if (signal_pending(current) || !timeo)
			break;
	}
	remove_wait_queue(sk_sleep(sk), &wait);
	sk->sk_write_pending -= writebias;
	return timeo;
}

/*
 *	Connect to a remote host. There is regrettably still a little
 *	TCP 'magic' in here.
 */
int __inet_stream_connect(struct socket *sock, struct sockaddr *uaddr,
			  int addr_len, int flags, int is_sendmsg)
{
	struct sock *sk = sock->sk;
	int err;
	long timeo;

	/*
	 * uaddr can be NULL and addr_len can be 0 if:
	 * sk is a TCP fastopen active socket and
	 * TCP_FASTOPEN_CONNECT sockopt is set and
	 * we already have a valid cookie for this socket.
	 * In this case, user can call write() after connect().
	 * write() will invoke tcp_sendmsg_fastopen() which calls
	 * __inet_stream_connect().
	 */
	if (uaddr) {
		if (addr_len < sizeof(uaddr->sa_family))
			return -EINVAL;

		if (uaddr->sa_family == AF_UNSPEC) {
			err = sk->sk_prot->disconnect(sk, flags);
			sock->state = err ? SS_DISCONNECTING : SS_UNCONNECTED;
			goto out;
		}
	}

	switch (sock->state) {
	default:
		err = -EINVAL;
		goto out;
	case SS_CONNECTED:
		err = -EISCONN;
		goto out;
	case SS_CONNECTING:
		if (inet_sk(sk)->defer_connect)
			err = is_sendmsg ? -EINPROGRESS : -EISCONN;
		else
			err = -EALREADY;
		/* Fall out of switch with err, set for this state */
		break;
	case SS_UNCONNECTED:
		err = -EISCONN;
		if (sk->sk_state != TCP_CLOSE)
			goto out;

		if (BPF_CGROUP_PRE_CONNECT_ENABLED(sk)) {
			err = sk->sk_prot->pre_connect(sk, uaddr, addr_len);
			if (err)
				goto out;
		}

		err = sk->sk_prot->connect(sk, uaddr, addr_len);
		if (err < 0)
			goto out;

		sock->state = SS_CONNECTING;

		if (!err && inet_sk(sk)->defer_connect)
			goto out;

		/* Just entered SS_CONNECTING state; the only
		 * difference is that return value in non-blocking
		 * case is EINPROGRESS, rather than EALREADY.
		 */
		err = -EINPROGRESS;
		break;
	}

	timeo = sock_sndtimeo(sk, flags & O_NONBLOCK);

	if ((1 << sk->sk_state) & (TCPF_SYN_SENT | TCPF_SYN_RECV)) {
		int writebias = (sk->sk_protocol == IPPROTO_TCP) &&
				tcp_sk(sk)->fastopen_req &&
				tcp_sk(sk)->fastopen_req->data ? 1 : 0;

		/* Error code is set above */
		if (!timeo || !inet_wait_for_connect(sk, timeo, writebias))
			goto out;

		err = sock_intr_errno(timeo);
		if (signal_pending(current))
			goto out;
	}

	/* Connection was closed by RST, timeout, ICMP error
	 * or another process disconnected us.
	 */
	if (sk->sk_state == TCP_CLOSE)
		goto sock_error;

	/* sk->sk_err may be not zero now, if RECVERR was ordered by user
	 * and error was received after socket entered established state.
	 * Hence, it is handled normally after connect() return successfully.
	 */

	sock->state = SS_CONNECTED;
	err = 0;
out:
	return err;

sock_error:
	err = sock_error(sk) ? : -ECONNABORTED;
	sock->state = SS_UNCONNECTED;
	if (sk->sk_prot->disconnect(sk, flags))
		sock->state = SS_DISCONNECTING;
	goto out;
}
EXPORT_SYMBOL(__inet_stream_connect);

int inet_stream_connect(struct socket *sock, struct sockaddr *uaddr,
			int addr_len, int flags)
{
	int err;

	lock_sock(sock->sk);
	err = __inet_stream_connect(sock, uaddr, addr_len, flags, 0);
	release_sock(sock->sk);
	return err;
}
EXPORT_SYMBOL(inet_stream_connect);

/*
 *	Accept a pending connection. The TCP layer now gives BSD semantics.
 */

int inet_accept(struct socket *sock, struct socket *newsock, int flags,
		bool kern)
{
	struct sock *sk1 = sock->sk;
	int err = -EINVAL;
	struct sock *sk2 = sk1->sk_prot->accept(sk1, flags, &err, kern);

	if (!sk2)
		goto do_err;

	lock_sock(sk2);

	sock_rps_record_flow(sk2);
	WARN_ON(!((1 << sk2->sk_state) &
		  (TCPF_ESTABLISHED | TCPF_SYN_RECV |
		  TCPF_CLOSE_WAIT | TCPF_CLOSE)));

	sock_graft(sk2, newsock);

	newsock->state = SS_CONNECTED;
	err = 0;
	release_sock(sk2);
do_err:
	return err;
}
EXPORT_SYMBOL(inet_accept);


/*
 *	This does both peername and sockname.
 */
int inet_getname(struct socket *sock, struct sockaddr *uaddr,
			int *uaddr_len, int peer)
{
	struct sock *sk		= sock->sk;
	struct inet_sock *inet	= inet_sk(sk);
	DECLARE_SOCKADDR(struct sockaddr_in *, sin, uaddr);

	sin->sin_family = AF_INET;
	if (peer) {
		if (!inet->inet_dport ||
		    (((1 << sk->sk_state) & (TCPF_CLOSE | TCPF_SYN_SENT)) &&
		     peer == 1))
			return -ENOTCONN;
		sin->sin_port = inet->inet_dport;
		sin->sin_addr.s_addr = inet->inet_daddr;
	} else {
		__be32 addr = inet->inet_rcv_saddr;
		if (!addr)
			addr = inet->inet_saddr;
		sin->sin_port = inet->inet_sport;
		sin->sin_addr.s_addr = addr;
	}
	memset(sin->sin_zero, 0, sizeof(sin->sin_zero));
	*uaddr_len = sizeof(*sin);
	return 0;
}
EXPORT_SYMBOL(inet_getname);

int inet_sendmsg(struct socket *sock, struct msghdr *msg, size_t size)
{
	struct sock *sk = sock->sk;

	sock_rps_record_flow(sk);

	/* We may need to bind the socket. */
	if (!inet_sk(sk)->inet_num && !sk->sk_prot->no_autobind &&
	    inet_autobind(sk))
		return -EAGAIN;

	return sk->sk_prot->sendmsg(sk, msg, size);
}
EXPORT_SYMBOL(inet_sendmsg);

ssize_t inet_sendpage(struct socket *sock, struct page *page, int offset,
		      size_t size, int flags)
{
	struct sock *sk = sock->sk;

	sock_rps_record_flow(sk);

	/* We may need to bind the socket. */
	if (!inet_sk(sk)->inet_num && !sk->sk_prot->no_autobind &&
	    inet_autobind(sk))
		return -EAGAIN;

	if (sk->sk_prot->sendpage)
		return sk->sk_prot->sendpage(sk, page, offset, size, flags);
	return sock_no_sendpage(sock, page, offset, size, flags);
}
EXPORT_SYMBOL(inet_sendpage);

int inet_recvmsg(struct socket *sock, struct msghdr *msg, size_t size,
		 int flags)
{
	struct sock *sk = sock->sk;
	int addr_len = 0;
	int err;

	sock_rps_record_flow(sk);

	err = sk->sk_prot->recvmsg(sk, msg, size, flags & MSG_DONTWAIT,
				   flags & ~MSG_DONTWAIT, &addr_len);
	if (err >= 0)
		msg->msg_namelen = addr_len;
	return err;
}
EXPORT_SYMBOL(inet_recvmsg);

int inet_shutdown(struct socket *sock, int how)
{
	struct sock *sk = sock->sk;
	int err = 0;

	/* This should really check to make sure
	 * the socket is a TCP socket. (WHY AC...)
	 */
	how++; /* maps 0->1 has the advantage of making bit 1 rcvs and
		       1->2 bit 2 snds.
		       2->3 */
	if ((how & ~SHUTDOWN_MASK) || !how)	/* MAXINT->0 */
		return -EINVAL;

	lock_sock(sk);
	if (sock->state == SS_CONNECTING) {
		if ((1 << sk->sk_state) &
		    (TCPF_SYN_SENT | TCPF_SYN_RECV | TCPF_CLOSE))
			sock->state = SS_DISCONNECTING;
		else
			sock->state = SS_CONNECTED;
	}

	switch (sk->sk_state) {
	case TCP_CLOSE:
		err = -ENOTCONN;
		/* Hack to wake up other listeners, who can poll for
		   POLLHUP, even on eg. unconnected UDP sockets -- RR */
	default:
		sk->sk_shutdown |= how;
		if (sk->sk_prot->shutdown)
			sk->sk_prot->shutdown(sk, how);
		break;

	/* Remaining two branches are temporary solution for missing
	 * close() in multithreaded environment. It is _not_ a good idea,
	 * but we have no choice until close() is repaired at VFS level.
	 */
	case TCP_LISTEN:
		if (!(how & RCV_SHUTDOWN))
			break;
		/* Fall through */
	case TCP_SYN_SENT:
		err = sk->sk_prot->disconnect(sk, O_NONBLOCK);
		sock->state = err ? SS_DISCONNECTING : SS_UNCONNECTED;
		break;
	}

	/* Wake up anyone sleeping in poll. */
	sk->sk_state_change(sk);
	release_sock(sk);
	return err;
}
EXPORT_SYMBOL(inet_shutdown);

/*
 *	ioctl() calls you can issue on an INET socket. Most of these are
 *	device configuration and stuff and very rarely used. Some ioctls
 *	pass on to the socket itself.
 *
 *	NOTE: I like the idea of a module for the config stuff. ie ifconfig
 *	loads the devconfigure module does its configuring and unloads it.
 *	There's a good 20K of config code hanging around the kernel.
 */

int inet_ioctl(struct socket *sock, unsigned int cmd, unsigned long arg)
{
	struct sock *sk = sock->sk;
	int err = 0;
	struct net *net = sock_net(sk);

	switch (cmd) {
	case SIOCGSTAMP:
		err = sock_get_timestamp(sk, (struct timeval __user *)arg);
		break;
	case SIOCGSTAMPNS:
		err = sock_get_timestampns(sk, (struct timespec __user *)arg);
		break;
	case SIOCADDRT:
	case SIOCDELRT:
	case SIOCRTMSG:
		err = ip_rt_ioctl(net, cmd, (void __user *)arg);
		break;
	case SIOCDARP:
	case SIOCGARP:
	case SIOCSARP:
		err = arp_ioctl(net, cmd, (void __user *)arg);
		break;
	case SIOCGIFADDR:
	case SIOCSIFADDR:
	case SIOCGIFBRDADDR:
	case SIOCSIFBRDADDR:
	case SIOCGIFNETMASK:
	case SIOCSIFNETMASK:
	case SIOCGIFDSTADDR:
	case SIOCSIFDSTADDR:
	case SIOCSIFPFLAGS:
	case SIOCGIFPFLAGS:
	case SIOCSIFFLAGS:
		err = devinet_ioctl(net, cmd, (void __user *)arg);
		break;
	default:
		if (sk->sk_prot->ioctl)
			err = sk->sk_prot->ioctl(sk, cmd, arg);
		else
			err = -ENOIOCTLCMD;
		break;
	}
	return err;
}
EXPORT_SYMBOL(inet_ioctl);

#ifdef CONFIG_COMPAT
static int inet_compat_ioctl(struct socket *sock, unsigned int cmd, unsigned long arg)
{
	struct sock *sk = sock->sk;
	int err = -ENOIOCTLCMD;

	if (sk->sk_prot->compat_ioctl)
		err = sk->sk_prot->compat_ioctl(sk, cmd, arg);

	return err;
}
#endif

const struct proto_ops inet_stream_ops = {
	.family		   = PF_INET,
	.owner		   = THIS_MODULE,
	.release	   = inet_release,
	.bind		   = inet_bind,
	.connect	   = inet_stream_connect,
	.socketpair	   = sock_no_socketpair,
	.accept		   = inet_accept,
	.getname	   = inet_getname,
	.poll		   = tcp_poll,
	.ioctl		   = inet_ioctl,
	.listen		   = inet_listen,
	.shutdown	   = inet_shutdown,
	.setsockopt	   = sock_common_setsockopt,
	.getsockopt	   = sock_common_getsockopt,
	.sendmsg	   = inet_sendmsg,
	.recvmsg	   = inet_recvmsg,
	.mmap		   = sock_no_mmap,
	.sendpage	   = inet_sendpage,
	.splice_read	   = tcp_splice_read,
	.read_sock	   = tcp_read_sock,
	.sendmsg_locked    = tcp_sendmsg_locked,
	.sendpage_locked   = tcp_sendpage_locked,
	.peek_len	   = tcp_peek_len,
#ifdef CONFIG_COMPAT
	.compat_setsockopt = compat_sock_common_setsockopt,
	.compat_getsockopt = compat_sock_common_getsockopt,
	.compat_ioctl	   = inet_compat_ioctl,
#endif
};
EXPORT_SYMBOL(inet_stream_ops);

const struct proto_ops inet_dgram_ops = {
	.family		   = PF_INET,
	.owner		   = THIS_MODULE,
	.release	   = inet_release,
	.bind		   = inet_bind,
	.connect	   = inet_dgram_connect,
	.socketpair	   = sock_no_socketpair,
	.accept		   = sock_no_accept,
	.getname	   = inet_getname,
	.poll		   = udp_poll,
	.ioctl		   = inet_ioctl,
	.listen		   = sock_no_listen,
	.shutdown	   = inet_shutdown,
	.setsockopt	   = sock_common_setsockopt,
	.getsockopt	   = sock_common_getsockopt,
	.sendmsg	   = inet_sendmsg,
	.recvmsg	   = inet_recvmsg,
	.mmap		   = sock_no_mmap,
	.sendpage	   = inet_sendpage,
	.set_peek_off	   = sk_set_peek_off,
#ifdef CONFIG_COMPAT
	.compat_setsockopt = compat_sock_common_setsockopt,
	.compat_getsockopt = compat_sock_common_getsockopt,
	.compat_ioctl	   = inet_compat_ioctl,
#endif
};
EXPORT_SYMBOL(inet_dgram_ops);

/*
 * For SOCK_RAW sockets; should be the same as inet_dgram_ops but without
 * udp_poll
 */
static const struct proto_ops inet_sockraw_ops = {
	.family		   = PF_INET,
	.owner		   = THIS_MODULE,
	.release	   = inet_release,
	.bind		   = inet_bind,
	.connect	   = inet_dgram_connect,
	.socketpair	   = sock_no_socketpair,
	.accept		   = sock_no_accept,
	.getname	   = inet_getname,
	.poll		   = datagram_poll,
	.ioctl		   = inet_ioctl,
	.listen		   = sock_no_listen,
	.shutdown	   = inet_shutdown,
	.setsockopt	   = sock_common_setsockopt,
	.getsockopt	   = sock_common_getsockopt,
	.sendmsg	   = inet_sendmsg,
	.recvmsg	   = inet_recvmsg,
	.mmap		   = sock_no_mmap,
	.sendpage	   = inet_sendpage,
#ifdef CONFIG_COMPAT
	.compat_setsockopt = compat_sock_common_setsockopt,
	.compat_getsockopt = compat_sock_common_getsockopt,
	.compat_ioctl	   = inet_compat_ioctl,
#endif
};

static const struct net_proto_family inet_family_ops = {
	.family = PF_INET,
	.create = inet_create,
	.owner	= THIS_MODULE,
};

/* Upon startup we insert all the elements in inetsw_array[] into
 * the linked list inetsw.
 */
static struct inet_protosw inetsw_array[] =
{
	{
		.type =       SOCK_STREAM,
		.protocol =   IPPROTO_TCP,
		.prot =       &tcp_prot,
		.ops =        &inet_stream_ops,
		.flags =      INET_PROTOSW_PERMANENT |
			      INET_PROTOSW_ICSK,
	},

	{
		.type =       SOCK_DGRAM,
		.protocol =   IPPROTO_UDP,
		.prot =       &udp_prot,
		.ops =        &inet_dgram_ops,
		.flags =      INET_PROTOSW_PERMANENT,
       },

       {
		.type =       SOCK_DGRAM,
		.protocol =   IPPROTO_ICMP,
		.prot =       &ping_prot,
		.ops =        &inet_sockraw_ops,
		.flags =      INET_PROTOSW_REUSE,
       },

       {
	       .type =       SOCK_RAW,
	       .protocol =   IPPROTO_IP,	/* wild card */
	       .prot =       &raw_prot,
	       .ops =        &inet_sockraw_ops,
	       .flags =      INET_PROTOSW_REUSE,
       }
};

#define INETSW_ARRAY_LEN ARRAY_SIZE(inetsw_array)

void inet_register_protosw(struct inet_protosw *p)
{
	struct list_head *lh;
	struct inet_protosw *answer;
	int protocol = p->protocol;
	struct list_head *last_perm;

	spin_lock_bh(&inetsw_lock);

	if (p->type >= SOCK_MAX)
		goto out_illegal;

	/* If we are trying to override a permanent protocol, bail. */
	last_perm = &inetsw[p->type];
	list_for_each(lh, &inetsw[p->type]) {
		answer = list_entry(lh, struct inet_protosw, list);
		/* Check only the non-wild match. */
		if ((INET_PROTOSW_PERMANENT & answer->flags) == 0)
			break;
		if (protocol == answer->protocol)
			goto out_permanent;
		last_perm = lh;
	}

	/* Add the new entry after the last permanent entry if any, so that
	 * the new entry does not override a permanent entry when matched with
	 * a wild-card protocol. But it is allowed to override any existing
	 * non-permanent entry.  This means that when we remove this entry, the
	 * system automatically returns to the old behavior.
	 */
	list_add_rcu(&p->list, last_perm);
out:
	spin_unlock_bh(&inetsw_lock);

	return;

out_permanent:
	pr_err("Attempt to override permanent protocol %d\n", protocol);
	goto out;

out_illegal:
	pr_err("Ignoring attempt to register invalid socket type %d\n",
	       p->type);
	goto out;
}
EXPORT_SYMBOL(inet_register_protosw);

void inet_unregister_protosw(struct inet_protosw *p)
{
	if (INET_PROTOSW_PERMANENT & p->flags) {
		pr_err("Attempt to unregister permanent protocol %d\n",
		       p->protocol);
	} else {
		spin_lock_bh(&inetsw_lock);
		list_del_rcu(&p->list);
		spin_unlock_bh(&inetsw_lock);

		synchronize_net();
	}
}
EXPORT_SYMBOL(inet_unregister_protosw);

static int inet_sk_reselect_saddr(struct sock *sk)
{
	struct inet_sock *inet = inet_sk(sk);
	__be32 old_saddr = inet->inet_saddr;
	__be32 daddr = inet->inet_daddr;
	struct flowi4 *fl4;
	struct rtable *rt;
	__be32 new_saddr;
	struct ip_options_rcu *inet_opt;

	inet_opt = rcu_dereference_protected(inet->inet_opt,
					     lockdep_sock_is_held(sk));
	if (inet_opt && inet_opt->opt.srr)
		daddr = inet_opt->opt.faddr;

	/* Query new route. */
	fl4 = &inet->cork.fl.u.ip4;
	rt = ip_route_connect(fl4, daddr, 0, RT_CONN_FLAGS(sk),
			      sk->sk_bound_dev_if, sk->sk_protocol,
			      inet->inet_sport, inet->inet_dport, sk);
	if (IS_ERR(rt))
		return PTR_ERR(rt);

	sk_setup_caps(sk, &rt->dst);

	new_saddr = fl4->saddr;

	if (new_saddr == old_saddr)
		return 0;

	if (sock_net(sk)->ipv4.sysctl_ip_dynaddr > 1) {
		pr_info("%s(): shifting inet->saddr from %pI4 to %pI4\n",
			__func__, &old_saddr, &new_saddr);
	}

	inet->inet_saddr = inet->inet_rcv_saddr = new_saddr;

	/*
	 * XXX The only one ugly spot where we need to
	 * XXX really change the sockets identity after
	 * XXX it has entered the hashes. -DaveM
	 *
	 * Besides that, it does not check for connection
	 * uniqueness. Wait for troubles.
	 */
	return __sk_prot_rehash(sk);
}

int inet_sk_rebuild_header(struct sock *sk)
{
	struct inet_sock *inet = inet_sk(sk);
	struct rtable *rt = (struct rtable *)__sk_dst_check(sk, 0);
	__be32 daddr;
	struct ip_options_rcu *inet_opt;
	struct flowi4 *fl4;
	int err;

	/* Route is OK, nothing to do. */
	if (rt)
		return 0;

	/* Reroute. */
	rcu_read_lock();
	inet_opt = rcu_dereference(inet->inet_opt);
	daddr = inet->inet_daddr;
	if (inet_opt && inet_opt->opt.srr)
		daddr = inet_opt->opt.faddr;
	rcu_read_unlock();
	fl4 = &inet->cork.fl.u.ip4;
	rt = ip_route_output_ports(sock_net(sk), fl4, sk, daddr, inet->inet_saddr,
				   inet->inet_dport, inet->inet_sport,
				   sk->sk_protocol, RT_CONN_FLAGS(sk),
				   sk->sk_bound_dev_if);
	if (!IS_ERR(rt)) {
		err = 0;
		sk_setup_caps(sk, &rt->dst);
	} else {
		err = PTR_ERR(rt);

		/* Routing failed... */
		sk->sk_route_caps = 0;
		/*
		 * Other protocols have to map its equivalent state to TCP_SYN_SENT.
		 * DCCP maps its DCCP_REQUESTING state to TCP_SYN_SENT. -acme
		 */
		if (!sock_net(sk)->ipv4.sysctl_ip_dynaddr ||
		    sk->sk_state != TCP_SYN_SENT ||
		    (sk->sk_userlocks & SOCK_BINDADDR_LOCK) ||
		    (err = inet_sk_reselect_saddr(sk)) != 0)
			sk->sk_err_soft = -err;
	}

	return err;
}
EXPORT_SYMBOL(inet_sk_rebuild_header);

struct sk_buff *inet_gso_segment(struct sk_buff *skb,
				 netdev_features_t features)
{
	bool udpfrag = false, fixedid = false, gso_partial, encap;
	struct sk_buff *segs = ERR_PTR(-EINVAL);
	const struct net_offload *ops;
	unsigned int offset = 0;
	struct iphdr *iph;
	int proto, tot_len;
	int nhoff;
	int ihl;
	int id;

	skb_reset_network_header(skb);
	nhoff = skb_network_header(skb) - skb_mac_header(skb);
	if (unlikely(!pskb_may_pull(skb, sizeof(*iph))))
		goto out;

	iph = ip_hdr(skb);
	ihl = iph->ihl * 4;
	if (ihl < sizeof(*iph))
		goto out;

	id = ntohs(iph->id);
	proto = iph->protocol;

	/* Warning: after this point, iph might be no longer valid */
	if (unlikely(!pskb_may_pull(skb, ihl)))
		goto out;
	__skb_pull(skb, ihl);

	encap = SKB_GSO_CB(skb)->encap_level > 0;
	if (encap)
		features &= skb->dev->hw_enc_features;
	SKB_GSO_CB(skb)->encap_level += ihl;

	skb_reset_transport_header(skb);

	segs = ERR_PTR(-EPROTONOSUPPORT);

	if (!skb->encapsulation || encap) {
		udpfrag = !!(skb_shinfo(skb)->gso_type & SKB_GSO_UDP);
		fixedid = !!(skb_shinfo(skb)->gso_type & SKB_GSO_TCP_FIXEDID);

		/* fixed ID is invalid if DF bit is not set */
		if (fixedid && !(ip_hdr(skb)->frag_off & htons(IP_DF)))
			goto out;
	}

	ops = rcu_dereference(inet_offloads[proto]);
	if (likely(ops && ops->callbacks.gso_segment))
		segs = ops->callbacks.gso_segment(skb, features);

	if (IS_ERR_OR_NULL(segs))
		goto out;

	gso_partial = !!(skb_shinfo(segs)->gso_type & SKB_GSO_PARTIAL);

	skb = segs;
	do {
		iph = (struct iphdr *)(skb_mac_header(skb) + nhoff);
		if (udpfrag) {
			iph->frag_off = htons(offset >> 3);
			if (skb->next)
				iph->frag_off |= htons(IP_MF);
			offset += skb->len - nhoff - ihl;
			tot_len = skb->len - nhoff;
		} else if (skb_is_gso(skb)) {
			if (!fixedid) {
				iph->id = htons(id);
				id += skb_shinfo(skb)->gso_segs;
			}

			if (gso_partial)
				tot_len = skb_shinfo(skb)->gso_size +
					  SKB_GSO_CB(skb)->data_offset +
					  skb->head - (unsigned char *)iph;
			else
				tot_len = skb->len - nhoff;
		} else {
			if (!fixedid)
				iph->id = htons(id++);
			tot_len = skb->len - nhoff;
		}
		iph->tot_len = htons(tot_len);
		ip_send_check(iph);
		if (encap)
			skb_reset_inner_headers(skb);
		skb->network_header = (u8 *)iph - skb->head;
		skb_reset_mac_len(skb);
	} while ((skb = skb->next));

out:
	return segs;
}
EXPORT_SYMBOL(inet_gso_segment);

<<<<<<< HEAD
struct sk_buff *inet_gro_receive(struct list_head *head, struct sk_buff *skb)
=======
INDIRECT_CALLABLE_DECLARE(struct sk_buff **tcp4_gro_receive(struct sk_buff **,
							    struct sk_buff *));
INDIRECT_CALLABLE_DECLARE(struct sk_buff **udp4_gro_receive(struct sk_buff **,
							    struct sk_buff *));
struct sk_buff **inet_gro_receive(struct sk_buff **head, struct sk_buff *skb)
>>>>>>> b853bd1c
{
	const struct net_offload *ops;
	struct sk_buff *pp = NULL;
	const struct iphdr *iph;
	struct sk_buff *p;
	unsigned int hlen;
	unsigned int off;
	unsigned int id;
	int flush = 1;
	int proto;

	off = skb_gro_offset(skb);
	hlen = off + sizeof(*iph);
	iph = skb_gro_header_fast(skb, off);
	if (skb_gro_header_hard(skb, hlen)) {
		iph = skb_gro_header_slow(skb, hlen, off);
		if (unlikely(!iph))
			goto out;
	}

	proto = iph->protocol;

	rcu_read_lock();
	ops = rcu_dereference(inet_offloads[proto]);
	if (!ops || !ops->callbacks.gro_receive)
		goto out_unlock;

	if (*(u8 *)iph != 0x45)
		goto out_unlock;

	if (ip_is_fragment(iph))
		goto out_unlock;

	if (unlikely(ip_fast_csum((u8 *)iph, 5)))
		goto out_unlock;

	id = ntohl(*(__be32 *)&iph->id);
	flush = (u16)((ntohl(*(__be32 *)iph) ^ skb_gro_len(skb)) | (id & ~IP_DF));
	id >>= 16;

	list_for_each_entry(p, head, list) {
		struct iphdr *iph2;
		u16 flush_id;

		if (!NAPI_GRO_CB(p)->same_flow)
			continue;

		iph2 = (struct iphdr *)(p->data + off);
		/* The above works because, with the exception of the top
		 * (inner most) layer, we only aggregate pkts with the same
		 * hdr length so all the hdrs we'll need to verify will start
		 * at the same offset.
		 */
		if ((iph->protocol ^ iph2->protocol) |
		    ((__force u32)iph->saddr ^ (__force u32)iph2->saddr) |
		    ((__force u32)iph->daddr ^ (__force u32)iph2->daddr)) {
			NAPI_GRO_CB(p)->same_flow = 0;
			continue;
		}

		/* All fields must match except length and checksum. */
		NAPI_GRO_CB(p)->flush |=
			(iph->ttl ^ iph2->ttl) |
			(iph->tos ^ iph2->tos) |
			((iph->frag_off ^ iph2->frag_off) & htons(IP_DF));

		NAPI_GRO_CB(p)->flush |= flush;

		/* We need to store of the IP ID check to be included later
		 * when we can verify that this packet does in fact belong
		 * to a given flow.
		 */
		flush_id = (u16)(id - ntohs(iph2->id));

		/* This bit of code makes it much easier for us to identify
		 * the cases where we are doing atomic vs non-atomic IP ID
		 * checks.  Specifically an atomic check can return IP ID
		 * values 0 - 0xFFFF, while a non-atomic check can only
		 * return 0 or 0xFFFF.
		 */
		if (!NAPI_GRO_CB(p)->is_atomic ||
		    !(iph->frag_off & htons(IP_DF))) {
			flush_id ^= NAPI_GRO_CB(p)->count;
			flush_id = flush_id ? 0xFFFF : 0;
		}

		/* If the previous IP ID value was based on an atomic
		 * datagram we can overwrite the value and ignore it.
		 */
		if (NAPI_GRO_CB(skb)->is_atomic)
			NAPI_GRO_CB(p)->flush_id = flush_id;
		else
			NAPI_GRO_CB(p)->flush_id |= flush_id;
	}

	NAPI_GRO_CB(skb)->is_atomic = !!(iph->frag_off & htons(IP_DF));
	NAPI_GRO_CB(skb)->flush |= flush;
	skb_set_network_header(skb, off);
	/* The above will be needed by the transport layer if there is one
	 * immediately following this IP hdr.
	 */

	/* Note : No need to call skb_gro_postpull_rcsum() here,
	 * as we already checked checksum over ipv4 header was 0
	 */
	skb_gro_pull(skb, sizeof(*iph));
	skb_set_transport_header(skb, skb_gro_offset(skb));

	pp = indirect_call_gro_receive(tcp4_gro_receive, udp4_gro_receive,
				       ops->callbacks.gro_receive, head, skb);

out_unlock:
	rcu_read_unlock();

out:
	skb_gro_flush_final(skb, pp, flush);

	return pp;
}
EXPORT_SYMBOL(inet_gro_receive);

static struct sk_buff *ipip_gro_receive(struct list_head *head,
					struct sk_buff *skb)
{
	if (NAPI_GRO_CB(skb)->encap_mark) {
		NAPI_GRO_CB(skb)->flush = 1;
		return NULL;
	}

	NAPI_GRO_CB(skb)->encap_mark = 1;

	return inet_gro_receive(head, skb);
}

#define SECONDS_PER_DAY	86400

/* inet_current_timestamp - Return IP network timestamp
 *
 * Return milliseconds since midnight in network byte order.
 */
__be32 inet_current_timestamp(void)
{
	u32 secs;
	u32 msecs;
	struct timespec64 ts;

	ktime_get_real_ts64(&ts);

	/* Get secs since midnight. */
	(void)div_u64_rem(ts.tv_sec, SECONDS_PER_DAY, &secs);
	/* Convert to msecs. */
	msecs = secs * MSEC_PER_SEC;
	/* Convert nsec to msec. */
	msecs += (u32)ts.tv_nsec / NSEC_PER_MSEC;

	/* Convert to network byte order. */
	return htonl(msecs);
}
EXPORT_SYMBOL(inet_current_timestamp);

int inet_recv_error(struct sock *sk, struct msghdr *msg, int len, int *addr_len)
{
	if (sk->sk_family == AF_INET)
		return ip_recv_error(sk, msg, len, addr_len);
#if IS_ENABLED(CONFIG_IPV6)
	if (sk->sk_family == AF_INET6)
		return pingv6_ops.ipv6_recv_error(sk, msg, len, addr_len);
#endif
	return -EINVAL;
}

INDIRECT_CALLABLE_DECLARE(int tcp4_gro_complete(struct sk_buff *, int));
INDIRECT_CALLABLE_DECLARE(int udp4_gro_complete(struct sk_buff *, int));
int inet_gro_complete(struct sk_buff *skb, int nhoff)
{
	__be16 newlen = htons(skb->len - nhoff);
	struct iphdr *iph = (struct iphdr *)(skb->data + nhoff);
	const struct net_offload *ops;
	int proto = iph->protocol;
	int err = -ENOSYS;

	if (skb->encapsulation) {
		skb_set_inner_protocol(skb, cpu_to_be16(ETH_P_IP));
		skb_set_inner_network_header(skb, nhoff);
	}

	csum_replace2(&iph->check, iph->tot_len, newlen);
	iph->tot_len = newlen;

	rcu_read_lock();
	ops = rcu_dereference(inet_offloads[proto]);
	if (WARN_ON(!ops || !ops->callbacks.gro_complete))
		goto out_unlock;

	/* Only need to add sizeof(*iph) to get to the next hdr below
	 * because any hdr with option will have been flushed in
	 * inet_gro_receive().
	 */
	err = INDIRECT_CALL_2(ops->callbacks.gro_complete,
			      tcp4_gro_complete, udp4_gro_complete,
			      skb, nhoff + sizeof(*iph));

out_unlock:
	rcu_read_unlock();

	return err;
}
EXPORT_SYMBOL(inet_gro_complete);

static int ipip_gro_complete(struct sk_buff *skb, int nhoff)
{
	skb->encapsulation = 1;
	skb_shinfo(skb)->gso_type |= SKB_GSO_IPXIP4;
	return inet_gro_complete(skb, nhoff);
}

int inet_ctl_sock_create(struct sock **sk, unsigned short family,
			 unsigned short type, unsigned char protocol,
			 struct net *net)
{
	struct socket *sock;
	int rc = sock_create_kern(net, family, type, protocol, &sock);

	if (rc == 0) {
		*sk = sock->sk;
		(*sk)->sk_allocation = GFP_ATOMIC;
		/*
		 * Unhash it so that IP input processing does not even see it,
		 * we do not wish this socket to see incoming packets.
		 */
		(*sk)->sk_prot->unhash(*sk);
	}
	return rc;
}
EXPORT_SYMBOL_GPL(inet_ctl_sock_create);

u64 snmp_get_cpu_field(void __percpu *mib, int cpu, int offt)
{
	return  *(((unsigned long *)per_cpu_ptr(mib, cpu)) + offt);
}
EXPORT_SYMBOL_GPL(snmp_get_cpu_field);

unsigned long snmp_fold_field(void __percpu *mib, int offt)
{
	unsigned long res = 0;
	int i;

	for_each_possible_cpu(i)
		res += snmp_get_cpu_field(mib, i, offt);
	return res;
}
EXPORT_SYMBOL_GPL(snmp_fold_field);

#if BITS_PER_LONG==32

u64 snmp_get_cpu_field64(void __percpu *mib, int cpu, int offt,
			 size_t syncp_offset)
{
	void *bhptr;
	struct u64_stats_sync *syncp;
	u64 v;
	unsigned int start;

	bhptr = per_cpu_ptr(mib, cpu);
	syncp = (struct u64_stats_sync *)(bhptr + syncp_offset);
	do {
		start = u64_stats_fetch_begin_irq(syncp);
		v = *(((u64 *)bhptr) + offt);
	} while (u64_stats_fetch_retry_irq(syncp, start));

	return v;
}
EXPORT_SYMBOL_GPL(snmp_get_cpu_field64);

u64 snmp_fold_field64(void __percpu *mib, int offt, size_t syncp_offset)
{
	u64 res = 0;
	int cpu;

	for_each_possible_cpu(cpu) {
		res += snmp_get_cpu_field64(mib, cpu, offt, syncp_offset);
	}
	return res;
}
EXPORT_SYMBOL_GPL(snmp_fold_field64);
#endif

#ifdef CONFIG_IP_MULTICAST
static const struct net_protocol igmp_protocol = {
	.handler =	igmp_rcv,
	.netns_ok =	1,
};
#endif

static struct net_protocol tcp_protocol = {
	.early_demux	=	tcp_v4_early_demux,
	.early_demux_handler =  tcp_v4_early_demux,
	.handler	=	tcp_v4_rcv,
	.err_handler	=	tcp_v4_err,
	.no_policy	=	1,
	.netns_ok	=	1,
	.icmp_strict_tag_validation = 1,
};

static struct net_protocol udp_protocol = {
	.early_demux =	udp_v4_early_demux,
	.early_demux_handler =	udp_v4_early_demux,
	.handler =	udp_rcv,
	.err_handler =	udp_err,
	.no_policy =	1,
	.netns_ok =	1,
};

static const struct net_protocol icmp_protocol = {
	.handler =	icmp_rcv,
	.err_handler =	icmp_err,
	.no_policy =	1,
	.netns_ok =	1,
};

static __net_init int ipv4_mib_init_net(struct net *net)
{
	int i;

	net->mib.tcp_statistics = alloc_percpu(struct tcp_mib);
	if (!net->mib.tcp_statistics)
		goto err_tcp_mib;
	net->mib.ip_statistics = alloc_percpu(struct ipstats_mib);
	if (!net->mib.ip_statistics)
		goto err_ip_mib;

	for_each_possible_cpu(i) {
		struct ipstats_mib *af_inet_stats;
		af_inet_stats = per_cpu_ptr(net->mib.ip_statistics, i);
		u64_stats_init(&af_inet_stats->syncp);
	}

	net->mib.net_statistics = alloc_percpu(struct linux_mib);
	if (!net->mib.net_statistics)
		goto err_net_mib;
	net->mib.udp_statistics = alloc_percpu(struct udp_mib);
	if (!net->mib.udp_statistics)
		goto err_udp_mib;
	net->mib.udplite_statistics = alloc_percpu(struct udp_mib);
	if (!net->mib.udplite_statistics)
		goto err_udplite_mib;
	net->mib.icmp_statistics = alloc_percpu(struct icmp_mib);
	if (!net->mib.icmp_statistics)
		goto err_icmp_mib;
	net->mib.icmpmsg_statistics = kzalloc(sizeof(struct icmpmsg_mib),
					      GFP_KERNEL);
	if (!net->mib.icmpmsg_statistics)
		goto err_icmpmsg_mib;

	tcp_mib_init(net);
	return 0;

err_icmpmsg_mib:
	free_percpu(net->mib.icmp_statistics);
err_icmp_mib:
	free_percpu(net->mib.udplite_statistics);
err_udplite_mib:
	free_percpu(net->mib.udp_statistics);
err_udp_mib:
	free_percpu(net->mib.net_statistics);
err_net_mib:
	free_percpu(net->mib.ip_statistics);
err_ip_mib:
	free_percpu(net->mib.tcp_statistics);
err_tcp_mib:
	return -ENOMEM;
}

static __net_exit void ipv4_mib_exit_net(struct net *net)
{
	kfree(net->mib.icmpmsg_statistics);
	free_percpu(net->mib.icmp_statistics);
	free_percpu(net->mib.udplite_statistics);
	free_percpu(net->mib.udp_statistics);
	free_percpu(net->mib.net_statistics);
	free_percpu(net->mib.ip_statistics);
	free_percpu(net->mib.tcp_statistics);
}

static __net_initdata struct pernet_operations ipv4_mib_ops = {
	.init = ipv4_mib_init_net,
	.exit = ipv4_mib_exit_net,
};

static int __init init_ipv4_mibs(void)
{
	return register_pernet_subsys(&ipv4_mib_ops);
}

static __net_init int inet_init_net(struct net *net)
{
	/*
	 * Set defaults for local port range
	 */
	seqlock_init(&net->ipv4.ip_local_ports.lock);
	net->ipv4.ip_local_ports.range[0] =  32768;
	net->ipv4.ip_local_ports.range[1] =  60999;

	seqlock_init(&net->ipv4.ping_group_range.lock);
	/*
	 * Sane defaults - nobody may create ping sockets.
	 * Boot scripts should set this to distro-specific group.
	 */
	net->ipv4.ping_group_range.range[0] = make_kgid(&init_user_ns, 1);
	net->ipv4.ping_group_range.range[1] = make_kgid(&init_user_ns, 0);

	/* Default values for sysctl-controlled parameters.
	 * We set them here, in case sysctl is not compiled.
	 */
	net->ipv4.sysctl_ip_default_ttl = IPDEFTTL;
	net->ipv4.sysctl_ip_dynaddr = 0;
	net->ipv4.sysctl_ip_early_demux = 1;
	net->ipv4.sysctl_udp_early_demux = 1;
	net->ipv4.sysctl_tcp_early_demux = 1;
#ifdef CONFIG_SYSCTL
	net->ipv4.sysctl_ip_prot_sock = PROT_SOCK;
#endif

	/* Some igmp sysctl, whose values are always used */
	net->ipv4.sysctl_igmp_max_memberships = 20;
	net->ipv4.sysctl_igmp_max_msf = 10;
	/* IGMP reports for link-local multicast groups are enabled by default */
	net->ipv4.sysctl_igmp_llm_reports = 1;
	net->ipv4.sysctl_igmp_qrv = 2;

	return 0;
}

static __net_exit void inet_exit_net(struct net *net)
{
}

static __net_initdata struct pernet_operations af_inet_ops = {
	.init = inet_init_net,
	.exit = inet_exit_net,
};

static int __init init_inet_pernet_ops(void)
{
	return register_pernet_subsys(&af_inet_ops);
}

static int ipv4_proc_init(void);

/*
 *	IP protocol layer initialiser
 */

static struct packet_offload ip_packet_offload __read_mostly = {
	.type = cpu_to_be16(ETH_P_IP),
	.callbacks = {
		.gso_segment = inet_gso_segment,
		.gro_receive = inet_gro_receive,
		.gro_complete = inet_gro_complete,
	},
};

static const struct net_offload ipip_offload = {
	.callbacks = {
		.gso_segment	= inet_gso_segment,
		.gro_receive	= ipip_gro_receive,
		.gro_complete	= ipip_gro_complete,
	},
};

static int __init ipv4_offload_init(void)
{
	/*
	 * Add offloads
	 */
	if (udpv4_offload_init() < 0)
		pr_crit("%s: Cannot add UDP protocol offload\n", __func__);
	if (tcpv4_offload_init() < 0)
		pr_crit("%s: Cannot add TCP protocol offload\n", __func__);

	dev_add_offload(&ip_packet_offload);
	inet_add_offload(&ipip_offload, IPPROTO_IPIP);
	return 0;
}

fs_initcall(ipv4_offload_init);

static struct packet_type ip_packet_type __read_mostly = {
	.type = cpu_to_be16(ETH_P_IP),
	.func = ip_rcv,
	.list_func = ip_list_rcv,
};

static int __init inet_init(void)
{
	struct inet_protosw *q;
	struct list_head *r;
	int rc = -EINVAL;

	sock_skb_cb_check_size(sizeof(struct inet_skb_parm));

	rc = proto_register(&tcp_prot, 1);
	if (rc)
		goto out;

	rc = proto_register(&udp_prot, 1);
	if (rc)
		goto out_unregister_tcp_proto;

	rc = proto_register(&raw_prot, 1);
	if (rc)
		goto out_unregister_udp_proto;

	rc = proto_register(&ping_prot, 1);
	if (rc)
		goto out_unregister_raw_proto;

	/*
	 *	Tell SOCKET that we are alive...
	 */

	(void)sock_register(&inet_family_ops);

#ifdef CONFIG_SYSCTL
	ip_static_sysctl_init();
#endif

	/*
	 *	Add all the base protocols.
	 */

	if (inet_add_protocol(&icmp_protocol, IPPROTO_ICMP) < 0)
		pr_crit("%s: Cannot add ICMP protocol\n", __func__);
	if (inet_add_protocol(&udp_protocol, IPPROTO_UDP) < 0)
		pr_crit("%s: Cannot add UDP protocol\n", __func__);
	if (inet_add_protocol(&tcp_protocol, IPPROTO_TCP) < 0)
		pr_crit("%s: Cannot add TCP protocol\n", __func__);
#ifdef CONFIG_IP_MULTICAST
	if (inet_add_protocol(&igmp_protocol, IPPROTO_IGMP) < 0)
		pr_crit("%s: Cannot add IGMP protocol\n", __func__);
#endif

	/* Register the socket-side information for inet_create. */
	for (r = &inetsw[0]; r < &inetsw[SOCK_MAX]; ++r)
		INIT_LIST_HEAD(r);

	for (q = inetsw_array; q < &inetsw_array[INETSW_ARRAY_LEN]; ++q)
		inet_register_protosw(q);

	/*
	 *	Set the ARP module up
	 */

	arp_init();

	/*
	 *	Set the IP module up
	 */

	ip_init();

	/* Setup TCP slab cache for open requests. */
	tcp_init();

	/* Setup UDP memory threshold */
	udp_init();

	/* Add UDP-Lite (RFC 3828) */
	udplite4_register();

	ping_init();

	/*
	 *	Set the ICMP layer up
	 */

	if (icmp_init() < 0)
		panic("Failed to create the ICMP control socket.\n");

	/*
	 *	Initialise the multicast router
	 */
#if defined(CONFIG_IP_MROUTE)
	if (ip_mr_init())
		pr_crit("%s: Cannot init ipv4 mroute\n", __func__);
#endif

	if (init_inet_pernet_ops())
		pr_crit("%s: Cannot init ipv4 inet pernet ops\n", __func__);
	/*
	 *	Initialise per-cpu ipv4 mibs
	 */

	if (init_ipv4_mibs())
		pr_crit("%s: Cannot init ipv4 mibs\n", __func__);

	ipv4_proc_init();

	ipfrag_init();

	dev_add_pack(&ip_packet_type);

	ip_tunnel_core_init();

	rc = 0;
out:
	return rc;
out_unregister_raw_proto:
	proto_unregister(&raw_prot);
out_unregister_udp_proto:
	proto_unregister(&udp_prot);
out_unregister_tcp_proto:
	proto_unregister(&tcp_prot);
	goto out;
}

fs_initcall(inet_init);

/* ------------------------------------------------------------------------ */

#ifdef CONFIG_PROC_FS
static int __init ipv4_proc_init(void)
{
	int rc = 0;

	if (raw_proc_init())
		goto out_raw;
	if (tcp4_proc_init())
		goto out_tcp;
	if (udp4_proc_init())
		goto out_udp;
	if (ping_proc_init())
		goto out_ping;
	if (ip_misc_proc_init())
		goto out_misc;
out:
	return rc;
out_misc:
	ping_proc_exit();
out_ping:
	udp4_proc_exit();
out_udp:
	tcp4_proc_exit();
out_tcp:
	raw_proc_exit();
out_raw:
	rc = -ENOMEM;
	goto out;
}

#else /* CONFIG_PROC_FS */
static int __init ipv4_proc_init(void)
{
	return 0;
}
#endif /* CONFIG_PROC_FS */<|MERGE_RESOLUTION|>--- conflicted
+++ resolved
@@ -1351,15 +1351,11 @@
 }
 EXPORT_SYMBOL(inet_gso_segment);
 
-<<<<<<< HEAD
+INDIRECT_CALLABLE_DECLARE(struct sk_buff *tcp4_gro_receive(struct list_head *,
+							   struct sk_buff *));
+INDIRECT_CALLABLE_DECLARE(struct sk_buff *udp4_gro_receive(struct list_head *,
+							   struct sk_buff *));
 struct sk_buff *inet_gro_receive(struct list_head *head, struct sk_buff *skb)
-=======
-INDIRECT_CALLABLE_DECLARE(struct sk_buff **tcp4_gro_receive(struct sk_buff **,
-							    struct sk_buff *));
-INDIRECT_CALLABLE_DECLARE(struct sk_buff **udp4_gro_receive(struct sk_buff **,
-							    struct sk_buff *));
-struct sk_buff **inet_gro_receive(struct sk_buff **head, struct sk_buff *skb)
->>>>>>> b853bd1c
 {
 	const struct net_offload *ops;
 	struct sk_buff *pp = NULL;
