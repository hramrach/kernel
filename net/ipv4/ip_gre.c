--- conflicted
+++ resolved
@@ -1457,11 +1457,6 @@
 	struct ip_tunnel_parm *p = &t->parms;
 	__be16 o_flags = p->o_flags;
 
-<<<<<<< HEAD
-	if ((t->erspan_ver == 1 || t->erspan_ver == 2) &&
-	    !t->collect_md)
-		o_flags |= TUNNEL_KEY;
-=======
 	if (t->erspan_ver == 1 || t->erspan_ver == 2) {
 		if (!t->collect_md)
 			o_flags |= TUNNEL_KEY;
@@ -1479,7 +1474,6 @@
 				goto nla_put_failure;
 		}
 	}
->>>>>>> 8ccc0d69
 
 	if (nla_put_u32(skb, IFLA_GRE_LINK, p->link) ||
 	    nla_put_be16(skb, IFLA_GRE_IFLAGS,
