/*
 * Copyright (c) 2014 Nicira, Inc.
 * Copyright (c) 2013 Cisco Systems, Inc.
 *
 * This program is free software; you can redistribute it and/or
 * modify it under the terms of version 2 of the GNU General Public
 * License as published by the Free Software Foundation.
 *
 * This program is distributed in the hope that it will be useful, but
 * WITHOUT ANY WARRANTY; without even the implied warranty of
 * MERCHANTABILITY or FITNESS FOR A PARTICULAR PURPOSE. See the GNU
 * General Public License for more details.
 *
 * You should have received a copy of the GNU General Public License
 * along with this program; if not, write to the Free Software
 * Foundation, Inc., 51 Franklin Street, Fifth Floor, Boston, MA
 * 02110-1301, USA
 */

#include <linux/kernel.h>
#include <linux/skbuff.h>
#include <linux/openvswitch.h>
#include <linux/module.h>
#include <net/udp.h>
#include <net/ip_tunnels.h>
#include <net/rtnetlink.h>
#include <net/vxlan.h>

#include "datapath.h"
#include "vport.h"
#include "vport-netdev.h"

static struct vport_ops ovs_vxlan_netdev_vport_ops;

static int vxlan_get_options(const struct vport *vport, struct sk_buff *skb)
{
	struct vxlan_dev *vxlan = netdev_priv(vport->dev);
	__be16 dst_port = vxlan->cfg.dst_port;

	if (nla_put_u16(skb, OVS_TUNNEL_ATTR_DST_PORT, ntohs(dst_port)))
		return -EMSGSIZE;

	if (vxlan->flags & VXLAN_F_GBP) {
		struct nlattr *exts;

		exts = nla_nest_start(skb, OVS_TUNNEL_ATTR_EXTENSION);
		if (!exts)
			return -EMSGSIZE;

		if (vxlan->flags & VXLAN_F_GBP &&
		    nla_put_flag(skb, OVS_VXLAN_EXT_GBP))
			return -EMSGSIZE;

		nla_nest_end(skb, exts);
	}

	return 0;
}

static const struct nla_policy exts_policy[OVS_VXLAN_EXT_MAX + 1] = {
	[OVS_VXLAN_EXT_GBP]	= { .type = NLA_FLAG, },
};

static int vxlan_configure_exts(struct vport *vport, struct nlattr *attr,
				struct vxlan_config *conf)
{
	struct nlattr *exts[OVS_VXLAN_EXT_MAX + 1];
	int err;

	if (nla_len(attr) < sizeof(struct nlattr))
		return -EINVAL;

	err = nla_parse_nested(exts, OVS_VXLAN_EXT_MAX, attr, exts_policy);
	if (err < 0)
		return err;

	if (exts[OVS_VXLAN_EXT_GBP])
		conf->flags |= VXLAN_F_GBP;

	return 0;
}

static struct vport *vxlan_tnl_create(const struct vport_parms *parms)
{
	struct net *net = ovs_dp_get_net(parms->dp);
	struct nlattr *options = parms->options;
	struct net_device *dev;
	struct vport *vport;
	struct nlattr *a;
	int err;
	struct vxlan_config conf = {
		.no_share = true,
		.flags = VXLAN_F_COLLECT_METADATA | VXLAN_F_UDP_ZERO_CSUM6_RX,
<<<<<<< HEAD
=======
		/* Don't restrict the packets that can be sent by MTU */
		.mtu = IP_MAX_MTU,
>>>>>>> 05ec7de7
	};

	if (!options) {
		err = -EINVAL;
		goto error;
	}

	a = nla_find_nested(options, OVS_TUNNEL_ATTR_DST_PORT);
	if (a && nla_len(a) == sizeof(u16)) {
		conf.dst_port = htons(nla_get_u16(a));
	} else {
		/* Require destination port from userspace. */
		err = -EINVAL;
		goto error;
	}

	vport = ovs_vport_alloc(0, &ovs_vxlan_netdev_vport_ops, parms);
	if (IS_ERR(vport))
		return vport;

	a = nla_find_nested(options, OVS_TUNNEL_ATTR_EXTENSION);
	if (a) {
		err = vxlan_configure_exts(vport, a, &conf);
		if (err) {
			ovs_vport_free(vport);
			goto error;
		}
	}

	rtnl_lock();
	dev = vxlan_dev_create(net, parms->name, NET_NAME_USER, &conf);
	if (IS_ERR(dev)) {
		rtnl_unlock();
		ovs_vport_free(vport);
		return ERR_CAST(dev);
	}

	dev_change_flags(dev, dev->flags | IFF_UP);
	rtnl_unlock();
	return vport;
error:
	return ERR_PTR(err);
}

static struct vport *vxlan_create(const struct vport_parms *parms)
{
	struct vport *vport;

	vport = vxlan_tnl_create(parms);
	if (IS_ERR(vport))
		return vport;

	return ovs_netdev_link(vport, parms->name);
}

static struct vport_ops ovs_vxlan_netdev_vport_ops = {
	.type			= OVS_VPORT_TYPE_VXLAN,
	.create			= vxlan_create,
	.destroy		= ovs_netdev_tunnel_destroy,
	.get_options		= vxlan_get_options,
	.send			= dev_queue_xmit,
};

static int __init ovs_vxlan_tnl_init(void)
{
	return ovs_vport_ops_register(&ovs_vxlan_netdev_vport_ops);
}

static void __exit ovs_vxlan_tnl_exit(void)
{
	ovs_vport_ops_unregister(&ovs_vxlan_netdev_vport_ops);
}

module_init(ovs_vxlan_tnl_init);
module_exit(ovs_vxlan_tnl_exit);

MODULE_DESCRIPTION("OVS: VXLAN switching port");
MODULE_LICENSE("GPL");
MODULE_ALIAS("vport-type-4");<|MERGE_RESOLUTION|>--- conflicted
+++ resolved
@@ -91,11 +91,8 @@
 	struct vxlan_config conf = {
 		.no_share = true,
 		.flags = VXLAN_F_COLLECT_METADATA | VXLAN_F_UDP_ZERO_CSUM6_RX,
-<<<<<<< HEAD
-=======
 		/* Don't restrict the packets that can be sent by MTU */
 		.mtu = IP_MAX_MTU,
->>>>>>> 05ec7de7
 	};
 
 	if (!options) {
