--- conflicted
+++ resolved
@@ -161,18 +161,10 @@
 	if (!proc_vlan_dir)
 		goto err;
 
-<<<<<<< HEAD
-	proc_vlan_conf = create_proc_entry(name_conf, S_IFREG|S_IRUSR|S_IWUSR,
-					   proc_vlan_dir);
-	if (!proc_vlan_conf)
-		goto err;
-	proc_vlan_conf->proc_fops = &vlan_fops;
-=======
 	proc_vlan_conf = proc_create(name_conf, S_IFREG|S_IRUSR|S_IWUSR,
 				     proc_vlan_dir, &vlan_fops);
 	if (!proc_vlan_conf)
 		goto err;
->>>>>>> 976dde01
 	return 0;
 
 err:
@@ -189,14 +181,8 @@
 {
 	struct vlan_dev_info *dev_info = vlan_dev_info(vlandev);
 
-<<<<<<< HEAD
-	dev_info->dent = create_proc_entry(vlandev->name,
-					   S_IFREG|S_IRUSR|S_IWUSR,
-					   proc_vlan_dir);
-=======
 	dev_info->dent = proc_create(vlandev->name, S_IFREG|S_IRUSR|S_IWUSR,
 				     proc_vlan_dir, &vlandev_fops);
->>>>>>> 976dde01
 	if (!dev_info->dent)
 		return -ENOBUFS;
 
