#
# Makefile for the linux networking.
#
# 2 Sep 2000, Christoph Hellwig <hch@infradead.org>
# Rewritten to use lists instead of if-statements.
#

obj-y	:= nonet.o

obj-$(CONFIG_NET)		:= socket.o core/

tmp-$(CONFIG_COMPAT) 		:= compat.o
obj-$(CONFIG_NET)		+= $(tmp-y)

# LLC has to be linked before the files in net/802/
obj-$(CONFIG_LLC)		+= llc/
obj-$(CONFIG_NET)		+= ethernet/ 802/ sched/ netlink/
obj-$(CONFIG_NETFILTER)		+= netfilter/
obj-$(CONFIG_INET)		+= ipv4/
obj-$(CONFIG_XFRM)		+= xfrm/
obj-$(CONFIG_UNIX)		+= unix/
ifneq ($(CONFIG_IPV6),)
obj-y				+= ipv6/
endif
obj-$(CONFIG_PACKET)		+= packet/
obj-$(CONFIG_NET_KEY)		+= key/
obj-$(CONFIG_NET_SCHED)		+= sched/
obj-$(CONFIG_BRIDGE)		+= bridge/
obj-$(CONFIG_NET_DSA)		+= dsa/
obj-$(CONFIG_IPX)		+= ipx/
obj-$(CONFIG_ATALK)		+= appletalk/
obj-$(CONFIG_WAN_ROUTER)	+= wanrouter/
obj-$(CONFIG_X25)		+= x25/
obj-$(CONFIG_LAPB)		+= lapb/
obj-$(CONFIG_NETROM)		+= netrom/
obj-$(CONFIG_ROSE)		+= rose/
obj-$(CONFIG_AX25)		+= ax25/
obj-$(CONFIG_CAN)		+= can/
obj-$(CONFIG_IRDA)		+= irda/
obj-$(CONFIG_BT)		+= bluetooth/
obj-$(CONFIG_SUNRPC)		+= sunrpc/
obj-$(CONFIG_AF_RXRPC)		+= rxrpc/
obj-$(CONFIG_ATM)		+= atm/
obj-$(CONFIG_DECNET)		+= decnet/
obj-$(CONFIG_ECONET)		+= econet/
obj-$(CONFIG_PHONET)		+= phonet/
ifneq ($(CONFIG_VLAN_8021Q),)
obj-y				+= 8021q/
endif
obj-$(CONFIG_IP_DCCP)		+= dccp/
obj-$(CONFIG_IP_SCTP)		+= sctp/
obj-y				+= wireless/
obj-$(CONFIG_MAC80211)		+= mac80211/
obj-$(CONFIG_TIPC)		+= tipc/
obj-$(CONFIG_NETLABEL)		+= netlabel/
obj-$(CONFIG_IUCV)		+= iucv/
obj-$(CONFIG_RFKILL)		+= rfkill/
obj-$(CONFIG_NET_9P)		+= 9p/
<<<<<<< HEAD
ifeq ($(CONFIG_DCBNL),y)
obj-$(CONFIG_DCB)		+= dcb/
=======
ifneq ($(CONFIG_DCB),)
obj-y				+= dcb/
>>>>>>> 18e352e4
endif

ifeq ($(CONFIG_NET),y)
obj-$(CONFIG_SYSCTL)		+= sysctl_net.o
endif
obj-$(CONFIG_WIMAX)		+= wimax/<|MERGE_RESOLUTION|>--- conflicted
+++ resolved
@@ -56,13 +56,8 @@
 obj-$(CONFIG_IUCV)		+= iucv/
 obj-$(CONFIG_RFKILL)		+= rfkill/
 obj-$(CONFIG_NET_9P)		+= 9p/
-<<<<<<< HEAD
-ifeq ($(CONFIG_DCBNL),y)
-obj-$(CONFIG_DCB)		+= dcb/
-=======
 ifneq ($(CONFIG_DCB),)
 obj-y				+= dcb/
->>>>>>> 18e352e4
 endif
 
 ifeq ($(CONFIG_NET),y)
