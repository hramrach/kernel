--- conflicted
+++ resolved
@@ -1038,12 +1038,7 @@
 
 	/* Reset skb netfilter state */
 	memset(&(IPCB(skb)->opt), 0, sizeof(IPCB(skb)->opt));
-<<<<<<< HEAD
-	IPCB(skb)->flags &= ~(IPSKB_XFRM_TUNNEL_SIZE | IPSKB_XFRM_TRANSFORMED |
-			      IPSKB_REROUTED);
-=======
 	IPCB(skb)->flags &= ~(IPSKB_XFRM_TUNNEL_SIZE | IPSKB_XFRM_TRANSFORMED | IPSKB_REROUTED);
->>>>>>> 7d2a07b7
 	nf_reset_ct(skb);
 
 	bh_lock_sock(sk);
@@ -1062,14 +1057,11 @@
 		goto out_unlock;
 	}
 
-<<<<<<< HEAD
-=======
 	/* Report transmitted length before we add encap header, which keeps
 	 * statistics consistent for both UDP and IP encap tx/rx paths.
 	 */
 	*len = skb->len;
 
->>>>>>> 7d2a07b7
 	inet = inet_sk(sk);
 	switch (tunnel->encap) {
 	case L2TP_ENCAPTYPE_UDP:
