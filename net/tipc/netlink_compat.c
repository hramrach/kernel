--- conflicted
+++ resolved
@@ -185,14 +185,10 @@
 		return -ENOMEM;
 
 	buf->sk = msg->dst_sk;
-<<<<<<< HEAD
-	__tipc_dump_start(&cb, msg->net);
-=======
 	if (__tipc_dump_start(&cb, msg->net)) {
 		kfree_skb(buf);
 		return -ENOMEM;
 	}
->>>>>>> 8e6fbfc0
 
 	do {
 		int rem;
