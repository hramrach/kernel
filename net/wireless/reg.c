/*
 * Copyright 2002-2005, Instant802 Networks, Inc.
 * Copyright 2005-2006, Devicescape Software, Inc.
 * Copyright 2007	Johannes Berg <johannes@sipsolutions.net>
 * Copyright 2008-2011	Luis R. Rodriguez <mcgrof@qca.qualcomm.com>
 * Copyright 2013-2014  Intel Mobile Communications GmbH
 * Copyright      2017  Intel Deutschland GmbH
 * Copyright (C) 2018 - 2021 Intel Corporation
 *
 * Permission to use, copy, modify, and/or distribute this software for any
 * purpose with or without fee is hereby granted, provided that the above
 * copyright notice and this permission notice appear in all copies.
 *
 * THE SOFTWARE IS PROVIDED "AS IS" AND THE AUTHOR DISCLAIMS ALL WARRANTIES
 * WITH REGARD TO THIS SOFTWARE INCLUDING ALL IMPLIED WARRANTIES OF
 * MERCHANTABILITY AND FITNESS. IN NO EVENT SHALL THE AUTHOR BE LIABLE FOR
 * ANY SPECIAL, DIRECT, INDIRECT, OR CONSEQUENTIAL DAMAGES OR ANY DAMAGES
 * WHATSOEVER RESULTING FROM LOSS OF USE, DATA OR PROFITS, WHETHER IN AN
 * ACTION OF CONTRACT, NEGLIGENCE OR OTHER TORTIOUS ACTION, ARISING OUT OF
 * OR IN CONNECTION WITH THE USE OR PERFORMANCE OF THIS SOFTWARE.
 */


/**
 * DOC: Wireless regulatory infrastructure
 *
 * The usual implementation is for a driver to read a device EEPROM to
 * determine which regulatory domain it should be operating under, then
 * looking up the allowable channels in a driver-local table and finally
 * registering those channels in the wiphy structure.
 *
 * Another set of compliance enforcement is for drivers to use their
 * own compliance limits which can be stored on the EEPROM. The host
 * driver or firmware may ensure these are used.
 *
 * In addition to all this we provide an extra layer of regulatory
 * conformance. For drivers which do not have any regulatory
 * information CRDA provides the complete regulatory solution.
 * For others it provides a community effort on further restrictions
 * to enhance compliance.
 *
 * Note: When number of rules --> infinity we will not be able to
 * index on alpha2 any more, instead we'll probably have to
 * rely on some SHA1 checksum of the regdomain for example.
 *
 */

#define pr_fmt(fmt) KBUILD_MODNAME ": " fmt

#include <linux/kernel.h>
#include <linux/export.h>
#include <linux/slab.h>
#include <linux/list.h>
#include <linux/ctype.h>
#include <linux/nl80211.h>
#include <linux/platform_device.h>
#include <linux/verification.h>
#include <linux/moduleparam.h>
#include <linux/firmware.h>
#include <net/cfg80211.h>
#include "core.h"
#include "reg.h"
#include "rdev-ops.h"
#include "nl80211.h"

/*
 * Grace period we give before making sure all current interfaces reside on
 * channels allowed by the current regulatory domain.
 */
#define REG_ENFORCE_GRACE_MS 60000

/**
 * enum reg_request_treatment - regulatory request treatment
 *
 * @REG_REQ_OK: continue processing the regulatory request
 * @REG_REQ_IGNORE: ignore the regulatory request
 * @REG_REQ_INTERSECT: the regulatory domain resulting from this request should
 *	be intersected with the current one.
 * @REG_REQ_ALREADY_SET: the regulatory request will not change the current
 *	regulatory settings, and no further processing is required.
 */
enum reg_request_treatment {
	REG_REQ_OK,
	REG_REQ_IGNORE,
	REG_REQ_INTERSECT,
	REG_REQ_ALREADY_SET,
};

static struct regulatory_request core_request_world = {
	.initiator = NL80211_REGDOM_SET_BY_CORE,
	.alpha2[0] = '0',
	.alpha2[1] = '0',
	.intersect = false,
	.processed = true,
	.country_ie_env = ENVIRON_ANY,
};

/*
 * Receipt of information from last regulatory request,
 * protected by RTNL (and can be accessed with RCU protection)
 */
static struct regulatory_request __rcu *last_request =
	(void __force __rcu *)&core_request_world;

/* To trigger userspace events and load firmware */
static struct platform_device *reg_pdev;

/*
 * Central wireless core regulatory domains, we only need two,
 * the current one and a world regulatory domain in case we have no
 * information to give us an alpha2.
 * (protected by RTNL, can be read under RCU)
 */
const struct ieee80211_regdomain __rcu *cfg80211_regdomain;

/*
 * Number of devices that registered to the core
 * that support cellular base station regulatory hints
 * (protected by RTNL)
 */
static int reg_num_devs_support_basehint;

/*
 * State variable indicating if the platform on which the devices
 * are attached is operating in an indoor environment. The state variable
 * is relevant for all registered devices.
 */
static bool reg_is_indoor;
static DEFINE_SPINLOCK(reg_indoor_lock);

/* Used to track the userspace process controlling the indoor setting */
static u32 reg_is_indoor_portid;

static void restore_regulatory_settings(bool reset_user, bool cached);
static void print_regdomain(const struct ieee80211_regdomain *rd);

static const struct ieee80211_regdomain *get_cfg80211_regdom(void)
{
	return rcu_dereference_rtnl(cfg80211_regdomain);
}

/*
 * Returns the regulatory domain associated with the wiphy.
 *
 * Requires any of RTNL, wiphy mutex or RCU protection.
 */
const struct ieee80211_regdomain *get_wiphy_regdom(struct wiphy *wiphy)
{
	return rcu_dereference_check(wiphy->regd,
				     lockdep_is_held(&wiphy->mtx) ||
				     lockdep_rtnl_is_held());
}
EXPORT_SYMBOL(get_wiphy_regdom);

static const char *reg_dfs_region_str(enum nl80211_dfs_regions dfs_region)
{
	switch (dfs_region) {
	case NL80211_DFS_UNSET:
		return "unset";
	case NL80211_DFS_FCC:
		return "FCC";
	case NL80211_DFS_ETSI:
		return "ETSI";
	case NL80211_DFS_JP:
		return "JP";
	}
	return "Unknown";
}

enum nl80211_dfs_regions reg_get_dfs_region(struct wiphy *wiphy)
{
	const struct ieee80211_regdomain *regd = NULL;
	const struct ieee80211_regdomain *wiphy_regd = NULL;

	rcu_read_lock();
	regd = get_cfg80211_regdom();

	if (!wiphy)
		goto out;

	wiphy_regd = get_wiphy_regdom(wiphy);
	if (!wiphy_regd)
		goto out;

	if (wiphy_regd->dfs_region == regd->dfs_region)
		goto out;

	pr_debug("%s: device specific dfs_region (%s) disagrees with cfg80211's central dfs_region (%s)\n",
		 dev_name(&wiphy->dev),
		 reg_dfs_region_str(wiphy_regd->dfs_region),
		 reg_dfs_region_str(regd->dfs_region));

out:
	rcu_read_unlock();

	return regd->dfs_region;
}

static void rcu_free_regdom(const struct ieee80211_regdomain *r)
{
	if (!r)
		return;
	kfree_rcu((struct ieee80211_regdomain *)r, rcu_head);
}

static struct regulatory_request *get_last_request(void)
{
	return rcu_dereference_rtnl(last_request);
}

/* Used to queue up regulatory hints */
static LIST_HEAD(reg_requests_list);
static DEFINE_SPINLOCK(reg_requests_lock);

/* Used to queue up beacon hints for review */
static LIST_HEAD(reg_pending_beacons);
static DEFINE_SPINLOCK(reg_pending_beacons_lock);

/* Used to keep track of processed beacon hints */
static LIST_HEAD(reg_beacon_list);

struct reg_beacon {
	struct list_head list;
	struct ieee80211_channel chan;
};

static void reg_check_chans_work(struct work_struct *work);
static DECLARE_DELAYED_WORK(reg_check_chans, reg_check_chans_work);

static void reg_todo(struct work_struct *work);
static DECLARE_WORK(reg_work, reg_todo);

/* We keep a static world regulatory domain in case of the absence of CRDA */
static const struct ieee80211_regdomain world_regdom = {
	.n_reg_rules = 8,
	.alpha2 =  "00",
	.reg_rules = {
		/* IEEE 802.11b/g, channels 1..11 */
		REG_RULE(2412-10, 2462+10, 40, 6, 20, 0),
		/* IEEE 802.11b/g, channels 12..13. */
		REG_RULE(2467-10, 2472+10, 20, 6, 20,
			NL80211_RRF_NO_IR | NL80211_RRF_AUTO_BW),
		/* IEEE 802.11 channel 14 - Only JP enables
		 * this and for 802.11b only */
		REG_RULE(2484-10, 2484+10, 20, 6, 20,
			NL80211_RRF_NO_IR |
			NL80211_RRF_NO_OFDM),
		/* IEEE 802.11a, channel 36..48 */
		REG_RULE(5180-10, 5240+10, 80, 6, 20,
                        NL80211_RRF_NO_IR |
                        NL80211_RRF_AUTO_BW),

		/* IEEE 802.11a, channel 52..64 - DFS required */
		REG_RULE(5260-10, 5320+10, 80, 6, 20,
			NL80211_RRF_NO_IR |
			NL80211_RRF_AUTO_BW |
			NL80211_RRF_DFS),

		/* IEEE 802.11a, channel 100..144 - DFS required */
		REG_RULE(5500-10, 5720+10, 160, 6, 20,
			NL80211_RRF_NO_IR |
			NL80211_RRF_DFS),

		/* IEEE 802.11a, channel 149..165 */
		REG_RULE(5745-10, 5825+10, 80, 6, 20,
			NL80211_RRF_NO_IR),

		/* IEEE 802.11ad (60GHz), channels 1..3 */
		REG_RULE(56160+2160*1-1080, 56160+2160*3+1080, 2160, 0, 0, 0),
	}
};

/* protected by RTNL */
static const struct ieee80211_regdomain *cfg80211_world_regdom =
	&world_regdom;

static char *ieee80211_regdom = "00";
static char user_alpha2[2];
static const struct ieee80211_regdomain *cfg80211_user_regdom;

module_param(ieee80211_regdom, charp, 0444);
MODULE_PARM_DESC(ieee80211_regdom, "IEEE 802.11 regulatory domain code");

static void reg_free_request(struct regulatory_request *request)
{
	if (request == &core_request_world)
		return;

	if (request != get_last_request())
		kfree(request);
}

static void reg_free_last_request(void)
{
	struct regulatory_request *lr = get_last_request();

	if (lr != &core_request_world && lr)
		kfree_rcu(lr, rcu_head);
}

static void reg_update_last_request(struct regulatory_request *request)
{
	struct regulatory_request *lr;

	lr = get_last_request();
	if (lr == request)
		return;

	reg_free_last_request();
	rcu_assign_pointer(last_request, request);
}

static void reset_regdomains(bool full_reset,
			     const struct ieee80211_regdomain *new_regdom)
{
	const struct ieee80211_regdomain *r;

	ASSERT_RTNL();

	r = get_cfg80211_regdom();

	/* avoid freeing static information or freeing something twice */
	if (r == cfg80211_world_regdom)
		r = NULL;
	if (cfg80211_world_regdom == &world_regdom)
		cfg80211_world_regdom = NULL;
	if (r == &world_regdom)
		r = NULL;

	rcu_free_regdom(r);
	rcu_free_regdom(cfg80211_world_regdom);

	cfg80211_world_regdom = &world_regdom;
	rcu_assign_pointer(cfg80211_regdomain, new_regdom);

	if (!full_reset)
		return;

	reg_update_last_request(&core_request_world);
}

/*
 * Dynamic world regulatory domain requested by the wireless
 * core upon initialization
 */
static void update_world_regdomain(const struct ieee80211_regdomain *rd)
{
	struct regulatory_request *lr;

	lr = get_last_request();

	WARN_ON(!lr);

	reset_regdomains(false, rd);

	cfg80211_world_regdom = rd;
}

bool is_world_regdom(const char *alpha2)
{
	if (!alpha2)
		return false;
	return alpha2[0] == '0' && alpha2[1] == '0';
}

static bool is_alpha2_set(const char *alpha2)
{
	if (!alpha2)
		return false;
	return alpha2[0] && alpha2[1];
}

static bool is_unknown_alpha2(const char *alpha2)
{
	if (!alpha2)
		return false;
	/*
	 * Special case where regulatory domain was built by driver
	 * but a specific alpha2 cannot be determined
	 */
	return alpha2[0] == '9' && alpha2[1] == '9';
}

static bool is_intersected_alpha2(const char *alpha2)
{
	if (!alpha2)
		return false;
	/*
	 * Special case where regulatory domain is the
	 * result of an intersection between two regulatory domain
	 * structures
	 */
	return alpha2[0] == '9' && alpha2[1] == '8';
}

static bool is_an_alpha2(const char *alpha2)
{
	if (!alpha2)
		return false;
	return isalpha(alpha2[0]) && isalpha(alpha2[1]);
}

static bool alpha2_equal(const char *alpha2_x, const char *alpha2_y)
{
	if (!alpha2_x || !alpha2_y)
		return false;
	return alpha2_x[0] == alpha2_y[0] && alpha2_x[1] == alpha2_y[1];
}

static bool regdom_changes(const char *alpha2)
{
	const struct ieee80211_regdomain *r = get_cfg80211_regdom();

	if (!r)
		return true;
	return !alpha2_equal(r->alpha2, alpha2);
}

/*
 * The NL80211_REGDOM_SET_BY_USER regdom alpha2 is cached, this lets
 * you know if a valid regulatory hint with NL80211_REGDOM_SET_BY_USER
 * has ever been issued.
 */
static bool is_user_regdom_saved(void)
{
	if (user_alpha2[0] == '9' && user_alpha2[1] == '7')
		return false;

	/* This would indicate a mistake on the design */
	if (WARN(!is_world_regdom(user_alpha2) && !is_an_alpha2(user_alpha2),
		 "Unexpected user alpha2: %c%c\n",
		 user_alpha2[0], user_alpha2[1]))
		return false;

	return true;
}

static const struct ieee80211_regdomain *
reg_copy_regd(const struct ieee80211_regdomain *src_regd)
{
	struct ieee80211_regdomain *regd;
	unsigned int i;

	regd = kzalloc(struct_size(regd, reg_rules, src_regd->n_reg_rules),
		       GFP_KERNEL);
	if (!regd)
		return ERR_PTR(-ENOMEM);

	memcpy(regd, src_regd, sizeof(struct ieee80211_regdomain));

	for (i = 0; i < src_regd->n_reg_rules; i++)
		memcpy(&regd->reg_rules[i], &src_regd->reg_rules[i],
		       sizeof(struct ieee80211_reg_rule));

	return regd;
}

static void cfg80211_save_user_regdom(const struct ieee80211_regdomain *rd)
{
	ASSERT_RTNL();

	if (!IS_ERR(cfg80211_user_regdom))
		kfree(cfg80211_user_regdom);
	cfg80211_user_regdom = reg_copy_regd(rd);
}

struct reg_regdb_apply_request {
	struct list_head list;
	const struct ieee80211_regdomain *regdom;
};

static LIST_HEAD(reg_regdb_apply_list);
static DEFINE_MUTEX(reg_regdb_apply_mutex);

static void reg_regdb_apply(struct work_struct *work)
{
	struct reg_regdb_apply_request *request;

	rtnl_lock();

	mutex_lock(&reg_regdb_apply_mutex);
	while (!list_empty(&reg_regdb_apply_list)) {
		request = list_first_entry(&reg_regdb_apply_list,
					   struct reg_regdb_apply_request,
					   list);
		list_del(&request->list);

		set_regdom(request->regdom, REGD_SOURCE_INTERNAL_DB);
		kfree(request);
	}
	mutex_unlock(&reg_regdb_apply_mutex);

	rtnl_unlock();
}

static DECLARE_WORK(reg_regdb_work, reg_regdb_apply);

static int reg_schedule_apply(const struct ieee80211_regdomain *regdom)
{
	struct reg_regdb_apply_request *request;

	request = kzalloc(sizeof(struct reg_regdb_apply_request), GFP_KERNEL);
	if (!request) {
		kfree(regdom);
		return -ENOMEM;
	}

	request->regdom = regdom;

	mutex_lock(&reg_regdb_apply_mutex);
	list_add_tail(&request->list, &reg_regdb_apply_list);
	mutex_unlock(&reg_regdb_apply_mutex);

	schedule_work(&reg_regdb_work);
	return 0;
}

#ifdef CONFIG_CFG80211_CRDA_SUPPORT
/* Max number of consecutive attempts to communicate with CRDA  */
#define REG_MAX_CRDA_TIMEOUTS 10

static u32 reg_crda_timeouts;

static void crda_timeout_work(struct work_struct *work);
static DECLARE_DELAYED_WORK(crda_timeout, crda_timeout_work);

static void crda_timeout_work(struct work_struct *work)
{
	pr_debug("Timeout while waiting for CRDA to reply, restoring regulatory settings\n");
	rtnl_lock();
	reg_crda_timeouts++;
	restore_regulatory_settings(true, false);
	rtnl_unlock();
}

static void cancel_crda_timeout(void)
{
	cancel_delayed_work(&crda_timeout);
}

static void cancel_crda_timeout_sync(void)
{
	cancel_delayed_work_sync(&crda_timeout);
}

static void reset_crda_timeouts(void)
{
	reg_crda_timeouts = 0;
}

/*
 * This lets us keep regulatory code which is updated on a regulatory
 * basis in userspace.
 */
static int call_crda(const char *alpha2)
{
	char country[12];
	char *env[] = { country, NULL };
	int ret;

	snprintf(country, sizeof(country), "COUNTRY=%c%c",
		 alpha2[0], alpha2[1]);

	if (reg_crda_timeouts > REG_MAX_CRDA_TIMEOUTS) {
		pr_debug("Exceeded CRDA call max attempts. Not calling CRDA\n");
		return -EINVAL;
	}

	if (!is_world_regdom((char *) alpha2))
		pr_debug("Calling CRDA for country: %c%c\n",
			 alpha2[0], alpha2[1]);
	else
		pr_debug("Calling CRDA to update world regulatory domain\n");

	ret = kobject_uevent_env(&reg_pdev->dev.kobj, KOBJ_CHANGE, env);
	if (ret)
		return ret;

	queue_delayed_work(system_power_efficient_wq,
			   &crda_timeout, msecs_to_jiffies(3142));
	return 0;
}
#else
static inline void cancel_crda_timeout(void) {}
static inline void cancel_crda_timeout_sync(void) {}
static inline void reset_crda_timeouts(void) {}
static inline int call_crda(const char *alpha2)
{
	return -ENODATA;
}
#endif /* CONFIG_CFG80211_CRDA_SUPPORT */

/* code to directly load a firmware database through request_firmware */
static const struct fwdb_header *regdb;

struct fwdb_country {
	u8 alpha2[2];
	__be16 coll_ptr;
	/* this struct cannot be extended */
} __packed __aligned(4);

struct fwdb_collection {
	u8 len;
	u8 n_rules;
	u8 dfs_region;
	/* no optional data yet */
	/* aligned to 2, then followed by __be16 array of rule pointers */
} __packed __aligned(4);

enum fwdb_flags {
	FWDB_FLAG_NO_OFDM	= BIT(0),
	FWDB_FLAG_NO_OUTDOOR	= BIT(1),
	FWDB_FLAG_DFS		= BIT(2),
	FWDB_FLAG_NO_IR		= BIT(3),
	FWDB_FLAG_AUTO_BW	= BIT(4),
};

struct fwdb_wmm_ac {
	u8 ecw;
	u8 aifsn;
	__be16 cot;
} __packed;

struct fwdb_wmm_rule {
	struct fwdb_wmm_ac client[IEEE80211_NUM_ACS];
	struct fwdb_wmm_ac ap[IEEE80211_NUM_ACS];
} __packed;

struct fwdb_rule {
	u8 len;
	u8 flags;
	__be16 max_eirp;
	__be32 start, end, max_bw;
	/* start of optional data */
	__be16 cac_timeout;
	__be16 wmm_ptr;
} __packed __aligned(4);

#define FWDB_MAGIC 0x52474442
#define FWDB_VERSION 20

struct fwdb_header {
	__be32 magic;
	__be32 version;
	struct fwdb_country country[];
} __packed __aligned(4);

static int ecw2cw(int ecw)
{
	return (1 << ecw) - 1;
}

static bool valid_wmm(struct fwdb_wmm_rule *rule)
{
	struct fwdb_wmm_ac *ac = (struct fwdb_wmm_ac *)rule;
	int i;

	for (i = 0; i < IEEE80211_NUM_ACS * 2; i++) {
		u16 cw_min = ecw2cw((ac[i].ecw & 0xf0) >> 4);
		u16 cw_max = ecw2cw(ac[i].ecw & 0x0f);
		u8 aifsn = ac[i].aifsn;

		if (cw_min >= cw_max)
			return false;

		if (aifsn < 1)
			return false;
	}

	return true;
}

static bool valid_rule(const u8 *data, unsigned int size, u16 rule_ptr)
{
	struct fwdb_rule *rule = (void *)(data + (rule_ptr << 2));

	if ((u8 *)rule + sizeof(rule->len) > data + size)
		return false;

	/* mandatory fields */
	if (rule->len < offsetofend(struct fwdb_rule, max_bw))
		return false;
	if (rule->len >= offsetofend(struct fwdb_rule, wmm_ptr)) {
		u32 wmm_ptr = be16_to_cpu(rule->wmm_ptr) << 2;
		struct fwdb_wmm_rule *wmm;

		if (wmm_ptr + sizeof(struct fwdb_wmm_rule) > size)
			return false;

		wmm = (void *)(data + wmm_ptr);

		if (!valid_wmm(wmm))
			return false;
	}
	return true;
}

static bool valid_country(const u8 *data, unsigned int size,
			  const struct fwdb_country *country)
{
	unsigned int ptr = be16_to_cpu(country->coll_ptr) << 2;
	struct fwdb_collection *coll = (void *)(data + ptr);
	__be16 *rules_ptr;
	unsigned int i;

	/* make sure we can read len/n_rules */
	if ((u8 *)coll + offsetofend(typeof(*coll), n_rules) > data + size)
		return false;

	/* make sure base struct and all rules fit */
	if ((u8 *)coll + ALIGN(coll->len, 2) +
	    (coll->n_rules * 2) > data + size)
		return false;

	/* mandatory fields must exist */
	if (coll->len < offsetofend(struct fwdb_collection, dfs_region))
		return false;

	rules_ptr = (void *)((u8 *)coll + ALIGN(coll->len, 2));

	for (i = 0; i < coll->n_rules; i++) {
		u16 rule_ptr = be16_to_cpu(rules_ptr[i]);

		if (!valid_rule(data, size, rule_ptr))
			return false;
	}

	return true;
}

#ifdef CONFIG_CFG80211_REQUIRE_SIGNED_REGDB
static struct key *builtin_regdb_keys;

static void __init load_keys_from_buffer(const u8 *p, unsigned int buflen)
{
	const u8 *end = p + buflen;
	size_t plen;
	key_ref_t key;

	while (p < end) {
		/* Each cert begins with an ASN.1 SEQUENCE tag and must be more
		 * than 256 bytes in size.
		 */
		if (end - p < 4)
			goto dodgy_cert;
		if (p[0] != 0x30 &&
		    p[1] != 0x82)
			goto dodgy_cert;
		plen = (p[2] << 8) | p[3];
		plen += 4;
		if (plen > end - p)
			goto dodgy_cert;

		key = key_create_or_update(make_key_ref(builtin_regdb_keys, 1),
					   "asymmetric", NULL, p, plen,
					   ((KEY_POS_ALL & ~KEY_POS_SETATTR) |
					    KEY_USR_VIEW | KEY_USR_READ),
					   KEY_ALLOC_NOT_IN_QUOTA |
					   KEY_ALLOC_BUILT_IN |
					   KEY_ALLOC_BYPASS_RESTRICTION);
		if (IS_ERR(key)) {
			pr_err("Problem loading in-kernel X.509 certificate (%ld)\n",
			       PTR_ERR(key));
		} else {
			pr_notice("Loaded X.509 cert '%s'\n",
				  key_ref_to_ptr(key)->description);
			key_ref_put(key);
		}
		p += plen;
	}

	return;

dodgy_cert:
	pr_err("Problem parsing in-kernel X.509 certificate list\n");
}

static int __init load_builtin_regdb_keys(void)
{
	builtin_regdb_keys =
		keyring_alloc(".builtin_regdb_keys",
			      KUIDT_INIT(0), KGIDT_INIT(0), current_cred(),
			      ((KEY_POS_ALL & ~KEY_POS_SETATTR) |
			      KEY_USR_VIEW | KEY_USR_READ | KEY_USR_SEARCH),
			      KEY_ALLOC_NOT_IN_QUOTA, NULL, NULL);
	if (IS_ERR(builtin_regdb_keys))
		return PTR_ERR(builtin_regdb_keys);

	pr_notice("Loading compiled-in X.509 certificates for regulatory database\n");

#ifdef CONFIG_CFG80211_USE_KERNEL_REGDB_KEYS
	load_keys_from_buffer(shipped_regdb_certs, shipped_regdb_certs_len);
#endif
#ifdef CONFIG_CFG80211_EXTRA_REGDB_KEYDIR
	if (CONFIG_CFG80211_EXTRA_REGDB_KEYDIR[0] != '\0')
		load_keys_from_buffer(extra_regdb_certs, extra_regdb_certs_len);
#endif

	return 0;
}

static bool regdb_has_valid_signature(const u8 *data, unsigned int size)
{
	const struct firmware *sig;
	bool result;

	if (request_firmware(&sig, "regulatory.db.p7s", &reg_pdev->dev))
		return false;

	result = verify_pkcs7_signature(data, size, sig->data, sig->size,
					builtin_regdb_keys,
					VERIFYING_UNSPECIFIED_SIGNATURE,
					NULL, NULL) == 0;

	release_firmware(sig);

	return result;
}

static void free_regdb_keyring(void)
{
	key_put(builtin_regdb_keys);
}
#else
static int load_builtin_regdb_keys(void)
{
	return 0;
}

static bool regdb_has_valid_signature(const u8 *data, unsigned int size)
{
	return true;
}

static void free_regdb_keyring(void)
{
}
#endif /* CONFIG_CFG80211_REQUIRE_SIGNED_REGDB */

static bool valid_regdb(const u8 *data, unsigned int size)
{
	const struct fwdb_header *hdr = (void *)data;
	const struct fwdb_country *country;

	if (size < sizeof(*hdr))
		return false;

	if (hdr->magic != cpu_to_be32(FWDB_MAGIC))
		return false;

	if (hdr->version != cpu_to_be32(FWDB_VERSION))
		return false;

	if (!regdb_has_valid_signature(data, size))
		return false;

	country = &hdr->country[0];
	while ((u8 *)(country + 1) <= data + size) {
		if (!country->coll_ptr)
			break;
		if (!valid_country(data, size, country))
			return false;
		country++;
	}

	return true;
}

static void set_wmm_rule(const struct fwdb_header *db,
			 const struct fwdb_country *country,
			 const struct fwdb_rule *rule,
			 struct ieee80211_reg_rule *rrule)
{
	struct ieee80211_wmm_rule *wmm_rule = &rrule->wmm_rule;
	struct fwdb_wmm_rule *wmm;
	unsigned int i, wmm_ptr;

	wmm_ptr = be16_to_cpu(rule->wmm_ptr) << 2;
	wmm = (void *)((u8 *)db + wmm_ptr);

	if (!valid_wmm(wmm)) {
		pr_err("Invalid regulatory WMM rule %u-%u in domain %c%c\n",
		       be32_to_cpu(rule->start), be32_to_cpu(rule->end),
		       country->alpha2[0], country->alpha2[1]);
		return;
	}

	for (i = 0; i < IEEE80211_NUM_ACS; i++) {
		wmm_rule->client[i].cw_min =
			ecw2cw((wmm->client[i].ecw & 0xf0) >> 4);
		wmm_rule->client[i].cw_max = ecw2cw(wmm->client[i].ecw & 0x0f);
		wmm_rule->client[i].aifsn =  wmm->client[i].aifsn;
		wmm_rule->client[i].cot =
			1000 * be16_to_cpu(wmm->client[i].cot);
		wmm_rule->ap[i].cw_min = ecw2cw((wmm->ap[i].ecw & 0xf0) >> 4);
		wmm_rule->ap[i].cw_max = ecw2cw(wmm->ap[i].ecw & 0x0f);
		wmm_rule->ap[i].aifsn = wmm->ap[i].aifsn;
		wmm_rule->ap[i].cot = 1000 * be16_to_cpu(wmm->ap[i].cot);
	}

	rrule->has_wmm = true;
}

static int __regdb_query_wmm(const struct fwdb_header *db,
			     const struct fwdb_country *country, int freq,
			     struct ieee80211_reg_rule *rrule)
{
	unsigned int ptr = be16_to_cpu(country->coll_ptr) << 2;
	struct fwdb_collection *coll = (void *)((u8 *)db + ptr);
	int i;

	for (i = 0; i < coll->n_rules; i++) {
		__be16 *rules_ptr = (void *)((u8 *)coll + ALIGN(coll->len, 2));
		unsigned int rule_ptr = be16_to_cpu(rules_ptr[i]) << 2;
		struct fwdb_rule *rule = (void *)((u8 *)db + rule_ptr);

		if (rule->len < offsetofend(struct fwdb_rule, wmm_ptr))
			continue;

		if (freq >= KHZ_TO_MHZ(be32_to_cpu(rule->start)) &&
		    freq <= KHZ_TO_MHZ(be32_to_cpu(rule->end))) {
			set_wmm_rule(db, country, rule, rrule);
			return 0;
		}
	}

	return -ENODATA;
}

int reg_query_regdb_wmm(char *alpha2, int freq, struct ieee80211_reg_rule *rule)
{
	const struct fwdb_header *hdr = regdb;
	const struct fwdb_country *country;

	if (!regdb)
		return -ENODATA;

	if (IS_ERR(regdb))
		return PTR_ERR(regdb);

	country = &hdr->country[0];
	while (country->coll_ptr) {
		if (alpha2_equal(alpha2, country->alpha2))
			return __regdb_query_wmm(regdb, country, freq, rule);

		country++;
	}

	return -ENODATA;
}
EXPORT_SYMBOL(reg_query_regdb_wmm);

static int regdb_query_country(const struct fwdb_header *db,
			       const struct fwdb_country *country)
{
	unsigned int ptr = be16_to_cpu(country->coll_ptr) << 2;
	struct fwdb_collection *coll = (void *)((u8 *)db + ptr);
	struct ieee80211_regdomain *regdom;
	unsigned int i;

	regdom = kzalloc(struct_size(regdom, reg_rules, coll->n_rules),
			 GFP_KERNEL);
	if (!regdom)
		return -ENOMEM;

	regdom->n_reg_rules = coll->n_rules;
	regdom->alpha2[0] = country->alpha2[0];
	regdom->alpha2[1] = country->alpha2[1];
	regdom->dfs_region = coll->dfs_region;

	for (i = 0; i < regdom->n_reg_rules; i++) {
		__be16 *rules_ptr = (void *)((u8 *)coll + ALIGN(coll->len, 2));
		unsigned int rule_ptr = be16_to_cpu(rules_ptr[i]) << 2;
		struct fwdb_rule *rule = (void *)((u8 *)db + rule_ptr);
		struct ieee80211_reg_rule *rrule = &regdom->reg_rules[i];

		rrule->freq_range.start_freq_khz = be32_to_cpu(rule->start);
		rrule->freq_range.end_freq_khz = be32_to_cpu(rule->end);
		rrule->freq_range.max_bandwidth_khz = be32_to_cpu(rule->max_bw);

		rrule->power_rule.max_antenna_gain = 0;
		rrule->power_rule.max_eirp = be16_to_cpu(rule->max_eirp);

		rrule->flags = 0;
		if (rule->flags & FWDB_FLAG_NO_OFDM)
			rrule->flags |= NL80211_RRF_NO_OFDM;
		if (rule->flags & FWDB_FLAG_NO_OUTDOOR)
			rrule->flags |= NL80211_RRF_NO_OUTDOOR;
		if (rule->flags & FWDB_FLAG_DFS)
			rrule->flags |= NL80211_RRF_DFS;
		if (rule->flags & FWDB_FLAG_NO_IR)
			rrule->flags |= NL80211_RRF_NO_IR;
		if (rule->flags & FWDB_FLAG_AUTO_BW)
			rrule->flags |= NL80211_RRF_AUTO_BW;

		rrule->dfs_cac_ms = 0;

		/* handle optional data */
		if (rule->len >= offsetofend(struct fwdb_rule, cac_timeout))
			rrule->dfs_cac_ms =
				1000 * be16_to_cpu(rule->cac_timeout);
		if (rule->len >= offsetofend(struct fwdb_rule, wmm_ptr))
			set_wmm_rule(db, country, rule, rrule);
	}

	return reg_schedule_apply(regdom);
}

static int query_regdb(const char *alpha2)
{
	const struct fwdb_header *hdr = regdb;
	const struct fwdb_country *country;

	ASSERT_RTNL();

	if (IS_ERR(regdb))
		return PTR_ERR(regdb);

	country = &hdr->country[0];
	while (country->coll_ptr) {
		if (alpha2_equal(alpha2, country->alpha2))
			return regdb_query_country(regdb, country);
		country++;
	}

	return -ENODATA;
}

static void regdb_fw_cb(const struct firmware *fw, void *context)
{
	int set_error = 0;
	bool restore = true;
	void *db;

	if (!fw) {
		pr_info("failed to load regulatory.db\n");
		set_error = -ENODATA;
	} else if (!valid_regdb(fw->data, fw->size)) {
		pr_info("loaded regulatory.db is malformed or signature is missing/invalid\n");
		set_error = -EINVAL;
	}

	rtnl_lock();
	if (regdb && !IS_ERR(regdb)) {
		/* negative case - a bug
		 * positive case - can happen due to race in case of multiple cb's in
		 * queue, due to usage of asynchronous callback
		 *
		 * Either case, just restore and free new db.
		 */
	} else if (set_error) {
		regdb = ERR_PTR(set_error);
	} else if (fw) {
		db = kmemdup(fw->data, fw->size, GFP_KERNEL);
		if (db) {
			regdb = db;
			restore = context && query_regdb(context);
		} else {
			restore = true;
		}
	}

	if (restore)
		restore_regulatory_settings(true, false);

	rtnl_unlock();

	kfree(context);

	release_firmware(fw);
}

static int query_regdb_file(const char *alpha2)
{
	ASSERT_RTNL();

	if (regdb)
		return query_regdb(alpha2);

	alpha2 = kmemdup(alpha2, 2, GFP_KERNEL);
	if (!alpha2)
		return -ENOMEM;

	return request_firmware_nowait(THIS_MODULE, true, "regulatory.db",
				       &reg_pdev->dev, GFP_KERNEL,
				       (void *)alpha2, regdb_fw_cb);
}

int reg_reload_regdb(void)
{
	const struct firmware *fw;
	void *db;
	int err;

	err = request_firmware(&fw, "regulatory.db", &reg_pdev->dev);
	if (err)
		return err;

	if (!valid_regdb(fw->data, fw->size)) {
		err = -ENODATA;
		goto out;
	}

	db = kmemdup(fw->data, fw->size, GFP_KERNEL);
	if (!db) {
		err = -ENOMEM;
		goto out;
	}

	rtnl_lock();
	if (!IS_ERR_OR_NULL(regdb))
		kfree(regdb);
	regdb = db;
	rtnl_unlock();

 out:
	release_firmware(fw);
	return err;
}

static bool reg_query_database(struct regulatory_request *request)
{
	if (query_regdb_file(request->alpha2) == 0)
		return true;

	if (call_crda(request->alpha2) == 0)
		return true;

	return false;
}

bool reg_is_valid_request(const char *alpha2)
{
	struct regulatory_request *lr = get_last_request();

	if (!lr || lr->processed)
		return false;

	return alpha2_equal(lr->alpha2, alpha2);
}

static const struct ieee80211_regdomain *reg_get_regdomain(struct wiphy *wiphy)
{
	struct regulatory_request *lr = get_last_request();

	/*
	 * Follow the driver's regulatory domain, if present, unless a country
	 * IE has been processed or a user wants to help complaince further
	 */
	if (lr->initiator != NL80211_REGDOM_SET_BY_COUNTRY_IE &&
	    lr->initiator != NL80211_REGDOM_SET_BY_USER &&
	    wiphy->regd)
		return get_wiphy_regdom(wiphy);

	return get_cfg80211_regdom();
}

static unsigned int
reg_get_max_bandwidth_from_range(const struct ieee80211_regdomain *rd,
				 const struct ieee80211_reg_rule *rule)
{
	const struct ieee80211_freq_range *freq_range = &rule->freq_range;
	const struct ieee80211_freq_range *freq_range_tmp;
	const struct ieee80211_reg_rule *tmp;
	u32 start_freq, end_freq, idx, no;

	for (idx = 0; idx < rd->n_reg_rules; idx++)
		if (rule == &rd->reg_rules[idx])
			break;

	if (idx == rd->n_reg_rules)
		return 0;

	/* get start_freq */
	no = idx;

	while (no) {
		tmp = &rd->reg_rules[--no];
		freq_range_tmp = &tmp->freq_range;

		if (freq_range_tmp->end_freq_khz < freq_range->start_freq_khz)
			break;

		freq_range = freq_range_tmp;
	}

	start_freq = freq_range->start_freq_khz;

	/* get end_freq */
	freq_range = &rule->freq_range;
	no = idx;

	while (no < rd->n_reg_rules - 1) {
		tmp = &rd->reg_rules[++no];
		freq_range_tmp = &tmp->freq_range;

		if (freq_range_tmp->start_freq_khz > freq_range->end_freq_khz)
			break;

		freq_range = freq_range_tmp;
	}

	end_freq = freq_range->end_freq_khz;

	return end_freq - start_freq;
}

unsigned int reg_get_max_bandwidth(const struct ieee80211_regdomain *rd,
				   const struct ieee80211_reg_rule *rule)
{
	unsigned int bw = reg_get_max_bandwidth_from_range(rd, rule);

	if (rule->flags & NL80211_RRF_NO_160MHZ)
		bw = min_t(unsigned int, bw, MHZ_TO_KHZ(80));
	if (rule->flags & NL80211_RRF_NO_80MHZ)
		bw = min_t(unsigned int, bw, MHZ_TO_KHZ(40));

	/*
	 * HT40+/HT40- limits are handled per-channel. Only limit BW if both
	 * are not allowed.
	 */
	if (rule->flags & NL80211_RRF_NO_HT40MINUS &&
	    rule->flags & NL80211_RRF_NO_HT40PLUS)
		bw = min_t(unsigned int, bw, MHZ_TO_KHZ(20));

	return bw;
}

/* Sanity check on a regulatory rule */
static bool is_valid_reg_rule(const struct ieee80211_reg_rule *rule)
{
	const struct ieee80211_freq_range *freq_range = &rule->freq_range;
	u32 freq_diff;

	if (freq_range->start_freq_khz <= 0 || freq_range->end_freq_khz <= 0)
		return false;

	if (freq_range->start_freq_khz > freq_range->end_freq_khz)
		return false;

	freq_diff = freq_range->end_freq_khz - freq_range->start_freq_khz;

	if (freq_range->end_freq_khz <= freq_range->start_freq_khz ||
	    freq_range->max_bandwidth_khz > freq_diff)
		return false;

	return true;
}

static bool is_valid_rd(const struct ieee80211_regdomain *rd)
{
	const struct ieee80211_reg_rule *reg_rule = NULL;
	unsigned int i;

	if (!rd->n_reg_rules)
		return false;

	if (WARN_ON(rd->n_reg_rules > NL80211_MAX_SUPP_REG_RULES))
		return false;

	for (i = 0; i < rd->n_reg_rules; i++) {
		reg_rule = &rd->reg_rules[i];
		if (!is_valid_reg_rule(reg_rule))
			return false;
	}

	return true;
}

/**
 * freq_in_rule_band - tells us if a frequency is in a frequency band
 * @freq_range: frequency rule we want to query
 * @freq_khz: frequency we are inquiring about
 *
 * This lets us know if a specific frequency rule is or is not relevant to
 * a specific frequency's band. Bands are device specific and artificial
 * definitions (the "2.4 GHz band", the "5 GHz band" and the "60GHz band"),
 * however it is safe for now to assume that a frequency rule should not be
 * part of a frequency's band if the start freq or end freq are off by more
 * than 2 GHz for the 2.4 and 5 GHz bands, and by more than 20 GHz for the
 * 60 GHz band.
 * This resolution can be lowered and should be considered as we add
 * regulatory rule support for other "bands".
 **/
static bool freq_in_rule_band(const struct ieee80211_freq_range *freq_range,
			      u32 freq_khz)
{
#define ONE_GHZ_IN_KHZ	1000000
	/*
	 * From 802.11ad: directional multi-gigabit (DMG):
	 * Pertaining to operation in a frequency band containing a channel
	 * with the Channel starting frequency above 45 GHz.
	 */
	u32 limit = freq_khz > 45 * ONE_GHZ_IN_KHZ ?
			20 * ONE_GHZ_IN_KHZ : 2 * ONE_GHZ_IN_KHZ;
	if (abs(freq_khz - freq_range->start_freq_khz) <= limit)
		return true;
	if (abs(freq_khz - freq_range->end_freq_khz) <= limit)
		return true;
	return false;
#undef ONE_GHZ_IN_KHZ
}

/*
 * Later on we can perhaps use the more restrictive DFS
 * region but we don't have information for that yet so
 * for now simply disallow conflicts.
 */
static enum nl80211_dfs_regions
reg_intersect_dfs_region(const enum nl80211_dfs_regions dfs_region1,
			 const enum nl80211_dfs_regions dfs_region2)
{
	if (dfs_region1 != dfs_region2)
		return NL80211_DFS_UNSET;
	return dfs_region1;
}

static void reg_wmm_rules_intersect(const struct ieee80211_wmm_ac *wmm_ac1,
				    const struct ieee80211_wmm_ac *wmm_ac2,
				    struct ieee80211_wmm_ac *intersect)
{
	intersect->cw_min = max_t(u16, wmm_ac1->cw_min, wmm_ac2->cw_min);
	intersect->cw_max = max_t(u16, wmm_ac1->cw_max, wmm_ac2->cw_max);
	intersect->cot = min_t(u16, wmm_ac1->cot, wmm_ac2->cot);
	intersect->aifsn = max_t(u8, wmm_ac1->aifsn, wmm_ac2->aifsn);
}

/*
 * Helper for regdom_intersect(), this does the real
 * mathematical intersection fun
 */
static int reg_rules_intersect(const struct ieee80211_regdomain *rd1,
			       const struct ieee80211_regdomain *rd2,
			       const struct ieee80211_reg_rule *rule1,
			       const struct ieee80211_reg_rule *rule2,
			       struct ieee80211_reg_rule *intersected_rule)
{
	const struct ieee80211_freq_range *freq_range1, *freq_range2;
	struct ieee80211_freq_range *freq_range;
	const struct ieee80211_power_rule *power_rule1, *power_rule2;
	struct ieee80211_power_rule *power_rule;
	const struct ieee80211_wmm_rule *wmm_rule1, *wmm_rule2;
	struct ieee80211_wmm_rule *wmm_rule;
	u32 freq_diff, max_bandwidth1, max_bandwidth2;

	freq_range1 = &rule1->freq_range;
	freq_range2 = &rule2->freq_range;
	freq_range = &intersected_rule->freq_range;

	power_rule1 = &rule1->power_rule;
	power_rule2 = &rule2->power_rule;
	power_rule = &intersected_rule->power_rule;

	wmm_rule1 = &rule1->wmm_rule;
	wmm_rule2 = &rule2->wmm_rule;
	wmm_rule = &intersected_rule->wmm_rule;

	freq_range->start_freq_khz = max(freq_range1->start_freq_khz,
					 freq_range2->start_freq_khz);
	freq_range->end_freq_khz = min(freq_range1->end_freq_khz,
				       freq_range2->end_freq_khz);

	max_bandwidth1 = freq_range1->max_bandwidth_khz;
	max_bandwidth2 = freq_range2->max_bandwidth_khz;

	if (rule1->flags & NL80211_RRF_AUTO_BW)
		max_bandwidth1 = reg_get_max_bandwidth(rd1, rule1);
	if (rule2->flags & NL80211_RRF_AUTO_BW)
		max_bandwidth2 = reg_get_max_bandwidth(rd2, rule2);

	freq_range->max_bandwidth_khz = min(max_bandwidth1, max_bandwidth2);

	intersected_rule->flags = rule1->flags | rule2->flags;

	/*
	 * In case NL80211_RRF_AUTO_BW requested for both rules
	 * set AUTO_BW in intersected rule also. Next we will
	 * calculate BW correctly in handle_channel function.
	 * In other case remove AUTO_BW flag while we calculate
	 * maximum bandwidth correctly and auto calculation is
	 * not required.
	 */
	if ((rule1->flags & NL80211_RRF_AUTO_BW) &&
	    (rule2->flags & NL80211_RRF_AUTO_BW))
		intersected_rule->flags |= NL80211_RRF_AUTO_BW;
	else
		intersected_rule->flags &= ~NL80211_RRF_AUTO_BW;

	freq_diff = freq_range->end_freq_khz - freq_range->start_freq_khz;
	if (freq_range->max_bandwidth_khz > freq_diff)
		freq_range->max_bandwidth_khz = freq_diff;

	power_rule->max_eirp = min(power_rule1->max_eirp,
		power_rule2->max_eirp);
	power_rule->max_antenna_gain = min(power_rule1->max_antenna_gain,
		power_rule2->max_antenna_gain);

	intersected_rule->dfs_cac_ms = max(rule1->dfs_cac_ms,
					   rule2->dfs_cac_ms);

	if (rule1->has_wmm && rule2->has_wmm) {
		u8 ac;

		for (ac = 0; ac < IEEE80211_NUM_ACS; ac++) {
			reg_wmm_rules_intersect(&wmm_rule1->client[ac],
						&wmm_rule2->client[ac],
						&wmm_rule->client[ac]);
			reg_wmm_rules_intersect(&wmm_rule1->ap[ac],
						&wmm_rule2->ap[ac],
						&wmm_rule->ap[ac]);
		}

		intersected_rule->has_wmm = true;
	} else if (rule1->has_wmm) {
		*wmm_rule = *wmm_rule1;
		intersected_rule->has_wmm = true;
	} else if (rule2->has_wmm) {
		*wmm_rule = *wmm_rule2;
		intersected_rule->has_wmm = true;
	} else {
		intersected_rule->has_wmm = false;
	}

	if (!is_valid_reg_rule(intersected_rule))
		return -EINVAL;

	return 0;
}

/* check whether old rule contains new rule */
static bool rule_contains(struct ieee80211_reg_rule *r1,
			  struct ieee80211_reg_rule *r2)
{
	/* for simplicity, currently consider only same flags */
	if (r1->flags != r2->flags)
		return false;

	/* verify r1 is more restrictive */
	if ((r1->power_rule.max_antenna_gain >
	     r2->power_rule.max_antenna_gain) ||
	    r1->power_rule.max_eirp > r2->power_rule.max_eirp)
		return false;

	/* make sure r2's range is contained within r1 */
	if (r1->freq_range.start_freq_khz > r2->freq_range.start_freq_khz ||
	    r1->freq_range.end_freq_khz < r2->freq_range.end_freq_khz)
		return false;

	/* and finally verify that r1.max_bw >= r2.max_bw */
	if (r1->freq_range.max_bandwidth_khz <
	    r2->freq_range.max_bandwidth_khz)
		return false;

	return true;
}

/* add or extend current rules. do nothing if rule is already contained */
static void add_rule(struct ieee80211_reg_rule *rule,
		     struct ieee80211_reg_rule *reg_rules, u32 *n_rules)
{
	struct ieee80211_reg_rule *tmp_rule;
	int i;

	for (i = 0; i < *n_rules; i++) {
		tmp_rule = &reg_rules[i];
		/* rule is already contained - do nothing */
		if (rule_contains(tmp_rule, rule))
			return;

		/* extend rule if possible */
		if (rule_contains(rule, tmp_rule)) {
			memcpy(tmp_rule, rule, sizeof(*rule));
			return;
		}
	}

	memcpy(&reg_rules[*n_rules], rule, sizeof(*rule));
	(*n_rules)++;
}

/**
 * regdom_intersect - do the intersection between two regulatory domains
 * @rd1: first regulatory domain
 * @rd2: second regulatory domain
 *
 * Use this function to get the intersection between two regulatory domains.
 * Once completed we will mark the alpha2 for the rd as intersected, "98",
 * as no one single alpha2 can represent this regulatory domain.
 *
 * Returns a pointer to the regulatory domain structure which will hold the
 * resulting intersection of rules between rd1 and rd2. We will
 * kzalloc() this structure for you.
 */
static struct ieee80211_regdomain *
regdom_intersect(const struct ieee80211_regdomain *rd1,
		 const struct ieee80211_regdomain *rd2)
{
	int r;
	unsigned int x, y;
	unsigned int num_rules = 0;
	const struct ieee80211_reg_rule *rule1, *rule2;
	struct ieee80211_reg_rule intersected_rule;
	struct ieee80211_regdomain *rd;

	if (!rd1 || !rd2)
		return NULL;

	/*
	 * First we get a count of the rules we'll need, then we actually
	 * build them. This is to so we can malloc() and free() a
	 * regdomain once. The reason we use reg_rules_intersect() here
	 * is it will return -EINVAL if the rule computed makes no sense.
	 * All rules that do check out OK are valid.
	 */

	for (x = 0; x < rd1->n_reg_rules; x++) {
		rule1 = &rd1->reg_rules[x];
		for (y = 0; y < rd2->n_reg_rules; y++) {
			rule2 = &rd2->reg_rules[y];
			if (!reg_rules_intersect(rd1, rd2, rule1, rule2,
						 &intersected_rule))
				num_rules++;
		}
	}

	if (!num_rules)
		return NULL;

	rd = kzalloc(struct_size(rd, reg_rules, num_rules), GFP_KERNEL);
	if (!rd)
		return NULL;

	for (x = 0; x < rd1->n_reg_rules; x++) {
		rule1 = &rd1->reg_rules[x];
		for (y = 0; y < rd2->n_reg_rules; y++) {
			rule2 = &rd2->reg_rules[y];
			r = reg_rules_intersect(rd1, rd2, rule1, rule2,
						&intersected_rule);
			/*
			 * No need to memset here the intersected rule here as
			 * we're not using the stack anymore
			 */
			if (r)
				continue;

			add_rule(&intersected_rule, rd->reg_rules,
				 &rd->n_reg_rules);
		}
	}

	rd->alpha2[0] = '9';
	rd->alpha2[1] = '8';
	rd->dfs_region = reg_intersect_dfs_region(rd1->dfs_region,
						  rd2->dfs_region);

	return rd;
}

/*
 * XXX: add support for the rest of enum nl80211_reg_rule_flags, we may
 * want to just have the channel structure use these
 */
static u32 map_regdom_flags(u32 rd_flags)
{
	u32 channel_flags = 0;
	if (rd_flags & NL80211_RRF_NO_IR_ALL)
		channel_flags |= IEEE80211_CHAN_NO_IR;
	if (rd_flags & NL80211_RRF_DFS)
		channel_flags |= IEEE80211_CHAN_RADAR;
	if (rd_flags & NL80211_RRF_NO_OFDM)
		channel_flags |= IEEE80211_CHAN_NO_OFDM;
	if (rd_flags & NL80211_RRF_NO_OUTDOOR)
		channel_flags |= IEEE80211_CHAN_INDOOR_ONLY;
	if (rd_flags & NL80211_RRF_IR_CONCURRENT)
		channel_flags |= IEEE80211_CHAN_IR_CONCURRENT;
	if (rd_flags & NL80211_RRF_NO_HT40MINUS)
		channel_flags |= IEEE80211_CHAN_NO_HT40MINUS;
	if (rd_flags & NL80211_RRF_NO_HT40PLUS)
		channel_flags |= IEEE80211_CHAN_NO_HT40PLUS;
	if (rd_flags & NL80211_RRF_NO_80MHZ)
		channel_flags |= IEEE80211_CHAN_NO_80MHZ;
	if (rd_flags & NL80211_RRF_NO_160MHZ)
		channel_flags |= IEEE80211_CHAN_NO_160MHZ;
	if (rd_flags & NL80211_RRF_NO_HE)
		channel_flags |= IEEE80211_CHAN_NO_HE;
	return channel_flags;
}

static const struct ieee80211_reg_rule *
freq_reg_info_regd(u32 center_freq,
		   const struct ieee80211_regdomain *regd, u32 bw)
{
	int i;
	bool band_rule_found = false;
	bool bw_fits = false;

	if (!regd)
		return ERR_PTR(-EINVAL);

	for (i = 0; i < regd->n_reg_rules; i++) {
		const struct ieee80211_reg_rule *rr;
		const struct ieee80211_freq_range *fr = NULL;

		rr = &regd->reg_rules[i];
		fr = &rr->freq_range;

		/*
		 * We only need to know if one frequency rule was
		 * in center_freq's band, that's enough, so let's
		 * not overwrite it once found
		 */
		if (!band_rule_found)
			band_rule_found = freq_in_rule_band(fr, center_freq);

		bw_fits = cfg80211_does_bw_fit_range(fr, center_freq, bw);

		if (band_rule_found && bw_fits)
			return rr;
	}

	if (!band_rule_found)
		return ERR_PTR(-ERANGE);

	return ERR_PTR(-EINVAL);
}

static const struct ieee80211_reg_rule *
__freq_reg_info(struct wiphy *wiphy, u32 center_freq, u32 min_bw)
{
	const struct ieee80211_regdomain *regd = reg_get_regdomain(wiphy);
	static const u32 bws[] = {0, 1, 2, 4, 5, 8, 10, 16, 20};
	const struct ieee80211_reg_rule *reg_rule = ERR_PTR(-ERANGE);
	int i = ARRAY_SIZE(bws) - 1;
	u32 bw;

	for (bw = MHZ_TO_KHZ(bws[i]); bw >= min_bw; bw = MHZ_TO_KHZ(bws[i--])) {
		reg_rule = freq_reg_info_regd(center_freq, regd, bw);
		if (!IS_ERR(reg_rule))
			return reg_rule;
	}

	return reg_rule;
}

const struct ieee80211_reg_rule *freq_reg_info(struct wiphy *wiphy,
					       u32 center_freq)
{
	u32 min_bw = center_freq < MHZ_TO_KHZ(1000) ? 1 : 20;

	return __freq_reg_info(wiphy, center_freq, MHZ_TO_KHZ(min_bw));
}
EXPORT_SYMBOL(freq_reg_info);

const char *reg_initiator_name(enum nl80211_reg_initiator initiator)
{
	switch (initiator) {
	case NL80211_REGDOM_SET_BY_CORE:
		return "core";
	case NL80211_REGDOM_SET_BY_USER:
		return "user";
	case NL80211_REGDOM_SET_BY_DRIVER:
		return "driver";
	case NL80211_REGDOM_SET_BY_COUNTRY_IE:
		return "country element";
	default:
		WARN_ON(1);
		return "bug";
	}
}
EXPORT_SYMBOL(reg_initiator_name);

static uint32_t reg_rule_to_chan_bw_flags(const struct ieee80211_regdomain *regd,
					  const struct ieee80211_reg_rule *reg_rule,
					  const struct ieee80211_channel *chan)
{
	const struct ieee80211_freq_range *freq_range = NULL;
	u32 max_bandwidth_khz, center_freq_khz, bw_flags = 0;
<<<<<<< HEAD
=======
	bool is_s1g = chan->band == NL80211_BAND_S1GHZ;
>>>>>>> 7d2a07b7

	freq_range = &reg_rule->freq_range;

	max_bandwidth_khz = freq_range->max_bandwidth_khz;
	center_freq_khz = ieee80211_channel_to_khz(chan);
	/* Check if auto calculation requested */
	if (reg_rule->flags & NL80211_RRF_AUTO_BW)
		max_bandwidth_khz = reg_get_max_bandwidth(regd, reg_rule);

	/* If we get a reg_rule we can assume that at least 5Mhz fit */
	if (!cfg80211_does_bw_fit_range(freq_range,
					center_freq_khz,
					MHZ_TO_KHZ(10)))
		bw_flags |= IEEE80211_CHAN_NO_10MHZ;
	if (!cfg80211_does_bw_fit_range(freq_range,
					center_freq_khz,
					MHZ_TO_KHZ(20)))
		bw_flags |= IEEE80211_CHAN_NO_20MHZ;

	if (is_s1g) {
		/* S1G is strict about non overlapping channels. We can
		 * calculate which bandwidth is allowed per channel by finding
		 * the largest bandwidth which cleanly divides the freq_range.
		 */
		int edge_offset;
		int ch_bw = max_bandwidth_khz;

		while (ch_bw) {
			edge_offset = (center_freq_khz - ch_bw / 2) -
				      freq_range->start_freq_khz;
			if (edge_offset % ch_bw == 0) {
				switch (KHZ_TO_MHZ(ch_bw)) {
				case 1:
					bw_flags |= IEEE80211_CHAN_1MHZ;
					break;
				case 2:
					bw_flags |= IEEE80211_CHAN_2MHZ;
					break;
				case 4:
					bw_flags |= IEEE80211_CHAN_4MHZ;
					break;
				case 8:
					bw_flags |= IEEE80211_CHAN_8MHZ;
					break;
				case 16:
					bw_flags |= IEEE80211_CHAN_16MHZ;
					break;
				default:
					/* If we got here, no bandwidths fit on
					 * this frequency, ie. band edge.
					 */
					bw_flags |= IEEE80211_CHAN_DISABLED;
					break;
				}
				break;
			}
			ch_bw /= 2;
		}
	} else {
		if (max_bandwidth_khz < MHZ_TO_KHZ(10))
			bw_flags |= IEEE80211_CHAN_NO_10MHZ;
		if (max_bandwidth_khz < MHZ_TO_KHZ(20))
			bw_flags |= IEEE80211_CHAN_NO_20MHZ;
		if (max_bandwidth_khz < MHZ_TO_KHZ(40))
			bw_flags |= IEEE80211_CHAN_NO_HT40;
		if (max_bandwidth_khz < MHZ_TO_KHZ(80))
			bw_flags |= IEEE80211_CHAN_NO_80MHZ;
		if (max_bandwidth_khz < MHZ_TO_KHZ(160))
			bw_flags |= IEEE80211_CHAN_NO_160MHZ;
	}
	return bw_flags;
}

static void handle_channel_single_rule(struct wiphy *wiphy,
				       enum nl80211_reg_initiator initiator,
				       struct ieee80211_channel *chan,
				       u32 flags,
				       struct regulatory_request *lr,
				       struct wiphy *request_wiphy,
				       const struct ieee80211_reg_rule *reg_rule)
{
	u32 bw_flags = 0;
	const struct ieee80211_power_rule *power_rule = NULL;
	const struct ieee80211_regdomain *regd;

<<<<<<< HEAD
	request_wiphy = wiphy_idx_to_wiphy(lr->wiphy_idx);

	flags = chan->orig_flags;

	reg_rule = freq_reg_info(wiphy, ieee80211_channel_to_khz(chan));
	if (IS_ERR(reg_rule)) {
		/*
		 * We will disable all channels that do not match our
		 * received regulatory rule unless the hint is coming
		 * from a Country IE and the Country IE had no information
		 * about a band. The IEEE 802.11 spec allows for an AP
		 * to send only a subset of the regulatory rules allowed,
		 * so an AP in the US that only supports 2.4 GHz may only send
		 * a country IE with information for the 2.4 GHz band
		 * while 5 GHz is still supported.
		 */
		if (initiator == NL80211_REGDOM_SET_BY_COUNTRY_IE &&
		    PTR_ERR(reg_rule) == -ERANGE)
			return;

		if (lr->initiator == NL80211_REGDOM_SET_BY_DRIVER &&
		    request_wiphy && request_wiphy == wiphy &&
		    request_wiphy->regulatory_flags & REGULATORY_STRICT_REG) {
			pr_debug("Disabling freq %d.%03d MHz for good\n",
				 chan->center_freq, chan->freq_offset);
			chan->orig_flags |= IEEE80211_CHAN_DISABLED;
			chan->flags = chan->orig_flags;
		} else {
			pr_debug("Disabling freq %d.%03d MHz\n",
				 chan->center_freq, chan->freq_offset);
			chan->flags |= IEEE80211_CHAN_DISABLED;
		}
		return;
	}

=======
>>>>>>> 7d2a07b7
	regd = reg_get_regdomain(wiphy);

	power_rule = &reg_rule->power_rule;
	bw_flags = reg_rule_to_chan_bw_flags(regd, reg_rule, chan);

	if (lr->initiator == NL80211_REGDOM_SET_BY_DRIVER &&
	    request_wiphy && request_wiphy == wiphy &&
	    request_wiphy->regulatory_flags & REGULATORY_STRICT_REG) {
		/*
		 * This guarantees the driver's requested regulatory domain
		 * will always be used as a base for further regulatory
		 * settings
		 */
		chan->flags = chan->orig_flags =
			map_regdom_flags(reg_rule->flags) | bw_flags;
		chan->max_antenna_gain = chan->orig_mag =
			(int) MBI_TO_DBI(power_rule->max_antenna_gain);
		chan->max_reg_power = chan->max_power = chan->orig_mpwr =
			(int) MBM_TO_DBM(power_rule->max_eirp);

		if (chan->flags & IEEE80211_CHAN_RADAR) {
			chan->dfs_cac_ms = IEEE80211_DFS_MIN_CAC_TIME_MS;
			if (reg_rule->dfs_cac_ms)
				chan->dfs_cac_ms = reg_rule->dfs_cac_ms;
		}

		return;
	}

	chan->dfs_state = NL80211_DFS_USABLE;
	chan->dfs_state_entered = jiffies;

	chan->beacon_found = false;
	chan->flags = flags | bw_flags | map_regdom_flags(reg_rule->flags);
	chan->max_antenna_gain =
		min_t(int, chan->orig_mag,
		      MBI_TO_DBI(power_rule->max_antenna_gain));
	chan->max_reg_power = (int) MBM_TO_DBM(power_rule->max_eirp);

	if (chan->flags & IEEE80211_CHAN_RADAR) {
		if (reg_rule->dfs_cac_ms)
			chan->dfs_cac_ms = reg_rule->dfs_cac_ms;
		else
			chan->dfs_cac_ms = IEEE80211_DFS_MIN_CAC_TIME_MS;
	}

	if (chan->orig_mpwr) {
		/*
		 * Devices that use REGULATORY_COUNTRY_IE_FOLLOW_POWER
		 * will always follow the passed country IE power settings.
		 */
		if (initiator == NL80211_REGDOM_SET_BY_COUNTRY_IE &&
		    wiphy->regulatory_flags & REGULATORY_COUNTRY_IE_FOLLOW_POWER)
			chan->max_power = chan->max_reg_power;
		else
			chan->max_power = min(chan->orig_mpwr,
					      chan->max_reg_power);
	} else
		chan->max_power = chan->max_reg_power;
}

static void handle_channel_adjacent_rules(struct wiphy *wiphy,
					  enum nl80211_reg_initiator initiator,
					  struct ieee80211_channel *chan,
					  u32 flags,
					  struct regulatory_request *lr,
					  struct wiphy *request_wiphy,
					  const struct ieee80211_reg_rule *rrule1,
					  const struct ieee80211_reg_rule *rrule2,
					  struct ieee80211_freq_range *comb_range)
{
	u32 bw_flags1 = 0;
	u32 bw_flags2 = 0;
	const struct ieee80211_power_rule *power_rule1 = NULL;
	const struct ieee80211_power_rule *power_rule2 = NULL;
	const struct ieee80211_regdomain *regd;

	regd = reg_get_regdomain(wiphy);

	power_rule1 = &rrule1->power_rule;
	power_rule2 = &rrule2->power_rule;
	bw_flags1 = reg_rule_to_chan_bw_flags(regd, rrule1, chan);
	bw_flags2 = reg_rule_to_chan_bw_flags(regd, rrule2, chan);

	if (lr->initiator == NL80211_REGDOM_SET_BY_DRIVER &&
	    request_wiphy && request_wiphy == wiphy &&
	    request_wiphy->regulatory_flags & REGULATORY_STRICT_REG) {
		/* This guarantees the driver's requested regulatory domain
		 * will always be used as a base for further regulatory
		 * settings
		 */
		chan->flags =
			map_regdom_flags(rrule1->flags) |
			map_regdom_flags(rrule2->flags) |
			bw_flags1 |
			bw_flags2;
		chan->orig_flags = chan->flags;
		chan->max_antenna_gain =
			min_t(int, MBI_TO_DBI(power_rule1->max_antenna_gain),
			      MBI_TO_DBI(power_rule2->max_antenna_gain));
		chan->orig_mag = chan->max_antenna_gain;
		chan->max_reg_power =
			min_t(int, MBM_TO_DBM(power_rule1->max_eirp),
			      MBM_TO_DBM(power_rule2->max_eirp));
		chan->max_power = chan->max_reg_power;
		chan->orig_mpwr = chan->max_reg_power;

		if (chan->flags & IEEE80211_CHAN_RADAR) {
			chan->dfs_cac_ms = IEEE80211_DFS_MIN_CAC_TIME_MS;
			if (rrule1->dfs_cac_ms || rrule2->dfs_cac_ms)
				chan->dfs_cac_ms = max_t(unsigned int,
							 rrule1->dfs_cac_ms,
							 rrule2->dfs_cac_ms);
		}

		return;
	}

	chan->dfs_state = NL80211_DFS_USABLE;
	chan->dfs_state_entered = jiffies;

	chan->beacon_found = false;
	chan->flags = flags | bw_flags1 | bw_flags2 |
		      map_regdom_flags(rrule1->flags) |
		      map_regdom_flags(rrule2->flags);

	/* reg_rule_to_chan_bw_flags may forbids 10 and forbids 20 MHz
	 * (otherwise no adj. rule case), recheck therefore
	 */
	if (cfg80211_does_bw_fit_range(comb_range,
				       ieee80211_channel_to_khz(chan),
				       MHZ_TO_KHZ(10)))
		chan->flags &= ~IEEE80211_CHAN_NO_10MHZ;
	if (cfg80211_does_bw_fit_range(comb_range,
				       ieee80211_channel_to_khz(chan),
				       MHZ_TO_KHZ(20)))
		chan->flags &= ~IEEE80211_CHAN_NO_20MHZ;

	chan->max_antenna_gain =
		min_t(int, chan->orig_mag,
		      min_t(int,
			    MBI_TO_DBI(power_rule1->max_antenna_gain),
			    MBI_TO_DBI(power_rule2->max_antenna_gain)));
	chan->max_reg_power = min_t(int,
				    MBM_TO_DBM(power_rule1->max_eirp),
				    MBM_TO_DBM(power_rule2->max_eirp));

	if (chan->flags & IEEE80211_CHAN_RADAR) {
		if (rrule1->dfs_cac_ms || rrule2->dfs_cac_ms)
			chan->dfs_cac_ms = max_t(unsigned int,
						 rrule1->dfs_cac_ms,
						 rrule2->dfs_cac_ms);
		else
			chan->dfs_cac_ms = IEEE80211_DFS_MIN_CAC_TIME_MS;
	}

	if (chan->orig_mpwr) {
		/* Devices that use REGULATORY_COUNTRY_IE_FOLLOW_POWER
		 * will always follow the passed country IE power settings.
		 */
		if (initiator == NL80211_REGDOM_SET_BY_COUNTRY_IE &&
		    wiphy->regulatory_flags & REGULATORY_COUNTRY_IE_FOLLOW_POWER)
			chan->max_power = chan->max_reg_power;
		else
			chan->max_power = min(chan->orig_mpwr,
					      chan->max_reg_power);
	} else {
		chan->max_power = chan->max_reg_power;
	}
}

/* Note that right now we assume the desired channel bandwidth
 * is always 20 MHz for each individual channel (HT40 uses 20 MHz
 * per channel, the primary and the extension channel).
 */
static void handle_channel(struct wiphy *wiphy,
			   enum nl80211_reg_initiator initiator,
			   struct ieee80211_channel *chan)
{
	const u32 orig_chan_freq = ieee80211_channel_to_khz(chan);
	struct regulatory_request *lr = get_last_request();
	struct wiphy *request_wiphy = wiphy_idx_to_wiphy(lr->wiphy_idx);
	const struct ieee80211_reg_rule *rrule = NULL;
	const struct ieee80211_reg_rule *rrule1 = NULL;
	const struct ieee80211_reg_rule *rrule2 = NULL;

	u32 flags = chan->orig_flags;

	rrule = freq_reg_info(wiphy, orig_chan_freq);
	if (IS_ERR(rrule)) {
		/* check for adjacent match, therefore get rules for
		 * chan - 20 MHz and chan + 20 MHz and test
		 * if reg rules are adjacent
		 */
		rrule1 = freq_reg_info(wiphy,
				       orig_chan_freq - MHZ_TO_KHZ(20));
		rrule2 = freq_reg_info(wiphy,
				       orig_chan_freq + MHZ_TO_KHZ(20));
		if (!IS_ERR(rrule1) && !IS_ERR(rrule2)) {
			struct ieee80211_freq_range comb_range;

			if (rrule1->freq_range.end_freq_khz !=
			    rrule2->freq_range.start_freq_khz)
				goto disable_chan;

			comb_range.start_freq_khz =
				rrule1->freq_range.start_freq_khz;
			comb_range.end_freq_khz =
				rrule2->freq_range.end_freq_khz;
			comb_range.max_bandwidth_khz =
				min_t(u32,
				      rrule1->freq_range.max_bandwidth_khz,
				      rrule2->freq_range.max_bandwidth_khz);

			if (!cfg80211_does_bw_fit_range(&comb_range,
							orig_chan_freq,
							MHZ_TO_KHZ(20)))
				goto disable_chan;

			handle_channel_adjacent_rules(wiphy, initiator, chan,
						      flags, lr, request_wiphy,
						      rrule1, rrule2,
						      &comb_range);
			return;
		}

disable_chan:
		/* We will disable all channels that do not match our
		 * received regulatory rule unless the hint is coming
		 * from a Country IE and the Country IE had no information
		 * about a band. The IEEE 802.11 spec allows for an AP
		 * to send only a subset of the regulatory rules allowed,
		 * so an AP in the US that only supports 2.4 GHz may only send
		 * a country IE with information for the 2.4 GHz band
		 * while 5 GHz is still supported.
		 */
		if (initiator == NL80211_REGDOM_SET_BY_COUNTRY_IE &&
		    PTR_ERR(rrule) == -ERANGE)
			return;

		if (lr->initiator == NL80211_REGDOM_SET_BY_DRIVER &&
		    request_wiphy && request_wiphy == wiphy &&
		    request_wiphy->regulatory_flags & REGULATORY_STRICT_REG) {
			pr_debug("Disabling freq %d.%03d MHz for good\n",
				 chan->center_freq, chan->freq_offset);
			chan->orig_flags |= IEEE80211_CHAN_DISABLED;
			chan->flags = chan->orig_flags;
		} else {
			pr_debug("Disabling freq %d.%03d MHz\n",
				 chan->center_freq, chan->freq_offset);
			chan->flags |= IEEE80211_CHAN_DISABLED;
		}
		return;
	}

	handle_channel_single_rule(wiphy, initiator, chan, flags, lr,
				   request_wiphy, rrule);
}

static void handle_band(struct wiphy *wiphy,
			enum nl80211_reg_initiator initiator,
			struct ieee80211_supported_band *sband)
{
	unsigned int i;

	if (!sband)
		return;

	for (i = 0; i < sband->n_channels; i++)
		handle_channel(wiphy, initiator, &sband->channels[i]);
}

static bool reg_request_cell_base(struct regulatory_request *request)
{
	if (request->initiator != NL80211_REGDOM_SET_BY_USER)
		return false;
	return request->user_reg_hint_type == NL80211_USER_REG_HINT_CELL_BASE;
}

bool reg_last_request_cell_base(void)
{
	return reg_request_cell_base(get_last_request());
}

#ifdef CONFIG_CFG80211_REG_CELLULAR_HINTS
/* Core specific check */
static enum reg_request_treatment
reg_ignore_cell_hint(struct regulatory_request *pending_request)
{
	struct regulatory_request *lr = get_last_request();

	if (!reg_num_devs_support_basehint)
		return REG_REQ_IGNORE;

	if (reg_request_cell_base(lr) &&
	    !regdom_changes(pending_request->alpha2))
		return REG_REQ_ALREADY_SET;

	return REG_REQ_OK;
}

/* Device specific check */
static bool reg_dev_ignore_cell_hint(struct wiphy *wiphy)
{
	return !(wiphy->features & NL80211_FEATURE_CELL_BASE_REG_HINTS);
}
#else
static enum reg_request_treatment
reg_ignore_cell_hint(struct regulatory_request *pending_request)
{
	return REG_REQ_IGNORE;
}

static bool reg_dev_ignore_cell_hint(struct wiphy *wiphy)
{
	return true;
}
#endif

static bool wiphy_strict_alpha2_regd(struct wiphy *wiphy)
{
	if (wiphy->regulatory_flags & REGULATORY_STRICT_REG &&
	    !(wiphy->regulatory_flags & REGULATORY_CUSTOM_REG))
		return true;
	return false;
}

static bool ignore_reg_update(struct wiphy *wiphy,
			      enum nl80211_reg_initiator initiator)
{
	struct regulatory_request *lr = get_last_request();

	if (wiphy->regulatory_flags & REGULATORY_WIPHY_SELF_MANAGED)
		return true;

	if (!lr) {
		pr_debug("Ignoring regulatory request set by %s since last_request is not set\n",
			 reg_initiator_name(initiator));
		return true;
	}

	if (initiator == NL80211_REGDOM_SET_BY_CORE &&
	    wiphy->regulatory_flags & REGULATORY_CUSTOM_REG) {
		pr_debug("Ignoring regulatory request set by %s since the driver uses its own custom regulatory domain\n",
			 reg_initiator_name(initiator));
		return true;
	}

	/*
	 * wiphy->regd will be set once the device has its own
	 * desired regulatory domain set
	 */
	if (wiphy_strict_alpha2_regd(wiphy) && !wiphy->regd &&
	    initiator != NL80211_REGDOM_SET_BY_COUNTRY_IE &&
	    !is_world_regdom(lr->alpha2)) {
		pr_debug("Ignoring regulatory request set by %s since the driver requires its own regulatory domain to be set first\n",
			 reg_initiator_name(initiator));
		return true;
	}

	if (reg_request_cell_base(lr))
		return reg_dev_ignore_cell_hint(wiphy);

	return false;
}

static bool reg_is_world_roaming(struct wiphy *wiphy)
{
	const struct ieee80211_regdomain *cr = get_cfg80211_regdom();
	const struct ieee80211_regdomain *wr = get_wiphy_regdom(wiphy);
	struct regulatory_request *lr = get_last_request();

	if (is_world_regdom(cr->alpha2) || (wr && is_world_regdom(wr->alpha2)))
		return true;

	if (lr && lr->initiator != NL80211_REGDOM_SET_BY_COUNTRY_IE &&
	    wiphy->regulatory_flags & REGULATORY_CUSTOM_REG)
		return true;

	return false;
}

static void handle_reg_beacon(struct wiphy *wiphy, unsigned int chan_idx,
			      struct reg_beacon *reg_beacon)
{
	struct ieee80211_supported_band *sband;
	struct ieee80211_channel *chan;
	bool channel_changed = false;
	struct ieee80211_channel chan_before;

	sband = wiphy->bands[reg_beacon->chan.band];
	chan = &sband->channels[chan_idx];

	if (likely(!ieee80211_channel_equal(chan, &reg_beacon->chan)))
		return;

	if (chan->beacon_found)
		return;

	chan->beacon_found = true;

	if (!reg_is_world_roaming(wiphy))
		return;

	if (wiphy->regulatory_flags & REGULATORY_DISABLE_BEACON_HINTS)
		return;

	chan_before = *chan;

	if (chan->flags & IEEE80211_CHAN_NO_IR) {
		chan->flags &= ~IEEE80211_CHAN_NO_IR;
		channel_changed = true;
	}

	if (channel_changed)
		nl80211_send_beacon_hint_event(wiphy, &chan_before, chan);
}

/*
 * Called when a scan on a wiphy finds a beacon on
 * new channel
 */
static void wiphy_update_new_beacon(struct wiphy *wiphy,
				    struct reg_beacon *reg_beacon)
{
	unsigned int i;
	struct ieee80211_supported_band *sband;

	if (!wiphy->bands[reg_beacon->chan.band])
		return;

	sband = wiphy->bands[reg_beacon->chan.band];

	for (i = 0; i < sband->n_channels; i++)
		handle_reg_beacon(wiphy, i, reg_beacon);
}

/*
 * Called upon reg changes or a new wiphy is added
 */
static void wiphy_update_beacon_reg(struct wiphy *wiphy)
{
	unsigned int i;
	struct ieee80211_supported_band *sband;
	struct reg_beacon *reg_beacon;

	list_for_each_entry(reg_beacon, &reg_beacon_list, list) {
		if (!wiphy->bands[reg_beacon->chan.band])
			continue;
		sband = wiphy->bands[reg_beacon->chan.band];
		for (i = 0; i < sband->n_channels; i++)
			handle_reg_beacon(wiphy, i, reg_beacon);
	}
}

/* Reap the advantages of previously found beacons */
static void reg_process_beacons(struct wiphy *wiphy)
{
	/*
	 * Means we are just firing up cfg80211, so no beacons would
	 * have been processed yet.
	 */
	if (!last_request)
		return;
	wiphy_update_beacon_reg(wiphy);
}

static bool is_ht40_allowed(struct ieee80211_channel *chan)
{
	if (!chan)
		return false;
	if (chan->flags & IEEE80211_CHAN_DISABLED)
		return false;
	/* This would happen when regulatory rules disallow HT40 completely */
	if ((chan->flags & IEEE80211_CHAN_NO_HT40) == IEEE80211_CHAN_NO_HT40)
		return false;
	return true;
}

static void reg_process_ht_flags_channel(struct wiphy *wiphy,
					 struct ieee80211_channel *channel)
{
	struct ieee80211_supported_band *sband = wiphy->bands[channel->band];
	struct ieee80211_channel *channel_before = NULL, *channel_after = NULL;
	const struct ieee80211_regdomain *regd;
	unsigned int i;
	u32 flags;

	if (!is_ht40_allowed(channel)) {
		channel->flags |= IEEE80211_CHAN_NO_HT40;
		return;
	}

	/*
	 * We need to ensure the extension channels exist to
	 * be able to use HT40- or HT40+, this finds them (or not)
	 */
	for (i = 0; i < sband->n_channels; i++) {
		struct ieee80211_channel *c = &sband->channels[i];

		if (c->center_freq == (channel->center_freq - 20))
			channel_before = c;
		if (c->center_freq == (channel->center_freq + 20))
			channel_after = c;
	}

	flags = 0;
	regd = get_wiphy_regdom(wiphy);
	if (regd) {
		const struct ieee80211_reg_rule *reg_rule =
			freq_reg_info_regd(MHZ_TO_KHZ(channel->center_freq),
					   regd, MHZ_TO_KHZ(20));

		if (!IS_ERR(reg_rule))
			flags = reg_rule->flags;
	}

	/*
	 * Please note that this assumes target bandwidth is 20 MHz,
	 * if that ever changes we also need to change the below logic
	 * to include that as well.
	 */
	if (!is_ht40_allowed(channel_before) ||
	    flags & NL80211_RRF_NO_HT40MINUS)
		channel->flags |= IEEE80211_CHAN_NO_HT40MINUS;
	else
		channel->flags &= ~IEEE80211_CHAN_NO_HT40MINUS;

	if (!is_ht40_allowed(channel_after) ||
	    flags & NL80211_RRF_NO_HT40PLUS)
		channel->flags |= IEEE80211_CHAN_NO_HT40PLUS;
	else
		channel->flags &= ~IEEE80211_CHAN_NO_HT40PLUS;
}

static void reg_process_ht_flags_band(struct wiphy *wiphy,
				      struct ieee80211_supported_band *sband)
{
	unsigned int i;

	if (!sband)
		return;

	for (i = 0; i < sband->n_channels; i++)
		reg_process_ht_flags_channel(wiphy, &sband->channels[i]);
}

static void reg_process_ht_flags(struct wiphy *wiphy)
{
	enum nl80211_band band;

	if (!wiphy)
		return;

	for (band = 0; band < NUM_NL80211_BANDS; band++)
		reg_process_ht_flags_band(wiphy, wiphy->bands[band]);
}

static void reg_call_notifier(struct wiphy *wiphy,
			      struct regulatory_request *request)
{
	if (wiphy->reg_notifier)
		wiphy->reg_notifier(wiphy, request);
}

static bool reg_wdev_chan_valid(struct wiphy *wiphy, struct wireless_dev *wdev)
{
	struct cfg80211_chan_def chandef = {};
	struct cfg80211_registered_device *rdev = wiphy_to_rdev(wiphy);
	enum nl80211_iftype iftype;

	wdev_lock(wdev);
	iftype = wdev->iftype;

	/* make sure the interface is active */
	if (!wdev->netdev || !netif_running(wdev->netdev))
		goto wdev_inactive_unlock;

	switch (iftype) {
	case NL80211_IFTYPE_AP:
	case NL80211_IFTYPE_P2P_GO:
		if (!wdev->beacon_interval)
			goto wdev_inactive_unlock;
		chandef = wdev->chandef;
		break;
	case NL80211_IFTYPE_ADHOC:
		if (!wdev->ssid_len)
			goto wdev_inactive_unlock;
		chandef = wdev->chandef;
		break;
	case NL80211_IFTYPE_STATION:
	case NL80211_IFTYPE_P2P_CLIENT:
		if (!wdev->current_bss ||
		    !wdev->current_bss->pub.channel)
			goto wdev_inactive_unlock;

		if (!rdev->ops->get_channel ||
		    rdev_get_channel(rdev, wdev, &chandef))
			cfg80211_chandef_create(&chandef,
						wdev->current_bss->pub.channel,
						NL80211_CHAN_NO_HT);
		break;
	case NL80211_IFTYPE_MONITOR:
	case NL80211_IFTYPE_AP_VLAN:
	case NL80211_IFTYPE_P2P_DEVICE:
		/* no enforcement required */
		break;
	default:
		/* others not implemented for now */
		WARN_ON(1);
		break;
	}

	wdev_unlock(wdev);

	switch (iftype) {
	case NL80211_IFTYPE_AP:
	case NL80211_IFTYPE_P2P_GO:
	case NL80211_IFTYPE_ADHOC:
		return cfg80211_reg_can_beacon_relax(wiphy, &chandef, iftype);
	case NL80211_IFTYPE_STATION:
	case NL80211_IFTYPE_P2P_CLIENT:
		return cfg80211_chandef_usable(wiphy, &chandef,
					       IEEE80211_CHAN_DISABLED);
	default:
		break;
	}

	return true;

wdev_inactive_unlock:
	wdev_unlock(wdev);
	return true;
}

static void reg_leave_invalid_chans(struct wiphy *wiphy)
{
	struct wireless_dev *wdev;
	struct cfg80211_registered_device *rdev = wiphy_to_rdev(wiphy);

	ASSERT_RTNL();

	list_for_each_entry(wdev, &rdev->wiphy.wdev_list, list)
		if (!reg_wdev_chan_valid(wiphy, wdev))
			cfg80211_leave(rdev, wdev);
}

static void reg_check_chans_work(struct work_struct *work)
{
	struct cfg80211_registered_device *rdev;

	pr_debug("Verifying active interfaces after reg change\n");
	rtnl_lock();

	list_for_each_entry(rdev, &cfg80211_rdev_list, list)
		if (!(rdev->wiphy.regulatory_flags &
		      REGULATORY_IGNORE_STALE_KICKOFF))
			reg_leave_invalid_chans(&rdev->wiphy);

	rtnl_unlock();
}

static void reg_check_channels(void)
{
	/*
	 * Give usermode a chance to do something nicer (move to another
	 * channel, orderly disconnection), before forcing a disconnection.
	 */
	mod_delayed_work(system_power_efficient_wq,
			 &reg_check_chans,
			 msecs_to_jiffies(REG_ENFORCE_GRACE_MS));
}

static void wiphy_update_regulatory(struct wiphy *wiphy,
				    enum nl80211_reg_initiator initiator)
{
	enum nl80211_band band;
	struct regulatory_request *lr = get_last_request();

	if (ignore_reg_update(wiphy, initiator)) {
		/*
		 * Regulatory updates set by CORE are ignored for custom
		 * regulatory cards. Let us notify the changes to the driver,
		 * as some drivers used this to restore its orig_* reg domain.
		 */
		if (initiator == NL80211_REGDOM_SET_BY_CORE &&
		    wiphy->regulatory_flags & REGULATORY_CUSTOM_REG &&
		    !(wiphy->regulatory_flags &
		      REGULATORY_WIPHY_SELF_MANAGED))
			reg_call_notifier(wiphy, lr);
		return;
	}

	lr->dfs_region = get_cfg80211_regdom()->dfs_region;

	for (band = 0; band < NUM_NL80211_BANDS; band++)
		handle_band(wiphy, initiator, wiphy->bands[band]);

	reg_process_beacons(wiphy);
	reg_process_ht_flags(wiphy);
	reg_call_notifier(wiphy, lr);
}

static void update_all_wiphy_regulatory(enum nl80211_reg_initiator initiator)
{
	struct cfg80211_registered_device *rdev;
	struct wiphy *wiphy;

	ASSERT_RTNL();

	list_for_each_entry(rdev, &cfg80211_rdev_list, list) {
		wiphy = &rdev->wiphy;
		wiphy_update_regulatory(wiphy, initiator);
	}

	reg_check_channels();
}

static void handle_channel_custom(struct wiphy *wiphy,
				  struct ieee80211_channel *chan,
				  const struct ieee80211_regdomain *regd,
				  u32 min_bw)
{
	u32 bw_flags = 0;
	const struct ieee80211_reg_rule *reg_rule = NULL;
	const struct ieee80211_power_rule *power_rule = NULL;
	u32 bw, center_freq_khz;

	center_freq_khz = ieee80211_channel_to_khz(chan);
	for (bw = MHZ_TO_KHZ(20); bw >= min_bw; bw = bw / 2) {
		reg_rule = freq_reg_info_regd(center_freq_khz, regd, bw);
		if (!IS_ERR(reg_rule))
			break;
	}

	if (IS_ERR_OR_NULL(reg_rule)) {
		pr_debug("Disabling freq %d.%03d MHz as custom regd has no rule that fits it\n",
			 chan->center_freq, chan->freq_offset);
		if (wiphy->regulatory_flags & REGULATORY_WIPHY_SELF_MANAGED) {
			chan->flags |= IEEE80211_CHAN_DISABLED;
		} else {
			chan->orig_flags |= IEEE80211_CHAN_DISABLED;
			chan->flags = chan->orig_flags;
		}
		return;
	}

	power_rule = &reg_rule->power_rule;
	bw_flags = reg_rule_to_chan_bw_flags(regd, reg_rule, chan);

	chan->dfs_state_entered = jiffies;
	chan->dfs_state = NL80211_DFS_USABLE;

	chan->beacon_found = false;

	if (wiphy->regulatory_flags & REGULATORY_WIPHY_SELF_MANAGED)
		chan->flags = chan->orig_flags | bw_flags |
			      map_regdom_flags(reg_rule->flags);
	else
		chan->flags |= map_regdom_flags(reg_rule->flags) | bw_flags;

	chan->max_antenna_gain = (int) MBI_TO_DBI(power_rule->max_antenna_gain);
	chan->max_reg_power = chan->max_power =
		(int) MBM_TO_DBM(power_rule->max_eirp);

	if (chan->flags & IEEE80211_CHAN_RADAR) {
		if (reg_rule->dfs_cac_ms)
			chan->dfs_cac_ms = reg_rule->dfs_cac_ms;
		else
			chan->dfs_cac_ms = IEEE80211_DFS_MIN_CAC_TIME_MS;
	}

	chan->max_power = chan->max_reg_power;
}

static void handle_band_custom(struct wiphy *wiphy,
			       struct ieee80211_supported_band *sband,
			       const struct ieee80211_regdomain *regd)
{
	unsigned int i;

	if (!sband)
		return;

	/*
	 * We currently assume that you always want at least 20 MHz,
	 * otherwise channel 12 might get enabled if this rule is
	 * compatible to US, which permits 2402 - 2472 MHz.
	 */
	for (i = 0; i < sband->n_channels; i++)
		handle_channel_custom(wiphy, &sband->channels[i], regd,
				      MHZ_TO_KHZ(20));
}

/* Used by drivers prior to wiphy registration */
void wiphy_apply_custom_regulatory(struct wiphy *wiphy,
				   const struct ieee80211_regdomain *regd)
{
	const struct ieee80211_regdomain *new_regd, *tmp;
	enum nl80211_band band;
	unsigned int bands_set = 0;

	WARN(!(wiphy->regulatory_flags & REGULATORY_CUSTOM_REG),
	     "wiphy should have REGULATORY_CUSTOM_REG\n");
	wiphy->regulatory_flags |= REGULATORY_CUSTOM_REG;

	for (band = 0; band < NUM_NL80211_BANDS; band++) {
		if (!wiphy->bands[band])
			continue;
		handle_band_custom(wiphy, wiphy->bands[band], regd);
		bands_set++;
	}

	/*
	 * no point in calling this if it won't have any effect
	 * on your device's supported bands.
	 */
	WARN_ON(!bands_set);
	new_regd = reg_copy_regd(regd);
	if (IS_ERR(new_regd))
		return;

	rtnl_lock();
	wiphy_lock(wiphy);

	tmp = get_wiphy_regdom(wiphy);
	rcu_assign_pointer(wiphy->regd, new_regd);
	rcu_free_regdom(tmp);

	wiphy_unlock(wiphy);
	rtnl_unlock();
}
EXPORT_SYMBOL(wiphy_apply_custom_regulatory);

static void reg_set_request_processed(void)
{
	bool need_more_processing = false;
	struct regulatory_request *lr = get_last_request();

	lr->processed = true;

	spin_lock(&reg_requests_lock);
	if (!list_empty(&reg_requests_list))
		need_more_processing = true;
	spin_unlock(&reg_requests_lock);

	cancel_crda_timeout();

	if (need_more_processing)
		schedule_work(&reg_work);
}

/**
 * reg_process_hint_core - process core regulatory requests
 * @core_request: a pending core regulatory request
 *
 * The wireless subsystem can use this function to process
 * a regulatory request issued by the regulatory core.
 */
static enum reg_request_treatment
reg_process_hint_core(struct regulatory_request *core_request)
{
	if (reg_query_database(core_request)) {
		core_request->intersect = false;
		core_request->processed = false;
		reg_update_last_request(core_request);
		return REG_REQ_OK;
	}

	return REG_REQ_IGNORE;
}

static enum reg_request_treatment
__reg_process_hint_user(struct regulatory_request *user_request)
{
	struct regulatory_request *lr = get_last_request();

	if (reg_request_cell_base(user_request))
		return reg_ignore_cell_hint(user_request);

	if (reg_request_cell_base(lr))
		return REG_REQ_IGNORE;

	if (lr->initiator == NL80211_REGDOM_SET_BY_COUNTRY_IE)
		return REG_REQ_INTERSECT;
	/*
	 * If the user knows better the user should set the regdom
	 * to their country before the IE is picked up
	 */
	if (lr->initiator == NL80211_REGDOM_SET_BY_USER &&
	    lr->intersect)
		return REG_REQ_IGNORE;
	/*
	 * Process user requests only after previous user/driver/core
	 * requests have been processed
	 */
	if ((lr->initiator == NL80211_REGDOM_SET_BY_CORE ||
	     lr->initiator == NL80211_REGDOM_SET_BY_DRIVER ||
	     lr->initiator == NL80211_REGDOM_SET_BY_USER) &&
	    regdom_changes(lr->alpha2))
		return REG_REQ_IGNORE;

	if (!regdom_changes(user_request->alpha2))
		return REG_REQ_ALREADY_SET;

	return REG_REQ_OK;
}

/**
 * reg_process_hint_user - process user regulatory requests
 * @user_request: a pending user regulatory request
 *
 * The wireless subsystem can use this function to process
 * a regulatory request initiated by userspace.
 */
static enum reg_request_treatment
reg_process_hint_user(struct regulatory_request *user_request)
{
	enum reg_request_treatment treatment;

	treatment = __reg_process_hint_user(user_request);
	if (treatment == REG_REQ_IGNORE ||
	    treatment == REG_REQ_ALREADY_SET)
		return REG_REQ_IGNORE;

	user_request->intersect = treatment == REG_REQ_INTERSECT;
	user_request->processed = false;

	if (reg_query_database(user_request)) {
		reg_update_last_request(user_request);
		user_alpha2[0] = user_request->alpha2[0];
		user_alpha2[1] = user_request->alpha2[1];
		return REG_REQ_OK;
	}

	return REG_REQ_IGNORE;
}

static enum reg_request_treatment
__reg_process_hint_driver(struct regulatory_request *driver_request)
{
	struct regulatory_request *lr = get_last_request();

	if (lr->initiator == NL80211_REGDOM_SET_BY_CORE) {
		if (regdom_changes(driver_request->alpha2))
			return REG_REQ_OK;
		return REG_REQ_ALREADY_SET;
	}

	/*
	 * This would happen if you unplug and plug your card
	 * back in or if you add a new device for which the previously
	 * loaded card also agrees on the regulatory domain.
	 */
	if (lr->initiator == NL80211_REGDOM_SET_BY_DRIVER &&
	    !regdom_changes(driver_request->alpha2))
		return REG_REQ_ALREADY_SET;

	return REG_REQ_INTERSECT;
}

/**
 * reg_process_hint_driver - process driver regulatory requests
 * @wiphy: the wireless device for the regulatory request
 * @driver_request: a pending driver regulatory request
 *
 * The wireless subsystem can use this function to process
 * a regulatory request issued by an 802.11 driver.
 *
 * Returns one of the different reg request treatment values.
 */
static enum reg_request_treatment
reg_process_hint_driver(struct wiphy *wiphy,
			struct regulatory_request *driver_request)
{
	const struct ieee80211_regdomain *regd, *tmp;
	enum reg_request_treatment treatment;

	treatment = __reg_process_hint_driver(driver_request);

	switch (treatment) {
	case REG_REQ_OK:
		break;
	case REG_REQ_IGNORE:
		return REG_REQ_IGNORE;
	case REG_REQ_INTERSECT:
	case REG_REQ_ALREADY_SET:
		regd = reg_copy_regd(get_cfg80211_regdom());
		if (IS_ERR(regd))
			return REG_REQ_IGNORE;

		tmp = get_wiphy_regdom(wiphy);
		ASSERT_RTNL();
		wiphy_lock(wiphy);
		rcu_assign_pointer(wiphy->regd, regd);
		wiphy_unlock(wiphy);
		rcu_free_regdom(tmp);
	}


	driver_request->intersect = treatment == REG_REQ_INTERSECT;
	driver_request->processed = false;

	/*
	 * Since CRDA will not be called in this case as we already
	 * have applied the requested regulatory domain before we just
	 * inform userspace we have processed the request
	 */
	if (treatment == REG_REQ_ALREADY_SET) {
		nl80211_send_reg_change_event(driver_request);
		reg_update_last_request(driver_request);
		reg_set_request_processed();
		return REG_REQ_ALREADY_SET;
	}

	if (reg_query_database(driver_request)) {
		reg_update_last_request(driver_request);
		return REG_REQ_OK;
	}

	return REG_REQ_IGNORE;
}

static enum reg_request_treatment
__reg_process_hint_country_ie(struct wiphy *wiphy,
			      struct regulatory_request *country_ie_request)
{
	struct wiphy *last_wiphy = NULL;
	struct regulatory_request *lr = get_last_request();

	if (reg_request_cell_base(lr)) {
		/* Trust a Cell base station over the AP's country IE */
		if (regdom_changes(country_ie_request->alpha2))
			return REG_REQ_IGNORE;
		return REG_REQ_ALREADY_SET;
	} else {
		if (wiphy->regulatory_flags & REGULATORY_COUNTRY_IE_IGNORE)
			return REG_REQ_IGNORE;
	}

	if (unlikely(!is_an_alpha2(country_ie_request->alpha2)))
		return -EINVAL;

	if (lr->initiator != NL80211_REGDOM_SET_BY_COUNTRY_IE)
		return REG_REQ_OK;

	last_wiphy = wiphy_idx_to_wiphy(lr->wiphy_idx);

	if (last_wiphy != wiphy) {
		/*
		 * Two cards with two APs claiming different
		 * Country IE alpha2s. We could
		 * intersect them, but that seems unlikely
		 * to be correct. Reject second one for now.
		 */
		if (regdom_changes(country_ie_request->alpha2))
			return REG_REQ_IGNORE;
		return REG_REQ_ALREADY_SET;
	}

	if (regdom_changes(country_ie_request->alpha2))
		return REG_REQ_OK;
	return REG_REQ_ALREADY_SET;
}

/**
 * reg_process_hint_country_ie - process regulatory requests from country IEs
 * @wiphy: the wireless device for the regulatory request
 * @country_ie_request: a regulatory request from a country IE
 *
 * The wireless subsystem can use this function to process
 * a regulatory request issued by a country Information Element.
 *
 * Returns one of the different reg request treatment values.
 */
static enum reg_request_treatment
reg_process_hint_country_ie(struct wiphy *wiphy,
			    struct regulatory_request *country_ie_request)
{
	enum reg_request_treatment treatment;

	treatment = __reg_process_hint_country_ie(wiphy, country_ie_request);

	switch (treatment) {
	case REG_REQ_OK:
		break;
	case REG_REQ_IGNORE:
		return REG_REQ_IGNORE;
	case REG_REQ_ALREADY_SET:
		reg_free_request(country_ie_request);
		return REG_REQ_ALREADY_SET;
	case REG_REQ_INTERSECT:
		/*
		 * This doesn't happen yet, not sure we
		 * ever want to support it for this case.
		 */
		WARN_ONCE(1, "Unexpected intersection for country elements");
		return REG_REQ_IGNORE;
	}

	country_ie_request->intersect = false;
	country_ie_request->processed = false;

	if (reg_query_database(country_ie_request)) {
		reg_update_last_request(country_ie_request);
		return REG_REQ_OK;
	}

	return REG_REQ_IGNORE;
}

bool reg_dfs_domain_same(struct wiphy *wiphy1, struct wiphy *wiphy2)
{
	const struct ieee80211_regdomain *wiphy1_regd = NULL;
	const struct ieee80211_regdomain *wiphy2_regd = NULL;
	const struct ieee80211_regdomain *cfg80211_regd = NULL;
	bool dfs_domain_same;

	rcu_read_lock();

	cfg80211_regd = rcu_dereference(cfg80211_regdomain);
	wiphy1_regd = rcu_dereference(wiphy1->regd);
	if (!wiphy1_regd)
		wiphy1_regd = cfg80211_regd;

	wiphy2_regd = rcu_dereference(wiphy2->regd);
	if (!wiphy2_regd)
		wiphy2_regd = cfg80211_regd;

	dfs_domain_same = wiphy1_regd->dfs_region == wiphy2_regd->dfs_region;

	rcu_read_unlock();

	return dfs_domain_same;
}

static void reg_copy_dfs_chan_state(struct ieee80211_channel *dst_chan,
				    struct ieee80211_channel *src_chan)
{
	if (!(dst_chan->flags & IEEE80211_CHAN_RADAR) ||
	    !(src_chan->flags & IEEE80211_CHAN_RADAR))
		return;

	if (dst_chan->flags & IEEE80211_CHAN_DISABLED ||
	    src_chan->flags & IEEE80211_CHAN_DISABLED)
		return;

	if (src_chan->center_freq == dst_chan->center_freq &&
	    dst_chan->dfs_state == NL80211_DFS_USABLE) {
		dst_chan->dfs_state = src_chan->dfs_state;
		dst_chan->dfs_state_entered = src_chan->dfs_state_entered;
	}
}

static void wiphy_share_dfs_chan_state(struct wiphy *dst_wiphy,
				       struct wiphy *src_wiphy)
{
	struct ieee80211_supported_band *src_sband, *dst_sband;
	struct ieee80211_channel *src_chan, *dst_chan;
	int i, j, band;

	if (!reg_dfs_domain_same(dst_wiphy, src_wiphy))
		return;

	for (band = 0; band < NUM_NL80211_BANDS; band++) {
		dst_sband = dst_wiphy->bands[band];
		src_sband = src_wiphy->bands[band];
		if (!dst_sband || !src_sband)
			continue;

		for (i = 0; i < dst_sband->n_channels; i++) {
			dst_chan = &dst_sband->channels[i];
			for (j = 0; j < src_sband->n_channels; j++) {
				src_chan = &src_sband->channels[j];
				reg_copy_dfs_chan_state(dst_chan, src_chan);
			}
		}
	}
}

static void wiphy_all_share_dfs_chan_state(struct wiphy *wiphy)
{
	struct cfg80211_registered_device *rdev;

	ASSERT_RTNL();

	list_for_each_entry(rdev, &cfg80211_rdev_list, list) {
		if (wiphy == &rdev->wiphy)
			continue;
		wiphy_share_dfs_chan_state(wiphy, &rdev->wiphy);
	}
}

/* This processes *all* regulatory hints */
static void reg_process_hint(struct regulatory_request *reg_request)
{
	struct wiphy *wiphy = NULL;
	enum reg_request_treatment treatment;
	enum nl80211_reg_initiator initiator = reg_request->initiator;

	if (reg_request->wiphy_idx != WIPHY_IDX_INVALID)
		wiphy = wiphy_idx_to_wiphy(reg_request->wiphy_idx);

	switch (initiator) {
	case NL80211_REGDOM_SET_BY_CORE:
		treatment = reg_process_hint_core(reg_request);
		break;
	case NL80211_REGDOM_SET_BY_USER:
		treatment = reg_process_hint_user(reg_request);
		break;
	case NL80211_REGDOM_SET_BY_DRIVER:
		if (!wiphy)
			goto out_free;
		treatment = reg_process_hint_driver(wiphy, reg_request);
		break;
	case NL80211_REGDOM_SET_BY_COUNTRY_IE:
		if (!wiphy)
			goto out_free;
		treatment = reg_process_hint_country_ie(wiphy, reg_request);
		break;
	default:
		WARN(1, "invalid initiator %d\n", initiator);
		goto out_free;
	}

	if (treatment == REG_REQ_IGNORE)
		goto out_free;

	WARN(treatment != REG_REQ_OK && treatment != REG_REQ_ALREADY_SET,
	     "unexpected treatment value %d\n", treatment);

	/* This is required so that the orig_* parameters are saved.
	 * NOTE: treatment must be set for any case that reaches here!
	 */
	if (treatment == REG_REQ_ALREADY_SET && wiphy &&
	    wiphy->regulatory_flags & REGULATORY_STRICT_REG) {
		wiphy_update_regulatory(wiphy, initiator);
		wiphy_all_share_dfs_chan_state(wiphy);
		reg_check_channels();
	}

	return;

out_free:
	reg_free_request(reg_request);
}

static void notify_self_managed_wiphys(struct regulatory_request *request)
{
	struct cfg80211_registered_device *rdev;
	struct wiphy *wiphy;

	list_for_each_entry(rdev, &cfg80211_rdev_list, list) {
		wiphy = &rdev->wiphy;
		if (wiphy->regulatory_flags & REGULATORY_WIPHY_SELF_MANAGED &&
		    request->initiator == NL80211_REGDOM_SET_BY_USER)
			reg_call_notifier(wiphy, request);
	}
}

/*
 * Processes regulatory hints, this is all the NL80211_REGDOM_SET_BY_*
 * Regulatory hints come on a first come first serve basis and we
 * must process each one atomically.
 */
static void reg_process_pending_hints(void)
{
	struct regulatory_request *reg_request, *lr;

	lr = get_last_request();

	/* When last_request->processed becomes true this will be rescheduled */
	if (lr && !lr->processed) {
		pr_debug("Pending regulatory request, waiting for it to be processed...\n");
		return;
	}

	spin_lock(&reg_requests_lock);

	if (list_empty(&reg_requests_list)) {
		spin_unlock(&reg_requests_lock);
		return;
	}

	reg_request = list_first_entry(&reg_requests_list,
				       struct regulatory_request,
				       list);
	list_del_init(&reg_request->list);

	spin_unlock(&reg_requests_lock);

	notify_self_managed_wiphys(reg_request);

	reg_process_hint(reg_request);

	lr = get_last_request();

	spin_lock(&reg_requests_lock);
	if (!list_empty(&reg_requests_list) && lr && lr->processed)
		schedule_work(&reg_work);
	spin_unlock(&reg_requests_lock);
}

/* Processes beacon hints -- this has nothing to do with country IEs */
static void reg_process_pending_beacon_hints(void)
{
	struct cfg80211_registered_device *rdev;
	struct reg_beacon *pending_beacon, *tmp;

	/* This goes through the _pending_ beacon list */
	spin_lock_bh(&reg_pending_beacons_lock);

	list_for_each_entry_safe(pending_beacon, tmp,
				 &reg_pending_beacons, list) {
		list_del_init(&pending_beacon->list);

		/* Applies the beacon hint to current wiphys */
		list_for_each_entry(rdev, &cfg80211_rdev_list, list)
			wiphy_update_new_beacon(&rdev->wiphy, pending_beacon);

		/* Remembers the beacon hint for new wiphys or reg changes */
		list_add_tail(&pending_beacon->list, &reg_beacon_list);
	}

	spin_unlock_bh(&reg_pending_beacons_lock);
}

static void reg_process_self_managed_hint(struct wiphy *wiphy)
{
	struct cfg80211_registered_device *rdev = wiphy_to_rdev(wiphy);
	const struct ieee80211_regdomain *tmp;
	const struct ieee80211_regdomain *regd;
	enum nl80211_band band;
	struct regulatory_request request = {};

	ASSERT_RTNL();
	lockdep_assert_wiphy(wiphy);

	spin_lock(&reg_requests_lock);
	regd = rdev->requested_regd;
	rdev->requested_regd = NULL;
	spin_unlock(&reg_requests_lock);

	if (!regd)
		return;

	tmp = get_wiphy_regdom(wiphy);
	rcu_assign_pointer(wiphy->regd, regd);
	rcu_free_regdom(tmp);

	for (band = 0; band < NUM_NL80211_BANDS; band++)
		handle_band_custom(wiphy, wiphy->bands[band], regd);

	reg_process_ht_flags(wiphy);

	request.wiphy_idx = get_wiphy_idx(wiphy);
	request.alpha2[0] = regd->alpha2[0];
	request.alpha2[1] = regd->alpha2[1];
	request.initiator = NL80211_REGDOM_SET_BY_DRIVER;

	nl80211_send_wiphy_reg_change_event(&request);
}

static void reg_process_self_managed_hints(void)
{
	struct cfg80211_registered_device *rdev;

	ASSERT_RTNL();

	list_for_each_entry(rdev, &cfg80211_rdev_list, list) {
		wiphy_lock(&rdev->wiphy);
		reg_process_self_managed_hint(&rdev->wiphy);
		wiphy_unlock(&rdev->wiphy);
	}

	reg_check_channels();
}

static void reg_todo(struct work_struct *work)
{
	rtnl_lock();
	reg_process_pending_hints();
	reg_process_pending_beacon_hints();
	reg_process_self_managed_hints();
	rtnl_unlock();
}

static void queue_regulatory_request(struct regulatory_request *request)
{
	request->alpha2[0] = toupper(request->alpha2[0]);
	request->alpha2[1] = toupper(request->alpha2[1]);

	spin_lock(&reg_requests_lock);
	list_add_tail(&request->list, &reg_requests_list);
	spin_unlock(&reg_requests_lock);

	schedule_work(&reg_work);
}

/*
 * Core regulatory hint -- happens during cfg80211_init()
 * and when we restore regulatory settings.
 */
static int regulatory_hint_core(const char *alpha2)
{
	struct regulatory_request *request;

	request = kzalloc(sizeof(struct regulatory_request), GFP_KERNEL);
	if (!request)
		return -ENOMEM;

	request->alpha2[0] = alpha2[0];
	request->alpha2[1] = alpha2[1];
	request->initiator = NL80211_REGDOM_SET_BY_CORE;
	request->wiphy_idx = WIPHY_IDX_INVALID;

	queue_regulatory_request(request);

	return 0;
}

/* User hints */
int regulatory_hint_user(const char *alpha2,
			 enum nl80211_user_reg_hint_type user_reg_hint_type)
{
	struct regulatory_request *request;

	if (WARN_ON(!alpha2))
		return -EINVAL;

	if (!is_world_regdom(alpha2) && !is_an_alpha2(alpha2))
		return -EINVAL;

	request = kzalloc(sizeof(struct regulatory_request), GFP_KERNEL);
	if (!request)
		return -ENOMEM;

	request->wiphy_idx = WIPHY_IDX_INVALID;
	request->alpha2[0] = alpha2[0];
	request->alpha2[1] = alpha2[1];
	request->initiator = NL80211_REGDOM_SET_BY_USER;
	request->user_reg_hint_type = user_reg_hint_type;

	/* Allow calling CRDA again */
	reset_crda_timeouts();

	queue_regulatory_request(request);

	return 0;
}

int regulatory_hint_indoor(bool is_indoor, u32 portid)
{
	spin_lock(&reg_indoor_lock);

	/* It is possible that more than one user space process is trying to
	 * configure the indoor setting. To handle such cases, clear the indoor
	 * setting in case that some process does not think that the device
	 * is operating in an indoor environment. In addition, if a user space
	 * process indicates that it is controlling the indoor setting, save its
	 * portid, i.e., make it the owner.
	 */
	reg_is_indoor = is_indoor;
	if (reg_is_indoor) {
		if (!reg_is_indoor_portid)
			reg_is_indoor_portid = portid;
	} else {
		reg_is_indoor_portid = 0;
	}

	spin_unlock(&reg_indoor_lock);

	if (!is_indoor)
		reg_check_channels();

	return 0;
}

void regulatory_netlink_notify(u32 portid)
{
	spin_lock(&reg_indoor_lock);

	if (reg_is_indoor_portid != portid) {
		spin_unlock(&reg_indoor_lock);
		return;
	}

	reg_is_indoor = false;
	reg_is_indoor_portid = 0;

	spin_unlock(&reg_indoor_lock);

	reg_check_channels();
}

/* Driver hints */
int regulatory_hint(struct wiphy *wiphy, const char *alpha2)
{
	struct regulatory_request *request;

	if (WARN_ON(!alpha2 || !wiphy))
		return -EINVAL;

	wiphy->regulatory_flags &= ~REGULATORY_CUSTOM_REG;

	request = kzalloc(sizeof(struct regulatory_request), GFP_KERNEL);
	if (!request)
		return -ENOMEM;

	request->wiphy_idx = get_wiphy_idx(wiphy);

	request->alpha2[0] = alpha2[0];
	request->alpha2[1] = alpha2[1];
	request->initiator = NL80211_REGDOM_SET_BY_DRIVER;

	/* Allow calling CRDA again */
	reset_crda_timeouts();

	queue_regulatory_request(request);

	return 0;
}
EXPORT_SYMBOL(regulatory_hint);

void regulatory_hint_country_ie(struct wiphy *wiphy, enum nl80211_band band,
				const u8 *country_ie, u8 country_ie_len)
{
	char alpha2[2];
	enum environment_cap env = ENVIRON_ANY;
	struct regulatory_request *request = NULL, *lr;

	/* IE len must be evenly divisible by 2 */
	if (country_ie_len & 0x01)
		return;

	if (country_ie_len < IEEE80211_COUNTRY_IE_MIN_LEN)
		return;

	request = kzalloc(sizeof(*request), GFP_KERNEL);
	if (!request)
		return;

	alpha2[0] = country_ie[0];
	alpha2[1] = country_ie[1];

	if (country_ie[2] == 'I')
		env = ENVIRON_INDOOR;
	else if (country_ie[2] == 'O')
		env = ENVIRON_OUTDOOR;

	rcu_read_lock();
	lr = get_last_request();

	if (unlikely(!lr))
		goto out;

	/*
	 * We will run this only upon a successful connection on cfg80211.
	 * We leave conflict resolution to the workqueue, where can hold
	 * the RTNL.
	 */
	if (lr->initiator == NL80211_REGDOM_SET_BY_COUNTRY_IE &&
	    lr->wiphy_idx != WIPHY_IDX_INVALID)
		goto out;

	request->wiphy_idx = get_wiphy_idx(wiphy);
	request->alpha2[0] = alpha2[0];
	request->alpha2[1] = alpha2[1];
	request->initiator = NL80211_REGDOM_SET_BY_COUNTRY_IE;
	request->country_ie_env = env;

	/* Allow calling CRDA again */
	reset_crda_timeouts();

	queue_regulatory_request(request);
	request = NULL;
out:
	kfree(request);
	rcu_read_unlock();
}

static void restore_alpha2(char *alpha2, bool reset_user)
{
	/* indicates there is no alpha2 to consider for restoration */
	alpha2[0] = '9';
	alpha2[1] = '7';

	/* The user setting has precedence over the module parameter */
	if (is_user_regdom_saved()) {
		/* Unless we're asked to ignore it and reset it */
		if (reset_user) {
			pr_debug("Restoring regulatory settings including user preference\n");
			user_alpha2[0] = '9';
			user_alpha2[1] = '7';

			/*
			 * If we're ignoring user settings, we still need to
			 * check the module parameter to ensure we put things
			 * back as they were for a full restore.
			 */
			if (!is_world_regdom(ieee80211_regdom)) {
				pr_debug("Keeping preference on module parameter ieee80211_regdom: %c%c\n",
					 ieee80211_regdom[0], ieee80211_regdom[1]);
				alpha2[0] = ieee80211_regdom[0];
				alpha2[1] = ieee80211_regdom[1];
			}
		} else {
			pr_debug("Restoring regulatory settings while preserving user preference for: %c%c\n",
				 user_alpha2[0], user_alpha2[1]);
			alpha2[0] = user_alpha2[0];
			alpha2[1] = user_alpha2[1];
		}
	} else if (!is_world_regdom(ieee80211_regdom)) {
		pr_debug("Keeping preference on module parameter ieee80211_regdom: %c%c\n",
			 ieee80211_regdom[0], ieee80211_regdom[1]);
		alpha2[0] = ieee80211_regdom[0];
		alpha2[1] = ieee80211_regdom[1];
	} else
		pr_debug("Restoring regulatory settings\n");
}

static void restore_custom_reg_settings(struct wiphy *wiphy)
{
	struct ieee80211_supported_band *sband;
	enum nl80211_band band;
	struct ieee80211_channel *chan;
	int i;

	for (band = 0; band < NUM_NL80211_BANDS; band++) {
		sband = wiphy->bands[band];
		if (!sband)
			continue;
		for (i = 0; i < sband->n_channels; i++) {
			chan = &sband->channels[i];
			chan->flags = chan->orig_flags;
			chan->max_antenna_gain = chan->orig_mag;
			chan->max_power = chan->orig_mpwr;
			chan->beacon_found = false;
		}
	}
}

/*
 * Restoring regulatory settings involves ignoring any
 * possibly stale country IE information and user regulatory
 * settings if so desired, this includes any beacon hints
 * learned as we could have traveled outside to another country
 * after disconnection. To restore regulatory settings we do
 * exactly what we did at bootup:
 *
 *   - send a core regulatory hint
 *   - send a user regulatory hint if applicable
 *
 * Device drivers that send a regulatory hint for a specific country
 * keep their own regulatory domain on wiphy->regd so that does
 * not need to be remembered.
 */
static void restore_regulatory_settings(bool reset_user, bool cached)
{
	char alpha2[2];
	char world_alpha2[2];
	struct reg_beacon *reg_beacon, *btmp;
	LIST_HEAD(tmp_reg_req_list);
	struct cfg80211_registered_device *rdev;

	ASSERT_RTNL();

	/*
	 * Clear the indoor setting in case that it is not controlled by user
	 * space, as otherwise there is no guarantee that the device is still
	 * operating in an indoor environment.
	 */
	spin_lock(&reg_indoor_lock);
	if (reg_is_indoor && !reg_is_indoor_portid) {
		reg_is_indoor = false;
		reg_check_channels();
	}
	spin_unlock(&reg_indoor_lock);

	reset_regdomains(true, &world_regdom);
	restore_alpha2(alpha2, reset_user);

	/*
	 * If there's any pending requests we simply
	 * stash them to a temporary pending queue and
	 * add then after we've restored regulatory
	 * settings.
	 */
	spin_lock(&reg_requests_lock);
	list_splice_tail_init(&reg_requests_list, &tmp_reg_req_list);
	spin_unlock(&reg_requests_lock);

	/* Clear beacon hints */
	spin_lock_bh(&reg_pending_beacons_lock);
	list_for_each_entry_safe(reg_beacon, btmp, &reg_pending_beacons, list) {
		list_del(&reg_beacon->list);
		kfree(reg_beacon);
	}
	spin_unlock_bh(&reg_pending_beacons_lock);

	list_for_each_entry_safe(reg_beacon, btmp, &reg_beacon_list, list) {
		list_del(&reg_beacon->list);
		kfree(reg_beacon);
	}

	/* First restore to the basic regulatory settings */
	world_alpha2[0] = cfg80211_world_regdom->alpha2[0];
	world_alpha2[1] = cfg80211_world_regdom->alpha2[1];

	list_for_each_entry(rdev, &cfg80211_rdev_list, list) {
		if (rdev->wiphy.regulatory_flags & REGULATORY_WIPHY_SELF_MANAGED)
			continue;
		if (rdev->wiphy.regulatory_flags & REGULATORY_CUSTOM_REG)
			restore_custom_reg_settings(&rdev->wiphy);
	}

	if (cached && (!is_an_alpha2(alpha2) ||
		       !IS_ERR_OR_NULL(cfg80211_user_regdom))) {
		reset_regdomains(false, cfg80211_world_regdom);
		update_all_wiphy_regulatory(NL80211_REGDOM_SET_BY_CORE);
		print_regdomain(get_cfg80211_regdom());
		nl80211_send_reg_change_event(&core_request_world);
		reg_set_request_processed();

		if (is_an_alpha2(alpha2) &&
		    !regulatory_hint_user(alpha2, NL80211_USER_REG_HINT_USER)) {
			struct regulatory_request *ureq;

			spin_lock(&reg_requests_lock);
			ureq = list_last_entry(&reg_requests_list,
					       struct regulatory_request,
					       list);
			list_del(&ureq->list);
			spin_unlock(&reg_requests_lock);

			notify_self_managed_wiphys(ureq);
			reg_update_last_request(ureq);
			set_regdom(reg_copy_regd(cfg80211_user_regdom),
				   REGD_SOURCE_CACHED);
		}
	} else {
		regulatory_hint_core(world_alpha2);

		/*
		 * This restores the ieee80211_regdom module parameter
		 * preference or the last user requested regulatory
		 * settings, user regulatory settings takes precedence.
		 */
		if (is_an_alpha2(alpha2))
			regulatory_hint_user(alpha2, NL80211_USER_REG_HINT_USER);
	}

	spin_lock(&reg_requests_lock);
	list_splice_tail_init(&tmp_reg_req_list, &reg_requests_list);
	spin_unlock(&reg_requests_lock);

	pr_debug("Kicking the queue\n");

	schedule_work(&reg_work);
}

static bool is_wiphy_all_set_reg_flag(enum ieee80211_regulatory_flags flag)
{
	struct cfg80211_registered_device *rdev;
	struct wireless_dev *wdev;

	list_for_each_entry(rdev, &cfg80211_rdev_list, list) {
		list_for_each_entry(wdev, &rdev->wiphy.wdev_list, list) {
			wdev_lock(wdev);
			if (!(wdev->wiphy->regulatory_flags & flag)) {
				wdev_unlock(wdev);
				return false;
			}
			wdev_unlock(wdev);
		}
	}

	return true;
}

void regulatory_hint_disconnect(void)
{
	/* Restore of regulatory settings is not required when wiphy(s)
	 * ignore IE from connected access point but clearance of beacon hints
	 * is required when wiphy(s) supports beacon hints.
	 */
	if (is_wiphy_all_set_reg_flag(REGULATORY_COUNTRY_IE_IGNORE)) {
		struct reg_beacon *reg_beacon, *btmp;

		if (is_wiphy_all_set_reg_flag(REGULATORY_DISABLE_BEACON_HINTS))
			return;

		spin_lock_bh(&reg_pending_beacons_lock);
		list_for_each_entry_safe(reg_beacon, btmp,
					 &reg_pending_beacons, list) {
			list_del(&reg_beacon->list);
			kfree(reg_beacon);
		}
		spin_unlock_bh(&reg_pending_beacons_lock);

		list_for_each_entry_safe(reg_beacon, btmp,
					 &reg_beacon_list, list) {
			list_del(&reg_beacon->list);
			kfree(reg_beacon);
		}

		return;
	}

	pr_debug("All devices are disconnected, going to restore regulatory settings\n");
	restore_regulatory_settings(false, true);
}

static bool freq_is_chan_12_13_14(u32 freq)
{
	if (freq == ieee80211_channel_to_frequency(12, NL80211_BAND_2GHZ) ||
	    freq == ieee80211_channel_to_frequency(13, NL80211_BAND_2GHZ) ||
	    freq == ieee80211_channel_to_frequency(14, NL80211_BAND_2GHZ))
		return true;
	return false;
}

static bool pending_reg_beacon(struct ieee80211_channel *beacon_chan)
{
	struct reg_beacon *pending_beacon;

	list_for_each_entry(pending_beacon, &reg_pending_beacons, list)
		if (ieee80211_channel_equal(beacon_chan,
					    &pending_beacon->chan))
			return true;
	return false;
}

int regulatory_hint_found_beacon(struct wiphy *wiphy,
				 struct ieee80211_channel *beacon_chan,
				 gfp_t gfp)
{
	struct reg_beacon *reg_beacon;
	bool processing;

	if (beacon_chan->beacon_found ||
	    beacon_chan->flags & IEEE80211_CHAN_RADAR ||
	    (beacon_chan->band == NL80211_BAND_2GHZ &&
	     !freq_is_chan_12_13_14(beacon_chan->center_freq)))
		return 0;

	spin_lock_bh(&reg_pending_beacons_lock);
	processing = pending_reg_beacon(beacon_chan);
	spin_unlock_bh(&reg_pending_beacons_lock);

	if (processing)
		return 0;

	reg_beacon = kzalloc(sizeof(struct reg_beacon), gfp);
	if (!reg_beacon)
		return -ENOMEM;

	pr_debug("Found new beacon on frequency: %d.%03d MHz (Ch %d) on %s\n",
		 beacon_chan->center_freq, beacon_chan->freq_offset,
		 ieee80211_freq_khz_to_channel(
			 ieee80211_channel_to_khz(beacon_chan)),
		 wiphy_name(wiphy));

	memcpy(&reg_beacon->chan, beacon_chan,
	       sizeof(struct ieee80211_channel));

	/*
	 * Since we can be called from BH or and non-BH context
	 * we must use spin_lock_bh()
	 */
	spin_lock_bh(&reg_pending_beacons_lock);
	list_add_tail(&reg_beacon->list, &reg_pending_beacons);
	spin_unlock_bh(&reg_pending_beacons_lock);

	schedule_work(&reg_work);

	return 0;
}

static void print_rd_rules(const struct ieee80211_regdomain *rd)
{
	unsigned int i;
	const struct ieee80211_reg_rule *reg_rule = NULL;
	const struct ieee80211_freq_range *freq_range = NULL;
	const struct ieee80211_power_rule *power_rule = NULL;
	char bw[32], cac_time[32];

	pr_debug("  (start_freq - end_freq @ bandwidth), (max_antenna_gain, max_eirp), (dfs_cac_time)\n");

	for (i = 0; i < rd->n_reg_rules; i++) {
		reg_rule = &rd->reg_rules[i];
		freq_range = &reg_rule->freq_range;
		power_rule = &reg_rule->power_rule;

		if (reg_rule->flags & NL80211_RRF_AUTO_BW)
			snprintf(bw, sizeof(bw), "%d KHz, %u KHz AUTO",
				 freq_range->max_bandwidth_khz,
				 reg_get_max_bandwidth(rd, reg_rule));
		else
			snprintf(bw, sizeof(bw), "%d KHz",
				 freq_range->max_bandwidth_khz);

		if (reg_rule->flags & NL80211_RRF_DFS)
			scnprintf(cac_time, sizeof(cac_time), "%u s",
				  reg_rule->dfs_cac_ms/1000);
		else
			scnprintf(cac_time, sizeof(cac_time), "N/A");


		/*
		 * There may not be documentation for max antenna gain
		 * in certain regions
		 */
		if (power_rule->max_antenna_gain)
			pr_debug("  (%d KHz - %d KHz @ %s), (%d mBi, %d mBm), (%s)\n",
				freq_range->start_freq_khz,
				freq_range->end_freq_khz,
				bw,
				power_rule->max_antenna_gain,
				power_rule->max_eirp,
				cac_time);
		else
			pr_debug("  (%d KHz - %d KHz @ %s), (N/A, %d mBm), (%s)\n",
				freq_range->start_freq_khz,
				freq_range->end_freq_khz,
				bw,
				power_rule->max_eirp,
				cac_time);
	}
}

bool reg_supported_dfs_region(enum nl80211_dfs_regions dfs_region)
{
	switch (dfs_region) {
	case NL80211_DFS_UNSET:
	case NL80211_DFS_FCC:
	case NL80211_DFS_ETSI:
	case NL80211_DFS_JP:
		return true;
	default:
		pr_debug("Ignoring unknown DFS master region: %d\n", dfs_region);
		return false;
	}
}

static void print_regdomain(const struct ieee80211_regdomain *rd)
{
	struct regulatory_request *lr = get_last_request();

	if (is_intersected_alpha2(rd->alpha2)) {
		if (lr->initiator == NL80211_REGDOM_SET_BY_COUNTRY_IE) {
			struct cfg80211_registered_device *rdev;
			rdev = cfg80211_rdev_by_wiphy_idx(lr->wiphy_idx);
			if (rdev) {
				pr_debug("Current regulatory domain updated by AP to: %c%c\n",
					rdev->country_ie_alpha2[0],
					rdev->country_ie_alpha2[1]);
			} else
				pr_debug("Current regulatory domain intersected:\n");
		} else
			pr_debug("Current regulatory domain intersected:\n");
	} else if (is_world_regdom(rd->alpha2)) {
		pr_debug("World regulatory domain updated:\n");
	} else {
		if (is_unknown_alpha2(rd->alpha2))
			pr_debug("Regulatory domain changed to driver built-in settings (unknown country)\n");
		else {
			if (reg_request_cell_base(lr))
				pr_debug("Regulatory domain changed to country: %c%c by Cell Station\n",
					rd->alpha2[0], rd->alpha2[1]);
			else
				pr_debug("Regulatory domain changed to country: %c%c\n",
					rd->alpha2[0], rd->alpha2[1]);
		}
	}

	pr_debug(" DFS Master region: %s", reg_dfs_region_str(rd->dfs_region));
	print_rd_rules(rd);
}

static void print_regdomain_info(const struct ieee80211_regdomain *rd)
{
	pr_debug("Regulatory domain: %c%c\n", rd->alpha2[0], rd->alpha2[1]);
	print_rd_rules(rd);
}

static int reg_set_rd_core(const struct ieee80211_regdomain *rd)
{
	if (!is_world_regdom(rd->alpha2))
		return -EINVAL;
	update_world_regdomain(rd);
	return 0;
}

static int reg_set_rd_user(const struct ieee80211_regdomain *rd,
			   struct regulatory_request *user_request)
{
	const struct ieee80211_regdomain *intersected_rd = NULL;

	if (!regdom_changes(rd->alpha2))
		return -EALREADY;

	if (!is_valid_rd(rd)) {
		pr_err("Invalid regulatory domain detected: %c%c\n",
		       rd->alpha2[0], rd->alpha2[1]);
		print_regdomain_info(rd);
		return -EINVAL;
	}

	if (!user_request->intersect) {
		reset_regdomains(false, rd);
		return 0;
	}

	intersected_rd = regdom_intersect(rd, get_cfg80211_regdom());
	if (!intersected_rd)
		return -EINVAL;

	kfree(rd);
	rd = NULL;
	reset_regdomains(false, intersected_rd);

	return 0;
}

static int reg_set_rd_driver(const struct ieee80211_regdomain *rd,
			     struct regulatory_request *driver_request)
{
	const struct ieee80211_regdomain *regd;
	const struct ieee80211_regdomain *intersected_rd = NULL;
	const struct ieee80211_regdomain *tmp;
	struct wiphy *request_wiphy;

	if (is_world_regdom(rd->alpha2))
		return -EINVAL;

	if (!regdom_changes(rd->alpha2))
		return -EALREADY;

	if (!is_valid_rd(rd)) {
		pr_err("Invalid regulatory domain detected: %c%c\n",
		       rd->alpha2[0], rd->alpha2[1]);
		print_regdomain_info(rd);
		return -EINVAL;
	}

	request_wiphy = wiphy_idx_to_wiphy(driver_request->wiphy_idx);
	if (!request_wiphy)
		return -ENODEV;

	if (!driver_request->intersect) {
		ASSERT_RTNL();
		wiphy_lock(request_wiphy);
		if (request_wiphy->regd) {
			wiphy_unlock(request_wiphy);
			return -EALREADY;
		}

		regd = reg_copy_regd(rd);
		if (IS_ERR(regd)) {
			wiphy_unlock(request_wiphy);
			return PTR_ERR(regd);
		}

		rcu_assign_pointer(request_wiphy->regd, regd);
		wiphy_unlock(request_wiphy);
		reset_regdomains(false, rd);
		return 0;
	}

	intersected_rd = regdom_intersect(rd, get_cfg80211_regdom());
	if (!intersected_rd)
		return -EINVAL;

	/*
	 * We can trash what CRDA provided now.
	 * However if a driver requested this specific regulatory
	 * domain we keep it for its private use
	 */
	tmp = get_wiphy_regdom(request_wiphy);
	rcu_assign_pointer(request_wiphy->regd, rd);
	rcu_free_regdom(tmp);

	rd = NULL;

	reset_regdomains(false, intersected_rd);

	return 0;
}

static int reg_set_rd_country_ie(const struct ieee80211_regdomain *rd,
				 struct regulatory_request *country_ie_request)
{
	struct wiphy *request_wiphy;

	if (!is_alpha2_set(rd->alpha2) && !is_an_alpha2(rd->alpha2) &&
	    !is_unknown_alpha2(rd->alpha2))
		return -EINVAL;

	/*
	 * Lets only bother proceeding on the same alpha2 if the current
	 * rd is non static (it means CRDA was present and was used last)
	 * and the pending request came in from a country IE
	 */

	if (!is_valid_rd(rd)) {
		pr_err("Invalid regulatory domain detected: %c%c\n",
		       rd->alpha2[0], rd->alpha2[1]);
		print_regdomain_info(rd);
		return -EINVAL;
	}

	request_wiphy = wiphy_idx_to_wiphy(country_ie_request->wiphy_idx);
	if (!request_wiphy)
		return -ENODEV;

	if (country_ie_request->intersect)
		return -EINVAL;

	reset_regdomains(false, rd);
	return 0;
}

/*
 * Use this call to set the current regulatory domain. Conflicts with
 * multiple drivers can be ironed out later. Caller must've already
 * kmalloc'd the rd structure.
 */
int set_regdom(const struct ieee80211_regdomain *rd,
	       enum ieee80211_regd_source regd_src)
{
	struct regulatory_request *lr;
	bool user_reset = false;
	int r;

	if (IS_ERR_OR_NULL(rd))
		return -ENODATA;

	if (!reg_is_valid_request(rd->alpha2)) {
		kfree(rd);
		return -EINVAL;
	}

	if (regd_src == REGD_SOURCE_CRDA)
		reset_crda_timeouts();

	lr = get_last_request();

	/* Note that this doesn't update the wiphys, this is done below */
	switch (lr->initiator) {
	case NL80211_REGDOM_SET_BY_CORE:
		r = reg_set_rd_core(rd);
		break;
	case NL80211_REGDOM_SET_BY_USER:
		cfg80211_save_user_regdom(rd);
		r = reg_set_rd_user(rd, lr);
		user_reset = true;
		break;
	case NL80211_REGDOM_SET_BY_DRIVER:
		r = reg_set_rd_driver(rd, lr);
		break;
	case NL80211_REGDOM_SET_BY_COUNTRY_IE:
		r = reg_set_rd_country_ie(rd, lr);
		break;
	default:
		WARN(1, "invalid initiator %d\n", lr->initiator);
		kfree(rd);
		return -EINVAL;
	}

	if (r) {
		switch (r) {
		case -EALREADY:
			reg_set_request_processed();
			break;
		default:
			/* Back to world regulatory in case of errors */
			restore_regulatory_settings(user_reset, false);
		}

		kfree(rd);
		return r;
	}

	/* This would make this whole thing pointless */
	if (WARN_ON(!lr->intersect && rd != get_cfg80211_regdom()))
		return -EINVAL;

	/* update all wiphys now with the new established regulatory domain */
	update_all_wiphy_regulatory(lr->initiator);

	print_regdomain(get_cfg80211_regdom());

	nl80211_send_reg_change_event(lr);

	reg_set_request_processed();

	return 0;
}

static int __regulatory_set_wiphy_regd(struct wiphy *wiphy,
				       struct ieee80211_regdomain *rd)
{
	const struct ieee80211_regdomain *regd;
	const struct ieee80211_regdomain *prev_regd;
	struct cfg80211_registered_device *rdev;

	if (WARN_ON(!wiphy || !rd))
		return -EINVAL;

	if (WARN(!(wiphy->regulatory_flags & REGULATORY_WIPHY_SELF_MANAGED),
		 "wiphy should have REGULATORY_WIPHY_SELF_MANAGED\n"))
		return -EPERM;

	if (WARN(!is_valid_rd(rd),
		 "Invalid regulatory domain detected: %c%c\n",
		 rd->alpha2[0], rd->alpha2[1])) {
		print_regdomain_info(rd);
		return -EINVAL;
	}

	regd = reg_copy_regd(rd);
	if (IS_ERR(regd))
		return PTR_ERR(regd);

	rdev = wiphy_to_rdev(wiphy);

	spin_lock(&reg_requests_lock);
	prev_regd = rdev->requested_regd;
	rdev->requested_regd = regd;
	spin_unlock(&reg_requests_lock);

	kfree(prev_regd);
	return 0;
}

int regulatory_set_wiphy_regd(struct wiphy *wiphy,
			      struct ieee80211_regdomain *rd)
{
	int ret = __regulatory_set_wiphy_regd(wiphy, rd);

	if (ret)
		return ret;

	schedule_work(&reg_work);
	return 0;
}
EXPORT_SYMBOL(regulatory_set_wiphy_regd);

int regulatory_set_wiphy_regd_sync(struct wiphy *wiphy,
				   struct ieee80211_regdomain *rd)
{
	int ret;

	ASSERT_RTNL();

	ret = __regulatory_set_wiphy_regd(wiphy, rd);
	if (ret)
		return ret;

	/* process the request immediately */
	reg_process_self_managed_hint(wiphy);
	reg_check_channels();
	return 0;
}
EXPORT_SYMBOL(regulatory_set_wiphy_regd_sync);

void wiphy_regulatory_register(struct wiphy *wiphy)
{
	struct regulatory_request *lr = get_last_request();

	/* self-managed devices ignore beacon hints and country IE */
	if (wiphy->regulatory_flags & REGULATORY_WIPHY_SELF_MANAGED) {
		wiphy->regulatory_flags |= REGULATORY_DISABLE_BEACON_HINTS |
					   REGULATORY_COUNTRY_IE_IGNORE;

		/*
		 * The last request may have been received before this
		 * registration call. Call the driver notifier if
		 * initiator is USER.
		 */
		if (lr->initiator == NL80211_REGDOM_SET_BY_USER)
			reg_call_notifier(wiphy, lr);
	}

	if (!reg_dev_ignore_cell_hint(wiphy))
		reg_num_devs_support_basehint++;

	wiphy_update_regulatory(wiphy, lr->initiator);
	wiphy_all_share_dfs_chan_state(wiphy);
	reg_process_self_managed_hints();
}

void wiphy_regulatory_deregister(struct wiphy *wiphy)
{
	struct wiphy *request_wiphy = NULL;
	struct regulatory_request *lr;

	lr = get_last_request();

	if (!reg_dev_ignore_cell_hint(wiphy))
		reg_num_devs_support_basehint--;

	rcu_free_regdom(get_wiphy_regdom(wiphy));
	RCU_INIT_POINTER(wiphy->regd, NULL);

	if (lr)
		request_wiphy = wiphy_idx_to_wiphy(lr->wiphy_idx);

	if (!request_wiphy || request_wiphy != wiphy)
		return;

	lr->wiphy_idx = WIPHY_IDX_INVALID;
	lr->country_ie_env = ENVIRON_ANY;
}

/*
 * See FCC notices for UNII band definitions
 *  5GHz: https://www.fcc.gov/document/5-ghz-unlicensed-spectrum-unii
 *  6GHz: https://www.fcc.gov/document/fcc-proposes-more-spectrum-unlicensed-use-0
 */
int cfg80211_get_unii(int freq)
{
	/* UNII-1 */
	if (freq >= 5150 && freq <= 5250)
		return 0;

	/* UNII-2A */
	if (freq > 5250 && freq <= 5350)
		return 1;

	/* UNII-2B */
	if (freq > 5350 && freq <= 5470)
		return 2;

	/* UNII-2C */
	if (freq > 5470 && freq <= 5725)
		return 3;

	/* UNII-3 */
	if (freq > 5725 && freq <= 5825)
		return 4;

	/* UNII-5 */
	if (freq > 5925 && freq <= 6425)
		return 5;

	/* UNII-6 */
	if (freq > 6425 && freq <= 6525)
		return 6;

	/* UNII-7 */
	if (freq > 6525 && freq <= 6875)
		return 7;

	/* UNII-8 */
	if (freq > 6875 && freq <= 7125)
		return 8;

	return -EINVAL;
}

bool regulatory_indoor_allowed(void)
{
	return reg_is_indoor;
}

bool regulatory_pre_cac_allowed(struct wiphy *wiphy)
{
	const struct ieee80211_regdomain *regd = NULL;
	const struct ieee80211_regdomain *wiphy_regd = NULL;
	bool pre_cac_allowed = false;

	rcu_read_lock();

	regd = rcu_dereference(cfg80211_regdomain);
	wiphy_regd = rcu_dereference(wiphy->regd);
	if (!wiphy_regd) {
		if (regd->dfs_region == NL80211_DFS_ETSI)
			pre_cac_allowed = true;

		rcu_read_unlock();

		return pre_cac_allowed;
	}

	if (regd->dfs_region == wiphy_regd->dfs_region &&
	    wiphy_regd->dfs_region == NL80211_DFS_ETSI)
		pre_cac_allowed = true;

	rcu_read_unlock();

	return pre_cac_allowed;
}
EXPORT_SYMBOL(regulatory_pre_cac_allowed);

static void cfg80211_check_and_end_cac(struct cfg80211_registered_device *rdev)
{
	struct wireless_dev *wdev;
	/* If we finished CAC or received radar, we should end any
	 * CAC running on the same channels.
	 * the check !cfg80211_chandef_dfs_usable contain 2 options:
	 * either all channels are available - those the CAC_FINISHED
	 * event has effected another wdev state, or there is a channel
	 * in unavailable state in wdev chandef - those the RADAR_DETECTED
	 * event has effected another wdev state.
	 * In both cases we should end the CAC on the wdev.
	 */
	list_for_each_entry(wdev, &rdev->wiphy.wdev_list, list) {
		if (wdev->cac_started &&
		    !cfg80211_chandef_dfs_usable(&rdev->wiphy, &wdev->chandef))
			rdev_end_cac(rdev, wdev->netdev);
	}
}

void regulatory_propagate_dfs_state(struct wiphy *wiphy,
				    struct cfg80211_chan_def *chandef,
				    enum nl80211_dfs_state dfs_state,
				    enum nl80211_radar_event event)
{
	struct cfg80211_registered_device *rdev;

	ASSERT_RTNL();

	if (WARN_ON(!cfg80211_chandef_valid(chandef)))
		return;

	list_for_each_entry(rdev, &cfg80211_rdev_list, list) {
		if (wiphy == &rdev->wiphy)
			continue;

		if (!reg_dfs_domain_same(wiphy, &rdev->wiphy))
			continue;

		if (!ieee80211_get_channel(&rdev->wiphy,
					   chandef->chan->center_freq))
			continue;

		cfg80211_set_dfs_state(&rdev->wiphy, chandef, dfs_state);

		if (event == NL80211_RADAR_DETECTED ||
		    event == NL80211_RADAR_CAC_FINISHED) {
			cfg80211_sched_dfs_chan_update(rdev);
			cfg80211_check_and_end_cac(rdev);
		}

		nl80211_radar_notify(rdev, chandef, event, NULL, GFP_KERNEL);
	}
}

static int __init regulatory_init_db(void)
{
	int err;

	/*
	 * It's possible that - due to other bugs/issues - cfg80211
	 * never called regulatory_init() below, or that it failed;
	 * in that case, don't try to do any further work here as
	 * it's doomed to lead to crashes.
	 */
	if (IS_ERR_OR_NULL(reg_pdev))
		return -EINVAL;

	err = load_builtin_regdb_keys();
	if (err)
		return err;

	/* We always try to get an update for the static regdomain */
	err = regulatory_hint_core(cfg80211_world_regdom->alpha2);
	if (err) {
		if (err == -ENOMEM) {
			platform_device_unregister(reg_pdev);
			return err;
		}
		/*
		 * N.B. kobject_uevent_env() can fail mainly for when we're out
		 * memory which is handled and propagated appropriately above
		 * but it can also fail during a netlink_broadcast() or during
		 * early boot for call_usermodehelper(). For now treat these
		 * errors as non-fatal.
		 */
		pr_err("kobject_uevent_env() was unable to call CRDA during init\n");
	}

	/*
	 * Finally, if the user set the module parameter treat it
	 * as a user hint.
	 */
	if (!is_world_regdom(ieee80211_regdom))
		regulatory_hint_user(ieee80211_regdom,
				     NL80211_USER_REG_HINT_USER);

	return 0;
}
#ifndef MODULE
late_initcall(regulatory_init_db);
#endif

int __init regulatory_init(void)
{
	reg_pdev = platform_device_register_simple("regulatory", 0, NULL, 0);
	if (IS_ERR(reg_pdev))
		return PTR_ERR(reg_pdev);

	rcu_assign_pointer(cfg80211_regdomain, cfg80211_world_regdom);

	user_alpha2[0] = '9';
	user_alpha2[1] = '7';

#ifdef MODULE
	return regulatory_init_db();
#else
	return 0;
#endif
}

void regulatory_exit(void)
{
	struct regulatory_request *reg_request, *tmp;
	struct reg_beacon *reg_beacon, *btmp;

	cancel_work_sync(&reg_work);
	cancel_crda_timeout_sync();
	cancel_delayed_work_sync(&reg_check_chans);

	/* Lock to suppress warnings */
	rtnl_lock();
	reset_regdomains(true, NULL);
	rtnl_unlock();

	dev_set_uevent_suppress(&reg_pdev->dev, true);

	platform_device_unregister(reg_pdev);

	list_for_each_entry_safe(reg_beacon, btmp, &reg_pending_beacons, list) {
		list_del(&reg_beacon->list);
		kfree(reg_beacon);
	}

	list_for_each_entry_safe(reg_beacon, btmp, &reg_beacon_list, list) {
		list_del(&reg_beacon->list);
		kfree(reg_beacon);
	}

	list_for_each_entry_safe(reg_request, tmp, &reg_requests_list, list) {
		list_del(&reg_request->list);
		kfree(reg_request);
	}

	if (!IS_ERR_OR_NULL(regdb))
		kfree(regdb);
	if (!IS_ERR_OR_NULL(cfg80211_user_regdom))
		kfree(cfg80211_user_regdom);

	free_regdb_keyring();
}<|MERGE_RESOLUTION|>--- conflicted
+++ resolved
@@ -1675,10 +1675,7 @@
 {
 	const struct ieee80211_freq_range *freq_range = NULL;
 	u32 max_bandwidth_khz, center_freq_khz, bw_flags = 0;
-<<<<<<< HEAD
-=======
 	bool is_s1g = chan->band == NL80211_BAND_S1GHZ;
->>>>>>> 7d2a07b7
 
 	freq_range = &reg_rule->freq_range;
 
@@ -1764,44 +1761,6 @@
 	const struct ieee80211_power_rule *power_rule = NULL;
 	const struct ieee80211_regdomain *regd;
 
-<<<<<<< HEAD
-	request_wiphy = wiphy_idx_to_wiphy(lr->wiphy_idx);
-
-	flags = chan->orig_flags;
-
-	reg_rule = freq_reg_info(wiphy, ieee80211_channel_to_khz(chan));
-	if (IS_ERR(reg_rule)) {
-		/*
-		 * We will disable all channels that do not match our
-		 * received regulatory rule unless the hint is coming
-		 * from a Country IE and the Country IE had no information
-		 * about a band. The IEEE 802.11 spec allows for an AP
-		 * to send only a subset of the regulatory rules allowed,
-		 * so an AP in the US that only supports 2.4 GHz may only send
-		 * a country IE with information for the 2.4 GHz band
-		 * while 5 GHz is still supported.
-		 */
-		if (initiator == NL80211_REGDOM_SET_BY_COUNTRY_IE &&
-		    PTR_ERR(reg_rule) == -ERANGE)
-			return;
-
-		if (lr->initiator == NL80211_REGDOM_SET_BY_DRIVER &&
-		    request_wiphy && request_wiphy == wiphy &&
-		    request_wiphy->regulatory_flags & REGULATORY_STRICT_REG) {
-			pr_debug("Disabling freq %d.%03d MHz for good\n",
-				 chan->center_freq, chan->freq_offset);
-			chan->orig_flags |= IEEE80211_CHAN_DISABLED;
-			chan->flags = chan->orig_flags;
-		} else {
-			pr_debug("Disabling freq %d.%03d MHz\n",
-				 chan->center_freq, chan->freq_offset);
-			chan->flags |= IEEE80211_CHAN_DISABLED;
-		}
-		return;
-	}
-
-=======
->>>>>>> 7d2a07b7
 	regd = reg_get_regdomain(wiphy);
 
 	power_rule = &reg_rule->power_rule;
