/*
 * linux/fs/9p/trans_fd.c
 *
 * Fd transport layer.  Includes deprecated socket layer.
 *
 *  Copyright (C) 2006 by Russ Cox <rsc@swtch.com>
 *  Copyright (C) 2004-2005 by Latchesar Ionkov <lucho@ionkov.net>
 *  Copyright (C) 2004-2008 by Eric Van Hensbergen <ericvh@gmail.com>
 *  Copyright (C) 1997-2002 by Ron Minnich <rminnich@sarnoff.com>
 *
 *  This program is free software; you can redistribute it and/or modify
 *  it under the terms of the GNU General Public License version 2
 *  as published by the Free Software Foundation.
 *
 *  This program is distributed in the hope that it will be useful,
 *  but WITHOUT ANY WARRANTY; without even the implied warranty of
 *  MERCHANTABILITY or FITNESS FOR A PARTICULAR PURPOSE.  See the
 *  GNU General Public License for more details.
 *
 *  You should have received a copy of the GNU General Public License
 *  along with this program; if not, write to:
 *  Free Software Foundation
 *  51 Franklin Street, Fifth Floor
 *  Boston, MA  02111-1301  USA
 *
 */

#define pr_fmt(fmt) KBUILD_MODNAME ": " fmt

#include <linux/in.h>
#include <linux/module.h>
#include <linux/net.h>
#include <linux/ipv6.h>
#include <linux/kthread.h>
#include <linux/errno.h>
#include <linux/kernel.h>
#include <linux/un.h>
#include <linux/uaccess.h>
#include <linux/inet.h>
#include <linux/idr.h>
#include <linux/file.h>
#include <linux/parser.h>
#include <linux/slab.h>
#include <linux/seq_file.h>
#include <net/9p/9p.h>
#include <net/9p/client.h>
#include <net/9p/transport.h>

#include <linux/syscalls.h> /* killme */

#define P9_PORT 564
#define MAX_SOCK_BUF (64*1024)
#define MAXPOLLWADDR	2

static struct p9_trans_module p9_tcp_trans;
static struct p9_trans_module p9_fd_trans;

/**
 * struct p9_fd_opts - per-transport options
 * @rfd: file descriptor for reading (trans=fd)
 * @wfd: file descriptor for writing (trans=fd)
 * @port: port to connect to (trans=tcp)
 *
 */

struct p9_fd_opts {
	int rfd;
	int wfd;
	u16 port;
	bool privport;
};

/*
  * Option Parsing (code inspired by NFS code)
  *  - a little lazy - parse all fd-transport options
  */

enum {
	/* Options that take integer arguments */
	Opt_port, Opt_rfdno, Opt_wfdno, Opt_err,
	/* Options that take no arguments */
	Opt_privport,
};

static const match_table_t tokens = {
	{Opt_port, "port=%u"},
	{Opt_rfdno, "rfdno=%u"},
	{Opt_wfdno, "wfdno=%u"},
	{Opt_privport, "privport"},
	{Opt_err, NULL},
};

enum {
	Rworksched = 1,		/* read work scheduled or running */
	Rpending = 2,		/* can read */
	Wworksched = 4,		/* write work scheduled or running */
	Wpending = 8,		/* can write */
};

struct p9_poll_wait {
	struct p9_conn *conn;
	wait_queue_entry_t wait;
	wait_queue_head_t *wait_addr;
};

/**
 * struct p9_conn - fd mux connection state information
 * @mux_list: list link for mux to manage multiple connections (?)
 * @client: reference to client instance for this connection
 * @err: error state
 * @req_list: accounting for requests which have been sent
 * @unsent_req_list: accounting for requests that haven't been sent
 * @req: current request being processed (if any)
 * @tmp_buf: temporary buffer to read in header
 * @rc: temporary fcall for reading current frame
 * @wpos: write position for current frame
 * @wsize: amount of data to write for current frame
 * @wbuf: current write buffer
 * @poll_pending_link: pending links to be polled per conn
 * @poll_wait: array of wait_q's for various worker threads
 * @pt: poll state
 * @rq: current read work
 * @wq: current write work
 * @wsched: ????
 *
 */

struct p9_conn {
	struct list_head mux_list;
	struct p9_client *client;
	int err;
	struct list_head req_list;
	struct list_head unsent_req_list;
	struct p9_req_t *req;
	char tmp_buf[7];
	struct p9_fcall rc;
	int wpos;
	int wsize;
	char *wbuf;
	struct list_head poll_pending_link;
	struct p9_poll_wait poll_wait[MAXPOLLWADDR];
	poll_table pt;
	struct work_struct rq;
	struct work_struct wq;
	unsigned long wsched;
};

/**
 * struct p9_trans_fd - transport state
 * @rd: reference to file to read from
 * @wr: reference of file to write to
 * @conn: connection state reference
 *
 */

struct p9_trans_fd {
	struct file *rd;
	struct file *wr;
	struct p9_conn conn;
};

static void p9_poll_workfn(struct work_struct *work);

static DEFINE_SPINLOCK(p9_poll_lock);
static LIST_HEAD(p9_poll_pending_list);
static DECLARE_WORK(p9_poll_work, p9_poll_workfn);

static unsigned int p9_ipport_resv_min = P9_DEF_MIN_RESVPORT;
static unsigned int p9_ipport_resv_max = P9_DEF_MAX_RESVPORT;

static void p9_mux_poll_stop(struct p9_conn *m)
{
	unsigned long flags;
	int i;

	for (i = 0; i < ARRAY_SIZE(m->poll_wait); i++) {
		struct p9_poll_wait *pwait = &m->poll_wait[i];

		if (pwait->wait_addr) {
			remove_wait_queue(pwait->wait_addr, &pwait->wait);
			pwait->wait_addr = NULL;
		}
	}

	spin_lock_irqsave(&p9_poll_lock, flags);
	list_del_init(&m->poll_pending_link);
	spin_unlock_irqrestore(&p9_poll_lock, flags);
}

/**
 * p9_conn_cancel - cancel all pending requests with error
 * @m: mux data
 * @err: error code
 *
 */

static void p9_conn_cancel(struct p9_conn *m, int err)
{
	struct p9_req_t *req, *rtmp;
	unsigned long flags;
	LIST_HEAD(cancel_list);

	p9_debug(P9_DEBUG_ERROR, "mux %p err %d\n", m, err);

	spin_lock_irqsave(&m->client->lock, flags);

	if (m->err) {
		spin_unlock_irqrestore(&m->client->lock, flags);
		return;
	}

	m->err = err;

	list_for_each_entry_safe(req, rtmp, &m->req_list, req_list) {
		list_move(&req->req_list, &cancel_list);
	}
	list_for_each_entry_safe(req, rtmp, &m->unsent_req_list, req_list) {
		list_move(&req->req_list, &cancel_list);
	}
	spin_unlock_irqrestore(&m->client->lock, flags);

	list_for_each_entry_safe(req, rtmp, &cancel_list, req_list) {
		p9_debug(P9_DEBUG_ERROR, "call back req %p\n", req);
		list_del(&req->req_list);
		if (!req->t_err)
			req->t_err = err;
		p9_client_cb(m->client, req, REQ_STATUS_ERROR);
	}
}

static __poll_t
p9_fd_poll(struct p9_client *client, struct poll_table_struct *pt, int *err)
{
	__poll_t ret, n;
	struct p9_trans_fd *ts = NULL;

	if (client && client->status == Connected)
		ts = client->trans;

	if (!ts) {
		if (err)
			*err = -EREMOTEIO;
<<<<<<< HEAD
		return POLLERR;
=======
		return EPOLLERR;
>>>>>>> 7928b2cb
	}

	if (!ts->rd->f_op->poll)
		ret = DEFAULT_POLLMASK;
	else
		ret = ts->rd->f_op->poll(ts->rd, pt);

	if (ts->rd != ts->wr) {
		if (!ts->wr->f_op->poll)
			n = DEFAULT_POLLMASK;
		else
			n = ts->wr->f_op->poll(ts->wr, pt);
<<<<<<< HEAD
		ret = (ret & ~POLLOUT) | (n & ~POLLIN);
=======
		ret = (ret & ~EPOLLOUT) | (n & ~EPOLLIN);
>>>>>>> 7928b2cb
	}

	return ret;
}

/**
 * p9_fd_read- read from a fd
 * @client: client instance
 * @v: buffer to receive data into
 * @len: size of receive buffer
 *
 */

static int p9_fd_read(struct p9_client *client, void *v, int len)
{
	int ret;
	struct p9_trans_fd *ts = NULL;
	loff_t pos;

	if (client && client->status != Disconnected)
		ts = client->trans;

	if (!ts)
		return -EREMOTEIO;

	if (!(ts->rd->f_flags & O_NONBLOCK))
		p9_debug(P9_DEBUG_ERROR, "blocking read ...\n");

	pos = ts->rd->f_pos;
	ret = kernel_read(ts->rd, v, len, &pos);
	if (ret <= 0 && ret != -ERESTARTSYS && ret != -EAGAIN)
		client->status = Disconnected;
	return ret;
}

/**
 * p9_read_work - called when there is some data to be read from a transport
 * @work: container of work to be done
 *
 */

static void p9_read_work(struct work_struct *work)
{
	__poll_t n;
	int err;
	struct p9_conn *m;
	int status = REQ_STATUS_ERROR;

	m = container_of(work, struct p9_conn, rq);

	if (m->err < 0)
		return;

	p9_debug(P9_DEBUG_TRANS, "start mux %p pos %zd\n", m, m->rc.offset);

	if (!m->rc.sdata) {
		m->rc.sdata = m->tmp_buf;
		m->rc.offset = 0;
		m->rc.capacity = 7; /* start by reading header */
	}

	clear_bit(Rpending, &m->wsched);
	p9_debug(P9_DEBUG_TRANS, "read mux %p pos %zd size: %zd = %zd\n",
		 m, m->rc.offset, m->rc.capacity,
		 m->rc.capacity - m->rc.offset);
	err = p9_fd_read(m->client, m->rc.sdata + m->rc.offset,
			 m->rc.capacity - m->rc.offset);
	p9_debug(P9_DEBUG_TRANS, "mux %p got %d bytes\n", m, err);
	if (err == -EAGAIN)
		goto end_clear;

	if (err <= 0)
		goto error;

	m->rc.offset += err;

	/* header read in */
	if ((!m->req) && (m->rc.offset == m->rc.capacity)) {
		p9_debug(P9_DEBUG_TRANS, "got new header\n");

		err = p9_parse_header(&m->rc, NULL, NULL, NULL, 0);
		if (err) {
			p9_debug(P9_DEBUG_ERROR,
				 "error parsing header: %d\n", err);
			goto error;
		}

		if (m->rc.size >= m->client->msize) {
			p9_debug(P9_DEBUG_ERROR,
				 "requested packet size too big: %d\n",
				 m->rc.size);
			err = -EIO;
			goto error;
		}

		p9_debug(P9_DEBUG_TRANS,
			 "mux %p pkt: size: %d bytes tag: %d\n",
			 m, m->rc.size, m->rc.tag);

		m->req = p9_tag_lookup(m->client, m->rc.tag);
		if (!m->req || (m->req->status != REQ_STATUS_SENT)) {
			p9_debug(P9_DEBUG_ERROR, "Unexpected packet tag %d\n",
				 m->rc.tag);
			err = -EIO;
			goto error;
		}

		if (m->req->rc == NULL) {
			p9_debug(P9_DEBUG_ERROR,
				 "No recv fcall for tag %d (req %p), disconnecting!\n",
				 m->rc.tag, m->req);
			m->req = NULL;
			err = -EIO;
			goto error;
		}
		m->rc.sdata = (char *)m->req->rc + sizeof(struct p9_fcall);
		memcpy(m->rc.sdata, m->tmp_buf, m->rc.capacity);
		m->rc.capacity = m->rc.size;
	}

	/* packet is read in
	 * not an else because some packets (like clunk) have no payload
	 */
	if ((m->req) && (m->rc.offset == m->rc.capacity)) {
		p9_debug(P9_DEBUG_TRANS, "got new packet\n");
		spin_lock(&m->client->lock);
		if (m->req->status != REQ_STATUS_ERROR)
			status = REQ_STATUS_RCVD;
		list_del(&m->req->req_list);
		spin_unlock(&m->client->lock);
		p9_client_cb(m->client, m->req, status);
		m->rc.sdata = NULL;
		m->rc.offset = 0;
		m->rc.capacity = 0;
		m->req = NULL;
	}

end_clear:
	clear_bit(Rworksched, &m->wsched);

	if (!list_empty(&m->req_list)) {
		if (test_and_clear_bit(Rpending, &m->wsched))
			n = EPOLLIN;
		else
			n = p9_fd_poll(m->client, NULL, NULL);

		if ((n & EPOLLIN) && !test_and_set_bit(Rworksched, &m->wsched)) {
			p9_debug(P9_DEBUG_TRANS, "sched read work %p\n", m);
			schedule_work(&m->rq);
		}
	}

	return;
error:
	p9_conn_cancel(m, err);
	clear_bit(Rworksched, &m->wsched);
}

/**
 * p9_fd_write - write to a socket
 * @client: client instance
 * @v: buffer to send data from
 * @len: size of send buffer
 *
 */

static int p9_fd_write(struct p9_client *client, void *v, int len)
{
	ssize_t ret;
	struct p9_trans_fd *ts = NULL;

	if (client && client->status != Disconnected)
		ts = client->trans;

	if (!ts)
		return -EREMOTEIO;

	if (!(ts->wr->f_flags & O_NONBLOCK))
		p9_debug(P9_DEBUG_ERROR, "blocking write ...\n");

	ret = kernel_write(ts->wr, v, len, &ts->wr->f_pos);
	if (ret <= 0 && ret != -ERESTARTSYS && ret != -EAGAIN)
		client->status = Disconnected;
	return ret;
}

/**
 * p9_write_work - called when a transport can send some data
 * @work: container for work to be done
 *
 */

static void p9_write_work(struct work_struct *work)
{
	__poll_t n;
	int err;
	struct p9_conn *m;
	struct p9_req_t *req;

	m = container_of(work, struct p9_conn, wq);

	if (m->err < 0) {
		clear_bit(Wworksched, &m->wsched);
		return;
	}

	if (!m->wsize) {
		spin_lock(&m->client->lock);
		if (list_empty(&m->unsent_req_list)) {
			clear_bit(Wworksched, &m->wsched);
			spin_unlock(&m->client->lock);
			return;
		}

		req = list_entry(m->unsent_req_list.next, struct p9_req_t,
			       req_list);
		req->status = REQ_STATUS_SENT;
		p9_debug(P9_DEBUG_TRANS, "move req %p\n", req);
		list_move_tail(&req->req_list, &m->req_list);

		m->wbuf = req->tc->sdata;
		m->wsize = req->tc->size;
		m->wpos = 0;
		spin_unlock(&m->client->lock);
	}

	p9_debug(P9_DEBUG_TRANS, "mux %p pos %d size %d\n",
		 m, m->wpos, m->wsize);
	clear_bit(Wpending, &m->wsched);
	err = p9_fd_write(m->client, m->wbuf + m->wpos, m->wsize - m->wpos);
	p9_debug(P9_DEBUG_TRANS, "mux %p sent %d bytes\n", m, err);
	if (err == -EAGAIN)
		goto end_clear;


	if (err < 0)
		goto error;
	else if (err == 0) {
		err = -EREMOTEIO;
		goto error;
	}

	m->wpos += err;
	if (m->wpos == m->wsize)
		m->wpos = m->wsize = 0;

end_clear:
	clear_bit(Wworksched, &m->wsched);

	if (m->wsize || !list_empty(&m->unsent_req_list)) {
		if (test_and_clear_bit(Wpending, &m->wsched))
			n = EPOLLOUT;
		else
			n = p9_fd_poll(m->client, NULL, NULL);

		if ((n & EPOLLOUT) &&
		   !test_and_set_bit(Wworksched, &m->wsched)) {
			p9_debug(P9_DEBUG_TRANS, "sched write work %p\n", m);
			schedule_work(&m->wq);
		}
	}

	return;

error:
	p9_conn_cancel(m, err);
	clear_bit(Wworksched, &m->wsched);
}

static int p9_pollwake(wait_queue_entry_t *wait, unsigned int mode, int sync, void *key)
{
	struct p9_poll_wait *pwait =
		container_of(wait, struct p9_poll_wait, wait);
	struct p9_conn *m = pwait->conn;
	unsigned long flags;

	spin_lock_irqsave(&p9_poll_lock, flags);
	if (list_empty(&m->poll_pending_link))
		list_add_tail(&m->poll_pending_link, &p9_poll_pending_list);
	spin_unlock_irqrestore(&p9_poll_lock, flags);

	schedule_work(&p9_poll_work);
	return 1;
}

/**
 * p9_pollwait - add poll task to the wait queue
 * @filp: file pointer being polled
 * @wait_address: wait_q to block on
 * @p: poll state
 *
 * called by files poll operation to add v9fs-poll task to files wait queue
 */

static void
p9_pollwait(struct file *filp, wait_queue_head_t *wait_address, poll_table *p)
{
	struct p9_conn *m = container_of(p, struct p9_conn, pt);
	struct p9_poll_wait *pwait = NULL;
	int i;

	for (i = 0; i < ARRAY_SIZE(m->poll_wait); i++) {
		if (m->poll_wait[i].wait_addr == NULL) {
			pwait = &m->poll_wait[i];
			break;
		}
	}

	if (!pwait) {
		p9_debug(P9_DEBUG_ERROR, "not enough wait_address slots\n");
		return;
	}

	pwait->conn = m;
	pwait->wait_addr = wait_address;
	init_waitqueue_func_entry(&pwait->wait, p9_pollwake);
	add_wait_queue(wait_address, &pwait->wait);
}

/**
 * p9_conn_create - initialize the per-session mux data
 * @client: client instance
 *
 * Note: Creates the polling task if this is the first session.
 */

static void p9_conn_create(struct p9_client *client)
{
	__poll_t n;
	struct p9_trans_fd *ts = client->trans;
	struct p9_conn *m = &ts->conn;

	p9_debug(P9_DEBUG_TRANS, "client %p msize %d\n", client, client->msize);

	INIT_LIST_HEAD(&m->mux_list);
	m->client = client;

	INIT_LIST_HEAD(&m->req_list);
	INIT_LIST_HEAD(&m->unsent_req_list);
	INIT_WORK(&m->rq, p9_read_work);
	INIT_WORK(&m->wq, p9_write_work);
	INIT_LIST_HEAD(&m->poll_pending_link);
	init_poll_funcptr(&m->pt, p9_pollwait);

	n = p9_fd_poll(client, &m->pt, NULL);
<<<<<<< HEAD
	if (n & POLLIN) {
=======
	if (n & EPOLLIN) {
>>>>>>> 7928b2cb
		p9_debug(P9_DEBUG_TRANS, "mux %p can read\n", m);
		set_bit(Rpending, &m->wsched);
	}

	if (n & EPOLLOUT) {
		p9_debug(P9_DEBUG_TRANS, "mux %p can write\n", m);
		set_bit(Wpending, &m->wsched);
	}
}

/**
 * p9_poll_mux - polls a mux and schedules read or write works if necessary
 * @m: connection to poll
 *
 */

static void p9_poll_mux(struct p9_conn *m)
{
	__poll_t n;
	int err = -ECONNRESET;

	if (m->err < 0)
		return;

	n = p9_fd_poll(m->client, NULL, &err);
<<<<<<< HEAD
	if (n & (POLLERR | POLLHUP | POLLNVAL)) {
=======
	if (n & (EPOLLERR | EPOLLHUP | EPOLLNVAL)) {
>>>>>>> 7928b2cb
		p9_debug(P9_DEBUG_TRANS, "error mux %p err %d\n", m, n);
		p9_conn_cancel(m, err);
	}

	if (n & EPOLLIN) {
		set_bit(Rpending, &m->wsched);
		p9_debug(P9_DEBUG_TRANS, "mux %p can read\n", m);
		if (!test_and_set_bit(Rworksched, &m->wsched)) {
			p9_debug(P9_DEBUG_TRANS, "sched read work %p\n", m);
			schedule_work(&m->rq);
		}
	}

	if (n & EPOLLOUT) {
		set_bit(Wpending, &m->wsched);
		p9_debug(P9_DEBUG_TRANS, "mux %p can write\n", m);
		if ((m->wsize || !list_empty(&m->unsent_req_list)) &&
		    !test_and_set_bit(Wworksched, &m->wsched)) {
			p9_debug(P9_DEBUG_TRANS, "sched write work %p\n", m);
			schedule_work(&m->wq);
		}
	}
}

/**
 * p9_fd_request - send 9P request
 * The function can sleep until the request is scheduled for sending.
 * The function can be interrupted. Return from the function is not
 * a guarantee that the request is sent successfully.
 *
 * @client: client instance
 * @req: request to be sent
 *
 */

static int p9_fd_request(struct p9_client *client, struct p9_req_t *req)
{
	__poll_t n;
	struct p9_trans_fd *ts = client->trans;
	struct p9_conn *m = &ts->conn;

	p9_debug(P9_DEBUG_TRANS, "mux %p task %p tcall %p id %d\n",
		 m, current, req->tc, req->tc->id);
	if (m->err < 0)
		return m->err;

	spin_lock(&client->lock);
	req->status = REQ_STATUS_UNSENT;
	list_add_tail(&req->req_list, &m->unsent_req_list);
	spin_unlock(&client->lock);

	if (test_and_clear_bit(Wpending, &m->wsched))
		n = EPOLLOUT;
	else
		n = p9_fd_poll(m->client, NULL, NULL);

	if (n & EPOLLOUT && !test_and_set_bit(Wworksched, &m->wsched))
		schedule_work(&m->wq);

	return 0;
}

static int p9_fd_cancel(struct p9_client *client, struct p9_req_t *req)
{
	int ret = 1;

	p9_debug(P9_DEBUG_TRANS, "client %p req %p\n", client, req);

	spin_lock(&client->lock);

	if (req->status == REQ_STATUS_UNSENT) {
		list_del(&req->req_list);
		req->status = REQ_STATUS_FLSHD;
		ret = 0;
	}
	spin_unlock(&client->lock);

	return ret;
}

static int p9_fd_cancelled(struct p9_client *client, struct p9_req_t *req)
{
	p9_debug(P9_DEBUG_TRANS, "client %p req %p\n", client, req);

	/* we haven't received a response for oldreq,
	 * remove it from the list.
	 */
	spin_lock(&client->lock);
	list_del(&req->req_list);
	spin_unlock(&client->lock);

	return 0;
}

static int p9_fd_show_options(struct seq_file *m, struct p9_client *clnt)
{
	if (clnt->trans_mod == &p9_tcp_trans) {
		if (clnt->trans_opts.tcp.port != P9_PORT)
			seq_printf(m, ",port=%u", clnt->trans_opts.tcp.port);
	} else if (clnt->trans_mod == &p9_fd_trans) {
		if (clnt->trans_opts.fd.rfd != ~0)
			seq_printf(m, ",rfd=%u", clnt->trans_opts.fd.rfd);
		if (clnt->trans_opts.fd.wfd != ~0)
			seq_printf(m, ",wfd=%u", clnt->trans_opts.fd.wfd);
	}
	return 0;
}

/**
 * parse_opts - parse mount options into p9_fd_opts structure
 * @params: options string passed from mount
 * @opts: fd transport-specific structure to parse options into
 *
 * Returns 0 upon success, -ERRNO upon failure
 */

static int parse_opts(char *params, struct p9_fd_opts *opts)
{
	char *p;
	substring_t args[MAX_OPT_ARGS];
	int option;
	char *options, *tmp_options;

	opts->port = P9_PORT;
	opts->rfd = ~0;
	opts->wfd = ~0;
	opts->privport = false;

	if (!params)
		return 0;

	tmp_options = kstrdup(params, GFP_KERNEL);
	if (!tmp_options) {
		p9_debug(P9_DEBUG_ERROR,
			 "failed to allocate copy of option string\n");
		return -ENOMEM;
	}
	options = tmp_options;

	while ((p = strsep(&options, ",")) != NULL) {
		int token;
		int r;
		if (!*p)
			continue;
		token = match_token(p, tokens, args);
		if ((token != Opt_err) && (token != Opt_privport)) {
			r = match_int(&args[0], &option);
			if (r < 0) {
				p9_debug(P9_DEBUG_ERROR,
					 "integer field, but no integer?\n");
				continue;
			}
		}
		switch (token) {
		case Opt_port:
			opts->port = option;
			break;
		case Opt_rfdno:
			opts->rfd = option;
			break;
		case Opt_wfdno:
			opts->wfd = option;
			break;
		case Opt_privport:
			opts->privport = true;
			break;
		default:
			continue;
		}
	}

	kfree(tmp_options);
	return 0;
}

static int p9_fd_open(struct p9_client *client, int rfd, int wfd)
{
	struct p9_trans_fd *ts = kzalloc(sizeof(struct p9_trans_fd),
					   GFP_KERNEL);
	if (!ts)
		return -ENOMEM;

	ts->rd = fget(rfd);
	ts->wr = fget(wfd);
	if (!ts->rd || !ts->wr) {
		if (ts->rd)
			fput(ts->rd);
		if (ts->wr)
			fput(ts->wr);
		kfree(ts);
		return -EIO;
	}

	client->trans = ts;
	client->status = Connected;

	return 0;
}

static int p9_socket_open(struct p9_client *client, struct socket *csocket)
{
	struct p9_trans_fd *p;
	struct file *file;

	p = kzalloc(sizeof(struct p9_trans_fd), GFP_KERNEL);
	if (!p)
		return -ENOMEM;

	csocket->sk->sk_allocation = GFP_NOIO;
	file = sock_alloc_file(csocket, 0, NULL);
	if (IS_ERR(file)) {
		pr_err("%s (%d): failed to map fd\n",
		       __func__, task_pid_nr(current));
		kfree(p);
		return PTR_ERR(file);
	}

	get_file(file);
	p->wr = p->rd = file;
	client->trans = p;
	client->status = Connected;

	p->rd->f_flags |= O_NONBLOCK;

	p9_conn_create(client);
	return 0;
}

/**
 * p9_mux_destroy - cancels all pending requests of mux
 * @m: mux to destroy
 *
 */

static void p9_conn_destroy(struct p9_conn *m)
{
	p9_debug(P9_DEBUG_TRANS, "mux %p prev %p next %p\n",
		 m, m->mux_list.prev, m->mux_list.next);

	p9_mux_poll_stop(m);
	cancel_work_sync(&m->rq);
	cancel_work_sync(&m->wq);

	p9_conn_cancel(m, -ECONNRESET);

	m->client = NULL;
}

/**
 * p9_fd_close - shutdown file descriptor transport
 * @client: client instance
 *
 */

static void p9_fd_close(struct p9_client *client)
{
	struct p9_trans_fd *ts;

	if (!client)
		return;

	ts = client->trans;
	if (!ts)
		return;

	client->status = Disconnected;

	p9_conn_destroy(&ts->conn);

	if (ts->rd)
		fput(ts->rd);
	if (ts->wr)
		fput(ts->wr);

	kfree(ts);
}

/*
 * stolen from NFS - maybe should be made a generic function?
 */
static inline int valid_ipaddr4(const char *buf)
{
	int rc, count, in[4];

	rc = sscanf(buf, "%d.%d.%d.%d", &in[0], &in[1], &in[2], &in[3]);
	if (rc != 4)
		return -EINVAL;
	for (count = 0; count < 4; count++) {
		if (in[count] > 255)
			return -EINVAL;
	}
	return 0;
}

static int p9_bind_privport(struct socket *sock)
{
	struct sockaddr_in cl;
	int port, err = -EINVAL;

	memset(&cl, 0, sizeof(cl));
	cl.sin_family = AF_INET;
	cl.sin_addr.s_addr = INADDR_ANY;
	for (port = p9_ipport_resv_max; port >= p9_ipport_resv_min; port--) {
		cl.sin_port = htons((ushort)port);
		err = kernel_bind(sock, (struct sockaddr *)&cl, sizeof(cl));
		if (err != -EADDRINUSE)
			break;
	}
	return err;
}


static int
p9_fd_create_tcp(struct p9_client *client, const char *addr, char *args)
{
	int err;
	struct socket *csocket;
	struct sockaddr_in sin_server;
	struct p9_fd_opts opts;

	err = parse_opts(args, &opts);
	if (err < 0)
		return err;

	if (valid_ipaddr4(addr) < 0)
		return -EINVAL;

	csocket = NULL;

	client->trans_opts.tcp.port = opts.port;
	client->trans_opts.tcp.privport = opts.privport;
	sin_server.sin_family = AF_INET;
	sin_server.sin_addr.s_addr = in_aton(addr);
	sin_server.sin_port = htons(opts.port);
	err = __sock_create(current->nsproxy->net_ns, PF_INET,
			    SOCK_STREAM, IPPROTO_TCP, &csocket, 1);
	if (err) {
		pr_err("%s (%d): problem creating socket\n",
		       __func__, task_pid_nr(current));
		return err;
	}

	if (opts.privport) {
		err = p9_bind_privport(csocket);
		if (err < 0) {
			pr_err("%s (%d): problem binding to privport\n",
			       __func__, task_pid_nr(current));
			sock_release(csocket);
			return err;
		}
	}

	err = csocket->ops->connect(csocket,
				    (struct sockaddr *)&sin_server,
				    sizeof(struct sockaddr_in), 0);
	if (err < 0) {
		pr_err("%s (%d): problem connecting socket to %s\n",
		       __func__, task_pid_nr(current), addr);
		sock_release(csocket);
		return err;
	}

	return p9_socket_open(client, csocket);
}

static int
p9_fd_create_unix(struct p9_client *client, const char *addr, char *args)
{
	int err;
	struct socket *csocket;
	struct sockaddr_un sun_server;

	csocket = NULL;

	if (strlen(addr) >= UNIX_PATH_MAX) {
		pr_err("%s (%d): address too long: %s\n",
		       __func__, task_pid_nr(current), addr);
		return -ENAMETOOLONG;
	}

	sun_server.sun_family = PF_UNIX;
	strcpy(sun_server.sun_path, addr);
	err = __sock_create(current->nsproxy->net_ns, PF_UNIX,
			    SOCK_STREAM, 0, &csocket, 1);
	if (err < 0) {
		pr_err("%s (%d): problem creating socket\n",
		       __func__, task_pid_nr(current));

		return err;
	}
	err = csocket->ops->connect(csocket, (struct sockaddr *)&sun_server,
			sizeof(struct sockaddr_un) - 1, 0);
	if (err < 0) {
		pr_err("%s (%d): problem connecting socket: %s: %d\n",
		       __func__, task_pid_nr(current), addr, err);
		sock_release(csocket);
		return err;
	}

	return p9_socket_open(client, csocket);
}

static int
p9_fd_create(struct p9_client *client, const char *addr, char *args)
{
	int err;
	struct p9_fd_opts opts;

	parse_opts(args, &opts);
	client->trans_opts.fd.rfd = opts.rfd;
	client->trans_opts.fd.wfd = opts.wfd;

	if (opts.rfd == ~0 || opts.wfd == ~0) {
		pr_err("Insufficient options for proto=fd\n");
		return -ENOPROTOOPT;
	}

	err = p9_fd_open(client, opts.rfd, opts.wfd);
	if (err < 0)
		return err;

	p9_conn_create(client);

	return 0;
}

static struct p9_trans_module p9_tcp_trans = {
	.name = "tcp",
	.maxsize = MAX_SOCK_BUF,
	.def = 0,
	.create = p9_fd_create_tcp,
	.close = p9_fd_close,
	.request = p9_fd_request,
	.cancel = p9_fd_cancel,
	.cancelled = p9_fd_cancelled,
	.show_options = p9_fd_show_options,
	.owner = THIS_MODULE,
};

static struct p9_trans_module p9_unix_trans = {
	.name = "unix",
	.maxsize = MAX_SOCK_BUF,
	.def = 0,
	.create = p9_fd_create_unix,
	.close = p9_fd_close,
	.request = p9_fd_request,
	.cancel = p9_fd_cancel,
	.cancelled = p9_fd_cancelled,
	.show_options = p9_fd_show_options,
	.owner = THIS_MODULE,
};

static struct p9_trans_module p9_fd_trans = {
	.name = "fd",
	.maxsize = MAX_SOCK_BUF,
	.def = 0,
	.create = p9_fd_create,
	.close = p9_fd_close,
	.request = p9_fd_request,
	.cancel = p9_fd_cancel,
	.cancelled = p9_fd_cancelled,
	.show_options = p9_fd_show_options,
	.owner = THIS_MODULE,
};

/**
 * p9_poll_proc - poll worker thread
 * @a: thread state and arguments
 *
 * polls all v9fs transports for new events and queues the appropriate
 * work to the work queue
 *
 */

static void p9_poll_workfn(struct work_struct *work)
{
	unsigned long flags;

	p9_debug(P9_DEBUG_TRANS, "start %p\n", current);

	spin_lock_irqsave(&p9_poll_lock, flags);
	while (!list_empty(&p9_poll_pending_list)) {
		struct p9_conn *conn = list_first_entry(&p9_poll_pending_list,
							struct p9_conn,
							poll_pending_link);
		list_del_init(&conn->poll_pending_link);
		spin_unlock_irqrestore(&p9_poll_lock, flags);

		p9_poll_mux(conn);

		spin_lock_irqsave(&p9_poll_lock, flags);
	}
	spin_unlock_irqrestore(&p9_poll_lock, flags);

	p9_debug(P9_DEBUG_TRANS, "finish\n");
}

int p9_trans_fd_init(void)
{
	v9fs_register_trans(&p9_tcp_trans);
	v9fs_register_trans(&p9_unix_trans);
	v9fs_register_trans(&p9_fd_trans);

	return 0;
}

void p9_trans_fd_exit(void)
{
	flush_work(&p9_poll_work);
	v9fs_unregister_trans(&p9_tcp_trans);
	v9fs_unregister_trans(&p9_unix_trans);
	v9fs_unregister_trans(&p9_fd_trans);
}<|MERGE_RESOLUTION|>--- conflicted
+++ resolved
@@ -240,11 +240,7 @@
 	if (!ts) {
 		if (err)
 			*err = -EREMOTEIO;
-<<<<<<< HEAD
-		return POLLERR;
-=======
 		return EPOLLERR;
->>>>>>> 7928b2cb
 	}
 
 	if (!ts->rd->f_op->poll)
@@ -257,11 +253,7 @@
 			n = DEFAULT_POLLMASK;
 		else
 			n = ts->wr->f_op->poll(ts->wr, pt);
-<<<<<<< HEAD
-		ret = (ret & ~POLLOUT) | (n & ~POLLIN);
-=======
 		ret = (ret & ~EPOLLOUT) | (n & ~EPOLLIN);
->>>>>>> 7928b2cb
 	}
 
 	return ret;
@@ -607,11 +599,7 @@
 	init_poll_funcptr(&m->pt, p9_pollwait);
 
 	n = p9_fd_poll(client, &m->pt, NULL);
-<<<<<<< HEAD
-	if (n & POLLIN) {
-=======
 	if (n & EPOLLIN) {
->>>>>>> 7928b2cb
 		p9_debug(P9_DEBUG_TRANS, "mux %p can read\n", m);
 		set_bit(Rpending, &m->wsched);
 	}
@@ -637,11 +625,7 @@
 		return;
 
 	n = p9_fd_poll(m->client, NULL, &err);
-<<<<<<< HEAD
-	if (n & (POLLERR | POLLHUP | POLLNVAL)) {
-=======
 	if (n & (EPOLLERR | EPOLLHUP | EPOLLNVAL)) {
->>>>>>> 7928b2cb
 		p9_debug(P9_DEBUG_TRANS, "error mux %p err %d\n", m, n);
 		p9_conn_cancel(m, err);
 	}
