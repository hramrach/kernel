/*
 * net/9p/clnt.c
 *
 * 9P Client
 *
 *  Copyright (C) 2008 by Eric Van Hensbergen <ericvh@gmail.com>
 *  Copyright (C) 2007 by Latchesar Ionkov <lucho@ionkov.net>
 *
 *  This program is free software; you can redistribute it and/or modify
 *  it under the terms of the GNU General Public License version 2
 *  as published by the Free Software Foundation.
 *
 *  This program is distributed in the hope that it will be useful,
 *  but WITHOUT ANY WARRANTY; without even the implied warranty of
 *  MERCHANTABILITY or FITNESS FOR A PARTICULAR PURPOSE.  See the
 *  GNU General Public License for more details.
 *
 *  You should have received a copy of the GNU General Public License
 *  along with this program; if not, write to:
 *  Free Software Foundation
 *  51 Franklin Street, Fifth Floor
 *  Boston, MA  02111-1301  USA
 *
 */

#define pr_fmt(fmt) KBUILD_MODNAME ": " fmt

#include <linux/module.h>
#include <linux/errno.h>
#include <linux/fs.h>
#include <linux/poll.h>
#include <linux/idr.h>
#include <linux/mutex.h>
#include <linux/slab.h>
#include <linux/sched.h>
#include <linux/uaccess.h>
#include <linux/uio.h>
#include <net/9p/9p.h>
#include <linux/parser.h>
#include <net/9p/client.h>
#include <net/9p/transport.h>
#include "protocol.h"

#define CREATE_TRACE_POINTS
#include <trace/events/9p.h>

/*
  * Client Option Parsing (code inspired by NFS code)
  *  - a little lazy - parse all client options
  */

enum {
	Opt_msize,
	Opt_trans,
	Opt_legacy,
	Opt_version,
	Opt_err,
};

static const match_table_t tokens = {
	{Opt_msize, "msize=%u"},
	{Opt_legacy, "noextend"},
	{Opt_trans, "trans=%s"},
	{Opt_version, "version=%s"},
	{Opt_err, NULL},
};

inline int p9_is_proto_dotl(struct p9_client *clnt)
{
	return clnt->proto_version == p9_proto_2000L;
}
EXPORT_SYMBOL(p9_is_proto_dotl);

inline int p9_is_proto_dotu(struct p9_client *clnt)
{
	return clnt->proto_version == p9_proto_2000u;
}
EXPORT_SYMBOL(p9_is_proto_dotu);

/*
 * Some error codes are taken directly from the server replies,
 * make sure they are valid.
 */
static int safe_errno(int err)
{
	if ((err > 0) || (err < -MAX_ERRNO)) {
		p9_debug(P9_DEBUG_ERROR, "Invalid error code %d\n", err);
		return -EPROTO;
	}
	return err;
}


/* Interpret mount option for protocol version */
static int get_protocol_version(char *s)
{
	int version = -EINVAL;

	if (!strcmp(s, "9p2000")) {
		version = p9_proto_legacy;
		p9_debug(P9_DEBUG_9P, "Protocol version: Legacy\n");
	} else if (!strcmp(s, "9p2000.u")) {
		version = p9_proto_2000u;
		p9_debug(P9_DEBUG_9P, "Protocol version: 9P2000.u\n");
	} else if (!strcmp(s, "9p2000.L")) {
		version = p9_proto_2000L;
		p9_debug(P9_DEBUG_9P, "Protocol version: 9P2000.L\n");
	} else
		pr_info("Unknown protocol version %s\n", s);

	return version;
}

/**
 * parse_options - parse mount options into client structure
 * @opts: options string passed from mount
 * @clnt: existing v9fs client information
 *
 * Return 0 upon success, -ERRNO upon failure
 */

static int parse_opts(char *opts, struct p9_client *clnt)
{
	char *options, *tmp_options;
	char *p;
	substring_t args[MAX_OPT_ARGS];
	int option;
	char *s;
	int ret = 0;

	clnt->proto_version = p9_proto_2000L;
	clnt->msize = 8192;

	if (!opts)
		return 0;

	tmp_options = kstrdup(opts, GFP_KERNEL);
	if (!tmp_options) {
		p9_debug(P9_DEBUG_ERROR,
			 "failed to allocate copy of option string\n");
		return -ENOMEM;
	}
	options = tmp_options;

	while ((p = strsep(&options, ",")) != NULL) {
		int token, r;
		if (!*p)
			continue;
		token = match_token(p, tokens, args);
		switch (token) {
		case Opt_msize:
			r = match_int(&args[0], &option);
			if (r < 0) {
				p9_debug(P9_DEBUG_ERROR,
					 "integer field, but no integer?\n");
				ret = r;
				continue;
			}
			clnt->msize = option;
			break;
		case Opt_trans:
			s = match_strdup(&args[0]);
			if (!s) {
				ret = -ENOMEM;
				p9_debug(P9_DEBUG_ERROR,
					 "problem allocating copy of trans arg\n");
				goto free_and_return;
			 }
			clnt->trans_mod = v9fs_get_trans_by_name(s);
			if (clnt->trans_mod == NULL) {
				pr_info("Could not find request transport: %s\n",
					s);
				ret = -EINVAL;
				kfree(s);
				goto free_and_return;
			}
			kfree(s);
			break;
		case Opt_legacy:
			clnt->proto_version = p9_proto_legacy;
			break;
		case Opt_version:
			s = match_strdup(&args[0]);
			if (!s) {
				ret = -ENOMEM;
				p9_debug(P9_DEBUG_ERROR,
					 "problem allocating copy of version arg\n");
				goto free_and_return;
			}
			ret = get_protocol_version(s);
			if (ret == -EINVAL) {
				kfree(s);
				goto free_and_return;
			}
			kfree(s);
			clnt->proto_version = ret;
			break;
		default:
			continue;
		}
	}

free_and_return:
	kfree(tmp_options);
	return ret;
}

static struct p9_fcall *p9_fcall_alloc(int alloc_msize)
{
	struct p9_fcall *fc;
	fc = kmalloc(sizeof(struct p9_fcall) + alloc_msize, GFP_NOFS);
	if (!fc)
		return NULL;
	fc->capacity = alloc_msize;
	fc->sdata = (char *) fc + sizeof(struct p9_fcall);
	return fc;
}

/**
 * p9_tag_alloc - lookup/allocate a request by tag
 * @c: client session to lookup tag within
 * @tag: numeric id for transaction
 *
 * this is a simple array lookup, but will grow the
 * request_slots as necessary to accommodate transaction
 * ids which did not previously have a slot.
 *
 * this code relies on the client spinlock to manage locks, its
 * possible we should switch to something else, but I'd rather
 * stick with something low-overhead for the common case.
 *
 */

static struct p9_req_t *
p9_tag_alloc(struct p9_client *c, u16 tag, unsigned int max_size)
{
	unsigned long flags;
	int row, col;
	struct p9_req_t *req;
	int alloc_msize = min(c->msize, max_size);

	/* This looks up the original request by tag so we know which
	 * buffer to read the data into */
	tag++;

	if (tag >= c->max_tag) {
		spin_lock_irqsave(&c->lock, flags);
		/* check again since original check was outside of lock */
		while (tag >= c->max_tag) {
			row = (tag / P9_ROW_MAXTAG);
			c->reqs[row] = kcalloc(P9_ROW_MAXTAG,
					sizeof(struct p9_req_t), GFP_ATOMIC);

			if (!c->reqs[row]) {
				pr_err("Couldn't grow tag array\n");
				spin_unlock_irqrestore(&c->lock, flags);
				return ERR_PTR(-ENOMEM);
			}
			for (col = 0; col < P9_ROW_MAXTAG; col++) {
				c->reqs[row][col].status = REQ_STATUS_IDLE;
				c->reqs[row][col].tc = NULL;
			}
			c->max_tag += P9_ROW_MAXTAG;
		}
		spin_unlock_irqrestore(&c->lock, flags);
	}
	row = tag / P9_ROW_MAXTAG;
	col = tag % P9_ROW_MAXTAG;

	req = &c->reqs[row][col];
	if (!req->wq) {
		req->wq = kmalloc(sizeof(wait_queue_head_t), GFP_NOFS);
		if (!req->wq)
			goto grow_failed;
		init_waitqueue_head(req->wq);
	}

	if (!req->tc)
		req->tc = p9_fcall_alloc(alloc_msize);
	if (!req->rc)
		req->rc = p9_fcall_alloc(alloc_msize);
	if (!req->tc || !req->rc)
		goto grow_failed;

	p9pdu_reset(req->tc);
	p9pdu_reset(req->rc);

	req->tc->tag = tag-1;
	req->status = REQ_STATUS_ALLOC;

	return req;

grow_failed:
	pr_err("Couldn't grow tag array\n");
	kfree(req->tc);
	kfree(req->rc);
	kfree(req->wq);
	req->tc = req->rc = NULL;
	req->wq = NULL;
	return ERR_PTR(-ENOMEM);
}

/**
 * p9_tag_lookup - lookup a request by tag
 * @c: client session to lookup tag within
 * @tag: numeric id for transaction
 *
 */

struct p9_req_t *p9_tag_lookup(struct p9_client *c, u16 tag)
{
	int row, col;

	/* This looks up the original request by tag so we know which
	 * buffer to read the data into */
	tag++;

	if(tag >= c->max_tag) 
		return NULL;

	row = tag / P9_ROW_MAXTAG;
	col = tag % P9_ROW_MAXTAG;

	return &c->reqs[row][col];
}
EXPORT_SYMBOL(p9_tag_lookup);

/**
 * p9_tag_init - setup tags structure and contents
 * @c:  v9fs client struct
 *
 * This initializes the tags structure for each client instance.
 *
 */

static int p9_tag_init(struct p9_client *c)
{
	int err = 0;

	c->tagpool = p9_idpool_create();
	if (IS_ERR(c->tagpool)) {
		err = PTR_ERR(c->tagpool);
		goto error;
	}
	err = p9_idpool_get(c->tagpool); /* reserve tag 0 */
	if (err < 0) {
		p9_idpool_destroy(c->tagpool);
		goto error;
	}
	c->max_tag = 0;
error:
	return err;
}

/**
 * p9_tag_cleanup - cleans up tags structure and reclaims resources
 * @c:  v9fs client struct
 *
 * This frees resources associated with the tags structure
 *
 */
static void p9_tag_cleanup(struct p9_client *c)
{
	int row, col;

	/* check to insure all requests are idle */
	for (row = 0; row < (c->max_tag/P9_ROW_MAXTAG); row++) {
		for (col = 0; col < P9_ROW_MAXTAG; col++) {
			if (c->reqs[row][col].status != REQ_STATUS_IDLE) {
				p9_debug(P9_DEBUG_MUX,
					 "Attempting to cleanup non-free tag %d,%d\n",
					 row, col);
				/* TODO: delay execution of cleanup */
				return;
			}
		}
	}

	if (c->tagpool) {
		p9_idpool_put(0, c->tagpool); /* free reserved tag 0 */
		p9_idpool_destroy(c->tagpool);
	}

	/* free requests associated with tags */
	for (row = 0; row < (c->max_tag/P9_ROW_MAXTAG); row++) {
		for (col = 0; col < P9_ROW_MAXTAG; col++) {
			kfree(c->reqs[row][col].wq);
			kfree(c->reqs[row][col].tc);
			kfree(c->reqs[row][col].rc);
		}
		kfree(c->reqs[row]);
	}
	c->max_tag = 0;
}

/**
 * p9_free_req - free a request and clean-up as necessary
 * c: client state
 * r: request to release
 *
 */

static void p9_free_req(struct p9_client *c, struct p9_req_t *r)
{
	int tag = r->tc->tag;
	p9_debug(P9_DEBUG_MUX, "clnt %p req %p tag: %d\n", c, r, tag);

	r->status = REQ_STATUS_IDLE;
	if (tag != P9_NOTAG && p9_idpool_check(tag, c->tagpool))
		p9_idpool_put(tag, c->tagpool);
}

/**
 * p9_client_cb - call back from transport to client
 * c: client state
 * req: request received
 *
 */
void p9_client_cb(struct p9_client *c, struct p9_req_t *req, int status)
{
	p9_debug(P9_DEBUG_MUX, " tag %d\n", req->tc->tag);

	/*
	 * This barrier is needed to make sure any change made to req before
	 * the other thread wakes up will indeed be seen by the waiting side.
	 */
	smp_wmb();
	req->status = status;

	wake_up(req->wq);
	p9_debug(P9_DEBUG_MUX, "wakeup: %d\n", req->tc->tag);
}
EXPORT_SYMBOL(p9_client_cb);

/**
 * p9_parse_header - parse header arguments out of a packet
 * @pdu: packet to parse
 * @size: size of packet
 * @type: type of request
 * @tag: tag of packet
 * @rewind: set if we need to rewind offset afterwards
 */

int
p9_parse_header(struct p9_fcall *pdu, int32_t *size, int8_t *type, int16_t *tag,
								int rewind)
{
	int8_t r_type;
	int16_t r_tag;
	int32_t r_size;
	int offset = pdu->offset;
	int err;

	pdu->offset = 0;
	if (pdu->size == 0)
		pdu->size = 7;

	err = p9pdu_readf(pdu, 0, "dbw", &r_size, &r_type, &r_tag);
	if (err)
		goto rewind_and_exit;

	pdu->size = r_size;
	pdu->id = r_type;
	pdu->tag = r_tag;

	p9_debug(P9_DEBUG_9P, "<<< size=%d type: %d tag: %d\n",
		 pdu->size, pdu->id, pdu->tag);

	if (type)
		*type = r_type;
	if (tag)
		*tag = r_tag;
	if (size)
		*size = r_size;


rewind_and_exit:
	if (rewind)
		pdu->offset = offset;
	return err;
}
EXPORT_SYMBOL(p9_parse_header);

/**
 * p9_check_errors - check 9p packet for error return and process it
 * @c: current client instance
 * @req: request to parse and check for error conditions
 *
 * returns error code if one is discovered, otherwise returns 0
 *
 * this will have to be more complicated if we have multiple
 * error packet types
 */

static int p9_check_errors(struct p9_client *c, struct p9_req_t *req)
{
	int8_t type;
	int err;
	int ecode;

	err = p9_parse_header(req->rc, NULL, &type, NULL, 0);
	/*
	 * dump the response from server
	 * This should be after check errors which poplulate pdu_fcall.
	 */
	trace_9p_protocol_dump(c, req->rc);
	if (err) {
		p9_debug(P9_DEBUG_ERROR, "couldn't parse header %d\n", err);
		return err;
	}
	if (type != P9_RERROR && type != P9_RLERROR)
		return 0;

	if (!p9_is_proto_dotl(c)) {
		char *ename;
		err = p9pdu_readf(req->rc, c->proto_version, "s?d",
				  &ename, &ecode);
		if (err)
			goto out_err;

		if (p9_is_proto_dotu(c))
			err = -ecode;

		if (!err || !IS_ERR_VALUE(err)) {
			err = p9_errstr2errno(ename, strlen(ename));

			p9_debug(P9_DEBUG_9P, "<<< RERROR (%d) %s\n",
				 -ecode, ename);
		}
		kfree(ename);
	} else {
		err = p9pdu_readf(req->rc, c->proto_version, "d", &ecode);
		err = -ecode;

		p9_debug(P9_DEBUG_9P, "<<< RLERROR (%d)\n", -ecode);
	}

	return err;

out_err:
	p9_debug(P9_DEBUG_ERROR, "couldn't parse error%d\n", err);

	return err;
}

/**
 * p9_check_zc_errors - check 9p packet for error return and process it
 * @c: current client instance
 * @req: request to parse and check for error conditions
 * @in_hdrlen: Size of response protocol buffer.
 *
 * returns error code if one is discovered, otherwise returns 0
 *
 * this will have to be more complicated if we have multiple
 * error packet types
 */

static int p9_check_zc_errors(struct p9_client *c, struct p9_req_t *req,
			      struct iov_iter *uidata, int in_hdrlen)
{
	int err;
	int ecode;
	int8_t type;
	char *ename = NULL;

	err = p9_parse_header(req->rc, NULL, &type, NULL, 0);
	/*
	 * dump the response from server
	 * This should be after parse_header which poplulate pdu_fcall.
	 */
	trace_9p_protocol_dump(c, req->rc);
	if (err) {
		p9_debug(P9_DEBUG_ERROR, "couldn't parse header %d\n", err);
		return err;
	}

	if (type != P9_RERROR && type != P9_RLERROR)
		return 0;

	if (!p9_is_proto_dotl(c)) {
		/* Error is reported in string format */
		int len;
		/* 7 = header size for RERROR; */
		int inline_len = in_hdrlen - 7;

		len =  req->rc->size - req->rc->offset;
		if (len > (P9_ZC_HDR_SZ - 7)) {
			err = -EFAULT;
			goto out_err;
		}

		ename = &req->rc->sdata[req->rc->offset];
		if (len > inline_len) {
			/* We have error in external buffer */
			err = copy_from_iter(ename + inline_len,
					     len - inline_len, uidata);
			if (err != len - inline_len) {
				err = -EFAULT;
				goto out_err;
			}
		}
		ename = NULL;
		err = p9pdu_readf(req->rc, c->proto_version, "s?d",
				  &ename, &ecode);
		if (err)
			goto out_err;

		if (p9_is_proto_dotu(c))
			err = -ecode;

		if (!err || !IS_ERR_VALUE(err)) {
			err = p9_errstr2errno(ename, strlen(ename));

			p9_debug(P9_DEBUG_9P, "<<< RERROR (%d) %s\n",
				 -ecode, ename);
		}
		kfree(ename);
	} else {
		err = p9pdu_readf(req->rc, c->proto_version, "d", &ecode);
		err = -ecode;

		p9_debug(P9_DEBUG_9P, "<<< RLERROR (%d)\n", -ecode);
	}
	return err;

out_err:
	p9_debug(P9_DEBUG_ERROR, "couldn't parse error%d\n", err);
	return err;
}

static struct p9_req_t *
p9_client_rpc(struct p9_client *c, int8_t type, const char *fmt, ...);

/**
 * p9_client_flush - flush (cancel) a request
 * @c: client state
 * @oldreq: request to cancel
 *
 * This sents a flush for a particular request and links
 * the flush request to the original request.  The current
 * code only supports a single flush request although the protocol
 * allows for multiple flush requests to be sent for a single request.
 *
 */

static int p9_client_flush(struct p9_client *c, struct p9_req_t *oldreq)
{
	struct p9_req_t *req;
	int16_t oldtag;
	int err;

	err = p9_parse_header(oldreq->tc, NULL, NULL, &oldtag, 1);
	if (err)
		return err;

	p9_debug(P9_DEBUG_9P, ">>> TFLUSH tag %d\n", oldtag);

	req = p9_client_rpc(c, P9_TFLUSH, "w", oldtag);
	if (IS_ERR(req))
		return PTR_ERR(req);

	/*
	 * if we haven't received a response for oldreq,
	 * remove it from the list
	 */
	if (oldreq->status == REQ_STATUS_SENT)
		if (c->trans_mod->cancelled)
			c->trans_mod->cancelled(c, oldreq);

	p9_free_req(c, req);
	return 0;
}

static struct p9_req_t *p9_client_prepare_req(struct p9_client *c,
					      int8_t type, int req_size,
					      const char *fmt, va_list ap)
{
	int tag, err;
	struct p9_req_t *req;

	p9_debug(P9_DEBUG_MUX, "client %p op %d\n", c, type);

	/* we allow for any status other than disconnected */
	if (c->status == Disconnected)
		return ERR_PTR(-EIO);

	/* if status is begin_disconnected we allow only clunk request */
	if ((c->status == BeginDisconnect) && (type != P9_TCLUNK))
		return ERR_PTR(-EIO);

	tag = P9_NOTAG;
	if (type != P9_TVERSION) {
		tag = p9_idpool_get(c->tagpool);
		if (tag < 0)
			return ERR_PTR(-ENOMEM);
	}

	req = p9_tag_alloc(c, tag, req_size);
	if (IS_ERR(req))
		return req;

	/* marshall the data */
	p9pdu_prepare(req->tc, tag, type);
	err = p9pdu_vwritef(req->tc, c->proto_version, fmt, ap);
	if (err)
		goto reterr;
	p9pdu_finalize(c, req->tc);
	trace_9p_client_req(c, type, tag);
	return req;
reterr:
	p9_free_req(c, req);
	return ERR_PTR(err);
}

/**
 * p9_client_rpc - issue a request and wait for a response
 * @c: client session
 * @type: type of request
 * @fmt: protocol format string (see protocol.c)
 *
 * Returns request structure (which client must free using p9_free_req)
 */

static struct p9_req_t *
p9_client_rpc(struct p9_client *c, int8_t type, const char *fmt, ...)
{
	va_list ap;
	int sigpending, err;
	unsigned long flags;
	struct p9_req_t *req;

	va_start(ap, fmt);
	req = p9_client_prepare_req(c, type, c->msize, fmt, ap);
	va_end(ap);
	if (IS_ERR(req))
		return req;

	if (signal_pending(current)) {
		sigpending = 1;
		clear_thread_flag(TIF_SIGPENDING);
	} else
		sigpending = 0;

	err = c->trans_mod->request(c, req);
	if (err < 0) {
		if (err != -ERESTARTSYS && err != -EFAULT)
			c->status = Disconnected;
		goto reterr;
	}
again:
	/* Wait for the response */
	err = wait_event_interruptible(*req->wq,
				       req->status >= REQ_STATUS_RCVD);

	/*
	 * Make sure our req is coherent with regard to updates in other
	 * threads - echoes to wmb() in the callback
	 */
	smp_rmb();

	if ((err == -ERESTARTSYS) && (c->status == Connected)
				  && (type == P9_TFLUSH)) {
		sigpending = 1;
		clear_thread_flag(TIF_SIGPENDING);
		goto again;
	}

	if (req->status == REQ_STATUS_ERROR) {
		p9_debug(P9_DEBUG_ERROR, "req_status error %d\n", req->t_err);
		err = req->t_err;
	}
	if ((err == -ERESTARTSYS) && (c->status == Connected)) {
		p9_debug(P9_DEBUG_MUX, "flushing\n");
		sigpending = 1;
		clear_thread_flag(TIF_SIGPENDING);

		if (c->trans_mod->cancel(c, req))
			p9_client_flush(c, req);

		/* if we received the response anyway, don't signal error */
		if (req->status == REQ_STATUS_RCVD)
			err = 0;
	}
	if (sigpending) {
		spin_lock_irqsave(&current->sighand->siglock, flags);
		recalc_sigpending();
		spin_unlock_irqrestore(&current->sighand->siglock, flags);
	}
	if (err < 0)
		goto reterr;

	err = p9_check_errors(c, req);
	trace_9p_client_res(c, type, req->rc->tag, err);
	if (!err)
		return req;
reterr:
	p9_free_req(c, req);
	return ERR_PTR(safe_errno(err));
}

/**
 * p9_client_zc_rpc - issue a request and wait for a response
 * @c: client session
 * @type: type of request
 * @uidata: destination for zero copy read
 * @uodata: source for zero copy write
 * @inlen: read buffer size
 * @olen: write buffer size
 * @hdrlen: reader header size, This is the size of response protocol data
 * @fmt: protocol format string (see protocol.c)
 *
 * Returns request structure (which client must free using p9_free_req)
 */
static struct p9_req_t *p9_client_zc_rpc(struct p9_client *c, int8_t type,
					 struct iov_iter *uidata,
					 struct iov_iter *uodata,
					 int inlen, int olen, int in_hdrlen,
					 const char *fmt, ...)
{
	va_list ap;
	int sigpending, err;
	unsigned long flags;
	struct p9_req_t *req;

	va_start(ap, fmt);
	/*
	 * We allocate a inline protocol data of only 4k bytes.
	 * The actual content is passed in zero-copy fashion.
	 */
	req = p9_client_prepare_req(c, type, P9_ZC_HDR_SZ, fmt, ap);
	va_end(ap);
	if (IS_ERR(req))
		return req;

	if (signal_pending(current)) {
		sigpending = 1;
		clear_thread_flag(TIF_SIGPENDING);
	} else
		sigpending = 0;

	err = c->trans_mod->zc_request(c, req, uidata, uodata,
				       inlen, olen, in_hdrlen);
	if (err < 0) {
		if (err == -EIO)
			c->status = Disconnected;
		if (err != -ERESTARTSYS)
			goto reterr;
	}
	if (req->status == REQ_STATUS_ERROR) {
		p9_debug(P9_DEBUG_ERROR, "req_status error %d\n", req->t_err);
		err = req->t_err;
	}
	if ((err == -ERESTARTSYS) && (c->status == Connected)) {
		p9_debug(P9_DEBUG_MUX, "flushing\n");
		sigpending = 1;
		clear_thread_flag(TIF_SIGPENDING);

		if (c->trans_mod->cancel(c, req))
			p9_client_flush(c, req);

		/* if we received the response anyway, don't signal error */
		if (req->status == REQ_STATUS_RCVD)
			err = 0;
	}
	if (sigpending) {
		spin_lock_irqsave(&current->sighand->siglock, flags);
		recalc_sigpending();
		spin_unlock_irqrestore(&current->sighand->siglock, flags);
	}
	if (err < 0)
		goto reterr;

	err = p9_check_zc_errors(c, req, uidata, in_hdrlen);
	trace_9p_client_res(c, type, req->rc->tag, err);
	if (!err)
		return req;
reterr:
	p9_free_req(c, req);
	return ERR_PTR(safe_errno(err));
}

static struct p9_fid *p9_fid_create(struct p9_client *clnt)
{
	int ret;
	struct p9_fid *fid;
	unsigned long flags;

	p9_debug(P9_DEBUG_FID, "clnt %p\n", clnt);
	fid = kmalloc(sizeof(struct p9_fid), GFP_KERNEL);
	if (!fid)
		return ERR_PTR(-ENOMEM);

	ret = p9_idpool_get(clnt->fidpool);
	if (ret < 0) {
		ret = -ENOSPC;
		goto error;
	}
	fid->fid = ret;

	memset(&fid->qid, 0, sizeof(struct p9_qid));
	fid->mode = -1;
	fid->uid = current_fsuid();
	fid->clnt = clnt;
	fid->rdir = NULL;
	spin_lock_irqsave(&clnt->lock, flags);
	list_add(&fid->flist, &clnt->fidlist);
	spin_unlock_irqrestore(&clnt->lock, flags);

	return fid;

error:
	kfree(fid);
	return ERR_PTR(ret);
}

static void p9_fid_destroy(struct p9_fid *fid)
{
	struct p9_client *clnt;
	unsigned long flags;

	p9_debug(P9_DEBUG_FID, "fid %d\n", fid->fid);
	clnt = fid->clnt;
	p9_idpool_put(fid->fid, clnt->fidpool);
	spin_lock_irqsave(&clnt->lock, flags);
	list_del(&fid->flist);
	spin_unlock_irqrestore(&clnt->lock, flags);
	kfree(fid->rdir);
	kfree(fid);
}

static int p9_client_version(struct p9_client *c)
{
	int err = 0;
	struct p9_req_t *req;
	char *version;
	int msize;

	p9_debug(P9_DEBUG_9P, ">>> TVERSION msize %d protocol %d\n",
		 c->msize, c->proto_version);

	switch (c->proto_version) {
	case p9_proto_2000L:
		req = p9_client_rpc(c, P9_TVERSION, "ds",
					c->msize, "9P2000.L");
		break;
	case p9_proto_2000u:
		req = p9_client_rpc(c, P9_TVERSION, "ds",
					c->msize, "9P2000.u");
		break;
	case p9_proto_legacy:
		req = p9_client_rpc(c, P9_TVERSION, "ds",
					c->msize, "9P2000");
		break;
	default:
		return -EINVAL;
	}

	if (IS_ERR(req))
		return PTR_ERR(req);

	err = p9pdu_readf(req->rc, c->proto_version, "ds", &msize, &version);
	if (err) {
		p9_debug(P9_DEBUG_9P, "version error %d\n", err);
		trace_9p_protocol_dump(c, req->rc);
		goto error;
	}

	p9_debug(P9_DEBUG_9P, "<<< RVERSION msize %d %s\n", msize, version);
	if (!strncmp(version, "9P2000.L", 8))
		c->proto_version = p9_proto_2000L;
	else if (!strncmp(version, "9P2000.u", 8))
		c->proto_version = p9_proto_2000u;
	else if (!strncmp(version, "9P2000", 6))
		c->proto_version = p9_proto_legacy;
	else {
		err = -EREMOTEIO;
		goto error;
	}

	if (msize < c->msize)
		c->msize = msize;

error:
	kfree(version);
	p9_free_req(c, req);

	return err;
}

struct p9_client *p9_client_create(const char *dev_name, char *options)
{
	int err;
	struct p9_client *clnt;
	char *client_id;

	err = 0;
	clnt = kmalloc(sizeof(struct p9_client), GFP_KERNEL);
	if (!clnt)
		return ERR_PTR(-ENOMEM);

	clnt->trans_mod = NULL;
	clnt->trans = NULL;

	client_id = utsname()->nodename;
	memcpy(clnt->name, client_id, strlen(client_id) + 1);

	spin_lock_init(&clnt->lock);
	INIT_LIST_HEAD(&clnt->fidlist);

	err = p9_tag_init(clnt);
	if (err < 0)
		goto free_client;

	err = parse_opts(options, clnt);
	if (err < 0)
		goto destroy_tagpool;

	if (!clnt->trans_mod)
		clnt->trans_mod = v9fs_get_default_trans();

	if (clnt->trans_mod == NULL) {
		err = -EPROTONOSUPPORT;
		p9_debug(P9_DEBUG_ERROR,
			 "No transport defined or default transport\n");
		goto destroy_tagpool;
	}

	clnt->fidpool = p9_idpool_create();
	if (IS_ERR(clnt->fidpool)) {
		err = PTR_ERR(clnt->fidpool);
		goto put_trans;
	}

	p9_debug(P9_DEBUG_MUX, "clnt %p trans %p msize %d protocol %d\n",
		 clnt, clnt->trans_mod, clnt->msize, clnt->proto_version);

	err = clnt->trans_mod->create(clnt, dev_name, options);
	if (err)
		goto destroy_fidpool;

	if (clnt->msize > clnt->trans_mod->maxsize)
		clnt->msize = clnt->trans_mod->maxsize;

	err = p9_client_version(clnt);
	if (err)
		goto close_trans;

	return clnt;

close_trans:
	clnt->trans_mod->close(clnt);
destroy_fidpool:
	p9_idpool_destroy(clnt->fidpool);
put_trans:
	v9fs_put_trans(clnt->trans_mod);
destroy_tagpool:
	p9_idpool_destroy(clnt->tagpool);
free_client:
	kfree(clnt);
	return ERR_PTR(err);
}
EXPORT_SYMBOL(p9_client_create);

void p9_client_destroy(struct p9_client *clnt)
{
	struct p9_fid *fid, *fidptr;

	p9_debug(P9_DEBUG_MUX, "clnt %p\n", clnt);

	if (clnt->trans_mod)
		clnt->trans_mod->close(clnt);

	v9fs_put_trans(clnt->trans_mod);

	list_for_each_entry_safe(fid, fidptr, &clnt->fidlist, flist) {
		pr_info("Found fid %d not clunked\n", fid->fid);
		p9_fid_destroy(fid);
	}

	if (clnt->fidpool)
		p9_idpool_destroy(clnt->fidpool);

	p9_tag_cleanup(clnt);

	kfree(clnt);
}
EXPORT_SYMBOL(p9_client_destroy);

void p9_client_disconnect(struct p9_client *clnt)
{
	p9_debug(P9_DEBUG_9P, "clnt %p\n", clnt);
	clnt->status = Disconnected;
}
EXPORT_SYMBOL(p9_client_disconnect);

void p9_client_begin_disconnect(struct p9_client *clnt)
{
	p9_debug(P9_DEBUG_9P, "clnt %p\n", clnt);
	clnt->status = BeginDisconnect;
}
EXPORT_SYMBOL(p9_client_begin_disconnect);

struct p9_fid *p9_client_attach(struct p9_client *clnt, struct p9_fid *afid,
	char *uname, kuid_t n_uname, char *aname)
{
	int err = 0;
	struct p9_req_t *req;
	struct p9_fid *fid;
	struct p9_qid qid;


	p9_debug(P9_DEBUG_9P, ">>> TATTACH afid %d uname %s aname %s\n",
		 afid ? afid->fid : -1, uname, aname);
	fid = p9_fid_create(clnt);
	if (IS_ERR(fid)) {
		err = PTR_ERR(fid);
		fid = NULL;
		goto error;
	}
	fid->uid = n_uname;

	req = p9_client_rpc(clnt, P9_TATTACH, "ddss?u", fid->fid,
			afid ? afid->fid : P9_NOFID, uname, aname, n_uname);
	if (IS_ERR(req)) {
		err = PTR_ERR(req);
		goto error;
	}

	err = p9pdu_readf(req->rc, clnt->proto_version, "Q", &qid);
	if (err) {
		trace_9p_protocol_dump(clnt, req->rc);
		p9_free_req(clnt, req);
		goto error;
	}

	p9_debug(P9_DEBUG_9P, "<<< RATTACH qid %x.%llx.%x\n",
		 qid.type, (unsigned long long)qid.path, qid.version);

	memmove(&fid->qid, &qid, sizeof(struct p9_qid));

	p9_free_req(clnt, req);
	return fid;

error:
	if (fid)
		p9_fid_destroy(fid);
	return ERR_PTR(err);
}
EXPORT_SYMBOL(p9_client_attach);

struct p9_fid *p9_client_walk(struct p9_fid *oldfid, uint16_t nwname,
		char **wnames, int clone)
{
	int err;
	struct p9_client *clnt;
	struct p9_fid *fid;
	struct p9_qid *wqids;
	struct p9_req_t *req;
	uint16_t nwqids, count;

	err = 0;
	wqids = NULL;
	clnt = oldfid->clnt;
	if (clone) {
		fid = p9_fid_create(clnt);
		if (IS_ERR(fid)) {
			err = PTR_ERR(fid);
			fid = NULL;
			goto error;
		}

		fid->uid = oldfid->uid;
	} else
		fid = oldfid;


	p9_debug(P9_DEBUG_9P, ">>> TWALK fids %d,%d nwname %ud wname[0] %s\n",
		 oldfid->fid, fid->fid, nwname, wnames ? wnames[0] : NULL);

	req = p9_client_rpc(clnt, P9_TWALK, "ddT", oldfid->fid, fid->fid,
								nwname, wnames);
	if (IS_ERR(req)) {
		err = PTR_ERR(req);
		goto error;
	}

	err = p9pdu_readf(req->rc, clnt->proto_version, "R", &nwqids, &wqids);
	if (err) {
		trace_9p_protocol_dump(clnt, req->rc);
		p9_free_req(clnt, req);
		goto clunk_fid;
	}
	p9_free_req(clnt, req);

	p9_debug(P9_DEBUG_9P, "<<< RWALK nwqid %d:\n", nwqids);

	if (nwqids != nwname) {
		err = -ENOENT;
		goto clunk_fid;
	}

	for (count = 0; count < nwqids; count++)
		p9_debug(P9_DEBUG_9P, "<<<     [%d] %x.%llx.%x\n",
			count, wqids[count].type,
			(unsigned long long)wqids[count].path,
			wqids[count].version);

	if (nwname)
		memmove(&fid->qid, &wqids[nwqids - 1], sizeof(struct p9_qid));
	else
		fid->qid = oldfid->qid;

	kfree(wqids);
	return fid;

clunk_fid:
	kfree(wqids);
	p9_client_clunk(fid);
	fid = NULL;

error:
	if (fid && (fid != oldfid))
		p9_fid_destroy(fid);

	return ERR_PTR(err);
}
EXPORT_SYMBOL(p9_client_walk);

int p9_client_open(struct p9_fid *fid, int mode)
{
	int err;
	struct p9_client *clnt;
	struct p9_req_t *req;
	struct p9_qid qid;
	int iounit;

	clnt = fid->clnt;
	p9_debug(P9_DEBUG_9P, ">>> %s fid %d mode %d\n",
		p9_is_proto_dotl(clnt) ? "TLOPEN" : "TOPEN", fid->fid, mode);
	err = 0;

	if (fid->mode != -1)
		return -EINVAL;

	if (p9_is_proto_dotl(clnt))
		req = p9_client_rpc(clnt, P9_TLOPEN, "dd", fid->fid, mode);
	else
		req = p9_client_rpc(clnt, P9_TOPEN, "db", fid->fid, mode);
	if (IS_ERR(req)) {
		err = PTR_ERR(req);
		goto error;
	}

	err = p9pdu_readf(req->rc, clnt->proto_version, "Qd", &qid, &iounit);
	if (err) {
		trace_9p_protocol_dump(clnt, req->rc);
		goto free_and_error;
	}

	p9_debug(P9_DEBUG_9P, "<<< %s qid %x.%llx.%x iounit %x\n",
		p9_is_proto_dotl(clnt) ? "RLOPEN" : "ROPEN",  qid.type,
		(unsigned long long)qid.path, qid.version, iounit);

	fid->mode = mode;
	fid->iounit = iounit;

free_and_error:
	p9_free_req(clnt, req);
error:
	return err;
}
EXPORT_SYMBOL(p9_client_open);

int p9_client_create_dotl(struct p9_fid *ofid, char *name, u32 flags, u32 mode,
		kgid_t gid, struct p9_qid *qid)
{
	int err = 0;
	struct p9_client *clnt;
	struct p9_req_t *req;
	int iounit;

	p9_debug(P9_DEBUG_9P,
			">>> TLCREATE fid %d name %s flags %d mode %d gid %d\n",
			ofid->fid, name, flags, mode,
		 	from_kgid(&init_user_ns, gid));
	clnt = ofid->clnt;

	if (ofid->mode != -1)
		return -EINVAL;

	req = p9_client_rpc(clnt, P9_TLCREATE, "dsddg", ofid->fid, name, flags,
			mode, gid);
	if (IS_ERR(req)) {
		err = PTR_ERR(req);
		goto error;
	}

	err = p9pdu_readf(req->rc, clnt->proto_version, "Qd", qid, &iounit);
	if (err) {
		trace_9p_protocol_dump(clnt, req->rc);
		goto free_and_error;
	}

	p9_debug(P9_DEBUG_9P, "<<< RLCREATE qid %x.%llx.%x iounit %x\n",
			qid->type,
			(unsigned long long)qid->path,
			qid->version, iounit);

	ofid->mode = mode;
	ofid->iounit = iounit;

free_and_error:
	p9_free_req(clnt, req);
error:
	return err;
}
EXPORT_SYMBOL(p9_client_create_dotl);

int p9_client_fcreate(struct p9_fid *fid, char *name, u32 perm, int mode,
		     char *extension)
{
	int err;
	struct p9_client *clnt;
	struct p9_req_t *req;
	struct p9_qid qid;
	int iounit;

	p9_debug(P9_DEBUG_9P, ">>> TCREATE fid %d name %s perm %d mode %d\n",
						fid->fid, name, perm, mode);
	err = 0;
	clnt = fid->clnt;

	if (fid->mode != -1)
		return -EINVAL;

	req = p9_client_rpc(clnt, P9_TCREATE, "dsdb?s", fid->fid, name, perm,
				mode, extension);
	if (IS_ERR(req)) {
		err = PTR_ERR(req);
		goto error;
	}

	err = p9pdu_readf(req->rc, clnt->proto_version, "Qd", &qid, &iounit);
	if (err) {
		trace_9p_protocol_dump(clnt, req->rc);
		goto free_and_error;
	}

	p9_debug(P9_DEBUG_9P, "<<< RCREATE qid %x.%llx.%x iounit %x\n",
				qid.type,
				(unsigned long long)qid.path,
				qid.version, iounit);

	fid->mode = mode;
	fid->iounit = iounit;

free_and_error:
	p9_free_req(clnt, req);
error:
	return err;
}
EXPORT_SYMBOL(p9_client_fcreate);

int p9_client_symlink(struct p9_fid *dfid, char *name, char *symtgt, kgid_t gid,
		struct p9_qid *qid)
{
	int err = 0;
	struct p9_client *clnt;
	struct p9_req_t *req;

	p9_debug(P9_DEBUG_9P, ">>> TSYMLINK dfid %d name %s  symtgt %s\n",
			dfid->fid, name, symtgt);
	clnt = dfid->clnt;

	req = p9_client_rpc(clnt, P9_TSYMLINK, "dssg", dfid->fid, name, symtgt,
			gid);
	if (IS_ERR(req)) {
		err = PTR_ERR(req);
		goto error;
	}

	err = p9pdu_readf(req->rc, clnt->proto_version, "Q", qid);
	if (err) {
		trace_9p_protocol_dump(clnt, req->rc);
		goto free_and_error;
	}

	p9_debug(P9_DEBUG_9P, "<<< RSYMLINK qid %x.%llx.%x\n",
			qid->type, (unsigned long long)qid->path, qid->version);

free_and_error:
	p9_free_req(clnt, req);
error:
	return err;
}
EXPORT_SYMBOL(p9_client_symlink);

int p9_client_link(struct p9_fid *dfid, struct p9_fid *oldfid, char *newname)
{
	struct p9_client *clnt;
	struct p9_req_t *req;

	p9_debug(P9_DEBUG_9P, ">>> TLINK dfid %d oldfid %d newname %s\n",
			dfid->fid, oldfid->fid, newname);
	clnt = dfid->clnt;
	req = p9_client_rpc(clnt, P9_TLINK, "dds", dfid->fid, oldfid->fid,
			newname);
	if (IS_ERR(req))
		return PTR_ERR(req);

	p9_debug(P9_DEBUG_9P, "<<< RLINK\n");
	p9_free_req(clnt, req);
	return 0;
}
EXPORT_SYMBOL(p9_client_link);

int p9_client_fsync(struct p9_fid *fid, int datasync)
{
	int err;
	struct p9_client *clnt;
	struct p9_req_t *req;

	p9_debug(P9_DEBUG_9P, ">>> TFSYNC fid %d datasync:%d\n",
			fid->fid, datasync);
	err = 0;
	clnt = fid->clnt;

	req = p9_client_rpc(clnt, P9_TFSYNC, "dd", fid->fid, datasync);
	if (IS_ERR(req)) {
		err = PTR_ERR(req);
		goto error;
	}

	p9_debug(P9_DEBUG_9P, "<<< RFSYNC fid %d\n", fid->fid);

	p9_free_req(clnt, req);

error:
	return err;
}
EXPORT_SYMBOL(p9_client_fsync);

int p9_client_clunk(struct p9_fid *fid)
{
	int err;
	struct p9_client *clnt;
	struct p9_req_t *req;
	int retries = 0;

	if (!fid) {
		pr_warn("%s (%d): Trying to clunk with NULL fid\n",
			__func__, task_pid_nr(current));
		dump_stack();
		return 0;
	}

again:
	p9_debug(P9_DEBUG_9P, ">>> TCLUNK fid %d (try %d)\n", fid->fid,
								retries);
	err = 0;
	clnt = fid->clnt;

	req = p9_client_rpc(clnt, P9_TCLUNK, "d", fid->fid);
	if (IS_ERR(req)) {
		err = PTR_ERR(req);
		goto error;
	}

	p9_debug(P9_DEBUG_9P, "<<< RCLUNK fid %d\n", fid->fid);

	p9_free_req(clnt, req);
error:
	/*
	 * Fid is not valid even after a failed clunk
	 * If interrupted, retry once then give up and
	 * leak fid until umount.
	 */
	if (err == -ERESTARTSYS) {
		if (retries++ == 0)
			goto again;
	} else
		p9_fid_destroy(fid);
	return err;
}
EXPORT_SYMBOL(p9_client_clunk);

int p9_client_remove(struct p9_fid *fid)
{
	int err;
	struct p9_client *clnt;
	struct p9_req_t *req;

	p9_debug(P9_DEBUG_9P, ">>> TREMOVE fid %d\n", fid->fid);
	err = 0;
	clnt = fid->clnt;

	req = p9_client_rpc(clnt, P9_TREMOVE, "d", fid->fid);
	if (IS_ERR(req)) {
		err = PTR_ERR(req);
		goto error;
	}

	p9_debug(P9_DEBUG_9P, "<<< RREMOVE fid %d\n", fid->fid);

	p9_free_req(clnt, req);
error:
	if (err == -ERESTARTSYS)
		p9_client_clunk(fid);
	else
		p9_fid_destroy(fid);
	return err;
}
EXPORT_SYMBOL(p9_client_remove);

int p9_client_unlinkat(struct p9_fid *dfid, const char *name, int flags)
{
	int err = 0;
	struct p9_req_t *req;
	struct p9_client *clnt;

	p9_debug(P9_DEBUG_9P, ">>> TUNLINKAT fid %d %s %d\n",
		   dfid->fid, name, flags);

	clnt = dfid->clnt;
	req = p9_client_rpc(clnt, P9_TUNLINKAT, "dsd", dfid->fid, name, flags);
	if (IS_ERR(req)) {
		err = PTR_ERR(req);
		goto error;
	}
	p9_debug(P9_DEBUG_9P, "<<< RUNLINKAT fid %d %s\n", dfid->fid, name);

	p9_free_req(clnt, req);
error:
	return err;
}
EXPORT_SYMBOL(p9_client_unlinkat);

int
p9_client_read(struct p9_fid *fid, u64 offset, struct iov_iter *to, int *err)
{
	struct p9_client *clnt = fid->clnt;
	struct p9_req_t *req;
	int total = 0;
	*err = 0;

	p9_debug(P9_DEBUG_9P, ">>> TREAD fid %d offset %llu %d\n",
		   fid->fid, (unsigned long long) offset, (int)iov_iter_count(to));

	while (iov_iter_count(to)) {
		int count = iov_iter_count(to);
		int rsize, non_zc = 0;
		char *dataptr;
			
		rsize = fid->iounit;
		if (!rsize || rsize > clnt->msize-P9_IOHDRSZ)
			rsize = clnt->msize - P9_IOHDRSZ;

		if (count < rsize)
			rsize = count;

		/* Don't bother zerocopy for small IO (< 1024) */
		if (clnt->trans_mod->zc_request && rsize > 1024) {
			/*
			 * response header len is 11
			 * PDU Header(7) + IO Size (4)
			 */
			req = p9_client_zc_rpc(clnt, P9_TREAD, to, NULL, rsize,
					       0, 11, "dqd", fid->fid,
					       offset, rsize);
		} else {
			non_zc = 1;
			req = p9_client_rpc(clnt, P9_TREAD, "dqd", fid->fid, offset,
					    rsize);
		}
		if (IS_ERR(req)) {
			*err = PTR_ERR(req);
			break;
		}

		*err = p9pdu_readf(req->rc, clnt->proto_version,
				   "D", &count, &dataptr);
		if (*err) {
			trace_9p_protocol_dump(clnt, req->rc);
			p9_free_req(clnt, req);
			break;
		}
		if (rsize < count) {
			pr_err("bogus RREAD count (%d > %d)\n", count, rsize);
			count = rsize;
		}

		p9_debug(P9_DEBUG_9P, "<<< RREAD count %d\n", count);
		if (!count) {
			p9_free_req(clnt, req);
			break;
		}

		if (non_zc) {
			int n = copy_to_iter(dataptr, count, to);
			total += n;
			offset += n;
			if (n != count) {
				*err = -EFAULT;
				p9_free_req(clnt, req);
				break;
			}
		} else {
			iov_iter_advance(to, count);
			total += count;
			offset += count;
		}
		p9_free_req(clnt, req);
	}
	return total;
}
EXPORT_SYMBOL(p9_client_read);

int
p9_client_write(struct p9_fid *fid, u64 offset, struct iov_iter *from, int *err)
{
	struct p9_client *clnt = fid->clnt;
	struct p9_req_t *req;
	int total = 0;
	*err = 0;

	p9_debug(P9_DEBUG_9P, ">>> TWRITE fid %d offset %llu count %zd\n",
				fid->fid, (unsigned long long) offset,
				iov_iter_count(from));

	while (iov_iter_count(from)) {
		int count = iov_iter_count(from);
		int rsize = fid->iounit;
		if (!rsize || rsize > clnt->msize-P9_IOHDRSZ)
			rsize = clnt->msize - P9_IOHDRSZ;

		if (count < rsize)
			rsize = count;

		/* Don't bother zerocopy for small IO (< 1024) */
		if (clnt->trans_mod->zc_request && rsize > 1024) {
			req = p9_client_zc_rpc(clnt, P9_TWRITE, NULL, from, 0,
					       rsize, P9_ZC_HDR_SZ, "dqd",
					       fid->fid, offset, rsize);
		} else {
			req = p9_client_rpc(clnt, P9_TWRITE, "dqV", fid->fid,
						    offset, rsize, from);
		}
		if (IS_ERR(req)) {
			*err = PTR_ERR(req);
			break;
		}

		*err = p9pdu_readf(req->rc, clnt->proto_version, "d", &count);
		if (*err) {
			trace_9p_protocol_dump(clnt, req->rc);
			p9_free_req(clnt, req);
			break;
<<<<<<< HEAD
=======
		}
		if (rsize < count) {
			pr_err("bogus RWRITE count (%d > %d)\n", count, rsize);
			count = rsize;
>>>>>>> 827c24bc
		}

		p9_debug(P9_DEBUG_9P, "<<< RWRITE count %d\n", count);

		p9_free_req(clnt, req);
		iov_iter_advance(from, count);
		total += count;
		offset += count;
	}
	return total;
}
EXPORT_SYMBOL(p9_client_write);

struct p9_wstat *p9_client_stat(struct p9_fid *fid)
{
	int err;
	struct p9_client *clnt;
	struct p9_wstat *ret = kmalloc(sizeof(struct p9_wstat), GFP_KERNEL);
	struct p9_req_t *req;
	u16 ignored;

	p9_debug(P9_DEBUG_9P, ">>> TSTAT fid %d\n", fid->fid);

	if (!ret)
		return ERR_PTR(-ENOMEM);

	err = 0;
	clnt = fid->clnt;

	req = p9_client_rpc(clnt, P9_TSTAT, "d", fid->fid);
	if (IS_ERR(req)) {
		err = PTR_ERR(req);
		goto error;
	}

	err = p9pdu_readf(req->rc, clnt->proto_version, "wS", &ignored, ret);
	if (err) {
		trace_9p_protocol_dump(clnt, req->rc);
		p9_free_req(clnt, req);
		goto error;
	}

	p9_debug(P9_DEBUG_9P,
		"<<< RSTAT sz=%x type=%x dev=%x qid=%x.%llx.%x\n"
		"<<<    mode=%8.8x atime=%8.8x mtime=%8.8x length=%llx\n"
		"<<<    name=%s uid=%s gid=%s muid=%s extension=(%s)\n"
		"<<<    uid=%d gid=%d n_muid=%d\n",
		ret->size, ret->type, ret->dev, ret->qid.type,
		(unsigned long long)ret->qid.path, ret->qid.version, ret->mode,
		ret->atime, ret->mtime, (unsigned long long)ret->length,
		ret->name, ret->uid, ret->gid, ret->muid, ret->extension,
		from_kuid(&init_user_ns, ret->n_uid),
		from_kgid(&init_user_ns, ret->n_gid),
		from_kuid(&init_user_ns, ret->n_muid));

	p9_free_req(clnt, req);
	return ret;

error:
	kfree(ret);
	return ERR_PTR(err);
}
EXPORT_SYMBOL(p9_client_stat);

struct p9_stat_dotl *p9_client_getattr_dotl(struct p9_fid *fid,
							u64 request_mask)
{
	int err;
	struct p9_client *clnt;
	struct p9_stat_dotl *ret = kmalloc(sizeof(struct p9_stat_dotl),
								GFP_KERNEL);
	struct p9_req_t *req;

	p9_debug(P9_DEBUG_9P, ">>> TGETATTR fid %d, request_mask %lld\n",
							fid->fid, request_mask);

	if (!ret)
		return ERR_PTR(-ENOMEM);

	err = 0;
	clnt = fid->clnt;

	req = p9_client_rpc(clnt, P9_TGETATTR, "dq", fid->fid, request_mask);
	if (IS_ERR(req)) {
		err = PTR_ERR(req);
		goto error;
	}

	err = p9pdu_readf(req->rc, clnt->proto_version, "A", ret);
	if (err) {
		trace_9p_protocol_dump(clnt, req->rc);
		p9_free_req(clnt, req);
		goto error;
	}

	p9_debug(P9_DEBUG_9P,
		"<<< RGETATTR st_result_mask=%lld\n"
		"<<< qid=%x.%llx.%x\n"
		"<<< st_mode=%8.8x st_nlink=%llu\n"
		"<<< st_uid=%d st_gid=%d\n"
		"<<< st_rdev=%llx st_size=%llx st_blksize=%llu st_blocks=%llu\n"
		"<<< st_atime_sec=%lld st_atime_nsec=%lld\n"
		"<<< st_mtime_sec=%lld st_mtime_nsec=%lld\n"
		"<<< st_ctime_sec=%lld st_ctime_nsec=%lld\n"
		"<<< st_btime_sec=%lld st_btime_nsec=%lld\n"
		"<<< st_gen=%lld st_data_version=%lld",
		ret->st_result_mask, ret->qid.type, ret->qid.path,
		ret->qid.version, ret->st_mode, ret->st_nlink,
		from_kuid(&init_user_ns, ret->st_uid),
		from_kgid(&init_user_ns, ret->st_gid),
		ret->st_rdev, ret->st_size, ret->st_blksize,
		ret->st_blocks, ret->st_atime_sec, ret->st_atime_nsec,
		ret->st_mtime_sec, ret->st_mtime_nsec, ret->st_ctime_sec,
		ret->st_ctime_nsec, ret->st_btime_sec, ret->st_btime_nsec,
		ret->st_gen, ret->st_data_version);

	p9_free_req(clnt, req);
	return ret;

error:
	kfree(ret);
	return ERR_PTR(err);
}
EXPORT_SYMBOL(p9_client_getattr_dotl);

static int p9_client_statsize(struct p9_wstat *wst, int proto_version)
{
	int ret;

	/* NOTE: size shouldn't include its own length */
	/* size[2] type[2] dev[4] qid[13] */
	/* mode[4] atime[4] mtime[4] length[8]*/
	/* name[s] uid[s] gid[s] muid[s] */
	ret = 2+4+13+4+4+4+8+2+2+2+2;

	if (wst->name)
		ret += strlen(wst->name);
	if (wst->uid)
		ret += strlen(wst->uid);
	if (wst->gid)
		ret += strlen(wst->gid);
	if (wst->muid)
		ret += strlen(wst->muid);

	if ((proto_version == p9_proto_2000u) ||
		(proto_version == p9_proto_2000L)) {
		ret += 2+4+4+4;	/* extension[s] n_uid[4] n_gid[4] n_muid[4] */
		if (wst->extension)
			ret += strlen(wst->extension);
	}

	return ret;
}

int p9_client_wstat(struct p9_fid *fid, struct p9_wstat *wst)
{
	int err;
	struct p9_req_t *req;
	struct p9_client *clnt;

	err = 0;
	clnt = fid->clnt;
	wst->size = p9_client_statsize(wst, clnt->proto_version);
	p9_debug(P9_DEBUG_9P, ">>> TWSTAT fid %d\n", fid->fid);
	p9_debug(P9_DEBUG_9P,
		"     sz=%x type=%x dev=%x qid=%x.%llx.%x\n"
		"     mode=%8.8x atime=%8.8x mtime=%8.8x length=%llx\n"
		"     name=%s uid=%s gid=%s muid=%s extension=(%s)\n"
		"     uid=%d gid=%d n_muid=%d\n",
		wst->size, wst->type, wst->dev, wst->qid.type,
		(unsigned long long)wst->qid.path, wst->qid.version, wst->mode,
		wst->atime, wst->mtime, (unsigned long long)wst->length,
		wst->name, wst->uid, wst->gid, wst->muid, wst->extension,
		from_kuid(&init_user_ns, wst->n_uid),
		from_kgid(&init_user_ns, wst->n_gid),
		from_kuid(&init_user_ns, wst->n_muid));

	req = p9_client_rpc(clnt, P9_TWSTAT, "dwS", fid->fid, wst->size+2, wst);
	if (IS_ERR(req)) {
		err = PTR_ERR(req);
		goto error;
	}

	p9_debug(P9_DEBUG_9P, "<<< RWSTAT fid %d\n", fid->fid);

	p9_free_req(clnt, req);
error:
	return err;
}
EXPORT_SYMBOL(p9_client_wstat);

int p9_client_setattr(struct p9_fid *fid, struct p9_iattr_dotl *p9attr)
{
	int err;
	struct p9_req_t *req;
	struct p9_client *clnt;

	err = 0;
	clnt = fid->clnt;
	p9_debug(P9_DEBUG_9P, ">>> TSETATTR fid %d\n", fid->fid);
	p9_debug(P9_DEBUG_9P,
		"    valid=%x mode=%x uid=%d gid=%d size=%lld\n"
		"    atime_sec=%lld atime_nsec=%lld\n"
		"    mtime_sec=%lld mtime_nsec=%lld\n",
		p9attr->valid, p9attr->mode,
		from_kuid(&init_user_ns, p9attr->uid),
		from_kgid(&init_user_ns, p9attr->gid),
		p9attr->size, p9attr->atime_sec, p9attr->atime_nsec,
		p9attr->mtime_sec, p9attr->mtime_nsec);

	req = p9_client_rpc(clnt, P9_TSETATTR, "dI", fid->fid, p9attr);

	if (IS_ERR(req)) {
		err = PTR_ERR(req);
		goto error;
	}
	p9_debug(P9_DEBUG_9P, "<<< RSETATTR fid %d\n", fid->fid);
	p9_free_req(clnt, req);
error:
	return err;
}
EXPORT_SYMBOL(p9_client_setattr);

int p9_client_statfs(struct p9_fid *fid, struct p9_rstatfs *sb)
{
	int err;
	struct p9_req_t *req;
	struct p9_client *clnt;

	err = 0;
	clnt = fid->clnt;

	p9_debug(P9_DEBUG_9P, ">>> TSTATFS fid %d\n", fid->fid);

	req = p9_client_rpc(clnt, P9_TSTATFS, "d", fid->fid);
	if (IS_ERR(req)) {
		err = PTR_ERR(req);
		goto error;
	}

	err = p9pdu_readf(req->rc, clnt->proto_version, "ddqqqqqqd", &sb->type,
		&sb->bsize, &sb->blocks, &sb->bfree, &sb->bavail,
		&sb->files, &sb->ffree, &sb->fsid, &sb->namelen);
	if (err) {
		trace_9p_protocol_dump(clnt, req->rc);
		p9_free_req(clnt, req);
		goto error;
	}

	p9_debug(P9_DEBUG_9P, "<<< RSTATFS fid %d type 0x%lx bsize %ld "
		"blocks %llu bfree %llu bavail %llu files %llu ffree %llu "
		"fsid %llu namelen %ld\n",
		fid->fid, (long unsigned int)sb->type, (long int)sb->bsize,
		sb->blocks, sb->bfree, sb->bavail, sb->files,  sb->ffree,
		sb->fsid, (long int)sb->namelen);

	p9_free_req(clnt, req);
error:
	return err;
}
EXPORT_SYMBOL(p9_client_statfs);

int p9_client_rename(struct p9_fid *fid,
		     struct p9_fid *newdirfid, const char *name)
{
	int err;
	struct p9_req_t *req;
	struct p9_client *clnt;

	err = 0;
	clnt = fid->clnt;

	p9_debug(P9_DEBUG_9P, ">>> TRENAME fid %d newdirfid %d name %s\n",
			fid->fid, newdirfid->fid, name);

	req = p9_client_rpc(clnt, P9_TRENAME, "dds", fid->fid,
			newdirfid->fid, name);
	if (IS_ERR(req)) {
		err = PTR_ERR(req);
		goto error;
	}

	p9_debug(P9_DEBUG_9P, "<<< RRENAME fid %d\n", fid->fid);

	p9_free_req(clnt, req);
error:
	return err;
}
EXPORT_SYMBOL(p9_client_rename);

int p9_client_renameat(struct p9_fid *olddirfid, const char *old_name,
		       struct p9_fid *newdirfid, const char *new_name)
{
	int err;
	struct p9_req_t *req;
	struct p9_client *clnt;

	err = 0;
	clnt = olddirfid->clnt;

	p9_debug(P9_DEBUG_9P, ">>> TRENAMEAT olddirfid %d old name %s"
		   " newdirfid %d new name %s\n", olddirfid->fid, old_name,
		   newdirfid->fid, new_name);

	req = p9_client_rpc(clnt, P9_TRENAMEAT, "dsds", olddirfid->fid,
			    old_name, newdirfid->fid, new_name);
	if (IS_ERR(req)) {
		err = PTR_ERR(req);
		goto error;
	}

	p9_debug(P9_DEBUG_9P, "<<< RRENAMEAT newdirfid %d new name %s\n",
		   newdirfid->fid, new_name);

	p9_free_req(clnt, req);
error:
	return err;
}
EXPORT_SYMBOL(p9_client_renameat);

/*
 * An xattrwalk without @attr_name gives the fid for the lisxattr namespace
 */
struct p9_fid *p9_client_xattrwalk(struct p9_fid *file_fid,
				const char *attr_name, u64 *attr_size)
{
	int err;
	struct p9_req_t *req;
	struct p9_client *clnt;
	struct p9_fid *attr_fid;

	err = 0;
	clnt = file_fid->clnt;
	attr_fid = p9_fid_create(clnt);
	if (IS_ERR(attr_fid)) {
		err = PTR_ERR(attr_fid);
		attr_fid = NULL;
		goto error;
	}
	p9_debug(P9_DEBUG_9P,
		">>> TXATTRWALK file_fid %d, attr_fid %d name %s\n",
		file_fid->fid, attr_fid->fid, attr_name);

	req = p9_client_rpc(clnt, P9_TXATTRWALK, "dds",
			file_fid->fid, attr_fid->fid, attr_name);
	if (IS_ERR(req)) {
		err = PTR_ERR(req);
		goto error;
	}
	err = p9pdu_readf(req->rc, clnt->proto_version, "q", attr_size);
	if (err) {
		trace_9p_protocol_dump(clnt, req->rc);
		p9_free_req(clnt, req);
		goto clunk_fid;
	}
	p9_free_req(clnt, req);
	p9_debug(P9_DEBUG_9P, "<<<  RXATTRWALK fid %d size %llu\n",
		attr_fid->fid, *attr_size);
	return attr_fid;
clunk_fid:
	p9_client_clunk(attr_fid);
	attr_fid = NULL;
error:
	if (attr_fid && (attr_fid != file_fid))
		p9_fid_destroy(attr_fid);

	return ERR_PTR(err);
}
EXPORT_SYMBOL_GPL(p9_client_xattrwalk);

int p9_client_xattrcreate(struct p9_fid *fid, const char *name,
			u64 attr_size, int flags)
{
	int err;
	struct p9_req_t *req;
	struct p9_client *clnt;

	p9_debug(P9_DEBUG_9P,
		">>> TXATTRCREATE fid %d name  %s size %lld flag %d\n",
		fid->fid, name, (long long)attr_size, flags);
	err = 0;
	clnt = fid->clnt;
	req = p9_client_rpc(clnt, P9_TXATTRCREATE, "dsqd",
			fid->fid, name, attr_size, flags);
	if (IS_ERR(req)) {
		err = PTR_ERR(req);
		goto error;
	}
	p9_debug(P9_DEBUG_9P, "<<< RXATTRCREATE fid %d\n", fid->fid);
	p9_free_req(clnt, req);
error:
	return err;
}
EXPORT_SYMBOL_GPL(p9_client_xattrcreate);

int p9_client_readdir(struct p9_fid *fid, char *data, u32 count, u64 offset)
{
	int err, rsize, non_zc = 0;
	struct p9_client *clnt;
	struct p9_req_t *req;
	char *dataptr;
	struct kvec kv = {.iov_base = data, .iov_len = count};
	struct iov_iter to;

	iov_iter_kvec(&to, READ | ITER_KVEC, &kv, 1, count);

	p9_debug(P9_DEBUG_9P, ">>> TREADDIR fid %d offset %llu count %d\n",
				fid->fid, (unsigned long long) offset, count);

	err = 0;
	clnt = fid->clnt;

	rsize = fid->iounit;
	if (!rsize || rsize > clnt->msize-P9_READDIRHDRSZ)
		rsize = clnt->msize - P9_READDIRHDRSZ;

	if (count < rsize)
		rsize = count;

	/* Don't bother zerocopy for small IO (< 1024) */
	if (clnt->trans_mod->zc_request && rsize > 1024) {
		/*
		 * response header len is 11
		 * PDU Header(7) + IO Size (4)
		 */
		req = p9_client_zc_rpc(clnt, P9_TREADDIR, &to, NULL, rsize, 0,
				       11, "dqd", fid->fid, offset, rsize);
	} else {
		non_zc = 1;
		req = p9_client_rpc(clnt, P9_TREADDIR, "dqd", fid->fid,
				    offset, rsize);
	}
	if (IS_ERR(req)) {
		err = PTR_ERR(req);
		goto error;
	}

	err = p9pdu_readf(req->rc, clnt->proto_version, "D", &count, &dataptr);
	if (err) {
		trace_9p_protocol_dump(clnt, req->rc);
		goto free_and_error;
	}

	p9_debug(P9_DEBUG_9P, "<<< RREADDIR count %d\n", count);

	if (non_zc)
		memmove(data, dataptr, count);

	p9_free_req(clnt, req);
	return count;

free_and_error:
	p9_free_req(clnt, req);
error:
	return err;
}
EXPORT_SYMBOL(p9_client_readdir);

int p9_client_mknod_dotl(struct p9_fid *fid, char *name, int mode,
			dev_t rdev, kgid_t gid, struct p9_qid *qid)
{
	int err;
	struct p9_client *clnt;
	struct p9_req_t *req;

	err = 0;
	clnt = fid->clnt;
	p9_debug(P9_DEBUG_9P, ">>> TMKNOD fid %d name %s mode %d major %d "
		"minor %d\n", fid->fid, name, mode, MAJOR(rdev), MINOR(rdev));
	req = p9_client_rpc(clnt, P9_TMKNOD, "dsdddg", fid->fid, name, mode,
		MAJOR(rdev), MINOR(rdev), gid);
	if (IS_ERR(req))
		return PTR_ERR(req);

	err = p9pdu_readf(req->rc, clnt->proto_version, "Q", qid);
	if (err) {
		trace_9p_protocol_dump(clnt, req->rc);
		goto error;
	}
	p9_debug(P9_DEBUG_9P, "<<< RMKNOD qid %x.%llx.%x\n", qid->type,
				(unsigned long long)qid->path, qid->version);

error:
	p9_free_req(clnt, req);
	return err;

}
EXPORT_SYMBOL(p9_client_mknod_dotl);

int p9_client_mkdir_dotl(struct p9_fid *fid, char *name, int mode,
				kgid_t gid, struct p9_qid *qid)
{
	int err;
	struct p9_client *clnt;
	struct p9_req_t *req;

	err = 0;
	clnt = fid->clnt;
	p9_debug(P9_DEBUG_9P, ">>> TMKDIR fid %d name %s mode %d gid %d\n",
		 fid->fid, name, mode, from_kgid(&init_user_ns, gid));
	req = p9_client_rpc(clnt, P9_TMKDIR, "dsdg", fid->fid, name, mode,
		gid);
	if (IS_ERR(req))
		return PTR_ERR(req);

	err = p9pdu_readf(req->rc, clnt->proto_version, "Q", qid);
	if (err) {
		trace_9p_protocol_dump(clnt, req->rc);
		goto error;
	}
	p9_debug(P9_DEBUG_9P, "<<< RMKDIR qid %x.%llx.%x\n", qid->type,
				(unsigned long long)qid->path, qid->version);

error:
	p9_free_req(clnt, req);
	return err;

}
EXPORT_SYMBOL(p9_client_mkdir_dotl);

int p9_client_lock_dotl(struct p9_fid *fid, struct p9_flock *flock, u8 *status)
{
	int err;
	struct p9_client *clnt;
	struct p9_req_t *req;

	err = 0;
	clnt = fid->clnt;
	p9_debug(P9_DEBUG_9P, ">>> TLOCK fid %d type %i flags %d "
			"start %lld length %lld proc_id %d client_id %s\n",
			fid->fid, flock->type, flock->flags, flock->start,
			flock->length, flock->proc_id, flock->client_id);

	req = p9_client_rpc(clnt, P9_TLOCK, "dbdqqds", fid->fid, flock->type,
				flock->flags, flock->start, flock->length,
					flock->proc_id, flock->client_id);

	if (IS_ERR(req))
		return PTR_ERR(req);

	err = p9pdu_readf(req->rc, clnt->proto_version, "b", status);
	if (err) {
		trace_9p_protocol_dump(clnt, req->rc);
		goto error;
	}
	p9_debug(P9_DEBUG_9P, "<<< RLOCK status %i\n", *status);
error:
	p9_free_req(clnt, req);
	return err;

}
EXPORT_SYMBOL(p9_client_lock_dotl);

int p9_client_getlock_dotl(struct p9_fid *fid, struct p9_getlock *glock)
{
	int err;
	struct p9_client *clnt;
	struct p9_req_t *req;

	err = 0;
	clnt = fid->clnt;
	p9_debug(P9_DEBUG_9P, ">>> TGETLOCK fid %d, type %i start %lld "
		"length %lld proc_id %d client_id %s\n", fid->fid, glock->type,
		glock->start, glock->length, glock->proc_id, glock->client_id);

	req = p9_client_rpc(clnt, P9_TGETLOCK, "dbqqds", fid->fid,  glock->type,
		glock->start, glock->length, glock->proc_id, glock->client_id);

	if (IS_ERR(req))
		return PTR_ERR(req);

	err = p9pdu_readf(req->rc, clnt->proto_version, "bqqds", &glock->type,
			&glock->start, &glock->length, &glock->proc_id,
			&glock->client_id);
	if (err) {
		trace_9p_protocol_dump(clnt, req->rc);
		goto error;
	}
	p9_debug(P9_DEBUG_9P, "<<< RGETLOCK type %i start %lld length %lld "
		"proc_id %d client_id %s\n", glock->type, glock->start,
		glock->length, glock->proc_id, glock->client_id);
error:
	p9_free_req(clnt, req);
	return err;
}
EXPORT_SYMBOL(p9_client_getlock_dotl);

int p9_client_readlink(struct p9_fid *fid, char **target)
{
	int err;
	struct p9_client *clnt;
	struct p9_req_t *req;

	err = 0;
	clnt = fid->clnt;
	p9_debug(P9_DEBUG_9P, ">>> TREADLINK fid %d\n", fid->fid);

	req = p9_client_rpc(clnt, P9_TREADLINK, "d", fid->fid);
	if (IS_ERR(req))
		return PTR_ERR(req);

	err = p9pdu_readf(req->rc, clnt->proto_version, "s", target);
	if (err) {
		trace_9p_protocol_dump(clnt, req->rc);
		goto error;
	}
	p9_debug(P9_DEBUG_9P, "<<< RREADLINK target %s\n", *target);
error:
	p9_free_req(clnt, req);
	return err;
}
EXPORT_SYMBOL(p9_client_readlink);<|MERGE_RESOLUTION|>--- conflicted
+++ resolved
@@ -1655,13 +1655,10 @@
 			trace_9p_protocol_dump(clnt, req->rc);
 			p9_free_req(clnt, req);
 			break;
-<<<<<<< HEAD
-=======
 		}
 		if (rsize < count) {
 			pr_err("bogus RWRITE count (%d > %d)\n", count, rsize);
 			count = rsize;
->>>>>>> 827c24bc
 		}
 
 		p9_debug(P9_DEBUG_9P, "<<< RWRITE count %d\n", count);
