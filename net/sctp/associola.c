/* SCTP kernel implementation
 * (C) Copyright IBM Corp. 2001, 2004
 * Copyright (c) 1999-2000 Cisco, Inc.
 * Copyright (c) 1999-2001 Motorola, Inc.
 * Copyright (c) 2001 Intel Corp.
 * Copyright (c) 2001 La Monte H.P. Yarroll
 *
 * This file is part of the SCTP kernel implementation
 *
 * This module provides the abstraction for an SCTP association.
 *
 * This SCTP implementation is free software;
 * you can redistribute it and/or modify it under the terms of
 * the GNU General Public License as published by
 * the Free Software Foundation; either version 2, or (at your option)
 * any later version.
 *
 * This SCTP implementation is distributed in the hope that it
 * will be useful, but WITHOUT ANY WARRANTY; without even the implied
 *                 ************************
 * warranty of MERCHANTABILITY or FITNESS FOR A PARTICULAR PURPOSE.
 * See the GNU General Public License for more details.
 *
 * You should have received a copy of the GNU General Public License
 * along with GNU CC; see the file COPYING.  If not, write to
 * the Free Software Foundation, 59 Temple Place - Suite 330,
 * Boston, MA 02111-1307, USA.
 *
 * Please send any bug reports or fixes you make to the
 * email address(es):
 *    lksctp developers <lksctp-developers@lists.sourceforge.net>
 *
 * Or submit a bug report through the following website:
 *    http://www.sf.net/projects/lksctp
 *
 * Written or modified by:
 *    La Monte H.P. Yarroll <piggy@acm.org>
 *    Karl Knutson          <karl@athena.chicago.il.us>
 *    Jon Grimm             <jgrimm@us.ibm.com>
 *    Xingang Guo           <xingang.guo@intel.com>
 *    Hui Huang             <hui.huang@nokia.com>
 *    Sridhar Samudrala	    <sri@us.ibm.com>
 *    Daisy Chang	    <daisyc@us.ibm.com>
 *    Ryan Layer	    <rmlayer@us.ibm.com>
 *    Kevin Gao             <kevin.gao@intel.com>
 *
 * Any bugs reported given to us we will try to fix... any fixes shared will
 * be incorporated into the next SCTP release.
 */

#define pr_fmt(fmt) KBUILD_MODNAME ": " fmt

#include <linux/types.h>
#include <linux/fcntl.h>
#include <linux/poll.h>
#include <linux/init.h>

#include <linux/slab.h>
#include <linux/in.h>
#include <net/ipv6.h>
#include <net/sctp/sctp.h>
#include <net/sctp/sm.h>

/* Forward declarations for internal functions. */
static void sctp_assoc_bh_rcv(struct work_struct *work);
static void sctp_assoc_free_asconf_acks(struct sctp_association *asoc);
static void sctp_assoc_free_asconf_queue(struct sctp_association *asoc);

/* Keep track of the new idr low so that we don't re-use association id
 * numbers too fast.  It is protected by they idr spin lock is in the
 * range of 1 - INT_MAX.
 */
static u32 idr_low = 1;


/* 1st Level Abstractions. */

/* Initialize a new association from provided memory. */
static struct sctp_association *sctp_association_init(struct sctp_association *asoc,
					  const struct sctp_endpoint *ep,
					  const struct sock *sk,
					  sctp_scope_t scope,
					  gfp_t gfp)
{
	struct sctp_sock *sp;
	int i;
	sctp_paramhdr_t *p;
	int err;

	/* Retrieve the SCTP per socket area.  */
	sp = sctp_sk((struct sock *)sk);

	/* Discarding const is appropriate here.  */
	asoc->ep = (struct sctp_endpoint *)ep;
	sctp_endpoint_hold(asoc->ep);

	/* Hold the sock.  */
	asoc->base.sk = (struct sock *)sk;
	sock_hold(asoc->base.sk);

	/* Initialize the common base substructure.  */
	asoc->base.type = SCTP_EP_TYPE_ASSOCIATION;

	/* Initialize the object handling fields.  */
	atomic_set(&asoc->base.refcnt, 1);
	asoc->base.dead = 0;
	asoc->base.malloced = 0;

	/* Initialize the bind addr area.  */
	sctp_bind_addr_init(&asoc->base.bind_addr, ep->base.bind_addr.port);

	asoc->state = SCTP_STATE_CLOSED;

	/* Set these values from the socket values, a conversion between
	 * millsecons to seconds/microseconds must also be done.
	 */
	asoc->cookie_life.tv_sec = sp->assocparams.sasoc_cookie_life / 1000;
	asoc->cookie_life.tv_usec = (sp->assocparams.sasoc_cookie_life % 1000)
					* 1000;
	asoc->frag_point = 0;
	asoc->user_frag = sp->user_frag;

	/* Set the association max_retrans and RTO values from the
	 * socket values.
	 */
	asoc->max_retrans = sp->assocparams.sasoc_asocmaxrxt;
	asoc->rto_initial = msecs_to_jiffies(sp->rtoinfo.srto_initial);
	asoc->rto_max = msecs_to_jiffies(sp->rtoinfo.srto_max);
	asoc->rto_min = msecs_to_jiffies(sp->rtoinfo.srto_min);

	asoc->overall_error_count = 0;

	/* Initialize the association's heartbeat interval based on the
	 * sock configured value.
	 */
	asoc->hbinterval = msecs_to_jiffies(sp->hbinterval);

	/* Initialize path max retrans value. */
	asoc->pathmaxrxt = sp->pathmaxrxt;

	/* Initialize default path MTU. */
	asoc->pathmtu = sp->pathmtu;

	/* Set association default SACK delay */
	asoc->sackdelay = msecs_to_jiffies(sp->sackdelay);
	asoc->sackfreq = sp->sackfreq;

	/* Set the association default flags controlling
	 * Heartbeat, SACK delay, and Path MTU Discovery.
	 */
	asoc->param_flags = sp->param_flags;

	/* Initialize the maximum mumber of new data packets that can be sent
	 * in a burst.
	 */
	asoc->max_burst = sp->max_burst;

	/* initialize association timers */
	asoc->timeouts[SCTP_EVENT_TIMEOUT_NONE] = 0;
	asoc->timeouts[SCTP_EVENT_TIMEOUT_T1_COOKIE] = asoc->rto_initial;
	asoc->timeouts[SCTP_EVENT_TIMEOUT_T1_INIT] = asoc->rto_initial;
	asoc->timeouts[SCTP_EVENT_TIMEOUT_T2_SHUTDOWN] = asoc->rto_initial;
	asoc->timeouts[SCTP_EVENT_TIMEOUT_T3_RTX] = 0;
	asoc->timeouts[SCTP_EVENT_TIMEOUT_T4_RTO] = 0;

	/* sctpimpguide Section 2.12.2
	 * If the 'T5-shutdown-guard' timer is used, it SHOULD be set to the
	 * recommended value of 5 times 'RTO.Max'.
	 */
	asoc->timeouts[SCTP_EVENT_TIMEOUT_T5_SHUTDOWN_GUARD]
		= 5 * asoc->rto_max;

	asoc->timeouts[SCTP_EVENT_TIMEOUT_HEARTBEAT] = 0;
	asoc->timeouts[SCTP_EVENT_TIMEOUT_SACK] = asoc->sackdelay;
	asoc->timeouts[SCTP_EVENT_TIMEOUT_AUTOCLOSE] =
		(unsigned long)sp->autoclose * HZ;

	/* Initializes the timers */
	for (i = SCTP_EVENT_TIMEOUT_NONE; i < SCTP_NUM_TIMEOUT_TYPES; ++i)
		setup_timer(&asoc->timers[i], sctp_timer_events[i],
				(unsigned long)asoc);

	/* Pull default initialization values from the sock options.
	 * Note: This assumes that the values have already been
	 * validated in the sock.
	 */
	asoc->c.sinit_max_instreams = sp->initmsg.sinit_max_instreams;
	asoc->c.sinit_num_ostreams  = sp->initmsg.sinit_num_ostreams;
	asoc->max_init_attempts	= sp->initmsg.sinit_max_attempts;

	asoc->max_init_timeo =
		 msecs_to_jiffies(sp->initmsg.sinit_max_init_timeo);

	/* Allocate storage for the ssnmap after the inbound and outbound
	 * streams have been negotiated during Init.
	 */
	asoc->ssnmap = NULL;

	/* Set the local window size for receive.
	 * This is also the rcvbuf space per association.
	 * RFC 6 - A SCTP receiver MUST be able to receive a minimum of
	 * 1500 bytes in one SCTP packet.
	 */
	if ((sk->sk_rcvbuf/2) < SCTP_DEFAULT_MINWINDOW)
		asoc->rwnd = SCTP_DEFAULT_MINWINDOW;
	else
		asoc->rwnd = sk->sk_rcvbuf/2;

	asoc->a_rwnd = asoc->rwnd;

	asoc->rwnd_over = 0;
	asoc->rwnd_press = 0;

	/* Use my own max window until I learn something better.  */
	asoc->peer.rwnd = SCTP_DEFAULT_MAXWINDOW;

	/* Set the sndbuf size for transmit.  */
	asoc->sndbuf_used = 0;

	/* Initialize the receive memory counter */
	atomic_set(&asoc->rmem_alloc, 0);

	init_waitqueue_head(&asoc->wait);

	asoc->c.my_vtag = sctp_generate_tag(ep);
	asoc->peer.i.init_tag = 0;     /* INIT needs a vtag of 0. */
	asoc->c.peer_vtag = 0;
	asoc->c.my_ttag   = 0;
	asoc->c.peer_ttag = 0;
	asoc->c.my_port = ep->base.bind_addr.port;

	asoc->c.initial_tsn = sctp_generate_tsn(ep);

	asoc->next_tsn = asoc->c.initial_tsn;

	asoc->ctsn_ack_point = asoc->next_tsn - 1;
	asoc->adv_peer_ack_point = asoc->ctsn_ack_point;
	asoc->highest_sacked = asoc->ctsn_ack_point;
	asoc->last_cwr_tsn = asoc->ctsn_ack_point;
	asoc->unack_data = 0;

	/* ADDIP Section 4.1 Asconf Chunk Procedures
	 *
	 * When an endpoint has an ASCONF signaled change to be sent to the
	 * remote endpoint it should do the following:
	 * ...
	 * A2) a serial number should be assigned to the chunk. The serial
	 * number SHOULD be a monotonically increasing number. The serial
	 * numbers SHOULD be initialized at the start of the
	 * association to the same value as the initial TSN.
	 */
	asoc->addip_serial = asoc->c.initial_tsn;

	INIT_LIST_HEAD(&asoc->addip_chunk_list);
	INIT_LIST_HEAD(&asoc->asconf_ack_list);

	/* Make an empty list of remote transport addresses.  */
	INIT_LIST_HEAD(&asoc->peer.transport_addr_list);
	asoc->peer.transport_count = 0;

	/* RFC 2960 5.1 Normal Establishment of an Association
	 *
	 * After the reception of the first data chunk in an
	 * association the endpoint must immediately respond with a
	 * sack to acknowledge the data chunk.  Subsequent
	 * acknowledgements should be done as described in Section
	 * 6.2.
	 *
	 * [We implement this by telling a new association that it
	 * already received one packet.]
	 */
	asoc->peer.sack_needed = 1;
	asoc->peer.sack_cnt = 0;

	/* Assume that the peer will tell us if he recognizes ASCONF
	 * as part of INIT exchange.
	 * The sctp_addip_noauth option is there for backward compatibilty
	 * and will revert old behavior.
	 */
	asoc->peer.asconf_capable = 0;
	if (sctp_addip_noauth)
		asoc->peer.asconf_capable = 1;

	/* Create an input queue.  */
	sctp_inq_init(&asoc->base.inqueue);
	sctp_inq_set_th_handler(&asoc->base.inqueue, sctp_assoc_bh_rcv);

	/* Create an output queue.  */
	sctp_outq_init(asoc, &asoc->outqueue);

	if (!sctp_ulpq_init(&asoc->ulpq, asoc))
		goto fail_init;

	memset(&asoc->peer.tsn_map, 0, sizeof(struct sctp_tsnmap));

	asoc->need_ecne = 0;

	asoc->assoc_id = 0;

	/* Assume that peer would support both address types unless we are
	 * told otherwise.
	 */
	asoc->peer.ipv4_address = 1;
	if (asoc->base.sk->sk_family == PF_INET6)
		asoc->peer.ipv6_address = 1;
	INIT_LIST_HEAD(&asoc->asocs);

	asoc->autoclose = sp->autoclose;

	asoc->default_stream = sp->default_stream;
	asoc->default_ppid = sp->default_ppid;
	asoc->default_flags = sp->default_flags;
	asoc->default_context = sp->default_context;
	asoc->default_timetolive = sp->default_timetolive;
	asoc->default_rcv_context = sp->default_rcv_context;

	/* AUTH related initializations */
	INIT_LIST_HEAD(&asoc->endpoint_shared_keys);
	err = sctp_auth_asoc_copy_shkeys(ep, asoc, gfp);
	if (err)
		goto fail_init;

	asoc->active_key_id = ep->active_key_id;
	asoc->asoc_shared_key = NULL;

	asoc->default_hmac_id = 0;
	/* Save the hmacs and chunks list into this association */
	if (ep->auth_hmacs_list)
		memcpy(asoc->c.auth_hmacs, ep->auth_hmacs_list,
			ntohs(ep->auth_hmacs_list->param_hdr.length));
	if (ep->auth_chunk_list)
		memcpy(asoc->c.auth_chunks, ep->auth_chunk_list,
			ntohs(ep->auth_chunk_list->param_hdr.length));

	/* Get the AUTH random number for this association */
	p = (sctp_paramhdr_t *)asoc->c.auth_random;
	p->type = SCTP_PARAM_RANDOM;
	p->length = htons(sizeof(sctp_paramhdr_t) + SCTP_AUTH_RANDOM_LENGTH);
	get_random_bytes(p+1, SCTP_AUTH_RANDOM_LENGTH);

	return asoc;

fail_init:
	sctp_endpoint_put(asoc->ep);
	sock_put(asoc->base.sk);
	return NULL;
}

/* Allocate and initialize a new association */
struct sctp_association *sctp_association_new(const struct sctp_endpoint *ep,
					 const struct sock *sk,
					 sctp_scope_t scope,
					 gfp_t gfp)
{
	struct sctp_association *asoc;

	asoc = t_new(struct sctp_association, gfp);
	if (!asoc)
		goto fail;

	if (!sctp_association_init(asoc, ep, sk, scope, gfp))
		goto fail_init;

	asoc->base.malloced = 1;
	SCTP_DBG_OBJCNT_INC(assoc);
	SCTP_DEBUG_PRINTK("Created asoc %p\n", asoc);

	return asoc;

fail_init:
	kfree(asoc);
fail:
	return NULL;
}

/* Free this association if possible.  There may still be users, so
 * the actual deallocation may be delayed.
 */
void sctp_association_free(struct sctp_association *asoc)
{
	struct sock *sk = asoc->base.sk;
	struct sctp_transport *transport;
	struct list_head *pos, *temp;
	int i;

	/* Only real associations count against the endpoint, so
	 * don't bother for if this is a temporary association.
	 */
	if (!asoc->temp) {
		list_del(&asoc->asocs);

		/* Decrement the backlog value for a TCP-style listening
		 * socket.
		 */
		if (sctp_style(sk, TCP) && sctp_sstate(sk, LISTENING))
			sk->sk_ack_backlog--;
	}

	/* Mark as dead, so other users can know this structure is
	 * going away.
	 */
	asoc->base.dead = 1;

	/* Dispose of any data lying around in the outqueue. */
	sctp_outq_free(&asoc->outqueue);

	/* Dispose of any pending messages for the upper layer. */
	sctp_ulpq_free(&asoc->ulpq);

	/* Dispose of any pending chunks on the inqueue. */
	sctp_inq_free(&asoc->base.inqueue);

	sctp_tsnmap_free(&asoc->peer.tsn_map);

	/* Free ssnmap storage. */
	sctp_ssnmap_free(asoc->ssnmap);

	/* Clean up the bound address list. */
	sctp_bind_addr_free(&asoc->base.bind_addr);

	/* Do we need to go through all of our timers and
	 * delete them?   To be safe we will try to delete all, but we
	 * should be able to go through and make a guess based
	 * on our state.
	 */
	for (i = SCTP_EVENT_TIMEOUT_NONE; i < SCTP_NUM_TIMEOUT_TYPES; ++i) {
		if (timer_pending(&asoc->timers[i]) &&
		    del_timer(&asoc->timers[i]))
			sctp_association_put(asoc);
	}

	/* Free peer's cached cookie. */
	kfree(asoc->peer.cookie);
	kfree(asoc->peer.peer_random);
	kfree(asoc->peer.peer_chunks);
	kfree(asoc->peer.peer_hmacs);

	/* Release the transport structures. */
	list_for_each_safe(pos, temp, &asoc->peer.transport_addr_list) {
		transport = list_entry(pos, struct sctp_transport, transports);
		list_del(pos);
		sctp_transport_free(transport);
	}

	asoc->peer.transport_count = 0;

<<<<<<< HEAD
	/* Free any cached ASCONF_ACK chunk. */
	sctp_assoc_free_asconf_acks(asoc);

	/* Free the ASCONF queue. */
	sctp_assoc_free_asconf_queue(asoc);

	/* Free any cached ASCONF chunk. */
	if (asoc->addip_last_asconf)
		sctp_chunk_free(asoc->addip_last_asconf);
=======
	sctp_asconf_queue_teardown(asoc);
>>>>>>> 77570429

	/* AUTH - Free the endpoint shared keys */
	sctp_auth_destroy_keys(&asoc->endpoint_shared_keys);

	/* AUTH - Free the association shared key */
	sctp_auth_key_put(asoc->asoc_shared_key);

	sctp_association_put(asoc);
}

/* Cleanup and free up an association. */
static void sctp_association_destroy(struct sctp_association *asoc)
{
	SCTP_ASSERT(asoc->base.dead, "Assoc is not dead", return);

	sctp_endpoint_put(asoc->ep);
	sock_put(asoc->base.sk);

	if (asoc->assoc_id != 0) {
		spin_lock_bh(&sctp_assocs_id_lock);
		idr_remove(&sctp_assocs_id, asoc->assoc_id);
		spin_unlock_bh(&sctp_assocs_id_lock);
	}

	WARN_ON(atomic_read(&asoc->rmem_alloc));

	if (asoc->base.malloced) {
		kfree(asoc);
		SCTP_DBG_OBJCNT_DEC(assoc);
	}
}

/* Change the primary destination address for the peer. */
void sctp_assoc_set_primary(struct sctp_association *asoc,
			    struct sctp_transport *transport)
{
	int changeover = 0;

	/* it's a changeover only if we already have a primary path
	 * that we are changing
	 */
	if (asoc->peer.primary_path != NULL &&
	    asoc->peer.primary_path != transport)
		changeover = 1 ;

	asoc->peer.primary_path = transport;

	/* Set a default msg_name for events. */
	memcpy(&asoc->peer.primary_addr, &transport->ipaddr,
	       sizeof(union sctp_addr));

	/* If the primary path is changing, assume that the
	 * user wants to use this new path.
	 */
	if ((transport->state == SCTP_ACTIVE) ||
	    (transport->state == SCTP_UNKNOWN))
		asoc->peer.active_path = transport;

	/*
	 * SFR-CACC algorithm:
	 * Upon the receipt of a request to change the primary
	 * destination address, on the data structure for the new
	 * primary destination, the sender MUST do the following:
	 *
	 * 1) If CHANGEOVER_ACTIVE is set, then there was a switch
	 * to this destination address earlier. The sender MUST set
	 * CYCLING_CHANGEOVER to indicate that this switch is a
	 * double switch to the same destination address.
	 *
	 * Really, only bother is we have data queued or outstanding on
	 * the association.
	 */
	if (!asoc->outqueue.outstanding_bytes && !asoc->outqueue.out_qlen)
		return;

	if (transport->cacc.changeover_active)
		transport->cacc.cycling_changeover = changeover;

	/* 2) The sender MUST set CHANGEOVER_ACTIVE to indicate that
	 * a changeover has occurred.
	 */
	transport->cacc.changeover_active = changeover;

	/* 3) The sender MUST store the next TSN to be sent in
	 * next_tsn_at_change.
	 */
	transport->cacc.next_tsn_at_change = asoc->next_tsn;
}

/* Remove a transport from an association.  */
void sctp_assoc_rm_peer(struct sctp_association *asoc,
			struct sctp_transport *peer)
{
	struct list_head	*pos;
	struct sctp_transport	*transport;

	SCTP_DEBUG_PRINTK_IPADDR("sctp_assoc_rm_peer:association %p addr: ",
				 " port: %d\n",
				 asoc,
				 (&peer->ipaddr),
				 ntohs(peer->ipaddr.v4.sin_port));

	/* If we are to remove the current retran_path, update it
	 * to the next peer before removing this peer from the list.
	 */
	if (asoc->peer.retran_path == peer)
		sctp_assoc_update_retran_path(asoc);

	/* Remove this peer from the list. */
	list_del(&peer->transports);

	/* Get the first transport of asoc. */
	pos = asoc->peer.transport_addr_list.next;
	transport = list_entry(pos, struct sctp_transport, transports);

	/* Update any entries that match the peer to be deleted. */
	if (asoc->peer.primary_path == peer)
		sctp_assoc_set_primary(asoc, transport);
	if (asoc->peer.active_path == peer)
		asoc->peer.active_path = transport;
	if (asoc->peer.retran_path == peer)
		asoc->peer.retran_path = transport;
	if (asoc->peer.last_data_from == peer)
		asoc->peer.last_data_from = transport;

	/* If we remove the transport an INIT was last sent to, set it to
	 * NULL. Combined with the update of the retran path above, this
	 * will cause the next INIT to be sent to the next available
	 * transport, maintaining the cycle.
	 */
	if (asoc->init_last_sent_to == peer)
		asoc->init_last_sent_to = NULL;

	/* If we remove the transport an SHUTDOWN was last sent to, set it
	 * to NULL. Combined with the update of the retran path above, this
	 * will cause the next SHUTDOWN to be sent to the next available
	 * transport, maintaining the cycle.
	 */
	if (asoc->shutdown_last_sent_to == peer)
		asoc->shutdown_last_sent_to = NULL;

	/* If we remove the transport an ASCONF was last sent to, set it to
	 * NULL.
	 */
	if (asoc->addip_last_asconf &&
	    asoc->addip_last_asconf->transport == peer)
		asoc->addip_last_asconf->transport = NULL;

	/* If we have something on the transmitted list, we have to
	 * save it off.  The best place is the active path.
	 */
	if (!list_empty(&peer->transmitted)) {
		struct sctp_transport *active = asoc->peer.active_path;
		struct sctp_chunk *ch;

		/* Reset the transport of each chunk on this list */
		list_for_each_entry(ch, &peer->transmitted,
					transmitted_list) {
			ch->transport = NULL;
			ch->rtt_in_progress = 0;
		}

		list_splice_tail_init(&peer->transmitted,
					&active->transmitted);

		/* Start a T3 timer here in case it wasn't running so
		 * that these migrated packets have a chance to get
		 * retrnasmitted.
		 */
		if (!timer_pending(&active->T3_rtx_timer))
			if (!mod_timer(&active->T3_rtx_timer,
					jiffies + active->rto))
				sctp_transport_hold(active);
	}

	asoc->peer.transport_count--;

	sctp_transport_free(peer);
}

/* Add a transport address to an association.  */
struct sctp_transport *sctp_assoc_add_peer(struct sctp_association *asoc,
					   const union sctp_addr *addr,
					   const gfp_t gfp,
					   const int peer_state)
{
	struct sctp_transport *peer;
	struct sctp_sock *sp;
	unsigned short port;

	sp = sctp_sk(asoc->base.sk);

	/* AF_INET and AF_INET6 share common port field. */
	port = ntohs(addr->v4.sin_port);

	SCTP_DEBUG_PRINTK_IPADDR("sctp_assoc_add_peer:association %p addr: ",
				 " port: %d state:%d\n",
				 asoc,
				 addr,
				 port,
				 peer_state);

	/* Set the port if it has not been set yet.  */
	if (0 == asoc->peer.port)
		asoc->peer.port = port;

	/* Check to see if this is a duplicate. */
	peer = sctp_assoc_lookup_paddr(asoc, addr);
	if (peer) {
		/* An UNKNOWN state is only set on transports added by
		 * user in sctp_connectx() call.  Such transports should be
		 * considered CONFIRMED per RFC 4960, Section 5.4.
		 */
		if (peer->state == SCTP_UNKNOWN) {
			peer->state = SCTP_ACTIVE;
		}
		return peer;
	}

	peer = sctp_transport_new(addr, gfp);
	if (!peer)
		return NULL;

	sctp_transport_set_owner(peer, asoc);

	/* Initialize the peer's heartbeat interval based on the
	 * association configured value.
	 */
	peer->hbinterval = asoc->hbinterval;

	/* Set the path max_retrans.  */
	peer->pathmaxrxt = asoc->pathmaxrxt;

	/* Initialize the peer's SACK delay timeout based on the
	 * association configured value.
	 */
	peer->sackdelay = asoc->sackdelay;
	peer->sackfreq = asoc->sackfreq;

	/* Enable/disable heartbeat, SACK delay, and path MTU discovery
	 * based on association setting.
	 */
	peer->param_flags = asoc->param_flags;

	sctp_transport_route(peer, NULL, sp);

	/* Initialize the pmtu of the transport. */
	if (peer->param_flags & SPP_PMTUD_DISABLE) {
		if (asoc->pathmtu)
			peer->pathmtu = asoc->pathmtu;
		else
			peer->pathmtu = SCTP_DEFAULT_MAXSEGMENT;
	}

	/* If this is the first transport addr on this association,
	 * initialize the association PMTU to the peer's PMTU.
	 * If not and the current association PMTU is higher than the new
	 * peer's PMTU, reset the association PMTU to the new peer's PMTU.
	 */
	if (asoc->pathmtu)
		asoc->pathmtu = min_t(int, peer->pathmtu, asoc->pathmtu);
	else
		asoc->pathmtu = peer->pathmtu;

	SCTP_DEBUG_PRINTK("sctp_assoc_add_peer:association %p PMTU set to "
			  "%d\n", asoc, asoc->pathmtu);
	peer->pmtu_pending = 0;

	asoc->frag_point = sctp_frag_point(asoc, asoc->pathmtu);

	/* The asoc->peer.port might not be meaningful yet, but
	 * initialize the packet structure anyway.
	 */
	sctp_packet_init(&peer->packet, peer, asoc->base.bind_addr.port,
			 asoc->peer.port);

	/* 7.2.1 Slow-Start
	 *
	 * o The initial cwnd before DATA transmission or after a sufficiently
	 *   long idle period MUST be set to
	 *      min(4*MTU, max(2*MTU, 4380 bytes))
	 *
	 * o The initial value of ssthresh MAY be arbitrarily high
	 *   (for example, implementations MAY use the size of the
	 *   receiver advertised window).
	 */
	peer->cwnd = min(4*asoc->pathmtu, max_t(__u32, 2*asoc->pathmtu, 4380));

	/* At this point, we may not have the receiver's advertised window,
	 * so initialize ssthresh to the default value and it will be set
	 * later when we process the INIT.
	 */
	peer->ssthresh = SCTP_DEFAULT_MAXWINDOW;

	peer->partial_bytes_acked = 0;
	peer->flight_size = 0;
	peer->burst_limited = 0;

	/* Set the transport's RTO.initial value */
	peer->rto = asoc->rto_initial;

	/* Set the peer's active state. */
	peer->state = peer_state;

	/* Attach the remote transport to our asoc.  */
	list_add_tail(&peer->transports, &asoc->peer.transport_addr_list);
	asoc->peer.transport_count++;

	/* If we do not yet have a primary path, set one.  */
	if (!asoc->peer.primary_path) {
		sctp_assoc_set_primary(asoc, peer);
		asoc->peer.retran_path = peer;
	}

	if (asoc->peer.active_path == asoc->peer.retran_path &&
	    peer->state != SCTP_UNCONFIRMED) {
		asoc->peer.retran_path = peer;
	}

	return peer;
}

/* Delete a transport address from an association.  */
void sctp_assoc_del_peer(struct sctp_association *asoc,
			 const union sctp_addr *addr)
{
	struct list_head	*pos;
	struct list_head	*temp;
	struct sctp_transport	*transport;

	list_for_each_safe(pos, temp, &asoc->peer.transport_addr_list) {
		transport = list_entry(pos, struct sctp_transport, transports);
		if (sctp_cmp_addr_exact(addr, &transport->ipaddr)) {
			/* Do book keeping for removing the peer and free it. */
			sctp_assoc_rm_peer(asoc, transport);
			break;
		}
	}
}

/* Lookup a transport by address. */
struct sctp_transport *sctp_assoc_lookup_paddr(
					const struct sctp_association *asoc,
					const union sctp_addr *address)
{
	struct sctp_transport *t;

	/* Cycle through all transports searching for a peer address. */

	list_for_each_entry(t, &asoc->peer.transport_addr_list,
			transports) {
		if (sctp_cmp_addr_exact(address, &t->ipaddr))
			return t;
	}

	return NULL;
}

/* Remove all transports except a give one */
void sctp_assoc_del_nonprimary_peers(struct sctp_association *asoc,
				     struct sctp_transport *primary)
{
	struct sctp_transport	*temp;
	struct sctp_transport	*t;

	list_for_each_entry_safe(t, temp, &asoc->peer.transport_addr_list,
				 transports) {
		/* if the current transport is not the primary one, delete it */
		if (t != primary)
			sctp_assoc_rm_peer(asoc, t);
	}
}

/* Engage in transport control operations.
 * Mark the transport up or down and send a notification to the user.
 * Select and update the new active and retran paths.
 */
void sctp_assoc_control_transport(struct sctp_association *asoc,
				  struct sctp_transport *transport,
				  sctp_transport_cmd_t command,
				  sctp_sn_error_t error)
{
	struct sctp_transport *t = NULL;
	struct sctp_transport *first;
	struct sctp_transport *second;
	struct sctp_ulpevent *event;
	struct sockaddr_storage addr;
	int spc_state = 0;

	/* Record the transition on the transport.  */
	switch (command) {
	case SCTP_TRANSPORT_UP:
		/* If we are moving from UNCONFIRMED state due
		 * to heartbeat success, report the SCTP_ADDR_CONFIRMED
		 * state to the user, otherwise report SCTP_ADDR_AVAILABLE.
		 */
		if (SCTP_UNCONFIRMED == transport->state &&
		    SCTP_HEARTBEAT_SUCCESS == error)
			spc_state = SCTP_ADDR_CONFIRMED;
		else
			spc_state = SCTP_ADDR_AVAILABLE;
		transport->state = SCTP_ACTIVE;
		break;

	case SCTP_TRANSPORT_DOWN:
		/* If the transport was never confirmed, do not transition it
		 * to inactive state.  Also, release the cached route since
		 * there may be a better route next time.
		 */
		if (transport->state != SCTP_UNCONFIRMED)
			transport->state = SCTP_INACTIVE;
		else {
			dst_release(transport->dst);
			transport->dst = NULL;
		}

		spc_state = SCTP_ADDR_UNREACHABLE;
		break;

	default:
		return;
	}

	/* Generate and send a SCTP_PEER_ADDR_CHANGE notification to the
	 * user.
	 */
	memset(&addr, 0, sizeof(struct sockaddr_storage));
	memcpy(&addr, &transport->ipaddr, transport->af_specific->sockaddr_len);
	event = sctp_ulpevent_make_peer_addr_change(asoc, &addr,
				0, spc_state, error, GFP_ATOMIC);
	if (event)
		sctp_ulpq_tail_event(&asoc->ulpq, event);

	/* Select new active and retran paths. */

	/* Look for the two most recently used active transports.
	 *
	 * This code produces the wrong ordering whenever jiffies
	 * rolls over, but we still get usable transports, so we don't
	 * worry about it.
	 */
	first = NULL; second = NULL;

	list_for_each_entry(t, &asoc->peer.transport_addr_list,
			transports) {

		if ((t->state == SCTP_INACTIVE) ||
		    (t->state == SCTP_UNCONFIRMED))
			continue;
		if (!first || t->last_time_heard > first->last_time_heard) {
			second = first;
			first = t;
		}
		if (!second || t->last_time_heard > second->last_time_heard)
			second = t;
	}

	/* RFC 2960 6.4 Multi-Homed SCTP Endpoints
	 *
	 * By default, an endpoint should always transmit to the
	 * primary path, unless the SCTP user explicitly specifies the
	 * destination transport address (and possibly source
	 * transport address) to use.
	 *
	 * [If the primary is active but not most recent, bump the most
	 * recently used transport.]
	 */
	if (((asoc->peer.primary_path->state == SCTP_ACTIVE) ||
	     (asoc->peer.primary_path->state == SCTP_UNKNOWN)) &&
	    first != asoc->peer.primary_path) {
		second = first;
		first = asoc->peer.primary_path;
	}

	/* If we failed to find a usable transport, just camp on the
	 * primary, even if it is inactive.
	 */
	if (!first) {
		first = asoc->peer.primary_path;
		second = asoc->peer.primary_path;
	}

	/* Set the active and retran transports.  */
	asoc->peer.active_path = first;
	asoc->peer.retran_path = second;
}

/* Hold a reference to an association. */
void sctp_association_hold(struct sctp_association *asoc)
{
	atomic_inc(&asoc->base.refcnt);
}

/* Release a reference to an association and cleanup
 * if there are no more references.
 */
void sctp_association_put(struct sctp_association *asoc)
{
	if (atomic_dec_and_test(&asoc->base.refcnt))
		sctp_association_destroy(asoc);
}

/* Allocate the next TSN, Transmission Sequence Number, for the given
 * association.
 */
__u32 sctp_association_get_next_tsn(struct sctp_association *asoc)
{
	/* From Section 1.6 Serial Number Arithmetic:
	 * Transmission Sequence Numbers wrap around when they reach
	 * 2**32 - 1.  That is, the next TSN a DATA chunk MUST use
	 * after transmitting TSN = 2*32 - 1 is TSN = 0.
	 */
	__u32 retval = asoc->next_tsn;
	asoc->next_tsn++;
	asoc->unack_data++;

	return retval;
}

/* Compare two addresses to see if they match.  Wildcard addresses
 * only match themselves.
 */
int sctp_cmp_addr_exact(const union sctp_addr *ss1,
			const union sctp_addr *ss2)
{
	struct sctp_af *af;

	af = sctp_get_af_specific(ss1->sa.sa_family);
	if (unlikely(!af))
		return 0;

	return af->cmp_addr(ss1, ss2);
}

/* Return an ecne chunk to get prepended to a packet.
 * Note:  We are sly and return a shared, prealloced chunk.  FIXME:
 * No we don't, but we could/should.
 */
struct sctp_chunk *sctp_get_ecne_prepend(struct sctp_association *asoc)
{
	struct sctp_chunk *chunk;

	/* Send ECNE if needed.
	 * Not being able to allocate a chunk here is not deadly.
	 */
	if (asoc->need_ecne)
		chunk = sctp_make_ecne(asoc, asoc->last_ecne_tsn);
	else
		chunk = NULL;

	return chunk;
}

/*
 * Find which transport this TSN was sent on.
 */
struct sctp_transport *sctp_assoc_lookup_tsn(struct sctp_association *asoc,
					     __u32 tsn)
{
	struct sctp_transport *active;
	struct sctp_transport *match;
	struct sctp_transport *transport;
	struct sctp_chunk *chunk;
	__be32 key = htonl(tsn);

	match = NULL;

	/*
	 * FIXME: In general, find a more efficient data structure for
	 * searching.
	 */

	/*
	 * The general strategy is to search each transport's transmitted
	 * list.   Return which transport this TSN lives on.
	 *
	 * Let's be hopeful and check the active_path first.
	 * Another optimization would be to know if there is only one
	 * outbound path and not have to look for the TSN at all.
	 *
	 */

	active = asoc->peer.active_path;

	list_for_each_entry(chunk, &active->transmitted,
			transmitted_list) {

		if (key == chunk->subh.data_hdr->tsn) {
			match = active;
			goto out;
		}
	}

	/* If not found, go search all the other transports. */
	list_for_each_entry(transport, &asoc->peer.transport_addr_list,
			transports) {

		if (transport == active)
			break;
		list_for_each_entry(chunk, &transport->transmitted,
				transmitted_list) {
			if (key == chunk->subh.data_hdr->tsn) {
				match = transport;
				goto out;
			}
		}
	}
out:
	return match;
}

/* Is this the association we are looking for? */
struct sctp_transport *sctp_assoc_is_match(struct sctp_association *asoc,
					   const union sctp_addr *laddr,
					   const union sctp_addr *paddr)
{
	struct sctp_transport *transport;

	if ((htons(asoc->base.bind_addr.port) == laddr->v4.sin_port) &&
	    (htons(asoc->peer.port) == paddr->v4.sin_port)) {
		transport = sctp_assoc_lookup_paddr(asoc, paddr);
		if (!transport)
			goto out;

		if (sctp_bind_addr_match(&asoc->base.bind_addr, laddr,
					 sctp_sk(asoc->base.sk)))
			goto out;
	}
	transport = NULL;

out:
	return transport;
}

/* Do delayed input processing.  This is scheduled by sctp_rcv(). */
static void sctp_assoc_bh_rcv(struct work_struct *work)
{
	struct sctp_association *asoc =
		container_of(work, struct sctp_association,
			     base.inqueue.immediate);
	struct sctp_endpoint *ep;
	struct sctp_chunk *chunk;
	struct sctp_inq *inqueue;
	int state;
	sctp_subtype_t subtype;
	int error = 0;

	/* The association should be held so we should be safe. */
	ep = asoc->ep;

	inqueue = &asoc->base.inqueue;
	sctp_association_hold(asoc);
	while (NULL != (chunk = sctp_inq_pop(inqueue))) {
		state = asoc->state;
		subtype = SCTP_ST_CHUNK(chunk->chunk_hdr->type);

		/* SCTP-AUTH, Section 6.3:
		 *    The receiver has a list of chunk types which it expects
		 *    to be received only after an AUTH-chunk.  This list has
		 *    been sent to the peer during the association setup.  It
		 *    MUST silently discard these chunks if they are not placed
		 *    after an AUTH chunk in the packet.
		 */
		if (sctp_auth_recv_cid(subtype.chunk, asoc) && !chunk->auth)
			continue;

		/* Remember where the last DATA chunk came from so we
		 * know where to send the SACK.
		 */
		if (sctp_chunk_is_data(chunk))
			asoc->peer.last_data_from = chunk->transport;
		else
			SCTP_INC_STATS(SCTP_MIB_INCTRLCHUNKS);

		if (chunk->transport)
			chunk->transport->last_time_heard = jiffies;

		/* Run through the state machine. */
		error = sctp_do_sm(SCTP_EVENT_T_CHUNK, subtype,
				   state, ep, asoc, chunk, GFP_ATOMIC);

		/* Check to see if the association is freed in response to
		 * the incoming chunk.  If so, get out of the while loop.
		 */
		if (asoc->base.dead)
			break;

		/* If there is an error on chunk, discard this packet. */
		if (error && chunk)
			chunk->pdiscard = 1;
	}
	sctp_association_put(asoc);
}

/* This routine moves an association from its old sk to a new sk.  */
void sctp_assoc_migrate(struct sctp_association *assoc, struct sock *newsk)
{
	struct sctp_sock *newsp = sctp_sk(newsk);
	struct sock *oldsk = assoc->base.sk;

	/* Delete the association from the old endpoint's list of
	 * associations.
	 */
	list_del_init(&assoc->asocs);

	/* Decrement the backlog value for a TCP-style socket. */
	if (sctp_style(oldsk, TCP))
		oldsk->sk_ack_backlog--;

	/* Release references to the old endpoint and the sock.  */
	sctp_endpoint_put(assoc->ep);
	sock_put(assoc->base.sk);

	/* Get a reference to the new endpoint.  */
	assoc->ep = newsp->ep;
	sctp_endpoint_hold(assoc->ep);

	/* Get a reference to the new sock.  */
	assoc->base.sk = newsk;
	sock_hold(assoc->base.sk);

	/* Add the association to the new endpoint's list of associations.  */
	sctp_endpoint_add_asoc(newsp->ep, assoc);
}

/* Update an association (possibly from unexpected COOKIE-ECHO processing).  */
void sctp_assoc_update(struct sctp_association *asoc,
		       struct sctp_association *new)
{
	struct sctp_transport *trans;
	struct list_head *pos, *temp;

	/* Copy in new parameters of peer. */
	asoc->c = new->c;
	asoc->peer.rwnd = new->peer.rwnd;
	asoc->peer.sack_needed = new->peer.sack_needed;
	asoc->peer.i = new->peer.i;
	sctp_tsnmap_init(&asoc->peer.tsn_map, SCTP_TSN_MAP_INITIAL,
			 asoc->peer.i.initial_tsn, GFP_ATOMIC);

	/* Remove any peer addresses not present in the new association. */
	list_for_each_safe(pos, temp, &asoc->peer.transport_addr_list) {
		trans = list_entry(pos, struct sctp_transport, transports);
		if (!sctp_assoc_lookup_paddr(new, &trans->ipaddr)) {
			sctp_assoc_rm_peer(asoc, trans);
			continue;
		}

		if (asoc->state >= SCTP_STATE_ESTABLISHED)
			sctp_transport_reset(trans);
	}

	/* If the case is A (association restart), use
	 * initial_tsn as next_tsn. If the case is B, use
	 * current next_tsn in case data sent to peer
	 * has been discarded and needs retransmission.
	 */
	if (asoc->state >= SCTP_STATE_ESTABLISHED) {
		asoc->next_tsn = new->next_tsn;
		asoc->ctsn_ack_point = new->ctsn_ack_point;
		asoc->adv_peer_ack_point = new->adv_peer_ack_point;

		/* Reinitialize SSN for both local streams
		 * and peer's streams.
		 */
		sctp_ssnmap_clear(asoc->ssnmap);

		/* Flush the ULP reassembly and ordered queue.
		 * Any data there will now be stale and will
		 * cause problems.
		 */
		sctp_ulpq_flush(&asoc->ulpq);

		/* reset the overall association error count so
		 * that the restarted association doesn't get torn
		 * down on the next retransmission timer.
		 */
		asoc->overall_error_count = 0;

	} else {
		/* Add any peer addresses from the new association. */
		list_for_each_entry(trans, &new->peer.transport_addr_list,
				transports) {
			if (!sctp_assoc_lookup_paddr(asoc, &trans->ipaddr))
				sctp_assoc_add_peer(asoc, &trans->ipaddr,
						    GFP_ATOMIC, trans->state);
		}

		asoc->ctsn_ack_point = asoc->next_tsn - 1;
		asoc->adv_peer_ack_point = asoc->ctsn_ack_point;
		if (!asoc->ssnmap) {
			/* Move the ssnmap. */
			asoc->ssnmap = new->ssnmap;
			new->ssnmap = NULL;
		}

		if (!asoc->assoc_id) {
			/* get a new association id since we don't have one
			 * yet.
			 */
			sctp_assoc_set_id(asoc, GFP_ATOMIC);
		}
	}

	/* SCTP-AUTH: Save the peer parameters from the new assocaitions
	 * and also move the association shared keys over
	 */
	kfree(asoc->peer.peer_random);
	asoc->peer.peer_random = new->peer.peer_random;
	new->peer.peer_random = NULL;

	kfree(asoc->peer.peer_chunks);
	asoc->peer.peer_chunks = new->peer.peer_chunks;
	new->peer.peer_chunks = NULL;

	kfree(asoc->peer.peer_hmacs);
	asoc->peer.peer_hmacs = new->peer.peer_hmacs;
	new->peer.peer_hmacs = NULL;

	sctp_auth_key_put(asoc->asoc_shared_key);
	sctp_auth_asoc_init_active_key(asoc, GFP_ATOMIC);
}

/* Update the retran path for sending a retransmitted packet.
 * Round-robin through the active transports, else round-robin
 * through the inactive transports as this is the next best thing
 * we can try.
 */
void sctp_assoc_update_retran_path(struct sctp_association *asoc)
{
	struct sctp_transport *t, *next;
	struct list_head *head = &asoc->peer.transport_addr_list;
	struct list_head *pos;

	if (asoc->peer.transport_count == 1)
		return;

	/* Find the next transport in a round-robin fashion. */
	t = asoc->peer.retran_path;
	pos = &t->transports;
	next = NULL;

	while (1) {
		/* Skip the head. */
		if (pos->next == head)
			pos = head->next;
		else
			pos = pos->next;

		t = list_entry(pos, struct sctp_transport, transports);

		/* We have exhausted the list, but didn't find any
		 * other active transports.  If so, use the next
		 * transport.
		 */
		if (t == asoc->peer.retran_path) {
			t = next;
			break;
		}

		/* Try to find an active transport. */

		if ((t->state == SCTP_ACTIVE) ||
		    (t->state == SCTP_UNKNOWN)) {
			break;
		} else {
			/* Keep track of the next transport in case
			 * we don't find any active transport.
			 */
			if (t->state != SCTP_UNCONFIRMED && !next)
				next = t;
		}
	}

	if (t)
		asoc->peer.retran_path = t;
	else
		t = asoc->peer.retran_path;

	SCTP_DEBUG_PRINTK_IPADDR("sctp_assoc_update_retran_path:association"
				 " %p addr: ",
				 " port: %d\n",
				 asoc,
				 (&t->ipaddr),
				 ntohs(t->ipaddr.v4.sin_port));
}

/* Choose the transport for sending retransmit packet.  */
struct sctp_transport *sctp_assoc_choose_alter_transport(
	struct sctp_association *asoc, struct sctp_transport *last_sent_to)
{
	/* If this is the first time packet is sent, use the active path,
	 * else use the retran path. If the last packet was sent over the
	 * retran path, update the retran path and use it.
	 */
	if (!last_sent_to)
		return asoc->peer.active_path;
	else {
		if (last_sent_to == asoc->peer.retran_path)
			sctp_assoc_update_retran_path(asoc);
		return asoc->peer.retran_path;
	}
}

/* Update the association's pmtu and frag_point by going through all the
 * transports. This routine is called when a transport's PMTU has changed.
 */
void sctp_assoc_sync_pmtu(struct sctp_association *asoc)
{
	struct sctp_transport *t;
	__u32 pmtu = 0;

	if (!asoc)
		return;

	/* Get the lowest pmtu of all the transports. */
	list_for_each_entry(t, &asoc->peer.transport_addr_list,
				transports) {
		if (t->pmtu_pending && t->dst) {
			sctp_transport_update_pmtu(t, dst_mtu(t->dst));
			t->pmtu_pending = 0;
		}
		if (!pmtu || (t->pathmtu < pmtu))
			pmtu = t->pathmtu;
	}

	if (pmtu) {
		asoc->pathmtu = pmtu;
		asoc->frag_point = sctp_frag_point(asoc, pmtu);
	}

	SCTP_DEBUG_PRINTK("%s: asoc:%p, pmtu:%d, frag_point:%d\n",
			  __func__, asoc, asoc->pathmtu, asoc->frag_point);
}

/* Should we send a SACK to update our peer? */
static inline int sctp_peer_needs_update(struct sctp_association *asoc)
{
	switch (asoc->state) {
	case SCTP_STATE_ESTABLISHED:
	case SCTP_STATE_SHUTDOWN_PENDING:
	case SCTP_STATE_SHUTDOWN_RECEIVED:
	case SCTP_STATE_SHUTDOWN_SENT:
		if ((asoc->rwnd > asoc->a_rwnd) &&
		    ((asoc->rwnd - asoc->a_rwnd) >= max_t(__u32,
			   (asoc->base.sk->sk_rcvbuf >> sctp_rwnd_upd_shift),
			   asoc->pathmtu)))
			return 1;
		break;
	default:
		break;
	}
	return 0;
}

/* Increase asoc's rwnd by len and send any window update SACK if needed. */
void sctp_assoc_rwnd_increase(struct sctp_association *asoc, unsigned len)
{
	struct sctp_chunk *sack;
	struct timer_list *timer;

	if (asoc->rwnd_over) {
		if (asoc->rwnd_over >= len) {
			asoc->rwnd_over -= len;
		} else {
			asoc->rwnd += (len - asoc->rwnd_over);
			asoc->rwnd_over = 0;
		}
	} else {
		asoc->rwnd += len;
	}

	/* If we had window pressure, start recovering it
	 * once our rwnd had reached the accumulated pressure
	 * threshold.  The idea is to recover slowly, but up
	 * to the initial advertised window.
	 */
	if (asoc->rwnd_press && asoc->rwnd >= asoc->rwnd_press) {
		int change = min(asoc->pathmtu, asoc->rwnd_press);
		asoc->rwnd += change;
		asoc->rwnd_press -= change;
	}

	SCTP_DEBUG_PRINTK("%s: asoc %p rwnd increased by %d to (%u, %u) "
			  "- %u\n", __func__, asoc, len, asoc->rwnd,
			  asoc->rwnd_over, asoc->a_rwnd);

	/* Send a window update SACK if the rwnd has increased by at least the
	 * minimum of the association's PMTU and half of the receive buffer.
	 * The algorithm used is similar to the one described in
	 * Section 4.2.3.3 of RFC 1122.
	 */
	if (sctp_peer_needs_update(asoc)) {
		asoc->a_rwnd = asoc->rwnd;
		SCTP_DEBUG_PRINTK("%s: Sending window update SACK- asoc: %p "
				  "rwnd: %u a_rwnd: %u\n", __func__,
				  asoc, asoc->rwnd, asoc->a_rwnd);
		sack = sctp_make_sack(asoc);
		if (!sack)
			return;

		asoc->peer.sack_needed = 0;

		sctp_outq_tail(&asoc->outqueue, sack);

		/* Stop the SACK timer.  */
		timer = &asoc->timers[SCTP_EVENT_TIMEOUT_SACK];
		if (timer_pending(timer) && del_timer(timer))
			sctp_association_put(asoc);
	}
}

/* Decrease asoc's rwnd by len. */
void sctp_assoc_rwnd_decrease(struct sctp_association *asoc, unsigned len)
{
	int rx_count;
	int over = 0;

	SCTP_ASSERT(asoc->rwnd, "rwnd zero", return);
	SCTP_ASSERT(!asoc->rwnd_over, "rwnd_over not zero", return);

	if (asoc->ep->rcvbuf_policy)
		rx_count = atomic_read(&asoc->rmem_alloc);
	else
		rx_count = atomic_read(&asoc->base.sk->sk_rmem_alloc);

	/* If we've reached or overflowed our receive buffer, announce
	 * a 0 rwnd if rwnd would still be positive.  Store the
	 * the pottential pressure overflow so that the window can be restored
	 * back to original value.
	 */
	if (rx_count >= asoc->base.sk->sk_rcvbuf)
		over = 1;

	if (asoc->rwnd >= len) {
		asoc->rwnd -= len;
		if (over) {
			asoc->rwnd_press += asoc->rwnd;
			asoc->rwnd = 0;
		}
	} else {
		asoc->rwnd_over = len - asoc->rwnd;
		asoc->rwnd = 0;
	}
	SCTP_DEBUG_PRINTK("%s: asoc %p rwnd decreased by %d to (%u, %u, %u)\n",
			  __func__, asoc, len, asoc->rwnd,
			  asoc->rwnd_over, asoc->rwnd_press);
}

/* Build the bind address list for the association based on info from the
 * local endpoint and the remote peer.
 */
int sctp_assoc_set_bind_addr_from_ep(struct sctp_association *asoc,
				     sctp_scope_t scope, gfp_t gfp)
{
	int flags;

	/* Use scoping rules to determine the subset of addresses from
	 * the endpoint.
	 */
	flags = (PF_INET6 == asoc->base.sk->sk_family) ? SCTP_ADDR6_ALLOWED : 0;
	if (asoc->peer.ipv4_address)
		flags |= SCTP_ADDR4_PEERSUPP;
	if (asoc->peer.ipv6_address)
		flags |= SCTP_ADDR6_PEERSUPP;

	return sctp_bind_addr_copy(&asoc->base.bind_addr,
				   &asoc->ep->base.bind_addr,
				   scope, gfp, flags);
}

/* Build the association's bind address list from the cookie.  */
int sctp_assoc_set_bind_addr_from_cookie(struct sctp_association *asoc,
					 struct sctp_cookie *cookie,
					 gfp_t gfp)
{
	int var_size2 = ntohs(cookie->peer_init->chunk_hdr.length);
	int var_size3 = cookie->raw_addr_list_len;
	__u8 *raw = (__u8 *)cookie->peer_init + var_size2;

	return sctp_raw_to_bind_addrs(&asoc->base.bind_addr, raw, var_size3,
				      asoc->ep->base.bind_addr.port, gfp);
}

/* Lookup laddr in the bind address list of an association. */
int sctp_assoc_lookup_laddr(struct sctp_association *asoc,
			    const union sctp_addr *laddr)
{
	int found = 0;

	if ((asoc->base.bind_addr.port == ntohs(laddr->v4.sin_port)) &&
	    sctp_bind_addr_match(&asoc->base.bind_addr, laddr,
				 sctp_sk(asoc->base.sk)))
		found = 1;

	return found;
}

/* Set an association id for a given association */
int sctp_assoc_set_id(struct sctp_association *asoc, gfp_t gfp)
{
	int assoc_id;
	int error = 0;

	/* If the id is already assigned, keep it. */
	if (asoc->assoc_id)
		return error;
retry:
	if (unlikely(!idr_pre_get(&sctp_assocs_id, gfp)))
		return -ENOMEM;

	spin_lock_bh(&sctp_assocs_id_lock);
	error = idr_get_new_above(&sctp_assocs_id, (void *)asoc,
				    idr_low, &assoc_id);
	if (!error) {
		idr_low = assoc_id + 1;
		if (idr_low == INT_MAX)
			idr_low = 1;
	}
	spin_unlock_bh(&sctp_assocs_id_lock);
	if (error == -EAGAIN)
		goto retry;
	else if (error)
		return error;

	asoc->assoc_id = (sctp_assoc_t) assoc_id;
	return error;
}

/* Free the ASCONF queue */
static void sctp_assoc_free_asconf_queue(struct sctp_association *asoc)
{
	struct sctp_chunk *asconf;
	struct sctp_chunk *tmp;

	list_for_each_entry_safe(asconf, tmp, &asoc->addip_chunk_list, list) {
		list_del_init(&asconf->list);
		sctp_chunk_free(asconf);
	}
}

/* Free asconf_ack cache */
static void sctp_assoc_free_asconf_acks(struct sctp_association *asoc)
{
	struct sctp_chunk *ack;
	struct sctp_chunk *tmp;

	list_for_each_entry_safe(ack, tmp, &asoc->asconf_ack_list,
				transmitted_list) {
		list_del_init(&ack->transmitted_list);
		sctp_chunk_free(ack);
	}
}

/* Clean up the ASCONF_ACK queue */
void sctp_assoc_clean_asconf_ack_cache(const struct sctp_association *asoc)
{
	struct sctp_chunk *ack;
	struct sctp_chunk *tmp;

	/* We can remove all the entries from the queue up to
	 * the "Peer-Sequence-Number".
	 */
	list_for_each_entry_safe(ack, tmp, &asoc->asconf_ack_list,
				transmitted_list) {
		if (ack->subh.addip_hdr->serial ==
				htonl(asoc->peer.addip_serial))
			break;

		list_del_init(&ack->transmitted_list);
		sctp_chunk_free(ack);
	}
}

/* Find the ASCONF_ACK whose serial number matches ASCONF */
struct sctp_chunk *sctp_assoc_lookup_asconf_ack(
					const struct sctp_association *asoc,
					__be32 serial)
{
	struct sctp_chunk *ack;

	/* Walk through the list of cached ASCONF-ACKs and find the
	 * ack chunk whose serial number matches that of the request.
	 */
	list_for_each_entry(ack, &asoc->asconf_ack_list, transmitted_list) {
		if (ack->subh.addip_hdr->serial == serial) {
			sctp_chunk_hold(ack);
			return ack;
		}
	}

	return NULL;
}

void sctp_asconf_queue_teardown(struct sctp_association *asoc)
{
	/* Free any cached ASCONF_ACK chunk. */
	sctp_assoc_free_asconf_acks(asoc);

	/* Free the ASCONF queue. */
	sctp_assoc_free_asconf_queue(asoc);

	/* Free any cached ASCONF chunk. */
	if (asoc->addip_last_asconf)
		sctp_chunk_free(asoc->addip_last_asconf);
}<|MERGE_RESOLUTION|>--- conflicted
+++ resolved
@@ -444,19 +444,7 @@
 
 	asoc->peer.transport_count = 0;
 
-<<<<<<< HEAD
-	/* Free any cached ASCONF_ACK chunk. */
-	sctp_assoc_free_asconf_acks(asoc);
-
-	/* Free the ASCONF queue. */
-	sctp_assoc_free_asconf_queue(asoc);
-
-	/* Free any cached ASCONF chunk. */
-	if (asoc->addip_last_asconf)
-		sctp_chunk_free(asoc->addip_last_asconf);
-=======
 	sctp_asconf_queue_teardown(asoc);
->>>>>>> 77570429
 
 	/* AUTH - Free the endpoint shared keys */
 	sctp_auth_destroy_keys(&asoc->endpoint_shared_keys);
