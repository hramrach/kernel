--- conflicted
+++ resolved
@@ -1031,55 +1031,11 @@
 }
 
 /* Set chunk->source and dest based on the IP header in chunk->skb.  */
-<<<<<<< HEAD
-void sctp_init_addrs(sctp_chunk_t *chunk)
-{
-	sockaddr_storage_t *source, *dest;
-	struct sk_buff *skb;
-	struct sctphdr *sh;
-	struct iphdr *ih4;
-	struct ipv6hdr *ih6;
-
-	source = &chunk->source;
-	dest = &chunk->dest;
-	skb = chunk->skb;
-	ih4 = skb->nh.iph;
-	ih6 = skb->nh.ipv6h;
-	sh = chunk->sctp_hdr;
-
-	switch (ih4->version) {
-	case 4:
-		source->v4.sin_family = AF_INET;
-		source->v4.sin_port = ntohs(sh->source);
-		source->v4.sin_addr.s_addr = ih4->saddr;
-		dest->v4.sin_family = AF_INET;
-		dest->v4.sin_port = ntohs(sh->dest);
-		dest->v4.sin_addr.s_addr = ih4->daddr;
-		break;
-
-	case 6:
-		SCTP_V6(
-			source->v6.sin6_family = AF_INET6;
-			source->v6.sin6_port = ntohs(sh->source);
-			source->v6.sin6_addr = ih6->saddr;
-			dest->v6.sin6_family = AF_INET6;
-			dest->v6.sin6_port = ntohs(sh->dest);
-			dest->v6.sin6_addr = ih6->daddr;
-			/* FIXME:  What do we do with scope, etc. ? */
-			break;
-		)
-
-	default:
-		/* This is a bogus address type, just bail.  */
-		break;
-	};
-=======
 void sctp_init_addrs(sctp_chunk_t *chunk, union sctp_addr *src,
 		     union sctp_addr *dest)
 {
 	memcpy(&chunk->source, src, sizeof(union sctp_addr));
 	memcpy(&chunk->dest, dest, sizeof(union sctp_addr));
->>>>>>> 7851956a
 }
 
 /* Extract the source address from a chunk.  */
