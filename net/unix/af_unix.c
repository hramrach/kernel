/*
 * NET4:	Implementation of BSD Unix domain sockets.
 *
 * Authors:	Alan Cox, <alan@lxorguk.ukuu.org.uk>
 *
 *		This program is free software; you can redistribute it and/or
 *		modify it under the terms of the GNU General Public License
 *		as published by the Free Software Foundation; either version
 *		2 of the License, or (at your option) any later version.
 *
 * Fixes:
 *		Linus Torvalds	:	Assorted bug cures.
 *		Niibe Yutaka	:	async I/O support.
 *		Carsten Paeth	:	PF_UNIX check, address fixes.
 *		Alan Cox	:	Limit size of allocated blocks.
 *		Alan Cox	:	Fixed the stupid socketpair bug.
 *		Alan Cox	:	BSD compatibility fine tuning.
 *		Alan Cox	:	Fixed a bug in connect when interrupted.
 *		Alan Cox	:	Sorted out a proper draft version of
 *					file descriptor passing hacked up from
 *					Mike Shaver's work.
 *		Marty Leisner	:	Fixes to fd passing
 *		Nick Nevin	:	recvmsg bugfix.
 *		Alan Cox	:	Started proper garbage collector
 *		Heiko EiBfeldt	:	Missing verify_area check
 *		Alan Cox	:	Started POSIXisms
 *		Andreas Schwab	:	Replace inode by dentry for proper
 *					reference counting
 *		Kirk Petersen	:	Made this a module
 *	    Christoph Rohland	:	Elegant non-blocking accept/connect algorithm.
 *					Lots of bug fixes.
 *	     Alexey Kuznetosv	:	Repaired (I hope) bugs introduces
 *					by above two patches.
 *	     Andrea Arcangeli	:	If possible we block in connect(2)
 *					if the max backlog of the listen socket
 *					is been reached. This won't break
 *					old apps and it will avoid huge amount
 *					of socks hashed (this for unix_gc()
 *					performances reasons).
 *					Security fix that limits the max
 *					number of socks to 2*max_files and
 *					the number of skb queueable in the
 *					dgram receiver.
 *		Artur Skawina   :	Hash function optimizations
 *	     Alexey Kuznetsov   :	Full scale SMP. Lot of bugs are introduced 8)
 *	      Malcolm Beattie   :	Set peercred for socketpair
 *	     Michal Ostrowski   :       Module initialization cleanup.
 *	     Arnaldo C. Melo	:	Remove MOD_{INC,DEC}_USE_COUNT,
 *	     				the core infrastructure is doing that
 *	     				for all net proto families now (2.5.69+)
 *
 *
 * Known differences from reference BSD that was tested:
 *
 *	[TO FIX]
 *	ECONNREFUSED is not returned from one end of a connected() socket to the
 *		other the moment one end closes.
 *	fstat() doesn't return st_dev=0, and give the blksize as high water mark
 *		and a fake inode identifier (nor the BSD first socket fstat twice bug).
 *	[NOT TO FIX]
 *	accept() returns a path name even if the connecting socket has closed
 *		in the meantime (BSD loses the path and gives up).
 *	accept() returns 0 length path for an unbound connector. BSD returns 16
 *		and a null first byte in the path (but not for gethost/peername - BSD bug ??)
 *	socketpair(...SOCK_RAW..) doesn't panic the kernel.
 *	BSD af_unix apparently has connect forgetting to block properly.
 *		(need to check this with the POSIX spec in detail)
 *
 * Differences from 2.0.0-11-... (ANK)
 *	Bug fixes and improvements.
 *		- client shutdown killed server socket.
 *		- removed all useless cli/sti pairs.
 *
 *	Semantic changes/extensions.
 *		- generic control message passing.
 *		- SCM_CREDENTIALS control message.
 *		- "Abstract" (not FS based) socket bindings.
 *		  Abstract names are sequences of bytes (not zero terminated)
 *		  started by 0, so that this name space does not intersect
 *		  with BSD names.
 */

#include <linux/module.h>
#include <linux/kernel.h>
#include <linux/signal.h>
#include <linux/sched.h>
#include <linux/errno.h>
#include <linux/string.h>
#include <linux/stat.h>
#include <linux/dcache.h>
#include <linux/namei.h>
#include <linux/socket.h>
#include <linux/un.h>
#include <linux/fcntl.h>
#include <linux/termios.h>
#include <linux/sockios.h>
#include <linux/net.h>
#include <linux/in.h>
#include <linux/fs.h>
#include <linux/slab.h>
#include <asm/uaccess.h>
#include <linux/skbuff.h>
#include <linux/netdevice.h>
#include <net/net_namespace.h>
#include <net/sock.h>
#include <net/tcp_states.h>
#include <net/af_unix.h>
#include <linux/proc_fs.h>
#include <linux/seq_file.h>
#include <net/scm.h>
#include <linux/init.h>
#include <linux/poll.h>
#include <linux/rtnetlink.h>
#include <linux/mount.h>
#include <net/checksum.h>
#include <linux/security.h>

static struct hlist_head unix_socket_table[UNIX_HASH_SIZE + 1];
static DEFINE_SPINLOCK(unix_table_lock);
static atomic_t unix_nr_socks = ATOMIC_INIT(0);

#define unix_sockets_unbound	(&unix_socket_table[UNIX_HASH_SIZE])

#define UNIX_ABSTRACT(sk)	(unix_sk(sk)->addr->hash != UNIX_HASH_SIZE)

#ifdef CONFIG_SECURITY_NETWORK
static void unix_get_secdata(struct scm_cookie *scm, struct sk_buff *skb)
{
	memcpy(UNIXSID(skb), &scm->secid, sizeof(u32));
}

static inline void unix_set_secdata(struct scm_cookie *scm, struct sk_buff *skb)
{
	scm->secid = *UNIXSID(skb);
}
#else
static inline void unix_get_secdata(struct scm_cookie *scm, struct sk_buff *skb)
{ }

static inline void unix_set_secdata(struct scm_cookie *scm, struct sk_buff *skb)
{ }
#endif /* CONFIG_SECURITY_NETWORK */

/*
 *  SMP locking strategy:
 *    hash table is protected with spinlock unix_table_lock
 *    each socket state is protected by separate rwlock.
 */

static inline unsigned unix_hash_fold(__wsum n)
{
	unsigned hash = (__force unsigned)n;
	hash ^= hash>>16;
	hash ^= hash>>8;
	return hash&(UNIX_HASH_SIZE-1);
}

#define unix_peer(sk) (unix_sk(sk)->peer)

static inline int unix_our_peer(struct sock *sk, struct sock *osk)
{
	return unix_peer(osk) == sk;
}

static inline int unix_may_send(struct sock *sk, struct sock *osk)
{
	return unix_peer(osk) == NULL || unix_our_peer(sk, osk);
}

static inline int unix_recvq_full(struct sock const *sk)
{
	return skb_queue_len(&sk->sk_receive_queue) > sk->sk_max_ack_backlog;
}

static struct sock *unix_peer_get(struct sock *s)
{
	struct sock *peer;

	unix_state_lock(s);
	peer = unix_peer(s);
	if (peer)
		sock_hold(peer);
	unix_state_unlock(s);
	return peer;
}

static inline void unix_release_addr(struct unix_address *addr)
{
	if (atomic_dec_and_test(&addr->refcnt))
		kfree(addr);
}

/*
 *	Check unix socket name:
 *		- should be not zero length.
 *	        - if started by not zero, should be NULL terminated (FS object)
 *		- if started by zero, it is abstract name.
 */

static int unix_mkname(struct sockaddr_un *sunaddr, int len, unsigned *hashp)
{
	if (len <= sizeof(short) || len > sizeof(*sunaddr))
		return -EINVAL;
	if (!sunaddr || sunaddr->sun_family != AF_UNIX)
		return -EINVAL;
	if (sunaddr->sun_path[0]) {
		/*
		 * This may look like an off by one error but it is a bit more
		 * subtle. 108 is the longest valid AF_UNIX path for a binding.
		 * sun_path[108] doesnt as such exist.  However in kernel space
		 * we are guaranteed that it is a valid memory location in our
		 * kernel address buffer.
		 */
		((char *)sunaddr)[len] = 0;
		len = strlen(sunaddr->sun_path)+1+sizeof(short);
		return len;
	}

	*hashp = unix_hash_fold(csum_partial(sunaddr, len, 0));
	return len;
}

static void __unix_remove_socket(struct sock *sk)
{
	sk_del_node_init(sk);
}

static void __unix_insert_socket(struct hlist_head *list, struct sock *sk)
{
	WARN_ON(!sk_unhashed(sk));
	sk_add_node(sk, list);
}

static inline void unix_remove_socket(struct sock *sk)
{
	spin_lock(&unix_table_lock);
	__unix_remove_socket(sk);
	spin_unlock(&unix_table_lock);
}

static inline void unix_insert_socket(struct hlist_head *list, struct sock *sk)
{
	spin_lock(&unix_table_lock);
	__unix_insert_socket(list, sk);
	spin_unlock(&unix_table_lock);
}

static struct sock *__unix_find_socket_byname(struct net *net,
					      struct sockaddr_un *sunname,
					      int len, int type, unsigned hash)
{
	struct sock *s;
	struct hlist_node *node;

	sk_for_each(s, node, &unix_socket_table[hash ^ type]) {
		struct unix_sock *u = unix_sk(s);

		if (!net_eq(sock_net(s), net))
			continue;

		if (u->addr->len == len &&
		    !memcmp(u->addr->name, sunname, len))
			goto found;
	}
	s = NULL;
found:
	return s;
}

static inline struct sock *unix_find_socket_byname(struct net *net,
						   struct sockaddr_un *sunname,
						   int len, int type,
						   unsigned hash)
{
	struct sock *s;

	spin_lock(&unix_table_lock);
	s = __unix_find_socket_byname(net, sunname, len, type, hash);
	if (s)
		sock_hold(s);
	spin_unlock(&unix_table_lock);
	return s;
}

static struct sock *unix_find_socket_byinode(struct net *net, struct inode *i)
{
	struct sock *s;
	struct hlist_node *node;

	spin_lock(&unix_table_lock);
	sk_for_each(s, node,
		    &unix_socket_table[i->i_ino & (UNIX_HASH_SIZE - 1)]) {
		struct dentry *dentry = unix_sk(s)->dentry;

		if (!net_eq(sock_net(s), net))
			continue;

		if (dentry && dentry->d_inode == i) {
			sock_hold(s);
			goto found;
		}
	}
	s = NULL;
found:
	spin_unlock(&unix_table_lock);
	return s;
}

static inline int unix_writable(struct sock *sk)
{
	return (atomic_read(&sk->sk_wmem_alloc) << 2) <= sk->sk_sndbuf;
}

static void unix_write_space(struct sock *sk)
{
	read_lock(&sk->sk_callback_lock);
	if (unix_writable(sk)) {
		if (sk->sk_sleep && waitqueue_active(sk->sk_sleep))
			wake_up_interruptible_sync(sk->sk_sleep);
		sk_wake_async(sk, SOCK_WAKE_SPACE, POLL_OUT);
	}
	read_unlock(&sk->sk_callback_lock);
}

/* When dgram socket disconnects (or changes its peer), we clear its receive
 * queue of packets arrived from previous peer. First, it allows to do
 * flow control based only on wmem_alloc; second, sk connected to peer
 * may receive messages only from that peer. */
static void unix_dgram_disconnected(struct sock *sk, struct sock *other)
{
	if (!skb_queue_empty(&sk->sk_receive_queue)) {
		skb_queue_purge(&sk->sk_receive_queue);
		wake_up_interruptible_all(&unix_sk(sk)->peer_wait);

		/* If one link of bidirectional dgram pipe is disconnected,
		 * we signal error. Messages are lost. Do not make this,
		 * when peer was not connected to us.
		 */
		if (!sock_flag(other, SOCK_DEAD) && unix_peer(other) == sk) {
			other->sk_err = ECONNRESET;
			other->sk_error_report(other);
		}
	}
}

static void unix_sock_destructor(struct sock *sk)
{
	struct unix_sock *u = unix_sk(sk);

	skb_queue_purge(&sk->sk_receive_queue);

	WARN_ON(atomic_read(&sk->sk_wmem_alloc));
	WARN_ON(!sk_unhashed(sk));
	WARN_ON(sk->sk_socket);
	if (!sock_flag(sk, SOCK_DEAD)) {
		printk(KERN_INFO "Attempt to release alive unix socket: %p\n", sk);
		return;
	}

	if (u->addr)
		unix_release_addr(u->addr);

	atomic_dec(&unix_nr_socks);
	local_bh_disable();
	sock_prot_inuse_add(sock_net(sk), sk->sk_prot, -1);
	local_bh_enable();
#ifdef UNIX_REFCNT_DEBUG
	printk(KERN_DEBUG "UNIX %p is destroyed, %d are still alive.\n", sk,
		atomic_read(&unix_nr_socks));
#endif
}

static int unix_release_sock(struct sock *sk, int embrion)
{
	struct unix_sock *u = unix_sk(sk);
	struct dentry *dentry;
	struct vfsmount *mnt;
	struct sock *skpair;
	struct sk_buff *skb;
	int state;

	unix_remove_socket(sk);

	/* Clear state */
	unix_state_lock(sk);
	sock_orphan(sk);
	sk->sk_shutdown = SHUTDOWN_MASK;
	dentry	     = u->dentry;
	u->dentry    = NULL;
	mnt	     = u->mnt;
	u->mnt	     = NULL;
	state = sk->sk_state;
	sk->sk_state = TCP_CLOSE;
	unix_state_unlock(sk);

	wake_up_interruptible_all(&u->peer_wait);

	skpair = unix_peer(sk);

	if (skpair != NULL) {
		if (sk->sk_type == SOCK_STREAM || sk->sk_type == SOCK_SEQPACKET) {
			unix_state_lock(skpair);
			/* No more writes */
			skpair->sk_shutdown = SHUTDOWN_MASK;
			if (!skb_queue_empty(&sk->sk_receive_queue) || embrion)
				skpair->sk_err = ECONNRESET;
			unix_state_unlock(skpair);
			skpair->sk_state_change(skpair);
			read_lock(&skpair->sk_callback_lock);
			sk_wake_async(skpair, SOCK_WAKE_WAITD, POLL_HUP);
			read_unlock(&skpair->sk_callback_lock);
		}
		sock_put(skpair); /* It may now die */
		unix_peer(sk) = NULL;
	}

	/* Try to flush out this socket. Throw out buffers at least */

	while ((skb = skb_dequeue(&sk->sk_receive_queue)) != NULL) {
		if (state == TCP_LISTEN)
			unix_release_sock(skb->sk, 1);
		/* passed fds are erased in the kfree_skb hook	      */
		kfree_skb(skb);
	}

	if (dentry) {
		dput(dentry);
		mntput(mnt);
	}

	sock_put(sk);

	/* ---- Socket is dead now and most probably destroyed ---- */

	/*
	 * Fixme: BSD difference: In BSD all sockets connected to use get
	 *	  ECONNRESET and we die on the spot. In Linux we behave
	 *	  like files and pipes do and wait for the last
	 *	  dereference.
	 *
	 * Can't we simply set sock->err?
	 *
	 *	  What the above comment does talk about? --ANK(980817)
	 */

	if (unix_tot_inflight)
		unix_gc();		/* Garbage collect fds */

	return 0;
}

static int unix_listen(struct socket *sock, int backlog)
{
	int err;
	struct sock *sk = sock->sk;
	struct unix_sock *u = unix_sk(sk);

	err = -EOPNOTSUPP;
	if (sock->type != SOCK_STREAM && sock->type != SOCK_SEQPACKET)
		goto out;	/* Only stream/seqpacket sockets accept */
	err = -EINVAL;
	if (!u->addr)
		goto out;	/* No listens on an unbound socket */
	unix_state_lock(sk);
	if (sk->sk_state != TCP_CLOSE && sk->sk_state != TCP_LISTEN)
		goto out_unlock;
	if (backlog > sk->sk_max_ack_backlog)
		wake_up_interruptible_all(&u->peer_wait);
	sk->sk_max_ack_backlog	= backlog;
	sk->sk_state		= TCP_LISTEN;
	/* set credentials so connect can copy them */
	sk->sk_peercred.pid	= task_tgid_vnr(current);
	current_euid_egid(&sk->sk_peercred.uid, &sk->sk_peercred.gid);
	err = 0;

out_unlock:
	unix_state_unlock(sk);
out:
	return err;
}

static int unix_release(struct socket *);
static int unix_bind(struct socket *, struct sockaddr *, int);
static int unix_stream_connect(struct socket *, struct sockaddr *,
			       int addr_len, int flags);
static int unix_socketpair(struct socket *, struct socket *);
static int unix_accept(struct socket *, struct socket *, int);
static int unix_getname(struct socket *, struct sockaddr *, int *, int);
static unsigned int unix_poll(struct file *, struct socket *, poll_table *);
static unsigned int unix_dgram_poll(struct file *, struct socket *,
				    poll_table *);
static int unix_ioctl(struct socket *, unsigned int, unsigned long);
static int unix_shutdown(struct socket *, int);
static int unix_stream_sendmsg(struct kiocb *, struct socket *,
			       struct msghdr *, size_t);
static int unix_stream_recvmsg(struct kiocb *, struct socket *,
			       struct msghdr *, size_t, int);
static int unix_dgram_sendmsg(struct kiocb *, struct socket *,
			      struct msghdr *, size_t);
static int unix_dgram_recvmsg(struct kiocb *, struct socket *,
			      struct msghdr *, size_t, int);
static int unix_dgram_connect(struct socket *, struct sockaddr *,
			      int, int);
static int unix_seqpacket_sendmsg(struct kiocb *, struct socket *,
				  struct msghdr *, size_t);

static const struct proto_ops unix_stream_ops = {
	.family =	PF_UNIX,
	.owner =	THIS_MODULE,
	.release =	unix_release,
	.bind =		unix_bind,
	.connect =	unix_stream_connect,
	.socketpair =	unix_socketpair,
	.accept =	unix_accept,
	.getname =	unix_getname,
	.poll =		unix_poll,
	.ioctl =	unix_ioctl,
	.listen =	unix_listen,
	.shutdown =	unix_shutdown,
	.setsockopt =	sock_no_setsockopt,
	.getsockopt =	sock_no_getsockopt,
	.sendmsg =	unix_stream_sendmsg,
	.recvmsg =	unix_stream_recvmsg,
	.mmap =		sock_no_mmap,
	.sendpage =	sock_no_sendpage,
};

static const struct proto_ops unix_dgram_ops = {
	.family =	PF_UNIX,
	.owner =	THIS_MODULE,
	.release =	unix_release,
	.bind =		unix_bind,
	.connect =	unix_dgram_connect,
	.socketpair =	unix_socketpair,
	.accept =	sock_no_accept,
	.getname =	unix_getname,
	.poll =		unix_dgram_poll,
	.ioctl =	unix_ioctl,
	.listen =	sock_no_listen,
	.shutdown =	unix_shutdown,
	.setsockopt =	sock_no_setsockopt,
	.getsockopt =	sock_no_getsockopt,
	.sendmsg =	unix_dgram_sendmsg,
	.recvmsg =	unix_dgram_recvmsg,
	.mmap =		sock_no_mmap,
	.sendpage =	sock_no_sendpage,
};

static const struct proto_ops unix_seqpacket_ops = {
	.family =	PF_UNIX,
	.owner =	THIS_MODULE,
	.release =	unix_release,
	.bind =		unix_bind,
	.connect =	unix_stream_connect,
	.socketpair =	unix_socketpair,
	.accept =	unix_accept,
	.getname =	unix_getname,
	.poll =		unix_dgram_poll,
	.ioctl =	unix_ioctl,
	.listen =	unix_listen,
	.shutdown =	unix_shutdown,
	.setsockopt =	sock_no_setsockopt,
	.getsockopt =	sock_no_getsockopt,
	.sendmsg =	unix_seqpacket_sendmsg,
	.recvmsg =	unix_dgram_recvmsg,
	.mmap =		sock_no_mmap,
	.sendpage =	sock_no_sendpage,
};

static struct proto unix_proto = {
	.name			= "UNIX",
	.owner			= THIS_MODULE,
	.obj_size		= sizeof(struct unix_sock),
};

/*
 * AF_UNIX sockets do not interact with hardware, hence they
 * dont trigger interrupts - so it's safe for them to have
 * bh-unsafe locking for their sk_receive_queue.lock. Split off
 * this special lock-class by reinitializing the spinlock key:
 */
static struct lock_class_key af_unix_sk_receive_queue_lock_key;

static struct sock *unix_create1(struct net *net, struct socket *sock)
{
	struct sock *sk = NULL;
	struct unix_sock *u;

	atomic_inc(&unix_nr_socks);
	if (atomic_read(&unix_nr_socks) > 2 * get_max_files())
		goto out;

	sk = sk_alloc(net, PF_UNIX, GFP_KERNEL, &unix_proto);
	if (!sk)
		goto out;

	sock_init_data(sock, sk);
	lockdep_set_class(&sk->sk_receive_queue.lock,
				&af_unix_sk_receive_queue_lock_key);

	sk->sk_write_space	= unix_write_space;
	sk->sk_max_ack_backlog	= net->unx.sysctl_max_dgram_qlen;
	sk->sk_destruct		= unix_sock_destructor;
	u	  = unix_sk(sk);
	u->dentry = NULL;
	u->mnt	  = NULL;
	spin_lock_init(&u->lock);
	atomic_long_set(&u->inflight, 0);
	INIT_LIST_HEAD(&u->link);
	mutex_init(&u->readlock); /* single task reading lock */
	init_waitqueue_head(&u->peer_wait);
	unix_insert_socket(unix_sockets_unbound, sk);
out:
	if (sk == NULL)
		atomic_dec(&unix_nr_socks);
	else {
		local_bh_disable();
		sock_prot_inuse_add(sock_net(sk), sk->sk_prot, 1);
		local_bh_enable();
	}
	return sk;
}

static int unix_create(struct net *net, struct socket *sock, int protocol)
{
	if (protocol && protocol != PF_UNIX)
		return -EPROTONOSUPPORT;

	sock->state = SS_UNCONNECTED;

	switch (sock->type) {
	case SOCK_STREAM:
		sock->ops = &unix_stream_ops;
		break;
		/*
		 *	Believe it or not BSD has AF_UNIX, SOCK_RAW though
		 *	nothing uses it.
		 */
	case SOCK_RAW:
		sock->type = SOCK_DGRAM;
	case SOCK_DGRAM:
		sock->ops = &unix_dgram_ops;
		break;
	case SOCK_SEQPACKET:
		sock->ops = &unix_seqpacket_ops;
		break;
	default:
		return -ESOCKTNOSUPPORT;
	}

	return unix_create1(net, sock) ? 0 : -ENOMEM;
}

static int unix_release(struct socket *sock)
{
	struct sock *sk = sock->sk;

	if (!sk)
		return 0;

	sock->sk = NULL;

	return unix_release_sock(sk, 0);
}

static int unix_autobind(struct socket *sock)
{
	struct sock *sk = sock->sk;
	struct net *net = sock_net(sk);
	struct unix_sock *u = unix_sk(sk);
	static u32 ordernum = 1;
	struct unix_address *addr;
	int err;

	mutex_lock(&u->readlock);

	err = 0;
	if (u->addr)
		goto out;

	err = -ENOMEM;
	addr = kzalloc(sizeof(*addr) + sizeof(short) + 16, GFP_KERNEL);
	if (!addr)
		goto out;

	addr->name->sun_family = AF_UNIX;
	atomic_set(&addr->refcnt, 1);

retry:
	addr->len = sprintf(addr->name->sun_path+1, "%05x", ordernum) + 1 + sizeof(short);
	addr->hash = unix_hash_fold(csum_partial(addr->name, addr->len, 0));

	spin_lock(&unix_table_lock);
	ordernum = (ordernum+1)&0xFFFFF;

	if (__unix_find_socket_byname(net, addr->name, addr->len, sock->type,
				      addr->hash)) {
		spin_unlock(&unix_table_lock);
		/* Sanity yield. It is unusual case, but yet... */
		if (!(ordernum&0xFF))
			yield();
		goto retry;
	}
	addr->hash ^= sk->sk_type;

	__unix_remove_socket(sk);
	u->addr = addr;
	__unix_insert_socket(&unix_socket_table[addr->hash], sk);
	spin_unlock(&unix_table_lock);
	err = 0;

out:	mutex_unlock(&u->readlock);
	return err;
}

static struct sock *unix_find_other(struct net *net,
				    struct sockaddr_un *sunname, int len,
				    int type, unsigned hash, int *error)
{
	struct sock *u;
	struct path path;
	int err = 0;

	if (sunname->sun_path[0]) {
		struct inode *inode;
		err = kern_path(sunname->sun_path, LOOKUP_FOLLOW, &path);
		if (err)
			goto fail;
		inode = path.dentry->d_inode;
		err = inode_permission(inode, MAY_WRITE);
		if (err)
			goto put_fail;

		err = -ECONNREFUSED;
		if (!S_ISSOCK(inode->i_mode))
			goto put_fail;
		u = unix_find_socket_byinode(net, inode);
		if (!u)
			goto put_fail;

		if (u->sk_type == type)
			touch_atime(path.mnt, path.dentry);

		path_put(&path);

		err = -EPROTOTYPE;
		if (u->sk_type != type) {
			sock_put(u);
			goto fail;
		}
	} else {
		err = -ECONNREFUSED;
		u = unix_find_socket_byname(net, sunname, len, type, hash);
		if (u) {
			struct dentry *dentry;
			dentry = unix_sk(u)->dentry;
			if (dentry)
				touch_atime(unix_sk(u)->mnt, dentry);
		} else
			goto fail;
	}
	return u;

put_fail:
	path_put(&path);
fail:
	*error = err;
	return NULL;
}


static int unix_bind(struct socket *sock, struct sockaddr *uaddr, int addr_len)
{
	struct sock *sk = sock->sk;
	struct net *net = sock_net(sk);
	struct unix_sock *u = unix_sk(sk);
	struct sockaddr_un *sunaddr = (struct sockaddr_un *)uaddr;
	struct dentry *dentry = NULL;
	struct nameidata nd;
	int err;
	unsigned hash;
	struct unix_address *addr;
	struct hlist_head *list;

	err = -EINVAL;
	if (sunaddr->sun_family != AF_UNIX)
		goto out;

	if (addr_len == sizeof(short)) {
		err = unix_autobind(sock);
		goto out;
	}

	err = unix_mkname(sunaddr, addr_len, &hash);
	if (err < 0)
		goto out;
	addr_len = err;

	mutex_lock(&u->readlock);

	err = -EINVAL;
	if (u->addr)
		goto out_up;

	err = -ENOMEM;
	addr = kmalloc(sizeof(*addr)+addr_len, GFP_KERNEL);
	if (!addr)
		goto out_up;

	memcpy(addr->name, sunaddr, addr_len);
	addr->len = addr_len;
	addr->hash = hash ^ sk->sk_type;
	atomic_set(&addr->refcnt, 1);

	if (sunaddr->sun_path[0]) {
		unsigned int mode;
		err = 0;
		/*
		 * Get the parent directory, calculate the hash for last
		 * component.
		 */
		err = path_lookup(sunaddr->sun_path, LOOKUP_PARENT, &nd);
		if (err)
			goto out_mknod_parent;

		dentry = lookup_create(&nd, 0);
		err = PTR_ERR(dentry);
		if (IS_ERR(dentry))
			goto out_mknod_unlock;

		/*
		 * All right, let's create it.
		 */
		mode = S_IFSOCK |
		       (SOCK_INODE(sock)->i_mode & ~current->fs->umask);
		err = mnt_want_write(nd.path.mnt);
		if (err)
			goto out_mknod_dput;
<<<<<<< HEAD
		err = vfs_mknod(nd.path.dentry->d_inode, dentry, nd.path.mnt,
				mode, 0);
=======
		err = security_path_mknod(&nd.path, dentry, mode, 0);
		if (err)
			goto out_mknod_drop_write;
		err = vfs_mknod(nd.path.dentry->d_inode, dentry, mode, 0);
out_mknod_drop_write:
>>>>>>> 18e352e4
		mnt_drop_write(nd.path.mnt);
		if (err)
			goto out_mknod_dput;
		mutex_unlock(&nd.path.dentry->d_inode->i_mutex);
		dput(nd.path.dentry);
		nd.path.dentry = dentry;

		addr->hash = UNIX_HASH_SIZE;
	}

	spin_lock(&unix_table_lock);

	if (!sunaddr->sun_path[0]) {
		err = -EADDRINUSE;
		if (__unix_find_socket_byname(net, sunaddr, addr_len,
					      sk->sk_type, hash)) {
			unix_release_addr(addr);
			goto out_unlock;
		}

		list = &unix_socket_table[addr->hash];
	} else {
		list = &unix_socket_table[dentry->d_inode->i_ino & (UNIX_HASH_SIZE-1)];
		u->dentry = nd.path.dentry;
		u->mnt    = nd.path.mnt;
	}

	err = 0;
	__unix_remove_socket(sk);
	u->addr = addr;
	__unix_insert_socket(list, sk);

out_unlock:
	spin_unlock(&unix_table_lock);
out_up:
	mutex_unlock(&u->readlock);
out:
	return err;

out_mknod_dput:
	dput(dentry);
out_mknod_unlock:
	mutex_unlock(&nd.path.dentry->d_inode->i_mutex);
	path_put(&nd.path);
out_mknod_parent:
	if (err == -EEXIST)
		err = -EADDRINUSE;
	unix_release_addr(addr);
	goto out_up;
}

static void unix_state_double_lock(struct sock *sk1, struct sock *sk2)
{
	if (unlikely(sk1 == sk2) || !sk2) {
		unix_state_lock(sk1);
		return;
	}
	if (sk1 < sk2) {
		unix_state_lock(sk1);
		unix_state_lock_nested(sk2);
	} else {
		unix_state_lock(sk2);
		unix_state_lock_nested(sk1);
	}
}

static void unix_state_double_unlock(struct sock *sk1, struct sock *sk2)
{
	if (unlikely(sk1 == sk2) || !sk2) {
		unix_state_unlock(sk1);
		return;
	}
	unix_state_unlock(sk1);
	unix_state_unlock(sk2);
}

static int unix_dgram_connect(struct socket *sock, struct sockaddr *addr,
			      int alen, int flags)
{
	struct sock *sk = sock->sk;
	struct net *net = sock_net(sk);
	struct sockaddr_un *sunaddr = (struct sockaddr_un *)addr;
	struct sock *other;
	unsigned hash;
	int err;

	if (addr->sa_family != AF_UNSPEC) {
		err = unix_mkname(sunaddr, alen, &hash);
		if (err < 0)
			goto out;
		alen = err;

		if (test_bit(SOCK_PASSCRED, &sock->flags) &&
		    !unix_sk(sk)->addr && (err = unix_autobind(sock)) != 0)
			goto out;

restart:
		other = unix_find_other(net, sunaddr, alen, sock->type, hash, &err);
		if (!other)
			goto out;

		unix_state_double_lock(sk, other);

		/* Apparently VFS overslept socket death. Retry. */
		if (sock_flag(other, SOCK_DEAD)) {
			unix_state_double_unlock(sk, other);
			sock_put(other);
			goto restart;
		}

		err = -EPERM;
		if (!unix_may_send(sk, other))
			goto out_unlock;

		err = security_unix_may_send(sk->sk_socket, other->sk_socket);
		if (err)
			goto out_unlock;

	} else {
		/*
		 *	1003.1g breaking connected state with AF_UNSPEC
		 */
		other = NULL;
		unix_state_double_lock(sk, other);
	}

	/*
	 * If it was connected, reconnect.
	 */
	if (unix_peer(sk)) {
		struct sock *old_peer = unix_peer(sk);
		unix_peer(sk) = other;
		unix_state_double_unlock(sk, other);

		if (other != old_peer)
			unix_dgram_disconnected(sk, old_peer);
		sock_put(old_peer);
	} else {
		unix_peer(sk) = other;
		unix_state_double_unlock(sk, other);
	}
	return 0;

out_unlock:
	unix_state_double_unlock(sk, other);
	sock_put(other);
out:
	return err;
}

static long unix_wait_for_peer(struct sock *other, long timeo)
{
	struct unix_sock *u = unix_sk(other);
	int sched;
	DEFINE_WAIT(wait);

	prepare_to_wait_exclusive(&u->peer_wait, &wait, TASK_INTERRUPTIBLE);

	sched = !sock_flag(other, SOCK_DEAD) &&
		!(other->sk_shutdown & RCV_SHUTDOWN) &&
		unix_recvq_full(other);

	unix_state_unlock(other);

	if (sched)
		timeo = schedule_timeout(timeo);

	finish_wait(&u->peer_wait, &wait);
	return timeo;
}

static int unix_stream_connect(struct socket *sock, struct sockaddr *uaddr,
			       int addr_len, int flags)
{
	struct sockaddr_un *sunaddr = (struct sockaddr_un *)uaddr;
	struct sock *sk = sock->sk;
	struct net *net = sock_net(sk);
	struct unix_sock *u = unix_sk(sk), *newu, *otheru;
	struct sock *newsk = NULL;
	struct sock *other = NULL;
	struct sk_buff *skb = NULL;
	unsigned hash;
	int st;
	int err;
	long timeo;

	err = unix_mkname(sunaddr, addr_len, &hash);
	if (err < 0)
		goto out;
	addr_len = err;

	if (test_bit(SOCK_PASSCRED, &sock->flags)
		&& !u->addr && (err = unix_autobind(sock)) != 0)
		goto out;

	timeo = sock_sndtimeo(sk, flags & O_NONBLOCK);

	/* First of all allocate resources.
	   If we will make it after state is locked,
	   we will have to recheck all again in any case.
	 */

	err = -ENOMEM;

	/* create new sock for complete connection */
	newsk = unix_create1(sock_net(sk), NULL);
	if (newsk == NULL)
		goto out;

	/* Allocate skb for sending to listening sock */
	skb = sock_wmalloc(newsk, 1, 0, GFP_KERNEL);
	if (skb == NULL)
		goto out;

restart:
	/*  Find listening sock. */
	other = unix_find_other(net, sunaddr, addr_len, sk->sk_type, hash, &err);
	if (!other)
		goto out;

	/* Latch state of peer */
	unix_state_lock(other);

	/* Apparently VFS overslept socket death. Retry. */
	if (sock_flag(other, SOCK_DEAD)) {
		unix_state_unlock(other);
		sock_put(other);
		goto restart;
	}

	err = -ECONNREFUSED;
	if (other->sk_state != TCP_LISTEN)
		goto out_unlock;

	if (unix_recvq_full(other)) {
		err = -EAGAIN;
		if (!timeo)
			goto out_unlock;

		timeo = unix_wait_for_peer(other, timeo);

		err = sock_intr_errno(timeo);
		if (signal_pending(current))
			goto out;
		sock_put(other);
		goto restart;
	}

	/* Latch our state.

	   It is tricky place. We need to grab write lock and cannot
	   drop lock on peer. It is dangerous because deadlock is
	   possible. Connect to self case and simultaneous
	   attempt to connect are eliminated by checking socket
	   state. other is TCP_LISTEN, if sk is TCP_LISTEN we
	   check this before attempt to grab lock.

	   Well, and we have to recheck the state after socket locked.
	 */
	st = sk->sk_state;

	switch (st) {
	case TCP_CLOSE:
		/* This is ok... continue with connect */
		break;
	case TCP_ESTABLISHED:
		/* Socket is already connected */
		err = -EISCONN;
		goto out_unlock;
	default:
		err = -EINVAL;
		goto out_unlock;
	}

	unix_state_lock_nested(sk);

	if (sk->sk_state != st) {
		unix_state_unlock(sk);
		unix_state_unlock(other);
		sock_put(other);
		goto restart;
	}

	err = security_unix_stream_connect(sock, other->sk_socket, newsk);
	if (err) {
		unix_state_unlock(sk);
		goto out_unlock;
	}

	/* The way is open! Fastly set all the necessary fields... */

	sock_hold(sk);
	unix_peer(newsk)	= sk;
	newsk->sk_state		= TCP_ESTABLISHED;
	newsk->sk_type		= sk->sk_type;
	newsk->sk_peercred.pid	= task_tgid_vnr(current);
	current_euid_egid(&newsk->sk_peercred.uid, &newsk->sk_peercred.gid);
	newu = unix_sk(newsk);
	newsk->sk_sleep		= &newu->peer_wait;
	otheru = unix_sk(other);

	/* copy address information from listening to new sock*/
	if (otheru->addr) {
		atomic_inc(&otheru->addr->refcnt);
		newu->addr = otheru->addr;
	}
	if (otheru->dentry) {
		newu->dentry	= dget(otheru->dentry);
		newu->mnt	= mntget(otheru->mnt);
	}

	/* Set credentials */
	sk->sk_peercred = other->sk_peercred;

	sock->state	= SS_CONNECTED;
	sk->sk_state	= TCP_ESTABLISHED;
	sock_hold(newsk);

	smp_mb__after_atomic_inc();	/* sock_hold() does an atomic_inc() */
	unix_peer(sk)	= newsk;

	unix_state_unlock(sk);

	/* take ten and and send info to listening sock */
	spin_lock(&other->sk_receive_queue.lock);
	__skb_queue_tail(&other->sk_receive_queue, skb);
	spin_unlock(&other->sk_receive_queue.lock);
	unix_state_unlock(other);
	other->sk_data_ready(other, 0);
	sock_put(other);
	return 0;

out_unlock:
	if (other)
		unix_state_unlock(other);

out:
	if (skb)
		kfree_skb(skb);
	if (newsk)
		unix_release_sock(newsk, 0);
	if (other)
		sock_put(other);
	return err;
}

static int unix_socketpair(struct socket *socka, struct socket *sockb)
{
	struct sock *ska = socka->sk, *skb = sockb->sk;

	/* Join our sockets back to back */
	sock_hold(ska);
	sock_hold(skb);
	unix_peer(ska) = skb;
	unix_peer(skb) = ska;
	ska->sk_peercred.pid = skb->sk_peercred.pid = task_tgid_vnr(current);
	current_euid_egid(&skb->sk_peercred.uid, &skb->sk_peercred.gid);
	ska->sk_peercred.uid = skb->sk_peercred.uid;
	ska->sk_peercred.gid = skb->sk_peercred.gid;

	if (ska->sk_type != SOCK_DGRAM) {
		ska->sk_state = TCP_ESTABLISHED;
		skb->sk_state = TCP_ESTABLISHED;
		socka->state  = SS_CONNECTED;
		sockb->state  = SS_CONNECTED;
	}
	return 0;
}

static int unix_accept(struct socket *sock, struct socket *newsock, int flags)
{
	struct sock *sk = sock->sk;
	struct sock *tsk;
	struct sk_buff *skb;
	int err;

	err = -EOPNOTSUPP;
	if (sock->type != SOCK_STREAM && sock->type != SOCK_SEQPACKET)
		goto out;

	err = -EINVAL;
	if (sk->sk_state != TCP_LISTEN)
		goto out;

	/* If socket state is TCP_LISTEN it cannot change (for now...),
	 * so that no locks are necessary.
	 */

	skb = skb_recv_datagram(sk, 0, flags&O_NONBLOCK, &err);
	if (!skb) {
		/* This means receive shutdown. */
		if (err == 0)
			err = -EINVAL;
		goto out;
	}

	tsk = skb->sk;
	skb_free_datagram(sk, skb);
	wake_up_interruptible(&unix_sk(sk)->peer_wait);

	/* attach accepted sock to socket */
	unix_state_lock(tsk);
	newsock->state = SS_CONNECTED;
	sock_graft(tsk, newsock);
	unix_state_unlock(tsk);
	return 0;

out:
	return err;
}


static int unix_getname(struct socket *sock, struct sockaddr *uaddr, int *uaddr_len, int peer)
{
	struct sock *sk = sock->sk;
	struct unix_sock *u;
	struct sockaddr_un *sunaddr = (struct sockaddr_un *)uaddr;
	int err = 0;

	if (peer) {
		sk = unix_peer_get(sk);

		err = -ENOTCONN;
		if (!sk)
			goto out;
		err = 0;
	} else {
		sock_hold(sk);
	}

	u = unix_sk(sk);
	unix_state_lock(sk);
	if (!u->addr) {
		sunaddr->sun_family = AF_UNIX;
		sunaddr->sun_path[0] = 0;
		*uaddr_len = sizeof(short);
	} else {
		struct unix_address *addr = u->addr;

		*uaddr_len = addr->len;
		memcpy(sunaddr, addr->name, *uaddr_len);
	}
	unix_state_unlock(sk);
	sock_put(sk);
out:
	return err;
}

static void unix_detach_fds(struct scm_cookie *scm, struct sk_buff *skb)
{
	int i;

	scm->fp = UNIXCB(skb).fp;
	skb->destructor = sock_wfree;
	UNIXCB(skb).fp = NULL;

	for (i = scm->fp->count-1; i >= 0; i--)
		unix_notinflight(scm->fp->fp[i]);
}

static void unix_destruct_fds(struct sk_buff *skb)
{
	struct scm_cookie scm;
	memset(&scm, 0, sizeof(scm));
	unix_detach_fds(&scm, skb);

	/* Alas, it calls VFS */
	/* So fscking what? fput() had been SMP-safe since the last Summer */
	scm_destroy(&scm);
	sock_wfree(skb);
}

static int unix_attach_fds(struct scm_cookie *scm, struct sk_buff *skb)
{
	int i;

	/*
	 * Need to duplicate file references for the sake of garbage
	 * collection.  Otherwise a socket in the fps might become a
	 * candidate for GC while the skb is not yet queued.
	 */
	UNIXCB(skb).fp = scm_fp_dup(scm->fp);
	if (!UNIXCB(skb).fp)
		return -ENOMEM;

<<<<<<< HEAD
	for (i=scm->fp->count-1; i>=0; i--)
=======
	for (i = scm->fp->count-1; i >= 0; i--)
>>>>>>> 18e352e4
		unix_inflight(scm->fp->fp[i]);
	skb->destructor = unix_destruct_fds;
	return 0;
}

/*
 *	Send AF_UNIX data.
 */

static int unix_dgram_sendmsg(struct kiocb *kiocb, struct socket *sock,
			      struct msghdr *msg, size_t len)
{
	struct sock_iocb *siocb = kiocb_to_siocb(kiocb);
	struct sock *sk = sock->sk;
	struct net *net = sock_net(sk);
	struct unix_sock *u = unix_sk(sk);
	struct sockaddr_un *sunaddr = msg->msg_name;
	struct sock *other = NULL;
	int namelen = 0; /* fake GCC */
	int err;
	unsigned hash;
	struct sk_buff *skb;
	long timeo;
	struct scm_cookie tmp_scm;

	if (NULL == siocb->scm)
		siocb->scm = &tmp_scm;
	wait_for_unix_gc();
	err = scm_send(sock, msg, siocb->scm);
	if (err < 0)
		return err;

	err = -EOPNOTSUPP;
	if (msg->msg_flags&MSG_OOB)
		goto out;

	if (msg->msg_namelen) {
		err = unix_mkname(sunaddr, msg->msg_namelen, &hash);
		if (err < 0)
			goto out;
		namelen = err;
	} else {
		sunaddr = NULL;
		err = -ENOTCONN;
		other = unix_peer_get(sk);
		if (!other)
			goto out;
	}

	if (test_bit(SOCK_PASSCRED, &sock->flags)
		&& !u->addr && (err = unix_autobind(sock)) != 0)
		goto out;

	err = -EMSGSIZE;
	if (len > sk->sk_sndbuf - 32)
		goto out;

	skb = sock_alloc_send_skb(sk, len, msg->msg_flags&MSG_DONTWAIT, &err);
	if (skb == NULL)
		goto out;

	memcpy(UNIXCREDS(skb), &siocb->scm->creds, sizeof(struct ucred));
	if (siocb->scm->fp) {
		err = unix_attach_fds(siocb->scm, skb);
		if (err)
			goto out_free;
	}
	unix_get_secdata(siocb->scm, skb);

	skb_reset_transport_header(skb);
	err = memcpy_fromiovec(skb_put(skb, len), msg->msg_iov, len);
	if (err)
		goto out_free;

	timeo = sock_sndtimeo(sk, msg->msg_flags & MSG_DONTWAIT);

restart:
	if (!other) {
		err = -ECONNRESET;
		if (sunaddr == NULL)
			goto out_free;

		other = unix_find_other(net, sunaddr, namelen, sk->sk_type,
					hash, &err);
		if (other == NULL)
			goto out_free;
	}

	unix_state_lock(other);
	err = -EPERM;
	if (!unix_may_send(sk, other))
		goto out_unlock;

	if (sock_flag(other, SOCK_DEAD)) {
		/*
		 *	Check with 1003.1g - what should
		 *	datagram error
		 */
		unix_state_unlock(other);
		sock_put(other);

		err = 0;
		unix_state_lock(sk);
		if (unix_peer(sk) == other) {
			unix_peer(sk) = NULL;
			unix_state_unlock(sk);

			unix_dgram_disconnected(sk, other);
			sock_put(other);
			err = -ECONNREFUSED;
		} else {
			unix_state_unlock(sk);
		}

		other = NULL;
		if (err)
			goto out_free;
		goto restart;
	}

	err = -EPIPE;
	if (other->sk_shutdown & RCV_SHUTDOWN)
		goto out_unlock;

	if (sk->sk_type != SOCK_SEQPACKET) {
		err = security_unix_may_send(sk->sk_socket, other->sk_socket);
		if (err)
			goto out_unlock;
	}

	if (unix_peer(other) != sk && unix_recvq_full(other)) {
		if (!timeo) {
			err = -EAGAIN;
			goto out_unlock;
		}

		timeo = unix_wait_for_peer(other, timeo);

		err = sock_intr_errno(timeo);
		if (signal_pending(current))
			goto out_free;

		goto restart;
	}

	skb_queue_tail(&other->sk_receive_queue, skb);
	unix_state_unlock(other);
	other->sk_data_ready(other, len);
	sock_put(other);
	scm_destroy(siocb->scm);
	return len;

out_unlock:
	unix_state_unlock(other);
out_free:
	kfree_skb(skb);
out:
	if (other)
		sock_put(other);
	scm_destroy(siocb->scm);
	return err;
}


static int unix_stream_sendmsg(struct kiocb *kiocb, struct socket *sock,
			       struct msghdr *msg, size_t len)
{
	struct sock_iocb *siocb = kiocb_to_siocb(kiocb);
	struct sock *sk = sock->sk;
	struct sock *other = NULL;
	struct sockaddr_un *sunaddr = msg->msg_name;
	int err, size;
	struct sk_buff *skb;
	int sent = 0;
	struct scm_cookie tmp_scm;

	if (NULL == siocb->scm)
		siocb->scm = &tmp_scm;
	wait_for_unix_gc();
	err = scm_send(sock, msg, siocb->scm);
	if (err < 0)
		return err;

	err = -EOPNOTSUPP;
	if (msg->msg_flags&MSG_OOB)
		goto out_err;

	if (msg->msg_namelen) {
		err = sk->sk_state == TCP_ESTABLISHED ? -EISCONN : -EOPNOTSUPP;
		goto out_err;
	} else {
		sunaddr = NULL;
		err = -ENOTCONN;
		other = unix_peer(sk);
		if (!other)
			goto out_err;
	}

	if (sk->sk_shutdown & SEND_SHUTDOWN)
		goto pipe_err;

	while (sent < len) {
		/*
		 *	Optimisation for the fact that under 0.01% of X
		 *	messages typically need breaking up.
		 */

		size = len-sent;

		/* Keep two messages in the pipe so it schedules better */
		if (size > ((sk->sk_sndbuf >> 1) - 64))
			size = (sk->sk_sndbuf >> 1) - 64;

		if (size > SKB_MAX_ALLOC)
			size = SKB_MAX_ALLOC;

		/*
		 *	Grab a buffer
		 */

		skb = sock_alloc_send_skb(sk, size, msg->msg_flags&MSG_DONTWAIT,
					  &err);

		if (skb == NULL)
			goto out_err;

		/*
		 *	If you pass two values to the sock_alloc_send_skb
		 *	it tries to grab the large buffer with GFP_NOFS
		 *	(which can fail easily), and if it fails grab the
		 *	fallback size buffer which is under a page and will
		 *	succeed. [Alan]
		 */
		size = min_t(int, size, skb_tailroom(skb));

		memcpy(UNIXCREDS(skb), &siocb->scm->creds, sizeof(struct ucred));
		if (siocb->scm->fp) {
			err = unix_attach_fds(siocb->scm, skb);
			if (err) {
				kfree_skb(skb);
				goto out_err;
			}
		}

		err = memcpy_fromiovec(skb_put(skb, size), msg->msg_iov, size);
		if (err) {
			kfree_skb(skb);
			goto out_err;
		}

		unix_state_lock(other);

		if (sock_flag(other, SOCK_DEAD) ||
		    (other->sk_shutdown & RCV_SHUTDOWN))
			goto pipe_err_free;

		skb_queue_tail(&other->sk_receive_queue, skb);
		unix_state_unlock(other);
		other->sk_data_ready(other, size);
		sent += size;
	}

	scm_destroy(siocb->scm);
	siocb->scm = NULL;

	return sent;

pipe_err_free:
	unix_state_unlock(other);
	kfree_skb(skb);
pipe_err:
	if (sent == 0 && !(msg->msg_flags&MSG_NOSIGNAL))
		send_sig(SIGPIPE, current, 0);
	err = -EPIPE;
out_err:
	scm_destroy(siocb->scm);
	siocb->scm = NULL;
	return sent ? : err;
}

static int unix_seqpacket_sendmsg(struct kiocb *kiocb, struct socket *sock,
				  struct msghdr *msg, size_t len)
{
	int err;
	struct sock *sk = sock->sk;

	err = sock_error(sk);
	if (err)
		return err;

	if (sk->sk_state != TCP_ESTABLISHED)
		return -ENOTCONN;

	if (msg->msg_namelen)
		msg->msg_namelen = 0;

	return unix_dgram_sendmsg(kiocb, sock, msg, len);
}

static void unix_copy_addr(struct msghdr *msg, struct sock *sk)
{
	struct unix_sock *u = unix_sk(sk);

	msg->msg_namelen = 0;
	if (u->addr) {
		msg->msg_namelen = u->addr->len;
		memcpy(msg->msg_name, u->addr->name, u->addr->len);
	}
}

static int unix_dgram_recvmsg(struct kiocb *iocb, struct socket *sock,
			      struct msghdr *msg, size_t size,
			      int flags)
{
	struct sock_iocb *siocb = kiocb_to_siocb(iocb);
	struct scm_cookie tmp_scm;
	struct sock *sk = sock->sk;
	struct unix_sock *u = unix_sk(sk);
	int noblock = flags & MSG_DONTWAIT;
	struct sk_buff *skb;
	int err;

	err = -EOPNOTSUPP;
	if (flags&MSG_OOB)
		goto out;

	msg->msg_namelen = 0;

	mutex_lock(&u->readlock);

	skb = skb_recv_datagram(sk, flags, noblock, &err);
	if (!skb) {
		unix_state_lock(sk);
		/* Signal EOF on disconnected non-blocking SEQPACKET socket. */
		if (sk->sk_type == SOCK_SEQPACKET && err == -EAGAIN &&
		    (sk->sk_shutdown & RCV_SHUTDOWN))
			err = 0;
		unix_state_unlock(sk);
		goto out_unlock;
	}

	wake_up_interruptible_sync(&u->peer_wait);

	if (msg->msg_name)
		unix_copy_addr(msg, skb->sk);

	if (size > skb->len)
		size = skb->len;
	else if (size < skb->len)
		msg->msg_flags |= MSG_TRUNC;

	err = skb_copy_datagram_iovec(skb, 0, msg->msg_iov, size);
	if (err)
		goto out_free;

	if (!siocb->scm) {
		siocb->scm = &tmp_scm;
		memset(&tmp_scm, 0, sizeof(tmp_scm));
	}
	siocb->scm->creds = *UNIXCREDS(skb);
	unix_set_secdata(siocb->scm, skb);

	if (!(flags & MSG_PEEK)) {
		if (UNIXCB(skb).fp)
			unix_detach_fds(siocb->scm, skb);
	} else {
		/* It is questionable: on PEEK we could:
		   - do not return fds - good, but too simple 8)
		   - return fds, and do not return them on read (old strategy,
		     apparently wrong)
		   - clone fds (I chose it for now, it is the most universal
		     solution)

		   POSIX 1003.1g does not actually define this clearly
		   at all. POSIX 1003.1g doesn't define a lot of things
		   clearly however!

		*/
		if (UNIXCB(skb).fp)
			siocb->scm->fp = scm_fp_dup(UNIXCB(skb).fp);
	}
	err = size;

	scm_recv(sock, msg, siocb->scm, flags);

out_free:
	skb_free_datagram(sk, skb);
out_unlock:
	mutex_unlock(&u->readlock);
out:
	return err;
}

/*
 *	Sleep until data has arrive. But check for races..
 */

static long unix_stream_data_wait(struct sock *sk, long timeo)
{
	DEFINE_WAIT(wait);

	unix_state_lock(sk);

	for (;;) {
		prepare_to_wait(sk->sk_sleep, &wait, TASK_INTERRUPTIBLE);

		if (!skb_queue_empty(&sk->sk_receive_queue) ||
		    sk->sk_err ||
		    (sk->sk_shutdown & RCV_SHUTDOWN) ||
		    signal_pending(current) ||
		    !timeo)
			break;

		set_bit(SOCK_ASYNC_WAITDATA, &sk->sk_socket->flags);
		unix_state_unlock(sk);
		timeo = schedule_timeout(timeo);
		unix_state_lock(sk);
		clear_bit(SOCK_ASYNC_WAITDATA, &sk->sk_socket->flags);
	}

	finish_wait(sk->sk_sleep, &wait);
	unix_state_unlock(sk);
	return timeo;
}



static int unix_stream_recvmsg(struct kiocb *iocb, struct socket *sock,
			       struct msghdr *msg, size_t size,
			       int flags)
{
	struct sock_iocb *siocb = kiocb_to_siocb(iocb);
	struct scm_cookie tmp_scm;
	struct sock *sk = sock->sk;
	struct unix_sock *u = unix_sk(sk);
	struct sockaddr_un *sunaddr = msg->msg_name;
	int copied = 0;
	int check_creds = 0;
	int target;
	int err = 0;
	long timeo;

	err = -EINVAL;
	if (sk->sk_state != TCP_ESTABLISHED)
		goto out;

	err = -EOPNOTSUPP;
	if (flags&MSG_OOB)
		goto out;

	target = sock_rcvlowat(sk, flags&MSG_WAITALL, size);
	timeo = sock_rcvtimeo(sk, flags&MSG_DONTWAIT);

	msg->msg_namelen = 0;

	/* Lock the socket to prevent queue disordering
	 * while sleeps in memcpy_tomsg
	 */

	if (!siocb->scm) {
		siocb->scm = &tmp_scm;
		memset(&tmp_scm, 0, sizeof(tmp_scm));
	}

	mutex_lock(&u->readlock);

	do {
		int chunk;
		struct sk_buff *skb;

		unix_state_lock(sk);
		skb = skb_dequeue(&sk->sk_receive_queue);
		if (skb == NULL) {
			if (copied >= target)
				goto unlock;

			/*
			 *	POSIX 1003.1g mandates this order.
			 */

			err = sock_error(sk);
			if (err)
				goto unlock;
			if (sk->sk_shutdown & RCV_SHUTDOWN)
				goto unlock;

			unix_state_unlock(sk);
			err = -EAGAIN;
			if (!timeo)
				break;
			mutex_unlock(&u->readlock);

			timeo = unix_stream_data_wait(sk, timeo);

			if (signal_pending(current)) {
				err = sock_intr_errno(timeo);
				goto out;
			}
			mutex_lock(&u->readlock);
			continue;
 unlock:
			unix_state_unlock(sk);
			break;
		}
		unix_state_unlock(sk);

		if (check_creds) {
			/* Never glue messages from different writers */
			if (memcmp(UNIXCREDS(skb), &siocb->scm->creds,
				   sizeof(siocb->scm->creds)) != 0) {
				skb_queue_head(&sk->sk_receive_queue, skb);
				break;
			}
		} else {
			/* Copy credentials */
			siocb->scm->creds = *UNIXCREDS(skb);
			check_creds = 1;
		}

		/* Copy address just once */
		if (sunaddr) {
			unix_copy_addr(msg, skb->sk);
			sunaddr = NULL;
		}

		chunk = min_t(unsigned int, skb->len, size);
		if (memcpy_toiovec(msg->msg_iov, skb->data, chunk)) {
			skb_queue_head(&sk->sk_receive_queue, skb);
			if (copied == 0)
				copied = -EFAULT;
			break;
		}
		copied += chunk;
		size -= chunk;

		/* Mark read part of skb as used */
		if (!(flags & MSG_PEEK)) {
			skb_pull(skb, chunk);

			if (UNIXCB(skb).fp)
				unix_detach_fds(siocb->scm, skb);

			/* put the skb back if we didn't use it up.. */
			if (skb->len) {
				skb_queue_head(&sk->sk_receive_queue, skb);
				break;
			}

			kfree_skb(skb);

			if (siocb->scm->fp)
				break;
		} else {
			/* It is questionable, see note in unix_dgram_recvmsg.
			 */
			if (UNIXCB(skb).fp)
				siocb->scm->fp = scm_fp_dup(UNIXCB(skb).fp);

			/* put message back and return */
			skb_queue_head(&sk->sk_receive_queue, skb);
			break;
		}
	} while (size);

	mutex_unlock(&u->readlock);
	scm_recv(sock, msg, siocb->scm, flags);
out:
	return copied ? : err;
}

static int unix_shutdown(struct socket *sock, int mode)
{
	struct sock *sk = sock->sk;
	struct sock *other;

	mode = (mode+1)&(RCV_SHUTDOWN|SEND_SHUTDOWN);

	if (mode) {
		unix_state_lock(sk);
		sk->sk_shutdown |= mode;
		other = unix_peer(sk);
		if (other)
			sock_hold(other);
		unix_state_unlock(sk);
		sk->sk_state_change(sk);

		if (other &&
			(sk->sk_type == SOCK_STREAM || sk->sk_type == SOCK_SEQPACKET)) {

			int peer_mode = 0;

			if (mode&RCV_SHUTDOWN)
				peer_mode |= SEND_SHUTDOWN;
			if (mode&SEND_SHUTDOWN)
				peer_mode |= RCV_SHUTDOWN;
			unix_state_lock(other);
			other->sk_shutdown |= peer_mode;
			unix_state_unlock(other);
			other->sk_state_change(other);
			read_lock(&other->sk_callback_lock);
			if (peer_mode == SHUTDOWN_MASK)
				sk_wake_async(other, SOCK_WAKE_WAITD, POLL_HUP);
			else if (peer_mode & RCV_SHUTDOWN)
				sk_wake_async(other, SOCK_WAKE_WAITD, POLL_IN);
			read_unlock(&other->sk_callback_lock);
		}
		if (other)
			sock_put(other);
	}
	return 0;
}

static int unix_ioctl(struct socket *sock, unsigned int cmd, unsigned long arg)
{
	struct sock *sk = sock->sk;
	long amount = 0;
	int err;

	switch (cmd) {
	case SIOCOUTQ:
		amount = atomic_read(&sk->sk_wmem_alloc);
		err = put_user(amount, (int __user *)arg);
		break;
	case SIOCINQ:
		{
			struct sk_buff *skb;

			if (sk->sk_state == TCP_LISTEN) {
				err = -EINVAL;
				break;
			}

			spin_lock(&sk->sk_receive_queue.lock);
			if (sk->sk_type == SOCK_STREAM ||
			    sk->sk_type == SOCK_SEQPACKET) {
				skb_queue_walk(&sk->sk_receive_queue, skb)
					amount += skb->len;
			} else {
				skb = skb_peek(&sk->sk_receive_queue);
				if (skb)
					amount = skb->len;
			}
			spin_unlock(&sk->sk_receive_queue.lock);
			err = put_user(amount, (int __user *)arg);
			break;
		}

	default:
		err = -ENOIOCTLCMD;
		break;
	}
	return err;
}

static unsigned int unix_poll(struct file *file, struct socket *sock, poll_table *wait)
{
	struct sock *sk = sock->sk;
	unsigned int mask;

	poll_wait(file, sk->sk_sleep, wait);
	mask = 0;

	/* exceptional events? */
	if (sk->sk_err)
		mask |= POLLERR;
	if (sk->sk_shutdown == SHUTDOWN_MASK)
		mask |= POLLHUP;
	if (sk->sk_shutdown & RCV_SHUTDOWN)
		mask |= POLLRDHUP;

	/* readable? */
	if (!skb_queue_empty(&sk->sk_receive_queue) ||
	    (sk->sk_shutdown & RCV_SHUTDOWN))
		mask |= POLLIN | POLLRDNORM;

	/* Connection-based need to check for termination and startup */
	if ((sk->sk_type == SOCK_STREAM || sk->sk_type == SOCK_SEQPACKET) &&
	    sk->sk_state == TCP_CLOSE)
		mask |= POLLHUP;

	/*
	 * we set writable also when the other side has shut down the
	 * connection. This prevents stuck sockets.
	 */
	if (unix_writable(sk))
		mask |= POLLOUT | POLLWRNORM | POLLWRBAND;

	return mask;
}

static unsigned int unix_dgram_poll(struct file *file, struct socket *sock,
				    poll_table *wait)
{
	struct sock *sk = sock->sk, *other;
	unsigned int mask, writable;

	poll_wait(file, sk->sk_sleep, wait);
	mask = 0;

	/* exceptional events? */
	if (sk->sk_err || !skb_queue_empty(&sk->sk_error_queue))
		mask |= POLLERR;
	if (sk->sk_shutdown & RCV_SHUTDOWN)
		mask |= POLLRDHUP;
	if (sk->sk_shutdown == SHUTDOWN_MASK)
		mask |= POLLHUP;

	/* readable? */
	if (!skb_queue_empty(&sk->sk_receive_queue) ||
	    (sk->sk_shutdown & RCV_SHUTDOWN))
		mask |= POLLIN | POLLRDNORM;

	/* Connection-based need to check for termination and startup */
	if (sk->sk_type == SOCK_SEQPACKET) {
		if (sk->sk_state == TCP_CLOSE)
			mask |= POLLHUP;
		/* connection hasn't started yet? */
		if (sk->sk_state == TCP_SYN_SENT)
			return mask;
	}

	/* writable? */
	writable = unix_writable(sk);
	if (writable) {
		other = unix_peer_get(sk);
		if (other) {
			if (unix_peer(other) != sk) {
				poll_wait(file, &unix_sk(other)->peer_wait,
					  wait);
				if (unix_recvq_full(other))
					writable = 0;
			}

			sock_put(other);
		}
	}

	if (writable)
		mask |= POLLOUT | POLLWRNORM | POLLWRBAND;
	else
		set_bit(SOCK_ASYNC_NOSPACE, &sk->sk_socket->flags);

	return mask;
}

#ifdef CONFIG_PROC_FS
static struct sock *first_unix_socket(int *i)
{
	for (*i = 0; *i <= UNIX_HASH_SIZE; (*i)++) {
		if (!hlist_empty(&unix_socket_table[*i]))
			return __sk_head(&unix_socket_table[*i]);
	}
	return NULL;
}

static struct sock *next_unix_socket(int *i, struct sock *s)
{
	struct sock *next = sk_next(s);
	/* More in this chain? */
	if (next)
		return next;
	/* Look for next non-empty chain. */
	for ((*i)++; *i <= UNIX_HASH_SIZE; (*i)++) {
		if (!hlist_empty(&unix_socket_table[*i]))
			return __sk_head(&unix_socket_table[*i]);
	}
	return NULL;
}

struct unix_iter_state {
	struct seq_net_private p;
	int i;
};

static struct sock *unix_seq_idx(struct seq_file *seq, loff_t pos)
{
	struct unix_iter_state *iter = seq->private;
	loff_t off = 0;
	struct sock *s;

	for (s = first_unix_socket(&iter->i); s; s = next_unix_socket(&iter->i, s)) {
		if (sock_net(s) != seq_file_net(seq))
			continue;
		if (off == pos)
			return s;
		++off;
	}
	return NULL;
}

static void *unix_seq_start(struct seq_file *seq, loff_t *pos)
	__acquires(unix_table_lock)
{
	spin_lock(&unix_table_lock);
	return *pos ? unix_seq_idx(seq, *pos - 1) : SEQ_START_TOKEN;
}

static void *unix_seq_next(struct seq_file *seq, void *v, loff_t *pos)
{
	struct unix_iter_state *iter = seq->private;
	struct sock *sk = v;
	++*pos;

	if (v == SEQ_START_TOKEN)
		sk = first_unix_socket(&iter->i);
	else
		sk = next_unix_socket(&iter->i, sk);
	while (sk && (sock_net(sk) != seq_file_net(seq)))
		sk = next_unix_socket(&iter->i, sk);
	return sk;
}

static void unix_seq_stop(struct seq_file *seq, void *v)
	__releases(unix_table_lock)
{
	spin_unlock(&unix_table_lock);
}

static int unix_seq_show(struct seq_file *seq, void *v)
{

	if (v == SEQ_START_TOKEN)
		seq_puts(seq, "Num       RefCount Protocol Flags    Type St "
			 "Inode Path\n");
	else {
		struct sock *s = v;
		struct unix_sock *u = unix_sk(s);
		unix_state_lock(s);

		seq_printf(seq, "%p: %08X %08X %08X %04X %02X %5lu",
			s,
			atomic_read(&s->sk_refcnt),
			0,
			s->sk_state == TCP_LISTEN ? __SO_ACCEPTCON : 0,
			s->sk_type,
			s->sk_socket ?
			(s->sk_state == TCP_ESTABLISHED ? SS_CONNECTED : SS_UNCONNECTED) :
			(s->sk_state == TCP_ESTABLISHED ? SS_CONNECTING : SS_DISCONNECTING),
			sock_i_ino(s));

		if (u->addr) {
			int i, len;
			seq_putc(seq, ' ');

			i = 0;
			len = u->addr->len - sizeof(short);
			if (!UNIX_ABSTRACT(s))
				len--;
			else {
				seq_putc(seq, '@');
				i++;
			}
			for ( ; i < len; i++)
				seq_putc(seq, u->addr->name->sun_path[i]);
		}
		unix_state_unlock(s);
		seq_putc(seq, '\n');
	}

	return 0;
}

static const struct seq_operations unix_seq_ops = {
	.start  = unix_seq_start,
	.next   = unix_seq_next,
	.stop   = unix_seq_stop,
	.show   = unix_seq_show,
};

static int unix_seq_open(struct inode *inode, struct file *file)
{
	return seq_open_net(inode, file, &unix_seq_ops,
			    sizeof(struct unix_iter_state));
}

static const struct file_operations unix_seq_fops = {
	.owner		= THIS_MODULE,
	.open		= unix_seq_open,
	.read		= seq_read,
	.llseek		= seq_lseek,
	.release	= seq_release_net,
};

#endif

static struct net_proto_family unix_family_ops = {
	.family = PF_UNIX,
	.create = unix_create,
	.owner	= THIS_MODULE,
};


static int unix_net_init(struct net *net)
{
	int error = -ENOMEM;

	net->unx.sysctl_max_dgram_qlen = 10;
	if (unix_sysctl_register(net))
		goto out;

#ifdef CONFIG_PROC_FS
	if (!proc_net_fops_create(net, "unix", 0, &unix_seq_fops)) {
		unix_sysctl_unregister(net);
		goto out;
	}
#endif
	error = 0;
out:
	return error;
}

static void unix_net_exit(struct net *net)
{
	unix_sysctl_unregister(net);
	proc_net_remove(net, "unix");
}

static struct pernet_operations unix_net_ops = {
	.init = unix_net_init,
	.exit = unix_net_exit,
};

static int __init af_unix_init(void)
{
	int rc = -1;
	struct sk_buff *dummy_skb;

	BUILD_BUG_ON(sizeof(struct unix_skb_parms) > sizeof(dummy_skb->cb));

	rc = proto_register(&unix_proto, 1);
	if (rc != 0) {
		printk(KERN_CRIT "%s: Cannot create unix_sock SLAB cache!\n",
		       __func__);
		goto out;
	}

	sock_register(&unix_family_ops);
	register_pernet_subsys(&unix_net_ops);
out:
	return rc;
}

static void __exit af_unix_exit(void)
{
	sock_unregister(PF_UNIX);
	proto_unregister(&unix_proto);
	unregister_pernet_subsys(&unix_net_ops);
}

/* Earlier than device_initcall() so that other drivers invoking
   request_module() don't end up in a loop when modprobe tries
   to use a UNIX socket. But later than subsys_initcall() because
   we depend on stuff initialised there */
fs_initcall(af_unix_init);
module_exit(af_unix_exit);

MODULE_LICENSE("GPL");
MODULE_ALIAS_NETPROTO(PF_UNIX);<|MERGE_RESOLUTION|>--- conflicted
+++ resolved
@@ -836,16 +836,11 @@
 		err = mnt_want_write(nd.path.mnt);
 		if (err)
 			goto out_mknod_dput;
-<<<<<<< HEAD
-		err = vfs_mknod(nd.path.dentry->d_inode, dentry, nd.path.mnt,
-				mode, 0);
-=======
 		err = security_path_mknod(&nd.path, dentry, mode, 0);
 		if (err)
 			goto out_mknod_drop_write;
 		err = vfs_mknod(nd.path.dentry->d_inode, dentry, mode, 0);
 out_mknod_drop_write:
->>>>>>> 18e352e4
 		mnt_drop_write(nd.path.mnt);
 		if (err)
 			goto out_mknod_dput;
@@ -1331,11 +1326,7 @@
 	if (!UNIXCB(skb).fp)
 		return -ENOMEM;
 
-<<<<<<< HEAD
-	for (i=scm->fp->count-1; i>=0; i--)
-=======
 	for (i = scm->fp->count-1; i >= 0; i--)
->>>>>>> 18e352e4
 		unix_inflight(scm->fp->fp[i]);
 	skb->destructor = unix_destruct_fds;
 	return 0;
