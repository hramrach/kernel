// SPDX-License-Identifier: GPL-2.0
/*
 * Neil Brown <neilb@cse.unsw.edu.au>
 * J. Bruce Fields <bfields@umich.edu>
 * Andy Adamson <andros@umich.edu>
 * Dug Song <dugsong@monkey.org>
 *
 * RPCSEC_GSS server authentication.
 * This implements RPCSEC_GSS as defined in rfc2203 (rpcsec_gss) and rfc2078
 * (gssapi)
 *
 * The RPCSEC_GSS involves three stages:
 *  1/ context creation
 *  2/ data exchange
 *  3/ context destruction
 *
 * Context creation is handled largely by upcalls to user-space.
 *  In particular, GSS_Accept_sec_context is handled by an upcall
 * Data exchange is handled entirely within the kernel
 *  In particular, GSS_GetMIC, GSS_VerifyMIC, GSS_Seal, GSS_Unseal are in-kernel.
 * Context destruction is handled in-kernel
 *  GSS_Delete_sec_context is in-kernel
 *
 * Context creation is initiated by a RPCSEC_GSS_INIT request arriving.
 * The context handle and gss_token are used as a key into the rpcsec_init cache.
 * The content of this cache includes some of the outputs of GSS_Accept_sec_context,
 * being major_status, minor_status, context_handle, reply_token.
 * These are sent back to the client.
 * Sequence window management is handled by the kernel.  The window size if currently
 * a compile time constant.
 *
 * When user-space is happy that a context is established, it places an entry
 * in the rpcsec_context cache. The key for this cache is the context_handle.
 * The content includes:
 *   uid/gidlist - for determining access rights
 *   mechanism type
 *   mechanism specific information, such as a key
 *
 */

#include <linux/slab.h>
#include <linux/types.h>
#include <linux/module.h>
#include <linux/pagemap.h>
#include <linux/user_namespace.h>

#include <linux/sunrpc/auth_gss.h>
#include <linux/sunrpc/gss_err.h>
#include <linux/sunrpc/svcauth.h>
#include <linux/sunrpc/svcauth_gss.h>
#include <linux/sunrpc/cache.h>
<<<<<<< HEAD

#include <trace/events/rpcgss.h>

#include "gss_rpc_upcall.h"
=======
>>>>>>> 7d2a07b7

#include <trace/events/rpcgss.h>

#include "gss_rpc_upcall.h"


/* The rpcsec_init cache is used for mapping RPCSEC_GSS_{,CONT_}INIT requests
 * into replies.
 *
 * Key is context handle (\x if empty) and gss_token.
 * Content is major_status minor_status (integers) context_handle, reply_token.
 *
 */

static int netobj_equal(struct xdr_netobj *a, struct xdr_netobj *b)
{
	return a->len == b->len && 0 == memcmp(a->data, b->data, a->len);
}

#define	RSI_HASHBITS	6
#define	RSI_HASHMAX	(1<<RSI_HASHBITS)

struct rsi {
	struct cache_head	h;
	struct xdr_netobj	in_handle, in_token;
	struct xdr_netobj	out_handle, out_token;
	int			major_status, minor_status;
	struct rcu_head		rcu_head;
};

static struct rsi *rsi_update(struct cache_detail *cd, struct rsi *new, struct rsi *old);
static struct rsi *rsi_lookup(struct cache_detail *cd, struct rsi *item);

static void rsi_free(struct rsi *rsii)
{
	kfree(rsii->in_handle.data);
	kfree(rsii->in_token.data);
	kfree(rsii->out_handle.data);
	kfree(rsii->out_token.data);
}

static void rsi_free_rcu(struct rcu_head *head)
{
	struct rsi *rsii = container_of(head, struct rsi, rcu_head);

	rsi_free(rsii);
	kfree(rsii);
}

static void rsi_put(struct kref *ref)
{
	struct rsi *rsii = container_of(ref, struct rsi, h.ref);

	call_rcu(&rsii->rcu_head, rsi_free_rcu);
}

static inline int rsi_hash(struct rsi *item)
{
	return hash_mem(item->in_handle.data, item->in_handle.len, RSI_HASHBITS)
	     ^ hash_mem(item->in_token.data, item->in_token.len, RSI_HASHBITS);
}

static int rsi_match(struct cache_head *a, struct cache_head *b)
{
	struct rsi *item = container_of(a, struct rsi, h);
	struct rsi *tmp = container_of(b, struct rsi, h);
	return netobj_equal(&item->in_handle, &tmp->in_handle) &&
	       netobj_equal(&item->in_token, &tmp->in_token);
}

static int dup_to_netobj(struct xdr_netobj *dst, char *src, int len)
{
	dst->len = len;
	dst->data = (len ? kmemdup(src, len, GFP_KERNEL) : NULL);
	if (len && !dst->data)
		return -ENOMEM;
	return 0;
}

static inline int dup_netobj(struct xdr_netobj *dst, struct xdr_netobj *src)
{
	return dup_to_netobj(dst, src->data, src->len);
}

static void rsi_init(struct cache_head *cnew, struct cache_head *citem)
{
	struct rsi *new = container_of(cnew, struct rsi, h);
	struct rsi *item = container_of(citem, struct rsi, h);

	new->out_handle.data = NULL;
	new->out_handle.len = 0;
	new->out_token.data = NULL;
	new->out_token.len = 0;
	new->in_handle.len = item->in_handle.len;
	item->in_handle.len = 0;
	new->in_token.len = item->in_token.len;
	item->in_token.len = 0;
	new->in_handle.data = item->in_handle.data;
	item->in_handle.data = NULL;
	new->in_token.data = item->in_token.data;
	item->in_token.data = NULL;
}

static void update_rsi(struct cache_head *cnew, struct cache_head *citem)
{
	struct rsi *new = container_of(cnew, struct rsi, h);
	struct rsi *item = container_of(citem, struct rsi, h);

	BUG_ON(new->out_handle.data || new->out_token.data);
	new->out_handle.len = item->out_handle.len;
	item->out_handle.len = 0;
	new->out_token.len = item->out_token.len;
	item->out_token.len = 0;
	new->out_handle.data = item->out_handle.data;
	item->out_handle.data = NULL;
	new->out_token.data = item->out_token.data;
	item->out_token.data = NULL;

	new->major_status = item->major_status;
	new->minor_status = item->minor_status;
}

static struct cache_head *rsi_alloc(void)
{
	struct rsi *rsii = kmalloc(sizeof(*rsii), GFP_KERNEL);
	if (rsii)
		return &rsii->h;
	else
		return NULL;
}

static int rsi_upcall(struct cache_detail *cd, struct cache_head *h)
{
	return sunrpc_cache_pipe_upcall_timeout(cd, h);
}

static void rsi_request(struct cache_detail *cd,
		       struct cache_head *h,
		       char **bpp, int *blen)
{
	struct rsi *rsii = container_of(h, struct rsi, h);

	qword_addhex(bpp, blen, rsii->in_handle.data, rsii->in_handle.len);
	qword_addhex(bpp, blen, rsii->in_token.data, rsii->in_token.len);
	(*bpp)[-1] = '\n';
}

static int rsi_parse(struct cache_detail *cd,
		    char *mesg, int mlen)
{
	/* context token expiry major minor context token */
	char *buf = mesg;
	char *ep;
	int len;
	struct rsi rsii, *rsip = NULL;
	time64_t expiry;
	int status = -EINVAL;

	memset(&rsii, 0, sizeof(rsii));
	/* handle */
	len = qword_get(&mesg, buf, mlen);
	if (len < 0)
		goto out;
	status = -ENOMEM;
	if (dup_to_netobj(&rsii.in_handle, buf, len))
		goto out;

	/* token */
	len = qword_get(&mesg, buf, mlen);
	status = -EINVAL;
	if (len < 0)
		goto out;
	status = -ENOMEM;
	if (dup_to_netobj(&rsii.in_token, buf, len))
		goto out;

	rsip = rsi_lookup(cd, &rsii);
	if (!rsip)
		goto out;

	rsii.h.flags = 0;
	/* expiry */
	expiry = get_expiry(&mesg);
	status = -EINVAL;
	if (expiry == 0)
		goto out;

	/* major/minor */
	len = qword_get(&mesg, buf, mlen);
	if (len <= 0)
		goto out;
	rsii.major_status = simple_strtoul(buf, &ep, 10);
	if (*ep)
		goto out;
	len = qword_get(&mesg, buf, mlen);
	if (len <= 0)
		goto out;
	rsii.minor_status = simple_strtoul(buf, &ep, 10);
	if (*ep)
		goto out;

	/* out_handle */
	len = qword_get(&mesg, buf, mlen);
	if (len < 0)
		goto out;
	status = -ENOMEM;
	if (dup_to_netobj(&rsii.out_handle, buf, len))
		goto out;

	/* out_token */
	len = qword_get(&mesg, buf, mlen);
	status = -EINVAL;
	if (len < 0)
		goto out;
	status = -ENOMEM;
	if (dup_to_netobj(&rsii.out_token, buf, len))
		goto out;
	rsii.h.expiry_time = expiry;
	rsip = rsi_update(cd, &rsii, rsip);
	status = 0;
out:
	rsi_free(&rsii);
	if (rsip)
		cache_put(&rsip->h, cd);
	else
		status = -ENOMEM;
	return status;
}

static const struct cache_detail rsi_cache_template = {
	.owner		= THIS_MODULE,
	.hash_size	= RSI_HASHMAX,
	.name           = "auth.rpcsec.init",
	.cache_put      = rsi_put,
	.cache_upcall	= rsi_upcall,
	.cache_request  = rsi_request,
	.cache_parse    = rsi_parse,
	.match		= rsi_match,
	.init		= rsi_init,
	.update		= update_rsi,
	.alloc		= rsi_alloc,
};

static struct rsi *rsi_lookup(struct cache_detail *cd, struct rsi *item)
{
	struct cache_head *ch;
	int hash = rsi_hash(item);

	ch = sunrpc_cache_lookup_rcu(cd, &item->h, hash);
	if (ch)
		return container_of(ch, struct rsi, h);
	else
		return NULL;
}

static struct rsi *rsi_update(struct cache_detail *cd, struct rsi *new, struct rsi *old)
{
	struct cache_head *ch;
	int hash = rsi_hash(new);

	ch = sunrpc_cache_update(cd, &new->h,
				 &old->h, hash);
	if (ch)
		return container_of(ch, struct rsi, h);
	else
		return NULL;
}


/*
 * The rpcsec_context cache is used to store a context that is
 * used in data exchange.
 * The key is a context handle. The content is:
 *  uid, gidlist, mechanism, service-set, mech-specific-data
 */

#define	RSC_HASHBITS	10
#define	RSC_HASHMAX	(1<<RSC_HASHBITS)

#define GSS_SEQ_WIN	128

struct gss_svc_seq_data {
	/* highest seq number seen so far: */
	u32			sd_max;
	/* for i such that sd_max-GSS_SEQ_WIN < i <= sd_max, the i-th bit of
	 * sd_win is nonzero iff sequence number i has been seen already: */
	unsigned long		sd_win[GSS_SEQ_WIN/BITS_PER_LONG];
	spinlock_t		sd_lock;
};

struct rsc {
	struct cache_head	h;
	struct xdr_netobj	handle;
	struct svc_cred		cred;
	struct gss_svc_seq_data	seqdata;
	struct gss_ctx		*mechctx;
	struct rcu_head		rcu_head;
};

static struct rsc *rsc_update(struct cache_detail *cd, struct rsc *new, struct rsc *old);
static struct rsc *rsc_lookup(struct cache_detail *cd, struct rsc *item);

static void rsc_free(struct rsc *rsci)
{
	kfree(rsci->handle.data);
	if (rsci->mechctx)
		gss_delete_sec_context(&rsci->mechctx);
	free_svc_cred(&rsci->cred);
}

static void rsc_free_rcu(struct rcu_head *head)
{
	struct rsc *rsci = container_of(head, struct rsc, rcu_head);

	kfree(rsci->handle.data);
	kfree(rsci);
}

static void rsc_put(struct kref *ref)
{
	struct rsc *rsci = container_of(ref, struct rsc, h.ref);

	if (rsci->mechctx)
		gss_delete_sec_context(&rsci->mechctx);
	free_svc_cred(&rsci->cred);
	call_rcu(&rsci->rcu_head, rsc_free_rcu);
}

static inline int
rsc_hash(struct rsc *rsci)
{
	return hash_mem(rsci->handle.data, rsci->handle.len, RSC_HASHBITS);
}

static int
rsc_match(struct cache_head *a, struct cache_head *b)
{
	struct rsc *new = container_of(a, struct rsc, h);
	struct rsc *tmp = container_of(b, struct rsc, h);

	return netobj_equal(&new->handle, &tmp->handle);
}

static void
rsc_init(struct cache_head *cnew, struct cache_head *ctmp)
{
	struct rsc *new = container_of(cnew, struct rsc, h);
	struct rsc *tmp = container_of(ctmp, struct rsc, h);

	new->handle.len = tmp->handle.len;
	tmp->handle.len = 0;
	new->handle.data = tmp->handle.data;
	tmp->handle.data = NULL;
	new->mechctx = NULL;
	init_svc_cred(&new->cred);
}

static void
update_rsc(struct cache_head *cnew, struct cache_head *ctmp)
{
	struct rsc *new = container_of(cnew, struct rsc, h);
	struct rsc *tmp = container_of(ctmp, struct rsc, h);

	new->mechctx = tmp->mechctx;
	tmp->mechctx = NULL;
	memset(&new->seqdata, 0, sizeof(new->seqdata));
	spin_lock_init(&new->seqdata.sd_lock);
	new->cred = tmp->cred;
	init_svc_cred(&tmp->cred);
}

static struct cache_head *
rsc_alloc(void)
{
	struct rsc *rsci = kmalloc(sizeof(*rsci), GFP_KERNEL);
	if (rsci)
		return &rsci->h;
	else
		return NULL;
}

static int rsc_upcall(struct cache_detail *cd, struct cache_head *h)
{
	return -EINVAL;
}

static int rsc_parse(struct cache_detail *cd,
		     char *mesg, int mlen)
{
	/* contexthandle expiry [ uid gid N <n gids> mechname ...mechdata... ] */
	char *buf = mesg;
	int id;
	int len, rv;
	struct rsc rsci, *rscp = NULL;
	time64_t expiry;
	int status = -EINVAL;
	struct gss_api_mech *gm = NULL;

	memset(&rsci, 0, sizeof(rsci));
	/* context handle */
	len = qword_get(&mesg, buf, mlen);
	if (len < 0) goto out;
	status = -ENOMEM;
	if (dup_to_netobj(&rsci.handle, buf, len))
		goto out;

	rsci.h.flags = 0;
	/* expiry */
	expiry = get_expiry(&mesg);
	status = -EINVAL;
	if (expiry == 0)
		goto out;

	rscp = rsc_lookup(cd, &rsci);
	if (!rscp)
		goto out;

	/* uid, or NEGATIVE */
	rv = get_int(&mesg, &id);
	if (rv == -EINVAL)
		goto out;
	if (rv == -ENOENT)
		set_bit(CACHE_NEGATIVE, &rsci.h.flags);
	else {
		int N, i;

		/*
		 * NOTE: we skip uid_valid()/gid_valid() checks here:
		 * instead, * -1 id's are later mapped to the
		 * (export-specific) anonymous id by nfsd_setuser.
		 *
		 * (But supplementary gid's get no such special
		 * treatment so are checked for validity here.)
		 */
		/* uid */
		rsci.cred.cr_uid = make_kuid(current_user_ns(), id);

		/* gid */
		if (get_int(&mesg, &id))
			goto out;
		rsci.cred.cr_gid = make_kgid(current_user_ns(), id);

		/* number of additional gid's */
		if (get_int(&mesg, &N))
			goto out;
		if (N < 0 || N > NGROUPS_MAX)
			goto out;
		status = -ENOMEM;
		rsci.cred.cr_group_info = groups_alloc(N);
		if (rsci.cred.cr_group_info == NULL)
			goto out;

		/* gid's */
		status = -EINVAL;
		for (i=0; i<N; i++) {
			kgid_t kgid;
			if (get_int(&mesg, &id))
				goto out;
			kgid = make_kgid(current_user_ns(), id);
			if (!gid_valid(kgid))
				goto out;
			rsci.cred.cr_group_info->gid[i] = kgid;
		}
		groups_sort(rsci.cred.cr_group_info);

		/* mech name */
		len = qword_get(&mesg, buf, mlen);
		if (len < 0)
			goto out;
		gm = rsci.cred.cr_gss_mech = gss_mech_get_by_name(buf);
		status = -EOPNOTSUPP;
		if (!gm)
			goto out;

		status = -EINVAL;
		/* mech-specific data: */
		len = qword_get(&mesg, buf, mlen);
		if (len < 0)
			goto out;
		status = gss_import_sec_context(buf, len, gm, &rsci.mechctx,
						NULL, GFP_KERNEL);
		if (status)
			goto out;

		/* get client name */
		len = qword_get(&mesg, buf, mlen);
		if (len > 0) {
			rsci.cred.cr_principal = kstrdup(buf, GFP_KERNEL);
			if (!rsci.cred.cr_principal) {
				status = -ENOMEM;
				goto out;
			}
		}

	}
	rsci.h.expiry_time = expiry;
	rscp = rsc_update(cd, &rsci, rscp);
	status = 0;
out:
	rsc_free(&rsci);
	if (rscp)
		cache_put(&rscp->h, cd);
	else
		status = -ENOMEM;
	return status;
}

static const struct cache_detail rsc_cache_template = {
	.owner		= THIS_MODULE,
	.hash_size	= RSC_HASHMAX,
	.name		= "auth.rpcsec.context",
	.cache_put	= rsc_put,
	.cache_upcall	= rsc_upcall,
	.cache_parse	= rsc_parse,
	.match		= rsc_match,
	.init		= rsc_init,
	.update		= update_rsc,
	.alloc		= rsc_alloc,
};

static struct rsc *rsc_lookup(struct cache_detail *cd, struct rsc *item)
{
	struct cache_head *ch;
	int hash = rsc_hash(item);

	ch = sunrpc_cache_lookup_rcu(cd, &item->h, hash);
	if (ch)
		return container_of(ch, struct rsc, h);
	else
		return NULL;
}

static struct rsc *rsc_update(struct cache_detail *cd, struct rsc *new, struct rsc *old)
{
	struct cache_head *ch;
	int hash = rsc_hash(new);

	ch = sunrpc_cache_update(cd, &new->h,
				 &old->h, hash);
	if (ch)
		return container_of(ch, struct rsc, h);
	else
		return NULL;
}


static struct rsc *
gss_svc_searchbyctx(struct cache_detail *cd, struct xdr_netobj *handle)
{
	struct rsc rsci;
	struct rsc *found;

	memset(&rsci, 0, sizeof(rsci));
	if (dup_to_netobj(&rsci.handle, handle->data, handle->len))
		return NULL;
	found = rsc_lookup(cd, &rsci);
	rsc_free(&rsci);
	if (!found)
		return NULL;
	if (cache_check(cd, &found->h, NULL))
		return NULL;
	return found;
}

/**
 * gss_check_seq_num - GSS sequence number window check
 * @rqstp: RPC Call to use when reporting errors
 * @rsci: cached GSS context state (updated on return)
 * @seq_num: sequence number to check
 *
 * Implements sequence number algorithm as specified in
 * RFC 2203, Section 5.3.3.1. "Context Management".
 *
 * Return values:
 *   %true: @rqstp's GSS sequence number is inside the window
 *   %false: @rqstp's GSS sequence number is outside the window
 */
static bool gss_check_seq_num(const struct svc_rqst *rqstp, struct rsc *rsci,
			      u32 seq_num)
{
	struct gss_svc_seq_data *sd = &rsci->seqdata;
	bool result = false;

	spin_lock(&sd->sd_lock);
	if (seq_num > sd->sd_max) {
		if (seq_num >= sd->sd_max + GSS_SEQ_WIN) {
			memset(sd->sd_win, 0, sizeof(sd->sd_win));
			sd->sd_max = seq_num;
		} else while (sd->sd_max < seq_num) {
			sd->sd_max++;
			__clear_bit(sd->sd_max % GSS_SEQ_WIN, sd->sd_win);
		}
		__set_bit(seq_num % GSS_SEQ_WIN, sd->sd_win);
		goto ok;
	} else if (seq_num <= sd->sd_max - GSS_SEQ_WIN) {
		goto toolow;
	}
	if (__test_and_set_bit(seq_num % GSS_SEQ_WIN, sd->sd_win))
		goto alreadyseen;

ok:
	result = true;
out:
	spin_unlock(&sd->sd_lock);
	return result;

toolow:
	trace_rpcgss_svc_seqno_low(rqstp, seq_num,
				   sd->sd_max - GSS_SEQ_WIN,
				   sd->sd_max);
	goto out;
alreadyseen:
	trace_rpcgss_svc_seqno_seen(rqstp, seq_num);
	goto out;
}

static inline u32 round_up_to_quad(u32 i)
{
	return (i + 3 ) & ~3;
}

static inline int
svc_safe_getnetobj(struct kvec *argv, struct xdr_netobj *o)
{
	int l;

	if (argv->iov_len < 4)
		return -1;
	o->len = svc_getnl(argv);
	l = round_up_to_quad(o->len);
	if (argv->iov_len < l)
		return -1;
	o->data = argv->iov_base;
	argv->iov_base += l;
	argv->iov_len -= l;
	return 0;
}

static inline int
svc_safe_putnetobj(struct kvec *resv, struct xdr_netobj *o)
{
	u8 *p;

	if (resv->iov_len + 4 > PAGE_SIZE)
		return -1;
	svc_putnl(resv, o->len);
	p = resv->iov_base + resv->iov_len;
	resv->iov_len += round_up_to_quad(o->len);
	if (resv->iov_len > PAGE_SIZE)
		return -1;
	memcpy(p, o->data, o->len);
	memset(p + o->len, 0, round_up_to_quad(o->len) - o->len);
	return 0;
}

/*
 * Verify the checksum on the header and return SVC_OK on success.
 * Otherwise, return SVC_DROP (in the case of a bad sequence number)
 * or return SVC_DENIED and indicate error in authp.
 */
static int
gss_verify_header(struct svc_rqst *rqstp, struct rsc *rsci,
		  __be32 *rpcstart, struct rpc_gss_wire_cred *gc, __be32 *authp)
{
	struct gss_ctx		*ctx_id = rsci->mechctx;
	struct xdr_buf		rpchdr;
	struct xdr_netobj	checksum;
	u32			flavor = 0;
	struct kvec		*argv = &rqstp->rq_arg.head[0];
	struct kvec		iov;

	/* data to compute the checksum over: */
	iov.iov_base = rpcstart;
	iov.iov_len = (u8 *)argv->iov_base - (u8 *)rpcstart;
	xdr_buf_from_iov(&iov, &rpchdr);

	*authp = rpc_autherr_badverf;
	if (argv->iov_len < 4)
		return SVC_DENIED;
	flavor = svc_getnl(argv);
	if (flavor != RPC_AUTH_GSS)
		return SVC_DENIED;
	if (svc_safe_getnetobj(argv, &checksum))
		return SVC_DENIED;

	if (rqstp->rq_deferred) /* skip verification of revisited request */
		return SVC_OK;
	if (gss_verify_mic(ctx_id, &rpchdr, &checksum) != GSS_S_COMPLETE) {
		*authp = rpcsec_gsserr_credproblem;
		return SVC_DENIED;
	}

	if (gc->gc_seq > MAXSEQ) {
		trace_rpcgss_svc_seqno_large(rqstp, gc->gc_seq);
		*authp = rpcsec_gsserr_ctxproblem;
		return SVC_DENIED;
	}
	if (!gss_check_seq_num(rqstp, rsci, gc->gc_seq))
		return SVC_DROP;
	return SVC_OK;
}

static int
gss_write_null_verf(struct svc_rqst *rqstp)
{
	__be32     *p;

	svc_putnl(rqstp->rq_res.head, RPC_AUTH_NULL);
	p = rqstp->rq_res.head->iov_base + rqstp->rq_res.head->iov_len;
	/* don't really need to check if head->iov_len > PAGE_SIZE ... */
	*p++ = 0;
	if (!xdr_ressize_check(rqstp, p))
		return -1;
	return 0;
}

static int
gss_write_verf(struct svc_rqst *rqstp, struct gss_ctx *ctx_id, u32 seq)
{
	__be32			*xdr_seq;
	u32			maj_stat;
	struct xdr_buf		verf_data;
	struct xdr_netobj	mic;
	__be32			*p;
	struct kvec		iov;
	int err = -1;

	svc_putnl(rqstp->rq_res.head, RPC_AUTH_GSS);
	xdr_seq = kmalloc(4, GFP_KERNEL);
	if (!xdr_seq)
		return -1;
	*xdr_seq = htonl(seq);

	iov.iov_base = xdr_seq;
	iov.iov_len = 4;
	xdr_buf_from_iov(&iov, &verf_data);
	p = rqstp->rq_res.head->iov_base + rqstp->rq_res.head->iov_len;
	mic.data = (u8 *)(p + 1);
	maj_stat = gss_get_mic(ctx_id, &verf_data, &mic);
	if (maj_stat != GSS_S_COMPLETE)
		goto out;
	*p++ = htonl(mic.len);
	memset((u8 *)p + mic.len, 0, round_up_to_quad(mic.len) - mic.len);
	p += XDR_QUADLEN(mic.len);
	if (!xdr_ressize_check(rqstp, p))
		goto out;
	err = 0;
out:
	kfree(xdr_seq);
	return err;
}

struct gss_domain {
	struct auth_domain	h;
	u32			pseudoflavor;
};

static struct auth_domain *
find_gss_auth_domain(struct gss_ctx *ctx, u32 svc)
{
	char *name;

	name = gss_service_to_auth_domain_name(ctx->mech_type, svc);
	if (!name)
		return NULL;
	return auth_domain_find(name);
}

static struct auth_ops svcauthops_gss;

u32 svcauth_gss_flavor(struct auth_domain *dom)
{
	struct gss_domain *gd = container_of(dom, struct gss_domain, h);

	return gd->pseudoflavor;
}

EXPORT_SYMBOL_GPL(svcauth_gss_flavor);

struct auth_domain *
svcauth_gss_register_pseudoflavor(u32 pseudoflavor, char * name)
{
	struct gss_domain	*new;
	struct auth_domain	*test;
	int			stat = -ENOMEM;

	new = kmalloc(sizeof(*new), GFP_KERNEL);
	if (!new)
		goto out;
	kref_init(&new->h.ref);
	new->h.name = kstrdup(name, GFP_KERNEL);
	if (!new->h.name)
		goto out_free_dom;
	new->h.flavour = &svcauthops_gss;
	new->pseudoflavor = pseudoflavor;

	test = auth_domain_lookup(name, &new->h);
	if (test != &new->h) {
		pr_warn("svc: duplicate registration of gss pseudo flavour %s.\n",
			name);
		stat = -EADDRINUSE;
		auth_domain_put(test);
		goto out_free_name;
	}
	return test;

out_free_name:
	kfree(new->h.name);
out_free_dom:
	kfree(new);
out:
	return ERR_PTR(stat);
}
EXPORT_SYMBOL_GPL(svcauth_gss_register_pseudoflavor);

static inline int
read_u32_from_xdr_buf(struct xdr_buf *buf, int base, u32 *obj)
{
	__be32  raw;
	int     status;

	status = read_bytes_from_xdr_buf(buf, base, &raw, sizeof(*obj));
	if (status)
		return status;
	*obj = ntohl(raw);
	return 0;
}

/* It would be nice if this bit of code could be shared with the client.
 * Obstacles:
 *	The client shouldn't malloc(), would have to pass in own memory.
 *	The server uses base of head iovec as read pointer, while the
 *	client uses separate pointer. */
static int
unwrap_integ_data(struct svc_rqst *rqstp, struct xdr_buf *buf, u32 seq, struct gss_ctx *ctx)
{
	u32 integ_len, rseqno, maj_stat;
	int stat = -EINVAL;
	struct xdr_netobj mic;
	struct xdr_buf integ_buf;

	mic.data = NULL;

	/* NFS READ normally uses splice to send data in-place. However
	 * the data in cache can change after the reply's MIC is computed
	 * but before the RPC reply is sent. To prevent the client from
	 * rejecting the server-computed MIC in this somewhat rare case,
	 * do not use splice with the GSS integrity service.
	 */
	clear_bit(RQ_SPLICE_OK, &rqstp->rq_flags);

	/* Did we already verify the signature on the original pass through? */
	if (rqstp->rq_deferred)
		return 0;

	integ_len = svc_getnl(&buf->head[0]);
	if (integ_len & 3)
		goto unwrap_failed;
	if (integ_len > buf->len)
		goto unwrap_failed;
	if (xdr_buf_subsegment(buf, &integ_buf, 0, integ_len))
		goto unwrap_failed;

	/* copy out mic... */
	if (read_u32_from_xdr_buf(buf, integ_len, &mic.len))
		goto unwrap_failed;
	if (mic.len > RPC_MAX_AUTH_SIZE)
		goto unwrap_failed;
	mic.data = kmalloc(mic.len, GFP_KERNEL);
	if (!mic.data)
		goto unwrap_failed;
	if (read_bytes_from_xdr_buf(buf, integ_len + 4, mic.data, mic.len))
		goto unwrap_failed;
	maj_stat = gss_verify_mic(ctx, &integ_buf, &mic);
	if (maj_stat != GSS_S_COMPLETE)
		goto bad_mic;
	rseqno = svc_getnl(&buf->head[0]);
	if (rseqno != seq)
		goto bad_seqno;
	/* trim off the mic and padding at the end before returning */
	xdr_buf_trim(buf, round_up_to_quad(mic.len) + 4);
	stat = 0;
out:
	kfree(mic.data);
	return stat;

unwrap_failed:
	trace_rpcgss_svc_unwrap_failed(rqstp);
	goto out;
bad_seqno:
	trace_rpcgss_svc_seqno_bad(rqstp, seq, rseqno);
	goto out;
bad_mic:
	trace_rpcgss_svc_mic(rqstp, maj_stat);
	goto out;
}

static inline int
total_buf_len(struct xdr_buf *buf)
{
	return buf->head[0].iov_len + buf->page_len + buf->tail[0].iov_len;
}

static void
fix_priv_head(struct xdr_buf *buf, int pad)
{
	if (buf->page_len == 0) {
		/* We need to adjust head and buf->len in tandem in this
		 * case to make svc_defer() work--it finds the original
		 * buffer start using buf->len - buf->head[0].iov_len. */
		buf->head[0].iov_len -= pad;
	}
}

static int
unwrap_priv_data(struct svc_rqst *rqstp, struct xdr_buf *buf, u32 seq, struct gss_ctx *ctx)
{
	u32 priv_len, maj_stat;
	int pad, remaining_len, offset;
<<<<<<< HEAD
=======
	u32 rseqno;
>>>>>>> 7d2a07b7

	clear_bit(RQ_SPLICE_OK, &rqstp->rq_flags);

	priv_len = svc_getnl(&buf->head[0]);
	if (rqstp->rq_deferred) {
		/* Already decrypted last time through! The sequence number
		 * check at out_seq is unnecessary but harmless: */
		goto out_seq;
	}
	/* buf->len is the number of bytes from the original start of the
	 * request to the end, where head[0].iov_len is just the bytes
	 * not yet read from the head, so these two values are different: */
	remaining_len = total_buf_len(buf);
	if (priv_len > remaining_len)
		goto unwrap_failed;
	pad = remaining_len - priv_len;
	buf->len -= pad;
	fix_priv_head(buf, pad);

	maj_stat = gss_unwrap(ctx, 0, priv_len, buf);
	pad = priv_len - buf->len;
	/* The upper layers assume the buffer is aligned on 4-byte boundaries.
	 * In the krb5p case, at least, the data ends up offset, so we need to
	 * move it around. */
	/* XXX: This is very inefficient.  It would be better to either do
	 * this while we encrypt, or maybe in the receive code, if we can peak
	 * ahead and work out the service and mechanism there. */
	offset = xdr_pad_size(buf->head[0].iov_len);
	if (offset) {
		buf->buflen = RPCSVC_MAXPAYLOAD;
		xdr_shift_buf(buf, offset);
		fix_priv_head(buf, pad);
	}
	if (maj_stat != GSS_S_COMPLETE)
		goto bad_unwrap;
out_seq:
	rseqno = svc_getnl(&buf->head[0]);
	if (rseqno != seq)
		goto bad_seqno;
	return 0;

unwrap_failed:
	trace_rpcgss_svc_unwrap_failed(rqstp);
	return -EINVAL;
bad_seqno:
	trace_rpcgss_svc_seqno_bad(rqstp, seq, rseqno);
	return -EINVAL;
bad_unwrap:
	trace_rpcgss_svc_unwrap(rqstp, maj_stat);
	return -EINVAL;
}

struct gss_svc_data {
	/* decoded gss client cred: */
	struct rpc_gss_wire_cred	clcred;
	/* save a pointer to the beginning of the encoded verifier,
	 * for use in encryption/checksumming in svcauth_gss_release: */
	__be32				*verf_start;
	struct rsc			*rsci;
};

static int
svcauth_gss_set_client(struct svc_rqst *rqstp)
{
	struct gss_svc_data *svcdata = rqstp->rq_auth_data;
	struct rsc *rsci = svcdata->rsci;
	struct rpc_gss_wire_cred *gc = &svcdata->clcred;
	int stat;

	/*
	 * A gss export can be specified either by:
	 * 	export	*(sec=krb5,rw)
	 * or by
	 * 	export gss/krb5(rw)
	 * The latter is deprecated; but for backwards compatibility reasons
	 * the nfsd code will still fall back on trying it if the former
	 * doesn't work; so we try to make both available to nfsd, below.
	 */
	rqstp->rq_gssclient = find_gss_auth_domain(rsci->mechctx, gc->gc_svc);
	if (rqstp->rq_gssclient == NULL)
		return SVC_DENIED;
	stat = svcauth_unix_set_client(rqstp);
	if (stat == SVC_DROP || stat == SVC_CLOSE)
		return stat;
	return SVC_OK;
}

static inline int
gss_write_init_verf(struct cache_detail *cd, struct svc_rqst *rqstp,
		struct xdr_netobj *out_handle, int *major_status)
{
	struct rsc *rsci;
	int        rc;

	if (*major_status != GSS_S_COMPLETE)
		return gss_write_null_verf(rqstp);
	rsci = gss_svc_searchbyctx(cd, out_handle);
	if (rsci == NULL) {
		*major_status = GSS_S_NO_CONTEXT;
		return gss_write_null_verf(rqstp);
	}
	rc = gss_write_verf(rqstp, rsci->mechctx, GSS_SEQ_WIN);
	cache_put(&rsci->h, cd);
	return rc;
}

static inline int
gss_read_common_verf(struct rpc_gss_wire_cred *gc,
		     struct kvec *argv, __be32 *authp,
		     struct xdr_netobj *in_handle)
{
	/* Read the verifier; should be NULL: */
	*authp = rpc_autherr_badverf;
	if (argv->iov_len < 2 * 4)
		return SVC_DENIED;
	if (svc_getnl(argv) != RPC_AUTH_NULL)
		return SVC_DENIED;
	if (svc_getnl(argv) != 0)
		return SVC_DENIED;
	/* Martial context handle and token for upcall: */
	*authp = rpc_autherr_badcred;
	if (gc->gc_proc == RPC_GSS_PROC_INIT && gc->gc_ctx.len != 0)
		return SVC_DENIED;
	if (dup_netobj(in_handle, &gc->gc_ctx))
		return SVC_CLOSE;
	*authp = rpc_autherr_badverf;

	return 0;
}

static inline int
gss_read_verf(struct rpc_gss_wire_cred *gc,
	      struct kvec *argv, __be32 *authp,
	      struct xdr_netobj *in_handle,
	      struct xdr_netobj *in_token)
{
	struct xdr_netobj tmpobj;
	int res;

	res = gss_read_common_verf(gc, argv, authp, in_handle);
	if (res)
		return res;

	if (svc_safe_getnetobj(argv, &tmpobj)) {
		kfree(in_handle->data);
		return SVC_DENIED;
	}
	if (dup_netobj(in_token, &tmpobj)) {
		kfree(in_handle->data);
		return SVC_CLOSE;
	}

	return 0;
}

static void gss_free_in_token_pages(struct gssp_in_token *in_token)
{
	u32 inlen;
	int i;

	i = 0;
	inlen = in_token->page_len;
	while (inlen) {
		if (in_token->pages[i])
			put_page(in_token->pages[i]);
		inlen -= inlen > PAGE_SIZE ? PAGE_SIZE : inlen;
	}

	kfree(in_token->pages);
	in_token->pages = NULL;
}

static int gss_read_proxy_verf(struct svc_rqst *rqstp,
			       struct rpc_gss_wire_cred *gc, __be32 *authp,
			       struct xdr_netobj *in_handle,
			       struct gssp_in_token *in_token)
{
	struct kvec *argv = &rqstp->rq_arg.head[0];
	unsigned int length, pgto_offs, pgfrom_offs;
	int pages, i, res, pgto, pgfrom;
	size_t inlen, to_offs, from_offs;

	res = gss_read_common_verf(gc, argv, authp, in_handle);
	if (res)
		return res;

	inlen = svc_getnl(argv);
	if (inlen > (argv->iov_len + rqstp->rq_arg.page_len))
		return SVC_DENIED;

	pages = DIV_ROUND_UP(inlen, PAGE_SIZE);
	in_token->pages = kcalloc(pages, sizeof(struct page *), GFP_KERNEL);
	if (!in_token->pages)
		return SVC_DENIED;
	in_token->page_base = 0;
	in_token->page_len = inlen;
	for (i = 0; i < pages; i++) {
		in_token->pages[i] = alloc_page(GFP_KERNEL);
		if (!in_token->pages[i]) {
			gss_free_in_token_pages(in_token);
			return SVC_DENIED;
		}
	}

	length = min_t(unsigned int, inlen, argv->iov_len);
	memcpy(page_address(in_token->pages[0]), argv->iov_base, length);
	inlen -= length;

	to_offs = length;
	from_offs = rqstp->rq_arg.page_base;
	while (inlen) {
		pgto = to_offs >> PAGE_SHIFT;
		pgfrom = from_offs >> PAGE_SHIFT;
		pgto_offs = to_offs & ~PAGE_MASK;
		pgfrom_offs = from_offs & ~PAGE_MASK;

		length = min_t(unsigned int, inlen,
			 min_t(unsigned int, PAGE_SIZE - pgto_offs,
			       PAGE_SIZE - pgfrom_offs));
		memcpy(page_address(in_token->pages[pgto]) + pgto_offs,
		       page_address(rqstp->rq_arg.pages[pgfrom]) + pgfrom_offs,
		       length);

		to_offs += length;
		from_offs += length;
		inlen -= length;
	}
	return 0;
}

static inline int
gss_write_resv(struct kvec *resv, size_t size_limit,
	       struct xdr_netobj *out_handle, struct xdr_netobj *out_token,
	       int major_status, int minor_status)
{
	if (resv->iov_len + 4 > size_limit)
		return -1;
	svc_putnl(resv, RPC_SUCCESS);
	if (svc_safe_putnetobj(resv, out_handle))
		return -1;
	if (resv->iov_len + 3 * 4 > size_limit)
		return -1;
	svc_putnl(resv, major_status);
	svc_putnl(resv, minor_status);
	svc_putnl(resv, GSS_SEQ_WIN);
	if (svc_safe_putnetobj(resv, out_token))
		return -1;
	return 0;
}

/*
 * Having read the cred already and found we're in the context
 * initiation case, read the verifier and initiate (or check the results
 * of) upcalls to userspace for help with context initiation.  If
 * the upcall results are available, write the verifier and result.
 * Otherwise, drop the request pending an answer to the upcall.
 */
static int svcauth_gss_legacy_init(struct svc_rqst *rqstp,
			struct rpc_gss_wire_cred *gc, __be32 *authp)
{
	struct kvec *argv = &rqstp->rq_arg.head[0];
	struct kvec *resv = &rqstp->rq_res.head[0];
	struct rsi *rsip, rsikey;
	int ret;
	struct sunrpc_net *sn = net_generic(SVC_NET(rqstp), sunrpc_net_id);

	memset(&rsikey, 0, sizeof(rsikey));
	ret = gss_read_verf(gc, argv, authp,
			    &rsikey.in_handle, &rsikey.in_token);
	if (ret)
		return ret;

	/* Perform upcall, or find upcall result: */
	rsip = rsi_lookup(sn->rsi_cache, &rsikey);
	rsi_free(&rsikey);
	if (!rsip)
		return SVC_CLOSE;
	if (cache_check(sn->rsi_cache, &rsip->h, &rqstp->rq_chandle) < 0)
		/* No upcall result: */
		return SVC_CLOSE;

	ret = SVC_CLOSE;
	/* Got an answer to the upcall; use it: */
	if (gss_write_init_verf(sn->rsc_cache, rqstp,
				&rsip->out_handle, &rsip->major_status))
		goto out;
	if (gss_write_resv(resv, PAGE_SIZE,
			   &rsip->out_handle, &rsip->out_token,
			   rsip->major_status, rsip->minor_status))
		goto out;

	ret = SVC_COMPLETE;
out:
	cache_put(&rsip->h, sn->rsi_cache);
	return ret;
}

static int gss_proxy_save_rsc(struct cache_detail *cd,
				struct gssp_upcall_data *ud,
				uint64_t *handle)
{
	struct rsc rsci, *rscp = NULL;
	static atomic64_t ctxhctr;
	long long ctxh;
	struct gss_api_mech *gm = NULL;
	time64_t expiry;
	int status;

	memset(&rsci, 0, sizeof(rsci));
	/* context handle */
	status = -ENOMEM;
	/* the handle needs to be just a unique id,
	 * use a static counter */
	ctxh = atomic64_inc_return(&ctxhctr);

	/* make a copy for the caller */
	*handle = ctxh;

	/* make a copy for the rsc cache */
	if (dup_to_netobj(&rsci.handle, (char *)handle, sizeof(uint64_t)))
		goto out;
	rscp = rsc_lookup(cd, &rsci);
	if (!rscp)
		goto out;

	/* creds */
	if (!ud->found_creds) {
		/* userspace seem buggy, we should always get at least a
		 * mapping to nobody */
		goto out;
	} else {
		struct timespec64 boot;

		/* steal creds */
		rsci.cred = ud->creds;
		memset(&ud->creds, 0, sizeof(struct svc_cred));

		status = -EOPNOTSUPP;
		/* get mech handle from OID */
		gm = gss_mech_get_by_OID(&ud->mech_oid);
		if (!gm)
			goto out;
		rsci.cred.cr_gss_mech = gm;

		status = -EINVAL;
		/* mech-specific data: */
		status = gss_import_sec_context(ud->out_handle.data,
						ud->out_handle.len,
						gm, &rsci.mechctx,
						&expiry, GFP_KERNEL);
		if (status)
			goto out;

		getboottime64(&boot);
		expiry -= boot.tv_sec;
	}

	rsci.h.expiry_time = expiry;
	rscp = rsc_update(cd, &rsci, rscp);
	status = 0;
out:
	rsc_free(&rsci);
	if (rscp)
		cache_put(&rscp->h, cd);
	else
		status = -ENOMEM;
	return status;
}

static int svcauth_gss_proxy_init(struct svc_rqst *rqstp,
			struct rpc_gss_wire_cred *gc, __be32 *authp)
{
	struct kvec *resv = &rqstp->rq_res.head[0];
	struct xdr_netobj cli_handle;
	struct gssp_upcall_data ud;
	uint64_t handle;
	int status;
	int ret;
	struct net *net = SVC_NET(rqstp);
	struct sunrpc_net *sn = net_generic(net, sunrpc_net_id);

	memset(&ud, 0, sizeof(ud));
	ret = gss_read_proxy_verf(rqstp, gc, authp,
				  &ud.in_handle, &ud.in_token);
	if (ret)
		return ret;

	ret = SVC_CLOSE;

	/* Perform synchronous upcall to gss-proxy */
	status = gssp_accept_sec_context_upcall(net, &ud);
	if (status)
		goto out;

<<<<<<< HEAD
	trace_rpcgss_accept_upcall(rqstp->rq_xid, ud.major_status,
				   ud.minor_status);
=======
	trace_rpcgss_svc_accept_upcall(rqstp, ud.major_status, ud.minor_status);
>>>>>>> 7d2a07b7

	switch (ud.major_status) {
	case GSS_S_CONTINUE_NEEDED:
		cli_handle = ud.out_handle;
		break;
	case GSS_S_COMPLETE:
		status = gss_proxy_save_rsc(sn->rsc_cache, &ud, &handle);
		if (status) {
			pr_info("%s: gss_proxy_save_rsc failed (%d)\n",
				__func__, status);
			goto out;
		}
		cli_handle.data = (u8 *)&handle;
		cli_handle.len = sizeof(handle);
		break;
	default:
		goto out;
	}

	/* Got an answer to the upcall; use it: */
	if (gss_write_init_verf(sn->rsc_cache, rqstp,
				&cli_handle, &ud.major_status)) {
		pr_info("%s: gss_write_init_verf failed\n", __func__);
		goto out;
	}
	if (gss_write_resv(resv, PAGE_SIZE,
			   &cli_handle, &ud.out_token,
			   ud.major_status, ud.minor_status)) {
		pr_info("%s: gss_write_resv failed\n", __func__);
		goto out;
	}

	ret = SVC_COMPLETE;
out:
	gss_free_in_token_pages(&ud.in_token);
	gssp_free_upcall_data(&ud);
	return ret;
}

/*
 * Try to set the sn->use_gss_proxy variable to a new value. We only allow
 * it to be changed if it's currently undefined (-1). If it's any other value
 * then return -EBUSY unless the type wouldn't have changed anyway.
 */
static int set_gss_proxy(struct net *net, int type)
{
	struct sunrpc_net *sn = net_generic(net, sunrpc_net_id);
	int ret;

	WARN_ON_ONCE(type != 0 && type != 1);
	ret = cmpxchg(&sn->use_gss_proxy, -1, type);
	if (ret != -1 && ret != type)
		return -EBUSY;
	return 0;
}

static bool use_gss_proxy(struct net *net)
{
	struct sunrpc_net *sn = net_generic(net, sunrpc_net_id);

	/* If use_gss_proxy is still undefined, then try to disable it */
	if (sn->use_gss_proxy == -1)
		set_gss_proxy(net, 0);
	return sn->use_gss_proxy;
}

#ifdef CONFIG_PROC_FS

static ssize_t write_gssp(struct file *file, const char __user *buf,
			 size_t count, loff_t *ppos)
{
	struct net *net = PDE_DATA(file_inode(file));
	char tbuf[20];
	unsigned long i;
	int res;

	if (*ppos || count > sizeof(tbuf)-1)
		return -EINVAL;
	if (copy_from_user(tbuf, buf, count))
		return -EFAULT;

	tbuf[count] = 0;
	res = kstrtoul(tbuf, 0, &i);
	if (res)
		return res;
	if (i != 1)
		return -EINVAL;
	res = set_gssp_clnt(net);
	if (res)
		return res;
	res = set_gss_proxy(net, 1);
	if (res)
		return res;
	return count;
}

static ssize_t read_gssp(struct file *file, char __user *buf,
			 size_t count, loff_t *ppos)
{
	struct net *net = PDE_DATA(file_inode(file));
	struct sunrpc_net *sn = net_generic(net, sunrpc_net_id);
	unsigned long p = *ppos;
	char tbuf[10];
	size_t len;

	snprintf(tbuf, sizeof(tbuf), "%d\n", sn->use_gss_proxy);
	len = strlen(tbuf);
	if (p >= len)
		return 0;
	len -= p;
	if (len > count)
		len = count;
	if (copy_to_user(buf, (void *)(tbuf+p), len))
		return -EFAULT;
	*ppos += len;
	return len;
}

static const struct proc_ops use_gss_proxy_proc_ops = {
	.proc_open	= nonseekable_open,
	.proc_write	= write_gssp,
	.proc_read	= read_gssp,
};

static int create_use_gss_proxy_proc_entry(struct net *net)
{
	struct sunrpc_net *sn = net_generic(net, sunrpc_net_id);
	struct proc_dir_entry **p = &sn->use_gssp_proc;

	sn->use_gss_proxy = -1;
	*p = proc_create_data("use-gss-proxy", S_IFREG | 0600,
			      sn->proc_net_rpc,
			      &use_gss_proxy_proc_ops, net);
	if (!*p)
		return -ENOMEM;
	init_gssp_clnt(sn);
	return 0;
}

static void destroy_use_gss_proxy_proc_entry(struct net *net)
{
	struct sunrpc_net *sn = net_generic(net, sunrpc_net_id);

	if (sn->use_gssp_proc) {
		remove_proc_entry("use-gss-proxy", sn->proc_net_rpc);
		clear_gssp_clnt(sn);
	}
}
#else /* CONFIG_PROC_FS */

static int create_use_gss_proxy_proc_entry(struct net *net)
{
	return 0;
}

static void destroy_use_gss_proxy_proc_entry(struct net *net) {}

#endif /* CONFIG_PROC_FS */

/*
 * Accept an rpcsec packet.
 * If context establishment, punt to user space
 * If data exchange, verify/decrypt
 * If context destruction, handle here
 * In the context establishment and destruction case we encode
 * response here and return SVC_COMPLETE.
 */
static int
svcauth_gss_accept(struct svc_rqst *rqstp, __be32 *authp)
{
	struct kvec	*argv = &rqstp->rq_arg.head[0];
	struct kvec	*resv = &rqstp->rq_res.head[0];
	u32		crlen;
	struct gss_svc_data *svcdata = rqstp->rq_auth_data;
	struct rpc_gss_wire_cred *gc;
	struct rsc	*rsci = NULL;
	__be32		*rpcstart;
	__be32		*reject_stat = resv->iov_base + resv->iov_len;
	int		ret;
	struct sunrpc_net *sn = net_generic(SVC_NET(rqstp), sunrpc_net_id);

	*authp = rpc_autherr_badcred;
	if (!svcdata)
		svcdata = kmalloc(sizeof(*svcdata), GFP_KERNEL);
	if (!svcdata)
		goto auth_err;
	rqstp->rq_auth_data = svcdata;
	svcdata->verf_start = NULL;
	svcdata->rsci = NULL;
	gc = &svcdata->clcred;

	/* start of rpc packet is 7 u32's back from here:
	 * xid direction rpcversion prog vers proc flavour
	 */
	rpcstart = argv->iov_base;
	rpcstart -= 7;

	/* credential is:
	 *   version(==1), proc(0,1,2,3), seq, service (1,2,3), handle
	 * at least 5 u32s, and is preceded by length, so that makes 6.
	 */

	if (argv->iov_len < 5 * 4)
		goto auth_err;
	crlen = svc_getnl(argv);
	if (svc_getnl(argv) != RPC_GSS_VERSION)
		goto auth_err;
	gc->gc_proc = svc_getnl(argv);
	gc->gc_seq = svc_getnl(argv);
	gc->gc_svc = svc_getnl(argv);
	if (svc_safe_getnetobj(argv, &gc->gc_ctx))
		goto auth_err;
	if (crlen != round_up_to_quad(gc->gc_ctx.len) + 5 * 4)
		goto auth_err;

	if ((gc->gc_proc != RPC_GSS_PROC_DATA) && (rqstp->rq_proc != 0))
		goto auth_err;

	*authp = rpc_autherr_badverf;
	switch (gc->gc_proc) {
	case RPC_GSS_PROC_INIT:
	case RPC_GSS_PROC_CONTINUE_INIT:
		if (use_gss_proxy(SVC_NET(rqstp)))
			return svcauth_gss_proxy_init(rqstp, gc, authp);
		else
			return svcauth_gss_legacy_init(rqstp, gc, authp);
	case RPC_GSS_PROC_DATA:
	case RPC_GSS_PROC_DESTROY:
		/* Look up the context, and check the verifier: */
		*authp = rpcsec_gsserr_credproblem;
		rsci = gss_svc_searchbyctx(sn->rsc_cache, &gc->gc_ctx);
		if (!rsci)
			goto auth_err;
		switch (gss_verify_header(rqstp, rsci, rpcstart, gc, authp)) {
		case SVC_OK:
			break;
		case SVC_DENIED:
			goto auth_err;
		case SVC_DROP:
			goto drop;
		}
		break;
	default:
		*authp = rpc_autherr_rejectedcred;
		goto auth_err;
	}

	/* now act upon the command: */
	switch (gc->gc_proc) {
	case RPC_GSS_PROC_DESTROY:
		if (gss_write_verf(rqstp, rsci->mechctx, gc->gc_seq))
			goto auth_err;
		/* Delete the entry from the cache_list and call cache_put */
		sunrpc_cache_unhash(sn->rsc_cache, &rsci->h);
		if (resv->iov_len + 4 > PAGE_SIZE)
			goto drop;
		svc_putnl(resv, RPC_SUCCESS);
		goto complete;
	case RPC_GSS_PROC_DATA:
		*authp = rpcsec_gsserr_ctxproblem;
		svcdata->verf_start = resv->iov_base + resv->iov_len;
		if (gss_write_verf(rqstp, rsci->mechctx, gc->gc_seq))
			goto auth_err;
		rqstp->rq_cred = rsci->cred;
		get_group_info(rsci->cred.cr_group_info);
		*authp = rpc_autherr_badcred;
		switch (gc->gc_svc) {
		case RPC_GSS_SVC_NONE:
			break;
		case RPC_GSS_SVC_INTEGRITY:
			/* placeholders for length and seq. number: */
			svc_putnl(resv, 0);
			svc_putnl(resv, 0);
			if (unwrap_integ_data(rqstp, &rqstp->rq_arg,
					gc->gc_seq, rsci->mechctx))
				goto garbage_args;
			rqstp->rq_auth_slack = RPC_MAX_AUTH_SIZE;
			break;
		case RPC_GSS_SVC_PRIVACY:
			/* placeholders for length and seq. number: */
			svc_putnl(resv, 0);
			svc_putnl(resv, 0);
			if (unwrap_priv_data(rqstp, &rqstp->rq_arg,
					gc->gc_seq, rsci->mechctx))
				goto garbage_args;
			rqstp->rq_auth_slack = RPC_MAX_AUTH_SIZE * 2;
			break;
		default:
			goto auth_err;
		}
		svcdata->rsci = rsci;
		cache_get(&rsci->h);
		rqstp->rq_cred.cr_flavor = gss_svc_to_pseudoflavor(
					rsci->mechctx->mech_type,
					GSS_C_QOP_DEFAULT,
					gc->gc_svc);
		ret = SVC_OK;
		trace_rpcgss_svc_authenticate(rqstp, gc);
		goto out;
	}
garbage_args:
	ret = SVC_GARBAGE;
	goto out;
auth_err:
	/* Restore write pointer to its original value: */
	xdr_ressize_check(rqstp, reject_stat);
	ret = SVC_DENIED;
	goto out;
complete:
	ret = SVC_COMPLETE;
	goto out;
drop:
	ret = SVC_CLOSE;
out:
	if (rsci)
		cache_put(&rsci->h, sn->rsc_cache);
	return ret;
}

static __be32 *
svcauth_gss_prepare_to_wrap(struct xdr_buf *resbuf, struct gss_svc_data *gsd)
{
	__be32 *p;
	u32 verf_len;

	p = gsd->verf_start;
	gsd->verf_start = NULL;

	/* If the reply stat is nonzero, don't wrap: */
	if (*(p-1) != rpc_success)
		return NULL;
	/* Skip the verifier: */
	p += 1;
	verf_len = ntohl(*p++);
	p += XDR_QUADLEN(verf_len);
	/* move accept_stat to right place: */
	memcpy(p, p + 2, 4);
	/* Also don't wrap if the accept stat is nonzero: */
	if (*p != rpc_success) {
		resbuf->head[0].iov_len -= 2 * 4;
		return NULL;
	}
	p++;
	return p;
}

static inline int
svcauth_gss_wrap_resp_integ(struct svc_rqst *rqstp)
{
	struct gss_svc_data *gsd = (struct gss_svc_data *)rqstp->rq_auth_data;
	struct rpc_gss_wire_cred *gc = &gsd->clcred;
	struct xdr_buf *resbuf = &rqstp->rq_res;
	struct xdr_buf integ_buf;
	struct xdr_netobj mic;
	struct kvec *resv;
	__be32 *p;
	int integ_offset, integ_len;
	int stat = -EINVAL;

	p = svcauth_gss_prepare_to_wrap(resbuf, gsd);
	if (p == NULL)
		goto out;
	integ_offset = (u8 *)(p + 1) - (u8 *)resbuf->head[0].iov_base;
	integ_len = resbuf->len - integ_offset;
	if (integ_len & 3)
		goto out;
	*p++ = htonl(integ_len);
	*p++ = htonl(gc->gc_seq);
	if (xdr_buf_subsegment(resbuf, &integ_buf, integ_offset, integ_len)) {
		WARN_ON_ONCE(1);
		goto out_err;
	}
	if (resbuf->tail[0].iov_base == NULL) {
		if (resbuf->head[0].iov_len + RPC_MAX_AUTH_SIZE > PAGE_SIZE)
			goto out_err;
		resbuf->tail[0].iov_base = resbuf->head[0].iov_base
						+ resbuf->head[0].iov_len;
		resbuf->tail[0].iov_len = 0;
	}
	resv = &resbuf->tail[0];
	mic.data = (u8 *)resv->iov_base + resv->iov_len + 4;
	if (gss_get_mic(gsd->rsci->mechctx, &integ_buf, &mic))
		goto out_err;
	svc_putnl(resv, mic.len);
	memset(mic.data + mic.len, 0,
			round_up_to_quad(mic.len) - mic.len);
	resv->iov_len += XDR_QUADLEN(mic.len) << 2;
	/* not strictly required: */
	resbuf->len += XDR_QUADLEN(mic.len) << 2;
	if (resv->iov_len > PAGE_SIZE)
		goto out_err;
out:
	stat = 0;
out_err:
	return stat;
}

static inline int
svcauth_gss_wrap_resp_priv(struct svc_rqst *rqstp)
{
	struct gss_svc_data *gsd = (struct gss_svc_data *)rqstp->rq_auth_data;
	struct rpc_gss_wire_cred *gc = &gsd->clcred;
	struct xdr_buf *resbuf = &rqstp->rq_res;
	struct page **inpages = NULL;
	__be32 *p, *len;
	int offset;
	int pad;

	p = svcauth_gss_prepare_to_wrap(resbuf, gsd);
	if (p == NULL)
		return 0;
	len = p++;
	offset = (u8 *)p - (u8 *)resbuf->head[0].iov_base;
	*p++ = htonl(gc->gc_seq);
	inpages = resbuf->pages;
	/* XXX: Would be better to write some xdr helper functions for
	 * nfs{2,3,4}xdr.c that place the data right, instead of copying: */

	/*
	 * If there is currently tail data, make sure there is
	 * room for the head, tail, and 2 * RPC_MAX_AUTH_SIZE in
	 * the page, and move the current tail data such that
	 * there is RPC_MAX_AUTH_SIZE slack space available in
	 * both the head and tail.
	 */
	if (resbuf->tail[0].iov_base) {
		if (resbuf->tail[0].iov_base >=
			resbuf->head[0].iov_base + PAGE_SIZE)
			return -EINVAL;
		if (resbuf->tail[0].iov_base < resbuf->head[0].iov_base)
			return -EINVAL;
		if (resbuf->tail[0].iov_len + resbuf->head[0].iov_len
				+ 2 * RPC_MAX_AUTH_SIZE > PAGE_SIZE)
			return -ENOMEM;
		memmove(resbuf->tail[0].iov_base + RPC_MAX_AUTH_SIZE,
			resbuf->tail[0].iov_base,
			resbuf->tail[0].iov_len);
		resbuf->tail[0].iov_base += RPC_MAX_AUTH_SIZE;
	}
	/*
	 * If there is no current tail data, make sure there is
	 * room for the head data, and 2 * RPC_MAX_AUTH_SIZE in the
	 * allotted page, and set up tail information such that there
	 * is RPC_MAX_AUTH_SIZE slack space available in both the
	 * head and tail.
	 */
	if (resbuf->tail[0].iov_base == NULL) {
		if (resbuf->head[0].iov_len + 2*RPC_MAX_AUTH_SIZE > PAGE_SIZE)
			return -ENOMEM;
		resbuf->tail[0].iov_base = resbuf->head[0].iov_base
			+ resbuf->head[0].iov_len + RPC_MAX_AUTH_SIZE;
		resbuf->tail[0].iov_len = 0;
	}
	if (gss_wrap(gsd->rsci->mechctx, offset, resbuf, inpages))
		return -ENOMEM;
	*len = htonl(resbuf->len - offset);
	pad = 3 - ((resbuf->len - offset - 1)&3);
	p = (__be32 *)(resbuf->tail[0].iov_base + resbuf->tail[0].iov_len);
	memset(p, 0, pad);
	resbuf->tail[0].iov_len += pad;
	resbuf->len += pad;
	return 0;
}

static int
svcauth_gss_release(struct svc_rqst *rqstp)
{
	struct gss_svc_data *gsd = (struct gss_svc_data *)rqstp->rq_auth_data;
	struct rpc_gss_wire_cred *gc;
	struct xdr_buf *resbuf = &rqstp->rq_res;
	int stat = -EINVAL;
	struct sunrpc_net *sn = net_generic(SVC_NET(rqstp), sunrpc_net_id);

	if (!gsd)
		goto out;
	gc = &gsd->clcred;
	if (gc->gc_proc != RPC_GSS_PROC_DATA)
		goto out;
	/* Release can be called twice, but we only wrap once. */
	if (gsd->verf_start == NULL)
		goto out;
	/* normally not set till svc_send, but we need it here: */
	/* XXX: what for?  Do we mess it up the moment we call svc_putu32
	 * or whatever? */
	resbuf->len = total_buf_len(resbuf);
	switch (gc->gc_svc) {
	case RPC_GSS_SVC_NONE:
		break;
	case RPC_GSS_SVC_INTEGRITY:
		stat = svcauth_gss_wrap_resp_integ(rqstp);
		if (stat)
			goto out_err;
		break;
	case RPC_GSS_SVC_PRIVACY:
		stat = svcauth_gss_wrap_resp_priv(rqstp);
		if (stat)
			goto out_err;
		break;
	/*
	 * For any other gc_svc value, svcauth_gss_accept() already set
	 * the auth_error appropriately; just fall through:
	 */
	}

out:
	stat = 0;
out_err:
	if (rqstp->rq_client)
		auth_domain_put(rqstp->rq_client);
	rqstp->rq_client = NULL;
	if (rqstp->rq_gssclient)
		auth_domain_put(rqstp->rq_gssclient);
	rqstp->rq_gssclient = NULL;
	if (rqstp->rq_cred.cr_group_info)
		put_group_info(rqstp->rq_cred.cr_group_info);
	rqstp->rq_cred.cr_group_info = NULL;
	if (gsd && gsd->rsci) {
		cache_put(&gsd->rsci->h, sn->rsc_cache);
		gsd->rsci = NULL;
	}
	return stat;
}

static void
svcauth_gss_domain_release_rcu(struct rcu_head *head)
{
	struct auth_domain *dom = container_of(head, struct auth_domain, rcu_head);
	struct gss_domain *gd = container_of(dom, struct gss_domain, h);

	kfree(dom->name);
	kfree(gd);
}

static void
svcauth_gss_domain_release(struct auth_domain *dom)
{
	call_rcu(&dom->rcu_head, svcauth_gss_domain_release_rcu);
}

static struct auth_ops svcauthops_gss = {
	.name		= "rpcsec_gss",
	.owner		= THIS_MODULE,
	.flavour	= RPC_AUTH_GSS,
	.accept		= svcauth_gss_accept,
	.release	= svcauth_gss_release,
	.domain_release = svcauth_gss_domain_release,
	.set_client	= svcauth_gss_set_client,
};

static int rsi_cache_create_net(struct net *net)
{
	struct sunrpc_net *sn = net_generic(net, sunrpc_net_id);
	struct cache_detail *cd;
	int err;

	cd = cache_create_net(&rsi_cache_template, net);
	if (IS_ERR(cd))
		return PTR_ERR(cd);
	err = cache_register_net(cd, net);
	if (err) {
		cache_destroy_net(cd, net);
		return err;
	}
	sn->rsi_cache = cd;
	return 0;
}

static void rsi_cache_destroy_net(struct net *net)
{
	struct sunrpc_net *sn = net_generic(net, sunrpc_net_id);
	struct cache_detail *cd = sn->rsi_cache;

	sn->rsi_cache = NULL;
	cache_purge(cd);
	cache_unregister_net(cd, net);
	cache_destroy_net(cd, net);
}

static int rsc_cache_create_net(struct net *net)
{
	struct sunrpc_net *sn = net_generic(net, sunrpc_net_id);
	struct cache_detail *cd;
	int err;

	cd = cache_create_net(&rsc_cache_template, net);
	if (IS_ERR(cd))
		return PTR_ERR(cd);
	err = cache_register_net(cd, net);
	if (err) {
		cache_destroy_net(cd, net);
		return err;
	}
	sn->rsc_cache = cd;
	return 0;
}

static void rsc_cache_destroy_net(struct net *net)
{
	struct sunrpc_net *sn = net_generic(net, sunrpc_net_id);
	struct cache_detail *cd = sn->rsc_cache;

	sn->rsc_cache = NULL;
	cache_purge(cd);
	cache_unregister_net(cd, net);
	cache_destroy_net(cd, net);
}

int
gss_svc_init_net(struct net *net)
{
	int rv;

	rv = rsc_cache_create_net(net);
	if (rv)
		return rv;
	rv = rsi_cache_create_net(net);
	if (rv)
		goto out1;
	rv = create_use_gss_proxy_proc_entry(net);
	if (rv)
		goto out2;
	return 0;
out2:
	destroy_use_gss_proxy_proc_entry(net);
out1:
	rsc_cache_destroy_net(net);
	return rv;
}

void
gss_svc_shutdown_net(struct net *net)
{
	destroy_use_gss_proxy_proc_entry(net);
	rsi_cache_destroy_net(net);
	rsc_cache_destroy_net(net);
}

int
gss_svc_init(void)
{
	return svc_auth_register(RPC_AUTH_GSS, &svcauthops_gss);
}

void
gss_svc_shutdown(void)
{
	svc_auth_unregister(RPC_AUTH_GSS);
}<|MERGE_RESOLUTION|>--- conflicted
+++ resolved
@@ -49,13 +49,6 @@
 #include <linux/sunrpc/svcauth.h>
 #include <linux/sunrpc/svcauth_gss.h>
 #include <linux/sunrpc/cache.h>
-<<<<<<< HEAD
-
-#include <trace/events/rpcgss.h>
-
-#include "gss_rpc_upcall.h"
-=======
->>>>>>> 7d2a07b7
 
 #include <trace/events/rpcgss.h>
 
@@ -975,10 +968,7 @@
 {
 	u32 priv_len, maj_stat;
 	int pad, remaining_len, offset;
-<<<<<<< HEAD
-=======
 	u32 rseqno;
->>>>>>> 7d2a07b7
 
 	clear_bit(RQ_SPLICE_OK, &rqstp->rq_flags);
 
@@ -1373,12 +1363,7 @@
 	if (status)
 		goto out;
 
-<<<<<<< HEAD
-	trace_rpcgss_accept_upcall(rqstp->rq_xid, ud.major_status,
-				   ud.minor_status);
-=======
 	trace_rpcgss_svc_accept_upcall(rqstp, ud.major_status, ud.minor_status);
->>>>>>> 7d2a07b7
 
 	switch (ud.major_status) {
 	case GSS_S_CONTINUE_NEEDED:
@@ -1386,11 +1371,8 @@
 		break;
 	case GSS_S_COMPLETE:
 		status = gss_proxy_save_rsc(sn->rsc_cache, &ud, &handle);
-		if (status) {
-			pr_info("%s: gss_proxy_save_rsc failed (%d)\n",
-				__func__, status);
+		if (status)
 			goto out;
-		}
 		cli_handle.data = (u8 *)&handle;
 		cli_handle.len = sizeof(handle);
 		break;
@@ -1400,16 +1382,12 @@
 
 	/* Got an answer to the upcall; use it: */
 	if (gss_write_init_verf(sn->rsc_cache, rqstp,
-				&cli_handle, &ud.major_status)) {
-		pr_info("%s: gss_write_init_verf failed\n", __func__);
-		goto out;
-	}
+				&cli_handle, &ud.major_status))
+		goto out;
 	if (gss_write_resv(resv, PAGE_SIZE,
 			   &cli_handle, &ud.out_token,
-			   ud.major_status, ud.minor_status)) {
-		pr_info("%s: gss_write_resv failed\n", __func__);
-		goto out;
-	}
+			   ud.major_status, ud.minor_status))
+		goto out;
 
 	ret = SVC_COMPLETE;
 out:
