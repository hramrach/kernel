--- conflicted
+++ resolved
@@ -1950,11 +1950,7 @@
  *		proc_req_arg_t arg;
  *	};
  */
-<<<<<<< HEAD
-static int
-=======
 static noinline_for_stack int
->>>>>>> a222011a
 gss_unwrap_resp_integ(struct rpc_task *task, struct rpc_cred *cred,
 		      struct gss_cl_ctx *ctx, struct rpc_rqst *rqstp,
 		      struct xdr_stream *xdr)
@@ -1980,7 +1976,6 @@
 		goto bad_seqno;
 	if (xdr_buf_subsegment(rcv_buf, &gss_data, offset, len))
 		goto unwrap_failed;
-<<<<<<< HEAD
 
 	/*
 	 * The xdr_stream now points to the beginning of the
@@ -1997,24 +1992,6 @@
 	offset += sizeof(__be32);
 	if (offset + len > rcv_buf->len)
 		goto unwrap_failed;
-=======
-
-	/*
-	 * The xdr_stream now points to the beginning of the
-	 * upper layer payload, to be passed below to
-	 * rpcauth_unwrap_resp_decode(). The checksum, which
-	 * follows the upper layer payload in @rcv_buf, is
-	 * located and parsed without updating the xdr_stream.
-	 */
-
-	/* opaque checksum<>; */
-	offset += len;
-	if (xdr_decode_word(rcv_buf, offset, &len))
-		goto unwrap_failed;
-	offset += sizeof(__be32);
-	if (offset + len > rcv_buf->len)
-		goto unwrap_failed;
->>>>>>> a222011a
 	mic.len = len;
 	mic.data = kmalloc(len, GFP_NOFS);
 	if (!mic.data)
