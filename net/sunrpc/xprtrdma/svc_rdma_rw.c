--- conflicted
+++ resolved
@@ -360,11 +360,7 @@
 	} while (1);
 
 	trace_svcrdma_sq_post_err(rdma, ret);
-<<<<<<< HEAD
-	set_bit(XPT_CLOSE, &xprt->xpt_flags);
-=======
 	svc_xprt_deferred_close(&rdma->sc_xprt);
->>>>>>> 7d2a07b7
 
 	/* If even one was posted, there will be a completion. */
 	if (bad_wr != first_wr)
@@ -500,16 +496,6 @@
 				     iov->iov_len);
 }
 
-<<<<<<< HEAD
-/* Send an xdr_buf's page list by itself. A Write chunk is just
- * the page list. A Reply chunk is @xdr's head, page list, and
- * tail. This function is shared between the two types of chunk.
- */
-static int svc_rdma_send_xdr_pagelist(struct svc_rdma_write_info *info,
-				      struct xdr_buf *xdr,
-				      unsigned int offset,
-				      unsigned long length)
-=======
 /**
  * svc_rdma_pages_write - Construct RDMA Writes from pages
  * @info: pointer to write arguments
@@ -527,14 +513,11 @@
 				const struct xdr_buf *xdr,
 				unsigned int offset,
 				unsigned long length)
->>>>>>> 7d2a07b7
 {
 	info->wi_xdr = xdr;
 	info->wi_next_off = offset - xdr->head[0].iov_len;
 	return svc_rdma_build_writes(info, svc_rdma_pagelist_to_sg,
 				     length);
-<<<<<<< HEAD
-=======
 }
 
 /**
@@ -573,7 +556,6 @@
 	}
 
 	return xdr->len;
->>>>>>> 7d2a07b7
 }
 
 /**
@@ -581,8 +563,6 @@
  * @rdma: controlling RDMA transport
  * @chunk: Write chunk provided by the client
  * @xdr: xdr_buf containing the data payload
- * @offset: payload's byte offset in @xdr
- * @length: size of payload, in bytes
  *
  * Returns a non-negative number of bytes the chunk consumed, or
  *	%-E2BIG if the payload was larger than the Write chunk,
@@ -591,52 +571,28 @@
  *	%-ENOTCONN if posting failed (connection is lost),
  *	%-EIO if rdma_rw initialization failed (DMA mapping, etc).
  */
-<<<<<<< HEAD
-int svc_rdma_send_write_chunk(struct svcxprt_rdma *rdma, __be32 *wr_ch,
-			      struct xdr_buf *xdr,
-			      unsigned int offset, unsigned long length)
-=======
 int svc_rdma_send_write_chunk(struct svcxprt_rdma *rdma,
 			      const struct svc_rdma_chunk *chunk,
 			      const struct xdr_buf *xdr)
->>>>>>> 7d2a07b7
 {
 	struct svc_rdma_write_info *info;
 	struct svc_rdma_chunk_ctxt *cc;
 	int ret;
 
-<<<<<<< HEAD
-	if (!length)
-		return 0;
-
-	info = svc_rdma_write_info_alloc(rdma, wr_ch);
-=======
 	info = svc_rdma_write_info_alloc(rdma, chunk);
->>>>>>> 7d2a07b7
 	if (!info)
 		return -ENOMEM;
 	cc = &info->wi_cc;
 
-<<<<<<< HEAD
-	ret = svc_rdma_send_xdr_pagelist(info, xdr, offset, length);
-	if (ret < 0)
-=======
 	ret = svc_rdma_xb_write(xdr, info);
 	if (ret != xdr->len)
->>>>>>> 7d2a07b7
 		goto out_err;
 
 	trace_svcrdma_post_write_chunk(&cc->cc_cid, cc->cc_sqecount);
 	ret = svc_rdma_post_chunk_ctxt(cc);
 	if (ret < 0)
 		goto out_err;
-<<<<<<< HEAD
-
-	trace_svcrdma_encode_write(xdr->page_len);
-	return length;
-=======
 	return xdr->len;
->>>>>>> 7d2a07b7
 
 out_err:
 	svc_rdma_write_info_free(info);
@@ -678,22 +634,6 @@
 				      svc_rdma_xb_write, info);
 	if (ret < 0)
 		goto out_err;
-<<<<<<< HEAD
-	consumed = xdr->head[0].iov_len;
-
-	/* Send the page list in the Reply chunk only if the
-	 * client did not provide Write chunks.
-	 */
-	if (!writelist && xdr->page_len) {
-		ret = svc_rdma_send_xdr_pagelist(info, xdr,
-						 xdr->head[0].iov_len,
-						 xdr->page_len);
-		if (ret < 0)
-			goto out_err;
-		consumed += xdr->page_len;
-	}
-=======
->>>>>>> 7d2a07b7
 
 	trace_svcrdma_post_reply_chunk(&cc->cc_cid, cc->cc_sqecount);
 	ret = svc_rdma_post_chunk_ctxt(cc);
@@ -790,10 +730,7 @@
 static int svc_rdma_build_read_chunk(struct svc_rdma_read_info *info,
 				     const struct svc_rdma_chunk *chunk)
 {
-<<<<<<< HEAD
-=======
 	const struct svc_rdma_segment *segment;
->>>>>>> 7d2a07b7
 	int ret;
 
 	ret = -EINVAL;
@@ -902,9 +839,6 @@
 			return ret;
 	}
 
-<<<<<<< HEAD
-	return ret;
-=======
 	start += length;
 	length = head->rc_byte_len - start;
 	ret = svc_rdma_copy_inline_range(info, start, length);
@@ -919,7 +853,6 @@
 	buf->pages = &info->ri_rqst->rq_pages[1];
 	buf->page_len = info->ri_totalbytes - buf->head[0].iov_len;
 	return 0;
->>>>>>> 7d2a07b7
 }
 
 /**
@@ -1117,26 +1050,6 @@
 	return ret;
 }
 
-/* Pages under I/O have been copied to head->rc_pages. Ensure they
- * are not released by svc_xprt_release() until the I/O is complete.
- *
- * This has to be done after all Read WRs are constructed to properly
- * handle a page that is part of I/O on behalf of two different RDMA
- * segments.
- *
- * Do this only if I/O has been posted. Otherwise, we do indeed want
- * svc_xprt_release() to clean things up properly.
- */
-static void svc_rdma_save_io_pages(struct svc_rqst *rqstp,
-				   const unsigned int start,
-				   const unsigned int num_pages)
-{
-	unsigned int i;
-
-	for (i = start; i < num_pages + start; i++)
-		rqstp->rq_pages[i] = NULL;
-}
-
 /**
  * svc_rdma_process_read_list - Pull list of Read chunks from the client
  * @rdma: controlling RDMA transport
@@ -1193,10 +1106,6 @@
 	ret = svc_rdma_post_chunk_ctxt(cc);
 	if (ret < 0)
 		goto out_err;
-<<<<<<< HEAD
-	svc_rdma_save_io_pages(rqstp, 0, head->rc_page_count);
-	return 0;
-=======
 
 	ret = 1;
 	wait_for_completion(&cc->cc_done);
@@ -1209,7 +1118,6 @@
 
 	/* Ensure svc_rdma_recv_ctxt_put() does not try to release pages */
 	head->rc_page_count = 0;
->>>>>>> 7d2a07b7
 
 out_err:
 	svc_rdma_read_info_free(info);
