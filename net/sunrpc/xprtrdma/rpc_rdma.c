--- conflicted
+++ resolved
@@ -1482,17 +1482,8 @@
 		credits = 1;	/* don't deadlock */
 	else if (credits > buf->rb_max_requests)
 		credits = buf->rb_max_requests;
-<<<<<<< HEAD
-	if (buf->rb_credits != credits) {
-		spin_lock(&xprt->transport_lock);
-		buf->rb_credits = credits;
-		xprt->cwnd = credits << RPC_CWNDSHIFT;
-		spin_unlock(&xprt->transport_lock);
-	}
-=======
 	if (buf->rb_credits != credits)
 		rpcrdma_update_cwnd(r_xprt, credits);
->>>>>>> 0d3821eb
 	rpcrdma_post_recvs(r_xprt, false);
 
 	req = rpcr_to_rdmar(rqst);
