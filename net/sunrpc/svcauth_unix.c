#include <linux/types.h>
#include <linux/sched.h>
#include <linux/module.h>
#include <linux/sunrpc/types.h>
#include <linux/sunrpc/xdr.h>
#include <linux/sunrpc/svcsock.h>
#include <linux/sunrpc/svcauth.h>
#include <linux/sunrpc/gss_api.h>
#include <linux/err.h>
#include <linux/seq_file.h>
#include <linux/hash.h>
#include <linux/string.h>
#include <linux/slab.h>
#include <net/sock.h>
#include <net/ipv6.h>
#include <linux/kernel.h>
#define RPCDBG_FACILITY	RPCDBG_AUTH

#include <linux/sunrpc/clnt.h>

#include "netns.h"

/*
 * AUTHUNIX and AUTHNULL credentials are both handled here.
 * AUTHNULL is treated just like AUTHUNIX except that the uid/gid
 * are always nobody (-2).  i.e. we do the same IP address checks for
 * AUTHNULL as for AUTHUNIX, and that is done here.
 */


struct unix_domain {
	struct auth_domain	h;
	int	addr_changes;
	/* other stuff later */
};

extern struct auth_ops svcauth_unix;

struct auth_domain *unix_domain_find(char *name)
{
	struct auth_domain *rv;
	struct unix_domain *new = NULL;

	rv = auth_domain_lookup(name, NULL);
	while(1) {
		if (rv) {
			if (new && rv != &new->h)
				auth_domain_put(&new->h);

			if (rv->flavour != &svcauth_unix) {
				auth_domain_put(rv);
				return NULL;
			}
			return rv;
		}

		new = kmalloc(sizeof(*new), GFP_KERNEL);
		if (new == NULL)
			return NULL;
		kref_init(&new->h.ref);
		new->h.name = kstrdup(name, GFP_KERNEL);
		if (new->h.name == NULL) {
			kfree(new);
			return NULL;
		}
		new->h.flavour = &svcauth_unix;
		new->addr_changes = 0;
		rv = auth_domain_lookup(name, &new->h);
	}
}
EXPORT_SYMBOL_GPL(unix_domain_find);

static void svcauth_unix_domain_release(struct auth_domain *dom)
{
	struct unix_domain *ud = container_of(dom, struct unix_domain, h);

	kfree(dom->name);
	kfree(ud);
}


/**************************************************
 * cache for IP address to unix_domain
 * as needed by AUTH_UNIX
 */
#define	IP_HASHBITS	8
#define	IP_HASHMAX	(1<<IP_HASHBITS)
#define	IP_HASHMASK	(IP_HASHMAX-1)

struct ip_map {
	struct cache_head	h;
	char			m_class[8]; /* e.g. "nfsd" */
	struct in6_addr		m_addr;
	struct unix_domain	*m_client;
	int			m_add_change;
};

static void ip_map_put(struct kref *kref)
{
	struct cache_head *item = container_of(kref, struct cache_head, ref);
	struct ip_map *im = container_of(item, struct ip_map,h);

	if (test_bit(CACHE_VALID, &item->flags) &&
	    !test_bit(CACHE_NEGATIVE, &item->flags))
		auth_domain_put(&im->m_client->h);
	kfree(im);
}

#if IP_HASHBITS == 8
/* hash_long on a 64 bit machine is currently REALLY BAD for
 * IP addresses in reverse-endian (i.e. on a little-endian machine).
 * So use a trivial but reliable hash instead
 */
static inline int hash_ip(__be32 ip)
{
	int hash = (__force u32)ip ^ ((__force u32)ip>>16);
	return (hash ^ (hash>>8)) & 0xff;
}
#endif
static inline int hash_ip6(struct in6_addr ip)
{
	return (hash_ip(ip.s6_addr32[0]) ^
		hash_ip(ip.s6_addr32[1]) ^
		hash_ip(ip.s6_addr32[2]) ^
		hash_ip(ip.s6_addr32[3]));
}
static int ip_map_match(struct cache_head *corig, struct cache_head *cnew)
{
	struct ip_map *orig = container_of(corig, struct ip_map, h);
	struct ip_map *new = container_of(cnew, struct ip_map, h);
	return strcmp(orig->m_class, new->m_class) == 0 &&
	       ipv6_addr_equal(&orig->m_addr, &new->m_addr);
}
static void ip_map_init(struct cache_head *cnew, struct cache_head *citem)
{
	struct ip_map *new = container_of(cnew, struct ip_map, h);
	struct ip_map *item = container_of(citem, struct ip_map, h);

	strcpy(new->m_class, item->m_class);
	ipv6_addr_copy(&new->m_addr, &item->m_addr);
}
static void update(struct cache_head *cnew, struct cache_head *citem)
{
	struct ip_map *new = container_of(cnew, struct ip_map, h);
	struct ip_map *item = container_of(citem, struct ip_map, h);

	kref_get(&item->m_client->h.ref);
	new->m_client = item->m_client;
	new->m_add_change = item->m_add_change;
}
static struct cache_head *ip_map_alloc(void)
{
	struct ip_map *i = kmalloc(sizeof(*i), GFP_KERNEL);
	if (i)
		return &i->h;
	else
		return NULL;
}

static void ip_map_request(struct cache_detail *cd,
				  struct cache_head *h,
				  char **bpp, int *blen)
{
	char text_addr[40];
	struct ip_map *im = container_of(h, struct ip_map, h);

	if (ipv6_addr_v4mapped(&(im->m_addr))) {
		snprintf(text_addr, 20, "%pI4", &im->m_addr.s6_addr32[3]);
	} else {
		snprintf(text_addr, 40, "%pI6", &im->m_addr);
	}
	qword_add(bpp, blen, im->m_class);
	qword_add(bpp, blen, text_addr);
	(*bpp)[-1] = '\n';
}

static int ip_map_upcall(struct cache_detail *cd, struct cache_head *h)
{
	return sunrpc_cache_pipe_upcall(cd, h, ip_map_request);
}

static struct ip_map *__ip_map_lookup(struct cache_detail *cd, char *class, struct in6_addr *addr);
static int __ip_map_update(struct cache_detail *cd, struct ip_map *ipm, struct unix_domain *udom, time_t expiry);

static int ip_map_parse(struct cache_detail *cd,
			  char *mesg, int mlen)
{
	/* class ipaddress [domainname] */
	/* should be safe just to use the start of the input buffer
	 * for scratch: */
	char *buf = mesg;
	int len;
	char class[8];
	union {
		struct sockaddr		sa;
		struct sockaddr_in	s4;
		struct sockaddr_in6	s6;
	} address;
	struct sockaddr_in6 sin6;
	int err;

	struct ip_map *ipmp;
	struct auth_domain *dom;
	time_t expiry;

	if (mesg[mlen-1] != '\n')
		return -EINVAL;
	mesg[mlen-1] = 0;

	/* class */
	len = qword_get(&mesg, class, sizeof(class));
	if (len <= 0) return -EINVAL;

	/* ip address */
	len = qword_get(&mesg, buf, mlen);
	if (len <= 0) return -EINVAL;

	if (rpc_pton(buf, len, &address.sa, sizeof(address)) == 0)
		return -EINVAL;
	switch (address.sa.sa_family) {
	case AF_INET:
		/* Form a mapped IPv4 address in sin6 */
		sin6.sin6_family = AF_INET6;
		ipv6_addr_set_v4mapped(address.s4.sin_addr.s_addr,
				&sin6.sin6_addr);
		break;
#if defined(CONFIG_IPV6) || defined(CONFIG_IPV6_MODULE)
	case AF_INET6:
		memcpy(&sin6, &address.s6, sizeof(sin6));
		break;
#endif
	default:
		return -EINVAL;
	}

	expiry = get_expiry(&mesg);
	if (expiry ==0)
		return -EINVAL;

	/* domainname, or empty for NEGATIVE */
	len = qword_get(&mesg, buf, mlen);
	if (len < 0) return -EINVAL;

	if (len) {
		dom = unix_domain_find(buf);
		if (dom == NULL)
			return -ENOENT;
	} else
		dom = NULL;

	/* IPv6 scope IDs are ignored for now */
	ipmp = __ip_map_lookup(cd, class, &sin6.sin6_addr);
	if (ipmp) {
		err = __ip_map_update(cd, ipmp,
			     container_of(dom, struct unix_domain, h),
			     expiry);
	} else
		err = -ENOMEM;

	if (dom)
		auth_domain_put(dom);

	cache_flush();
	return err;
}

static int ip_map_show(struct seq_file *m,
		       struct cache_detail *cd,
		       struct cache_head *h)
{
	struct ip_map *im;
	struct in6_addr addr;
	char *dom = "-no-domain-";

	if (h == NULL) {
		seq_puts(m, "#class IP domain\n");
		return 0;
	}
	im = container_of(h, struct ip_map, h);
	/* class addr domain */
	ipv6_addr_copy(&addr, &im->m_addr);

	if (test_bit(CACHE_VALID, &h->flags) &&
	    !test_bit(CACHE_NEGATIVE, &h->flags))
		dom = im->m_client->h.name;

	if (ipv6_addr_v4mapped(&addr)) {
		seq_printf(m, "%s %pI4 %s\n",
			im->m_class, &addr.s6_addr32[3], dom);
	} else {
		seq_printf(m, "%s %pI6 %s\n", im->m_class, &addr, dom);
	}
	return 0;
}


static struct ip_map *__ip_map_lookup(struct cache_detail *cd, char *class,
		struct in6_addr *addr)
{
	struct ip_map ip;
	struct cache_head *ch;

	strcpy(ip.m_class, class);
	ipv6_addr_copy(&ip.m_addr, addr);
	ch = sunrpc_cache_lookup(cd, &ip.h,
				 hash_str(class, IP_HASHBITS) ^
				 hash_ip6(*addr));

	if (ch)
		return container_of(ch, struct ip_map, h);
	else
		return NULL;
}

static inline struct ip_map *ip_map_lookup(struct net *net, char *class,
		struct in6_addr *addr)
{
	struct sunrpc_net *sn;

	sn = net_generic(net, sunrpc_net_id);
	return __ip_map_lookup(sn->ip_map_cache, class, addr);
}

static int __ip_map_update(struct cache_detail *cd, struct ip_map *ipm,
		struct unix_domain *udom, time_t expiry)
{
	struct ip_map ip;
	struct cache_head *ch;

	ip.m_client = udom;
	ip.h.flags = 0;
	if (!udom)
		set_bit(CACHE_NEGATIVE, &ip.h.flags);
	else {
		ip.m_add_change = udom->addr_changes;
		/* if this is from the legacy set_client system call,
		 * we need m_add_change to be one higher
		 */
		if (expiry == NEVER)
			ip.m_add_change++;
	}
	ip.h.expiry_time = expiry;
	ch = sunrpc_cache_update(cd, &ip.h, &ipm->h,
				 hash_str(ipm->m_class, IP_HASHBITS) ^
				 hash_ip6(ipm->m_addr));
	if (!ch)
		return -ENOMEM;
	cache_put(ch, cd);
	return 0;
}

static inline int ip_map_update(struct net *net, struct ip_map *ipm,
		struct unix_domain *udom, time_t expiry)
{
	struct sunrpc_net *sn;

	sn = net_generic(net, sunrpc_net_id);
	return __ip_map_update(sn->ip_map_cache, ipm, udom, expiry);
}

int auth_unix_add_addr(struct net *net, struct in6_addr *addr, struct auth_domain *dom)
{
	struct unix_domain *udom;
	struct ip_map *ipmp;

	if (dom->flavour != &svcauth_unix)
		return -EINVAL;
	udom = container_of(dom, struct unix_domain, h);
	ipmp = ip_map_lookup(net, "nfsd", addr);

	if (ipmp)
		return ip_map_update(net, ipmp, udom, NEVER);
	else
		return -ENOMEM;
}
EXPORT_SYMBOL_GPL(auth_unix_add_addr);

int auth_unix_forget_old(struct auth_domain *dom)
{
	struct unix_domain *udom;

	if (dom->flavour != &svcauth_unix)
		return -EINVAL;
	udom = container_of(dom, struct unix_domain, h);
	udom->addr_changes++;
	return 0;
}
EXPORT_SYMBOL_GPL(auth_unix_forget_old);

struct auth_domain *auth_unix_lookup(struct net *net, struct in6_addr *addr)
{
	struct ip_map *ipm;
	struct auth_domain *rv;
	struct sunrpc_net *sn;

	sn = net_generic(net, sunrpc_net_id);
	ipm = ip_map_lookup(net, "nfsd", addr);

	if (!ipm)
		return NULL;
	if (cache_check(sn->ip_map_cache, &ipm->h, NULL))
		return NULL;

	if ((ipm->m_client->addr_changes - ipm->m_add_change) >0) {
		if (test_and_set_bit(CACHE_NEGATIVE, &ipm->h.flags) == 0)
			auth_domain_put(&ipm->m_client->h);
		rv = NULL;
	} else {
		rv = &ipm->m_client->h;
		kref_get(&rv->ref);
	}
	cache_put(&ipm->h, sn->ip_map_cache);
	return rv;
}
EXPORT_SYMBOL_GPL(auth_unix_lookup);

void svcauth_unix_purge(void)
{
	struct net *net;

	for_each_net(net) {
		struct sunrpc_net *sn;

		sn = net_generic(net, sunrpc_net_id);
		cache_purge(sn->ip_map_cache);
	}
}
EXPORT_SYMBOL_GPL(svcauth_unix_purge);

static inline struct ip_map *
ip_map_cached_get(struct svc_xprt *xprt)
{
	struct ip_map *ipm = NULL;
	struct sunrpc_net *sn;

	if (test_bit(XPT_CACHE_AUTH, &xprt->xpt_flags)) {
		spin_lock(&xprt->xpt_lock);
		ipm = xprt->xpt_auth_cache;
		if (ipm != NULL) {
			if (!cache_valid(&ipm->h)) {
				/*
				 * The entry has been invalidated since it was
				 * remembered, e.g. by a second mount from the
				 * same IP address.
				 */
				sn = net_generic(xprt->xpt_net, sunrpc_net_id);
				xprt->xpt_auth_cache = NULL;
				spin_unlock(&xprt->xpt_lock);
				cache_put(&ipm->h, sn->ip_map_cache);
				return NULL;
			}
			cache_get(&ipm->h);
		}
		spin_unlock(&xprt->xpt_lock);
	}
	return ipm;
}

static inline void
ip_map_cached_put(struct svc_xprt *xprt, struct ip_map *ipm)
{
	if (test_bit(XPT_CACHE_AUTH, &xprt->xpt_flags)) {
		spin_lock(&xprt->xpt_lock);
		if (xprt->xpt_auth_cache == NULL) {
			/* newly cached, keep the reference */
			xprt->xpt_auth_cache = ipm;
			ipm = NULL;
		}
		spin_unlock(&xprt->xpt_lock);
	}
	if (ipm) {
		struct sunrpc_net *sn;

		sn = net_generic(xprt->xpt_net, sunrpc_net_id);
		cache_put(&ipm->h, sn->ip_map_cache);
	}
}

void
svcauth_unix_info_release(struct svc_xprt *xpt)
{
	struct ip_map *ipm;

	ipm = xpt->xpt_auth_cache;
	if (ipm != NULL) {
		struct sunrpc_net *sn;

		sn = net_generic(xpt->xpt_net, sunrpc_net_id);
		cache_put(&ipm->h, sn->ip_map_cache);
	}
}

/****************************************************************************
 * auth.unix.gid cache
 * simple cache to map a UID to a list of GIDs
 * because AUTH_UNIX aka AUTH_SYS has a max of 16
 */
#define	GID_HASHBITS	8
#define	GID_HASHMAX	(1<<GID_HASHBITS)
#define	GID_HASHMASK	(GID_HASHMAX - 1)

struct unix_gid {
	struct cache_head	h;
	uid_t			uid;
	struct group_info	*gi;
};
static struct cache_head	*gid_table[GID_HASHMAX];

static void unix_gid_put(struct kref *kref)
{
	struct cache_head *item = container_of(kref, struct cache_head, ref);
	struct unix_gid *ug = container_of(item, struct unix_gid, h);
	if (test_bit(CACHE_VALID, &item->flags) &&
	    !test_bit(CACHE_NEGATIVE, &item->flags))
		put_group_info(ug->gi);
	kfree(ug);
}

static int unix_gid_match(struct cache_head *corig, struct cache_head *cnew)
{
	struct unix_gid *orig = container_of(corig, struct unix_gid, h);
	struct unix_gid *new = container_of(cnew, struct unix_gid, h);
	return orig->uid == new->uid;
}
static void unix_gid_init(struct cache_head *cnew, struct cache_head *citem)
{
	struct unix_gid *new = container_of(cnew, struct unix_gid, h);
	struct unix_gid *item = container_of(citem, struct unix_gid, h);
	new->uid = item->uid;
}
static void unix_gid_update(struct cache_head *cnew, struct cache_head *citem)
{
	struct unix_gid *new = container_of(cnew, struct unix_gid, h);
	struct unix_gid *item = container_of(citem, struct unix_gid, h);

	get_group_info(item->gi);
	new->gi = item->gi;
}
static struct cache_head *unix_gid_alloc(void)
{
	struct unix_gid *g = kmalloc(sizeof(*g), GFP_KERNEL);
	if (g)
		return &g->h;
	else
		return NULL;
}

static void unix_gid_request(struct cache_detail *cd,
			     struct cache_head *h,
			     char **bpp, int *blen)
{
	char tuid[20];
	struct unix_gid *ug = container_of(h, struct unix_gid, h);

	snprintf(tuid, 20, "%u", ug->uid);
	qword_add(bpp, blen, tuid);
	(*bpp)[-1] = '\n';
}

static int unix_gid_upcall(struct cache_detail *cd, struct cache_head *h)
{
	return sunrpc_cache_pipe_upcall(cd, h, unix_gid_request);
}

static struct unix_gid *unix_gid_lookup(uid_t uid);
extern struct cache_detail unix_gid_cache;

static int unix_gid_parse(struct cache_detail *cd,
			char *mesg, int mlen)
{
	/* uid expiry Ngid gid0 gid1 ... gidN-1 */
	int uid;
	int gids;
	int rv;
	int i;
	int err;
	time_t expiry;
	struct unix_gid ug, *ugp;

	if (mlen <= 0 || mesg[mlen-1] != '\n')
		return -EINVAL;
	mesg[mlen-1] = 0;

	rv = get_int(&mesg, &uid);
	if (rv)
		return -EINVAL;
	ug.uid = uid;

	expiry = get_expiry(&mesg);
	if (expiry == 0)
		return -EINVAL;

	rv = get_int(&mesg, &gids);
	if (rv || gids < 0 || gids > 8192)
		return -EINVAL;

	ug.gi = groups_alloc(gids);
	if (!ug.gi)
		return -ENOMEM;

	for (i = 0 ; i < gids ; i++) {
		int gid;
		rv = get_int(&mesg, &gid);
		err = -EINVAL;
		if (rv)
			goto out;
		GROUP_AT(ug.gi, i) = gid;
	}

	ugp = unix_gid_lookup(uid);
	if (ugp) {
		struct cache_head *ch;
		ug.h.flags = 0;
		ug.h.expiry_time = expiry;
		ch = sunrpc_cache_update(&unix_gid_cache,
					 &ug.h, &ugp->h,
					 hash_long(uid, GID_HASHBITS));
		if (!ch)
			err = -ENOMEM;
		else {
			err = 0;
			cache_put(ch, &unix_gid_cache);
		}
	} else
		err = -ENOMEM;
 out:
	if (ug.gi)
		put_group_info(ug.gi);
	return err;
}

static int unix_gid_show(struct seq_file *m,
			 struct cache_detail *cd,
			 struct cache_head *h)
{
	struct unix_gid *ug;
	int i;
	int glen;

	if (h == NULL) {
		seq_puts(m, "#uid cnt: gids...\n");
		return 0;
	}
	ug = container_of(h, struct unix_gid, h);
	if (test_bit(CACHE_VALID, &h->flags) &&
	    !test_bit(CACHE_NEGATIVE, &h->flags))
		glen = ug->gi->ngroups;
	else
		glen = 0;

	seq_printf(m, "%u %d:", ug->uid, glen);
	for (i = 0; i < glen; i++)
		seq_printf(m, " %d", GROUP_AT(ug->gi, i));
	seq_printf(m, "\n");
	return 0;
}

struct cache_detail unix_gid_cache = {
	.owner		= THIS_MODULE,
	.hash_size	= GID_HASHMAX,
	.hash_table	= gid_table,
	.name		= "auth.unix.gid",
	.cache_put	= unix_gid_put,
	.cache_upcall	= unix_gid_upcall,
	.cache_parse	= unix_gid_parse,
	.cache_show	= unix_gid_show,
	.match		= unix_gid_match,
	.init		= unix_gid_init,
	.update		= unix_gid_update,
	.alloc		= unix_gid_alloc,
};

static struct unix_gid *unix_gid_lookup(uid_t uid)
{
	struct unix_gid ug;
	struct cache_head *ch;

	ug.uid = uid;
	ch = sunrpc_cache_lookup(&unix_gid_cache, &ug.h,
				 hash_long(uid, GID_HASHBITS));
	if (ch)
		return container_of(ch, struct unix_gid, h);
	else
		return NULL;
}

static struct group_info *unix_gid_find(uid_t uid, struct svc_rqst *rqstp)
{
	struct unix_gid *ug, *prevug;
	struct group_info *gi;
	int ret;

	ug = unix_gid_lookup(uid);
	if (!ug)
		return ERR_PTR(-EAGAIN);
retry:
	ret = cache_check(&unix_gid_cache, &ug->h, &rqstp->rq_chandle);
	switch (ret) {
	case -ENOENT:
		return ERR_PTR(-ENOENT);
	case -ETIMEDOUT:
		return ERR_PTR(-ESHUTDOWN);
	case 0:
		gi = get_group_info(ug->gi);
		cache_put(&ug->h, &unix_gid_cache);
		return gi;
	case -ETIMEDOUT:
		prevug = ug;
		ug = unix_gid_lookup(uid);
		if (ug != prevug)
			goto retry;
		if (ug)
			cache_put(&ug->h, &unix_gid_cache);
	default:
		return ERR_PTR(-EAGAIN);
	}
}

int
svcauth_unix_set_client(struct svc_rqst *rqstp)
{
	struct sockaddr_in *sin;
	struct sockaddr_in6 *sin6, sin6_storage;
	struct ip_map *ipm, *prev_ipm;
	struct group_info *gi;
	struct svc_cred *cred = &rqstp->rq_cred;
	struct svc_xprt *xprt = rqstp->rq_xprt;
	struct net *net = xprt->xpt_net;
	struct sunrpc_net *sn = net_generic(net, sunrpc_net_id);

	switch (rqstp->rq_addr.ss_family) {
	case AF_INET:
		sin = svc_addr_in(rqstp);
		sin6 = &sin6_storage;
		ipv6_addr_set_v4mapped(sin->sin_addr.s_addr, &sin6->sin6_addr);
		break;
	case AF_INET6:
		sin6 = svc_addr_in6(rqstp);
		break;
	default:
		BUG();
	}

	rqstp->rq_client = NULL;
	if (rqstp->rq_proc == 0)
		return SVC_OK;

	ipm = ip_map_cached_get(xprt);
	if (ipm == NULL)
		ipm = __ip_map_lookup(sn->ip_map_cache, rqstp->rq_server->sv_program->pg_class,
				    &sin6->sin6_addr);

 retry:
	if (ipm == NULL)
		return SVC_DENIED;

	switch (cache_check(sn->ip_map_cache, &ipm->h, &rqstp->rq_chandle)) {
		default:
			BUG();
		case -ETIMEDOUT:
<<<<<<< HEAD
			prev_ipm = ipm;
			ipm = ip_map_lookup(rqstp->rq_server->sv_program->pg_class,
					    &sin6->sin6_addr);
			if (ipm != prev_ipm)
				goto retry;
			if (ipm)
				cache_put(&ipm->h, &ip_map_cache);

=======
			return SVC_CLOSE;
>>>>>>> c8ddb271
		case -EAGAIN:
			return SVC_DROP;
		case -ENOENT:
			return SVC_DENIED;
		case 0:
			rqstp->rq_client = &ipm->m_client->h;
			kref_get(&rqstp->rq_client->ref);
			ip_map_cached_put(xprt, ipm);
			break;
	}

	gi = unix_gid_find(cred->cr_uid, rqstp);
	switch (PTR_ERR(gi)) {
	case -EAGAIN:
		return SVC_DROP;
	case -ESHUTDOWN:
		return SVC_CLOSE;
	case -ENOENT:
		break;
	default:
		put_group_info(cred->cr_group_info);
		cred->cr_group_info = gi;
	}
	return SVC_OK;
}

EXPORT_SYMBOL_GPL(svcauth_unix_set_client);

static int
svcauth_null_accept(struct svc_rqst *rqstp, __be32 *authp)
{
	struct kvec	*argv = &rqstp->rq_arg.head[0];
	struct kvec	*resv = &rqstp->rq_res.head[0];
	struct svc_cred	*cred = &rqstp->rq_cred;

	cred->cr_group_info = NULL;
	rqstp->rq_client = NULL;

	if (argv->iov_len < 3*4)
		return SVC_GARBAGE;

	if (svc_getu32(argv) != 0) {
		dprintk("svc: bad null cred\n");
		*authp = rpc_autherr_badcred;
		return SVC_DENIED;
	}
	if (svc_getu32(argv) != htonl(RPC_AUTH_NULL) || svc_getu32(argv) != 0) {
		dprintk("svc: bad null verf\n");
		*authp = rpc_autherr_badverf;
		return SVC_DENIED;
	}

	/* Signal that mapping to nobody uid/gid is required */
	cred->cr_uid = (uid_t) -1;
	cred->cr_gid = (gid_t) -1;
	cred->cr_group_info = groups_alloc(0);
	if (cred->cr_group_info == NULL)
		return SVC_CLOSE; /* kmalloc failure - client must retry */

	/* Put NULL verifier */
	svc_putnl(resv, RPC_AUTH_NULL);
	svc_putnl(resv, 0);

	rqstp->rq_flavor = RPC_AUTH_NULL;
	return SVC_OK;
}

static int
svcauth_null_release(struct svc_rqst *rqstp)
{
	if (rqstp->rq_client)
		auth_domain_put(rqstp->rq_client);
	rqstp->rq_client = NULL;
	if (rqstp->rq_cred.cr_group_info)
		put_group_info(rqstp->rq_cred.cr_group_info);
	rqstp->rq_cred.cr_group_info = NULL;

	return 0; /* don't drop */
}


struct auth_ops svcauth_null = {
	.name		= "null",
	.owner		= THIS_MODULE,
	.flavour	= RPC_AUTH_NULL,
	.accept 	= svcauth_null_accept,
	.release	= svcauth_null_release,
	.set_client	= svcauth_unix_set_client,
};


static int
svcauth_unix_accept(struct svc_rqst *rqstp, __be32 *authp)
{
	struct kvec	*argv = &rqstp->rq_arg.head[0];
	struct kvec	*resv = &rqstp->rq_res.head[0];
	struct svc_cred	*cred = &rqstp->rq_cred;
	u32		slen, i;
	int		len   = argv->iov_len;

	cred->cr_group_info = NULL;
	rqstp->rq_client = NULL;

	if ((len -= 3*4) < 0)
		return SVC_GARBAGE;

	svc_getu32(argv);			/* length */
	svc_getu32(argv);			/* time stamp */
	slen = XDR_QUADLEN(svc_getnl(argv));	/* machname length */
	if (slen > 64 || (len -= (slen + 3)*4) < 0)
		goto badcred;
	argv->iov_base = (void*)((__be32*)argv->iov_base + slen);	/* skip machname */
	argv->iov_len -= slen*4;

	cred->cr_uid = svc_getnl(argv);		/* uid */
	cred->cr_gid = svc_getnl(argv);		/* gid */
	slen = svc_getnl(argv);			/* gids length */
	if (slen > 16 || (len -= (slen + 2)*4) < 0)
		goto badcred;
	cred->cr_group_info = groups_alloc(slen);
	if (cred->cr_group_info == NULL)
		return SVC_CLOSE;
	for (i = 0; i < slen; i++)
		GROUP_AT(cred->cr_group_info, i) = svc_getnl(argv);
	if (svc_getu32(argv) != htonl(RPC_AUTH_NULL) || svc_getu32(argv) != 0) {
		*authp = rpc_autherr_badverf;
		return SVC_DENIED;
	}

	/* Put NULL verifier */
	svc_putnl(resv, RPC_AUTH_NULL);
	svc_putnl(resv, 0);

	rqstp->rq_flavor = RPC_AUTH_UNIX;
	return SVC_OK;

badcred:
	*authp = rpc_autherr_badcred;
	return SVC_DENIED;
}

static int
svcauth_unix_release(struct svc_rqst *rqstp)
{
	/* Verifier (such as it is) is already in place.
	 */
	if (rqstp->rq_client)
		auth_domain_put(rqstp->rq_client);
	rqstp->rq_client = NULL;
	if (rqstp->rq_cred.cr_group_info)
		put_group_info(rqstp->rq_cred.cr_group_info);
	rqstp->rq_cred.cr_group_info = NULL;

	return 0;
}


struct auth_ops svcauth_unix = {
	.name		= "unix",
	.owner		= THIS_MODULE,
	.flavour	= RPC_AUTH_UNIX,
	.accept 	= svcauth_unix_accept,
	.release	= svcauth_unix_release,
	.domain_release	= svcauth_unix_domain_release,
	.set_client	= svcauth_unix_set_client,
};

int ip_map_cache_create(struct net *net)
{
	int err = -ENOMEM;
	struct cache_detail *cd;
	struct cache_head **tbl;
	struct sunrpc_net *sn = net_generic(net, sunrpc_net_id);

	cd = kzalloc(sizeof(struct cache_detail), GFP_KERNEL);
	if (cd == NULL)
		goto err_cd;

	tbl = kzalloc(IP_HASHMAX * sizeof(struct cache_head *), GFP_KERNEL);
	if (tbl == NULL)
		goto err_tbl;

	cd->owner = THIS_MODULE,
	cd->hash_size = IP_HASHMAX,
	cd->hash_table = tbl,
	cd->name = "auth.unix.ip",
	cd->cache_put = ip_map_put,
	cd->cache_upcall = ip_map_upcall,
	cd->cache_parse = ip_map_parse,
	cd->cache_show = ip_map_show,
	cd->match = ip_map_match,
	cd->init = ip_map_init,
	cd->update = update,
	cd->alloc = ip_map_alloc,

	err = cache_register_net(cd, net);
	if (err)
		goto err_reg;

	sn->ip_map_cache = cd;
	return 0;

err_reg:
	kfree(tbl);
err_tbl:
	kfree(cd);
err_cd:
	return err;
}

void ip_map_cache_destroy(struct net *net)
{
	struct sunrpc_net *sn;

	sn = net_generic(net, sunrpc_net_id);
	cache_purge(sn->ip_map_cache);
	cache_unregister_net(sn->ip_map_cache, net);
	kfree(sn->ip_map_cache->hash_table);
	kfree(sn->ip_map_cache);
}<|MERGE_RESOLUTION|>--- conflicted
+++ resolved
@@ -686,14 +686,13 @@
 
 static struct group_info *unix_gid_find(uid_t uid, struct svc_rqst *rqstp)
 {
-	struct unix_gid *ug, *prevug;
+	struct unix_gid *ug;
 	struct group_info *gi;
 	int ret;
 
 	ug = unix_gid_lookup(uid);
 	if (!ug)
 		return ERR_PTR(-EAGAIN);
-retry:
 	ret = cache_check(&unix_gid_cache, &ug->h, &rqstp->rq_chandle);
 	switch (ret) {
 	case -ENOENT:
@@ -704,13 +703,6 @@
 		gi = get_group_info(ug->gi);
 		cache_put(&ug->h, &unix_gid_cache);
 		return gi;
-	case -ETIMEDOUT:
-		prevug = ug;
-		ug = unix_gid_lookup(uid);
-		if (ug != prevug)
-			goto retry;
-		if (ug)
-			cache_put(&ug->h, &unix_gid_cache);
 	default:
 		return ERR_PTR(-EAGAIN);
 	}
@@ -721,7 +713,7 @@
 {
 	struct sockaddr_in *sin;
 	struct sockaddr_in6 *sin6, sin6_storage;
-	struct ip_map *ipm, *prev_ipm;
+	struct ip_map *ipm;
 	struct group_info *gi;
 	struct svc_cred *cred = &rqstp->rq_cred;
 	struct svc_xprt *xprt = rqstp->rq_xprt;
@@ -750,7 +742,6 @@
 		ipm = __ip_map_lookup(sn->ip_map_cache, rqstp->rq_server->sv_program->pg_class,
 				    &sin6->sin6_addr);
 
- retry:
 	if (ipm == NULL)
 		return SVC_DENIED;
 
@@ -758,18 +749,7 @@
 		default:
 			BUG();
 		case -ETIMEDOUT:
-<<<<<<< HEAD
-			prev_ipm = ipm;
-			ipm = ip_map_lookup(rqstp->rq_server->sv_program->pg_class,
-					    &sin6->sin6_addr);
-			if (ipm != prev_ipm)
-				goto retry;
-			if (ipm)
-				cache_put(&ipm->h, &ip_map_cache);
-
-=======
 			return SVC_CLOSE;
->>>>>>> c8ddb271
 		case -EAGAIN:
 			return SVC_DROP;
 		case -ENOENT:
