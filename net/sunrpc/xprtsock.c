/*
 * linux/net/sunrpc/xprtsock.c
 *
 * Client-side transport implementation for sockets.
 *
 * TCP callback races fixes (C) 1998 Red Hat
 * TCP send fixes (C) 1998 Red Hat
 * TCP NFS related read + write fixes
 *  (C) 1999 Dave Airlie, University of Limerick, Ireland <airlied@linux.ie>
 *
 * Rewrite of larges part of the code in order to stabilize TCP stuff.
 * Fix behaviour when socket buffer is full.
 *  (C) 1999 Trond Myklebust <trond.myklebust@fys.uio.no>
 *
 * IP socket transport implementation, (C) 2005 Chuck Lever <cel@netapp.com>
 *
 * IPv6 support contributed by Gilles Quillard, Bull Open Source, 2005.
 *   <gilles.quillard@bull.net>
 */

#include <linux/types.h>
#include <linux/string.h>
#include <linux/slab.h>
#include <linux/module.h>
#include <linux/capability.h>
#include <linux/pagemap.h>
#include <linux/errno.h>
#include <linux/socket.h>
#include <linux/in.h>
#include <linux/net.h>
#include <linux/mm.h>
#include <linux/un.h>
#include <linux/udp.h>
#include <linux/tcp.h>
#include <linux/sunrpc/clnt.h>
#include <linux/sunrpc/sched.h>
#include <linux/sunrpc/svcsock.h>
#include <linux/sunrpc/xprtsock.h>
#include <linux/file.h>
#ifdef CONFIG_SUNRPC_BACKCHANNEL
#include <linux/sunrpc/bc_xprt.h>
#endif

#include <net/sock.h>
#include <net/checksum.h>
#include <net/udp.h>
#include <net/tcp.h>

#include "sunrpc.h"

static void xs_close(struct rpc_xprt *xprt);

/*
 * xprtsock tunables
 */
static unsigned int xprt_udp_slot_table_entries = RPC_DEF_SLOT_TABLE;
static unsigned int xprt_tcp_slot_table_entries = RPC_MIN_SLOT_TABLE;
static unsigned int xprt_max_tcp_slot_table_entries = RPC_MAX_SLOT_TABLE;

static unsigned int xprt_min_resvport = RPC_DEF_MIN_RESVPORT;
static unsigned int xprt_max_resvport = RPC_DEF_MAX_RESVPORT;

#define XS_TCP_LINGER_TO	(15U * HZ)
static unsigned int xs_tcp_fin_timeout __read_mostly = XS_TCP_LINGER_TO;

/*
 * We can register our own files under /proc/sys/sunrpc by
 * calling register_sysctl_table() again.  The files in that
 * directory become the union of all files registered there.
 *
 * We simply need to make sure that we don't collide with
 * someone else's file names!
 */

#ifdef RPC_DEBUG

static unsigned int min_slot_table_size = RPC_MIN_SLOT_TABLE;
static unsigned int max_slot_table_size = RPC_MAX_SLOT_TABLE;
static unsigned int max_tcp_slot_table_limit = RPC_MAX_SLOT_TABLE_LIMIT;
static unsigned int xprt_min_resvport_limit = RPC_MIN_RESVPORT;
static unsigned int xprt_max_resvport_limit = RPC_MAX_RESVPORT;

static struct ctl_table_header *sunrpc_table_header;

/*
 * FIXME: changing the UDP slot table size should also resize the UDP
 *        socket buffers for existing UDP transports
 */
static ctl_table xs_tunables_table[] = {
	{
		.procname	= "udp_slot_table_entries",
		.data		= &xprt_udp_slot_table_entries,
		.maxlen		= sizeof(unsigned int),
		.mode		= 0644,
		.proc_handler	= proc_dointvec_minmax,
		.extra1		= &min_slot_table_size,
		.extra2		= &max_slot_table_size
	},
	{
		.procname	= "tcp_slot_table_entries",
		.data		= &xprt_tcp_slot_table_entries,
		.maxlen		= sizeof(unsigned int),
		.mode		= 0644,
		.proc_handler	= proc_dointvec_minmax,
		.extra1		= &min_slot_table_size,
		.extra2		= &max_slot_table_size
	},
	{
		.procname	= "tcp_max_slot_table_entries",
		.data		= &xprt_max_tcp_slot_table_entries,
		.maxlen		= sizeof(unsigned int),
		.mode		= 0644,
		.proc_handler	= proc_dointvec_minmax,
		.extra1		= &min_slot_table_size,
		.extra2		= &max_tcp_slot_table_limit
	},
	{
		.procname	= "min_resvport",
		.data		= &xprt_min_resvport,
		.maxlen		= sizeof(unsigned int),
		.mode		= 0644,
		.proc_handler	= proc_dointvec_minmax,
		.extra1		= &xprt_min_resvport_limit,
		.extra2		= &xprt_max_resvport_limit
	},
	{
		.procname	= "max_resvport",
		.data		= &xprt_max_resvport,
		.maxlen		= sizeof(unsigned int),
		.mode		= 0644,
		.proc_handler	= proc_dointvec_minmax,
		.extra1		= &xprt_min_resvport_limit,
		.extra2		= &xprt_max_resvport_limit
	},
	{
		.procname	= "tcp_fin_timeout",
		.data		= &xs_tcp_fin_timeout,
		.maxlen		= sizeof(xs_tcp_fin_timeout),
		.mode		= 0644,
		.proc_handler	= proc_dointvec_jiffies,
	},
	{ },
};

static ctl_table sunrpc_table[] = {
	{
		.procname	= "sunrpc",
		.mode		= 0555,
		.child		= xs_tunables_table
	},
	{ },
};

#endif

/*
 * Wait duration for a reply from the RPC portmapper.
 */
#define XS_BIND_TO		(60U * HZ)

/*
 * Delay if a UDP socket connect error occurs.  This is most likely some
 * kind of resource problem on the local host.
 */
#define XS_UDP_REEST_TO		(2U * HZ)

/*
 * The reestablish timeout allows clients to delay for a bit before attempting
 * to reconnect to a server that just dropped our connection.
 *
 * We implement an exponential backoff when trying to reestablish a TCP
 * transport connection with the server.  Some servers like to drop a TCP
 * connection when they are overworked, so we start with a short timeout and
 * increase over time if the server is down or not responding.
 */
#define XS_TCP_INIT_REEST_TO	(3U * HZ)
#define XS_TCP_MAX_REEST_TO	(5U * 60 * HZ)

/*
 * TCP idle timeout; client drops the transport socket if it is idle
 * for this long.  Note that we also timeout UDP sockets to prevent
 * holding port numbers when there is no RPC traffic.
 */
#define XS_IDLE_DISC_TO		(5U * 60 * HZ)

#ifdef RPC_DEBUG
# undef  RPC_DEBUG_DATA
# define RPCDBG_FACILITY	RPCDBG_TRANS
#endif

#ifdef RPC_DEBUG_DATA
static void xs_pktdump(char *msg, u32 *packet, unsigned int count)
{
	u8 *buf = (u8 *) packet;
	int j;

	dprintk("RPC:       %s\n", msg);
	for (j = 0; j < count && j < 128; j += 4) {
		if (!(j & 31)) {
			if (j)
				dprintk("\n");
			dprintk("0x%04x ", j);
		}
		dprintk("%02x%02x%02x%02x ",
			buf[j], buf[j+1], buf[j+2], buf[j+3]);
	}
	dprintk("\n");
}
#else
static inline void xs_pktdump(char *msg, u32 *packet, unsigned int count)
{
	/* NOP */
}
#endif

struct sock_xprt {
	struct rpc_xprt		xprt;

	/*
	 * Network layer
	 */
	struct socket *		sock;
	struct sock *		inet;

	/*
	 * State of TCP reply receive
	 */
	__be32			tcp_fraghdr,
				tcp_xid,
				tcp_calldir;

	u32			tcp_offset,
				tcp_reclen;

	unsigned long		tcp_copied,
				tcp_flags;

	/*
	 * Connection of transports
	 */
	struct delayed_work	connect_worker;
	struct sockaddr_storage	srcaddr;
	unsigned short		srcport;

	/*
	 * UDP socket buffer size parameters
	 */
	size_t			rcvsize,
				sndsize;

	/*
	 * Saved socket callback addresses
	 */
	void			(*old_data_ready)(struct sock *, int);
	void			(*old_state_change)(struct sock *);
	void			(*old_write_space)(struct sock *);
	void			(*old_error_report)(struct sock *);
};

/*
 * TCP receive state flags
 */
#define TCP_RCV_LAST_FRAG	(1UL << 0)
#define TCP_RCV_COPY_FRAGHDR	(1UL << 1)
#define TCP_RCV_COPY_XID	(1UL << 2)
#define TCP_RCV_COPY_DATA	(1UL << 3)
#define TCP_RCV_READ_CALLDIR	(1UL << 4)
#define TCP_RCV_COPY_CALLDIR	(1UL << 5)

/*
 * TCP RPC flags
 */
#define TCP_RPC_REPLY		(1UL << 6)

static inline struct sockaddr *xs_addr(struct rpc_xprt *xprt)
{
	return (struct sockaddr *) &xprt->addr;
}

static inline struct sockaddr_un *xs_addr_un(struct rpc_xprt *xprt)
{
	return (struct sockaddr_un *) &xprt->addr;
}

static inline struct sockaddr_in *xs_addr_in(struct rpc_xprt *xprt)
{
	return (struct sockaddr_in *) &xprt->addr;
}

static inline struct sockaddr_in6 *xs_addr_in6(struct rpc_xprt *xprt)
{
	return (struct sockaddr_in6 *) &xprt->addr;
}

static void xs_format_common_peer_addresses(struct rpc_xprt *xprt)
{
	struct sockaddr *sap = xs_addr(xprt);
	struct sockaddr_in6 *sin6;
	struct sockaddr_in *sin;
	struct sockaddr_un *sun;
	char buf[128];

	switch (sap->sa_family) {
	case AF_LOCAL:
		sun = xs_addr_un(xprt);
		strlcpy(buf, sun->sun_path, sizeof(buf));
		xprt->address_strings[RPC_DISPLAY_ADDR] =
						kstrdup(buf, GFP_KERNEL);
		break;
	case AF_INET:
		(void)rpc_ntop(sap, buf, sizeof(buf));
		xprt->address_strings[RPC_DISPLAY_ADDR] =
						kstrdup(buf, GFP_KERNEL);
		sin = xs_addr_in(xprt);
		snprintf(buf, sizeof(buf), "%08x", ntohl(sin->sin_addr.s_addr));
		break;
	case AF_INET6:
		(void)rpc_ntop(sap, buf, sizeof(buf));
		xprt->address_strings[RPC_DISPLAY_ADDR] =
						kstrdup(buf, GFP_KERNEL);
		sin6 = xs_addr_in6(xprt);
		snprintf(buf, sizeof(buf), "%pi6", &sin6->sin6_addr);
		break;
	default:
		BUG();
	}

	xprt->address_strings[RPC_DISPLAY_HEX_ADDR] = kstrdup(buf, GFP_KERNEL);
}

static void xs_format_common_peer_ports(struct rpc_xprt *xprt)
{
	struct sockaddr *sap = xs_addr(xprt);
	char buf[128];

	snprintf(buf, sizeof(buf), "%u", rpc_get_port(sap));
	xprt->address_strings[RPC_DISPLAY_PORT] = kstrdup(buf, GFP_KERNEL);

	snprintf(buf, sizeof(buf), "%4hx", rpc_get_port(sap));
	xprt->address_strings[RPC_DISPLAY_HEX_PORT] = kstrdup(buf, GFP_KERNEL);
}

static void xs_format_peer_addresses(struct rpc_xprt *xprt,
				     const char *protocol,
				     const char *netid)
{
	xprt->address_strings[RPC_DISPLAY_PROTO] = protocol;
	xprt->address_strings[RPC_DISPLAY_NETID] = netid;
	xs_format_common_peer_addresses(xprt);
	xs_format_common_peer_ports(xprt);
}

static void xs_update_peer_port(struct rpc_xprt *xprt)
{
	kfree(xprt->address_strings[RPC_DISPLAY_HEX_PORT]);
	kfree(xprt->address_strings[RPC_DISPLAY_PORT]);

	xs_format_common_peer_ports(xprt);
}

static void xs_free_peer_addresses(struct rpc_xprt *xprt)
{
	unsigned int i;

	for (i = 0; i < RPC_DISPLAY_MAX; i++)
		switch (i) {
		case RPC_DISPLAY_PROTO:
		case RPC_DISPLAY_NETID:
			continue;
		default:
			kfree(xprt->address_strings[i]);
		}
}

#define XS_SENDMSG_FLAGS	(MSG_DONTWAIT | MSG_NOSIGNAL)

static int xs_send_kvec(struct socket *sock, struct sockaddr *addr, int addrlen, struct kvec *vec, unsigned int base, int more)
{
	struct msghdr msg = {
		.msg_name	= addr,
		.msg_namelen	= addrlen,
		.msg_flags	= XS_SENDMSG_FLAGS | (more ? MSG_MORE : 0),
	};
	struct kvec iov = {
		.iov_base	= vec->iov_base + base,
		.iov_len	= vec->iov_len - base,
	};

	if (iov.iov_len != 0)
		return kernel_sendmsg(sock, &msg, &iov, 1, iov.iov_len);
	return kernel_sendmsg(sock, &msg, NULL, 0, 0);
}

static int xs_send_pagedata(struct socket *sock, struct xdr_buf *xdr, unsigned int base, int more)
{
	struct page **ppage;
	unsigned int remainder;
	int err, sent = 0;

	remainder = xdr->page_len - base;
	base += xdr->page_base;
	ppage = xdr->pages + (base >> PAGE_SHIFT);
	base &= ~PAGE_MASK;
	for(;;) {
		unsigned int len = min_t(unsigned int, PAGE_SIZE - base, remainder);
		int flags = XS_SENDMSG_FLAGS;

		remainder -= len;
		if (remainder != 0 || more)
			flags |= MSG_MORE;
		err = sock->ops->sendpage(sock, *ppage, base, len, flags);
		if (remainder == 0 || err != len)
			break;
		sent += err;
		ppage++;
		base = 0;
	}
	if (sent == 0)
		return err;
	if (err > 0)
		sent += err;
	return sent;
}

/**
 * xs_sendpages - write pages directly to a socket
 * @sock: socket to send on
 * @addr: UDP only -- address of destination
 * @addrlen: UDP only -- length of destination address
 * @xdr: buffer containing this request
 * @base: starting position in the buffer
 *
 */
static int xs_sendpages(struct socket *sock, struct sockaddr *addr, int addrlen, struct xdr_buf *xdr, unsigned int base)
{
	unsigned int remainder = xdr->len - base;
	int err, sent = 0;

	if (unlikely(!sock))
		return -ENOTSOCK;

	clear_bit(SOCK_ASYNC_NOSPACE, &sock->flags);
	if (base != 0) {
		addr = NULL;
		addrlen = 0;
	}

	if (base < xdr->head[0].iov_len || addr != NULL) {
		unsigned int len = xdr->head[0].iov_len - base;
		remainder -= len;
		err = xs_send_kvec(sock, addr, addrlen, &xdr->head[0], base, remainder != 0);
		if (remainder == 0 || err != len)
			goto out;
		sent += err;
		base = 0;
	} else
		base -= xdr->head[0].iov_len;

	if (base < xdr->page_len) {
		unsigned int len = xdr->page_len - base;
		remainder -= len;
		err = xs_send_pagedata(sock, xdr, base, remainder != 0);
		if (remainder == 0 || err != len)
			goto out;
		sent += err;
		base = 0;
	} else
		base -= xdr->page_len;

	if (base >= xdr->tail[0].iov_len)
		return sent;
	err = xs_send_kvec(sock, NULL, 0, &xdr->tail[0], base, 0);
out:
	if (sent == 0)
		return err;
	if (err > 0)
		sent += err;
	return sent;
}

static void xs_nospace_callback(struct rpc_task *task)
{
	struct sock_xprt *transport = container_of(task->tk_rqstp->rq_xprt, struct sock_xprt, xprt);

	transport->inet->sk_write_pending--;
	clear_bit(SOCK_ASYNC_NOSPACE, &transport->sock->flags);
}

/**
 * xs_nospace - place task on wait queue if transmit was incomplete
 * @task: task to put to sleep
 *
 */
static int xs_nospace(struct rpc_task *task)
{
	struct rpc_rqst *req = task->tk_rqstp;
	struct rpc_xprt *xprt = req->rq_xprt;
	struct sock_xprt *transport = container_of(xprt, struct sock_xprt, xprt);
	int ret = -EAGAIN;

	dprintk("RPC: %5u xmit incomplete (%u left of %u)\n",
			task->tk_pid, req->rq_slen - req->rq_bytes_sent,
			req->rq_slen);

	/* Protect against races with write_space */
	spin_lock_bh(&xprt->transport_lock);

	/* Don't race with disconnect */
	if (xprt_connected(xprt)) {
		if (test_bit(SOCK_ASYNC_NOSPACE, &transport->sock->flags)) {
			/*
			 * Notify TCP that we're limited by the application
			 * window size
			 */
			set_bit(SOCK_NOSPACE, &transport->sock->flags);
			transport->inet->sk_write_pending++;
			/* ...and wait for more buffer space */
			xprt_wait_for_buffer_space(task, xs_nospace_callback);
		}
	} else {
		clear_bit(SOCK_ASYNC_NOSPACE, &transport->sock->flags);
		ret = -ENOTCONN;
	}

	spin_unlock_bh(&xprt->transport_lock);
	return ret;
}

/*
 * Construct a stream transport record marker in @buf.
 */
static inline void xs_encode_stream_record_marker(struct xdr_buf *buf)
{
	u32 reclen = buf->len - sizeof(rpc_fraghdr);
	rpc_fraghdr *base = buf->head[0].iov_base;
	*base = cpu_to_be32(RPC_LAST_STREAM_FRAGMENT | reclen);
}

/**
 * xs_local_send_request - write an RPC request to an AF_LOCAL socket
 * @task: RPC task that manages the state of an RPC request
 *
 * Return values:
 *        0:	The request has been sent
 *   EAGAIN:	The socket was blocked, please call again later to
 *		complete the request
 * ENOTCONN:	Caller needs to invoke connect logic then call again
 *    other:	Some other error occured, the request was not sent
 */
static int xs_local_send_request(struct rpc_task *task)
{
	struct rpc_rqst *req = task->tk_rqstp;
	struct rpc_xprt *xprt = req->rq_xprt;
	struct sock_xprt *transport =
				container_of(xprt, struct sock_xprt, xprt);
	struct xdr_buf *xdr = &req->rq_snd_buf;
	int status;

	xs_encode_stream_record_marker(&req->rq_snd_buf);

	xs_pktdump("packet data:",
			req->rq_svec->iov_base, req->rq_svec->iov_len);

	status = xs_sendpages(transport->sock, NULL, 0,
						xdr, req->rq_bytes_sent);
	dprintk("RPC:       %s(%u) = %d\n",
			__func__, xdr->len - req->rq_bytes_sent, status);
	if (likely(status >= 0)) {
		req->rq_bytes_sent += status;
		req->rq_xmit_bytes_sent += status;
		if (likely(req->rq_bytes_sent >= req->rq_slen)) {
			req->rq_bytes_sent = 0;
			return 0;
		}
		status = -EAGAIN;
	}

	switch (status) {
	case -EAGAIN:
		status = xs_nospace(task);
		break;
	default:
		dprintk("RPC:       sendmsg returned unrecognized error %d\n",
			-status);
	case -EPIPE:
		xs_close(xprt);
		status = -ENOTCONN;
	}

	return status;
}

/**
 * xs_udp_send_request - write an RPC request to a UDP socket
 * @task: address of RPC task that manages the state of an RPC request
 *
 * Return values:
 *        0:	The request has been sent
 *   EAGAIN:	The socket was blocked, please call again later to
 *		complete the request
 * ENOTCONN:	Caller needs to invoke connect logic then call again
 *    other:	Some other error occurred, the request was not sent
 */
static int xs_udp_send_request(struct rpc_task *task)
{
	struct rpc_rqst *req = task->tk_rqstp;
	struct rpc_xprt *xprt = req->rq_xprt;
	struct sock_xprt *transport = container_of(xprt, struct sock_xprt, xprt);
	struct xdr_buf *xdr = &req->rq_snd_buf;
	int status;

	xs_pktdump("packet data:",
				req->rq_svec->iov_base,
				req->rq_svec->iov_len);

	if (!xprt_bound(xprt))
		return -ENOTCONN;
	status = xs_sendpages(transport->sock,
			      xs_addr(xprt),
			      xprt->addrlen, xdr,
			      req->rq_bytes_sent);

	dprintk("RPC:       xs_udp_send_request(%u) = %d\n",
			xdr->len - req->rq_bytes_sent, status);

	if (status >= 0) {
		req->rq_xmit_bytes_sent += status;
		if (status >= req->rq_slen)
			return 0;
		/* Still some bytes left; set up for a retry later. */
		status = -EAGAIN;
	}

	switch (status) {
	case -ENOTSOCK:
		status = -ENOTCONN;
		/* Should we call xs_close() here? */
		break;
	case -EAGAIN:
		status = xs_nospace(task);
		break;
	default:
		dprintk("RPC:       sendmsg returned unrecognized error %d\n",
			-status);
	case -ENETUNREACH:
	case -EPIPE:
	case -ECONNREFUSED:
		/* When the server has died, an ICMP port unreachable message
		 * prompts ECONNREFUSED. */
		clear_bit(SOCK_ASYNC_NOSPACE, &transport->sock->flags);
	}

	return status;
}

/**
 * xs_tcp_shutdown - gracefully shut down a TCP socket
 * @xprt: transport
 *
 * Initiates a graceful shutdown of the TCP socket by calling the
 * equivalent of shutdown(SHUT_WR);
 */
static void xs_tcp_shutdown(struct rpc_xprt *xprt)
{
	struct sock_xprt *transport = container_of(xprt, struct sock_xprt, xprt);
	struct socket *sock = transport->sock;

	if (sock != NULL)
		kernel_sock_shutdown(sock, SHUT_WR);
}

/**
 * xs_tcp_send_request - write an RPC request to a TCP socket
 * @task: address of RPC task that manages the state of an RPC request
 *
 * Return values:
 *        0:	The request has been sent
 *   EAGAIN:	The socket was blocked, please call again later to
 *		complete the request
 * ENOTCONN:	Caller needs to invoke connect logic then call again
 *    other:	Some other error occurred, the request was not sent
 *
 * XXX: In the case of soft timeouts, should we eventually give up
 *	if sendmsg is not able to make progress?
 */
static int xs_tcp_send_request(struct rpc_task *task)
{
	struct rpc_rqst *req = task->tk_rqstp;
	struct rpc_xprt *xprt = req->rq_xprt;
	struct sock_xprt *transport = container_of(xprt, struct sock_xprt, xprt);
	struct xdr_buf *xdr = &req->rq_snd_buf;
	int status;

	xs_encode_stream_record_marker(&req->rq_snd_buf);

	xs_pktdump("packet data:",
				req->rq_svec->iov_base,
				req->rq_svec->iov_len);

	/* Continue transmitting the packet/record. We must be careful
	 * to cope with writespace callbacks arriving _after_ we have
	 * called sendmsg(). */
	while (1) {
		status = xs_sendpages(transport->sock,
					NULL, 0, xdr, req->rq_bytes_sent);

		dprintk("RPC:       xs_tcp_send_request(%u) = %d\n",
				xdr->len - req->rq_bytes_sent, status);

		if (unlikely(status < 0))
			break;

		/* If we've sent the entire packet, immediately
		 * reset the count of bytes sent. */
		req->rq_bytes_sent += status;
		req->rq_xmit_bytes_sent += status;
		if (likely(req->rq_bytes_sent >= req->rq_slen)) {
			req->rq_bytes_sent = 0;
			return 0;
		}

		if (status != 0)
			continue;
		status = -EAGAIN;
		break;
	}

	switch (status) {
	case -ENOTSOCK:
		status = -ENOTCONN;
		/* Should we call xs_close() here? */
		break;
	case -EAGAIN:
		status = xs_nospace(task);
		break;
	default:
		dprintk("RPC:       sendmsg returned unrecognized error %d\n",
			-status);
	case -ECONNRESET:
	case -EPIPE:
		xs_tcp_shutdown(xprt);
	case -ECONNREFUSED:
	case -ENOTCONN:
		clear_bit(SOCK_ASYNC_NOSPACE, &transport->sock->flags);
	}

	return status;
}

/**
 * xs_tcp_release_xprt - clean up after a tcp transmission
 * @xprt: transport
 * @task: rpc task
 *
 * This cleans up if an error causes us to abort the transmission of a request.
 * In this case, the socket may need to be reset in order to avoid confusing
 * the server.
 */
static void xs_tcp_release_xprt(struct rpc_xprt *xprt, struct rpc_task *task)
{
	struct rpc_rqst *req;

	if (task != xprt->snd_task)
		return;
	if (task == NULL)
		goto out_release;
	req = task->tk_rqstp;
	if (req == NULL)
		goto out_release;
	if (req->rq_bytes_sent == 0)
		goto out_release;
	if (req->rq_bytes_sent == req->rq_snd_buf.len)
		goto out_release;
	set_bit(XPRT_CLOSE_WAIT, &task->tk_xprt->state);
out_release:
	xprt_release_xprt(xprt, task);
}

static void xs_save_old_callbacks(struct sock_xprt *transport, struct sock *sk)
{
	transport->old_data_ready = sk->sk_data_ready;
	transport->old_state_change = sk->sk_state_change;
	transport->old_write_space = sk->sk_write_space;
	transport->old_error_report = sk->sk_error_report;
}

static void xs_restore_old_callbacks(struct sock_xprt *transport, struct sock *sk)
{
	sk->sk_data_ready = transport->old_data_ready;
	sk->sk_state_change = transport->old_state_change;
	sk->sk_write_space = transport->old_write_space;
	sk->sk_error_report = transport->old_error_report;
}

static void xs_reset_transport(struct sock_xprt *transport)
{
	struct socket *sock = transport->sock;
	struct sock *sk = transport->inet;

	if (sk == NULL)
		return;

	transport->srcport = 0;

	write_lock_bh(&sk->sk_callback_lock);
	transport->inet = NULL;
	transport->sock = NULL;

	sk->sk_user_data = NULL;

	xs_restore_old_callbacks(transport, sk);
	write_unlock_bh(&sk->sk_callback_lock);

	sk->sk_no_check = 0;

	sock_release(sock);
}

/**
 * xs_close - close a socket
 * @xprt: transport
 *
 * This is used when all requests are complete; ie, no DRC state remains
 * on the server we want to save.
 *
 * The caller _must_ be holding XPRT_LOCKED in order to avoid issues with
 * xs_reset_transport() zeroing the socket from underneath a writer.
 */
static void xs_close(struct rpc_xprt *xprt)
{
	struct sock_xprt *transport = container_of(xprt, struct sock_xprt, xprt);

	dprintk("RPC:       xs_close xprt %p\n", xprt);

	xs_reset_transport(transport);
	xprt->reestablish_timeout = 0;

	smp_mb__before_clear_bit();
	clear_bit(XPRT_CONNECTION_ABORT, &xprt->state);
	clear_bit(XPRT_CLOSE_WAIT, &xprt->state);
	clear_bit(XPRT_CLOSING, &xprt->state);
	smp_mb__after_clear_bit();
	xprt_disconnect_done(xprt);
}

static void xs_tcp_close(struct rpc_xprt *xprt)
{
	if (test_and_clear_bit(XPRT_CONNECTION_CLOSE, &xprt->state))
		xs_close(xprt);
	else
		xs_tcp_shutdown(xprt);
}

/**
 * xs_destroy - prepare to shutdown a transport
 * @xprt: doomed transport
 *
 */
static void xs_destroy(struct rpc_xprt *xprt)
{
	struct sock_xprt *transport = container_of(xprt, struct sock_xprt, xprt);

	dprintk("RPC:       xs_destroy xprt %p\n", xprt);

	cancel_delayed_work_sync(&transport->connect_worker);

	xs_close(xprt);
	xs_free_peer_addresses(xprt);
	xprt_free(xprt);
	module_put(THIS_MODULE);
}

static inline struct rpc_xprt *xprt_from_sock(struct sock *sk)
{
	return (struct rpc_xprt *) sk->sk_user_data;
}

static int xs_local_copy_to_xdr(struct xdr_buf *xdr, struct sk_buff *skb)
{
	struct xdr_skb_reader desc = {
		.skb		= skb,
		.offset		= sizeof(rpc_fraghdr),
		.count		= skb->len - sizeof(rpc_fraghdr),
	};

	if (xdr_partial_copy_from_skb(xdr, 0, &desc, xdr_skb_read_bits) < 0)
		return -1;
	if (desc.count)
		return -1;
	return 0;
}

/**
 * xs_local_data_ready - "data ready" callback for AF_LOCAL sockets
 * @sk: socket with data to read
 * @len: how much data to read
 *
 * Currently this assumes we can read the whole reply in a single gulp.
 */
static void xs_local_data_ready(struct sock *sk, int len)
{
	struct rpc_task *task;
	struct rpc_xprt *xprt;
	struct rpc_rqst *rovr;
	struct sk_buff *skb;
	int err, repsize, copied;
	u32 _xid;
	__be32 *xp;

	read_lock_bh(&sk->sk_callback_lock);
	dprintk("RPC:       %s...\n", __func__);
	xprt = xprt_from_sock(sk);
	if (xprt == NULL)
		goto out;

	skb = skb_recv_datagram(sk, 0, 1, &err);
	if (skb == NULL)
		goto out;

	if (xprt->shutdown)
		goto dropit;

	repsize = skb->len - sizeof(rpc_fraghdr);
	if (repsize < 4) {
		dprintk("RPC:       impossible RPC reply size %d\n", repsize);
		goto dropit;
	}

	/* Copy the XID from the skb... */
	xp = skb_header_pointer(skb, sizeof(rpc_fraghdr), sizeof(_xid), &_xid);
	if (xp == NULL)
		goto dropit;

	/* Look up and lock the request corresponding to the given XID */
	spin_lock(&xprt->transport_lock);
	rovr = xprt_lookup_rqst(xprt, *xp);
	if (!rovr)
		goto out_unlock;
	task = rovr->rq_task;

	copied = rovr->rq_private_buf.buflen;
	if (copied > repsize)
		copied = repsize;

	if (xs_local_copy_to_xdr(&rovr->rq_private_buf, skb)) {
		dprintk("RPC:       sk_buff copy failed\n");
		goto out_unlock;
	}

	xprt_complete_rqst(task, copied);

 out_unlock:
	spin_unlock(&xprt->transport_lock);
 dropit:
	skb_free_datagram(sk, skb);
 out:
	read_unlock_bh(&sk->sk_callback_lock);
}

/**
 * xs_udp_data_ready - "data ready" callback for UDP sockets
 * @sk: socket with data to read
 * @len: how much data to read
 *
 */
static void xs_udp_data_ready(struct sock *sk, int len)
{
	struct rpc_task *task;
	struct rpc_xprt *xprt;
	struct rpc_rqst *rovr;
	struct sk_buff *skb;
	int err, repsize, copied;
	u32 _xid;
	__be32 *xp;

	read_lock_bh(&sk->sk_callback_lock);
	dprintk("RPC:       xs_udp_data_ready...\n");
	if (!(xprt = xprt_from_sock(sk)))
		goto out;

	if ((skb = skb_recv_datagram(sk, 0, 1, &err)) == NULL)
		goto out;

	if (xprt->shutdown)
		goto dropit;

	repsize = skb->len - sizeof(struct udphdr);
	if (repsize < 4) {
		dprintk("RPC:       impossible RPC reply size %d!\n", repsize);
		goto dropit;
	}

	/* Copy the XID from the skb... */
	xp = skb_header_pointer(skb, sizeof(struct udphdr),
				sizeof(_xid), &_xid);
	if (xp == NULL)
		goto dropit;

	/* Look up and lock the request corresponding to the given XID */
	spin_lock(&xprt->transport_lock);
	rovr = xprt_lookup_rqst(xprt, *xp);
	if (!rovr)
		goto out_unlock;
	task = rovr->rq_task;

	if ((copied = rovr->rq_private_buf.buflen) > repsize)
		copied = repsize;

	/* Suck it into the iovec, verify checksum if not done by hw. */
	if (csum_partial_copy_to_xdr(&rovr->rq_private_buf, skb)) {
		UDPX_INC_STATS_BH(sk, UDP_MIB_INERRORS);
		goto out_unlock;
	}

	UDPX_INC_STATS_BH(sk, UDP_MIB_INDATAGRAMS);

	xprt_adjust_cwnd(task, copied);
	xprt_complete_rqst(task, copied);

 out_unlock:
	spin_unlock(&xprt->transport_lock);
 dropit:
	skb_free_datagram(sk, skb);
 out:
	read_unlock_bh(&sk->sk_callback_lock);
}

static inline void xs_tcp_read_fraghdr(struct rpc_xprt *xprt, struct xdr_skb_reader *desc)
{
	struct sock_xprt *transport = container_of(xprt, struct sock_xprt, xprt);
	size_t len, used;
	char *p;

	p = ((char *) &transport->tcp_fraghdr) + transport->tcp_offset;
	len = sizeof(transport->tcp_fraghdr) - transport->tcp_offset;
	used = xdr_skb_read_bits(desc, p, len);
	transport->tcp_offset += used;
	if (used != len)
		return;

	transport->tcp_reclen = ntohl(transport->tcp_fraghdr);
	if (transport->tcp_reclen & RPC_LAST_STREAM_FRAGMENT)
		transport->tcp_flags |= TCP_RCV_LAST_FRAG;
	else
		transport->tcp_flags &= ~TCP_RCV_LAST_FRAG;
	transport->tcp_reclen &= RPC_FRAGMENT_SIZE_MASK;

	transport->tcp_flags &= ~TCP_RCV_COPY_FRAGHDR;
	transport->tcp_offset = 0;

	/* Sanity check of the record length */
	if (unlikely(transport->tcp_reclen < 8)) {
		dprintk("RPC:       invalid TCP record fragment length\n");
		xprt_force_disconnect(xprt);
		return;
	}
	dprintk("RPC:       reading TCP record fragment of length %d\n",
			transport->tcp_reclen);
}

static void xs_tcp_check_fraghdr(struct sock_xprt *transport)
{
	if (transport->tcp_offset == transport->tcp_reclen) {
		transport->tcp_flags |= TCP_RCV_COPY_FRAGHDR;
		transport->tcp_offset = 0;
		if (transport->tcp_flags & TCP_RCV_LAST_FRAG) {
			transport->tcp_flags &= ~TCP_RCV_COPY_DATA;
			transport->tcp_flags |= TCP_RCV_COPY_XID;
			transport->tcp_copied = 0;
		}
	}
}

static inline void xs_tcp_read_xid(struct sock_xprt *transport, struct xdr_skb_reader *desc)
{
	size_t len, used;
	char *p;

	len = sizeof(transport->tcp_xid) - transport->tcp_offset;
	dprintk("RPC:       reading XID (%Zu bytes)\n", len);
	p = ((char *) &transport->tcp_xid) + transport->tcp_offset;
	used = xdr_skb_read_bits(desc, p, len);
	transport->tcp_offset += used;
	if (used != len)
		return;
	transport->tcp_flags &= ~TCP_RCV_COPY_XID;
	transport->tcp_flags |= TCP_RCV_READ_CALLDIR;
	transport->tcp_copied = 4;
	dprintk("RPC:       reading %s XID %08x\n",
			(transport->tcp_flags & TCP_RPC_REPLY) ? "reply for"
							      : "request with",
			ntohl(transport->tcp_xid));
	xs_tcp_check_fraghdr(transport);
}

static inline void xs_tcp_read_calldir(struct sock_xprt *transport,
				       struct xdr_skb_reader *desc)
{
	size_t len, used;
	u32 offset;
	char *p;

	/*
	 * We want transport->tcp_offset to be 8 at the end of this routine
	 * (4 bytes for the xid and 4 bytes for the call/reply flag).
	 * When this function is called for the first time,
	 * transport->tcp_offset is 4 (after having already read the xid).
	 */
	offset = transport->tcp_offset - sizeof(transport->tcp_xid);
	len = sizeof(transport->tcp_calldir) - offset;
	dprintk("RPC:       reading CALL/REPLY flag (%Zu bytes)\n", len);
	p = ((char *) &transport->tcp_calldir) + offset;
	used = xdr_skb_read_bits(desc, p, len);
	transport->tcp_offset += used;
	if (used != len)
		return;
	transport->tcp_flags &= ~TCP_RCV_READ_CALLDIR;
	/*
	 * We don't yet have the XDR buffer, so we will write the calldir
	 * out after we get the buffer from the 'struct rpc_rqst'
	 */
	switch (ntohl(transport->tcp_calldir)) {
	case RPC_REPLY:
		transport->tcp_flags |= TCP_RCV_COPY_CALLDIR;
		transport->tcp_flags |= TCP_RCV_COPY_DATA;
		transport->tcp_flags |= TCP_RPC_REPLY;
		break;
	case RPC_CALL:
		transport->tcp_flags |= TCP_RCV_COPY_CALLDIR;
		transport->tcp_flags |= TCP_RCV_COPY_DATA;
		transport->tcp_flags &= ~TCP_RPC_REPLY;
		break;
	default:
		dprintk("RPC:       invalid request message type\n");
		xprt_force_disconnect(&transport->xprt);
	}
	xs_tcp_check_fraghdr(transport);
}

static inline void xs_tcp_read_common(struct rpc_xprt *xprt,
				     struct xdr_skb_reader *desc,
				     struct rpc_rqst *req)
{
	struct sock_xprt *transport =
				container_of(xprt, struct sock_xprt, xprt);
	struct xdr_buf *rcvbuf;
	size_t len;
	ssize_t r;

	rcvbuf = &req->rq_private_buf;

	if (transport->tcp_flags & TCP_RCV_COPY_CALLDIR) {
		/*
		 * Save the RPC direction in the XDR buffer
		 */
		memcpy(rcvbuf->head[0].iov_base + transport->tcp_copied,
			&transport->tcp_calldir,
			sizeof(transport->tcp_calldir));
		transport->tcp_copied += sizeof(transport->tcp_calldir);
		transport->tcp_flags &= ~TCP_RCV_COPY_CALLDIR;
	}

	len = desc->count;
	if (len > transport->tcp_reclen - transport->tcp_offset) {
		struct xdr_skb_reader my_desc;

		len = transport->tcp_reclen - transport->tcp_offset;
		memcpy(&my_desc, desc, sizeof(my_desc));
		my_desc.count = len;
		r = xdr_partial_copy_from_skb(rcvbuf, transport->tcp_copied,
					  &my_desc, xdr_skb_read_bits);
		desc->count -= r;
		desc->offset += r;
	} else
		r = xdr_partial_copy_from_skb(rcvbuf, transport->tcp_copied,
					  desc, xdr_skb_read_bits);

	if (r > 0) {
		transport->tcp_copied += r;
		transport->tcp_offset += r;
	}
	if (r != len) {
		/* Error when copying to the receive buffer,
		 * usually because we weren't able to allocate
		 * additional buffer pages. All we can do now
		 * is turn off TCP_RCV_COPY_DATA, so the request
		 * will not receive any additional updates,
		 * and time out.
		 * Any remaining data from this record will
		 * be discarded.
		 */
		transport->tcp_flags &= ~TCP_RCV_COPY_DATA;
		dprintk("RPC:       XID %08x truncated request\n",
				ntohl(transport->tcp_xid));
		dprintk("RPC:       xprt = %p, tcp_copied = %lu, "
				"tcp_offset = %u, tcp_reclen = %u\n",
				xprt, transport->tcp_copied,
				transport->tcp_offset, transport->tcp_reclen);
		return;
	}

	dprintk("RPC:       XID %08x read %Zd bytes\n",
			ntohl(transport->tcp_xid), r);
	dprintk("RPC:       xprt = %p, tcp_copied = %lu, tcp_offset = %u, "
			"tcp_reclen = %u\n", xprt, transport->tcp_copied,
			transport->tcp_offset, transport->tcp_reclen);

	if (transport->tcp_copied == req->rq_private_buf.buflen)
		transport->tcp_flags &= ~TCP_RCV_COPY_DATA;
	else if (transport->tcp_offset == transport->tcp_reclen) {
		if (transport->tcp_flags & TCP_RCV_LAST_FRAG)
			transport->tcp_flags &= ~TCP_RCV_COPY_DATA;
	}
}

/*
 * Finds the request corresponding to the RPC xid and invokes the common
 * tcp read code to read the data.
 */
static inline int xs_tcp_read_reply(struct rpc_xprt *xprt,
				    struct xdr_skb_reader *desc)
{
	struct sock_xprt *transport =
				container_of(xprt, struct sock_xprt, xprt);
	struct rpc_rqst *req;

	dprintk("RPC:       read reply XID %08x\n", ntohl(transport->tcp_xid));

	/* Find and lock the request corresponding to this xid */
	spin_lock(&xprt->transport_lock);
	req = xprt_lookup_rqst(xprt, transport->tcp_xid);
	if (!req) {
		dprintk("RPC:       XID %08x request not found!\n",
				ntohl(transport->tcp_xid));
		spin_unlock(&xprt->transport_lock);
		return -1;
	}

	xs_tcp_read_common(xprt, desc, req);

	if (!(transport->tcp_flags & TCP_RCV_COPY_DATA))
		xprt_complete_rqst(req->rq_task, transport->tcp_copied);

	spin_unlock(&xprt->transport_lock);
	return 0;
}

#if defined(CONFIG_SUNRPC_BACKCHANNEL)
/*
 * Obtains an rpc_rqst previously allocated and invokes the common
 * tcp read code to read the data.  The result is placed in the callback
 * queue.
 * If we're unable to obtain the rpc_rqst we schedule the closing of the
 * connection and return -1.
 */
static inline int xs_tcp_read_callback(struct rpc_xprt *xprt,
				       struct xdr_skb_reader *desc)
{
	struct sock_xprt *transport =
				container_of(xprt, struct sock_xprt, xprt);
	struct rpc_rqst *req;

	req = xprt_alloc_bc_request(xprt);
	if (req == NULL) {
		printk(KERN_WARNING "Callback slot table overflowed\n");
		xprt_force_disconnect(xprt);
		return -1;
	}

	req->rq_xid = transport->tcp_xid;
	dprintk("RPC:       read callback  XID %08x\n", ntohl(req->rq_xid));
	xs_tcp_read_common(xprt, desc, req);

	if (!(transport->tcp_flags & TCP_RCV_COPY_DATA)) {
		struct svc_serv *bc_serv = xprt->bc_serv;

		/*
		 * Add callback request to callback list.  The callback
		 * service sleeps on the sv_cb_waitq waiting for new
		 * requests.  Wake it up after adding enqueing the
		 * request.
		 */
		dprintk("RPC:       add callback request to list\n");
		spin_lock(&bc_serv->sv_cb_lock);
		list_add(&req->rq_bc_list, &bc_serv->sv_cb_list);
		spin_unlock(&bc_serv->sv_cb_lock);
		wake_up(&bc_serv->sv_cb_waitq);
	}

	req->rq_private_buf.len = transport->tcp_copied;

	return 0;
}

static inline int _xs_tcp_read_data(struct rpc_xprt *xprt,
					struct xdr_skb_reader *desc)
{
	struct sock_xprt *transport =
				container_of(xprt, struct sock_xprt, xprt);

	return (transport->tcp_flags & TCP_RPC_REPLY) ?
		xs_tcp_read_reply(xprt, desc) :
		xs_tcp_read_callback(xprt, desc);
}
#else
static inline int _xs_tcp_read_data(struct rpc_xprt *xprt,
					struct xdr_skb_reader *desc)
{
	return xs_tcp_read_reply(xprt, desc);
}
#endif /* CONFIG_SUNRPC_BACKCHANNEL */

/*
 * Read data off the transport.  This can be either an RPC_CALL or an
 * RPC_REPLY.  Relay the processing to helper functions.
 */
static void xs_tcp_read_data(struct rpc_xprt *xprt,
				    struct xdr_skb_reader *desc)
{
	struct sock_xprt *transport =
				container_of(xprt, struct sock_xprt, xprt);

	if (_xs_tcp_read_data(xprt, desc) == 0)
		xs_tcp_check_fraghdr(transport);
	else {
		/*
		 * The transport_lock protects the request handling.
		 * There's no need to hold it to update the tcp_flags.
		 */
		transport->tcp_flags &= ~TCP_RCV_COPY_DATA;
	}
}

static inline void xs_tcp_read_discard(struct sock_xprt *transport, struct xdr_skb_reader *desc)
{
	size_t len;

	len = transport->tcp_reclen - transport->tcp_offset;
	if (len > desc->count)
		len = desc->count;
	desc->count -= len;
	desc->offset += len;
	transport->tcp_offset += len;
	dprintk("RPC:       discarded %Zu bytes\n", len);
	xs_tcp_check_fraghdr(transport);
}

static int xs_tcp_data_recv(read_descriptor_t *rd_desc, struct sk_buff *skb, unsigned int offset, size_t len)
{
	struct rpc_xprt *xprt = rd_desc->arg.data;
	struct sock_xprt *transport = container_of(xprt, struct sock_xprt, xprt);
	struct xdr_skb_reader desc = {
		.skb	= skb,
		.offset	= offset,
		.count	= len,
	};

	dprintk("RPC:       xs_tcp_data_recv started\n");
	do {
		/* Read in a new fragment marker if necessary */
		/* Can we ever really expect to get completely empty fragments? */
		if (transport->tcp_flags & TCP_RCV_COPY_FRAGHDR) {
			xs_tcp_read_fraghdr(xprt, &desc);
			continue;
		}
		/* Read in the xid if necessary */
		if (transport->tcp_flags & TCP_RCV_COPY_XID) {
			xs_tcp_read_xid(transport, &desc);
			continue;
		}
		/* Read in the call/reply flag */
		if (transport->tcp_flags & TCP_RCV_READ_CALLDIR) {
			xs_tcp_read_calldir(transport, &desc);
			continue;
		}
		/* Read in the request data */
		if (transport->tcp_flags & TCP_RCV_COPY_DATA) {
			xs_tcp_read_data(xprt, &desc);
			continue;
		}
		/* Skip over any trailing bytes on short reads */
		xs_tcp_read_discard(transport, &desc);
	} while (desc.count);
	dprintk("RPC:       xs_tcp_data_recv done\n");
	return len - desc.count;
}

/**
 * xs_tcp_data_ready - "data ready" callback for TCP sockets
 * @sk: socket with data to read
 * @bytes: how much data to read
 *
 */
static void xs_tcp_data_ready(struct sock *sk, int bytes)
{
	struct rpc_xprt *xprt;
	read_descriptor_t rd_desc;
	int read;

	dprintk("RPC:       xs_tcp_data_ready...\n");

	read_lock_bh(&sk->sk_callback_lock);
	if (!(xprt = xprt_from_sock(sk)))
		goto out;
	if (xprt->shutdown)
		goto out;

	/* Any data means we had a useful conversation, so
	 * the we don't need to delay the next reconnect
	 */
	if (xprt->reestablish_timeout)
		xprt->reestablish_timeout = 0;

	/* We use rd_desc to pass struct xprt to xs_tcp_data_recv */
	rd_desc.arg.data = xprt;
	do {
		rd_desc.count = 65536;
		read = tcp_read_sock(sk, &rd_desc, xs_tcp_data_recv);
	} while (read > 0);
out:
	read_unlock_bh(&sk->sk_callback_lock);
}

/*
 * Do the equivalent of linger/linger2 handling for dealing with
 * broken servers that don't close the socket in a timely
 * fashion
 */
static void xs_tcp_schedule_linger_timeout(struct rpc_xprt *xprt,
		unsigned long timeout)
{
	struct sock_xprt *transport;

	if (xprt_test_and_set_connecting(xprt))
		return;
	set_bit(XPRT_CONNECTION_ABORT, &xprt->state);
	transport = container_of(xprt, struct sock_xprt, xprt);
	queue_delayed_work(rpciod_workqueue, &transport->connect_worker,
			   timeout);
}

static void xs_tcp_cancel_linger_timeout(struct rpc_xprt *xprt)
{
	struct sock_xprt *transport;

	transport = container_of(xprt, struct sock_xprt, xprt);

	if (!test_bit(XPRT_CONNECTION_ABORT, &xprt->state) ||
	    !cancel_delayed_work(&transport->connect_worker))
		return;
	clear_bit(XPRT_CONNECTION_ABORT, &xprt->state);
	xprt_clear_connecting(xprt);
}

static void xs_sock_mark_closed(struct rpc_xprt *xprt)
{
	smp_mb__before_clear_bit();
	clear_bit(XPRT_CLOSE_WAIT, &xprt->state);
	clear_bit(XPRT_CLOSING, &xprt->state);
	smp_mb__after_clear_bit();
	/* Mark transport as closed and wake up all pending tasks */
	xprt_disconnect_done(xprt);
}

/**
 * xs_tcp_state_change - callback to handle TCP socket state changes
 * @sk: socket whose state has changed
 *
 */
static void xs_tcp_state_change(struct sock *sk)
{
	struct rpc_xprt *xprt;

	read_lock_bh(&sk->sk_callback_lock);
	if (!(xprt = xprt_from_sock(sk)))
		goto out;
	dprintk("RPC:       xs_tcp_state_change client %p...\n", xprt);
	dprintk("RPC:       state %x conn %d dead %d zapped %d sk_shutdown %d\n",
			sk->sk_state, xprt_connected(xprt),
			sock_flag(sk, SOCK_DEAD),
			sock_flag(sk, SOCK_ZAPPED),
			sk->sk_shutdown);

	switch (sk->sk_state) {
	case TCP_ESTABLISHED:
		spin_lock(&xprt->transport_lock);
		if (!xprt_test_and_set_connected(xprt)) {
			struct sock_xprt *transport = container_of(xprt,
					struct sock_xprt, xprt);

			/* Reset TCP record info */
			transport->tcp_offset = 0;
			transport->tcp_reclen = 0;
			transport->tcp_copied = 0;
			transport->tcp_flags =
				TCP_RCV_COPY_FRAGHDR | TCP_RCV_COPY_XID;

			xprt_wake_pending_tasks(xprt, -EAGAIN);
		}
		spin_unlock(&xprt->transport_lock);
		break;
	case TCP_FIN_WAIT1:
		/* The client initiated a shutdown of the socket */
		xprt->connect_cookie++;
		xprt->reestablish_timeout = 0;
		set_bit(XPRT_CLOSING, &xprt->state);
		smp_mb__before_clear_bit();
		clear_bit(XPRT_CONNECTED, &xprt->state);
		clear_bit(XPRT_CLOSE_WAIT, &xprt->state);
		smp_mb__after_clear_bit();
		xs_tcp_schedule_linger_timeout(xprt, xs_tcp_fin_timeout);
		break;
	case TCP_CLOSE_WAIT:
		/* The server initiated a shutdown of the socket */
		xprt_force_disconnect(xprt);
		xprt->connect_cookie++;
	case TCP_CLOSING:
		/*
		 * If the server closed down the connection, make sure that
		 * we back off before reconnecting
		 */
		if (xprt->reestablish_timeout < XS_TCP_INIT_REEST_TO)
			xprt->reestablish_timeout = XS_TCP_INIT_REEST_TO;
		break;
	case TCP_LAST_ACK:
		set_bit(XPRT_CLOSING, &xprt->state);
		xs_tcp_schedule_linger_timeout(xprt, xs_tcp_fin_timeout);
		smp_mb__before_clear_bit();
		clear_bit(XPRT_CONNECTED, &xprt->state);
		smp_mb__after_clear_bit();
		break;
	case TCP_CLOSE:
		xs_tcp_cancel_linger_timeout(xprt);
		xs_sock_mark_closed(xprt);
	}
 out:
	read_unlock_bh(&sk->sk_callback_lock);
}

/**
 * xs_error_report - callback mainly for catching socket errors
 * @sk: socket
 */
static void xs_error_report(struct sock *sk)
{
	struct rpc_xprt *xprt;

	read_lock_bh(&sk->sk_callback_lock);
	if (!(xprt = xprt_from_sock(sk)))
		goto out;
	dprintk("RPC:       %s client %p...\n"
			"RPC:       error %d\n",
			__func__, xprt, sk->sk_err);
	xprt_wake_pending_tasks(xprt, -EAGAIN);
out:
	read_unlock_bh(&sk->sk_callback_lock);
}

static void xs_write_space(struct sock *sk)
{
	struct socket *sock;
	struct rpc_xprt *xprt;

	if (unlikely(!(sock = sk->sk_socket)))
		return;
	clear_bit(SOCK_NOSPACE, &sock->flags);

	if (unlikely(!(xprt = xprt_from_sock(sk))))
		return;
	if (test_and_clear_bit(SOCK_ASYNC_NOSPACE, &sock->flags) == 0)
		return;

	xprt_write_space(xprt);
}

/**
 * xs_udp_write_space - callback invoked when socket buffer space
 *                             becomes available
 * @sk: socket whose state has changed
 *
 * Called when more output buffer space is available for this socket.
 * We try not to wake our writers until they can make "significant"
 * progress, otherwise we'll waste resources thrashing kernel_sendmsg
 * with a bunch of small requests.
 */
static void xs_udp_write_space(struct sock *sk)
{
	read_lock_bh(&sk->sk_callback_lock);

	/* from net/core/sock.c:sock_def_write_space */
	if (sock_writeable(sk))
		xs_write_space(sk);

	read_unlock_bh(&sk->sk_callback_lock);
}

/**
 * xs_tcp_write_space - callback invoked when socket buffer space
 *                             becomes available
 * @sk: socket whose state has changed
 *
 * Called when more output buffer space is available for this socket.
 * We try not to wake our writers until they can make "significant"
 * progress, otherwise we'll waste resources thrashing kernel_sendmsg
 * with a bunch of small requests.
 */
static void xs_tcp_write_space(struct sock *sk)
{
	read_lock_bh(&sk->sk_callback_lock);

	/* from net/core/stream.c:sk_stream_write_space */
	if (sk_stream_wspace(sk) >= sk_stream_min_wspace(sk))
		xs_write_space(sk);

	read_unlock_bh(&sk->sk_callback_lock);
}

static void xs_udp_do_set_buffer_size(struct rpc_xprt *xprt)
{
	struct sock_xprt *transport = container_of(xprt, struct sock_xprt, xprt);
	struct sock *sk = transport->inet;

	if (transport->rcvsize) {
		sk->sk_userlocks |= SOCK_RCVBUF_LOCK;
		sk->sk_rcvbuf = transport->rcvsize * xprt->max_reqs * 2;
	}
	if (transport->sndsize) {
		sk->sk_userlocks |= SOCK_SNDBUF_LOCK;
		sk->sk_sndbuf = transport->sndsize * xprt->max_reqs * 2;
		sk->sk_write_space(sk);
	}
}

/**
 * xs_udp_set_buffer_size - set send and receive limits
 * @xprt: generic transport
 * @sndsize: requested size of send buffer, in bytes
 * @rcvsize: requested size of receive buffer, in bytes
 *
 * Set socket send and receive buffer size limits.
 */
static void xs_udp_set_buffer_size(struct rpc_xprt *xprt, size_t sndsize, size_t rcvsize)
{
	struct sock_xprt *transport = container_of(xprt, struct sock_xprt, xprt);

	transport->sndsize = 0;
	if (sndsize)
		transport->sndsize = sndsize + 1024;
	transport->rcvsize = 0;
	if (rcvsize)
		transport->rcvsize = rcvsize + 1024;

	xs_udp_do_set_buffer_size(xprt);
}

/**
 * xs_udp_timer - called when a retransmit timeout occurs on a UDP transport
 * @task: task that timed out
 *
 * Adjust the congestion window after a retransmit timeout has occurred.
 */
static void xs_udp_timer(struct rpc_task *task)
{
	xprt_adjust_cwnd(task, -ETIMEDOUT);
}

static unsigned short xs_get_random_port(void)
{
	unsigned short range = xprt_max_resvport - xprt_min_resvport;
	unsigned short rand = (unsigned short) net_random() % range;
	return rand + xprt_min_resvport;
}

/**
 * xs_set_port - reset the port number in the remote endpoint address
 * @xprt: generic transport
 * @port: new port number
 *
 */
static void xs_set_port(struct rpc_xprt *xprt, unsigned short port)
{
	dprintk("RPC:       setting port for xprt %p to %u\n", xprt, port);

	rpc_set_port(xs_addr(xprt), port);
	xs_update_peer_port(xprt);
}

static unsigned short xs_get_srcport(struct sock_xprt *transport)
{
	unsigned short port = transport->srcport;

	if (port == 0 && transport->xprt.resvport)
		port = xs_get_random_port();
	return port;
}

static unsigned short xs_next_srcport(struct sock_xprt *transport, unsigned short port)
{
	if (transport->srcport != 0)
		transport->srcport = 0;
	if (!transport->xprt.resvport)
		return 0;
	if (port <= xprt_min_resvport || port > xprt_max_resvport)
		return xprt_max_resvport;
	return --port;
}
static int xs_bind(struct sock_xprt *transport, struct socket *sock)
{
	struct sockaddr_storage myaddr;
	int err, nloop = 0;
	unsigned short port = xs_get_srcport(transport);
	unsigned short last;

	memcpy(&myaddr, &transport->srcaddr, transport->xprt.addrlen);
	do {
		rpc_set_port((struct sockaddr *)&myaddr, port);
		err = kernel_bind(sock, (struct sockaddr *)&myaddr,
				transport->xprt.addrlen);
		if (port == 0)
			break;
		if (err == 0) {
			transport->srcport = port;
			break;
		}
		last = port;
		port = xs_next_srcport(transport, port);
		if (port > last)
			nloop++;
	} while (err == -EADDRINUSE && nloop != 2);

	if (myaddr.ss_family == AF_INET)
		dprintk("RPC:       %s %pI4:%u: %s (%d)\n", __func__,
				&((struct sockaddr_in *)&myaddr)->sin_addr,
				port, err ? "failed" : "ok", err);
	else
		dprintk("RPC:       %s %pI6:%u: %s (%d)\n", __func__,
				&((struct sockaddr_in6 *)&myaddr)->sin6_addr,
				port, err ? "failed" : "ok", err);
	return err;
}

/*
 * We don't support autobind on AF_LOCAL sockets
 */
static void xs_local_rpcbind(struct rpc_task *task)
{
	xprt_set_bound(task->tk_xprt);
}

static void xs_local_set_port(struct rpc_xprt *xprt, unsigned short port)
{
}

#ifdef CONFIG_DEBUG_LOCK_ALLOC
static struct lock_class_key xs_key[2];
static struct lock_class_key xs_slock_key[2];

static inline void xs_reclassify_socketu(struct socket *sock)
{
	struct sock *sk = sock->sk;

	BUG_ON(sock_owned_by_user(sk));
	sock_lock_init_class_and_name(sk, "slock-AF_LOCAL-RPC",
		&xs_slock_key[1], "sk_lock-AF_LOCAL-RPC", &xs_key[1]);
}

static inline void xs_reclassify_socket4(struct socket *sock)
{
	struct sock *sk = sock->sk;

	BUG_ON(sock_owned_by_user(sk));
	sock_lock_init_class_and_name(sk, "slock-AF_INET-RPC",
		&xs_slock_key[0], "sk_lock-AF_INET-RPC", &xs_key[0]);
}

static inline void xs_reclassify_socket6(struct socket *sock)
{
	struct sock *sk = sock->sk;

	BUG_ON(sock_owned_by_user(sk));
	sock_lock_init_class_and_name(sk, "slock-AF_INET6-RPC",
		&xs_slock_key[1], "sk_lock-AF_INET6-RPC", &xs_key[1]);
}

static inline void xs_reclassify_socket(int family, struct socket *sock)
{
	switch (family) {
	case AF_LOCAL:
		xs_reclassify_socketu(sock);
		break;
	case AF_INET:
		xs_reclassify_socket4(sock);
		break;
	case AF_INET6:
		xs_reclassify_socket6(sock);
		break;
	}
}
#else
static inline void xs_reclassify_socketu(struct socket *sock)
{
}

static inline void xs_reclassify_socket4(struct socket *sock)
{
}

static inline void xs_reclassify_socket6(struct socket *sock)
{
}

static inline void xs_reclassify_socket(int family, struct socket *sock)
{
}
#endif

static struct socket *xs_create_sock(struct rpc_xprt *xprt,
		struct sock_xprt *transport, int family, int type, int protocol)
{
	struct socket *sock;
	int err;

	err = __sock_create(xprt->xprt_net, family, type, protocol, &sock, 1);
	if (err < 0) {
		dprintk("RPC:       can't create %d transport socket (%d).\n",
				protocol, -err);
		goto out;
	}
	xs_reclassify_socket(family, sock);

	err = xs_bind(transport, sock);
	if (err) {
		sock_release(sock);
		goto out;
	}

	return sock;
out:
	return ERR_PTR(err);
}

static int xs_local_finish_connecting(struct rpc_xprt *xprt,
				      struct socket *sock)
{
	struct sock_xprt *transport = container_of(xprt, struct sock_xprt,
									xprt);

	if (!transport->inet) {
		struct sock *sk = sock->sk;

		write_lock_bh(&sk->sk_callback_lock);

		xs_save_old_callbacks(transport, sk);

		sk->sk_user_data = xprt;
		sk->sk_data_ready = xs_local_data_ready;
		sk->sk_write_space = xs_udp_write_space;
		sk->sk_error_report = xs_error_report;
		sk->sk_allocation = GFP_ATOMIC;

		xprt_clear_connected(xprt);

		/* Reset to new socket */
		transport->sock = sock;
		transport->inet = sk;

		write_unlock_bh(&sk->sk_callback_lock);
	}

	/* Tell the socket layer to start connecting... */
	xprt->stat.connect_count++;
	xprt->stat.connect_start = jiffies;
	return kernel_connect(sock, xs_addr(xprt), xprt->addrlen, 0);
}

/**
 * xs_local_setup_socket - create AF_LOCAL socket, connect to a local endpoint
 * @xprt: RPC transport to connect
 * @transport: socket transport to connect
 * @create_sock: function to create a socket of the correct type
 *
 * Invoked by a work queue tasklet.
 */
static void xs_local_setup_socket(struct work_struct *work)
{
	struct sock_xprt *transport =
		container_of(work, struct sock_xprt, connect_worker.work);
	struct rpc_xprt *xprt = &transport->xprt;
	struct socket *sock;
	int status = -EIO;

	if (xprt->shutdown)
		goto out;

	current->flags |= PF_FSTRANS;

	clear_bit(XPRT_CONNECTION_ABORT, &xprt->state);
	status = __sock_create(xprt->xprt_net, AF_LOCAL,
					SOCK_STREAM, 0, &sock, 1);
	if (status < 0) {
		dprintk("RPC:       can't create AF_LOCAL "
			"transport socket (%d).\n", -status);
		goto out;
	}
	xs_reclassify_socketu(sock);

	dprintk("RPC:       worker connecting xprt %p via AF_LOCAL to %s\n",
			xprt, xprt->address_strings[RPC_DISPLAY_ADDR]);

	status = xs_local_finish_connecting(xprt, sock);
	switch (status) {
	case 0:
		dprintk("RPC:       xprt %p connected to %s\n",
				xprt, xprt->address_strings[RPC_DISPLAY_ADDR]);
		xprt_set_connected(xprt);
		break;
	case -ENOENT:
		dprintk("RPC:       xprt %p: socket %s does not exist\n",
				xprt, xprt->address_strings[RPC_DISPLAY_ADDR]);
		break;
	default:
		printk(KERN_ERR "%s: unhandled error (%d) connecting to %s\n",
				__func__, -status,
				xprt->address_strings[RPC_DISPLAY_ADDR]);
	}

out:
	xprt_clear_connecting(xprt);
	xprt_wake_pending_tasks(xprt, status);
	current->flags &= ~PF_FSTRANS;
<<<<<<< HEAD
=======
}

#ifdef CONFIG_SUNRPC_SWAP
static void xs_set_memalloc(struct rpc_xprt *xprt)
{
	struct sock_xprt *transport = container_of(xprt, struct sock_xprt,
			xprt);

	if (xprt->swapper)
		sk_set_memalloc(transport->inet);
>>>>>>> e287071a
}

/**
 * xs_swapper - Tag this transport as being used for swap.
 * @xprt: transport to tag
 * @enable: enable/disable
 *
 */
int xs_swapper(struct rpc_xprt *xprt, int enable)
{
	struct sock_xprt *transport = container_of(xprt, struct sock_xprt,
			xprt);
	int err = 0;

	if (enable) {
		xprt->swapper++;
		xs_set_memalloc(xprt);
	} else if (xprt->swapper) {
		xprt->swapper--;
		sk_clear_memalloc(transport->inet);
	}

	return err;
}
EXPORT_SYMBOL_GPL(xs_swapper);
#else
static void xs_set_memalloc(struct rpc_xprt *xprt)
{
}
#endif

static void xs_udp_finish_connecting(struct rpc_xprt *xprt, struct socket *sock)
{
	struct sock_xprt *transport = container_of(xprt, struct sock_xprt, xprt);

	if (!transport->inet) {
		struct sock *sk = sock->sk;

		write_lock_bh(&sk->sk_callback_lock);

		xs_save_old_callbacks(transport, sk);

		sk->sk_user_data = xprt;
		sk->sk_data_ready = xs_udp_data_ready;
		sk->sk_write_space = xs_udp_write_space;
		sk->sk_error_report = xs_error_report;
		sk->sk_no_check = UDP_CSUM_NORCV;
		sk->sk_allocation = GFP_ATOMIC;

		xprt_set_connected(xprt);

		/* Reset to new socket */
		transport->sock = sock;
		transport->inet = sk;

		xs_set_memalloc(xprt);

		write_unlock_bh(&sk->sk_callback_lock);
	}
	xs_udp_do_set_buffer_size(xprt);
}

static void xs_udp_setup_socket(struct work_struct *work)
{
	struct sock_xprt *transport =
		container_of(work, struct sock_xprt, connect_worker.work);
	struct rpc_xprt *xprt = &transport->xprt;
	struct socket *sock = transport->sock;
	int status = -EIO;

	if (xprt->shutdown)
		goto out;

	current->flags |= PF_FSTRANS;

	/* Start by resetting any existing state */
	xs_reset_transport(transport);
	sock = xs_create_sock(xprt, transport,
			xs_addr(xprt)->sa_family, SOCK_DGRAM, IPPROTO_UDP);
	if (IS_ERR(sock))
		goto out;

	dprintk("RPC:       worker connecting xprt %p via %s to "
				"%s (port %s)\n", xprt,
			xprt->address_strings[RPC_DISPLAY_PROTO],
			xprt->address_strings[RPC_DISPLAY_ADDR],
			xprt->address_strings[RPC_DISPLAY_PORT]);

	xs_udp_finish_connecting(xprt, sock);
	status = 0;
out:
	xprt_clear_connecting(xprt);
	xprt_wake_pending_tasks(xprt, status);
	current->flags &= ~PF_FSTRANS;
}

/*
 * We need to preserve the port number so the reply cache on the server can
 * find our cached RPC replies when we get around to reconnecting.
 */
static void xs_abort_connection(struct sock_xprt *transport)
{
	int result;
	struct sockaddr any;

	dprintk("RPC:       disconnecting xprt %p to reuse port\n", transport);

	/*
	 * Disconnect the transport socket by doing a connect operation
	 * with AF_UNSPEC.  This should return immediately...
	 */
	memset(&any, 0, sizeof(any));
	any.sa_family = AF_UNSPEC;
	result = kernel_connect(transport->sock, &any, sizeof(any), 0);
	if (!result)
		xs_sock_mark_closed(&transport->xprt);
	else
		dprintk("RPC:       AF_UNSPEC connect return code %d\n",
				result);
}

static void xs_tcp_reuse_connection(struct sock_xprt *transport)
{
	unsigned int state = transport->inet->sk_state;

	if (state == TCP_CLOSE && transport->sock->state == SS_UNCONNECTED) {
		/* we don't need to abort the connection if the socket
		 * hasn't undergone a shutdown
		 */
		if (transport->inet->sk_shutdown == 0)
			return;
		dprintk("RPC:       %s: TCP_CLOSEd and sk_shutdown set to %d\n",
				__func__, transport->inet->sk_shutdown);
	}
	if ((1 << state) & (TCPF_ESTABLISHED|TCPF_SYN_SENT)) {
		/* we don't need to abort the connection if the socket
		 * hasn't undergone a shutdown
		 */
		if (transport->inet->sk_shutdown == 0)
			return;
		dprintk("RPC:       %s: ESTABLISHED/SYN_SENT "
				"sk_shutdown set to %d\n",
				__func__, transport->inet->sk_shutdown);
	}
	xs_abort_connection(transport);
}

static int xs_tcp_finish_connecting(struct rpc_xprt *xprt, struct socket *sock)
{
	struct sock_xprt *transport = container_of(xprt, struct sock_xprt, xprt);
	int ret = -ENOTCONN;

	if (!transport->inet) {
		struct sock *sk = sock->sk;

		write_lock_bh(&sk->sk_callback_lock);

		xs_save_old_callbacks(transport, sk);

		sk->sk_user_data = xprt;
		sk->sk_data_ready = xs_tcp_data_ready;
		sk->sk_state_change = xs_tcp_state_change;
		sk->sk_write_space = xs_tcp_write_space;
		sk->sk_error_report = xs_error_report;
		sk->sk_allocation = GFP_ATOMIC;

		/* socket options */
		sk->sk_userlocks |= SOCK_BINDPORT_LOCK;
		sock_reset_flag(sk, SOCK_LINGER);
		tcp_sk(sk)->linger2 = 0;
		tcp_sk(sk)->nonagle |= TCP_NAGLE_OFF;

		xprt_clear_connected(xprt);

		/* Reset to new socket */
		transport->sock = sock;
		transport->inet = sk;

		write_unlock_bh(&sk->sk_callback_lock);
	}

	if (!xprt_bound(xprt))
		goto out;

	xs_set_memalloc(xprt);

	/* Tell the socket layer to start connecting... */
	xprt->stat.connect_count++;
	xprt->stat.connect_start = jiffies;
	ret = kernel_connect(sock, xs_addr(xprt), xprt->addrlen, O_NONBLOCK);
	switch (ret) {
	case 0:
	case -EINPROGRESS:
		/* SYN_SENT! */
		xprt->connect_cookie++;
		if (xprt->reestablish_timeout < XS_TCP_INIT_REEST_TO)
			xprt->reestablish_timeout = XS_TCP_INIT_REEST_TO;
	}
out:
	return ret;
}

/**
 * xs_tcp_setup_socket - create a TCP socket and connect to a remote endpoint
 * @xprt: RPC transport to connect
 * @transport: socket transport to connect
 * @create_sock: function to create a socket of the correct type
 *
 * Invoked by a work queue tasklet.
 */
static void xs_tcp_setup_socket(struct work_struct *work)
{
	struct sock_xprt *transport =
		container_of(work, struct sock_xprt, connect_worker.work);
	struct socket *sock = transport->sock;
	struct rpc_xprt *xprt = &transport->xprt;
	int status = -EIO;

	if (xprt->shutdown)
		goto out;

	current->flags |= PF_FSTRANS;

	if (!sock) {
		clear_bit(XPRT_CONNECTION_ABORT, &xprt->state);
		sock = xs_create_sock(xprt, transport,
				xs_addr(xprt)->sa_family, SOCK_STREAM, IPPROTO_TCP);
		if (IS_ERR(sock)) {
			status = PTR_ERR(sock);
			goto out;
		}
	} else {
		int abort_and_exit;

		abort_and_exit = test_and_clear_bit(XPRT_CONNECTION_ABORT,
				&xprt->state);
		/* "close" the socket, preserving the local port */
		xs_tcp_reuse_connection(transport);

		if (abort_and_exit)
			goto out_eagain;
	}

	dprintk("RPC:       worker connecting xprt %p via %s to "
				"%s (port %s)\n", xprt,
			xprt->address_strings[RPC_DISPLAY_PROTO],
			xprt->address_strings[RPC_DISPLAY_ADDR],
			xprt->address_strings[RPC_DISPLAY_PORT]);

	status = xs_tcp_finish_connecting(xprt, sock);
	dprintk("RPC:       %p connect status %d connected %d sock state %d\n",
			xprt, -status, xprt_connected(xprt),
			sock->sk->sk_state);
	switch (status) {
	default:
		printk("%s: connect returned unhandled error %d\n",
			__func__, status);
	case -EADDRNOTAVAIL:
		/* We're probably in TIME_WAIT. Get rid of existing socket,
		 * and retry
		 */
		set_bit(XPRT_CONNECTION_CLOSE, &xprt->state);
		xprt_force_disconnect(xprt);
		break;
	case -ECONNREFUSED:
	case -ECONNRESET:
	case -ENETUNREACH:
		/* Retry with existing socket after a delay, except
		 * for SOFTCONN tasks which fail. */
		xprt_clear_connecting(xprt);
		rpc_wake_up_softconn_status(&xprt->pending, status);
		return;
	case 0:
	case -EINPROGRESS:
	case -EALREADY:
		xprt_clear_connecting(xprt);
		current->flags &= ~PF_FSTRANS;
		return;
	case -EINVAL:
		/* Happens, for instance, if the user specified a link
		 * local IPv6 address without a scope-id.
		 */
		goto out;
	}
out_eagain:
	status = -EAGAIN;
out:
	xprt_clear_connecting(xprt);
	xprt_wake_pending_tasks(xprt, status);
	current->flags &= ~PF_FSTRANS;
}

/**
 * xs_connect - connect a socket to a remote endpoint
 * @task: address of RPC task that manages state of connect request
 *
 * TCP: If the remote end dropped the connection, delay reconnecting.
 *
 * UDP socket connects are synchronous, but we use a work queue anyway
 * to guarantee that even unprivileged user processes can set up a
 * socket on a privileged port.
 *
 * If a UDP socket connect fails, the delay behavior here prevents
 * retry floods (hard mounts).
 */
static void xs_connect(struct rpc_task *task)
{
	struct rpc_xprt *xprt = task->tk_xprt;
	struct sock_xprt *transport = container_of(xprt, struct sock_xprt, xprt);

	if (transport->sock != NULL && !RPC_IS_SOFTCONN(task)) {
		dprintk("RPC:       xs_connect delayed xprt %p for %lu "
				"seconds\n",
				xprt, xprt->reestablish_timeout / HZ);
		queue_delayed_work(rpciod_workqueue,
				   &transport->connect_worker,
				   xprt->reestablish_timeout);
		xprt->reestablish_timeout <<= 1;
		if (xprt->reestablish_timeout < XS_TCP_INIT_REEST_TO)
			xprt->reestablish_timeout = XS_TCP_INIT_REEST_TO;
		if (xprt->reestablish_timeout > XS_TCP_MAX_REEST_TO)
			xprt->reestablish_timeout = XS_TCP_MAX_REEST_TO;
	} else {
		dprintk("RPC:       xs_connect scheduled xprt %p\n", xprt);
		queue_delayed_work(rpciod_workqueue,
				   &transport->connect_worker, 0);
	}
}

/**
 * xs_local_print_stats - display AF_LOCAL socket-specifc stats
 * @xprt: rpc_xprt struct containing statistics
 * @seq: output file
 *
 */
static void xs_local_print_stats(struct rpc_xprt *xprt, struct seq_file *seq)
{
	long idle_time = 0;

	if (xprt_connected(xprt))
		idle_time = (long)(jiffies - xprt->last_used) / HZ;

	seq_printf(seq, "\txprt:\tlocal %lu %lu %lu %ld %lu %lu %lu "
			"%llu %llu %lu %llu %llu\n",
			xprt->stat.bind_count,
			xprt->stat.connect_count,
			xprt->stat.connect_time,
			idle_time,
			xprt->stat.sends,
			xprt->stat.recvs,
			xprt->stat.bad_xids,
			xprt->stat.req_u,
			xprt->stat.bklog_u,
			xprt->stat.max_slots,
			xprt->stat.sending_u,
			xprt->stat.pending_u);
}

/**
 * xs_udp_print_stats - display UDP socket-specifc stats
 * @xprt: rpc_xprt struct containing statistics
 * @seq: output file
 *
 */
static void xs_udp_print_stats(struct rpc_xprt *xprt, struct seq_file *seq)
{
	struct sock_xprt *transport = container_of(xprt, struct sock_xprt, xprt);

	seq_printf(seq, "\txprt:\tudp %u %lu %lu %lu %lu %llu %llu "
			"%lu %llu %llu\n",
			transport->srcport,
			xprt->stat.bind_count,
			xprt->stat.sends,
			xprt->stat.recvs,
			xprt->stat.bad_xids,
			xprt->stat.req_u,
			xprt->stat.bklog_u,
			xprt->stat.max_slots,
			xprt->stat.sending_u,
			xprt->stat.pending_u);
}

/**
 * xs_tcp_print_stats - display TCP socket-specifc stats
 * @xprt: rpc_xprt struct containing statistics
 * @seq: output file
 *
 */
static void xs_tcp_print_stats(struct rpc_xprt *xprt, struct seq_file *seq)
{
	struct sock_xprt *transport = container_of(xprt, struct sock_xprt, xprt);
	long idle_time = 0;

	if (xprt_connected(xprt))
		idle_time = (long)(jiffies - xprt->last_used) / HZ;

	seq_printf(seq, "\txprt:\ttcp %u %lu %lu %lu %ld %lu %lu %lu "
			"%llu %llu %lu %llu %llu\n",
			transport->srcport,
			xprt->stat.bind_count,
			xprt->stat.connect_count,
			xprt->stat.connect_time,
			idle_time,
			xprt->stat.sends,
			xprt->stat.recvs,
			xprt->stat.bad_xids,
			xprt->stat.req_u,
			xprt->stat.bklog_u,
			xprt->stat.max_slots,
			xprt->stat.sending_u,
			xprt->stat.pending_u);
}

/*
 * Allocate a bunch of pages for a scratch buffer for the rpc code. The reason
 * we allocate pages instead doing a kmalloc like rpc_malloc is because we want
 * to use the server side send routines.
 */
static void *bc_malloc(struct rpc_task *task, size_t size)
{
	struct page *page;
	struct rpc_buffer *buf;

	BUG_ON(size > PAGE_SIZE - sizeof(struct rpc_buffer));
	page = alloc_page(GFP_KERNEL);

	if (!page)
		return NULL;

	buf = page_address(page);
	buf->len = PAGE_SIZE;

	return buf->data;
}

/*
 * Free the space allocated in the bc_alloc routine
 */
static void bc_free(void *buffer)
{
	struct rpc_buffer *buf;

	if (!buffer)
		return;

	buf = container_of(buffer, struct rpc_buffer, data);
	free_page((unsigned long)buf);
}

/*
 * Use the svc_sock to send the callback. Must be called with svsk->sk_mutex
 * held. Borrows heavily from svc_tcp_sendto and xs_tcp_send_request.
 */
static int bc_sendto(struct rpc_rqst *req)
{
	int len;
	struct xdr_buf *xbufp = &req->rq_snd_buf;
	struct rpc_xprt *xprt = req->rq_xprt;
	struct sock_xprt *transport =
				container_of(xprt, struct sock_xprt, xprt);
	struct socket *sock = transport->sock;
	unsigned long headoff;
	unsigned long tailoff;

	xs_encode_stream_record_marker(xbufp);

	tailoff = (unsigned long)xbufp->tail[0].iov_base & ~PAGE_MASK;
	headoff = (unsigned long)xbufp->head[0].iov_base & ~PAGE_MASK;
	len = svc_send_common(sock, xbufp,
			      virt_to_page(xbufp->head[0].iov_base), headoff,
			      xbufp->tail[0].iov_base, tailoff);

	if (len != xbufp->len) {
		printk(KERN_NOTICE "Error sending entire callback!\n");
		len = -EAGAIN;
	}

	return len;
}

/*
 * The send routine. Borrows from svc_send
 */
static int bc_send_request(struct rpc_task *task)
{
	struct rpc_rqst *req = task->tk_rqstp;
	struct svc_xprt	*xprt;
	struct svc_sock         *svsk;
	u32                     len;

	dprintk("sending request with xid: %08x\n", ntohl(req->rq_xid));
	/*
	 * Get the server socket associated with this callback xprt
	 */
	xprt = req->rq_xprt->bc_xprt;
	svsk = container_of(xprt, struct svc_sock, sk_xprt);

	/*
	 * Grab the mutex to serialize data as the connection is shared
	 * with the fore channel
	 */
	if (!mutex_trylock(&xprt->xpt_mutex)) {
		rpc_sleep_on(&xprt->xpt_bc_pending, task, NULL);
		if (!mutex_trylock(&xprt->xpt_mutex))
			return -EAGAIN;
		rpc_wake_up_queued_task(&xprt->xpt_bc_pending, task);
	}
	if (test_bit(XPT_DEAD, &xprt->xpt_flags))
		len = -ENOTCONN;
	else
		len = bc_sendto(req);
	mutex_unlock(&xprt->xpt_mutex);

	if (len > 0)
		len = 0;

	return len;
}

/*
 * The close routine. Since this is client initiated, we do nothing
 */

static void bc_close(struct rpc_xprt *xprt)
{
}

/*
 * The xprt destroy routine. Again, because this connection is client
 * initiated, we do nothing
 */

static void bc_destroy(struct rpc_xprt *xprt)
{
}

static struct rpc_xprt_ops xs_local_ops = {
	.reserve_xprt		= xprt_reserve_xprt,
	.release_xprt		= xs_tcp_release_xprt,
	.alloc_slot		= xprt_alloc_slot,
	.rpcbind		= xs_local_rpcbind,
	.set_port		= xs_local_set_port,
	.connect		= xs_connect,
	.buf_alloc		= rpc_malloc,
	.buf_free		= rpc_free,
	.send_request		= xs_local_send_request,
	.set_retrans_timeout	= xprt_set_retrans_timeout_def,
	.close			= xs_close,
	.destroy		= xs_destroy,
	.print_stats		= xs_local_print_stats,
};

static struct rpc_xprt_ops xs_udp_ops = {
	.set_buffer_size	= xs_udp_set_buffer_size,
	.reserve_xprt		= xprt_reserve_xprt_cong,
	.release_xprt		= xprt_release_xprt_cong,
	.alloc_slot		= xprt_alloc_slot,
	.rpcbind		= rpcb_getport_async,
	.set_port		= xs_set_port,
	.connect		= xs_connect,
	.buf_alloc		= rpc_malloc,
	.buf_free		= rpc_free,
	.send_request		= xs_udp_send_request,
	.set_retrans_timeout	= xprt_set_retrans_timeout_rtt,
	.timer			= xs_udp_timer,
	.release_request	= xprt_release_rqst_cong,
	.close			= xs_close,
	.destroy		= xs_destroy,
	.print_stats		= xs_udp_print_stats,
};

static struct rpc_xprt_ops xs_tcp_ops = {
	.reserve_xprt		= xprt_reserve_xprt,
	.release_xprt		= xs_tcp_release_xprt,
	.alloc_slot		= xprt_lock_and_alloc_slot,
	.rpcbind		= rpcb_getport_async,
	.set_port		= xs_set_port,
	.connect		= xs_connect,
	.buf_alloc		= rpc_malloc,
	.buf_free		= rpc_free,
	.send_request		= xs_tcp_send_request,
	.set_retrans_timeout	= xprt_set_retrans_timeout_def,
	.close			= xs_tcp_close,
	.destroy		= xs_destroy,
	.print_stats		= xs_tcp_print_stats,
};

/*
 * The rpc_xprt_ops for the server backchannel
 */

static struct rpc_xprt_ops bc_tcp_ops = {
	.reserve_xprt		= xprt_reserve_xprt,
	.release_xprt		= xprt_release_xprt,
	.rpcbind		= xs_local_rpcbind,
	.buf_alloc		= bc_malloc,
	.buf_free		= bc_free,
	.send_request		= bc_send_request,
	.set_retrans_timeout	= xprt_set_retrans_timeout_def,
	.close			= bc_close,
	.destroy		= bc_destroy,
	.print_stats		= xs_tcp_print_stats,
};

static int xs_init_anyaddr(const int family, struct sockaddr *sap)
{
	static const struct sockaddr_in sin = {
		.sin_family		= AF_INET,
		.sin_addr.s_addr	= htonl(INADDR_ANY),
	};
	static const struct sockaddr_in6 sin6 = {
		.sin6_family		= AF_INET6,
		.sin6_addr		= IN6ADDR_ANY_INIT,
	};

	switch (family) {
	case AF_LOCAL:
		break;
	case AF_INET:
		memcpy(sap, &sin, sizeof(sin));
		break;
	case AF_INET6:
		memcpy(sap, &sin6, sizeof(sin6));
		break;
	default:
		dprintk("RPC:       %s: Bad address family\n", __func__);
		return -EAFNOSUPPORT;
	}
	return 0;
}

static struct rpc_xprt *xs_setup_xprt(struct xprt_create *args,
				      unsigned int slot_table_size,
				      unsigned int max_slot_table_size)
{
	struct rpc_xprt *xprt;
	struct sock_xprt *new;

	if (args->addrlen > sizeof(xprt->addr)) {
		dprintk("RPC:       xs_setup_xprt: address too large\n");
		return ERR_PTR(-EBADF);
	}

	xprt = xprt_alloc(args->net, sizeof(*new), slot_table_size,
			max_slot_table_size);
	if (xprt == NULL) {
		dprintk("RPC:       xs_setup_xprt: couldn't allocate "
				"rpc_xprt\n");
		return ERR_PTR(-ENOMEM);
	}

	new = container_of(xprt, struct sock_xprt, xprt);
	memcpy(&xprt->addr, args->dstaddr, args->addrlen);
	xprt->addrlen = args->addrlen;
	if (args->srcaddr)
		memcpy(&new->srcaddr, args->srcaddr, args->addrlen);
	else {
		int err;
		err = xs_init_anyaddr(args->dstaddr->sa_family,
					(struct sockaddr *)&new->srcaddr);
		if (err != 0) {
			xprt_free(xprt);
			return ERR_PTR(err);
		}
	}

	return xprt;
}

static const struct rpc_timeout xs_local_default_timeout = {
	.to_initval = 10 * HZ,
	.to_maxval = 10 * HZ,
	.to_retries = 2,
};

/**
 * xs_setup_local - Set up transport to use an AF_LOCAL socket
 * @args: rpc transport creation arguments
 *
 * AF_LOCAL is a "tpi_cots_ord" transport, just like TCP
 */
static struct rpc_xprt *xs_setup_local(struct xprt_create *args)
{
	struct sockaddr_un *sun = (struct sockaddr_un *)args->dstaddr;
	struct sock_xprt *transport;
	struct rpc_xprt *xprt;
	struct rpc_xprt *ret;

	xprt = xs_setup_xprt(args, xprt_tcp_slot_table_entries,
			xprt_max_tcp_slot_table_entries);
	if (IS_ERR(xprt))
		return xprt;
	transport = container_of(xprt, struct sock_xprt, xprt);

	xprt->prot = 0;
	xprt->tsh_size = sizeof(rpc_fraghdr) / sizeof(u32);
	xprt->max_payload = RPC_MAX_FRAGMENT_SIZE;

	xprt->bind_timeout = XS_BIND_TO;
	xprt->reestablish_timeout = XS_TCP_INIT_REEST_TO;
	xprt->idle_timeout = XS_IDLE_DISC_TO;

	xprt->ops = &xs_local_ops;
	xprt->timeout = &xs_local_default_timeout;

	switch (sun->sun_family) {
	case AF_LOCAL:
		if (sun->sun_path[0] != '/') {
			dprintk("RPC:       bad AF_LOCAL address: %s\n",
					sun->sun_path);
			ret = ERR_PTR(-EINVAL);
			goto out_err;
		}
		xprt_set_bound(xprt);
		INIT_DELAYED_WORK(&transport->connect_worker,
					xs_local_setup_socket);
		xs_format_peer_addresses(xprt, "local", RPCBIND_NETID_LOCAL);
		break;
	default:
		ret = ERR_PTR(-EAFNOSUPPORT);
		goto out_err;
	}

	dprintk("RPC:       set up xprt to %s via AF_LOCAL\n",
			xprt->address_strings[RPC_DISPLAY_ADDR]);

	if (try_module_get(THIS_MODULE))
		return xprt;
	ret = ERR_PTR(-EINVAL);
out_err:
	xprt_free(xprt);
	return ret;
}

static const struct rpc_timeout xs_udp_default_timeout = {
	.to_initval = 5 * HZ,
	.to_maxval = 30 * HZ,
	.to_increment = 5 * HZ,
	.to_retries = 5,
};

/**
 * xs_setup_udp - Set up transport to use a UDP socket
 * @args: rpc transport creation arguments
 *
 */
static struct rpc_xprt *xs_setup_udp(struct xprt_create *args)
{
	struct sockaddr *addr = args->dstaddr;
	struct rpc_xprt *xprt;
	struct sock_xprt *transport;
	struct rpc_xprt *ret;

	xprt = xs_setup_xprt(args, xprt_udp_slot_table_entries,
			xprt_udp_slot_table_entries);
	if (IS_ERR(xprt))
		return xprt;
	transport = container_of(xprt, struct sock_xprt, xprt);

	xprt->prot = IPPROTO_UDP;
	xprt->tsh_size = 0;
	/* XXX: header size can vary due to auth type, IPv6, etc. */
	xprt->max_payload = (1U << 16) - (MAX_HEADER << 3);

	xprt->bind_timeout = XS_BIND_TO;
	xprt->reestablish_timeout = XS_UDP_REEST_TO;
	xprt->idle_timeout = XS_IDLE_DISC_TO;

	xprt->ops = &xs_udp_ops;

	xprt->timeout = &xs_udp_default_timeout;

	switch (addr->sa_family) {
	case AF_INET:
		if (((struct sockaddr_in *)addr)->sin_port != htons(0))
			xprt_set_bound(xprt);

		INIT_DELAYED_WORK(&transport->connect_worker,
					xs_udp_setup_socket);
		xs_format_peer_addresses(xprt, "udp", RPCBIND_NETID_UDP);
		break;
	case AF_INET6:
		if (((struct sockaddr_in6 *)addr)->sin6_port != htons(0))
			xprt_set_bound(xprt);

		INIT_DELAYED_WORK(&transport->connect_worker,
					xs_udp_setup_socket);
		xs_format_peer_addresses(xprt, "udp", RPCBIND_NETID_UDP6);
		break;
	default:
		ret = ERR_PTR(-EAFNOSUPPORT);
		goto out_err;
	}

	if (xprt_bound(xprt))
		dprintk("RPC:       set up xprt to %s (port %s) via %s\n",
				xprt->address_strings[RPC_DISPLAY_ADDR],
				xprt->address_strings[RPC_DISPLAY_PORT],
				xprt->address_strings[RPC_DISPLAY_PROTO]);
	else
		dprintk("RPC:       set up xprt to %s (autobind) via %s\n",
				xprt->address_strings[RPC_DISPLAY_ADDR],
				xprt->address_strings[RPC_DISPLAY_PROTO]);

	if (try_module_get(THIS_MODULE))
		return xprt;
	ret = ERR_PTR(-EINVAL);
out_err:
	xprt_free(xprt);
	return ret;
}

static const struct rpc_timeout xs_tcp_default_timeout = {
	.to_initval = 60 * HZ,
	.to_maxval = 60 * HZ,
	.to_retries = 2,
};

/**
 * xs_setup_tcp - Set up transport to use a TCP socket
 * @args: rpc transport creation arguments
 *
 */
static struct rpc_xprt *xs_setup_tcp(struct xprt_create *args)
{
	struct sockaddr *addr = args->dstaddr;
	struct rpc_xprt *xprt;
	struct sock_xprt *transport;
	struct rpc_xprt *ret;

	xprt = xs_setup_xprt(args, xprt_tcp_slot_table_entries,
			xprt_max_tcp_slot_table_entries);
	if (IS_ERR(xprt))
		return xprt;
	transport = container_of(xprt, struct sock_xprt, xprt);

	xprt->prot = IPPROTO_TCP;
	xprt->tsh_size = sizeof(rpc_fraghdr) / sizeof(u32);
	xprt->max_payload = RPC_MAX_FRAGMENT_SIZE;

	xprt->bind_timeout = XS_BIND_TO;
	xprt->reestablish_timeout = XS_TCP_INIT_REEST_TO;
	xprt->idle_timeout = XS_IDLE_DISC_TO;

	xprt->ops = &xs_tcp_ops;
	xprt->timeout = &xs_tcp_default_timeout;

	switch (addr->sa_family) {
	case AF_INET:
		if (((struct sockaddr_in *)addr)->sin_port != htons(0))
			xprt_set_bound(xprt);

		INIT_DELAYED_WORK(&transport->connect_worker,
					xs_tcp_setup_socket);
		xs_format_peer_addresses(xprt, "tcp", RPCBIND_NETID_TCP);
		break;
	case AF_INET6:
		if (((struct sockaddr_in6 *)addr)->sin6_port != htons(0))
			xprt_set_bound(xprt);

		INIT_DELAYED_WORK(&transport->connect_worker,
					xs_tcp_setup_socket);
		xs_format_peer_addresses(xprt, "tcp", RPCBIND_NETID_TCP6);
		break;
	default:
		ret = ERR_PTR(-EAFNOSUPPORT);
		goto out_err;
	}

	if (xprt_bound(xprt))
		dprintk("RPC:       set up xprt to %s (port %s) via %s\n",
				xprt->address_strings[RPC_DISPLAY_ADDR],
				xprt->address_strings[RPC_DISPLAY_PORT],
				xprt->address_strings[RPC_DISPLAY_PROTO]);
	else
		dprintk("RPC:       set up xprt to %s (autobind) via %s\n",
				xprt->address_strings[RPC_DISPLAY_ADDR],
				xprt->address_strings[RPC_DISPLAY_PROTO]);


	if (try_module_get(THIS_MODULE))
		return xprt;
	ret = ERR_PTR(-EINVAL);
out_err:
	xprt_free(xprt);
	return ret;
}

/**
 * xs_setup_bc_tcp - Set up transport to use a TCP backchannel socket
 * @args: rpc transport creation arguments
 *
 */
static struct rpc_xprt *xs_setup_bc_tcp(struct xprt_create *args)
{
	struct sockaddr *addr = args->dstaddr;
	struct rpc_xprt *xprt;
	struct sock_xprt *transport;
	struct svc_sock *bc_sock;
	struct rpc_xprt *ret;

	if (args->bc_xprt->xpt_bc_xprt) {
		/*
		 * This server connection already has a backchannel
		 * export; we can't create a new one, as we wouldn't be
		 * able to match replies based on xid any more.  So,
		 * reuse the already-existing one:
		 */
		 return args->bc_xprt->xpt_bc_xprt;
	}
	xprt = xs_setup_xprt(args, xprt_tcp_slot_table_entries,
			xprt_tcp_slot_table_entries);
	if (IS_ERR(xprt))
		return xprt;
	transport = container_of(xprt, struct sock_xprt, xprt);

	xprt->prot = IPPROTO_TCP;
	xprt->tsh_size = sizeof(rpc_fraghdr) / sizeof(u32);
	xprt->max_payload = RPC_MAX_FRAGMENT_SIZE;
	xprt->timeout = &xs_tcp_default_timeout;

	/* backchannel */
	xprt_set_bound(xprt);
	xprt->bind_timeout = 0;
	xprt->reestablish_timeout = 0;
	xprt->idle_timeout = 0;

	xprt->ops = &bc_tcp_ops;

	switch (addr->sa_family) {
	case AF_INET:
		xs_format_peer_addresses(xprt, "tcp",
					 RPCBIND_NETID_TCP);
		break;
	case AF_INET6:
		xs_format_peer_addresses(xprt, "tcp",
				   RPCBIND_NETID_TCP6);
		break;
	default:
		ret = ERR_PTR(-EAFNOSUPPORT);
		goto out_err;
	}

	dprintk("RPC:       set up xprt to %s (port %s) via %s\n",
			xprt->address_strings[RPC_DISPLAY_ADDR],
			xprt->address_strings[RPC_DISPLAY_PORT],
			xprt->address_strings[RPC_DISPLAY_PROTO]);

	/*
	 * Once we've associated a backchannel xprt with a connection,
	 * we want to keep it around as long as long as the connection
	 * lasts, in case we need to start using it for a backchannel
	 * again; this reference won't be dropped until bc_xprt is
	 * destroyed.
	 */
	xprt_get(xprt);
	args->bc_xprt->xpt_bc_xprt = xprt;
	xprt->bc_xprt = args->bc_xprt;
	bc_sock = container_of(args->bc_xprt, struct svc_sock, sk_xprt);
	transport->sock = bc_sock->sk_sock;
	transport->inet = bc_sock->sk_sk;

	/*
	 * Since we don't want connections for the backchannel, we set
	 * the xprt status to connected
	 */
	xprt_set_connected(xprt);


	if (try_module_get(THIS_MODULE))
		return xprt;
	xprt_put(xprt);
	ret = ERR_PTR(-EINVAL);
out_err:
	xprt_free(xprt);
	return ret;
}

static struct xprt_class	xs_local_transport = {
	.list		= LIST_HEAD_INIT(xs_local_transport.list),
	.name		= "named UNIX socket",
	.owner		= THIS_MODULE,
	.ident		= XPRT_TRANSPORT_LOCAL,
	.setup		= xs_setup_local,
};

static struct xprt_class	xs_udp_transport = {
	.list		= LIST_HEAD_INIT(xs_udp_transport.list),
	.name		= "udp",
	.owner		= THIS_MODULE,
	.ident		= XPRT_TRANSPORT_UDP,
	.setup		= xs_setup_udp,
};

static struct xprt_class	xs_tcp_transport = {
	.list		= LIST_HEAD_INIT(xs_tcp_transport.list),
	.name		= "tcp",
	.owner		= THIS_MODULE,
	.ident		= XPRT_TRANSPORT_TCP,
	.setup		= xs_setup_tcp,
};

static struct xprt_class	xs_bc_tcp_transport = {
	.list		= LIST_HEAD_INIT(xs_bc_tcp_transport.list),
	.name		= "tcp NFSv4.1 backchannel",
	.owner		= THIS_MODULE,
	.ident		= XPRT_TRANSPORT_BC_TCP,
	.setup		= xs_setup_bc_tcp,
};

/**
 * init_socket_xprt - set up xprtsock's sysctls, register with RPC client
 *
 */
int init_socket_xprt(void)
{
#ifdef RPC_DEBUG
	if (!sunrpc_table_header)
		sunrpc_table_header = register_sysctl_table(sunrpc_table);
#endif

	xprt_register_transport(&xs_local_transport);
	xprt_register_transport(&xs_udp_transport);
	xprt_register_transport(&xs_tcp_transport);
	xprt_register_transport(&xs_bc_tcp_transport);

	return 0;
}

/**
 * cleanup_socket_xprt - remove xprtsock's sysctls, unregister
 *
 */
void cleanup_socket_xprt(void)
{
#ifdef RPC_DEBUG
	if (sunrpc_table_header) {
		unregister_sysctl_table(sunrpc_table_header);
		sunrpc_table_header = NULL;
	}
#endif

	xprt_unregister_transport(&xs_local_transport);
	xprt_unregister_transport(&xs_udp_transport);
	xprt_unregister_transport(&xs_tcp_transport);
	xprt_unregister_transport(&xs_bc_tcp_transport);
}

static int param_set_uint_minmax(const char *val,
		const struct kernel_param *kp,
		unsigned int min, unsigned int max)
{
	unsigned long num;
	int ret;

	if (!val)
		return -EINVAL;
	ret = strict_strtoul(val, 0, &num);
	if (ret == -EINVAL || num < min || num > max)
		return -EINVAL;
	*((unsigned int *)kp->arg) = num;
	return 0;
}

static int param_set_portnr(const char *val, const struct kernel_param *kp)
{
	return param_set_uint_minmax(val, kp,
			RPC_MIN_RESVPORT,
			RPC_MAX_RESVPORT);
}

static struct kernel_param_ops param_ops_portnr = {
	.set = param_set_portnr,
	.get = param_get_uint,
};

#define param_check_portnr(name, p) \
	__param_check(name, p, unsigned int);

module_param_named(min_resvport, xprt_min_resvport, portnr, 0644);
module_param_named(max_resvport, xprt_max_resvport, portnr, 0644);

static int param_set_slot_table_size(const char *val,
				     const struct kernel_param *kp)
{
	return param_set_uint_minmax(val, kp,
			RPC_MIN_SLOT_TABLE,
			RPC_MAX_SLOT_TABLE);
}

static struct kernel_param_ops param_ops_slot_table_size = {
	.set = param_set_slot_table_size,
	.get = param_get_uint,
};

#define param_check_slot_table_size(name, p) \
	__param_check(name, p, unsigned int);

static int param_set_max_slot_table_size(const char *val,
				     const struct kernel_param *kp)
{
	return param_set_uint_minmax(val, kp,
			RPC_MIN_SLOT_TABLE,
			RPC_MAX_SLOT_TABLE_LIMIT);
}

static struct kernel_param_ops param_ops_max_slot_table_size = {
	.set = param_set_max_slot_table_size,
	.get = param_get_uint,
};

#define param_check_max_slot_table_size(name, p) \
	__param_check(name, p, unsigned int);

module_param_named(tcp_slot_table_entries, xprt_tcp_slot_table_entries,
		   slot_table_size, 0644);
module_param_named(tcp_max_slot_table_entries, xprt_max_tcp_slot_table_entries,
		   max_slot_table_size, 0644);
module_param_named(udp_slot_table_entries, xprt_udp_slot_table_entries,
		   slot_table_size, 0644);
<|MERGE_RESOLUTION|>--- conflicted
+++ resolved
@@ -1928,8 +1928,6 @@
 	xprt_clear_connecting(xprt);
 	xprt_wake_pending_tasks(xprt, status);
 	current->flags &= ~PF_FSTRANS;
-<<<<<<< HEAD
-=======
 }
 
 #ifdef CONFIG_SUNRPC_SWAP
@@ -1940,7 +1938,6 @@
 
 	if (xprt->swapper)
 		sk_set_memalloc(transport->inet);
->>>>>>> e287071a
 }
 
 /**
