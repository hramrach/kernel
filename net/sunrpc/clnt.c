--- conflicted
+++ resolved
@@ -1814,8 +1814,6 @@
 		task->tk_action = call_bind;
 	else if (!xprt_connected(task->tk_xprt))
 		task->tk_action = call_connect;
-<<<<<<< HEAD
-=======
 }
 
 /*
@@ -1833,7 +1831,6 @@
 {
 	xprt_end_transmit(task);
 	task->tk_action = call_transmit_status;
->>>>>>> 1a03a6ab
 }
 
 /*
@@ -2058,29 +2055,15 @@
 	dprint_status(task);
 
 	task->tk_action = call_transmit_status;
-<<<<<<< HEAD
-=======
 	if (!xprt_prepare_transmit(task))
 		return;
 	task->tk_status = 0;
->>>>>>> 1a03a6ab
 	if (test_bit(RPC_TASK_NEED_XMIT, &task->tk_runstate)) {
 		if (!xprt_connected(task->tk_xprt)) {
 			task->tk_status = -ENOTCONN;
 			return;
-<<<<<<< HEAD
-		task->tk_status = 0;
-		if (test_bit(RPC_TASK_NEED_XMIT, &task->tk_runstate)) {
-			if (!xprt_connected(task->tk_xprt)) {
-				task->tk_status = -ENOTCONN;
-				return;
-			}
-			xprt_transmit(task);
-		}
-=======
 		}
 		xprt_transmit(task);
->>>>>>> 1a03a6ab
 	}
 	xprt_end_transmit(task);
 }
@@ -2183,12 +2166,9 @@
 call_bc_transmit_status(struct rpc_task *task)
 {
 	struct rpc_rqst *req = task->tk_rqstp;
-<<<<<<< HEAD
-=======
 
 	if (rpc_task_transmitted(task))
 		task->tk_status = 0;
->>>>>>> 1a03a6ab
 
 	dprint_status(task);
 
@@ -2288,10 +2268,6 @@
 	case -EPIPE:
 	case -ENOTCONN:
 	case -EAGAIN:
-<<<<<<< HEAD
-		task->tk_action = call_timeout;
-=======
->>>>>>> 1a03a6ab
 		break;
 	case -EIO:
 		/* shutdown or soft timeout */
@@ -2361,22 +2337,6 @@
 	 * event? RFC2203 requires the server to drop all such requests.
 	 */
 	rpcauth_invalcred(task);
-<<<<<<< HEAD
-}
-
-/*
- * 6a.	Handle RPC timeout
- * 	We do not release the request slot, so we keep using the
- *	same XID for all retransmits.
- */
-static void
-call_timeout(struct rpc_task *task)
-{
-	task->tk_action = call_encode;
-	task->tk_status = 0;
-	rpc_check_timeout(task);
-=======
->>>>>>> 1a03a6ab
 }
 
 /*
