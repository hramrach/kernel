/*
 * BSS client mode implementation
 * Copyright 2003-2008, Jouni Malinen <j@w1.fi>
 * Copyright 2004, Instant802 Networks, Inc.
 * Copyright 2005, Devicescape Software, Inc.
 * Copyright 2006-2007	Jiri Benc <jbenc@suse.cz>
 * Copyright 2007, Michael Wu <flamingice@sourmilk.net>
 *
 * This program is free software; you can redistribute it and/or modify
 * it under the terms of the GNU General Public License version 2 as
 * published by the Free Software Foundation.
 */

#include <linux/delay.h>
#include <linux/if_ether.h>
#include <linux/skbuff.h>
#include <linux/if_arp.h>
#include <linux/etherdevice.h>
#include <linux/moduleparam.h>
#include <linux/rtnetlink.h>
#include <linux/pm_qos.h>
#include <linux/crc32.h>
#include <linux/slab.h>
#include <linux/export.h>
#include <net/mac80211.h>
#include <asm/unaligned.h>

#include "ieee80211_i.h"
#include "driver-ops.h"
#include "rate.h"
#include "led.h"

#define IEEE80211_AUTH_TIMEOUT		(HZ / 5)
#define IEEE80211_AUTH_TIMEOUT_LONG	(HZ / 2)
#define IEEE80211_AUTH_TIMEOUT_SHORT	(HZ / 10)
#define IEEE80211_AUTH_MAX_TRIES	3
#define IEEE80211_AUTH_WAIT_ASSOC	(HZ * 5)
#define IEEE80211_ASSOC_TIMEOUT		(HZ / 5)
#define IEEE80211_ASSOC_TIMEOUT_LONG	(HZ / 2)
#define IEEE80211_ASSOC_TIMEOUT_SHORT	(HZ / 10)
#define IEEE80211_ASSOC_MAX_TRIES	3

static int max_nullfunc_tries = 2;
module_param(max_nullfunc_tries, int, 0644);
MODULE_PARM_DESC(max_nullfunc_tries,
		 "Maximum nullfunc tx tries before disconnecting (reason 4).");

static int max_probe_tries = 5;
module_param(max_probe_tries, int, 0644);
MODULE_PARM_DESC(max_probe_tries,
		 "Maximum probe tries before disconnecting (reason 4).");

/*
 * Beacon loss timeout is calculated as N frames times the
 * advertised beacon interval.  This may need to be somewhat
 * higher than what hardware might detect to account for
 * delays in the host processing frames. But since we also
 * probe on beacon miss before declaring the connection lost
 * default to what we want.
 */
static int beacon_loss_count = 7;
module_param(beacon_loss_count, int, 0644);
MODULE_PARM_DESC(beacon_loss_count,
		 "Number of beacon intervals before we decide beacon was lost.");

/*
 * Time the connection can be idle before we probe
 * it to see if we can still talk to the AP.
 */
#define IEEE80211_CONNECTION_IDLE_TIME	(30 * HZ)
/*
 * Time we wait for a probe response after sending
 * a probe request because of beacon loss or for
 * checking the connection still works.
 */
static int probe_wait_ms = 500;
module_param(probe_wait_ms, int, 0644);
MODULE_PARM_DESC(probe_wait_ms,
		 "Maximum time(ms) to wait for probe response"
		 " before disconnecting (reason 4).");

/*
 * Weight given to the latest Beacon frame when calculating average signal
 * strength for Beacon frames received in the current BSS. This must be
 * between 1 and 15.
 */
#define IEEE80211_SIGNAL_AVE_WEIGHT	3

/*
 * How many Beacon frames need to have been used in average signal strength
 * before starting to indicate signal change events.
 */
#define IEEE80211_SIGNAL_AVE_MIN_COUNT	4

/*
 * We can have multiple work items (and connection probing)
 * scheduling this timer, but we need to take care to only
 * reschedule it when it should fire _earlier_ than it was
 * asked for before, or if it's not pending right now. This
 * function ensures that. Note that it then is required to
 * run this function for all timeouts after the first one
 * has happened -- the work that runs from this timer will
 * do that.
 */
static void run_again(struct ieee80211_sub_if_data *sdata,
		      unsigned long timeout)
{
	sdata_assert_lock(sdata);

	if (!timer_pending(&sdata->u.mgd.timer) ||
	    time_before(timeout, sdata->u.mgd.timer.expires))
		mod_timer(&sdata->u.mgd.timer, timeout);
}

void ieee80211_sta_reset_beacon_monitor(struct ieee80211_sub_if_data *sdata)
{
	if (sdata->vif.driver_flags & IEEE80211_VIF_BEACON_FILTER)
		return;

	if (sdata->local->hw.flags & IEEE80211_HW_CONNECTION_MONITOR)
		return;

	mod_timer(&sdata->u.mgd.bcn_mon_timer,
		  round_jiffies_up(jiffies + sdata->u.mgd.beacon_timeout));
}

void ieee80211_sta_reset_conn_monitor(struct ieee80211_sub_if_data *sdata)
{
	struct ieee80211_if_managed *ifmgd = &sdata->u.mgd;

	if (unlikely(!sdata->u.mgd.associated))
		return;

	if (sdata->local->hw.flags & IEEE80211_HW_CONNECTION_MONITOR)
		return;

	mod_timer(&sdata->u.mgd.conn_mon_timer,
		  round_jiffies_up(jiffies + IEEE80211_CONNECTION_IDLE_TIME));

	ifmgd->probe_send_count = 0;
}

static int ecw2cw(int ecw)
{
	return (1 << ecw) - 1;
}

static u32 chandef_downgrade(struct cfg80211_chan_def *c)
{
	u32 ret;
	int tmp;

	switch (c->width) {
	case NL80211_CHAN_WIDTH_20:
		c->width = NL80211_CHAN_WIDTH_20_NOHT;
		ret = IEEE80211_STA_DISABLE_HT | IEEE80211_STA_DISABLE_VHT;
		break;
	case NL80211_CHAN_WIDTH_40:
		c->width = NL80211_CHAN_WIDTH_20;
		c->center_freq1 = c->chan->center_freq;
		ret = IEEE80211_STA_DISABLE_40MHZ |
		      IEEE80211_STA_DISABLE_VHT;
		break;
	case NL80211_CHAN_WIDTH_80:
		tmp = (30 + c->chan->center_freq - c->center_freq1)/20;
		/* n_P40 */
		tmp /= 2;
		/* freq_P40 */
		c->center_freq1 = c->center_freq1 - 20 + 40 * tmp;
		c->width = NL80211_CHAN_WIDTH_40;
		ret = IEEE80211_STA_DISABLE_VHT;
		break;
	case NL80211_CHAN_WIDTH_80P80:
		c->center_freq2 = 0;
		c->width = NL80211_CHAN_WIDTH_80;
		ret = IEEE80211_STA_DISABLE_80P80MHZ |
		      IEEE80211_STA_DISABLE_160MHZ;
		break;
	case NL80211_CHAN_WIDTH_160:
		/* n_P20 */
		tmp = (70 + c->chan->center_freq - c->center_freq1)/20;
		/* n_P80 */
		tmp /= 4;
		c->center_freq1 = c->center_freq1 - 40 + 80 * tmp;
		c->width = NL80211_CHAN_WIDTH_80;
		ret = IEEE80211_STA_DISABLE_80P80MHZ |
		      IEEE80211_STA_DISABLE_160MHZ;
		break;
	default:
	case NL80211_CHAN_WIDTH_20_NOHT:
		WARN_ON_ONCE(1);
		c->width = NL80211_CHAN_WIDTH_20_NOHT;
		ret = IEEE80211_STA_DISABLE_HT | IEEE80211_STA_DISABLE_VHT;
		break;
	case NL80211_CHAN_WIDTH_5:
	case NL80211_CHAN_WIDTH_10:
		WARN_ON_ONCE(1);
		/* keep c->width */
		ret = IEEE80211_STA_DISABLE_HT | IEEE80211_STA_DISABLE_VHT;
		break;
	}

	WARN_ON_ONCE(!cfg80211_chandef_valid(c));

	return ret;
}

static u32
ieee80211_determine_chantype(struct ieee80211_sub_if_data *sdata,
			     struct ieee80211_supported_band *sband,
			     struct ieee80211_channel *channel,
			     const struct ieee80211_ht_operation *ht_oper,
			     const struct ieee80211_vht_operation *vht_oper,
			     struct cfg80211_chan_def *chandef, bool tracking)
{
	struct ieee80211_if_managed *ifmgd = &sdata->u.mgd;
	struct cfg80211_chan_def vht_chandef;
	u32 ht_cfreq, ret;

	chandef->chan = channel;
	chandef->width = NL80211_CHAN_WIDTH_20_NOHT;
	chandef->center_freq1 = channel->center_freq;
	chandef->center_freq2 = 0;

	if (!ht_oper || !sband->ht_cap.ht_supported) {
		ret = IEEE80211_STA_DISABLE_HT | IEEE80211_STA_DISABLE_VHT;
		goto out;
	}

	chandef->width = NL80211_CHAN_WIDTH_20;

	ht_cfreq = ieee80211_channel_to_frequency(ht_oper->primary_chan,
						  channel->band);
	/* check that channel matches the right operating channel */
	if (!tracking && channel->center_freq != ht_cfreq) {
		/*
		 * It's possible that some APs are confused here;
		 * Netgear WNDR3700 sometimes reports 4 higher than
		 * the actual channel in association responses, but
		 * since we look at probe response/beacon data here
		 * it should be OK.
		 */
		sdata_info(sdata,
			   "Wrong control channel: center-freq: %d ht-cfreq: %d ht->primary_chan: %d band: %d - Disabling HT\n",
			   channel->center_freq, ht_cfreq,
			   ht_oper->primary_chan, channel->band);
		ret = IEEE80211_STA_DISABLE_HT | IEEE80211_STA_DISABLE_VHT;
		goto out;
	}

	/* check 40 MHz support, if we have it */
	if (sband->ht_cap.cap & IEEE80211_HT_CAP_SUP_WIDTH_20_40) {
		switch (ht_oper->ht_param & IEEE80211_HT_PARAM_CHA_SEC_OFFSET) {
		case IEEE80211_HT_PARAM_CHA_SEC_ABOVE:
			chandef->width = NL80211_CHAN_WIDTH_40;
			chandef->center_freq1 += 10;
			break;
		case IEEE80211_HT_PARAM_CHA_SEC_BELOW:
			chandef->width = NL80211_CHAN_WIDTH_40;
			chandef->center_freq1 -= 10;
			break;
		}
	} else {
		/* 40 MHz (and 80 MHz) must be supported for VHT */
		ret = IEEE80211_STA_DISABLE_VHT;
		/* also mark 40 MHz disabled */
		ret |= IEEE80211_STA_DISABLE_40MHZ;
		goto out;
	}

	if (!vht_oper || !sband->vht_cap.vht_supported) {
		ret = IEEE80211_STA_DISABLE_VHT;
		goto out;
	}

	vht_chandef.chan = channel;
	vht_chandef.center_freq1 =
		ieee80211_channel_to_frequency(vht_oper->center_freq_seg1_idx,
					       channel->band);
	vht_chandef.center_freq2 = 0;

	switch (vht_oper->chan_width) {
	case IEEE80211_VHT_CHANWIDTH_USE_HT:
		vht_chandef.width = chandef->width;
		break;
	case IEEE80211_VHT_CHANWIDTH_80MHZ:
		vht_chandef.width = NL80211_CHAN_WIDTH_80;
		break;
	case IEEE80211_VHT_CHANWIDTH_160MHZ:
		vht_chandef.width = NL80211_CHAN_WIDTH_160;
		break;
	case IEEE80211_VHT_CHANWIDTH_80P80MHZ:
		vht_chandef.width = NL80211_CHAN_WIDTH_80P80;
		vht_chandef.center_freq2 =
			ieee80211_channel_to_frequency(
				vht_oper->center_freq_seg2_idx,
				channel->band);
		break;
	default:
		if (!(ifmgd->flags & IEEE80211_STA_DISABLE_VHT))
			sdata_info(sdata,
				   "AP VHT operation IE has invalid channel width (%d), disable VHT\n",
				   vht_oper->chan_width);
		ret = IEEE80211_STA_DISABLE_VHT;
		goto out;
	}

	if (!cfg80211_chandef_valid(&vht_chandef)) {
		if (!(ifmgd->flags & IEEE80211_STA_DISABLE_VHT))
			sdata_info(sdata,
				   "AP VHT information is invalid, disable VHT\n");
		ret = IEEE80211_STA_DISABLE_VHT;
		goto out;
	}

	if (cfg80211_chandef_identical(chandef, &vht_chandef)) {
		ret = 0;
		goto out;
	}

	if (!cfg80211_chandef_compatible(chandef, &vht_chandef)) {
		if (!(ifmgd->flags & IEEE80211_STA_DISABLE_VHT))
			sdata_info(sdata,
				   "AP VHT information doesn't match HT, disable VHT\n");
		ret = IEEE80211_STA_DISABLE_VHT;
		goto out;
	}

	*chandef = vht_chandef;

	ret = 0;

out:
	/* don't print the message below for VHT mismatch if VHT is disabled */
	if (ret & IEEE80211_STA_DISABLE_VHT)
		vht_chandef = *chandef;

	/*
	 * Ignore the DISABLED flag when we're already connected and only
	 * tracking the APs beacon for bandwidth changes - otherwise we
	 * might get disconnected here if we connect to an AP, update our
	 * regulatory information based on the AP's country IE and the
	 * information we have is wrong/outdated and disables the channel
	 * that we're actually using for the connection to the AP.
	 */
	while (!cfg80211_chandef_usable(sdata->local->hw.wiphy, chandef,
					tracking ? 0 :
						   IEEE80211_CHAN_DISABLED)) {
		if (WARN_ON(chandef->width == NL80211_CHAN_WIDTH_20_NOHT)) {
			ret = IEEE80211_STA_DISABLE_HT |
			      IEEE80211_STA_DISABLE_VHT;
			break;
		}

		ret |= chandef_downgrade(chandef);
	}

	if (chandef->width != vht_chandef.width && !tracking)
		sdata_info(sdata,
			   "capabilities/regulatory prevented using AP HT/VHT configuration, downgraded\n");

	WARN_ON_ONCE(!cfg80211_chandef_valid(chandef));
	return ret;
}

static int ieee80211_config_bw(struct ieee80211_sub_if_data *sdata,
			       struct sta_info *sta,
			       const struct ieee80211_ht_operation *ht_oper,
			       const struct ieee80211_vht_operation *vht_oper,
			       const u8 *bssid, u32 *changed)
{
	struct ieee80211_local *local = sdata->local;
	struct ieee80211_if_managed *ifmgd = &sdata->u.mgd;
	struct ieee80211_supported_band *sband;
	struct ieee80211_channel *chan;
	struct cfg80211_chan_def chandef;
	u16 ht_opmode;
	u32 flags;
	enum ieee80211_sta_rx_bandwidth new_sta_bw;
	int ret;

	/* if HT was/is disabled, don't track any bandwidth changes */
	if (ifmgd->flags & IEEE80211_STA_DISABLE_HT || !ht_oper)
		return 0;

	/* don't check VHT if we associated as non-VHT station */
	if (ifmgd->flags & IEEE80211_STA_DISABLE_VHT)
		vht_oper = NULL;

	if (WARN_ON_ONCE(!sta))
		return -EINVAL;

	chan = sdata->vif.bss_conf.chandef.chan;
	sband = local->hw.wiphy->bands[chan->band];

	/* calculate new channel (type) based on HT/VHT operation IEs */
	flags = ieee80211_determine_chantype(sdata, sband, chan, ht_oper,
					     vht_oper, &chandef, true);

	/*
	 * Downgrade the new channel if we associated with restricted
	 * capabilities. For example, if we associated as a 20 MHz STA
	 * to a 40 MHz AP (due to regulatory, capabilities or config
	 * reasons) then switching to a 40 MHz channel now won't do us
	 * any good -- we couldn't use it with the AP.
	 */
	if (ifmgd->flags & IEEE80211_STA_DISABLE_80P80MHZ &&
	    chandef.width == NL80211_CHAN_WIDTH_80P80)
		flags |= chandef_downgrade(&chandef);
	if (ifmgd->flags & IEEE80211_STA_DISABLE_160MHZ &&
	    chandef.width == NL80211_CHAN_WIDTH_160)
		flags |= chandef_downgrade(&chandef);
	if (ifmgd->flags & IEEE80211_STA_DISABLE_40MHZ &&
	    chandef.width > NL80211_CHAN_WIDTH_20)
		flags |= chandef_downgrade(&chandef);

	if (cfg80211_chandef_identical(&chandef, &sdata->vif.bss_conf.chandef))
		return 0;

	sdata_info(sdata,
		   "AP %pM changed bandwidth, new config is %d MHz, width %d (%d/%d MHz)\n",
		   ifmgd->bssid, chandef.chan->center_freq, chandef.width,
		   chandef.center_freq1, chandef.center_freq2);

	if (flags != (ifmgd->flags & (IEEE80211_STA_DISABLE_HT |
				      IEEE80211_STA_DISABLE_VHT |
				      IEEE80211_STA_DISABLE_40MHZ |
				      IEEE80211_STA_DISABLE_80P80MHZ |
				      IEEE80211_STA_DISABLE_160MHZ)) ||
	    !cfg80211_chandef_valid(&chandef)) {
		sdata_info(sdata,
			   "AP %pM changed bandwidth in a way we can't support - disconnect\n",
			   ifmgd->bssid);
		return -EINVAL;
	}

	switch (chandef.width) {
	case NL80211_CHAN_WIDTH_20_NOHT:
	case NL80211_CHAN_WIDTH_20:
		new_sta_bw = IEEE80211_STA_RX_BW_20;
		break;
	case NL80211_CHAN_WIDTH_40:
		new_sta_bw = IEEE80211_STA_RX_BW_40;
		break;
	case NL80211_CHAN_WIDTH_80:
		new_sta_bw = IEEE80211_STA_RX_BW_80;
		break;
	case NL80211_CHAN_WIDTH_80P80:
	case NL80211_CHAN_WIDTH_160:
		new_sta_bw = IEEE80211_STA_RX_BW_160;
		break;
	default:
		return -EINVAL;
	}

	if (new_sta_bw > sta->cur_max_bandwidth)
		new_sta_bw = sta->cur_max_bandwidth;

	if (new_sta_bw < sta->sta.bandwidth) {
		sta->sta.bandwidth = new_sta_bw;
		rate_control_rate_update(local, sband, sta,
					 IEEE80211_RC_BW_CHANGED);
	}

	ret = ieee80211_vif_change_bandwidth(sdata, &chandef, changed);
	if (ret) {
		sdata_info(sdata,
			   "AP %pM changed bandwidth to incompatible one - disconnect\n",
			   ifmgd->bssid);
		return ret;
	}

	if (new_sta_bw > sta->sta.bandwidth) {
		sta->sta.bandwidth = new_sta_bw;
		rate_control_rate_update(local, sband, sta,
					 IEEE80211_RC_BW_CHANGED);
	}

	ht_opmode = le16_to_cpu(ht_oper->operation_mode);

	/* if bss configuration changed store the new one */
	if (sdata->vif.bss_conf.ht_operation_mode != ht_opmode) {
		*changed |= BSS_CHANGED_HT;
		sdata->vif.bss_conf.ht_operation_mode = ht_opmode;
	}

	return 0;
}

/* frame sending functions */

static int ieee80211_compatible_rates(const u8 *supp_rates, int supp_rates_len,
				      struct ieee80211_supported_band *sband,
				      u32 *rates)
{
	int i, j, count;
	*rates = 0;
	count = 0;
	for (i = 0; i < supp_rates_len; i++) {
		int rate = (supp_rates[i] & 0x7F) * 5;

		for (j = 0; j < sband->n_bitrates; j++)
			if (sband->bitrates[j].bitrate == rate) {
				*rates |= BIT(j);
				count++;
				break;
			}
	}

	return count;
}

static void ieee80211_add_ht_ie(struct ieee80211_sub_if_data *sdata,
				struct sk_buff *skb, u8 ap_ht_param,
				struct ieee80211_supported_band *sband,
				struct ieee80211_channel *channel,
				enum ieee80211_smps_mode smps)
{
	u8 *pos;
	u32 flags = channel->flags;
	u16 cap;
	struct ieee80211_sta_ht_cap ht_cap;

	BUILD_BUG_ON(sizeof(ht_cap) != sizeof(sband->ht_cap));

	memcpy(&ht_cap, &sband->ht_cap, sizeof(ht_cap));
	ieee80211_apply_htcap_overrides(sdata, &ht_cap);

	/* determine capability flags */
	cap = ht_cap.cap;

	switch (ap_ht_param & IEEE80211_HT_PARAM_CHA_SEC_OFFSET) {
	case IEEE80211_HT_PARAM_CHA_SEC_ABOVE:
		if (flags & IEEE80211_CHAN_NO_HT40PLUS) {
			cap &= ~IEEE80211_HT_CAP_SUP_WIDTH_20_40;
			cap &= ~IEEE80211_HT_CAP_SGI_40;
		}
		break;
	case IEEE80211_HT_PARAM_CHA_SEC_BELOW:
		if (flags & IEEE80211_CHAN_NO_HT40MINUS) {
			cap &= ~IEEE80211_HT_CAP_SUP_WIDTH_20_40;
			cap &= ~IEEE80211_HT_CAP_SGI_40;
		}
		break;
	}

	/*
	 * If 40 MHz was disabled associate as though we weren't
	 * capable of 40 MHz -- some broken APs will never fall
	 * back to trying to transmit in 20 MHz.
	 */
	if (sdata->u.mgd.flags & IEEE80211_STA_DISABLE_40MHZ) {
		cap &= ~IEEE80211_HT_CAP_SUP_WIDTH_20_40;
		cap &= ~IEEE80211_HT_CAP_SGI_40;
	}

	/* set SM PS mode properly */
	cap &= ~IEEE80211_HT_CAP_SM_PS;
	switch (smps) {
	case IEEE80211_SMPS_AUTOMATIC:
	case IEEE80211_SMPS_NUM_MODES:
		WARN_ON(1);
	case IEEE80211_SMPS_OFF:
		cap |= WLAN_HT_CAP_SM_PS_DISABLED <<
			IEEE80211_HT_CAP_SM_PS_SHIFT;
		break;
	case IEEE80211_SMPS_STATIC:
		cap |= WLAN_HT_CAP_SM_PS_STATIC <<
			IEEE80211_HT_CAP_SM_PS_SHIFT;
		break;
	case IEEE80211_SMPS_DYNAMIC:
		cap |= WLAN_HT_CAP_SM_PS_DYNAMIC <<
			IEEE80211_HT_CAP_SM_PS_SHIFT;
		break;
	}

	/* reserve and fill IE */
	pos = skb_put(skb, sizeof(struct ieee80211_ht_cap) + 2);
	ieee80211_ie_build_ht_cap(pos, &ht_cap, cap);
}

static void ieee80211_add_vht_ie(struct ieee80211_sub_if_data *sdata,
				 struct sk_buff *skb,
				 struct ieee80211_supported_band *sband,
				 struct ieee80211_vht_cap *ap_vht_cap)
{
	u8 *pos;
	u32 cap;
	struct ieee80211_sta_vht_cap vht_cap;

	BUILD_BUG_ON(sizeof(vht_cap) != sizeof(sband->vht_cap));

	memcpy(&vht_cap, &sband->vht_cap, sizeof(vht_cap));
	ieee80211_apply_vhtcap_overrides(sdata, &vht_cap);

	/* determine capability flags */
	cap = vht_cap.cap;

	if (sdata->u.mgd.flags & IEEE80211_STA_DISABLE_80P80MHZ) {
		cap &= ~IEEE80211_VHT_CAP_SUPP_CHAN_WIDTH_160_80PLUS80MHZ;
		cap |= IEEE80211_VHT_CAP_SUPP_CHAN_WIDTH_160MHZ;
	}

	if (sdata->u.mgd.flags & IEEE80211_STA_DISABLE_160MHZ) {
		cap &= ~IEEE80211_VHT_CAP_SHORT_GI_160;
		cap &= ~IEEE80211_VHT_CAP_SUPP_CHAN_WIDTH_160MHZ;
	}

	/*
	 * Some APs apparently get confused if our capabilities are better
	 * than theirs, so restrict what we advertise in the assoc request.
	 */
	if (!(ap_vht_cap->vht_cap_info &
			cpu_to_le32(IEEE80211_VHT_CAP_SU_BEAMFORMER_CAPABLE)))
		cap &= ~IEEE80211_VHT_CAP_SU_BEAMFORMEE_CAPABLE;

	/* reserve and fill IE */
	pos = skb_put(skb, sizeof(struct ieee80211_vht_cap) + 2);
	ieee80211_ie_build_vht_cap(pos, &vht_cap, cap);
}

static void ieee80211_send_assoc(struct ieee80211_sub_if_data *sdata)
{
	struct ieee80211_local *local = sdata->local;
	struct ieee80211_if_managed *ifmgd = &sdata->u.mgd;
	struct ieee80211_mgd_assoc_data *assoc_data = ifmgd->assoc_data;
	struct sk_buff *skb;
	struct ieee80211_mgmt *mgmt;
	u8 *pos, qos_info;
	size_t offset = 0, noffset;
	int i, count, rates_len, supp_rates_len;
	u16 capab;
	struct ieee80211_supported_band *sband;
	struct ieee80211_chanctx_conf *chanctx_conf;
	struct ieee80211_channel *chan;
	u32 rates = 0;

	sdata_assert_lock(sdata);

	rcu_read_lock();
	chanctx_conf = rcu_dereference(sdata->vif.chanctx_conf);
	if (WARN_ON(!chanctx_conf)) {
		rcu_read_unlock();
		return;
	}
	chan = chanctx_conf->def.chan;
	rcu_read_unlock();
	sband = local->hw.wiphy->bands[chan->band];

	if (assoc_data->supp_rates_len) {
		/*
		 * Get all rates supported by the device and the AP as
		 * some APs don't like getting a superset of their rates
		 * in the association request (e.g. D-Link DAP 1353 in
		 * b-only mode)...
		 */
		rates_len = ieee80211_compatible_rates(assoc_data->supp_rates,
						       assoc_data->supp_rates_len,
						       sband, &rates);
	} else {
		/*
		 * In case AP not provide any supported rates information
		 * before association, we send information element(s) with
		 * all rates that we support.
		 */
		rates = ~0;
		rates_len = sband->n_bitrates;
	}

	skb = alloc_skb(local->hw.extra_tx_headroom +
			sizeof(*mgmt) + /* bit too much but doesn't matter */
			2 + assoc_data->ssid_len + /* SSID */
			4 + rates_len + /* (extended) rates */
			4 + /* power capability */
			2 + 2 * sband->n_channels + /* supported channels */
			2 + sizeof(struct ieee80211_ht_cap) + /* HT */
			2 + sizeof(struct ieee80211_vht_cap) + /* VHT */
			assoc_data->ie_len + /* extra IEs */
			9, /* WMM */
			GFP_KERNEL);
	if (!skb)
		return;

	skb_reserve(skb, local->hw.extra_tx_headroom);

	capab = WLAN_CAPABILITY_ESS;

	if (sband->band == IEEE80211_BAND_2GHZ) {
		if (!(local->hw.flags & IEEE80211_HW_2GHZ_SHORT_SLOT_INCAPABLE))
			capab |= WLAN_CAPABILITY_SHORT_SLOT_TIME;
		if (!(local->hw.flags & IEEE80211_HW_2GHZ_SHORT_PREAMBLE_INCAPABLE))
			capab |= WLAN_CAPABILITY_SHORT_PREAMBLE;
	}

	if (assoc_data->capability & WLAN_CAPABILITY_PRIVACY)
		capab |= WLAN_CAPABILITY_PRIVACY;

	if ((assoc_data->capability & WLAN_CAPABILITY_SPECTRUM_MGMT) &&
	    (local->hw.flags & IEEE80211_HW_SPECTRUM_MGMT))
		capab |= WLAN_CAPABILITY_SPECTRUM_MGMT;

	mgmt = (struct ieee80211_mgmt *) skb_put(skb, 24);
	memset(mgmt, 0, 24);
	memcpy(mgmt->da, assoc_data->bss->bssid, ETH_ALEN);
	memcpy(mgmt->sa, sdata->vif.addr, ETH_ALEN);
	memcpy(mgmt->bssid, assoc_data->bss->bssid, ETH_ALEN);

	if (!is_zero_ether_addr(assoc_data->prev_bssid)) {
		skb_put(skb, 10);
		mgmt->frame_control = cpu_to_le16(IEEE80211_FTYPE_MGMT |
						  IEEE80211_STYPE_REASSOC_REQ);
		mgmt->u.reassoc_req.capab_info = cpu_to_le16(capab);
		mgmt->u.reassoc_req.listen_interval =
				cpu_to_le16(local->hw.conf.listen_interval);
		memcpy(mgmt->u.reassoc_req.current_ap, assoc_data->prev_bssid,
		       ETH_ALEN);
	} else {
		skb_put(skb, 4);
		mgmt->frame_control = cpu_to_le16(IEEE80211_FTYPE_MGMT |
						  IEEE80211_STYPE_ASSOC_REQ);
		mgmt->u.assoc_req.capab_info = cpu_to_le16(capab);
		mgmt->u.assoc_req.listen_interval =
				cpu_to_le16(local->hw.conf.listen_interval);
	}

	/* SSID */
	pos = skb_put(skb, 2 + assoc_data->ssid_len);
	*pos++ = WLAN_EID_SSID;
	*pos++ = assoc_data->ssid_len;
	memcpy(pos, assoc_data->ssid, assoc_data->ssid_len);

	/* add all rates which were marked to be used above */
	supp_rates_len = rates_len;
	if (supp_rates_len > 8)
		supp_rates_len = 8;

	pos = skb_put(skb, supp_rates_len + 2);
	*pos++ = WLAN_EID_SUPP_RATES;
	*pos++ = supp_rates_len;

	count = 0;
	for (i = 0; i < sband->n_bitrates; i++) {
		if (BIT(i) & rates) {
			int rate = sband->bitrates[i].bitrate;
			*pos++ = (u8) (rate / 5);
			if (++count == 8)
				break;
		}
	}

	if (rates_len > count) {
		pos = skb_put(skb, rates_len - count + 2);
		*pos++ = WLAN_EID_EXT_SUPP_RATES;
		*pos++ = rates_len - count;

		for (i++; i < sband->n_bitrates; i++) {
			if (BIT(i) & rates) {
				int rate = sband->bitrates[i].bitrate;
				*pos++ = (u8) (rate / 5);
			}
		}
	}

	if (capab & WLAN_CAPABILITY_SPECTRUM_MGMT) {
		/* 1. power capabilities */
		pos = skb_put(skb, 4);
		*pos++ = WLAN_EID_PWR_CAPABILITY;
		*pos++ = 2;
		*pos++ = 0; /* min tx power */
		*pos++ = chan->max_power; /* max tx power */

		/* 2. supported channels */
		/* TODO: get this in reg domain format */
		pos = skb_put(skb, 2 * sband->n_channels + 2);
		*pos++ = WLAN_EID_SUPPORTED_CHANNELS;
		*pos++ = 2 * sband->n_channels;
		for (i = 0; i < sband->n_channels; i++) {
			*pos++ = ieee80211_frequency_to_channel(
					sband->channels[i].center_freq);
			*pos++ = 1; /* one channel in the subband*/
		}
	}

	/* if present, add any custom IEs that go before HT */
	if (assoc_data->ie_len && assoc_data->ie) {
		static const u8 before_ht[] = {
			WLAN_EID_SSID,
			WLAN_EID_SUPP_RATES,
			WLAN_EID_EXT_SUPP_RATES,
			WLAN_EID_PWR_CAPABILITY,
			WLAN_EID_SUPPORTED_CHANNELS,
			WLAN_EID_RSN,
			WLAN_EID_QOS_CAPA,
			WLAN_EID_RRM_ENABLED_CAPABILITIES,
			WLAN_EID_MOBILITY_DOMAIN,
			WLAN_EID_SUPPORTED_REGULATORY_CLASSES,
		};
		noffset = ieee80211_ie_split(assoc_data->ie, assoc_data->ie_len,
					     before_ht, ARRAY_SIZE(before_ht),
					     offset);
		pos = skb_put(skb, noffset - offset);
		memcpy(pos, assoc_data->ie + offset, noffset - offset);
		offset = noffset;
	}

	if (WARN_ON_ONCE((ifmgd->flags & IEEE80211_STA_DISABLE_HT) &&
			 !(ifmgd->flags & IEEE80211_STA_DISABLE_VHT)))
		ifmgd->flags |= IEEE80211_STA_DISABLE_VHT;

	if (!(ifmgd->flags & IEEE80211_STA_DISABLE_HT))
		ieee80211_add_ht_ie(sdata, skb, assoc_data->ap_ht_param,
				    sband, chan, sdata->smps_mode);

	if (!(ifmgd->flags & IEEE80211_STA_DISABLE_VHT))
		ieee80211_add_vht_ie(sdata, skb, sband,
				     &assoc_data->ap_vht_cap);

	/* if present, add any custom non-vendor IEs that go after HT */
	if (assoc_data->ie_len && assoc_data->ie) {
		noffset = ieee80211_ie_split_vendor(assoc_data->ie,
						    assoc_data->ie_len,
						    offset);
		pos = skb_put(skb, noffset - offset);
		memcpy(pos, assoc_data->ie + offset, noffset - offset);
		offset = noffset;
	}

	if (assoc_data->wmm) {
		if (assoc_data->uapsd) {
			qos_info = ifmgd->uapsd_queues;
			qos_info |= (ifmgd->uapsd_max_sp_len <<
				     IEEE80211_WMM_IE_STA_QOSINFO_SP_SHIFT);
		} else {
			qos_info = 0;
		}

		pos = skb_put(skb, 9);
		*pos++ = WLAN_EID_VENDOR_SPECIFIC;
		*pos++ = 7; /* len */
		*pos++ = 0x00; /* Microsoft OUI 00:50:F2 */
		*pos++ = 0x50;
		*pos++ = 0xf2;
		*pos++ = 2; /* WME */
		*pos++ = 0; /* WME info */
		*pos++ = 1; /* WME ver */
		*pos++ = qos_info;
	}

	/* add any remaining custom (i.e. vendor specific here) IEs */
	if (assoc_data->ie_len && assoc_data->ie) {
		noffset = assoc_data->ie_len;
		pos = skb_put(skb, noffset - offset);
		memcpy(pos, assoc_data->ie + offset, noffset - offset);
	}

	drv_mgd_prepare_tx(local, sdata);

	IEEE80211_SKB_CB(skb)->flags |= IEEE80211_TX_INTFL_DONT_ENCRYPT;
	if (local->hw.flags & IEEE80211_HW_REPORTS_TX_ACK_STATUS)
		IEEE80211_SKB_CB(skb)->flags |= IEEE80211_TX_CTL_REQ_TX_STATUS |
						IEEE80211_TX_INTFL_MLME_CONN_TX;
	ieee80211_tx_skb(sdata, skb);
}

void ieee80211_send_pspoll(struct ieee80211_local *local,
			   struct ieee80211_sub_if_data *sdata)
{
	struct ieee80211_pspoll *pspoll;
	struct sk_buff *skb;

	skb = ieee80211_pspoll_get(&local->hw, &sdata->vif);
	if (!skb)
		return;

	pspoll = (struct ieee80211_pspoll *) skb->data;
	pspoll->frame_control |= cpu_to_le16(IEEE80211_FCTL_PM);

	IEEE80211_SKB_CB(skb)->flags |= IEEE80211_TX_INTFL_DONT_ENCRYPT;
	ieee80211_tx_skb(sdata, skb);
}

void ieee80211_send_nullfunc(struct ieee80211_local *local,
			     struct ieee80211_sub_if_data *sdata,
			     int powersave)
{
	struct sk_buff *skb;
	struct ieee80211_hdr_3addr *nullfunc;
	struct ieee80211_if_managed *ifmgd = &sdata->u.mgd;

	skb = ieee80211_nullfunc_get(&local->hw, &sdata->vif);
	if (!skb)
		return;

	nullfunc = (struct ieee80211_hdr_3addr *) skb->data;
	if (powersave)
		nullfunc->frame_control |= cpu_to_le16(IEEE80211_FCTL_PM);

	IEEE80211_SKB_CB(skb)->flags |= IEEE80211_TX_INTFL_DONT_ENCRYPT |
					IEEE80211_TX_INTFL_OFFCHAN_TX_OK;

	if (local->hw.flags & IEEE80211_HW_REPORTS_TX_ACK_STATUS)
		IEEE80211_SKB_CB(skb)->flags |= IEEE80211_TX_CTL_REQ_TX_STATUS;

	if (ifmgd->flags & (IEEE80211_STA_BEACON_POLL |
			    IEEE80211_STA_CONNECTION_POLL))
		IEEE80211_SKB_CB(skb)->flags |= IEEE80211_TX_CTL_USE_MINRATE;

	ieee80211_tx_skb(sdata, skb);
}

static void ieee80211_send_4addr_nullfunc(struct ieee80211_local *local,
					  struct ieee80211_sub_if_data *sdata)
{
	struct sk_buff *skb;
	struct ieee80211_hdr *nullfunc;
	__le16 fc;

	if (WARN_ON(sdata->vif.type != NL80211_IFTYPE_STATION))
		return;

	skb = dev_alloc_skb(local->hw.extra_tx_headroom + 30);
	if (!skb)
		return;

	skb_reserve(skb, local->hw.extra_tx_headroom);

	nullfunc = (struct ieee80211_hdr *) skb_put(skb, 30);
	memset(nullfunc, 0, 30);
	fc = cpu_to_le16(IEEE80211_FTYPE_DATA | IEEE80211_STYPE_NULLFUNC |
			 IEEE80211_FCTL_FROMDS | IEEE80211_FCTL_TODS);
	nullfunc->frame_control = fc;
	memcpy(nullfunc->addr1, sdata->u.mgd.bssid, ETH_ALEN);
	memcpy(nullfunc->addr2, sdata->vif.addr, ETH_ALEN);
	memcpy(nullfunc->addr3, sdata->u.mgd.bssid, ETH_ALEN);
	memcpy(nullfunc->addr4, sdata->vif.addr, ETH_ALEN);

	IEEE80211_SKB_CB(skb)->flags |= IEEE80211_TX_INTFL_DONT_ENCRYPT;
	ieee80211_tx_skb(sdata, skb);
}

/* spectrum management related things */
static void ieee80211_chswitch_work(struct work_struct *work)
{
	struct ieee80211_sub_if_data *sdata =
		container_of(work, struct ieee80211_sub_if_data, u.mgd.chswitch_work);
	struct ieee80211_local *local = sdata->local;
	struct ieee80211_if_managed *ifmgd = &sdata->u.mgd;

	if (!ieee80211_sdata_running(sdata))
		return;

	sdata_lock(sdata);
	if (!ifmgd->associated)
		goto out;

	local->_oper_chandef = local->csa_chandef;

	if (!local->ops->channel_switch) {
		/* call "hw_config" only if doing sw channel switch */
		ieee80211_hw_config(local, IEEE80211_CONF_CHANGE_CHANNEL);
	} else {
		/* update the device channel directly */
		local->hw.conf.chandef = local->_oper_chandef;
	}

	/* XXX: shouldn't really modify cfg80211-owned data! */
	ifmgd->associated->channel = local->_oper_chandef.chan;

	/* XXX: wait for a beacon first? */
	ieee80211_wake_queues_by_reason(&local->hw,
					IEEE80211_MAX_QUEUE_MAP,
					IEEE80211_QUEUE_STOP_REASON_CSA);
 out:
	ifmgd->flags &= ~IEEE80211_STA_CSA_RECEIVED;
	sdata_unlock(sdata);
}

void ieee80211_chswitch_done(struct ieee80211_vif *vif, bool success)
{
	struct ieee80211_sub_if_data *sdata = vif_to_sdata(vif);
	struct ieee80211_if_managed *ifmgd = &sdata->u.mgd;

	trace_api_chswitch_done(sdata, success);
	if (!success) {
		sdata_info(sdata,
			   "driver channel switch failed, disconnecting\n");
		ieee80211_queue_work(&sdata->local->hw,
				     &ifmgd->csa_connection_drop_work);
	} else {
		ieee80211_queue_work(&sdata->local->hw, &ifmgd->chswitch_work);
	}
}
EXPORT_SYMBOL(ieee80211_chswitch_done);

static void ieee80211_chswitch_timer(unsigned long data)
{
	struct ieee80211_sub_if_data *sdata =
		(struct ieee80211_sub_if_data *) data;

	ieee80211_queue_work(&sdata->local->hw, &sdata->u.mgd.chswitch_work);
}

static void
ieee80211_sta_process_chanswitch(struct ieee80211_sub_if_data *sdata,
				 u64 timestamp, struct ieee802_11_elems *elems,
				 bool beacon)
{
	struct ieee80211_local *local = sdata->local;
	struct ieee80211_if_managed *ifmgd = &sdata->u.mgd;
	struct cfg80211_bss *cbss = ifmgd->associated;
	struct ieee80211_bss *bss;
	struct ieee80211_chanctx *chanctx;
	enum ieee80211_band new_band;
	int new_freq;
	u8 new_chan_no;
	u8 count;
	u8 mode;
	struct ieee80211_channel *new_chan;
	struct cfg80211_chan_def new_chandef = {};
	struct cfg80211_chan_def new_vht_chandef = {};
	const struct ieee80211_sec_chan_offs_ie *sec_chan_offs;
	const struct ieee80211_wide_bw_chansw_ie *wide_bw_chansw_ie;
	const struct ieee80211_ht_operation *ht_oper;
	int secondary_channel_offset = -1;

	sdata_assert_lock(sdata);

	if (!cbss)
		return;

	if (local->scanning)
		return;

	/* disregard subsequent announcements if we are already processing */
	if (ifmgd->flags & IEEE80211_STA_CSA_RECEIVED)
		return;

	sec_chan_offs = elems->sec_chan_offs;
	wide_bw_chansw_ie = elems->wide_bw_chansw_ie;
	ht_oper = elems->ht_operation;

	if (ifmgd->flags & (IEEE80211_STA_DISABLE_HT |
			    IEEE80211_STA_DISABLE_40MHZ)) {
		sec_chan_offs = NULL;
		wide_bw_chansw_ie = NULL;
		/* only used for bandwidth here */
		ht_oper = NULL;
	}

	if (ifmgd->flags & IEEE80211_STA_DISABLE_VHT)
		wide_bw_chansw_ie = NULL;

	if (elems->ext_chansw_ie) {
		if (!ieee80211_operating_class_to_band(
				elems->ext_chansw_ie->new_operating_class,
				&new_band)) {
			sdata_info(sdata,
				   "cannot understand ECSA IE operating class %d, disconnecting\n",
				   elems->ext_chansw_ie->new_operating_class);
			ieee80211_queue_work(&local->hw,
					     &ifmgd->csa_connection_drop_work);
		}
		new_chan_no = elems->ext_chansw_ie->new_ch_num;
		count = elems->ext_chansw_ie->count;
		mode = elems->ext_chansw_ie->mode;
	} else if (elems->ch_switch_ie) {
		new_band = cbss->channel->band;
		new_chan_no = elems->ch_switch_ie->new_ch_num;
		count = elems->ch_switch_ie->count;
		mode = elems->ch_switch_ie->mode;
	} else {
		/* nothing here we understand */
		return;
	}

	bss = (void *)cbss->priv;

	new_freq = ieee80211_channel_to_frequency(new_chan_no, new_band);
	new_chan = ieee80211_get_channel(sdata->local->hw.wiphy, new_freq);
	if (!new_chan || new_chan->flags & IEEE80211_CHAN_DISABLED) {
		sdata_info(sdata,
			   "AP %pM switches to unsupported channel (%d MHz), disconnecting\n",
			   ifmgd->associated->bssid, new_freq);
		ieee80211_queue_work(&local->hw,
				     &ifmgd->csa_connection_drop_work);
		return;
	}

	if (!beacon && sec_chan_offs) {
		secondary_channel_offset = sec_chan_offs->sec_chan_offs;
	} else if (beacon && ht_oper) {
		secondary_channel_offset =
			ht_oper->ht_param & IEEE80211_HT_PARAM_CHA_SEC_OFFSET;
	} else if (!(ifmgd->flags & IEEE80211_STA_DISABLE_HT)) {
		/*
		 * If it's not a beacon, HT is enabled and the IE not present,
		 * it's 20 MHz, 802.11-2012 8.5.2.6:
		 *	This element [the Secondary Channel Offset Element] is
		 *	present when switching to a 40 MHz channel. It may be
		 *	present when switching to a 20 MHz channel (in which
		 *	case the secondary channel offset is set to SCN).
		 */
		secondary_channel_offset = IEEE80211_HT_PARAM_CHA_SEC_NONE;
	}

	switch (secondary_channel_offset) {
	default:
		/* secondary_channel_offset was present but is invalid */
	case IEEE80211_HT_PARAM_CHA_SEC_NONE:
		cfg80211_chandef_create(&new_chandef, new_chan,
					NL80211_CHAN_HT20);
		break;
	case IEEE80211_HT_PARAM_CHA_SEC_ABOVE:
		cfg80211_chandef_create(&new_chandef, new_chan,
					NL80211_CHAN_HT40PLUS);
		break;
	case IEEE80211_HT_PARAM_CHA_SEC_BELOW:
		cfg80211_chandef_create(&new_chandef, new_chan,
					NL80211_CHAN_HT40MINUS);
		break;
	case -1:
		cfg80211_chandef_create(&new_chandef, new_chan,
					NL80211_CHAN_NO_HT);
		break;
	}

	if (wide_bw_chansw_ie) {
		new_vht_chandef.chan = new_chan;
		new_vht_chandef.center_freq1 =
			ieee80211_channel_to_frequency(
				wide_bw_chansw_ie->new_center_freq_seg0,
				new_band);

		switch (wide_bw_chansw_ie->new_channel_width) {
		default:
			/* hmmm, ignore VHT and use HT if present */
		case IEEE80211_VHT_CHANWIDTH_USE_HT:
			new_vht_chandef.chan = NULL;
			break;
		case IEEE80211_VHT_CHANWIDTH_80MHZ:
			new_vht_chandef.width = NL80211_CHAN_WIDTH_80;
			break;
		case IEEE80211_VHT_CHANWIDTH_160MHZ:
			new_vht_chandef.width = NL80211_CHAN_WIDTH_160;
			break;
		case IEEE80211_VHT_CHANWIDTH_80P80MHZ:
			/* field is otherwise reserved */
			new_vht_chandef.center_freq2 =
				ieee80211_channel_to_frequency(
					wide_bw_chansw_ie->new_center_freq_seg1,
					new_band);
			new_vht_chandef.width = NL80211_CHAN_WIDTH_80P80;
			break;
		}
		if (ifmgd->flags & IEEE80211_STA_DISABLE_80P80MHZ &&
		    new_vht_chandef.width == NL80211_CHAN_WIDTH_80P80)
			chandef_downgrade(&new_vht_chandef);
		if (ifmgd->flags & IEEE80211_STA_DISABLE_160MHZ &&
		    new_vht_chandef.width == NL80211_CHAN_WIDTH_160)
			chandef_downgrade(&new_vht_chandef);
		if (ifmgd->flags & IEEE80211_STA_DISABLE_40MHZ &&
		    new_vht_chandef.width > NL80211_CHAN_WIDTH_20)
			chandef_downgrade(&new_vht_chandef);
	}

	/* if VHT data is there validate & use it */
	if (new_vht_chandef.chan) {
		if (!cfg80211_chandef_compatible(&new_vht_chandef,
						 &new_chandef)) {
			sdata_info(sdata,
				   "AP %pM CSA has inconsistent channel data, disconnecting\n",
				   ifmgd->associated->bssid);
			ieee80211_queue_work(&local->hw,
					     &ifmgd->csa_connection_drop_work);
			return;
		}
		new_chandef = new_vht_chandef;
	}

	if (!cfg80211_chandef_usable(local->hw.wiphy, &new_chandef,
				     IEEE80211_CHAN_DISABLED)) {
		sdata_info(sdata,
			   "AP %pM switches to unsupported channel (%d MHz, width:%d, CF1/2: %d/%d MHz), disconnecting\n",
			   ifmgd->associated->bssid, new_freq,
			   new_chandef.width, new_chandef.center_freq1,
			   new_chandef.center_freq2);
		ieee80211_queue_work(&local->hw,
				     &ifmgd->csa_connection_drop_work);
		return;
	}

	ifmgd->flags |= IEEE80211_STA_CSA_RECEIVED;

	if (local->use_chanctx) {
		sdata_info(sdata,
			   "not handling channel switch with channel contexts\n");
		ieee80211_queue_work(&local->hw,
				     &ifmgd->csa_connection_drop_work);
		return;
	}

	mutex_lock(&local->chanctx_mtx);
	if (WARN_ON(!rcu_access_pointer(sdata->vif.chanctx_conf))) {
		mutex_unlock(&local->chanctx_mtx);
		return;
	}
	chanctx = container_of(rcu_access_pointer(sdata->vif.chanctx_conf),
			       struct ieee80211_chanctx, conf);
	if (chanctx->refcount > 1) {
		sdata_info(sdata,
			   "channel switch with multiple interfaces on the same channel, disconnecting\n");
		ieee80211_queue_work(&local->hw,
				     &ifmgd->csa_connection_drop_work);
		mutex_unlock(&local->chanctx_mtx);
		return;
	}
	mutex_unlock(&local->chanctx_mtx);

	local->csa_chandef = new_chandef;

	if (mode)
		ieee80211_stop_queues_by_reason(&local->hw,
				IEEE80211_MAX_QUEUE_MAP,
				IEEE80211_QUEUE_STOP_REASON_CSA);

	if (local->ops->channel_switch) {
		/* use driver's channel switch callback */
		struct ieee80211_channel_switch ch_switch = {
			.timestamp = timestamp,
			.block_tx = mode,
			.chandef = new_chandef,
			.count = count,
		};

		drv_channel_switch(local, &ch_switch);
		return;
	}

	/* channel switch handled in software */
	if (count <= 1)
		ieee80211_queue_work(&local->hw, &ifmgd->chswitch_work);
	else
		mod_timer(&ifmgd->chswitch_timer,
			  TU_TO_EXP_TIME(count * cbss->beacon_interval));
}

static u32 ieee80211_handle_pwr_constr(struct ieee80211_sub_if_data *sdata,
				       struct ieee80211_channel *channel,
				       const u8 *country_ie, u8 country_ie_len,
				       const u8 *pwr_constr_elem)
{
	struct ieee80211_country_ie_triplet *triplet;
	int chan = ieee80211_frequency_to_channel(channel->center_freq);
	int i, chan_pwr, chan_increment, new_ap_level;
	bool have_chan_pwr = false;

	/* Invalid IE */
	if (country_ie_len % 2 || country_ie_len < IEEE80211_COUNTRY_IE_MIN_LEN)
		return 0;

	triplet = (void *)(country_ie + 3);
	country_ie_len -= 3;

	switch (channel->band) {
	default:
		WARN_ON_ONCE(1);
		/* fall through */
	case IEEE80211_BAND_2GHZ:
	case IEEE80211_BAND_60GHZ:
		chan_increment = 1;
		break;
	case IEEE80211_BAND_5GHZ:
		chan_increment = 4;
		break;
	}

	/* find channel */
	while (country_ie_len >= 3) {
		u8 first_channel = triplet->chans.first_channel;

		if (first_channel >= IEEE80211_COUNTRY_EXTENSION_ID)
			goto next;

		for (i = 0; i < triplet->chans.num_channels; i++) {
			if (first_channel + i * chan_increment == chan) {
				have_chan_pwr = true;
				chan_pwr = triplet->chans.max_power;
				break;
			}
		}
		if (have_chan_pwr)
			break;

 next:
		triplet++;
		country_ie_len -= 3;
	}

	if (!have_chan_pwr)
		return 0;

	new_ap_level = max_t(int, 0, chan_pwr - *pwr_constr_elem);

	if (sdata->ap_power_level == new_ap_level)
		return 0;

	sdata_info(sdata,
		   "Limiting TX power to %d (%d - %d) dBm as advertised by %pM\n",
		   new_ap_level, chan_pwr, *pwr_constr_elem,
		   sdata->u.mgd.bssid);
	sdata->ap_power_level = new_ap_level;
	if (__ieee80211_recalc_txpower(sdata))
		return BSS_CHANGED_TXPOWER;
	return 0;
}

/* powersave */
static void ieee80211_enable_ps(struct ieee80211_local *local,
				struct ieee80211_sub_if_data *sdata)
{
	struct ieee80211_conf *conf = &local->hw.conf;

	/*
	 * If we are scanning right now then the parameters will
	 * take effect when scan finishes.
	 */
	if (local->scanning)
		return;

	if (conf->dynamic_ps_timeout > 0 &&
	    !(local->hw.flags & IEEE80211_HW_SUPPORTS_DYNAMIC_PS)) {
		mod_timer(&local->dynamic_ps_timer, jiffies +
			  msecs_to_jiffies(conf->dynamic_ps_timeout));
	} else {
		if (local->hw.flags & IEEE80211_HW_PS_NULLFUNC_STACK)
			ieee80211_send_nullfunc(local, sdata, 1);

		if ((local->hw.flags & IEEE80211_HW_PS_NULLFUNC_STACK) &&
		    (local->hw.flags & IEEE80211_HW_REPORTS_TX_ACK_STATUS))
			return;

		conf->flags |= IEEE80211_CONF_PS;
		ieee80211_hw_config(local, IEEE80211_CONF_CHANGE_PS);
	}
}

static void ieee80211_change_ps(struct ieee80211_local *local)
{
	struct ieee80211_conf *conf = &local->hw.conf;

	if (local->ps_sdata) {
		ieee80211_enable_ps(local, local->ps_sdata);
	} else if (conf->flags & IEEE80211_CONF_PS) {
		conf->flags &= ~IEEE80211_CONF_PS;
		ieee80211_hw_config(local, IEEE80211_CONF_CHANGE_PS);
		del_timer_sync(&local->dynamic_ps_timer);
		cancel_work_sync(&local->dynamic_ps_enable_work);
	}
}

static bool ieee80211_powersave_allowed(struct ieee80211_sub_if_data *sdata)
{
	struct ieee80211_if_managed *mgd = &sdata->u.mgd;
	struct sta_info *sta = NULL;
	bool authorized = false;

	if (!mgd->powersave)
		return false;

	if (mgd->broken_ap)
		return false;

	if (!mgd->associated)
		return false;

	if (mgd->flags & (IEEE80211_STA_BEACON_POLL |
			  IEEE80211_STA_CONNECTION_POLL))
		return false;

	if (!mgd->have_beacon)
		return false;

	rcu_read_lock();
	sta = sta_info_get(sdata, mgd->bssid);
	if (sta)
		authorized = test_sta_flag(sta, WLAN_STA_AUTHORIZED);
	rcu_read_unlock();

	return authorized;
}

/* need to hold RTNL or interface lock */
void ieee80211_recalc_ps(struct ieee80211_local *local, s32 latency)
{
	struct ieee80211_sub_if_data *sdata, *found = NULL;
	int count = 0;
	int timeout;

	if (!(local->hw.flags & IEEE80211_HW_SUPPORTS_PS)) {
		local->ps_sdata = NULL;
		return;
	}

	list_for_each_entry(sdata, &local->interfaces, list) {
		if (!ieee80211_sdata_running(sdata))
			continue;
		if (sdata->vif.type == NL80211_IFTYPE_AP) {
			/* If an AP vif is found, then disable PS
			 * by setting the count to zero thereby setting
			 * ps_sdata to NULL.
			 */
			count = 0;
			break;
		}
		if (sdata->vif.type != NL80211_IFTYPE_STATION)
			continue;
		found = sdata;
		count++;
	}

	if (count == 1 && ieee80211_powersave_allowed(found)) {
		s32 beaconint_us;

		if (latency < 0)
			latency = pm_qos_request(PM_QOS_NETWORK_LATENCY);

		beaconint_us = ieee80211_tu_to_usec(
					found->vif.bss_conf.beacon_int);

		timeout = local->dynamic_ps_forced_timeout;
		if (timeout < 0) {
			/*
			 * Go to full PSM if the user configures a very low
			 * latency requirement.
			 * The 2000 second value is there for compatibility
			 * until the PM_QOS_NETWORK_LATENCY is configured
			 * with real values.
			 */
			if (latency > (1900 * USEC_PER_MSEC) &&
			    latency != (2000 * USEC_PER_SEC))
				timeout = 0;
			else
				timeout = 100;
		}
		local->hw.conf.dynamic_ps_timeout = timeout;

		if (beaconint_us > latency) {
			local->ps_sdata = NULL;
		} else {
			int maxslp = 1;
			u8 dtimper = found->u.mgd.dtim_period;

			/* If the TIM IE is invalid, pretend the value is 1 */
			if (!dtimper)
				dtimper = 1;
			else if (dtimper > 1)
				maxslp = min_t(int, dtimper,
						    latency / beaconint_us);

			local->hw.conf.max_sleep_period = maxslp;
			local->hw.conf.ps_dtim_period = dtimper;
			local->ps_sdata = found;
		}
	} else {
		local->ps_sdata = NULL;
	}

	ieee80211_change_ps(local);
}

void ieee80211_recalc_ps_vif(struct ieee80211_sub_if_data *sdata)
{
	bool ps_allowed = ieee80211_powersave_allowed(sdata);

	if (sdata->vif.bss_conf.ps != ps_allowed) {
		sdata->vif.bss_conf.ps = ps_allowed;
		ieee80211_bss_info_change_notify(sdata, BSS_CHANGED_PS);
	}
}

void ieee80211_dynamic_ps_disable_work(struct work_struct *work)
{
	struct ieee80211_local *local =
		container_of(work, struct ieee80211_local,
			     dynamic_ps_disable_work);

	if (local->hw.conf.flags & IEEE80211_CONF_PS) {
		local->hw.conf.flags &= ~IEEE80211_CONF_PS;
		ieee80211_hw_config(local, IEEE80211_CONF_CHANGE_PS);
	}

	ieee80211_wake_queues_by_reason(&local->hw,
					IEEE80211_MAX_QUEUE_MAP,
					IEEE80211_QUEUE_STOP_REASON_PS);
}

void ieee80211_dynamic_ps_enable_work(struct work_struct *work)
{
	struct ieee80211_local *local =
		container_of(work, struct ieee80211_local,
			     dynamic_ps_enable_work);
	struct ieee80211_sub_if_data *sdata = local->ps_sdata;
	struct ieee80211_if_managed *ifmgd;
	unsigned long flags;
	int q;

	/* can only happen when PS was just disabled anyway */
	if (!sdata)
		return;

	ifmgd = &sdata->u.mgd;

	if (local->hw.conf.flags & IEEE80211_CONF_PS)
		return;

	if (local->hw.conf.dynamic_ps_timeout > 0) {
		/* don't enter PS if TX frames are pending */
		if (drv_tx_frames_pending(local)) {
			mod_timer(&local->dynamic_ps_timer, jiffies +
				  msecs_to_jiffies(
				  local->hw.conf.dynamic_ps_timeout));
			return;
		}

		/*
		 * transmission can be stopped by others which leads to
		 * dynamic_ps_timer expiry. Postpone the ps timer if it
		 * is not the actual idle state.
		 */
		spin_lock_irqsave(&local->queue_stop_reason_lock, flags);
		for (q = 0; q < local->hw.queues; q++) {
			if (local->queue_stop_reasons[q]) {
				spin_unlock_irqrestore(&local->queue_stop_reason_lock,
						       flags);
				mod_timer(&local->dynamic_ps_timer, jiffies +
					  msecs_to_jiffies(
					  local->hw.conf.dynamic_ps_timeout));
				return;
			}
		}
		spin_unlock_irqrestore(&local->queue_stop_reason_lock, flags);
	}

	if ((local->hw.flags & IEEE80211_HW_PS_NULLFUNC_STACK) &&
	    !(ifmgd->flags & IEEE80211_STA_NULLFUNC_ACKED)) {
		if (drv_tx_frames_pending(local)) {
			mod_timer(&local->dynamic_ps_timer, jiffies +
				  msecs_to_jiffies(
				  local->hw.conf.dynamic_ps_timeout));
		} else {
			ieee80211_send_nullfunc(local, sdata, 1);
			/* Flush to get the tx status of nullfunc frame */
			ieee80211_flush_queues(local, sdata);
		}
	}

	if (!((local->hw.flags & IEEE80211_HW_REPORTS_TX_ACK_STATUS) &&
	      (local->hw.flags & IEEE80211_HW_PS_NULLFUNC_STACK)) ||
	    (ifmgd->flags & IEEE80211_STA_NULLFUNC_ACKED)) {
		ifmgd->flags &= ~IEEE80211_STA_NULLFUNC_ACKED;
		local->hw.conf.flags |= IEEE80211_CONF_PS;
		ieee80211_hw_config(local, IEEE80211_CONF_CHANGE_PS);
	}
}

void ieee80211_dynamic_ps_timer(unsigned long data)
{
	struct ieee80211_local *local = (void *) data;

	if (local->quiescing || local->suspended)
		return;

	ieee80211_queue_work(&local->hw, &local->dynamic_ps_enable_work);
}

void ieee80211_dfs_cac_timer_work(struct work_struct *work)
{
	struct delayed_work *delayed_work =
		container_of(work, struct delayed_work, work);
	struct ieee80211_sub_if_data *sdata =
		container_of(delayed_work, struct ieee80211_sub_if_data,
			     dfs_cac_timer_work);

	ieee80211_vif_release_channel(sdata);

	cfg80211_cac_event(sdata->dev, NL80211_RADAR_CAC_FINISHED, GFP_KERNEL);
}

/* MLME */
static bool ieee80211_sta_wmm_params(struct ieee80211_local *local,
				     struct ieee80211_sub_if_data *sdata,
				     const u8 *wmm_param, size_t wmm_param_len)
{
	struct ieee80211_tx_queue_params params;
	struct ieee80211_if_managed *ifmgd = &sdata->u.mgd;
	size_t left;
	int count;
	const u8 *pos;
	u8 uapsd_queues = 0;

	if (!local->ops->conf_tx)
		return false;

	if (local->hw.queues < IEEE80211_NUM_ACS)
		return false;

	if (!wmm_param)
		return false;

	if (wmm_param_len < 8 || wmm_param[5] /* version */ != 1)
		return false;

	if (ifmgd->flags & IEEE80211_STA_UAPSD_ENABLED)
		uapsd_queues = ifmgd->uapsd_queues;

	count = wmm_param[6] & 0x0f;
	if (count == ifmgd->wmm_last_param_set)
		return false;
	ifmgd->wmm_last_param_set = count;

	pos = wmm_param + 8;
	left = wmm_param_len - 8;

	memset(&params, 0, sizeof(params));

	sdata->wmm_acm = 0;
	for (; left >= 4; left -= 4, pos += 4) {
		int aci = (pos[0] >> 5) & 0x03;
		int acm = (pos[0] >> 4) & 0x01;
		bool uapsd = false;
		int queue;

		switch (aci) {
		case 1: /* AC_BK */
			queue = 3;
			if (acm)
				sdata->wmm_acm |= BIT(1) | BIT(2); /* BK/- */
			if (uapsd_queues & IEEE80211_WMM_IE_STA_QOSINFO_AC_BK)
				uapsd = true;
			break;
		case 2: /* AC_VI */
			queue = 1;
			if (acm)
				sdata->wmm_acm |= BIT(4) | BIT(5); /* CL/VI */
			if (uapsd_queues & IEEE80211_WMM_IE_STA_QOSINFO_AC_VI)
				uapsd = true;
			break;
		case 3: /* AC_VO */
			queue = 0;
			if (acm)
				sdata->wmm_acm |= BIT(6) | BIT(7); /* VO/NC */
			if (uapsd_queues & IEEE80211_WMM_IE_STA_QOSINFO_AC_VO)
				uapsd = true;
			break;
		case 0: /* AC_BE */
		default:
			queue = 2;
			if (acm)
				sdata->wmm_acm |= BIT(0) | BIT(3); /* BE/EE */
			if (uapsd_queues & IEEE80211_WMM_IE_STA_QOSINFO_AC_BE)
				uapsd = true;
			break;
		}

		params.aifs = pos[0] & 0x0f;
		params.cw_max = ecw2cw((pos[1] & 0xf0) >> 4);
		params.cw_min = ecw2cw(pos[1] & 0x0f);
		params.txop = get_unaligned_le16(pos + 2);
		params.acm = acm;
		params.uapsd = uapsd;

		mlme_dbg(sdata,
			 "WMM queue=%d aci=%d acm=%d aifs=%d cWmin=%d cWmax=%d txop=%d uapsd=%d\n",
			 queue, aci, acm,
			 params.aifs, params.cw_min, params.cw_max,
			 params.txop, params.uapsd);
		sdata->tx_conf[queue] = params;
		if (drv_conf_tx(local, sdata, queue, &params))
			sdata_err(sdata,
				  "failed to set TX queue parameters for queue %d\n",
				  queue);
	}

	/* enable WMM or activate new settings */
	sdata->vif.bss_conf.qos = true;
	return true;
}

static void __ieee80211_stop_poll(struct ieee80211_sub_if_data *sdata)
{
	lockdep_assert_held(&sdata->local->mtx);

	sdata->u.mgd.flags &= ~(IEEE80211_STA_CONNECTION_POLL |
				IEEE80211_STA_BEACON_POLL);
	ieee80211_run_deferred_scan(sdata->local);
}

static void ieee80211_stop_poll(struct ieee80211_sub_if_data *sdata)
{
	mutex_lock(&sdata->local->mtx);
	__ieee80211_stop_poll(sdata);
	mutex_unlock(&sdata->local->mtx);
}

static u32 ieee80211_handle_bss_capability(struct ieee80211_sub_if_data *sdata,
					   u16 capab, bool erp_valid, u8 erp)
{
	struct ieee80211_bss_conf *bss_conf = &sdata->vif.bss_conf;
	u32 changed = 0;
	bool use_protection;
	bool use_short_preamble;
	bool use_short_slot;

	if (erp_valid) {
		use_protection = (erp & WLAN_ERP_USE_PROTECTION) != 0;
		use_short_preamble = (erp & WLAN_ERP_BARKER_PREAMBLE) == 0;
	} else {
		use_protection = false;
		use_short_preamble = !!(capab & WLAN_CAPABILITY_SHORT_PREAMBLE);
	}

	use_short_slot = !!(capab & WLAN_CAPABILITY_SHORT_SLOT_TIME);
	if (ieee80211_get_sdata_band(sdata) == IEEE80211_BAND_5GHZ)
		use_short_slot = true;

	if (use_protection != bss_conf->use_cts_prot) {
		bss_conf->use_cts_prot = use_protection;
		changed |= BSS_CHANGED_ERP_CTS_PROT;
	}

	if (use_short_preamble != bss_conf->use_short_preamble) {
		bss_conf->use_short_preamble = use_short_preamble;
		changed |= BSS_CHANGED_ERP_PREAMBLE;
	}

	if (use_short_slot != bss_conf->use_short_slot) {
		bss_conf->use_short_slot = use_short_slot;
		changed |= BSS_CHANGED_ERP_SLOT;
	}

	return changed;
}

static void ieee80211_set_associated(struct ieee80211_sub_if_data *sdata,
				     struct cfg80211_bss *cbss,
				     u32 bss_info_changed)
{
	struct ieee80211_bss *bss = (void *)cbss->priv;
	struct ieee80211_local *local = sdata->local;
	struct ieee80211_bss_conf *bss_conf = &sdata->vif.bss_conf;

	bss_info_changed |= BSS_CHANGED_ASSOC;
	bss_info_changed |= ieee80211_handle_bss_capability(sdata,
		bss_conf->assoc_capability, bss->has_erp_value, bss->erp_value);

	sdata->u.mgd.beacon_timeout = usecs_to_jiffies(ieee80211_tu_to_usec(
		beacon_loss_count * bss_conf->beacon_int));

	sdata->u.mgd.associated = cbss;
	memcpy(sdata->u.mgd.bssid, cbss->bssid, ETH_ALEN);

	sdata->u.mgd.flags |= IEEE80211_STA_RESET_SIGNAL_AVE;

	if (sdata->vif.p2p) {
		const struct cfg80211_bss_ies *ies;

		rcu_read_lock();
		ies = rcu_dereference(cbss->ies);
		if (ies) {
			int ret;

			ret = cfg80211_get_p2p_attr(
					ies->data, ies->len,
					IEEE80211_P2P_ATTR_ABSENCE_NOTICE,
					(u8 *) &bss_conf->p2p_noa_attr,
					sizeof(bss_conf->p2p_noa_attr));
			if (ret >= 2) {
				sdata->u.mgd.p2p_noa_index =
					bss_conf->p2p_noa_attr.index;
				bss_info_changed |= BSS_CHANGED_P2P_PS;
			}
		}
		rcu_read_unlock();
	}

	/* just to be sure */
	ieee80211_stop_poll(sdata);

	ieee80211_led_assoc(local, 1);

	if (sdata->u.mgd.have_beacon) {
		/*
		 * If the AP is buggy we may get here with no DTIM period
		 * known, so assume it's 1 which is the only safe assumption
		 * in that case, although if the TIM IE is broken powersave
		 * probably just won't work at all.
		 */
		bss_conf->dtim_period = sdata->u.mgd.dtim_period ?: 1;
		bss_conf->beacon_rate = bss->beacon_rate;
		bss_info_changed |= BSS_CHANGED_BEACON_INFO;
	} else {
		bss_conf->beacon_rate = NULL;
		bss_conf->dtim_period = 0;
	}

	bss_conf->assoc = 1;

	/* Tell the driver to monitor connection quality (if supported) */
	if (sdata->vif.driver_flags & IEEE80211_VIF_SUPPORTS_CQM_RSSI &&
	    bss_conf->cqm_rssi_thold)
		bss_info_changed |= BSS_CHANGED_CQM;

	/* Enable ARP filtering */
	if (bss_conf->arp_addr_cnt)
		bss_info_changed |= BSS_CHANGED_ARP_FILTER;

	ieee80211_bss_info_change_notify(sdata, bss_info_changed);

	mutex_lock(&local->iflist_mtx);
	ieee80211_recalc_ps(local, -1);
	mutex_unlock(&local->iflist_mtx);

	ieee80211_recalc_smps(sdata);
	ieee80211_recalc_ps_vif(sdata);

	netif_carrier_on(sdata->dev);
}

static void ieee80211_set_disassoc(struct ieee80211_sub_if_data *sdata,
				   u16 stype, u16 reason, bool tx,
				   u8 *frame_buf)
{
	struct ieee80211_if_managed *ifmgd = &sdata->u.mgd;
	struct ieee80211_local *local = sdata->local;
	u32 changed = 0;

	sdata_assert_lock(sdata);

	if (WARN_ON_ONCE(tx && !frame_buf))
		return;

	if (WARN_ON(!ifmgd->associated))
		return;

	ieee80211_stop_poll(sdata);

	ifmgd->associated = NULL;
	netif_carrier_off(sdata->dev);

	/*
	 * if we want to get out of ps before disassoc (why?) we have
	 * to do it before sending disassoc, as otherwise the null-packet
	 * won't be valid.
	 */
	if (local->hw.conf.flags & IEEE80211_CONF_PS) {
		local->hw.conf.flags &= ~IEEE80211_CONF_PS;
		ieee80211_hw_config(local, IEEE80211_CONF_CHANGE_PS);
	}
	local->ps_sdata = NULL;

	/* disable per-vif ps */
	ieee80211_recalc_ps_vif(sdata);

	/* flush out any pending frame (e.g. DELBA) before deauth/disassoc */
	if (tx)
		ieee80211_flush_queues(local, sdata);

	/* deauthenticate/disassociate now */
	if (tx || frame_buf)
		ieee80211_send_deauth_disassoc(sdata, ifmgd->bssid, stype,
					       reason, tx, frame_buf);

	/* flush out frame */
	if (tx)
		ieee80211_flush_queues(local, sdata);

	/* clear bssid only after building the needed mgmt frames */
	memset(ifmgd->bssid, 0, ETH_ALEN);

	/* remove AP and TDLS peers */
	sta_info_flush_defer(sdata);

	/* finally reset all BSS / config parameters */
	changed |= ieee80211_reset_erp_info(sdata);

	ieee80211_led_assoc(local, 0);
	changed |= BSS_CHANGED_ASSOC;
	sdata->vif.bss_conf.assoc = false;

	ifmgd->p2p_noa_index = -1;
	memset(&sdata->vif.bss_conf.p2p_noa_attr, 0,
	       sizeof(sdata->vif.bss_conf.p2p_noa_attr));

	/* on the next assoc, re-program HT/VHT parameters */
	memset(&ifmgd->ht_capa, 0, sizeof(ifmgd->ht_capa));
	memset(&ifmgd->ht_capa_mask, 0, sizeof(ifmgd->ht_capa_mask));
	memset(&ifmgd->vht_capa, 0, sizeof(ifmgd->vht_capa));
	memset(&ifmgd->vht_capa_mask, 0, sizeof(ifmgd->vht_capa_mask));

	sdata->ap_power_level = IEEE80211_UNSET_POWER_LEVEL;

	del_timer_sync(&local->dynamic_ps_timer);
	cancel_work_sync(&local->dynamic_ps_enable_work);

	/* Disable ARP filtering */
	if (sdata->vif.bss_conf.arp_addr_cnt)
		changed |= BSS_CHANGED_ARP_FILTER;

	sdata->vif.bss_conf.qos = false;
	changed |= BSS_CHANGED_QOS;

	/* The BSSID (not really interesting) and HT changed */
	changed |= BSS_CHANGED_BSSID | BSS_CHANGED_HT;
	ieee80211_bss_info_change_notify(sdata, changed);

	/* disassociated - set to defaults now */
	ieee80211_set_wmm_default(sdata, false);

	del_timer_sync(&sdata->u.mgd.conn_mon_timer);
	del_timer_sync(&sdata->u.mgd.bcn_mon_timer);
	del_timer_sync(&sdata->u.mgd.timer);
	del_timer_sync(&sdata->u.mgd.chswitch_timer);

	sdata->vif.bss_conf.dtim_period = 0;
	sdata->vif.bss_conf.beacon_rate = NULL;

	ifmgd->have_beacon = false;

	ifmgd->flags = 0;
	ieee80211_vif_release_channel(sdata);
}

void ieee80211_sta_rx_notify(struct ieee80211_sub_if_data *sdata,
			     struct ieee80211_hdr *hdr)
{
	/*
	 * We can postpone the mgd.timer whenever receiving unicast frames
	 * from AP because we know that the connection is working both ways
	 * at that time. But multicast frames (and hence also beacons) must
	 * be ignored here, because we need to trigger the timer during
	 * data idle periods for sending the periodic probe request to the
	 * AP we're connected to.
	 */
	if (is_multicast_ether_addr(hdr->addr1))
		return;

	ieee80211_sta_reset_conn_monitor(sdata);
}

static void ieee80211_reset_ap_probe(struct ieee80211_sub_if_data *sdata)
{
	struct ieee80211_if_managed *ifmgd = &sdata->u.mgd;
	struct ieee80211_local *local = sdata->local;

	mutex_lock(&local->mtx);
	if (!(ifmgd->flags & (IEEE80211_STA_BEACON_POLL |
			      IEEE80211_STA_CONNECTION_POLL))) {
		mutex_unlock(&local->mtx);
		return;
	}

	__ieee80211_stop_poll(sdata);

	mutex_lock(&local->iflist_mtx);
	ieee80211_recalc_ps(local, -1);
	mutex_unlock(&local->iflist_mtx);

	if (sdata->local->hw.flags & IEEE80211_HW_CONNECTION_MONITOR)
		goto out;

	/*
	 * We've received a probe response, but are not sure whether
	 * we have or will be receiving any beacons or data, so let's
	 * schedule the timers again, just in case.
	 */
	ieee80211_sta_reset_beacon_monitor(sdata);

	mod_timer(&ifmgd->conn_mon_timer,
		  round_jiffies_up(jiffies +
				   IEEE80211_CONNECTION_IDLE_TIME));
out:
	mutex_unlock(&local->mtx);
}

void ieee80211_sta_tx_notify(struct ieee80211_sub_if_data *sdata,
			     struct ieee80211_hdr *hdr, bool ack)
{
	if (!ieee80211_is_data(hdr->frame_control))
	    return;

	if (ieee80211_is_nullfunc(hdr->frame_control) &&
	    sdata->u.mgd.probe_send_count > 0) {
		if (ack)
			ieee80211_sta_reset_conn_monitor(sdata);
		else
			sdata->u.mgd.nullfunc_failed = true;
		ieee80211_queue_work(&sdata->local->hw, &sdata->work);
		return;
	}

	if (ack)
		ieee80211_sta_reset_conn_monitor(sdata);
}

static void ieee80211_mgd_probe_ap_send(struct ieee80211_sub_if_data *sdata)
{
	struct ieee80211_if_managed *ifmgd = &sdata->u.mgd;
	const u8 *ssid;
	u8 *dst = ifmgd->associated->bssid;
	u8 unicast_limit = max(1, max_probe_tries - 3);

	/*
	 * Try sending broadcast probe requests for the last three
	 * probe requests after the first ones failed since some
	 * buggy APs only support broadcast probe requests.
	 */
	if (ifmgd->probe_send_count >= unicast_limit)
		dst = NULL;

	/*
	 * When the hardware reports an accurate Tx ACK status, it's
	 * better to send a nullfunc frame instead of a probe request,
	 * as it will kick us off the AP quickly if we aren't associated
	 * anymore. The timeout will be reset if the frame is ACKed by
	 * the AP.
	 */
	ifmgd->probe_send_count++;

	if (sdata->local->hw.flags & IEEE80211_HW_REPORTS_TX_ACK_STATUS) {
		ifmgd->nullfunc_failed = false;
		ieee80211_send_nullfunc(sdata->local, sdata, 0);
	} else {
		int ssid_len;

		rcu_read_lock();
		ssid = ieee80211_bss_get_ie(ifmgd->associated, WLAN_EID_SSID);
		if (WARN_ON_ONCE(ssid == NULL))
			ssid_len = 0;
		else
			ssid_len = ssid[1];

		ieee80211_send_probe_req(sdata, dst, ssid + 2, ssid_len, NULL,
					 0, (u32) -1, true, 0,
					 ifmgd->associated->channel, false);
		rcu_read_unlock();
	}

	ifmgd->probe_timeout = jiffies + msecs_to_jiffies(probe_wait_ms);
	run_again(sdata, ifmgd->probe_timeout);
	if (sdata->local->hw.flags & IEEE80211_HW_REPORTS_TX_ACK_STATUS)
		ieee80211_flush_queues(sdata->local, sdata);
}

static void ieee80211_mgd_probe_ap(struct ieee80211_sub_if_data *sdata,
				   bool beacon)
{
	struct ieee80211_if_managed *ifmgd = &sdata->u.mgd;
	bool already = false;

	if (!ieee80211_sdata_running(sdata))
		return;

	sdata_lock(sdata);

	if (!ifmgd->associated)
		goto out;

	mutex_lock(&sdata->local->mtx);

	if (sdata->local->tmp_channel || sdata->local->scanning) {
		mutex_unlock(&sdata->local->mtx);
		goto out;
	}

	if (beacon) {
		mlme_dbg_ratelimited(sdata,
				     "detected beacon loss from AP (missed %d beacons) - probing\n",
				     beacon_loss_count);

		ieee80211_cqm_rssi_notify(&sdata->vif,
					  NL80211_CQM_RSSI_BEACON_LOSS_EVENT,
					  GFP_KERNEL);
	}

	/*
	 * The driver/our work has already reported this event or the
	 * connection monitoring has kicked in and we have already sent
	 * a probe request. Or maybe the AP died and the driver keeps
	 * reporting until we disassociate...
	 *
	 * In either case we have to ignore the current call to this
	 * function (except for setting the correct probe reason bit)
	 * because otherwise we would reset the timer every time and
	 * never check whether we received a probe response!
	 */
	if (ifmgd->flags & (IEEE80211_STA_BEACON_POLL |
			    IEEE80211_STA_CONNECTION_POLL))
		already = true;

	if (beacon)
		ifmgd->flags |= IEEE80211_STA_BEACON_POLL;
	else
		ifmgd->flags |= IEEE80211_STA_CONNECTION_POLL;

	mutex_unlock(&sdata->local->mtx);

	if (already)
		goto out;

	mutex_lock(&sdata->local->iflist_mtx);
	ieee80211_recalc_ps(sdata->local, -1);
	mutex_unlock(&sdata->local->iflist_mtx);

	ifmgd->probe_send_count = 0;
	ieee80211_mgd_probe_ap_send(sdata);
 out:
	sdata_unlock(sdata);
}

struct sk_buff *ieee80211_ap_probereq_get(struct ieee80211_hw *hw,
					  struct ieee80211_vif *vif)
{
	struct ieee80211_sub_if_data *sdata = vif_to_sdata(vif);
	struct ieee80211_if_managed *ifmgd = &sdata->u.mgd;
	struct cfg80211_bss *cbss;
	struct sk_buff *skb;
	const u8 *ssid;
	int ssid_len;

	if (WARN_ON(sdata->vif.type != NL80211_IFTYPE_STATION))
		return NULL;

	sdata_assert_lock(sdata);

	if (ifmgd->associated)
		cbss = ifmgd->associated;
	else if (ifmgd->auth_data)
		cbss = ifmgd->auth_data->bss;
	else if (ifmgd->assoc_data)
		cbss = ifmgd->assoc_data->bss;
	else
		return NULL;

	rcu_read_lock();
	ssid = ieee80211_bss_get_ie(cbss, WLAN_EID_SSID);
	if (WARN_ON_ONCE(ssid == NULL))
		ssid_len = 0;
	else
		ssid_len = ssid[1];

	skb = ieee80211_build_probe_req(sdata, cbss->bssid,
					(u32) -1, cbss->channel,
					ssid + 2, ssid_len,
					NULL, 0, true);
	rcu_read_unlock();

	return skb;
}
EXPORT_SYMBOL(ieee80211_ap_probereq_get);

static void __ieee80211_disconnect(struct ieee80211_sub_if_data *sdata)
{
	struct ieee80211_if_managed *ifmgd = &sdata->u.mgd;
	u8 frame_buf[IEEE80211_DEAUTH_FRAME_LEN];

	sdata_lock(sdata);
	if (!ifmgd->associated) {
		sdata_unlock(sdata);
		return;
	}

	ieee80211_set_disassoc(sdata, IEEE80211_STYPE_DEAUTH,
			       WLAN_REASON_DISASSOC_DUE_TO_INACTIVITY,
			       true, frame_buf);
	ifmgd->flags &= ~IEEE80211_STA_CSA_RECEIVED;
	ieee80211_wake_queues_by_reason(&sdata->local->hw,
					IEEE80211_MAX_QUEUE_MAP,
					IEEE80211_QUEUE_STOP_REASON_CSA);

	cfg80211_tx_mlme_mgmt(sdata->dev, frame_buf,
			      IEEE80211_DEAUTH_FRAME_LEN);
	sdata_unlock(sdata);
}

static void ieee80211_beacon_connection_loss_work(struct work_struct *work)
{
	struct ieee80211_sub_if_data *sdata =
		container_of(work, struct ieee80211_sub_if_data,
			     u.mgd.beacon_connection_loss_work);
	struct ieee80211_if_managed *ifmgd = &sdata->u.mgd;
	struct sta_info *sta;

	if (ifmgd->associated) {
		rcu_read_lock();
		sta = sta_info_get(sdata, ifmgd->bssid);
		if (sta)
			sta->beacon_loss_count++;
		rcu_read_unlock();
	}

	if (ifmgd->connection_loss) {
		sdata_info(sdata, "Connection to AP %pM lost\n",
			   ifmgd->bssid);
		__ieee80211_disconnect(sdata);
	} else {
		ieee80211_mgd_probe_ap(sdata, true);
	}
}

static void ieee80211_csa_connection_drop_work(struct work_struct *work)
{
	struct ieee80211_sub_if_data *sdata =
		container_of(work, struct ieee80211_sub_if_data,
			     u.mgd.csa_connection_drop_work);

	__ieee80211_disconnect(sdata);
}

void ieee80211_beacon_loss(struct ieee80211_vif *vif)
{
	struct ieee80211_sub_if_data *sdata = vif_to_sdata(vif);
	struct ieee80211_hw *hw = &sdata->local->hw;

	trace_api_beacon_loss(sdata);

	sdata->u.mgd.connection_loss = false;
	ieee80211_queue_work(hw, &sdata->u.mgd.beacon_connection_loss_work);
}
EXPORT_SYMBOL(ieee80211_beacon_loss);

void ieee80211_connection_loss(struct ieee80211_vif *vif)
{
	struct ieee80211_sub_if_data *sdata = vif_to_sdata(vif);
	struct ieee80211_hw *hw = &sdata->local->hw;

	trace_api_connection_loss(sdata);

	sdata->u.mgd.connection_loss = true;
	ieee80211_queue_work(hw, &sdata->u.mgd.beacon_connection_loss_work);
}
EXPORT_SYMBOL(ieee80211_connection_loss);


static void ieee80211_destroy_auth_data(struct ieee80211_sub_if_data *sdata,
					bool assoc)
{
	struct ieee80211_mgd_auth_data *auth_data = sdata->u.mgd.auth_data;

	sdata_assert_lock(sdata);

	if (!assoc) {
		sta_info_destroy_addr(sdata, auth_data->bss->bssid);

		memset(sdata->u.mgd.bssid, 0, ETH_ALEN);
		ieee80211_bss_info_change_notify(sdata, BSS_CHANGED_BSSID);
		sdata->u.mgd.flags = 0;
		ieee80211_vif_release_channel(sdata);
	}

	cfg80211_put_bss(sdata->local->hw.wiphy, auth_data->bss);
	kfree(auth_data);
	sdata->u.mgd.auth_data = NULL;
}

static void ieee80211_auth_challenge(struct ieee80211_sub_if_data *sdata,
				     struct ieee80211_mgmt *mgmt, size_t len)
{
	struct ieee80211_local *local = sdata->local;
	struct ieee80211_mgd_auth_data *auth_data = sdata->u.mgd.auth_data;
	u8 *pos;
	struct ieee802_11_elems elems;
	u32 tx_flags = 0;

	pos = mgmt->u.auth.variable;
	ieee802_11_parse_elems(pos, len - (pos - (u8 *) mgmt), false, &elems);
	if (!elems.challenge)
		return;
	auth_data->expected_transaction = 4;
	drv_mgd_prepare_tx(sdata->local, sdata);
	if (local->hw.flags & IEEE80211_HW_REPORTS_TX_ACK_STATUS)
		tx_flags = IEEE80211_TX_CTL_REQ_TX_STATUS |
			   IEEE80211_TX_INTFL_MLME_CONN_TX;
	ieee80211_send_auth(sdata, 3, auth_data->algorithm, 0,
			    elems.challenge - 2, elems.challenge_len + 2,
			    auth_data->bss->bssid, auth_data->bss->bssid,
			    auth_data->key, auth_data->key_len,
			    auth_data->key_idx, tx_flags);
}

static void ieee80211_rx_mgmt_auth(struct ieee80211_sub_if_data *sdata,
				   struct ieee80211_mgmt *mgmt, size_t len)
{
	struct ieee80211_if_managed *ifmgd = &sdata->u.mgd;
	u8 bssid[ETH_ALEN];
	u16 auth_alg, auth_transaction, status_code;
	struct sta_info *sta;

	sdata_assert_lock(sdata);

	if (len < 24 + 6)
		return;

	if (!ifmgd->auth_data || ifmgd->auth_data->done)
		return;

	memcpy(bssid, ifmgd->auth_data->bss->bssid, ETH_ALEN);

	if (!ether_addr_equal(bssid, mgmt->bssid))
		return;

	auth_alg = le16_to_cpu(mgmt->u.auth.auth_alg);
	auth_transaction = le16_to_cpu(mgmt->u.auth.auth_transaction);
	status_code = le16_to_cpu(mgmt->u.auth.status_code);

	if (auth_alg != ifmgd->auth_data->algorithm ||
	    auth_transaction != ifmgd->auth_data->expected_transaction) {
		sdata_info(sdata, "%pM unexpected authentication state: alg %d (expected %d) transact %d (expected %d)\n",
			   mgmt->sa, auth_alg, ifmgd->auth_data->algorithm,
			   auth_transaction,
			   ifmgd->auth_data->expected_transaction);
		return;
	}

	if (status_code != WLAN_STATUS_SUCCESS) {
		sdata_info(sdata, "%pM denied authentication (status %d)\n",
			   mgmt->sa, status_code);
		ieee80211_destroy_auth_data(sdata, false);
		cfg80211_rx_mlme_mgmt(sdata->dev, (u8 *)mgmt, len);
		return;
	}

	switch (ifmgd->auth_data->algorithm) {
	case WLAN_AUTH_OPEN:
	case WLAN_AUTH_LEAP:
	case WLAN_AUTH_FT:
	case WLAN_AUTH_SAE:
		break;
	case WLAN_AUTH_SHARED_KEY:
		if (ifmgd->auth_data->expected_transaction != 4) {
			ieee80211_auth_challenge(sdata, mgmt, len);
			/* need another frame */
			return;
		}
		break;
	default:
		WARN_ONCE(1, "invalid auth alg %d",
			  ifmgd->auth_data->algorithm);
		return;
	}

	sdata_info(sdata, "authenticated\n");
	ifmgd->auth_data->done = true;
	ifmgd->auth_data->timeout = jiffies + IEEE80211_AUTH_WAIT_ASSOC;
	ifmgd->auth_data->timeout_started = true;
	run_again(sdata, ifmgd->auth_data->timeout);

	if (ifmgd->auth_data->algorithm == WLAN_AUTH_SAE &&
	    ifmgd->auth_data->expected_transaction != 2) {
		/*
		 * Report auth frame to user space for processing since another
		 * round of Authentication frames is still needed.
		 */
		cfg80211_rx_mlme_mgmt(sdata->dev, (u8 *)mgmt, len);
		return;
	}

	/* move station state to auth */
	mutex_lock(&sdata->local->sta_mtx);
	sta = sta_info_get(sdata, bssid);
	if (!sta) {
		WARN_ONCE(1, "%s: STA %pM not found", sdata->name, bssid);
		goto out_err;
	}
	if (sta_info_move_state(sta, IEEE80211_STA_AUTH)) {
		sdata_info(sdata, "failed moving %pM to auth\n", bssid);
		goto out_err;
	}
	mutex_unlock(&sdata->local->sta_mtx);

	cfg80211_rx_mlme_mgmt(sdata->dev, (u8 *)mgmt, len);
	return;
 out_err:
	mutex_unlock(&sdata->local->sta_mtx);
	/* ignore frame -- wait for timeout */
}


static void ieee80211_rx_mgmt_deauth(struct ieee80211_sub_if_data *sdata,
				     struct ieee80211_mgmt *mgmt, size_t len)
{
	struct ieee80211_if_managed *ifmgd = &sdata->u.mgd;
	const u8 *bssid = NULL;
	u16 reason_code;

	sdata_assert_lock(sdata);

	if (len < 24 + 2)
		return;

	if (!ifmgd->associated ||
	    !ether_addr_equal(mgmt->bssid, ifmgd->associated->bssid))
		return;

	bssid = ifmgd->associated->bssid;

	reason_code = le16_to_cpu(mgmt->u.deauth.reason_code);

	sdata_info(sdata, "deauthenticated from %pM (Reason: %u)\n",
		   bssid, reason_code);

	ieee80211_set_disassoc(sdata, 0, 0, false, NULL);

	cfg80211_rx_mlme_mgmt(sdata->dev, (u8 *)mgmt, len);
}


static void ieee80211_rx_mgmt_disassoc(struct ieee80211_sub_if_data *sdata,
				       struct ieee80211_mgmt *mgmt, size_t len)
{
	struct ieee80211_if_managed *ifmgd = &sdata->u.mgd;
	u16 reason_code;

	sdata_assert_lock(sdata);

	if (len < 24 + 2)
		return;

	if (!ifmgd->associated ||
	    !ether_addr_equal(mgmt->bssid, ifmgd->associated->bssid))
		return;

	reason_code = le16_to_cpu(mgmt->u.disassoc.reason_code);

	sdata_info(sdata, "disassociated from %pM (Reason: %u)\n",
		   mgmt->sa, reason_code);

	ieee80211_set_disassoc(sdata, 0, 0, false, NULL);

	cfg80211_rx_mlme_mgmt(sdata->dev, (u8 *)mgmt, len);
}

static void ieee80211_get_rates(struct ieee80211_supported_band *sband,
				u8 *supp_rates, unsigned int supp_rates_len,
				u32 *rates, u32 *basic_rates,
				bool *have_higher_than_11mbit,
				int *min_rate, int *min_rate_index)
{
	int i, j;

	for (i = 0; i < supp_rates_len; i++) {
		int rate = (supp_rates[i] & 0x7f) * 5;
		bool is_basic = !!(supp_rates[i] & 0x80);

		if (rate > 110)
			*have_higher_than_11mbit = true;

		/*
		 * BSS_MEMBERSHIP_SELECTOR_HT_PHY is defined in 802.11n-2009
		 * 7.3.2.2 as a magic value instead of a rate. Hence, skip it.
		 *
		 * Note: Even through the membership selector and the basic
		 *	 rate flag share the same bit, they are not exactly
		 *	 the same.
		 */
		if (!!(supp_rates[i] & 0x80) &&
		    (supp_rates[i] & 0x7f) == BSS_MEMBERSHIP_SELECTOR_HT_PHY)
			continue;

		for (j = 0; j < sband->n_bitrates; j++) {
			if (sband->bitrates[j].bitrate == rate) {
				*rates |= BIT(j);
				if (is_basic)
					*basic_rates |= BIT(j);
				if (rate < *min_rate) {
					*min_rate = rate;
					*min_rate_index = j;
				}
				break;
			}
		}
	}
}

static void ieee80211_destroy_assoc_data(struct ieee80211_sub_if_data *sdata,
					 bool assoc)
{
	struct ieee80211_mgd_assoc_data *assoc_data = sdata->u.mgd.assoc_data;

	sdata_assert_lock(sdata);

	if (!assoc) {
		sta_info_destroy_addr(sdata, assoc_data->bss->bssid);

		memset(sdata->u.mgd.bssid, 0, ETH_ALEN);
		ieee80211_bss_info_change_notify(sdata, BSS_CHANGED_BSSID);
		sdata->u.mgd.flags = 0;
		ieee80211_vif_release_channel(sdata);
	}

	kfree(assoc_data);
	sdata->u.mgd.assoc_data = NULL;
}

static bool ieee80211_assoc_success(struct ieee80211_sub_if_data *sdata,
				    struct cfg80211_bss *cbss,
				    struct ieee80211_mgmt *mgmt, size_t len)
{
	struct ieee80211_if_managed *ifmgd = &sdata->u.mgd;
	struct ieee80211_local *local = sdata->local;
	struct ieee80211_supported_band *sband;
	struct sta_info *sta;
	u8 *pos;
	u16 capab_info, aid;
	struct ieee802_11_elems elems;
	struct ieee80211_bss_conf *bss_conf = &sdata->vif.bss_conf;
	const struct cfg80211_bss_ies *bss_ies = NULL;
	struct ieee80211_mgd_assoc_data *assoc_data = ifmgd->assoc_data;
	u32 changed = 0;
	int err;
	bool ret;

	/* AssocResp and ReassocResp have identical structure */

	aid = le16_to_cpu(mgmt->u.assoc_resp.aid);
	capab_info = le16_to_cpu(mgmt->u.assoc_resp.capab_info);

	if ((aid & (BIT(15) | BIT(14))) != (BIT(15) | BIT(14)))
		sdata_info(sdata, "invalid AID value 0x%x; bits 15:14 not set\n",
			   aid);
	aid &= ~(BIT(15) | BIT(14));

	ifmgd->broken_ap = false;

	if (aid == 0 || aid > IEEE80211_MAX_AID) {
		sdata_info(sdata, "invalid AID value %d (out of range), turn off PS\n",
			   aid);
		aid = 0;
		ifmgd->broken_ap = true;
	}

	pos = mgmt->u.assoc_resp.variable;
	ieee802_11_parse_elems(pos, len - (pos - (u8 *) mgmt), false, &elems);

	if (!elems.supp_rates) {
		sdata_info(sdata, "no SuppRates element in AssocResp\n");
		return false;
	}

	ifmgd->aid = aid;

	/*
	 * Some APs are erroneously not including some information in their
	 * (re)association response frames. Try to recover by using the data
	 * from the beacon or probe response. This seems to afflict mobile
	 * 2G/3G/4G wifi routers, reported models include the "Onda PN51T",
	 * "Vodafone PocketWiFi 2", "ZTE MF60" and a similar T-Mobile device.
	 */
	if ((assoc_data->wmm && !elems.wmm_param) ||
	    (!(ifmgd->flags & IEEE80211_STA_DISABLE_HT) &&
	     (!elems.ht_cap_elem || !elems.ht_operation)) ||
	    (!(ifmgd->flags & IEEE80211_STA_DISABLE_VHT) &&
	     (!elems.vht_cap_elem || !elems.vht_operation))) {
		const struct cfg80211_bss_ies *ies;
		struct ieee802_11_elems bss_elems;

		rcu_read_lock();
		ies = rcu_dereference(cbss->ies);
		if (ies)
			bss_ies = kmemdup(ies, sizeof(*ies) + ies->len,
					  GFP_ATOMIC);
		rcu_read_unlock();
		if (!bss_ies)
			return false;

		ieee802_11_parse_elems(bss_ies->data, bss_ies->len,
				       false, &bss_elems);
		if (assoc_data->wmm &&
		    !elems.wmm_param && bss_elems.wmm_param) {
			elems.wmm_param = bss_elems.wmm_param;
			sdata_info(sdata,
				   "AP bug: WMM param missing from AssocResp\n");
		}

		/*
		 * Also check if we requested HT/VHT, otherwise the AP doesn't
		 * have to include the IEs in the (re)association response.
		 */
		if (!elems.ht_cap_elem && bss_elems.ht_cap_elem &&
		    !(ifmgd->flags & IEEE80211_STA_DISABLE_HT)) {
			elems.ht_cap_elem = bss_elems.ht_cap_elem;
			sdata_info(sdata,
				   "AP bug: HT capability missing from AssocResp\n");
		}
		if (!elems.ht_operation && bss_elems.ht_operation &&
		    !(ifmgd->flags & IEEE80211_STA_DISABLE_HT)) {
			elems.ht_operation = bss_elems.ht_operation;
			sdata_info(sdata,
				   "AP bug: HT operation missing from AssocResp\n");
		}
		if (!elems.vht_cap_elem && bss_elems.vht_cap_elem &&
		    !(ifmgd->flags & IEEE80211_STA_DISABLE_VHT)) {
			elems.vht_cap_elem = bss_elems.vht_cap_elem;
			sdata_info(sdata,
				   "AP bug: VHT capa missing from AssocResp\n");
		}
		if (!elems.vht_operation && bss_elems.vht_operation &&
		    !(ifmgd->flags & IEEE80211_STA_DISABLE_VHT)) {
			elems.vht_operation = bss_elems.vht_operation;
			sdata_info(sdata,
				   "AP bug: VHT operation missing from AssocResp\n");
		}
	}

	/*
	 * We previously checked these in the beacon/probe response, so
	 * they should be present here. This is just a safety net.
	 */
	if (!(ifmgd->flags & IEEE80211_STA_DISABLE_HT) &&
	    (!elems.wmm_param || !elems.ht_cap_elem || !elems.ht_operation)) {
		sdata_info(sdata,
			   "HT AP is missing WMM params or HT capability/operation\n");
		ret = false;
		goto out;
	}

	if (!(ifmgd->flags & IEEE80211_STA_DISABLE_VHT) &&
	    (!elems.vht_cap_elem || !elems.vht_operation)) {
		sdata_info(sdata,
			   "VHT AP is missing VHT capability/operation\n");
		ret = false;
		goto out;
	}

	mutex_lock(&sdata->local->sta_mtx);
	/*
	 * station info was already allocated and inserted before
	 * the association and should be available to us
	 */
	sta = sta_info_get(sdata, cbss->bssid);
	if (WARN_ON(!sta)) {
		mutex_unlock(&sdata->local->sta_mtx);
		ret = false;
		goto out;
	}

	sband = local->hw.wiphy->bands[ieee80211_get_sdata_band(sdata)];

	/* Set up internal HT/VHT capabilities */
	if (elems.ht_cap_elem && !(ifmgd->flags & IEEE80211_STA_DISABLE_HT))
		ieee80211_ht_cap_ie_to_sta_ht_cap(sdata, sband,
						  elems.ht_cap_elem, sta);

	if (elems.vht_cap_elem && !(ifmgd->flags & IEEE80211_STA_DISABLE_VHT))
		ieee80211_vht_cap_ie_to_sta_vht_cap(sdata, sband,
						    elems.vht_cap_elem, sta);

	/*
	 * Some APs, e.g. Netgear WNDR3700, report invalid HT operation data
	 * in their association response, so ignore that data for our own
	 * configuration. If it changed since the last beacon, we'll get the
	 * next beacon and update then.
	 */

	/*
	 * If an operating mode notification IE is present, override the
	 * NSS calculation (that would be done in rate_control_rate_init())
	 * and use the # of streams from that element.
	 */
	if (elems.opmode_notif &&
	    !(*elems.opmode_notif & IEEE80211_OPMODE_NOTIF_RX_NSS_TYPE_BF)) {
		u8 nss;

		nss = *elems.opmode_notif & IEEE80211_OPMODE_NOTIF_RX_NSS_MASK;
		nss >>= IEEE80211_OPMODE_NOTIF_RX_NSS_SHIFT;
		nss += 1;
		sta->sta.rx_nss = nss;
	}

	rate_control_rate_init(sta);

	if (ifmgd->flags & IEEE80211_STA_MFP_ENABLED)
		set_sta_flag(sta, WLAN_STA_MFP);

	if (elems.wmm_param)
		set_sta_flag(sta, WLAN_STA_WME);

	err = sta_info_move_state(sta, IEEE80211_STA_ASSOC);
	if (!err && !(ifmgd->flags & IEEE80211_STA_CONTROL_PORT))
		err = sta_info_move_state(sta, IEEE80211_STA_AUTHORIZED);
	if (err) {
		sdata_info(sdata,
			   "failed to move station %pM to desired state\n",
			   sta->sta.addr);
		WARN_ON(__sta_info_destroy(sta));
		mutex_unlock(&sdata->local->sta_mtx);
		ret = false;
		goto out;
	}

	mutex_unlock(&sdata->local->sta_mtx);

	/*
	 * Always handle WMM once after association regardless
	 * of the first value the AP uses. Setting -1 here has
	 * that effect because the AP values is an unsigned
	 * 4-bit value.
	 */
	ifmgd->wmm_last_param_set = -1;

	if (elems.wmm_param)
		ieee80211_sta_wmm_params(local, sdata, elems.wmm_param,
					 elems.wmm_param_len);
	else
		ieee80211_set_wmm_default(sdata, false);
	changed |= BSS_CHANGED_QOS;

	/* set AID and assoc capability,
	 * ieee80211_set_associated() will tell the driver */
	bss_conf->aid = aid;
	bss_conf->assoc_capability = capab_info;
	ieee80211_set_associated(sdata, cbss, changed);

	/*
	 * If we're using 4-addr mode, let the AP know that we're
	 * doing so, so that it can create the STA VLAN on its side
	 */
	if (ifmgd->use_4addr)
		ieee80211_send_4addr_nullfunc(local, sdata);

	/*
	 * Start timer to probe the connection to the AP now.
	 * Also start the timer that will detect beacon loss.
	 */
	ieee80211_sta_rx_notify(sdata, (struct ieee80211_hdr *)mgmt);
	ieee80211_sta_reset_beacon_monitor(sdata);

	ret = true;
 out:
	kfree(bss_ies);
	return ret;
}

static void ieee80211_rx_mgmt_assoc_resp(struct ieee80211_sub_if_data *sdata,
					 struct ieee80211_mgmt *mgmt,
					 size_t len)
{
	struct ieee80211_if_managed *ifmgd = &sdata->u.mgd;
	struct ieee80211_mgd_assoc_data *assoc_data = ifmgd->assoc_data;
	u16 capab_info, status_code, aid;
	struct ieee802_11_elems elems;
	u8 *pos;
	bool reassoc;
	struct cfg80211_bss *bss;

	sdata_assert_lock(sdata);

	if (!assoc_data)
		return;
	if (!ether_addr_equal(assoc_data->bss->bssid, mgmt->bssid))
		return;

	/*
	 * AssocResp and ReassocResp have identical structure, so process both
	 * of them in this function.
	 */

	if (len < 24 + 6)
		return;

	reassoc = ieee80211_is_reassoc_req(mgmt->frame_control);
	capab_info = le16_to_cpu(mgmt->u.assoc_resp.capab_info);
	status_code = le16_to_cpu(mgmt->u.assoc_resp.status_code);
	aid = le16_to_cpu(mgmt->u.assoc_resp.aid);

	sdata_info(sdata,
		   "RX %sssocResp from %pM (capab=0x%x status=%d aid=%d)\n",
		   reassoc ? "Rea" : "A", mgmt->sa,
		   capab_info, status_code, (u16)(aid & ~(BIT(15) | BIT(14))));

	pos = mgmt->u.assoc_resp.variable;
	ieee802_11_parse_elems(pos, len - (pos - (u8 *) mgmt), false, &elems);

	if (status_code == WLAN_STATUS_ASSOC_REJECTED_TEMPORARILY &&
	    elems.timeout_int &&
	    elems.timeout_int->type == WLAN_TIMEOUT_ASSOC_COMEBACK) {
		u32 tu, ms;
		tu = le32_to_cpu(elems.timeout_int->value);
		ms = tu * 1024 / 1000;
		sdata_info(sdata,
			   "%pM rejected association temporarily; comeback duration %u TU (%u ms)\n",
			   mgmt->sa, tu, ms);
		assoc_data->timeout = jiffies + msecs_to_jiffies(ms);
		assoc_data->timeout_started = true;
		if (ms > IEEE80211_ASSOC_TIMEOUT)
			run_again(sdata, assoc_data->timeout);
		return;
	}

	bss = assoc_data->bss;

	if (status_code != WLAN_STATUS_SUCCESS) {
		sdata_info(sdata, "%pM denied association (code=%d)\n",
			   mgmt->sa, status_code);
		ieee80211_destroy_assoc_data(sdata, false);
	} else {
		if (!ieee80211_assoc_success(sdata, bss, mgmt, len)) {
			/* oops -- internal error -- send timeout for now */
			ieee80211_destroy_assoc_data(sdata, false);
			cfg80211_assoc_timeout(sdata->dev, bss);
			return;
		}
		sdata_info(sdata, "associated\n");

		/*
		 * destroy assoc_data afterwards, as otherwise an idle
		 * recalc after assoc_data is NULL but before associated
		 * is set can cause the interface to go idle
		 */
		ieee80211_destroy_assoc_data(sdata, true);
	}

	cfg80211_rx_assoc_resp(sdata->dev, bss, (u8 *)mgmt, len);
}

static void ieee80211_rx_bss_info(struct ieee80211_sub_if_data *sdata,
				  struct ieee80211_mgmt *mgmt, size_t len,
				  struct ieee80211_rx_status *rx_status,
				  struct ieee802_11_elems *elems)
{
	struct ieee80211_local *local = sdata->local;
	int freq;
	struct ieee80211_bss *bss;
	struct ieee80211_channel *channel;

	sdata_assert_lock(sdata);

	if (elems->ds_params)
		freq = ieee80211_channel_to_frequency(elems->ds_params[0],
						      rx_status->band);
	else
		freq = rx_status->freq;

	channel = ieee80211_get_channel(local->hw.wiphy, freq);

	if (!channel || channel->flags & IEEE80211_CHAN_DISABLED)
		return;

	bss = ieee80211_bss_info_update(local, rx_status, mgmt, len, elems,
					channel);
	if (bss) {
		ieee80211_rx_bss_put(local, bss);
		sdata->vif.bss_conf.beacon_rate = bss->beacon_rate;
	}

	if (!sdata->u.mgd.associated ||
	    !ether_addr_equal(mgmt->bssid, sdata->u.mgd.associated->bssid))
		return;

	ieee80211_sta_process_chanswitch(sdata, rx_status->mactime,
					 elems, true);

}


static void ieee80211_rx_mgmt_probe_resp(struct ieee80211_sub_if_data *sdata,
					 struct sk_buff *skb)
{
	struct ieee80211_mgmt *mgmt = (void *)skb->data;
	struct ieee80211_if_managed *ifmgd;
	struct ieee80211_rx_status *rx_status = (void *) skb->cb;
	size_t baselen, len = skb->len;
	struct ieee802_11_elems elems;

	ifmgd = &sdata->u.mgd;

	sdata_assert_lock(sdata);

	if (!ether_addr_equal(mgmt->da, sdata->vif.addr))
		return; /* ignore ProbeResp to foreign address */

	baselen = (u8 *) mgmt->u.probe_resp.variable - (u8 *) mgmt;
	if (baselen > len)
		return;

	ieee802_11_parse_elems(mgmt->u.probe_resp.variable, len - baselen,
			       false, &elems);

	ieee80211_rx_bss_info(sdata, mgmt, len, rx_status, &elems);

	if (ifmgd->associated &&
	    ether_addr_equal(mgmt->bssid, ifmgd->associated->bssid))
		ieee80211_reset_ap_probe(sdata);

	if (ifmgd->auth_data && !ifmgd->auth_data->bss->proberesp_ies &&
	    ether_addr_equal(mgmt->bssid, ifmgd->auth_data->bss->bssid)) {
		/* got probe response, continue with auth */
		sdata_info(sdata, "direct probe responded\n");
		ifmgd->auth_data->tries = 0;
		ifmgd->auth_data->timeout = jiffies;
		ifmgd->auth_data->timeout_started = true;
		run_again(sdata, ifmgd->auth_data->timeout);
	}
}

/*
 * This is the canonical list of information elements we care about,
 * the filter code also gives us all changes to the Microsoft OUI
 * (00:50:F2) vendor IE which is used for WMM which we need to track.
 *
 * We implement beacon filtering in software since that means we can
 * avoid processing the frame here and in cfg80211, and userspace
 * will not be able to tell whether the hardware supports it or not.
 *
 * XXX: This list needs to be dynamic -- userspace needs to be able to
 *	add items it requires. It also needs to be able to tell us to
 *	look out for other vendor IEs.
 */
static const u64 care_about_ies =
	(1ULL << WLAN_EID_COUNTRY) |
	(1ULL << WLAN_EID_ERP_INFO) |
	(1ULL << WLAN_EID_CHANNEL_SWITCH) |
	(1ULL << WLAN_EID_PWR_CONSTRAINT) |
	(1ULL << WLAN_EID_HT_CAPABILITY) |
	(1ULL << WLAN_EID_HT_OPERATION);

static void ieee80211_rx_mgmt_beacon(struct ieee80211_sub_if_data *sdata,
				     struct ieee80211_mgmt *mgmt, size_t len,
				     struct ieee80211_rx_status *rx_status)
{
	struct ieee80211_if_managed *ifmgd = &sdata->u.mgd;
	struct ieee80211_bss_conf *bss_conf = &sdata->vif.bss_conf;
	size_t baselen;
	struct ieee802_11_elems elems;
	struct ieee80211_local *local = sdata->local;
	struct ieee80211_chanctx_conf *chanctx_conf;
	struct ieee80211_channel *chan;
	struct sta_info *sta;
	u32 changed = 0;
	bool erp_valid;
	u8 erp_value = 0;
	u32 ncrc;
	u8 *bssid;
	u8 deauth_buf[IEEE80211_DEAUTH_FRAME_LEN];

	sdata_assert_lock(sdata);

	/* Process beacon from the current BSS */
	baselen = (u8 *) mgmt->u.beacon.variable - (u8 *) mgmt;
	if (baselen > len)
		return;

	rcu_read_lock();
	chanctx_conf = rcu_dereference(sdata->vif.chanctx_conf);
	if (!chanctx_conf) {
		rcu_read_unlock();
		return;
	}

	if (rx_status->freq != chanctx_conf->def.chan->center_freq) {
		rcu_read_unlock();
		return;
	}
	chan = chanctx_conf->def.chan;
	rcu_read_unlock();

	if (ifmgd->assoc_data && ifmgd->assoc_data->need_beacon &&
	    ether_addr_equal(mgmt->bssid, ifmgd->assoc_data->bss->bssid)) {
		ieee802_11_parse_elems(mgmt->u.beacon.variable,
				       len - baselen, false, &elems);

		ieee80211_rx_bss_info(sdata, mgmt, len, rx_status, &elems);
		if (elems.tim && !elems.parse_error) {
			const struct ieee80211_tim_ie *tim_ie = elems.tim;
			ifmgd->dtim_period = tim_ie->dtim_period;
		}
		ifmgd->have_beacon = true;
		ifmgd->assoc_data->need_beacon = false;
		if (local->hw.flags & IEEE80211_HW_TIMING_BEACON_ONLY) {
			sdata->vif.bss_conf.sync_tsf =
				le64_to_cpu(mgmt->u.beacon.timestamp);
			sdata->vif.bss_conf.sync_device_ts =
				rx_status->device_timestamp;
			if (elems.tim)
				sdata->vif.bss_conf.sync_dtim_count =
					elems.tim->dtim_count;
			else
				sdata->vif.bss_conf.sync_dtim_count = 0;
		}
		/* continue assoc process */
		ifmgd->assoc_data->timeout = jiffies;
		ifmgd->assoc_data->timeout_started = true;
		run_again(sdata, ifmgd->assoc_data->timeout);
		return;
	}

	if (!ifmgd->associated ||
	    !ether_addr_equal(mgmt->bssid, ifmgd->associated->bssid))
		return;
	bssid = ifmgd->associated->bssid;

	/* Track average RSSI from the Beacon frames of the current AP */
	ifmgd->last_beacon_signal = rx_status->signal;
	if (ifmgd->flags & IEEE80211_STA_RESET_SIGNAL_AVE) {
		ifmgd->flags &= ~IEEE80211_STA_RESET_SIGNAL_AVE;
		ifmgd->ave_beacon_signal = rx_status->signal * 16;
		ifmgd->last_cqm_event_signal = 0;
		ifmgd->count_beacon_signal = 1;
		ifmgd->last_ave_beacon_signal = 0;
	} else {
		ifmgd->ave_beacon_signal =
			(IEEE80211_SIGNAL_AVE_WEIGHT * rx_status->signal * 16 +
			 (16 - IEEE80211_SIGNAL_AVE_WEIGHT) *
			 ifmgd->ave_beacon_signal) / 16;
		ifmgd->count_beacon_signal++;
	}

	if (ifmgd->rssi_min_thold != ifmgd->rssi_max_thold &&
	    ifmgd->count_beacon_signal >= IEEE80211_SIGNAL_AVE_MIN_COUNT) {
		int sig = ifmgd->ave_beacon_signal;
		int last_sig = ifmgd->last_ave_beacon_signal;

		/*
		 * if signal crosses either of the boundaries, invoke callback
		 * with appropriate parameters
		 */
		if (sig > ifmgd->rssi_max_thold &&
		    (last_sig <= ifmgd->rssi_min_thold || last_sig == 0)) {
			ifmgd->last_ave_beacon_signal = sig;
			drv_rssi_callback(local, sdata, RSSI_EVENT_HIGH);
		} else if (sig < ifmgd->rssi_min_thold &&
			   (last_sig >= ifmgd->rssi_max_thold ||
			   last_sig == 0)) {
			ifmgd->last_ave_beacon_signal = sig;
			drv_rssi_callback(local, sdata, RSSI_EVENT_LOW);
		}
	}

	if (bss_conf->cqm_rssi_thold &&
	    ifmgd->count_beacon_signal >= IEEE80211_SIGNAL_AVE_MIN_COUNT &&
	    !(sdata->vif.driver_flags & IEEE80211_VIF_SUPPORTS_CQM_RSSI)) {
		int sig = ifmgd->ave_beacon_signal / 16;
		int last_event = ifmgd->last_cqm_event_signal;
		int thold = bss_conf->cqm_rssi_thold;
		int hyst = bss_conf->cqm_rssi_hyst;
		if (sig < thold &&
		    (last_event == 0 || sig < last_event - hyst)) {
			ifmgd->last_cqm_event_signal = sig;
			ieee80211_cqm_rssi_notify(
				&sdata->vif,
				NL80211_CQM_RSSI_THRESHOLD_EVENT_LOW,
				GFP_KERNEL);
		} else if (sig > thold &&
			   (last_event == 0 || sig > last_event + hyst)) {
			ifmgd->last_cqm_event_signal = sig;
			ieee80211_cqm_rssi_notify(
				&sdata->vif,
				NL80211_CQM_RSSI_THRESHOLD_EVENT_HIGH,
				GFP_KERNEL);
		}
	}

	if (ifmgd->flags & IEEE80211_STA_BEACON_POLL) {
		mlme_dbg_ratelimited(sdata,
				     "cancelling AP probe due to a received beacon\n");
		mutex_lock(&local->mtx);
		ifmgd->flags &= ~IEEE80211_STA_BEACON_POLL;
		ieee80211_run_deferred_scan(local);
		mutex_unlock(&local->mtx);

		mutex_lock(&local->iflist_mtx);
		ieee80211_recalc_ps(local, -1);
		mutex_unlock(&local->iflist_mtx);
	}

	/*
	 * Push the beacon loss detection into the future since
	 * we are processing a beacon from the AP just now.
	 */
	ieee80211_sta_reset_beacon_monitor(sdata);

	ncrc = crc32_be(0, (void *)&mgmt->u.beacon.beacon_int, 4);
	ncrc = ieee802_11_parse_elems_crc(mgmt->u.beacon.variable,
					  len - baselen, false, &elems,
					  care_about_ies, ncrc);

	if (local->hw.flags & IEEE80211_HW_PS_NULLFUNC_STACK) {
		bool directed_tim = ieee80211_check_tim(elems.tim,
							elems.tim_len,
							ifmgd->aid);
		if (directed_tim) {
			if (local->hw.conf.dynamic_ps_timeout > 0) {
				if (local->hw.conf.flags & IEEE80211_CONF_PS) {
					local->hw.conf.flags &= ~IEEE80211_CONF_PS;
					ieee80211_hw_config(local,
							    IEEE80211_CONF_CHANGE_PS);
				}
				ieee80211_send_nullfunc(local, sdata, 0);
			} else if (!local->pspolling && sdata->u.mgd.powersave) {
				local->pspolling = true;

				/*
				 * Here is assumed that the driver will be
				 * able to send ps-poll frame and receive a
				 * response even though power save mode is
				 * enabled, but some drivers might require
				 * to disable power save here. This needs
				 * to be investigated.
				 */
				ieee80211_send_pspoll(local, sdata);
			}
		}
	}

	if (sdata->vif.p2p) {
		struct ieee80211_p2p_noa_attr noa = {};
		int ret;

		ret = cfg80211_get_p2p_attr(mgmt->u.beacon.variable,
					    len - baselen,
					    IEEE80211_P2P_ATTR_ABSENCE_NOTICE,
					    (u8 *) &noa, sizeof(noa));
		if (ret >= 2) {
			if (sdata->u.mgd.p2p_noa_index != noa.index) {
				/* valid noa_attr and index changed */
				sdata->u.mgd.p2p_noa_index = noa.index;
				memcpy(&bss_conf->p2p_noa_attr, &noa, sizeof(noa));
				changed |= BSS_CHANGED_P2P_PS;
				/*
				 * make sure we update all information, the CRC
				 * mechanism doesn't look at P2P attributes.
				 */
				ifmgd->beacon_crc_valid = false;
			}
		} else if (sdata->u.mgd.p2p_noa_index != -1) {
			/* noa_attr not found and we had valid noa_attr before */
			sdata->u.mgd.p2p_noa_index = -1;
			memset(&bss_conf->p2p_noa_attr, 0, sizeof(bss_conf->p2p_noa_attr));
			changed |= BSS_CHANGED_P2P_PS;
			ifmgd->beacon_crc_valid = false;
		}
	}

	if (ncrc == ifmgd->beacon_crc && ifmgd->beacon_crc_valid)
		return;
	ifmgd->beacon_crc = ncrc;
	ifmgd->beacon_crc_valid = true;

	ieee80211_rx_bss_info(sdata, mgmt, len, rx_status, &elems);

	if (ieee80211_sta_wmm_params(local, sdata, elems.wmm_param,
				     elems.wmm_param_len))
		changed |= BSS_CHANGED_QOS;

	/*
	 * If we haven't had a beacon before, tell the driver about the
	 * DTIM period (and beacon timing if desired) now.
	 */
	if (!ifmgd->have_beacon) {
		/* a few bogus AP send dtim_period = 0 or no TIM IE */
		if (elems.tim)
			bss_conf->dtim_period = elems.tim->dtim_period ?: 1;
		else
			bss_conf->dtim_period = 1;

		if (local->hw.flags & IEEE80211_HW_TIMING_BEACON_ONLY) {
			sdata->vif.bss_conf.sync_tsf =
				le64_to_cpu(mgmt->u.beacon.timestamp);
			sdata->vif.bss_conf.sync_device_ts =
				rx_status->device_timestamp;
			if (elems.tim)
				sdata->vif.bss_conf.sync_dtim_count =
					elems.tim->dtim_count;
			else
				sdata->vif.bss_conf.sync_dtim_count = 0;
		}

		changed |= BSS_CHANGED_BEACON_INFO;
		ifmgd->have_beacon = true;

		mutex_lock(&local->iflist_mtx);
		ieee80211_recalc_ps(local, -1);
		mutex_unlock(&local->iflist_mtx);

		ieee80211_recalc_ps_vif(sdata);
	}

	if (elems.erp_info) {
		erp_valid = true;
		erp_value = elems.erp_info[0];
	} else {
		erp_valid = false;
	}
	changed |= ieee80211_handle_bss_capability(sdata,
			le16_to_cpu(mgmt->u.beacon.capab_info),
			erp_valid, erp_value);

	mutex_lock(&local->sta_mtx);
	sta = sta_info_get(sdata, bssid);

	if (ieee80211_config_bw(sdata, sta, elems.ht_operation,
				elems.vht_operation, bssid, &changed)) {
		mutex_unlock(&local->sta_mtx);
		ieee80211_set_disassoc(sdata, IEEE80211_STYPE_DEAUTH,
				       WLAN_REASON_DEAUTH_LEAVING,
				       true, deauth_buf);
		cfg80211_tx_mlme_mgmt(sdata->dev, deauth_buf,
				      sizeof(deauth_buf));
		return;
	}

	if (sta && elems.opmode_notif)
		ieee80211_vht_handle_opmode(sdata, sta, *elems.opmode_notif,
					    rx_status->band, true);
	mutex_unlock(&local->sta_mtx);

	if (elems.country_elem && elems.pwr_constr_elem &&
	    mgmt->u.probe_resp.capab_info &
				cpu_to_le16(WLAN_CAPABILITY_SPECTRUM_MGMT))
		changed |= ieee80211_handle_pwr_constr(sdata, chan,
						       elems.country_elem,
						       elems.country_elem_len,
						       elems.pwr_constr_elem);

	ieee80211_bss_info_change_notify(sdata, changed);
}

void ieee80211_sta_rx_queued_mgmt(struct ieee80211_sub_if_data *sdata,
				  struct sk_buff *skb)
{
	struct ieee80211_rx_status *rx_status;
	struct ieee80211_mgmt *mgmt;
	u16 fc;
	struct ieee802_11_elems elems;
	int ies_len;

	rx_status = (struct ieee80211_rx_status *) skb->cb;
	mgmt = (struct ieee80211_mgmt *) skb->data;
	fc = le16_to_cpu(mgmt->frame_control);

	sdata_lock(sdata);

	switch (fc & IEEE80211_FCTL_STYPE) {
	case IEEE80211_STYPE_BEACON:
		ieee80211_rx_mgmt_beacon(sdata, mgmt, skb->len, rx_status);
		break;
	case IEEE80211_STYPE_PROBE_RESP:
		ieee80211_rx_mgmt_probe_resp(sdata, skb);
		break;
	case IEEE80211_STYPE_AUTH:
		ieee80211_rx_mgmt_auth(sdata, mgmt, skb->len);
		break;
	case IEEE80211_STYPE_DEAUTH:
		ieee80211_rx_mgmt_deauth(sdata, mgmt, skb->len);
		break;
	case IEEE80211_STYPE_DISASSOC:
		ieee80211_rx_mgmt_disassoc(sdata, mgmt, skb->len);
		break;
	case IEEE80211_STYPE_ASSOC_RESP:
	case IEEE80211_STYPE_REASSOC_RESP:
		ieee80211_rx_mgmt_assoc_resp(sdata, mgmt, skb->len);
		break;
	case IEEE80211_STYPE_ACTION:
		if (mgmt->u.action.category == WLAN_CATEGORY_SPECTRUM_MGMT) {
			ies_len = skb->len -
				  offsetof(struct ieee80211_mgmt,
					   u.action.u.chan_switch.variable);

			if (ies_len < 0)
				break;

			ieee802_11_parse_elems(
				mgmt->u.action.u.chan_switch.variable,
				ies_len, true, &elems);

			if (elems.parse_error)
				break;

			ieee80211_sta_process_chanswitch(sdata,
							 rx_status->mactime,
							 &elems, false);
		} else if (mgmt->u.action.category == WLAN_CATEGORY_PUBLIC) {
			ies_len = skb->len -
				  offsetof(struct ieee80211_mgmt,
					   u.action.u.ext_chan_switch.variable);

			if (ies_len < 0)
				break;

			ieee802_11_parse_elems(
				mgmt->u.action.u.ext_chan_switch.variable,
				ies_len, true, &elems);

			if (elems.parse_error)
				break;

			/* for the handling code pretend this was also an IE */
			elems.ext_chansw_ie =
				&mgmt->u.action.u.ext_chan_switch.data;

			ieee80211_sta_process_chanswitch(sdata,
							 rx_status->mactime,
							 &elems, false);
		}
		break;
	}
	sdata_unlock(sdata);
}

static void ieee80211_sta_timer(unsigned long data)
{
	struct ieee80211_sub_if_data *sdata =
		(struct ieee80211_sub_if_data *) data;

	ieee80211_queue_work(&sdata->local->hw, &sdata->work);
}

static void ieee80211_sta_connection_lost(struct ieee80211_sub_if_data *sdata,
					  u8 *bssid, u8 reason, bool tx)
{
	u8 frame_buf[IEEE80211_DEAUTH_FRAME_LEN];

	ieee80211_set_disassoc(sdata, IEEE80211_STYPE_DEAUTH, reason,
			       tx, frame_buf);

	cfg80211_tx_mlme_mgmt(sdata->dev, frame_buf,
			      IEEE80211_DEAUTH_FRAME_LEN);
}

static int ieee80211_probe_auth(struct ieee80211_sub_if_data *sdata)
{
	struct ieee80211_local *local = sdata->local;
	struct ieee80211_if_managed *ifmgd = &sdata->u.mgd;
	struct ieee80211_mgd_auth_data *auth_data = ifmgd->auth_data;
	u32 tx_flags = 0;

	sdata_assert_lock(sdata);

	if (WARN_ON_ONCE(!auth_data))
		return -EINVAL;

	auth_data->tries++;

	if (auth_data->tries > IEEE80211_AUTH_MAX_TRIES) {
		sdata_info(sdata, "authentication with %pM timed out\n",
			   auth_data->bss->bssid);

		/*
		 * Most likely AP is not in the range so remove the
		 * bss struct for that AP.
		 */
		cfg80211_unlink_bss(local->hw.wiphy, auth_data->bss);

		return -ETIMEDOUT;
	}

	drv_mgd_prepare_tx(local, sdata);

	if (auth_data->bss->proberesp_ies) {
		u16 trans = 1;
		u16 status = 0;

		sdata_info(sdata, "send auth to %pM (try %d/%d)\n",
			   auth_data->bss->bssid, auth_data->tries,
			   IEEE80211_AUTH_MAX_TRIES);

		auth_data->expected_transaction = 2;

		if (auth_data->algorithm == WLAN_AUTH_SAE) {
			trans = auth_data->sae_trans;
			status = auth_data->sae_status;
			auth_data->expected_transaction = trans;
		}

		if (local->hw.flags & IEEE80211_HW_REPORTS_TX_ACK_STATUS)
			tx_flags = IEEE80211_TX_CTL_REQ_TX_STATUS |
				   IEEE80211_TX_INTFL_MLME_CONN_TX;

		ieee80211_send_auth(sdata, trans, auth_data->algorithm, status,
				    auth_data->data, auth_data->data_len,
				    auth_data->bss->bssid,
				    auth_data->bss->bssid, NULL, 0, 0,
				    tx_flags);
	} else {
		const u8 *ssidie;

		sdata_info(sdata, "direct probe to %pM (try %d/%i)\n",
			   auth_data->bss->bssid, auth_data->tries,
			   IEEE80211_AUTH_MAX_TRIES);

		rcu_read_lock();
		ssidie = ieee80211_bss_get_ie(auth_data->bss, WLAN_EID_SSID);
		if (!ssidie) {
			rcu_read_unlock();
			return -EINVAL;
		}
		/*
		 * Direct probe is sent to broadcast address as some APs
		 * will not answer to direct packet in unassociated state.
		 */
		ieee80211_send_probe_req(sdata, NULL, ssidie + 2, ssidie[1],
					 NULL, 0, (u32) -1, true, 0,
					 auth_data->bss->channel, false);
		rcu_read_unlock();
	}

	if (tx_flags == 0) {
		auth_data->timeout = jiffies + IEEE80211_AUTH_TIMEOUT;
		auth_data->timeout_started = true;
<<<<<<< HEAD
		run_again(ifmgd, auth_data->timeout);
=======
		run_again(sdata, auth_data->timeout);
>>>>>>> 69a2d10c
	} else {
		auth_data->timeout =
			round_jiffies_up(jiffies + IEEE80211_AUTH_TIMEOUT_LONG);
		auth_data->timeout_started = true;
<<<<<<< HEAD
		run_again(ifmgd, auth_data->timeout);
=======
		run_again(sdata, auth_data->timeout);
>>>>>>> 69a2d10c
	}

	return 0;
}

static int ieee80211_do_assoc(struct ieee80211_sub_if_data *sdata)
{
	struct ieee80211_mgd_assoc_data *assoc_data = sdata->u.mgd.assoc_data;
	struct ieee80211_local *local = sdata->local;

	sdata_assert_lock(sdata);

	assoc_data->tries++;
	if (assoc_data->tries > IEEE80211_ASSOC_MAX_TRIES) {
		sdata_info(sdata, "association with %pM timed out\n",
			   assoc_data->bss->bssid);

		/*
		 * Most likely AP is not in the range so remove the
		 * bss struct for that AP.
		 */
		cfg80211_unlink_bss(local->hw.wiphy, assoc_data->bss);

		return -ETIMEDOUT;
	}

	sdata_info(sdata, "associate with %pM (try %d/%d)\n",
		   assoc_data->bss->bssid, assoc_data->tries,
		   IEEE80211_ASSOC_MAX_TRIES);
	ieee80211_send_assoc(sdata);

	if (!(local->hw.flags & IEEE80211_HW_REPORTS_TX_ACK_STATUS)) {
		assoc_data->timeout = jiffies + IEEE80211_ASSOC_TIMEOUT;
		assoc_data->timeout_started = true;
		run_again(sdata, assoc_data->timeout);
	} else {
		assoc_data->timeout =
			round_jiffies_up(jiffies +
					 IEEE80211_ASSOC_TIMEOUT_LONG);
		assoc_data->timeout_started = true;
<<<<<<< HEAD
		run_again(&sdata->u.mgd, assoc_data->timeout);
=======
		run_again(sdata, assoc_data->timeout);
>>>>>>> 69a2d10c
	}

	return 0;
}

void ieee80211_mgd_conn_tx_status(struct ieee80211_sub_if_data *sdata,
				  __le16 fc, bool acked)
{
	struct ieee80211_local *local = sdata->local;

	sdata->u.mgd.status_fc = fc;
	sdata->u.mgd.status_acked = acked;
	sdata->u.mgd.status_received = true;

	ieee80211_queue_work(&local->hw, &sdata->work);
}

void ieee80211_sta_work(struct ieee80211_sub_if_data *sdata)
{
	struct ieee80211_local *local = sdata->local;
	struct ieee80211_if_managed *ifmgd = &sdata->u.mgd;

	sdata_lock(sdata);

	if (ifmgd->status_received) {
		__le16 fc = ifmgd->status_fc;
		bool status_acked = ifmgd->status_acked;

		ifmgd->status_received = false;
		if (ifmgd->auth_data &&
		    (ieee80211_is_probe_req(fc) || ieee80211_is_auth(fc))) {
			if (status_acked) {
				ifmgd->auth_data->timeout =
					jiffies + IEEE80211_AUTH_TIMEOUT_SHORT;
				run_again(sdata, ifmgd->auth_data->timeout);
			} else {
				ifmgd->auth_data->timeout = jiffies - 1;
			}
			ifmgd->auth_data->timeout_started = true;
		} else if (ifmgd->assoc_data &&
			   (ieee80211_is_assoc_req(fc) ||
			    ieee80211_is_reassoc_req(fc))) {
			if (status_acked) {
				ifmgd->assoc_data->timeout =
					jiffies + IEEE80211_ASSOC_TIMEOUT_SHORT;
				run_again(sdata, ifmgd->assoc_data->timeout);
			} else {
				ifmgd->assoc_data->timeout = jiffies - 1;
			}
			ifmgd->assoc_data->timeout_started = true;
		}
	}

	if (ifmgd->auth_data && ifmgd->auth_data->timeout_started &&
	    time_after(jiffies, ifmgd->auth_data->timeout)) {
		if (ifmgd->auth_data->done) {
			/*
			 * ok ... we waited for assoc but userspace didn't,
			 * so let's just kill the auth data
			 */
			ieee80211_destroy_auth_data(sdata, false);
		} else if (ieee80211_probe_auth(sdata)) {
			u8 bssid[ETH_ALEN];

			memcpy(bssid, ifmgd->auth_data->bss->bssid, ETH_ALEN);

			ieee80211_destroy_auth_data(sdata, false);

			cfg80211_auth_timeout(sdata->dev, bssid);
		}
	} else if (ifmgd->auth_data && ifmgd->auth_data->timeout_started)
		run_again(sdata, ifmgd->auth_data->timeout);

	if (ifmgd->assoc_data && ifmgd->assoc_data->timeout_started &&
	    time_after(jiffies, ifmgd->assoc_data->timeout)) {
		if ((ifmgd->assoc_data->need_beacon && !ifmgd->have_beacon) ||
		    ieee80211_do_assoc(sdata)) {
			struct cfg80211_bss *bss = ifmgd->assoc_data->bss;

			ieee80211_destroy_assoc_data(sdata, false);
			cfg80211_assoc_timeout(sdata->dev, bss);
		}
	} else if (ifmgd->assoc_data && ifmgd->assoc_data->timeout_started)
		run_again(sdata, ifmgd->assoc_data->timeout);

	if (ifmgd->flags & (IEEE80211_STA_BEACON_POLL |
			    IEEE80211_STA_CONNECTION_POLL) &&
	    ifmgd->associated) {
		u8 bssid[ETH_ALEN];
		int max_tries;

		memcpy(bssid, ifmgd->associated->bssid, ETH_ALEN);

		if (local->hw.flags & IEEE80211_HW_REPORTS_TX_ACK_STATUS)
			max_tries = max_nullfunc_tries;
		else
			max_tries = max_probe_tries;

		/* ACK received for nullfunc probing frame */
		if (!ifmgd->probe_send_count)
			ieee80211_reset_ap_probe(sdata);
		else if (ifmgd->nullfunc_failed) {
			if (ifmgd->probe_send_count < max_tries) {
				mlme_dbg(sdata,
					 "No ack for nullfunc frame to AP %pM, try %d/%i\n",
					 bssid, ifmgd->probe_send_count,
					 max_tries);
				ieee80211_mgd_probe_ap_send(sdata);
			} else {
				mlme_dbg(sdata,
					 "No ack for nullfunc frame to AP %pM, disconnecting.\n",
					 bssid);
				ieee80211_sta_connection_lost(sdata, bssid,
					WLAN_REASON_DISASSOC_DUE_TO_INACTIVITY,
					false);
			}
		} else if (time_is_after_jiffies(ifmgd->probe_timeout))
			run_again(sdata, ifmgd->probe_timeout);
		else if (local->hw.flags & IEEE80211_HW_REPORTS_TX_ACK_STATUS) {
			mlme_dbg(sdata,
				 "Failed to send nullfunc to AP %pM after %dms, disconnecting\n",
				 bssid, probe_wait_ms);
			ieee80211_sta_connection_lost(sdata, bssid,
				WLAN_REASON_DISASSOC_DUE_TO_INACTIVITY, false);
		} else if (ifmgd->probe_send_count < max_tries) {
			mlme_dbg(sdata,
				 "No probe response from AP %pM after %dms, try %d/%i\n",
				 bssid, probe_wait_ms,
				 ifmgd->probe_send_count, max_tries);
			ieee80211_mgd_probe_ap_send(sdata);
		} else {
			/*
			 * We actually lost the connection ... or did we?
			 * Let's make sure!
			 */
			wiphy_debug(local->hw.wiphy,
				    "%s: No probe response from AP %pM"
				    " after %dms, disconnecting.\n",
				    sdata->name,
				    bssid, probe_wait_ms);

			ieee80211_sta_connection_lost(sdata, bssid,
				WLAN_REASON_DISASSOC_DUE_TO_INACTIVITY, false);
		}
	}

	sdata_unlock(sdata);
}

static void ieee80211_sta_bcn_mon_timer(unsigned long data)
{
	struct ieee80211_sub_if_data *sdata =
		(struct ieee80211_sub_if_data *) data;
	struct ieee80211_local *local = sdata->local;

	if (local->quiescing)
		return;

	sdata->u.mgd.connection_loss = false;
	ieee80211_queue_work(&sdata->local->hw,
			     &sdata->u.mgd.beacon_connection_loss_work);
}

static void ieee80211_sta_conn_mon_timer(unsigned long data)
{
	struct ieee80211_sub_if_data *sdata =
		(struct ieee80211_sub_if_data *) data;
	struct ieee80211_if_managed *ifmgd = &sdata->u.mgd;
	struct ieee80211_local *local = sdata->local;

	if (local->quiescing)
		return;

	ieee80211_queue_work(&local->hw, &ifmgd->monitor_work);
}

static void ieee80211_sta_monitor_work(struct work_struct *work)
{
	struct ieee80211_sub_if_data *sdata =
		container_of(work, struct ieee80211_sub_if_data,
			     u.mgd.monitor_work);

	ieee80211_mgd_probe_ap(sdata, false);
}

static void ieee80211_restart_sta_timer(struct ieee80211_sub_if_data *sdata)
{
	u32 flags;

	if (sdata->vif.type == NL80211_IFTYPE_STATION) {
		__ieee80211_stop_poll(sdata);

		/* let's probe the connection once */
		flags = sdata->local->hw.flags;
		if (!(flags & IEEE80211_HW_CONNECTION_MONITOR))
			ieee80211_queue_work(&sdata->local->hw,
					     &sdata->u.mgd.monitor_work);
		/* and do all the other regular work too */
		ieee80211_queue_work(&sdata->local->hw, &sdata->work);
	}
}

#ifdef CONFIG_PM
void ieee80211_sta_restart(struct ieee80211_sub_if_data *sdata)
{
	struct ieee80211_if_managed *ifmgd = &sdata->u.mgd;

	sdata_lock(sdata);
	if (!ifmgd->associated) {
		sdata_unlock(sdata);
		return;
	}

	if (sdata->flags & IEEE80211_SDATA_DISCONNECT_RESUME) {
		sdata->flags &= ~IEEE80211_SDATA_DISCONNECT_RESUME;
		mlme_dbg(sdata, "driver requested disconnect after resume\n");
		ieee80211_sta_connection_lost(sdata,
					      ifmgd->associated->bssid,
					      WLAN_REASON_UNSPECIFIED,
					      true);
		sdata_unlock(sdata);
		return;
	}
	sdata_unlock(sdata);
}
#endif

/* interface setup */
void ieee80211_sta_setup_sdata(struct ieee80211_sub_if_data *sdata)
{
	struct ieee80211_if_managed *ifmgd;

	ifmgd = &sdata->u.mgd;
	INIT_WORK(&ifmgd->monitor_work, ieee80211_sta_monitor_work);
	INIT_WORK(&ifmgd->chswitch_work, ieee80211_chswitch_work);
	INIT_WORK(&ifmgd->beacon_connection_loss_work,
		  ieee80211_beacon_connection_loss_work);
	INIT_WORK(&ifmgd->csa_connection_drop_work,
		  ieee80211_csa_connection_drop_work);
	INIT_WORK(&ifmgd->request_smps_work, ieee80211_request_smps_work);
	setup_timer(&ifmgd->timer, ieee80211_sta_timer,
		    (unsigned long) sdata);
	setup_timer(&ifmgd->bcn_mon_timer, ieee80211_sta_bcn_mon_timer,
		    (unsigned long) sdata);
	setup_timer(&ifmgd->conn_mon_timer, ieee80211_sta_conn_mon_timer,
		    (unsigned long) sdata);
	setup_timer(&ifmgd->chswitch_timer, ieee80211_chswitch_timer,
		    (unsigned long) sdata);

	ifmgd->flags = 0;
	ifmgd->powersave = sdata->wdev.ps;
	ifmgd->uapsd_queues = sdata->local->hw.uapsd_queues;
	ifmgd->uapsd_max_sp_len = sdata->local->hw.uapsd_max_sp_len;
	ifmgd->p2p_noa_index = -1;

	if (sdata->local->hw.flags & IEEE80211_HW_SUPPORTS_DYNAMIC_SMPS)
		ifmgd->req_smps = IEEE80211_SMPS_AUTOMATIC;
	else
		ifmgd->req_smps = IEEE80211_SMPS_OFF;
}

/* scan finished notification */
void ieee80211_mlme_notify_scan_completed(struct ieee80211_local *local)
{
	struct ieee80211_sub_if_data *sdata;

	/* Restart STA timers */
	rcu_read_lock();
	list_for_each_entry_rcu(sdata, &local->interfaces, list) {
		if (ieee80211_sdata_running(sdata))
			ieee80211_restart_sta_timer(sdata);
	}
	rcu_read_unlock();
}

int ieee80211_max_network_latency(struct notifier_block *nb,
				  unsigned long data, void *dummy)
{
	s32 latency_usec = (s32) data;
	struct ieee80211_local *local =
		container_of(nb, struct ieee80211_local,
			     network_latency_notifier);

	mutex_lock(&local->iflist_mtx);
	ieee80211_recalc_ps(local, latency_usec);
	mutex_unlock(&local->iflist_mtx);

	return 0;
}

static u8 ieee80211_ht_vht_rx_chains(struct ieee80211_sub_if_data *sdata,
				     struct cfg80211_bss *cbss)
{
	struct ieee80211_if_managed *ifmgd = &sdata->u.mgd;
	const u8 *ht_cap_ie, *vht_cap_ie;
	const struct ieee80211_ht_cap *ht_cap;
	const struct ieee80211_vht_cap *vht_cap;
	u8 chains = 1;

	if (ifmgd->flags & IEEE80211_STA_DISABLE_HT)
		return chains;

	ht_cap_ie = ieee80211_bss_get_ie(cbss, WLAN_EID_HT_CAPABILITY);
	if (ht_cap_ie && ht_cap_ie[1] >= sizeof(*ht_cap)) {
		ht_cap = (void *)(ht_cap_ie + 2);
		chains = ieee80211_mcs_to_chains(&ht_cap->mcs);
		/*
		 * TODO: use "Tx Maximum Number Spatial Streams Supported" and
		 *	 "Tx Unequal Modulation Supported" fields.
		 */
	}

	if (ifmgd->flags & IEEE80211_STA_DISABLE_VHT)
		return chains;

	vht_cap_ie = ieee80211_bss_get_ie(cbss, WLAN_EID_VHT_CAPABILITY);
	if (vht_cap_ie && vht_cap_ie[1] >= sizeof(*vht_cap)) {
		u8 nss;
		u16 tx_mcs_map;

		vht_cap = (void *)(vht_cap_ie + 2);
		tx_mcs_map = le16_to_cpu(vht_cap->supp_mcs.tx_mcs_map);
		for (nss = 8; nss > 0; nss--) {
			if (((tx_mcs_map >> (2 * (nss - 1))) & 3) !=
					IEEE80211_VHT_MCS_NOT_SUPPORTED)
				break;
		}
		/* TODO: use "Tx Highest Supported Long GI Data Rate" field? */
		chains = max(chains, nss);
	}

	return chains;
}

static int ieee80211_prep_channel(struct ieee80211_sub_if_data *sdata,
				  struct cfg80211_bss *cbss)
{
	struct ieee80211_local *local = sdata->local;
	struct ieee80211_if_managed *ifmgd = &sdata->u.mgd;
	const struct ieee80211_ht_operation *ht_oper = NULL;
	const struct ieee80211_vht_operation *vht_oper = NULL;
	struct ieee80211_supported_band *sband;
	struct cfg80211_chan_def chandef;
	int ret;

	sband = local->hw.wiphy->bands[cbss->channel->band];

	ifmgd->flags &= ~(IEEE80211_STA_DISABLE_40MHZ |
			  IEEE80211_STA_DISABLE_80P80MHZ |
			  IEEE80211_STA_DISABLE_160MHZ);

	rcu_read_lock();

	if (!(ifmgd->flags & IEEE80211_STA_DISABLE_HT) &&
	    sband->ht_cap.ht_supported) {
		const u8 *ht_oper_ie, *ht_cap;

		ht_oper_ie = ieee80211_bss_get_ie(cbss, WLAN_EID_HT_OPERATION);
		if (ht_oper_ie && ht_oper_ie[1] >= sizeof(*ht_oper))
			ht_oper = (void *)(ht_oper_ie + 2);

		ht_cap = ieee80211_bss_get_ie(cbss, WLAN_EID_HT_CAPABILITY);
		if (!ht_cap || ht_cap[1] < sizeof(struct ieee80211_ht_cap)) {
			ifmgd->flags |= IEEE80211_STA_DISABLE_HT;
			ht_oper = NULL;
		}
	}

	if (!(ifmgd->flags & IEEE80211_STA_DISABLE_VHT) &&
	    sband->vht_cap.vht_supported) {
		const u8 *vht_oper_ie, *vht_cap;

		vht_oper_ie = ieee80211_bss_get_ie(cbss,
						   WLAN_EID_VHT_OPERATION);
		if (vht_oper_ie && vht_oper_ie[1] >= sizeof(*vht_oper))
			vht_oper = (void *)(vht_oper_ie + 2);
		if (vht_oper && !ht_oper) {
			vht_oper = NULL;
			sdata_info(sdata,
				   "AP advertised VHT without HT, disabling both\n");
			ifmgd->flags |= IEEE80211_STA_DISABLE_HT;
			ifmgd->flags |= IEEE80211_STA_DISABLE_VHT;
		}

		vht_cap = ieee80211_bss_get_ie(cbss, WLAN_EID_VHT_CAPABILITY);
		if (!vht_cap || vht_cap[1] < sizeof(struct ieee80211_vht_cap)) {
			ifmgd->flags |= IEEE80211_STA_DISABLE_VHT;
			vht_oper = NULL;
		}
	}

	ifmgd->flags |= ieee80211_determine_chantype(sdata, sband,
						     cbss->channel,
						     ht_oper, vht_oper,
						     &chandef, false);

	sdata->needed_rx_chains = min(ieee80211_ht_vht_rx_chains(sdata, cbss),
				      local->rx_chains);

	rcu_read_unlock();

	/* will change later if needed */
	sdata->smps_mode = IEEE80211_SMPS_OFF;

	/*
	 * If this fails (possibly due to channel context sharing
	 * on incompatible channels, e.g. 80+80 and 160 sharing the
	 * same control channel) try to use a smaller bandwidth.
	 */
	ret = ieee80211_vif_use_channel(sdata, &chandef,
					IEEE80211_CHANCTX_SHARED);

	/* don't downgrade for 5 and 10 MHz channels, though. */
	if (chandef.width == NL80211_CHAN_WIDTH_5 ||
	    chandef.width == NL80211_CHAN_WIDTH_10)
		return ret;

	while (ret && chandef.width != NL80211_CHAN_WIDTH_20_NOHT) {
		ifmgd->flags |= chandef_downgrade(&chandef);
		ret = ieee80211_vif_use_channel(sdata, &chandef,
						IEEE80211_CHANCTX_SHARED);
	}
	return ret;
}

static int ieee80211_prep_connection(struct ieee80211_sub_if_data *sdata,
				     struct cfg80211_bss *cbss, bool assoc)
{
	struct ieee80211_local *local = sdata->local;
	struct ieee80211_if_managed *ifmgd = &sdata->u.mgd;
	struct ieee80211_bss *bss = (void *)cbss->priv;
	struct sta_info *new_sta = NULL;
	bool have_sta = false;
	int err;

	if (WARN_ON(!ifmgd->auth_data && !ifmgd->assoc_data))
		return -EINVAL;

	if (assoc) {
		rcu_read_lock();
		have_sta = sta_info_get(sdata, cbss->bssid);
		rcu_read_unlock();
	}

	if (!have_sta) {
		new_sta = sta_info_alloc(sdata, cbss->bssid, GFP_KERNEL);
		if (!new_sta)
			return -ENOMEM;
	}

	if (new_sta) {
		u32 rates = 0, basic_rates = 0;
		bool have_higher_than_11mbit;
		int min_rate = INT_MAX, min_rate_index = -1;
		struct ieee80211_supported_band *sband;
		const struct cfg80211_bss_ies *ies;

		sband = local->hw.wiphy->bands[cbss->channel->band];

		err = ieee80211_prep_channel(sdata, cbss);
		if (err) {
			sta_info_free(local, new_sta);
			return err;
		}

		ieee80211_get_rates(sband, bss->supp_rates,
				    bss->supp_rates_len,
				    &rates, &basic_rates,
				    &have_higher_than_11mbit,
				    &min_rate, &min_rate_index);

		/*
		 * This used to be a workaround for basic rates missing
		 * in the association response frame. Now that we no
		 * longer use the basic rates from there, it probably
		 * doesn't happen any more, but keep the workaround so
		 * in case some *other* APs are buggy in different ways
		 * we can connect -- with a warning.
		 */
		if (!basic_rates && min_rate_index >= 0) {
			sdata_info(sdata,
				   "No basic rates, using min rate instead\n");
			basic_rates = BIT(min_rate_index);
		}

		new_sta->sta.supp_rates[cbss->channel->band] = rates;
		sdata->vif.bss_conf.basic_rates = basic_rates;

		/* cf. IEEE 802.11 9.2.12 */
		if (cbss->channel->band == IEEE80211_BAND_2GHZ &&
		    have_higher_than_11mbit)
			sdata->flags |= IEEE80211_SDATA_OPERATING_GMODE;
		else
			sdata->flags &= ~IEEE80211_SDATA_OPERATING_GMODE;

		memcpy(ifmgd->bssid, cbss->bssid, ETH_ALEN);

		/* set timing information */
		sdata->vif.bss_conf.beacon_int = cbss->beacon_interval;
		rcu_read_lock();
		ies = rcu_dereference(cbss->beacon_ies);
		if (ies) {
			const u8 *tim_ie;

			sdata->vif.bss_conf.sync_tsf = ies->tsf;
			sdata->vif.bss_conf.sync_device_ts =
				bss->device_ts_beacon;
			tim_ie = cfg80211_find_ie(WLAN_EID_TIM,
						  ies->data, ies->len);
			if (tim_ie && tim_ie[1] >= 2)
				sdata->vif.bss_conf.sync_dtim_count = tim_ie[2];
			else
				sdata->vif.bss_conf.sync_dtim_count = 0;
		} else if (!(local->hw.flags &
					IEEE80211_HW_TIMING_BEACON_ONLY)) {
			ies = rcu_dereference(cbss->proberesp_ies);
			/* must be non-NULL since beacon IEs were NULL */
			sdata->vif.bss_conf.sync_tsf = ies->tsf;
			sdata->vif.bss_conf.sync_device_ts =
				bss->device_ts_presp;
			sdata->vif.bss_conf.sync_dtim_count = 0;
		} else {
			sdata->vif.bss_conf.sync_tsf = 0;
			sdata->vif.bss_conf.sync_device_ts = 0;
			sdata->vif.bss_conf.sync_dtim_count = 0;
		}
		rcu_read_unlock();

		/* tell driver about BSSID, basic rates and timing */
		ieee80211_bss_info_change_notify(sdata,
			BSS_CHANGED_BSSID | BSS_CHANGED_BASIC_RATES |
			BSS_CHANGED_BEACON_INT);

		if (assoc)
			sta_info_pre_move_state(new_sta, IEEE80211_STA_AUTH);

		err = sta_info_insert(new_sta);
		new_sta = NULL;
		if (err) {
			sdata_info(sdata,
				   "failed to insert STA entry for the AP (error %d)\n",
				   err);
			return err;
		}
	} else
		WARN_ON_ONCE(!ether_addr_equal(ifmgd->bssid, cbss->bssid));

	return 0;
}

/* config hooks */
int ieee80211_mgd_auth(struct ieee80211_sub_if_data *sdata,
		       struct cfg80211_auth_request *req)
{
	struct ieee80211_local *local = sdata->local;
	struct ieee80211_if_managed *ifmgd = &sdata->u.mgd;
	struct ieee80211_mgd_auth_data *auth_data;
	u16 auth_alg;
	int err;

	/* prepare auth data structure */

	switch (req->auth_type) {
	case NL80211_AUTHTYPE_OPEN_SYSTEM:
		auth_alg = WLAN_AUTH_OPEN;
		break;
	case NL80211_AUTHTYPE_SHARED_KEY:
		if (IS_ERR(local->wep_tx_tfm))
			return -EOPNOTSUPP;
		auth_alg = WLAN_AUTH_SHARED_KEY;
		break;
	case NL80211_AUTHTYPE_FT:
		auth_alg = WLAN_AUTH_FT;
		break;
	case NL80211_AUTHTYPE_NETWORK_EAP:
		auth_alg = WLAN_AUTH_LEAP;
		break;
	case NL80211_AUTHTYPE_SAE:
		auth_alg = WLAN_AUTH_SAE;
		break;
	default:
		return -EOPNOTSUPP;
	}

	auth_data = kzalloc(sizeof(*auth_data) + req->sae_data_len +
			    req->ie_len, GFP_KERNEL);
	if (!auth_data)
		return -ENOMEM;

	auth_data->bss = req->bss;

	if (req->sae_data_len >= 4) {
		__le16 *pos = (__le16 *) req->sae_data;
		auth_data->sae_trans = le16_to_cpu(pos[0]);
		auth_data->sae_status = le16_to_cpu(pos[1]);
		memcpy(auth_data->data, req->sae_data + 4,
		       req->sae_data_len - 4);
		auth_data->data_len += req->sae_data_len - 4;
	}

	if (req->ie && req->ie_len) {
		memcpy(&auth_data->data[auth_data->data_len],
		       req->ie, req->ie_len);
		auth_data->data_len += req->ie_len;
	}

	if (req->key && req->key_len) {
		auth_data->key_len = req->key_len;
		auth_data->key_idx = req->key_idx;
		memcpy(auth_data->key, req->key, req->key_len);
	}

	auth_data->algorithm = auth_alg;

	/* try to authenticate/probe */

	if ((ifmgd->auth_data && !ifmgd->auth_data->done) ||
	    ifmgd->assoc_data) {
		err = -EBUSY;
		goto err_free;
	}

	if (ifmgd->auth_data)
		ieee80211_destroy_auth_data(sdata, false);

	/* prep auth_data so we don't go into idle on disassoc */
	ifmgd->auth_data = auth_data;

	if (ifmgd->associated) {
		u8 frame_buf[IEEE80211_DEAUTH_FRAME_LEN];

		ieee80211_set_disassoc(sdata, IEEE80211_STYPE_DEAUTH,
				       WLAN_REASON_UNSPECIFIED,
				       false, frame_buf);

		cfg80211_tx_mlme_mgmt(sdata->dev, frame_buf,
				      sizeof(frame_buf));
	}

	sdata_info(sdata, "authenticate with %pM\n", req->bss->bssid);

	err = ieee80211_prep_connection(sdata, req->bss, false);
	if (err)
		goto err_clear;

	err = ieee80211_probe_auth(sdata);
	if (err) {
		sta_info_destroy_addr(sdata, req->bss->bssid);
		goto err_clear;
	}

	/* hold our own reference */
	cfg80211_ref_bss(local->hw.wiphy, auth_data->bss);
	return 0;

 err_clear:
	memset(ifmgd->bssid, 0, ETH_ALEN);
	ieee80211_bss_info_change_notify(sdata, BSS_CHANGED_BSSID);
	ifmgd->auth_data = NULL;
 err_free:
	kfree(auth_data);
	return err;
}

int ieee80211_mgd_assoc(struct ieee80211_sub_if_data *sdata,
			struct cfg80211_assoc_request *req)
{
	struct ieee80211_local *local = sdata->local;
	struct ieee80211_if_managed *ifmgd = &sdata->u.mgd;
	struct ieee80211_bss *bss = (void *)req->bss->priv;
	struct ieee80211_mgd_assoc_data *assoc_data;
	const struct cfg80211_bss_ies *beacon_ies;
	struct ieee80211_supported_band *sband;
	const u8 *ssidie, *ht_ie, *vht_ie;
	int i, err;

	assoc_data = kzalloc(sizeof(*assoc_data) + req->ie_len, GFP_KERNEL);
	if (!assoc_data)
		return -ENOMEM;

	rcu_read_lock();
	ssidie = ieee80211_bss_get_ie(req->bss, WLAN_EID_SSID);
	if (!ssidie) {
		rcu_read_unlock();
		kfree(assoc_data);
		return -EINVAL;
	}
	memcpy(assoc_data->ssid, ssidie + 2, ssidie[1]);
	assoc_data->ssid_len = ssidie[1];
	rcu_read_unlock();

	if (ifmgd->associated) {
		u8 frame_buf[IEEE80211_DEAUTH_FRAME_LEN];

		ieee80211_set_disassoc(sdata, IEEE80211_STYPE_DEAUTH,
				       WLAN_REASON_UNSPECIFIED,
				       false, frame_buf);

		cfg80211_tx_mlme_mgmt(sdata->dev, frame_buf,
				      sizeof(frame_buf));
	}

	if (ifmgd->auth_data && !ifmgd->auth_data->done) {
		err = -EBUSY;
		goto err_free;
	}

	if (ifmgd->assoc_data) {
		err = -EBUSY;
		goto err_free;
	}

	if (ifmgd->auth_data) {
		bool match;

		/* keep sta info, bssid if matching */
		match = ether_addr_equal(ifmgd->bssid, req->bss->bssid);
		ieee80211_destroy_auth_data(sdata, match);
	}

	/* prepare assoc data */
	
	ifmgd->beacon_crc_valid = false;

	/*
	 * IEEE802.11n does not allow TKIP/WEP as pairwise ciphers in HT mode.
	 * We still associate in non-HT mode (11a/b/g) if any one of these
	 * ciphers is configured as pairwise.
	 * We can set this to true for non-11n hardware, that'll be checked
	 * separately along with the peer capabilities.
	 */
	for (i = 0; i < req->crypto.n_ciphers_pairwise; i++) {
		if (req->crypto.ciphers_pairwise[i] == WLAN_CIPHER_SUITE_WEP40 ||
		    req->crypto.ciphers_pairwise[i] == WLAN_CIPHER_SUITE_TKIP ||
		    req->crypto.ciphers_pairwise[i] == WLAN_CIPHER_SUITE_WEP104) {
			ifmgd->flags |= IEEE80211_STA_DISABLE_HT;
			ifmgd->flags |= IEEE80211_STA_DISABLE_VHT;
			netdev_info(sdata->dev,
				    "disabling HT/VHT due to WEP/TKIP use\n");
		}
	}

	if (req->flags & ASSOC_REQ_DISABLE_HT) {
		ifmgd->flags |= IEEE80211_STA_DISABLE_HT;
		ifmgd->flags |= IEEE80211_STA_DISABLE_VHT;
	}

	if (req->flags & ASSOC_REQ_DISABLE_VHT)
		ifmgd->flags |= IEEE80211_STA_DISABLE_VHT;

	/* Also disable HT if we don't support it or the AP doesn't use WMM */
	sband = local->hw.wiphy->bands[req->bss->channel->band];
	if (!sband->ht_cap.ht_supported ||
	    local->hw.queues < IEEE80211_NUM_ACS || !bss->wmm_used) {
		ifmgd->flags |= IEEE80211_STA_DISABLE_HT;
		if (!bss->wmm_used)
			netdev_info(sdata->dev,
				    "disabling HT as WMM/QoS is not supported by the AP\n");
	}

	/* disable VHT if we don't support it or the AP doesn't use WMM */
	if (!sband->vht_cap.vht_supported ||
	    local->hw.queues < IEEE80211_NUM_ACS || !bss->wmm_used) {
		ifmgd->flags |= IEEE80211_STA_DISABLE_VHT;
		if (!bss->wmm_used)
			netdev_info(sdata->dev,
				    "disabling VHT as WMM/QoS is not supported by the AP\n");
	}

	memcpy(&ifmgd->ht_capa, &req->ht_capa, sizeof(ifmgd->ht_capa));
	memcpy(&ifmgd->ht_capa_mask, &req->ht_capa_mask,
	       sizeof(ifmgd->ht_capa_mask));

	memcpy(&ifmgd->vht_capa, &req->vht_capa, sizeof(ifmgd->vht_capa));
	memcpy(&ifmgd->vht_capa_mask, &req->vht_capa_mask,
	       sizeof(ifmgd->vht_capa_mask));

	if (req->ie && req->ie_len) {
		memcpy(assoc_data->ie, req->ie, req->ie_len);
		assoc_data->ie_len = req->ie_len;
	}

	assoc_data->bss = req->bss;

	if (ifmgd->req_smps == IEEE80211_SMPS_AUTOMATIC) {
		if (ifmgd->powersave)
			sdata->smps_mode = IEEE80211_SMPS_DYNAMIC;
		else
			sdata->smps_mode = IEEE80211_SMPS_OFF;
	} else
		sdata->smps_mode = ifmgd->req_smps;

	assoc_data->capability = req->bss->capability;
	assoc_data->wmm = bss->wmm_used &&
			  (local->hw.queues >= IEEE80211_NUM_ACS);
	assoc_data->supp_rates = bss->supp_rates;
	assoc_data->supp_rates_len = bss->supp_rates_len;

	rcu_read_lock();
	ht_ie = ieee80211_bss_get_ie(req->bss, WLAN_EID_HT_OPERATION);
	if (ht_ie && ht_ie[1] >= sizeof(struct ieee80211_ht_operation))
		assoc_data->ap_ht_param =
			((struct ieee80211_ht_operation *)(ht_ie + 2))->ht_param;
	else
		ifmgd->flags |= IEEE80211_STA_DISABLE_HT;
	vht_ie = ieee80211_bss_get_ie(req->bss, WLAN_EID_VHT_CAPABILITY);
	if (vht_ie && vht_ie[1] >= sizeof(struct ieee80211_vht_cap))
		memcpy(&assoc_data->ap_vht_cap, vht_ie + 2,
		       sizeof(struct ieee80211_vht_cap));
	else
		ifmgd->flags |= IEEE80211_STA_DISABLE_VHT;
	rcu_read_unlock();

	if (bss->wmm_used && bss->uapsd_supported &&
	    (sdata->local->hw.flags & IEEE80211_HW_SUPPORTS_UAPSD) &&
	    sdata->wmm_acm != 0xff) {
		assoc_data->uapsd = true;
		ifmgd->flags |= IEEE80211_STA_UAPSD_ENABLED;
	} else {
		assoc_data->uapsd = false;
		ifmgd->flags &= ~IEEE80211_STA_UAPSD_ENABLED;
	}

	if (req->prev_bssid)
		memcpy(assoc_data->prev_bssid, req->prev_bssid, ETH_ALEN);

	if (req->use_mfp) {
		ifmgd->mfp = IEEE80211_MFP_REQUIRED;
		ifmgd->flags |= IEEE80211_STA_MFP_ENABLED;
	} else {
		ifmgd->mfp = IEEE80211_MFP_DISABLED;
		ifmgd->flags &= ~IEEE80211_STA_MFP_ENABLED;
	}

	if (req->crypto.control_port)
		ifmgd->flags |= IEEE80211_STA_CONTROL_PORT;
	else
		ifmgd->flags &= ~IEEE80211_STA_CONTROL_PORT;

	sdata->control_port_protocol = req->crypto.control_port_ethertype;
	sdata->control_port_no_encrypt = req->crypto.control_port_no_encrypt;

	/* kick off associate process */

	ifmgd->assoc_data = assoc_data;
	ifmgd->dtim_period = 0;
	ifmgd->have_beacon = false;

	err = ieee80211_prep_connection(sdata, req->bss, true);
	if (err)
		goto err_clear;

	rcu_read_lock();
	beacon_ies = rcu_dereference(req->bss->beacon_ies);

	if (sdata->local->hw.flags & IEEE80211_HW_NEED_DTIM_BEFORE_ASSOC &&
	    !beacon_ies) {
		/*
		 * Wait up to one beacon interval ...
		 * should this be more if we miss one?
		 */
		sdata_info(sdata, "waiting for beacon from %pM\n",
			   ifmgd->bssid);
		assoc_data->timeout = TU_TO_EXP_TIME(req->bss->beacon_interval);
		assoc_data->timeout_started = true;
		assoc_data->need_beacon = true;
	} else if (beacon_ies) {
		const u8 *tim_ie = cfg80211_find_ie(WLAN_EID_TIM,
						    beacon_ies->data,
						    beacon_ies->len);
		u8 dtim_count = 0;

		if (tim_ie && tim_ie[1] >= sizeof(struct ieee80211_tim_ie)) {
			const struct ieee80211_tim_ie *tim;
			tim = (void *)(tim_ie + 2);
			ifmgd->dtim_period = tim->dtim_period;
			dtim_count = tim->dtim_count;
		}
		ifmgd->have_beacon = true;
		assoc_data->timeout = jiffies;
		assoc_data->timeout_started = true;

		if (local->hw.flags & IEEE80211_HW_TIMING_BEACON_ONLY) {
			sdata->vif.bss_conf.sync_tsf = beacon_ies->tsf;
			sdata->vif.bss_conf.sync_device_ts =
				bss->device_ts_beacon;
			sdata->vif.bss_conf.sync_dtim_count = dtim_count;
		}
	} else {
		assoc_data->timeout = jiffies;
		assoc_data->timeout_started = true;
	}
	rcu_read_unlock();

	run_again(sdata, assoc_data->timeout);

	if (bss->corrupt_data) {
		char *corrupt_type = "data";
		if (bss->corrupt_data & IEEE80211_BSS_CORRUPT_BEACON) {
			if (bss->corrupt_data &
					IEEE80211_BSS_CORRUPT_PROBE_RESP)
				corrupt_type = "beacon and probe response";
			else
				corrupt_type = "beacon";
		} else if (bss->corrupt_data & IEEE80211_BSS_CORRUPT_PROBE_RESP)
			corrupt_type = "probe response";
		sdata_info(sdata, "associating with AP with corrupt %s\n",
			   corrupt_type);
	}

	return 0;
 err_clear:
	memset(ifmgd->bssid, 0, ETH_ALEN);
	ieee80211_bss_info_change_notify(sdata, BSS_CHANGED_BSSID);
	ifmgd->assoc_data = NULL;
 err_free:
	kfree(assoc_data);
	return err;
}

int ieee80211_mgd_deauth(struct ieee80211_sub_if_data *sdata,
			 struct cfg80211_deauth_request *req)
{
	struct ieee80211_if_managed *ifmgd = &sdata->u.mgd;
	u8 frame_buf[IEEE80211_DEAUTH_FRAME_LEN];
	bool tx = !req->local_state_change;
	bool report_frame = false;

	sdata_info(sdata,
		   "deauthenticating from %pM by local choice (reason=%d)\n",
		   req->bssid, req->reason_code);

	if (ifmgd->auth_data) {
		drv_mgd_prepare_tx(sdata->local, sdata);
		ieee80211_send_deauth_disassoc(sdata, req->bssid,
					       IEEE80211_STYPE_DEAUTH,
					       req->reason_code, tx,
					       frame_buf);
		ieee80211_destroy_auth_data(sdata, false);

		report_frame = true;
		goto out;
	}

	if (ifmgd->associated &&
	    ether_addr_equal(ifmgd->associated->bssid, req->bssid)) {
		ieee80211_set_disassoc(sdata, IEEE80211_STYPE_DEAUTH,
				       req->reason_code, tx, frame_buf);
		report_frame = true;
	}

 out:
	if (report_frame)
		cfg80211_tx_mlme_mgmt(sdata->dev, frame_buf,
				      IEEE80211_DEAUTH_FRAME_LEN);

	return 0;
}

int ieee80211_mgd_disassoc(struct ieee80211_sub_if_data *sdata,
			   struct cfg80211_disassoc_request *req)
{
	struct ieee80211_if_managed *ifmgd = &sdata->u.mgd;
	u8 bssid[ETH_ALEN];
	u8 frame_buf[IEEE80211_DEAUTH_FRAME_LEN];

	/*
	 * cfg80211 should catch this ... but it's racy since
	 * we can receive a disassoc frame, process it, hand it
	 * to cfg80211 while that's in a locked section already
	 * trying to tell us that the user wants to disconnect.
	 */
	if (ifmgd->associated != req->bss)
		return -ENOLINK;

	sdata_info(sdata,
		   "disassociating from %pM by local choice (reason=%d)\n",
		   req->bss->bssid, req->reason_code);

	memcpy(bssid, req->bss->bssid, ETH_ALEN);
	ieee80211_set_disassoc(sdata, IEEE80211_STYPE_DISASSOC,
			       req->reason_code, !req->local_state_change,
			       frame_buf);

	cfg80211_tx_mlme_mgmt(sdata->dev, frame_buf,
			      IEEE80211_DEAUTH_FRAME_LEN);

	return 0;
}

void ieee80211_mgd_stop(struct ieee80211_sub_if_data *sdata)
{
	struct ieee80211_if_managed *ifmgd = &sdata->u.mgd;

	/*
	 * Make sure some work items will not run after this,
	 * they will not do anything but might not have been
	 * cancelled when disconnecting.
	 */
	cancel_work_sync(&ifmgd->monitor_work);
	cancel_work_sync(&ifmgd->beacon_connection_loss_work);
	cancel_work_sync(&ifmgd->request_smps_work);
	cancel_work_sync(&ifmgd->csa_connection_drop_work);
	cancel_work_sync(&ifmgd->chswitch_work);

	sdata_lock(sdata);
	if (ifmgd->assoc_data) {
		struct cfg80211_bss *bss = ifmgd->assoc_data->bss;
		ieee80211_destroy_assoc_data(sdata, false);
		cfg80211_assoc_timeout(sdata->dev, bss);
	}
	if (ifmgd->auth_data)
		ieee80211_destroy_auth_data(sdata, false);
	del_timer_sync(&ifmgd->timer);
	sdata_unlock(sdata);
}

void ieee80211_cqm_rssi_notify(struct ieee80211_vif *vif,
			       enum nl80211_cqm_rssi_threshold_event rssi_event,
			       gfp_t gfp)
{
	struct ieee80211_sub_if_data *sdata = vif_to_sdata(vif);

	trace_api_cqm_rssi_notify(sdata, rssi_event);

	cfg80211_cqm_rssi_notify(sdata->dev, rssi_event, gfp);
}
EXPORT_SYMBOL(ieee80211_cqm_rssi_notify);<|MERGE_RESOLUTION|>--- conflicted
+++ resolved
@@ -3406,20 +3406,12 @@
 	if (tx_flags == 0) {
 		auth_data->timeout = jiffies + IEEE80211_AUTH_TIMEOUT;
 		auth_data->timeout_started = true;
-<<<<<<< HEAD
-		run_again(ifmgd, auth_data->timeout);
-=======
 		run_again(sdata, auth_data->timeout);
->>>>>>> 69a2d10c
 	} else {
 		auth_data->timeout =
 			round_jiffies_up(jiffies + IEEE80211_AUTH_TIMEOUT_LONG);
 		auth_data->timeout_started = true;
-<<<<<<< HEAD
-		run_again(ifmgd, auth_data->timeout);
-=======
 		run_again(sdata, auth_data->timeout);
->>>>>>> 69a2d10c
 	}
 
 	return 0;
@@ -3460,11 +3452,7 @@
 			round_jiffies_up(jiffies +
 					 IEEE80211_ASSOC_TIMEOUT_LONG);
 		assoc_data->timeout_started = true;
-<<<<<<< HEAD
-		run_again(&sdata->u.mgd, assoc_data->timeout);
-=======
 		run_again(sdata, assoc_data->timeout);
->>>>>>> 69a2d10c
 	}
 
 	return 0;
