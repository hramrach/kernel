--- conflicted
+++ resolved
@@ -628,21 +628,12 @@
 		u64 cookie = IEEE80211_SKB_CB(skb)->ack.cookie;
 		struct ieee80211_sub_if_data *sdata;
 		struct ieee80211_hdr *hdr = (void *)skb->data;
-		__be16 ethertype = 0;
-
-		if (skb->len >= ETH_HLEN && skb->protocol == cpu_to_be16(ETH_P_802_3))
-			skb_copy_bits(skb, 2 * ETH_ALEN, &ethertype, ETH_TLEN);
 
 		rcu_read_lock();
 		sdata = ieee80211_sdata_from_skb(local, skb);
 		if (sdata) {
-<<<<<<< HEAD
-			if (ethertype == sdata->control_port_protocol ||
-			    ethertype == cpu_to_be16(ETH_P_PREAUTH))
-=======
 			if (skb->protocol == sdata->control_port_protocol ||
 			    skb->protocol == cpu_to_be16(ETH_P_PREAUTH))
->>>>>>> 7d2a07b7
 				cfg80211_control_port_tx_status(&sdata->wdev,
 								cookie,
 								skb->data,
@@ -900,7 +891,6 @@
 	struct ieee80211_bar *bar;
 	int shift = 0;
 	int tid = IEEE80211_NUM_TIDS;
-	u16 tx_time_est;
 
 	sband = local->hw.wiphy->bands[info->band];
 	fc = hdr->frame_control;
@@ -969,20 +959,9 @@
 		if (info->flags & IEEE80211_TX_STAT_TX_FILTERED) {
 			ieee80211_handle_filtered_frame(local, sta, skb);
 			return;
-<<<<<<< HEAD
-		} else {
-			if (!acked && !noack_success)
-				sta->status_stats.retry_failed++;
-			sta->status_stats.retry_count += retry_count;
-
-			if (ieee80211_is_data_present(fc)) {
-				if (!acked && !noack_success)
-					sta->status_stats.msdu_failed[tid]++;
-=======
 		} else if (ieee80211_is_data_present(fc)) {
 			if (!acked && !noack_success)
 				sta->status_stats.msdu_failed[tid]++;
->>>>>>> 7d2a07b7
 
 			sta->status_stats.msdu_retries[tid] +=
 				retry_count;
@@ -1000,31 +979,6 @@
 		/* Account airtime to multicast queue */
 		sdata = ieee80211_sdata_from_skb(local, skb);
 
-<<<<<<< HEAD
-		if ((tx_time_est = ieee80211_info_get_tx_time_est(info)) > 0) {
-			/* Do this here to avoid the expensive lookup of the sta
-			 * in ieee80211_report_used_skb().
-			 */
-			ieee80211_sta_update_pending_airtime(local, sta,
-							     skb_get_queue_mapping(skb),
-							     tx_time_est,
-							     true);
-			ieee80211_info_set_tx_time_est(info, 0);
-		}
-
-		if (ieee80211_hw_check(&local->hw, REPORTS_TX_ACK_STATUS)) {
-			if (acked) {
-				if (sta->status_stats.lost_packets)
-					sta->status_stats.lost_packets = 0;
-
-				/* Track when last TDLS packet was ACKed */
-				sta->status_stats.last_pkt_time = jiffies;
-			} else if (noack_success) {
-				/* nothing to do here, do not account as lost */
-			} else {
-				ieee80211_lost_packet(sta, info);
-			}
-=======
 		if (sdata && (txq = sdata->vif.txq)) {
 			airtime = info->status.tx_time ?:
 				ieee80211_calc_expected_tx_airtime(hw,
@@ -1034,7 +988,6 @@
 								   false);
 
 			ieee80211_register_airtime(txq, airtime, 0);
->>>>>>> 7d2a07b7
 		}
 	}
 
@@ -1134,28 +1087,13 @@
 	struct ieee80211_sta *pubsta = status->sta;
 	struct sk_buff *skb = status->skb;
 	struct ieee80211_supported_band *sband;
-<<<<<<< HEAD
-	struct sta_info *sta;
-	int retry_count;
-=======
 	struct sta_info *sta = NULL;
 	int rates_idx, retry_count;
->>>>>>> 7d2a07b7
 	bool acked, noack_success;
 	u16 tx_time_est;
 
 	if (pubsta) {
 		sta = container_of(pubsta, struct sta_info, sta);
-<<<<<<< HEAD
-
-		if (status->rate)
-			sta->tx_stats.last_rate_info = *status->rate;
-	}
-
-	if (status->skb)
-		return __ieee80211_tx_status(hw, status);
-=======
->>>>>>> 7d2a07b7
 
 		if (status->rate)
 			sta->tx_stats.last_rate_info = *status->rate;
@@ -1184,11 +1122,8 @@
 	noack_success = !!(info->flags & IEEE80211_TX_STAT_NOACK_TRANSMITTED);
 
 	if (pubsta) {
-<<<<<<< HEAD
-=======
 		struct ieee80211_sub_if_data *sdata = sta->sdata;
 
->>>>>>> 7d2a07b7
 		if (!acked && !noack_success)
 			sta->status_stats.retry_failed++;
 		sta->status_stats.retry_count += retry_count;
@@ -1205,16 +1140,6 @@
 				if (sta->status_stats.lost_packets)
 					sta->status_stats.lost_packets = 0;
 
-<<<<<<< HEAD
-			/* Track when last packet was ACKed */
-			sta->status_stats.last_pkt_time = jiffies;
-		} else if (test_sta_flag(sta, WLAN_STA_PS_STA)) {
-			return;
-		} else if (noack_success) {
-			/* nothing to do here, do not account as lost */
-		} else {
-			ieee80211_lost_packet(sta, info);
-=======
 				/* Track when last packet was ACKed */
 				sta->status_stats.last_pkt_time = jiffies;
 
@@ -1243,7 +1168,6 @@
 			} else {
 				ieee80211_lost_packet(sta, info);
 			}
->>>>>>> 7d2a07b7
 		}
 
 		rate_control_tx_status(local, sband, status);
@@ -1302,71 +1226,6 @@
 			      struct ieee80211_vif *vif,
 			      struct sk_buff *skb)
 {
-<<<<<<< HEAD
-	struct ieee80211_local *local = hw_to_local(hw);
-	struct ieee80211_sub_if_data *sdata;
-	struct ieee80211_tx_info *info = IEEE80211_SKB_CB(skb);
-	struct sta_info *sta;
-	int retry_count;
-	int rates_idx;
-	bool acked;
-
-	sdata = vif_to_sdata(vif);
-
-	acked = info->flags & IEEE80211_TX_STAT_ACK;
-	rates_idx = ieee80211_tx_get_rates(hw, info, &retry_count);
-
-	rcu_read_lock();
-
-	if (ieee80211_lookup_ra_sta(sdata, skb, &sta))
-		goto counters_update;
-
-	if (IS_ERR(sta))
-		goto counters_update;
-
-	if (!acked)
-		sta->status_stats.retry_failed++;
-
-	if (rates_idx != -1)
-		sta->tx_stats.last_rate = info->status.rates[rates_idx];
-
-	sta->status_stats.retry_count += retry_count;
-
-	if (ieee80211_hw_check(hw, REPORTS_TX_ACK_STATUS)) {
-		if (acked && vif->type == NL80211_IFTYPE_STATION)
-			ieee80211_sta_reset_conn_monitor(sdata);
-
-		sta->status_stats.last_ack = jiffies;
-		if (info->flags & IEEE80211_TX_STAT_ACK) {
-			if (sta->status_stats.lost_packets)
-				sta->status_stats.lost_packets = 0;
-
-			sta->status_stats.last_pkt_time = jiffies;
-		} else {
-			ieee80211_lost_packet(sta, info);
-		}
-	}
-
-counters_update:
-	rcu_read_unlock();
-	ieee80211_led_tx(local);
-
-	if (!(info->flags & IEEE80211_TX_STAT_ACK) &&
-	    !(info->flags & IEEE80211_TX_STAT_NOACK_TRANSMITTED))
-		goto skip_stats_update;
-
-	I802_DEBUG_INC(local->dot11TransmittedFrameCount);
-	if (is_multicast_ether_addr(skb->data))
-		I802_DEBUG_INC(local->dot11MulticastTransmittedFrameCount);
-	if (retry_count > 0)
-		I802_DEBUG_INC(local->dot11RetryCount);
-	if (retry_count > 1)
-		I802_DEBUG_INC(local->dot11MultipleRetryCount);
-
-skip_stats_update:
-	ieee80211_report_used_skb(local, skb, false);
-	dev_kfree_skb(skb);
-=======
 	struct ieee80211_sub_if_data *sdata;
 	struct ieee80211_tx_status status = {
 		.skb = skb,
@@ -1384,7 +1243,6 @@
 	ieee80211_tx_status_ext(hw, &status);
 
 	rcu_read_unlock();
->>>>>>> 7d2a07b7
 }
 EXPORT_SYMBOL(ieee80211_tx_status_8023);
 
