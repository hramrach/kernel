--- conflicted
+++ resolved
@@ -7,11 +7,8 @@
  * Copyright 2008, Johannes Berg <johannes@sipsolutions.net>
  * Copyright 2013-2014  Intel Mobile Communications GmbH
  * Copyright (c) 2016        Intel Deutschland GmbH
-<<<<<<< HEAD
  * Copyright (C) 2018 Intel Corporation
-=======
  * Copyright (C) 2018-2021 Intel Corporation
->>>>>>> dcf4212d
  *
  * This program is free software; you can redistribute it and/or modify
  * it under the terms of the GNU General Public License version 2 as
