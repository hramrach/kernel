// SPDX-License-Identifier: GPL-2.0-only
#include <linux/kernel.h>
#include <linux/init.h>
#include <linux/module.h>
#include <linux/netfilter.h>
#include <linux/rhashtable.h>
#include <linux/netdevice.h>
#include <net/ip.h>
#include <net/ip6_route.h>
#include <net/netfilter/nf_tables.h>
#include <net/netfilter/nf_flow_table.h>
#include <net/netfilter/nf_conntrack.h>
#include <net/netfilter/nf_conntrack_core.h>
#include <net/netfilter/nf_conntrack_l4proto.h>
#include <net/netfilter/nf_conntrack_tuple.h>

static DEFINE_MUTEX(flowtable_lock);
static LIST_HEAD(flowtables);

static void
flow_offload_fill_dir(struct flow_offload *flow,
		      enum flow_offload_tuple_dir dir)
{
	struct flow_offload_tuple *ft = &flow->tuplehash[dir].tuple;
	struct nf_conntrack_tuple *ctt = &flow->ct->tuplehash[dir].tuple;

	ft->dir = dir;

	switch (ctt->src.l3num) {
	case NFPROTO_IPV4:
		ft->src_v4 = ctt->src.u3.in;
		ft->dst_v4 = ctt->dst.u3.in;
		break;
	case NFPROTO_IPV6:
		ft->src_v6 = ctt->src.u3.in6;
		ft->dst_v6 = ctt->dst.u3.in6;
		break;
	}

	ft->l3proto = ctt->src.l3num;
	ft->l4proto = ctt->dst.protonum;
	ft->src_port = ctt->src.u.tcp.port;
	ft->dst_port = ctt->dst.u.tcp.port;
}

struct flow_offload *flow_offload_alloc(struct nf_conn *ct)
{
	struct flow_offload *flow;

	if (unlikely(nf_ct_is_dying(ct) ||
	    !atomic_inc_not_zero(&ct->ct_general.use)))
		return NULL;

	flow = kzalloc(sizeof(*flow), GFP_ATOMIC);
	if (!flow)
		goto err_ct_refcnt;

	flow->ct = ct;

	flow_offload_fill_dir(flow, FLOW_OFFLOAD_DIR_ORIGINAL);
	flow_offload_fill_dir(flow, FLOW_OFFLOAD_DIR_REPLY);

	if (ct->status & IPS_SRC_NAT)
		__set_bit(NF_FLOW_SNAT, &flow->flags);
	if (ct->status & IPS_DST_NAT)
		__set_bit(NF_FLOW_DNAT, &flow->flags);

	return flow;

err_ct_refcnt:
	nf_ct_put(ct);

	return NULL;
}
EXPORT_SYMBOL_GPL(flow_offload_alloc);

static int flow_offload_fill_route(struct flow_offload *flow,
				   const struct nf_flow_route *route,
				   enum flow_offload_tuple_dir dir)
{
	struct flow_offload_tuple *flow_tuple = &flow->tuplehash[dir].tuple;
	struct dst_entry *other_dst = route->tuple[!dir].dst;
	struct dst_entry *dst = route->tuple[dir].dst;

	if (!dst_hold_safe(route->tuple[dir].dst))
		return -1;

	switch (flow_tuple->l3proto) {
	case NFPROTO_IPV4:
		flow_tuple->mtu = ip_dst_mtu_maybe_forward(dst, true);
		break;
	case NFPROTO_IPV6:
		flow_tuple->mtu = ip6_dst_mtu_forward(dst);
		break;
	}

	flow_tuple->iifidx = other_dst->dev->ifindex;
	flow_tuple->dst_cache = dst;

	return 0;
}

int flow_offload_route_init(struct flow_offload *flow,
			    const struct nf_flow_route *route)
{
	int err;

	err = flow_offload_fill_route(flow, route, FLOW_OFFLOAD_DIR_ORIGINAL);
	if (err < 0)
		return err;

	err = flow_offload_fill_route(flow, route, FLOW_OFFLOAD_DIR_REPLY);
	if (err < 0)
		goto err_route_reply;

	flow->type = NF_FLOW_OFFLOAD_ROUTE;

	return 0;

err_route_reply:
	dst_release(route->tuple[FLOW_OFFLOAD_DIR_ORIGINAL].dst);

	return err;
}
EXPORT_SYMBOL_GPL(flow_offload_route_init);

static void flow_offload_fixup_tcp(struct ip_ct_tcp *tcp)
{
	tcp->state = TCP_CONNTRACK_ESTABLISHED;
	tcp->seen[0].td_maxwin = 0;
	tcp->seen[1].td_maxwin = 0;
}

#define NF_FLOWTABLE_TCP_PICKUP_TIMEOUT	(120 * HZ)
#define NF_FLOWTABLE_UDP_PICKUP_TIMEOUT	(30 * HZ)

static void flow_offload_fixup_ct_timeout(struct nf_conn *ct)
{
	const struct nf_conntrack_l4proto *l4proto;
	int l4num = nf_ct_protonum(ct);
	unsigned int timeout;

	l4proto = nf_ct_l4proto_find(l4num);
	if (!l4proto)
		return;

	if (l4num == IPPROTO_TCP)
		timeout = NF_FLOWTABLE_TCP_PICKUP_TIMEOUT;
	else if (l4num == IPPROTO_UDP)
		timeout = NF_FLOWTABLE_UDP_PICKUP_TIMEOUT;
	else
		return;

	if (nf_flow_timeout_delta(ct->timeout) > (__s32)timeout)
		ct->timeout = nfct_time_stamp + timeout;
}

static void flow_offload_fixup_ct_state(struct nf_conn *ct)
{
	if (nf_ct_protonum(ct) == IPPROTO_TCP)
		flow_offload_fixup_tcp(&ct->proto.tcp);
}

static void flow_offload_fixup_ct(struct nf_conn *ct)
{
	flow_offload_fixup_ct_state(ct);
	flow_offload_fixup_ct_timeout(ct);
}

static void flow_offload_route_release(struct flow_offload *flow)
{
	dst_release(flow->tuplehash[FLOW_OFFLOAD_DIR_ORIGINAL].tuple.dst_cache);
	dst_release(flow->tuplehash[FLOW_OFFLOAD_DIR_REPLY].tuple.dst_cache);
}

void flow_offload_free(struct flow_offload *flow)
{
	switch (flow->type) {
	case NF_FLOW_OFFLOAD_ROUTE:
		flow_offload_route_release(flow);
		break;
	default:
		break;
	}
	nf_ct_put(flow->ct);
	kfree_rcu(flow, rcu_head);
}
EXPORT_SYMBOL_GPL(flow_offload_free);

static u32 flow_offload_hash(const void *data, u32 len, u32 seed)
{
	const struct flow_offload_tuple *tuple = data;

	return jhash(tuple, offsetof(struct flow_offload_tuple, dir), seed);
}

static u32 flow_offload_hash_obj(const void *data, u32 len, u32 seed)
{
	const struct flow_offload_tuple_rhash *tuplehash = data;

	return jhash(&tuplehash->tuple, offsetof(struct flow_offload_tuple, dir), seed);
}

static int flow_offload_hash_cmp(struct rhashtable_compare_arg *arg,
					const void *ptr)
{
	const struct flow_offload_tuple *tuple = arg->key;
	const struct flow_offload_tuple_rhash *x = ptr;

	if (memcmp(&x->tuple, tuple, offsetof(struct flow_offload_tuple, dir)))
		return 1;

	return 0;
}

static const struct rhashtable_params nf_flow_offload_rhash_params = {
	.head_offset		= offsetof(struct flow_offload_tuple_rhash, node),
	.hashfn			= flow_offload_hash,
	.obj_hashfn		= flow_offload_hash_obj,
	.obj_cmpfn		= flow_offload_hash_cmp,
	.automatic_shrinking	= true,
};

int flow_offload_add(struct nf_flowtable *flow_table, struct flow_offload *flow)
{
	int err;

	flow->timeout = nf_flowtable_time_stamp + NF_FLOW_TIMEOUT;

	err = rhashtable_insert_fast(&flow_table->rhashtable,
				     &flow->tuplehash[0].node,
				     nf_flow_offload_rhash_params);
	if (err < 0)
		return err;

	err = rhashtable_insert_fast(&flow_table->rhashtable,
				     &flow->tuplehash[1].node,
				     nf_flow_offload_rhash_params);
	if (err < 0) {
		rhashtable_remove_fast(&flow_table->rhashtable,
				       &flow->tuplehash[0].node,
				       nf_flow_offload_rhash_params);
		return err;
	}

	if (nf_flowtable_hw_offload(flow_table)) {
		__set_bit(NF_FLOW_HW, &flow->flags);
		nf_flow_offload_add(flow_table, flow);
	}

	return 0;
}
EXPORT_SYMBOL_GPL(flow_offload_add);

static inline bool nf_flow_has_expired(const struct flow_offload *flow)
{
	return nf_flow_timeout_delta(flow->timeout) <= 0;
}

static void flow_offload_del(struct nf_flowtable *flow_table,
			     struct flow_offload *flow)
{
	rhashtable_remove_fast(&flow_table->rhashtable,
			       &flow->tuplehash[FLOW_OFFLOAD_DIR_ORIGINAL].node,
			       nf_flow_offload_rhash_params);
	rhashtable_remove_fast(&flow_table->rhashtable,
			       &flow->tuplehash[FLOW_OFFLOAD_DIR_REPLY].node,
			       nf_flow_offload_rhash_params);

	clear_bit(IPS_OFFLOAD_BIT, &flow->ct->status);

	if (nf_flow_has_expired(flow))
		flow_offload_fixup_ct(flow->ct);
	else if (test_bit(NF_FLOW_TEARDOWN, &flow->flags))
		flow_offload_fixup_ct_timeout(flow->ct);

	flow_offload_free(flow);
}

void flow_offload_teardown(struct flow_offload *flow)
{
	set_bit(NF_FLOW_TEARDOWN, &flow->flags);

	flow_offload_fixup_ct_state(flow->ct);
}
EXPORT_SYMBOL_GPL(flow_offload_teardown);

struct flow_offload_tuple_rhash *
flow_offload_lookup(struct nf_flowtable *flow_table,
		    struct flow_offload_tuple *tuple)
{
	struct flow_offload_tuple_rhash *tuplehash;
	struct flow_offload *flow;
	int dir;

	tuplehash = rhashtable_lookup(&flow_table->rhashtable, tuple,
				      nf_flow_offload_rhash_params);
	if (!tuplehash)
		return NULL;

	dir = tuplehash->tuple.dir;
	flow = container_of(tuplehash, struct flow_offload, tuplehash[dir]);
	if (test_bit(NF_FLOW_TEARDOWN, &flow->flags))
		return NULL;

	if (unlikely(nf_ct_is_dying(flow->ct)))
		return NULL;

	return tuplehash;
}
EXPORT_SYMBOL_GPL(flow_offload_lookup);

static int
nf_flow_table_iterate(struct nf_flowtable *flow_table,
		      void (*iter)(struct flow_offload *flow, void *data),
		      void *data)
{
	struct flow_offload_tuple_rhash *tuplehash;
	struct rhashtable_iter hti;
	struct flow_offload *flow;
	int err = 0;

	rhashtable_walk_enter(&flow_table->rhashtable, &hti);
	rhashtable_walk_start(&hti);

	while ((tuplehash = rhashtable_walk_next(&hti))) {
		if (IS_ERR(tuplehash)) {
			if (PTR_ERR(tuplehash) != -EAGAIN) {
				err = PTR_ERR(tuplehash);
				break;
			}
			continue;
		}
		if (tuplehash->tuple.dir)
			continue;

		flow = container_of(tuplehash, struct flow_offload, tuplehash[0]);

		iter(flow, data);
	}
	rhashtable_walk_stop(&hti);
	rhashtable_walk_exit(&hti);

	return err;
}

static void nf_flow_offload_gc_step(struct flow_offload *flow, void *data)
{
	struct nf_flowtable *flow_table = data;

	if (nf_flow_has_expired(flow) || nf_ct_is_dying(flow->ct) ||
	    test_bit(NF_FLOW_TEARDOWN, &flow->flags)) {
		if (test_bit(NF_FLOW_HW, &flow->flags)) {
			if (!test_bit(NF_FLOW_HW_DYING, &flow->flags))
				nf_flow_offload_del(flow_table, flow);
			else if (test_bit(NF_FLOW_HW_DEAD, &flow->flags))
				flow_offload_del(flow_table, flow);
		} else {
			flow_offload_del(flow_table, flow);
		}
<<<<<<< HEAD
	} else if (flow->flags & FLOW_OFFLOAD_HW) {
=======
	} else if (test_bit(NF_FLOW_HW, &flow->flags)) {
>>>>>>> 7117be3f
		nf_flow_offload_stats(flow_table, flow);
	}
}

static void nf_flow_offload_work_gc(struct work_struct *work)
{
	struct nf_flowtable *flow_table;

	flow_table = container_of(work, struct nf_flowtable, gc_work.work);
	nf_flow_table_iterate(flow_table, nf_flow_offload_gc_step, flow_table);
	queue_delayed_work(system_power_efficient_wq, &flow_table->gc_work, HZ);
}

static int nf_flow_nat_port_tcp(struct sk_buff *skb, unsigned int thoff,
				__be16 port, __be16 new_port)
{
	struct tcphdr *tcph;

	if (!pskb_may_pull(skb, thoff + sizeof(*tcph)) ||
	    skb_try_make_writable(skb, thoff + sizeof(*tcph)))
		return -1;

	tcph = (void *)(skb_network_header(skb) + thoff);
	inet_proto_csum_replace2(&tcph->check, skb, port, new_port, true);

	return 0;
}

static int nf_flow_nat_port_udp(struct sk_buff *skb, unsigned int thoff,
				__be16 port, __be16 new_port)
{
	struct udphdr *udph;

	if (!pskb_may_pull(skb, thoff + sizeof(*udph)) ||
	    skb_try_make_writable(skb, thoff + sizeof(*udph)))
		return -1;

	udph = (void *)(skb_network_header(skb) + thoff);
	if (udph->check || skb->ip_summed == CHECKSUM_PARTIAL) {
		inet_proto_csum_replace2(&udph->check, skb, port,
					 new_port, true);
		if (!udph->check)
			udph->check = CSUM_MANGLED_0;
	}

	return 0;
}

static int nf_flow_nat_port(struct sk_buff *skb, unsigned int thoff,
			    u8 protocol, __be16 port, __be16 new_port)
{
	switch (protocol) {
	case IPPROTO_TCP:
		if (nf_flow_nat_port_tcp(skb, thoff, port, new_port) < 0)
			return NF_DROP;
		break;
	case IPPROTO_UDP:
		if (nf_flow_nat_port_udp(skb, thoff, port, new_port) < 0)
			return NF_DROP;
		break;
	}

	return 0;
}

int nf_flow_snat_port(const struct flow_offload *flow,
		      struct sk_buff *skb, unsigned int thoff,
		      u8 protocol, enum flow_offload_tuple_dir dir)
{
	struct flow_ports *hdr;
	__be16 port, new_port;

	if (!pskb_may_pull(skb, thoff + sizeof(*hdr)) ||
	    skb_try_make_writable(skb, thoff + sizeof(*hdr)))
		return -1;

	hdr = (void *)(skb_network_header(skb) + thoff);

	switch (dir) {
	case FLOW_OFFLOAD_DIR_ORIGINAL:
		port = hdr->source;
		new_port = flow->tuplehash[FLOW_OFFLOAD_DIR_REPLY].tuple.dst_port;
		hdr->source = new_port;
		break;
	case FLOW_OFFLOAD_DIR_REPLY:
		port = hdr->dest;
		new_port = flow->tuplehash[FLOW_OFFLOAD_DIR_ORIGINAL].tuple.src_port;
		hdr->dest = new_port;
		break;
	default:
		return -1;
	}

	return nf_flow_nat_port(skb, thoff, protocol, port, new_port);
}
EXPORT_SYMBOL_GPL(nf_flow_snat_port);

int nf_flow_dnat_port(const struct flow_offload *flow,
		      struct sk_buff *skb, unsigned int thoff,
		      u8 protocol, enum flow_offload_tuple_dir dir)
{
	struct flow_ports *hdr;
	__be16 port, new_port;

	if (!pskb_may_pull(skb, thoff + sizeof(*hdr)) ||
	    skb_try_make_writable(skb, thoff + sizeof(*hdr)))
		return -1;

	hdr = (void *)(skb_network_header(skb) + thoff);

	switch (dir) {
	case FLOW_OFFLOAD_DIR_ORIGINAL:
		port = hdr->dest;
		new_port = flow->tuplehash[FLOW_OFFLOAD_DIR_REPLY].tuple.src_port;
		hdr->dest = new_port;
		break;
	case FLOW_OFFLOAD_DIR_REPLY:
		port = hdr->source;
		new_port = flow->tuplehash[FLOW_OFFLOAD_DIR_ORIGINAL].tuple.dst_port;
		hdr->source = new_port;
		break;
	default:
		return -1;
	}

	return nf_flow_nat_port(skb, thoff, protocol, port, new_port);
}
EXPORT_SYMBOL_GPL(nf_flow_dnat_port);

int nf_flow_table_init(struct nf_flowtable *flowtable)
{
	int err;

	INIT_DEFERRABLE_WORK(&flowtable->gc_work, nf_flow_offload_work_gc);
	flow_block_init(&flowtable->flow_block);

	err = rhashtable_init(&flowtable->rhashtable,
			      &nf_flow_offload_rhash_params);
	if (err < 0)
		return err;

	queue_delayed_work(system_power_efficient_wq,
			   &flowtable->gc_work, HZ);

	mutex_lock(&flowtable_lock);
	list_add(&flowtable->list, &flowtables);
	mutex_unlock(&flowtable_lock);

	return 0;
}
EXPORT_SYMBOL_GPL(nf_flow_table_init);

static void nf_flow_table_do_cleanup(struct flow_offload *flow, void *data)
{
	struct net_device *dev = data;

	if (!dev) {
		flow_offload_teardown(flow);
		return;
	}

	if (net_eq(nf_ct_net(flow->ct), dev_net(dev)) &&
	    (flow->tuplehash[0].tuple.iifidx == dev->ifindex ||
	     flow->tuplehash[1].tuple.iifidx == dev->ifindex))
		flow_offload_teardown(flow);
}

static void nf_flow_table_iterate_cleanup(struct nf_flowtable *flowtable,
					  struct net_device *dev)
{
	nf_flow_table_iterate(flowtable, nf_flow_table_do_cleanup, dev);
	flush_delayed_work(&flowtable->gc_work);
	nf_flow_table_offload_flush(flowtable);
}

void nf_flow_table_cleanup(struct net_device *dev)
{
	struct nf_flowtable *flowtable;

	mutex_lock(&flowtable_lock);
	list_for_each_entry(flowtable, &flowtables, list)
		nf_flow_table_iterate_cleanup(flowtable, dev);
	mutex_unlock(&flowtable_lock);
}
EXPORT_SYMBOL_GPL(nf_flow_table_cleanup);

void nf_flow_table_free(struct nf_flowtable *flow_table)
{
	mutex_lock(&flowtable_lock);
	list_del(&flow_table->list);
	mutex_unlock(&flowtable_lock);
	cancel_delayed_work_sync(&flow_table->gc_work);
	nf_flow_table_iterate(flow_table, nf_flow_table_do_cleanup, NULL);
	nf_flow_table_iterate(flow_table, nf_flow_offload_gc_step, flow_table);
	nf_flow_table_offload_flush(flow_table);
<<<<<<< HEAD
=======
	if (nf_flowtable_hw_offload(flow_table))
		nf_flow_table_iterate(flow_table, nf_flow_offload_gc_step,
				      flow_table);
>>>>>>> 7117be3f
	rhashtable_destroy(&flow_table->rhashtable);
}
EXPORT_SYMBOL_GPL(nf_flow_table_free);

static int __init nf_flow_table_module_init(void)
{
	return nf_flow_table_offload_init();
}

static void __exit nf_flow_table_module_exit(void)
{
	nf_flow_table_offload_exit();
}

module_init(nf_flow_table_module_init);
module_exit(nf_flow_table_module_exit);

MODULE_LICENSE("GPL");
MODULE_AUTHOR("Pablo Neira Ayuso <pablo@netfilter.org>");<|MERGE_RESOLUTION|>--- conflicted
+++ resolved
@@ -358,11 +358,7 @@
 		} else {
 			flow_offload_del(flow_table, flow);
 		}
-<<<<<<< HEAD
-	} else if (flow->flags & FLOW_OFFLOAD_HW) {
-=======
 	} else if (test_bit(NF_FLOW_HW, &flow->flags)) {
->>>>>>> 7117be3f
 		nf_flow_offload_stats(flow_table, flow);
 	}
 }
@@ -558,12 +554,9 @@
 	nf_flow_table_iterate(flow_table, nf_flow_table_do_cleanup, NULL);
 	nf_flow_table_iterate(flow_table, nf_flow_offload_gc_step, flow_table);
 	nf_flow_table_offload_flush(flow_table);
-<<<<<<< HEAD
-=======
 	if (nf_flowtable_hw_offload(flow_table))
 		nf_flow_table_iterate(flow_table, nf_flow_offload_gc_step,
 				      flow_table);
->>>>>>> 7117be3f
 	rhashtable_destroy(&flow_table->rhashtable);
 }
 EXPORT_SYMBOL_GPL(nf_flow_table_free);
