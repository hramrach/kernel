--- conflicted
+++ resolved
@@ -175,19 +175,11 @@
 	if (verdict == NF_ACCEPT || verdict == NF_STOP) {
 		ret = 1;
 	} else if ((verdict & NF_VERDICT_MASK) == NF_DROP) {
-drop:
 		kfree_skb(skb);
 		ret = NF_DROP_GETERR(verdict);
 		if (ret == 0)
 			ret = -EPERM;
 	} else if ((verdict & NF_VERDICT_MASK) == NF_QUEUE) {
-<<<<<<< HEAD
-		if (skb_emergency(skb))
-			goto drop;
-		if (!nf_queue(skb, elem, pf, hook, indev, outdev, okfn,
-			      verdict >> NF_VERDICT_BITS))
-			goto next_hook;
-=======
 		ret = nf_queue(skb, elem, pf, hook, indev, outdev, okfn,
 			       verdict >> NF_VERDICT_QBITS);
 		if (ret < 0) {
@@ -199,7 +191,6 @@
 			kfree_skb(skb);
 		}
 		ret = 0;
->>>>>>> 6221f222
 	}
 	rcu_read_unlock();
 	return ret;
