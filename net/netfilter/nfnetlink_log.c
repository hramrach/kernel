--- conflicted
+++ resolved
@@ -741,10 +741,7 @@
 				size += nfnl_ct->build_size(ct);
 		}
 	}
-<<<<<<< HEAD
-=======
 #endif
->>>>>>> 7d2a07b7
 	if (pf == NFPROTO_NETDEV || pf == NFPROTO_BRIDGE)
 		size += nfulnl_get_bridge_size(skb);
 
