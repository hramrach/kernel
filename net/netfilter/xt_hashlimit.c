// SPDX-License-Identifier: GPL-2.0-only
/*
 *	xt_hashlimit - Netfilter module to limit the number of packets per time
 *	separately for each hashbucket (sourceip/sourceport/dstip/dstport)
 *
 *	(C) 2003-2004 by Harald Welte <laforge@netfilter.org>
 *	(C) 2006-2012 Patrick McHardy <kaber@trash.net>
 *	Copyright © CC Computer Consultants GmbH, 2007 - 2008
 *
 * Development of this code was funded by Astaro AG, http://www.astaro.com/
 */
#define pr_fmt(fmt) KBUILD_MODNAME ": " fmt
#include <linux/module.h>
#include <linux/spinlock.h>
#include <linux/random.h>
#include <linux/jhash.h>
#include <linux/slab.h>
#include <linux/vmalloc.h>
#include <linux/proc_fs.h>
#include <linux/seq_file.h>
#include <linux/list.h>
#include <linux/skbuff.h>
#include <linux/mm.h>
#include <linux/in.h>
#include <linux/ip.h>
#if IS_ENABLED(CONFIG_IP6_NF_IPTABLES)
#include <linux/ipv6.h>
#include <net/ipv6.h>
#endif

#include <net/net_namespace.h>
#include <net/netns/generic.h>

#include <linux/netfilter/x_tables.h>
#include <linux/netfilter_ipv4/ip_tables.h>
#include <linux/netfilter_ipv6/ip6_tables.h>
#include <linux/mutex.h>
#include <linux/kernel.h>
#include <linux/refcount.h>
#include <uapi/linux/netfilter/xt_hashlimit.h>

#define XT_HASHLIMIT_ALL (XT_HASHLIMIT_HASH_DIP | XT_HASHLIMIT_HASH_DPT | \
			  XT_HASHLIMIT_HASH_SIP | XT_HASHLIMIT_HASH_SPT | \
			  XT_HASHLIMIT_INVERT | XT_HASHLIMIT_BYTES |\
			  XT_HASHLIMIT_RATE_MATCH)

MODULE_LICENSE("GPL");
MODULE_AUTHOR("Harald Welte <laforge@netfilter.org>");
MODULE_AUTHOR("Jan Engelhardt <jengelh@medozas.de>");
MODULE_DESCRIPTION("Xtables: per hash-bucket rate-limit match");
MODULE_ALIAS("ipt_hashlimit");
MODULE_ALIAS("ip6t_hashlimit");

struct hashlimit_net {
	struct hlist_head	htables;
	struct proc_dir_entry	*ipt_hashlimit;
	struct proc_dir_entry	*ip6t_hashlimit;
};

static unsigned int hashlimit_net_id;
static inline struct hashlimit_net *hashlimit_pernet(struct net *net)
{
	return net_generic(net, hashlimit_net_id);
}

/* need to declare this at the top */
static const struct seq_operations dl_seq_ops_v2;
static const struct seq_operations dl_seq_ops_v1;
static const struct seq_operations dl_seq_ops;

/* hash table crap */
struct dsthash_dst {
	union {
		struct {
			__be32 src;
			__be32 dst;
		} ip;
#if IS_ENABLED(CONFIG_IP6_NF_IPTABLES)
		struct {
			__be32 src[4];
			__be32 dst[4];
		} ip6;
#endif
	};
	__be16 src_port;
	__be16 dst_port;
};

struct dsthash_ent {
	/* static / read-only parts in the beginning */
	struct hlist_node node;
	struct dsthash_dst dst;

	/* modified structure members in the end */
	spinlock_t lock;
	unsigned long expires;		/* precalculated expiry time */
	struct {
		unsigned long prev;	/* last modification */
		union {
			struct {
				u_int64_t credit;
				u_int64_t credit_cap;
				u_int64_t cost;
			};
			struct {
				u_int32_t interval, prev_window;
				u_int64_t current_rate;
				u_int64_t rate;
				int64_t burst;
			};
		};
	} rateinfo;
	struct rcu_head rcu;
};

struct xt_hashlimit_htable {
	struct hlist_node node;		/* global list of all htables */
	refcount_t use;
	u_int8_t family;
	bool rnd_initialized;

	struct hashlimit_cfg3 cfg;	/* config */

	/* used internally */
	spinlock_t lock;		/* lock for list_head */
	u_int32_t rnd;			/* random seed for hash */
	unsigned int count;		/* number entries in table */
	struct delayed_work gc_work;

	/* seq_file stuff */
	struct proc_dir_entry *pde;
	const char *name;
	struct net *net;

	struct hlist_head hash[0];	/* hashtable itself */
};

static int
cfg_copy(struct hashlimit_cfg3 *to, const void *from, int revision)
{
	if (revision == 1) {
		struct hashlimit_cfg1 *cfg = (struct hashlimit_cfg1 *)from;

		to->mode = cfg->mode;
		to->avg = cfg->avg;
		to->burst = cfg->burst;
		to->size = cfg->size;
		to->max = cfg->max;
		to->gc_interval = cfg->gc_interval;
		to->expire = cfg->expire;
		to->srcmask = cfg->srcmask;
		to->dstmask = cfg->dstmask;
	} else if (revision == 2) {
		struct hashlimit_cfg2 *cfg = (struct hashlimit_cfg2 *)from;

		to->mode = cfg->mode;
		to->avg = cfg->avg;
		to->burst = cfg->burst;
		to->size = cfg->size;
		to->max = cfg->max;
		to->gc_interval = cfg->gc_interval;
		to->expire = cfg->expire;
		to->srcmask = cfg->srcmask;
		to->dstmask = cfg->dstmask;
	} else if (revision == 3) {
		memcpy(to, from, sizeof(struct hashlimit_cfg3));
	} else {
		return -EINVAL;
	}

	return 0;
}

static DEFINE_MUTEX(hashlimit_mutex);	/* protects htables list */
static struct kmem_cache *hashlimit_cachep __read_mostly;

static inline bool dst_cmp(const struct dsthash_ent *ent,
			   const struct dsthash_dst *b)
{
	return !memcmp(&ent->dst, b, sizeof(ent->dst));
}

static u_int32_t
hash_dst(const struct xt_hashlimit_htable *ht, const struct dsthash_dst *dst)
{
	u_int32_t hash = jhash2((const u32 *)dst,
				sizeof(*dst)/sizeof(u32),
				ht->rnd);
	/*
	 * Instead of returning hash % ht->cfg.size (implying a divide)
	 * we return the high 32 bits of the (hash * ht->cfg.size) that will
	 * give results between [0 and cfg.size-1] and same hash distribution,
	 * but using a multiply, less expensive than a divide
	 */
	return reciprocal_scale(hash, ht->cfg.size);
}

static struct dsthash_ent *
dsthash_find(const struct xt_hashlimit_htable *ht,
	     const struct dsthash_dst *dst)
{
	struct dsthash_ent *ent;
	u_int32_t hash = hash_dst(ht, dst);

	if (!hlist_empty(&ht->hash[hash])) {
		hlist_for_each_entry_rcu(ent, &ht->hash[hash], node)
			if (dst_cmp(ent, dst)) {
				spin_lock(&ent->lock);
				return ent;
			}
	}
	return NULL;
}

/* allocate dsthash_ent, initialize dst, put in htable and lock it */
static struct dsthash_ent *
dsthash_alloc_init(struct xt_hashlimit_htable *ht,
		   const struct dsthash_dst *dst, bool *race)
{
	struct dsthash_ent *ent;

	spin_lock(&ht->lock);

	/* Two or more packets may race to create the same entry in the
	 * hashtable, double check if this packet lost race.
	 */
	ent = dsthash_find(ht, dst);
	if (ent != NULL) {
		spin_unlock(&ht->lock);
		*race = true;
		return ent;
	}

	/* initialize hash with random val at the time we allocate
	 * the first hashtable entry */
	if (unlikely(!ht->rnd_initialized)) {
		get_random_bytes(&ht->rnd, sizeof(ht->rnd));
		ht->rnd_initialized = true;
	}

	if (ht->cfg.max && ht->count >= ht->cfg.max) {
		/* FIXME: do something. question is what.. */
		net_err_ratelimited("max count of %u reached\n", ht->cfg.max);
		ent = NULL;
	} else
		ent = kmem_cache_alloc(hashlimit_cachep, GFP_ATOMIC);
	if (ent) {
		memcpy(&ent->dst, dst, sizeof(ent->dst));
		spin_lock_init(&ent->lock);

		spin_lock(&ent->lock);
		hlist_add_head_rcu(&ent->node, &ht->hash[hash_dst(ht, dst)]);
		ht->count++;
	}
	spin_unlock(&ht->lock);
	return ent;
}

static void dsthash_free_rcu(struct rcu_head *head)
{
	struct dsthash_ent *ent = container_of(head, struct dsthash_ent, rcu);

	kmem_cache_free(hashlimit_cachep, ent);
}

static inline void
dsthash_free(struct xt_hashlimit_htable *ht, struct dsthash_ent *ent)
{
	hlist_del_rcu(&ent->node);
	call_rcu(&ent->rcu, dsthash_free_rcu);
	ht->count--;
}
static void htable_gc(struct work_struct *work);

static int htable_create(struct net *net, struct hashlimit_cfg3 *cfg,
			 const char *name, u_int8_t family,
			 struct xt_hashlimit_htable **out_hinfo,
			 int revision)
{
	struct hashlimit_net *hashlimit_net = hashlimit_pernet(net);
	struct xt_hashlimit_htable *hinfo;
	const struct seq_operations *ops;
	unsigned int size, i;
	unsigned long nr_pages = totalram_pages();
	int ret;

	if (cfg->size) {
		size = cfg->size;
	} else {
		size = (nr_pages << PAGE_SHIFT) / 16384 /
		       sizeof(struct hlist_head);
		if (nr_pages > 1024 * 1024 * 1024 / PAGE_SIZE)
			size = 8192;
		if (size < 16)
			size = 16;
	}
	/* FIXME: don't use vmalloc() here or anywhere else -HW */
	hinfo = vmalloc(struct_size(hinfo, hash, size));
	if (hinfo == NULL)
		return -ENOMEM;
	*out_hinfo = hinfo;

	/* copy match config into hashtable config */
	ret = cfg_copy(&hinfo->cfg, (void *)cfg, 3);
	if (ret) {
		vfree(hinfo);
		return ret;
	}

	hinfo->cfg.size = size;
	if (hinfo->cfg.max == 0)
		hinfo->cfg.max = 8 * hinfo->cfg.size;
	else if (hinfo->cfg.max < hinfo->cfg.size)
		hinfo->cfg.max = hinfo->cfg.size;

	for (i = 0; i < hinfo->cfg.size; i++)
		INIT_HLIST_HEAD(&hinfo->hash[i]);

	refcount_set(&hinfo->use, 1);
	hinfo->count = 0;
	hinfo->family = family;
	hinfo->rnd_initialized = false;
	hinfo->name = kstrdup(name, GFP_KERNEL);
	if (!hinfo->name) {
		vfree(hinfo);
		return -ENOMEM;
	}
	spin_lock_init(&hinfo->lock);

	switch (revision) {
	case 1:
		ops = &dl_seq_ops_v1;
		break;
	case 2:
		ops = &dl_seq_ops_v2;
		break;
	default:
		ops = &dl_seq_ops;
	}

	hinfo->pde = proc_create_seq_data(name, 0,
		(family == NFPROTO_IPV4) ?
		hashlimit_net->ipt_hashlimit : hashlimit_net->ip6t_hashlimit,
		ops, hinfo);
	if (hinfo->pde == NULL) {
		kfree(hinfo->name);
		vfree(hinfo);
		return -ENOMEM;
	}
	hinfo->net = net;

	INIT_DEFERRABLE_WORK(&hinfo->gc_work, htable_gc);
	queue_delayed_work(system_power_efficient_wq, &hinfo->gc_work,
			   msecs_to_jiffies(hinfo->cfg.gc_interval));

	hlist_add_head(&hinfo->node, &hashlimit_net->htables);

	return 0;
}

static void htable_selective_cleanup(struct xt_hashlimit_htable *ht, bool select_all)
{
	unsigned int i;

	for (i = 0; i < ht->cfg.size; i++) {
		struct dsthash_ent *dh;
		struct hlist_node *n;

		spin_lock_bh(&ht->lock);
		hlist_for_each_entry_safe(dh, n, &ht->hash[i], node) {
			if (time_after_eq(jiffies, dh->expires) || select_all)
				dsthash_free(ht, dh);
		}
		spin_unlock_bh(&ht->lock);
		cond_resched();
	}
}

static void htable_gc(struct work_struct *work)
{
	struct xt_hashlimit_htable *ht;

	ht = container_of(work, struct xt_hashlimit_htable, gc_work.work);

	htable_selective_cleanup(ht, false);

	queue_delayed_work(system_power_efficient_wq,
			   &ht->gc_work, msecs_to_jiffies(ht->cfg.gc_interval));
}

static void htable_remove_proc_entry(struct xt_hashlimit_htable *hinfo)
{
	struct hashlimit_net *hashlimit_net = hashlimit_pernet(hinfo->net);
	struct proc_dir_entry *parent;

	if (hinfo->family == NFPROTO_IPV4)
		parent = hashlimit_net->ipt_hashlimit;
	else
		parent = hashlimit_net->ip6t_hashlimit;

	if (parent != NULL)
		remove_proc_entry(hinfo->name, parent);
}

static struct xt_hashlimit_htable *htable_find_get(struct net *net,
						   const char *name,
						   u_int8_t family)
{
	struct hashlimit_net *hashlimit_net = hashlimit_pernet(net);
	struct xt_hashlimit_htable *hinfo;

	hlist_for_each_entry(hinfo, &hashlimit_net->htables, node) {
		if (!strcmp(name, hinfo->name) &&
		    hinfo->family == family) {
			refcount_inc(&hinfo->use);
			return hinfo;
		}
	}
	return NULL;
}

static void htable_put(struct xt_hashlimit_htable *hinfo)
{
	if (refcount_dec_and_mutex_lock(&hinfo->use, &hashlimit_mutex)) {
		hlist_del(&hinfo->node);
		htable_remove_proc_entry(hinfo);
		mutex_unlock(&hashlimit_mutex);

		cancel_delayed_work_sync(&hinfo->gc_work);
<<<<<<< HEAD
		htable_selective_cleanup(hinfo, select_all);
=======
		htable_selective_cleanup(hinfo, true);
>>>>>>> 81b6e04c
		kfree(hinfo->name);
		vfree(hinfo);
	}
}

/* The algorithm used is the Simple Token Bucket Filter (TBF)
 * see net/sched/sch_tbf.c in the linux source tree
 */

/* Rusty: This is my (non-mathematically-inclined) understanding of
   this algorithm.  The `average rate' in jiffies becomes your initial
   amount of credit `credit' and the most credit you can ever have
   `credit_cap'.  The `peak rate' becomes the cost of passing the
   test, `cost'.

   `prev' tracks the last packet hit: you gain one credit per jiffy.
   If you get credit balance more than this, the extra credit is
   discarded.  Every time the match passes, you lose `cost' credits;
   if you don't have that many, the test fails.

   See Alexey's formal explanation in net/sched/sch_tbf.c.

   To get the maximum range, we multiply by this factor (ie. you get N
   credits per jiffy).  We want to allow a rate as low as 1 per day
   (slowest userspace tool allows), which means
   CREDITS_PER_JIFFY*HZ*60*60*24 < 2^32 ie.
*/
#define MAX_CPJ_v1 (0xFFFFFFFF / (HZ*60*60*24))
#define MAX_CPJ (0xFFFFFFFFFFFFFFFFULL / (HZ*60*60*24))

/* Repeated shift and or gives us all 1s, final shift and add 1 gives
 * us the power of 2 below the theoretical max, so GCC simply does a
 * shift. */
#define _POW2_BELOW2(x) ((x)|((x)>>1))
#define _POW2_BELOW4(x) (_POW2_BELOW2(x)|_POW2_BELOW2((x)>>2))
#define _POW2_BELOW8(x) (_POW2_BELOW4(x)|_POW2_BELOW4((x)>>4))
#define _POW2_BELOW16(x) (_POW2_BELOW8(x)|_POW2_BELOW8((x)>>8))
#define _POW2_BELOW32(x) (_POW2_BELOW16(x)|_POW2_BELOW16((x)>>16))
#define _POW2_BELOW64(x) (_POW2_BELOW32(x)|_POW2_BELOW32((x)>>32))
#define POW2_BELOW32(x) ((_POW2_BELOW32(x)>>1) + 1)
#define POW2_BELOW64(x) ((_POW2_BELOW64(x)>>1) + 1)

#define CREDITS_PER_JIFFY POW2_BELOW64(MAX_CPJ)
#define CREDITS_PER_JIFFY_v1 POW2_BELOW32(MAX_CPJ_v1)

/* in byte mode, the lowest possible rate is one packet/second.
 * credit_cap is used as a counter that tells us how many times we can
 * refill the "credits available" counter when it becomes empty.
 */
#define MAX_CPJ_BYTES (0xFFFFFFFF / HZ)
#define CREDITS_PER_JIFFY_BYTES POW2_BELOW32(MAX_CPJ_BYTES)

static u32 xt_hashlimit_len_to_chunks(u32 len)
{
	return (len >> XT_HASHLIMIT_BYTE_SHIFT) + 1;
}

/* Precision saver. */
static u64 user2credits(u64 user, int revision)
{
	u64 scale = (revision == 1) ?
		XT_HASHLIMIT_SCALE : XT_HASHLIMIT_SCALE_v2;
	u64 cpj = (revision == 1) ?
		CREDITS_PER_JIFFY_v1 : CREDITS_PER_JIFFY;

	/* Avoid overflow: divide the constant operands first */
	if (scale >= HZ * cpj)
		return div64_u64(user, div64_u64(scale, HZ * cpj));

	return user * div64_u64(HZ * cpj, scale);
}

static u32 user2credits_byte(u32 user)
{
	u64 us = user;
	us *= HZ * CREDITS_PER_JIFFY_BYTES;
	return (u32) (us >> 32);
}

static u64 user2rate(u64 user)
{
	if (user != 0) {
		return div64_u64(XT_HASHLIMIT_SCALE_v2, user);
	} else {
		pr_info_ratelimited("invalid rate from userspace: %llu\n",
				    user);
		return 0;
	}
}

static u64 user2rate_bytes(u32 user)
{
	u64 r;

	r = user ? U32_MAX / user : U32_MAX;
	return (r - 1) << XT_HASHLIMIT_BYTE_SHIFT;
}

static void rateinfo_recalc(struct dsthash_ent *dh, unsigned long now,
			    u32 mode, int revision)
{
	unsigned long delta = now - dh->rateinfo.prev;
	u64 cap, cpj;

	if (delta == 0)
		return;

	if (revision >= 3 && mode & XT_HASHLIMIT_RATE_MATCH) {
		u64 interval = dh->rateinfo.interval * HZ;

		if (delta < interval)
			return;

		dh->rateinfo.prev = now;
		dh->rateinfo.prev_window =
			((dh->rateinfo.current_rate * interval) >
			 (delta * dh->rateinfo.rate));
		dh->rateinfo.current_rate = 0;

		return;
	}

	dh->rateinfo.prev = now;

	if (mode & XT_HASHLIMIT_BYTES) {
		u64 tmp = dh->rateinfo.credit;
		dh->rateinfo.credit += CREDITS_PER_JIFFY_BYTES * delta;
		cap = CREDITS_PER_JIFFY_BYTES * HZ;
		if (tmp >= dh->rateinfo.credit) {/* overflow */
			dh->rateinfo.credit = cap;
			return;
		}
	} else {
		cpj = (revision == 1) ?
			CREDITS_PER_JIFFY_v1 : CREDITS_PER_JIFFY;
		dh->rateinfo.credit += delta * cpj;
		cap = dh->rateinfo.credit_cap;
	}
	if (dh->rateinfo.credit > cap)
		dh->rateinfo.credit = cap;
}

static void rateinfo_init(struct dsthash_ent *dh,
			  struct xt_hashlimit_htable *hinfo, int revision)
{
	dh->rateinfo.prev = jiffies;
	if (revision >= 3 && hinfo->cfg.mode & XT_HASHLIMIT_RATE_MATCH) {
		dh->rateinfo.prev_window = 0;
		dh->rateinfo.current_rate = 0;
		if (hinfo->cfg.mode & XT_HASHLIMIT_BYTES) {
			dh->rateinfo.rate =
				user2rate_bytes((u32)hinfo->cfg.avg);
			if (hinfo->cfg.burst)
				dh->rateinfo.burst =
					hinfo->cfg.burst * dh->rateinfo.rate;
			else
				dh->rateinfo.burst = dh->rateinfo.rate;
		} else {
			dh->rateinfo.rate = user2rate(hinfo->cfg.avg);
			dh->rateinfo.burst =
				hinfo->cfg.burst + dh->rateinfo.rate;
		}
		dh->rateinfo.interval = hinfo->cfg.interval;
	} else if (hinfo->cfg.mode & XT_HASHLIMIT_BYTES) {
		dh->rateinfo.credit = CREDITS_PER_JIFFY_BYTES * HZ;
		dh->rateinfo.cost = user2credits_byte(hinfo->cfg.avg);
		dh->rateinfo.credit_cap = hinfo->cfg.burst;
	} else {
		dh->rateinfo.credit = user2credits(hinfo->cfg.avg *
						   hinfo->cfg.burst, revision);
		dh->rateinfo.cost = user2credits(hinfo->cfg.avg, revision);
		dh->rateinfo.credit_cap = dh->rateinfo.credit;
	}
}

static inline __be32 maskl(__be32 a, unsigned int l)
{
	return l ? htonl(ntohl(a) & ~0 << (32 - l)) : 0;
}

#if IS_ENABLED(CONFIG_IP6_NF_IPTABLES)
static void hashlimit_ipv6_mask(__be32 *i, unsigned int p)
{
	switch (p) {
	case 0 ... 31:
		i[0] = maskl(i[0], p);
		i[1] = i[2] = i[3] = 0;
		break;
	case 32 ... 63:
		i[1] = maskl(i[1], p - 32);
		i[2] = i[3] = 0;
		break;
	case 64 ... 95:
		i[2] = maskl(i[2], p - 64);
		i[3] = 0;
		break;
	case 96 ... 127:
		i[3] = maskl(i[3], p - 96);
		break;
	case 128:
		break;
	}
}
#endif

static int
hashlimit_init_dst(const struct xt_hashlimit_htable *hinfo,
		   struct dsthash_dst *dst,
		   const struct sk_buff *skb, unsigned int protoff)
{
	__be16 _ports[2], *ports;
	u8 nexthdr;
	int poff;

	memset(dst, 0, sizeof(*dst));

	switch (hinfo->family) {
	case NFPROTO_IPV4:
		if (hinfo->cfg.mode & XT_HASHLIMIT_HASH_DIP)
			dst->ip.dst = maskl(ip_hdr(skb)->daddr,
			              hinfo->cfg.dstmask);
		if (hinfo->cfg.mode & XT_HASHLIMIT_HASH_SIP)
			dst->ip.src = maskl(ip_hdr(skb)->saddr,
			              hinfo->cfg.srcmask);

		if (!(hinfo->cfg.mode &
		      (XT_HASHLIMIT_HASH_DPT | XT_HASHLIMIT_HASH_SPT)))
			return 0;
		nexthdr = ip_hdr(skb)->protocol;
		break;
#if IS_ENABLED(CONFIG_IP6_NF_IPTABLES)
	case NFPROTO_IPV6:
	{
		__be16 frag_off;

		if (hinfo->cfg.mode & XT_HASHLIMIT_HASH_DIP) {
			memcpy(&dst->ip6.dst, &ipv6_hdr(skb)->daddr,
			       sizeof(dst->ip6.dst));
			hashlimit_ipv6_mask(dst->ip6.dst, hinfo->cfg.dstmask);
		}
		if (hinfo->cfg.mode & XT_HASHLIMIT_HASH_SIP) {
			memcpy(&dst->ip6.src, &ipv6_hdr(skb)->saddr,
			       sizeof(dst->ip6.src));
			hashlimit_ipv6_mask(dst->ip6.src, hinfo->cfg.srcmask);
		}

		if (!(hinfo->cfg.mode &
		      (XT_HASHLIMIT_HASH_DPT | XT_HASHLIMIT_HASH_SPT)))
			return 0;
		nexthdr = ipv6_hdr(skb)->nexthdr;
		protoff = ipv6_skip_exthdr(skb, sizeof(struct ipv6hdr), &nexthdr, &frag_off);
		if ((int)protoff < 0)
			return -1;
		break;
	}
#endif
	default:
		BUG();
		return 0;
	}

	poff = proto_ports_offset(nexthdr);
	if (poff >= 0) {
		ports = skb_header_pointer(skb, protoff + poff, sizeof(_ports),
					   &_ports);
	} else {
		_ports[0] = _ports[1] = 0;
		ports = _ports;
	}
	if (!ports)
		return -1;
	if (hinfo->cfg.mode & XT_HASHLIMIT_HASH_SPT)
		dst->src_port = ports[0];
	if (hinfo->cfg.mode & XT_HASHLIMIT_HASH_DPT)
		dst->dst_port = ports[1];
	return 0;
}

static u32 hashlimit_byte_cost(unsigned int len, struct dsthash_ent *dh)
{
	u64 tmp = xt_hashlimit_len_to_chunks(len);
	tmp = tmp * dh->rateinfo.cost;

	if (unlikely(tmp > CREDITS_PER_JIFFY_BYTES * HZ))
		tmp = CREDITS_PER_JIFFY_BYTES * HZ;

	if (dh->rateinfo.credit < tmp && dh->rateinfo.credit_cap) {
		dh->rateinfo.credit_cap--;
		dh->rateinfo.credit = CREDITS_PER_JIFFY_BYTES * HZ;
	}
	return (u32) tmp;
}

static bool
hashlimit_mt_common(const struct sk_buff *skb, struct xt_action_param *par,
		    struct xt_hashlimit_htable *hinfo,
		    const struct hashlimit_cfg3 *cfg, int revision)
{
	unsigned long now = jiffies;
	struct dsthash_ent *dh;
	struct dsthash_dst dst;
	bool race = false;
	u64 cost;

	if (hashlimit_init_dst(hinfo, &dst, skb, par->thoff) < 0)
		goto hotdrop;

	local_bh_disable();
	dh = dsthash_find(hinfo, &dst);
	if (dh == NULL) {
		dh = dsthash_alloc_init(hinfo, &dst, &race);
		if (dh == NULL) {
			local_bh_enable();
			goto hotdrop;
		} else if (race) {
			/* Already got an entry, update expiration timeout */
			dh->expires = now + msecs_to_jiffies(hinfo->cfg.expire);
			rateinfo_recalc(dh, now, hinfo->cfg.mode, revision);
		} else {
			dh->expires = jiffies + msecs_to_jiffies(hinfo->cfg.expire);
			rateinfo_init(dh, hinfo, revision);
		}
	} else {
		/* update expiration timeout */
		dh->expires = now + msecs_to_jiffies(hinfo->cfg.expire);
		rateinfo_recalc(dh, now, hinfo->cfg.mode, revision);
	}

	if (cfg->mode & XT_HASHLIMIT_RATE_MATCH) {
		cost = (cfg->mode & XT_HASHLIMIT_BYTES) ? skb->len : 1;
		dh->rateinfo.current_rate += cost;

		if (!dh->rateinfo.prev_window &&
		    (dh->rateinfo.current_rate <= dh->rateinfo.burst)) {
			spin_unlock(&dh->lock);
			local_bh_enable();
			return !(cfg->mode & XT_HASHLIMIT_INVERT);
		} else {
			goto overlimit;
		}
	}

	if (cfg->mode & XT_HASHLIMIT_BYTES)
		cost = hashlimit_byte_cost(skb->len, dh);
	else
		cost = dh->rateinfo.cost;

	if (dh->rateinfo.credit >= cost) {
		/* below the limit */
		dh->rateinfo.credit -= cost;
		spin_unlock(&dh->lock);
		local_bh_enable();
		return !(cfg->mode & XT_HASHLIMIT_INVERT);
	}

overlimit:
	spin_unlock(&dh->lock);
	local_bh_enable();
	/* default match is underlimit - so over the limit, we need to invert */
	return cfg->mode & XT_HASHLIMIT_INVERT;

 hotdrop:
	par->hotdrop = true;
	return false;
}

static bool
hashlimit_mt_v1(const struct sk_buff *skb, struct xt_action_param *par)
{
	const struct xt_hashlimit_mtinfo1 *info = par->matchinfo;
	struct xt_hashlimit_htable *hinfo = info->hinfo;
	struct hashlimit_cfg3 cfg = {};
	int ret;

	ret = cfg_copy(&cfg, (void *)&info->cfg, 1);
	if (ret)
		return ret;

	return hashlimit_mt_common(skb, par, hinfo, &cfg, 1);
}

static bool
hashlimit_mt_v2(const struct sk_buff *skb, struct xt_action_param *par)
{
	const struct xt_hashlimit_mtinfo2 *info = par->matchinfo;
	struct xt_hashlimit_htable *hinfo = info->hinfo;
	struct hashlimit_cfg3 cfg = {};
	int ret;

	ret = cfg_copy(&cfg, (void *)&info->cfg, 2);
	if (ret)
		return ret;

	return hashlimit_mt_common(skb, par, hinfo, &cfg, 2);
}

static bool
hashlimit_mt(const struct sk_buff *skb, struct xt_action_param *par)
{
	const struct xt_hashlimit_mtinfo3 *info = par->matchinfo;
	struct xt_hashlimit_htable *hinfo = info->hinfo;

	return hashlimit_mt_common(skb, par, hinfo, &info->cfg, 3);
}

#define HASHLIMIT_MAX_SIZE 1048576

static int hashlimit_mt_check_common(const struct xt_mtchk_param *par,
				     struct xt_hashlimit_htable **hinfo,
				     struct hashlimit_cfg3 *cfg,
				     const char *name, int revision)
{
	struct net *net = par->net;
	int ret;

	if (cfg->gc_interval == 0 || cfg->expire == 0)
		return -EINVAL;
	if (cfg->size > HASHLIMIT_MAX_SIZE) {
		cfg->size = HASHLIMIT_MAX_SIZE;
		pr_info_ratelimited("size too large, truncated to %u\n", cfg->size);
	}
	if (cfg->max > HASHLIMIT_MAX_SIZE) {
		cfg->max = HASHLIMIT_MAX_SIZE;
		pr_info_ratelimited("max too large, truncated to %u\n", cfg->max);
	}
	if (par->family == NFPROTO_IPV4) {
		if (cfg->srcmask > 32 || cfg->dstmask > 32)
			return -EINVAL;
	} else {
		if (cfg->srcmask > 128 || cfg->dstmask > 128)
			return -EINVAL;
	}

	if (cfg->mode & ~XT_HASHLIMIT_ALL) {
		pr_info_ratelimited("Unknown mode mask %X, kernel too old?\n",
				    cfg->mode);
		return -EINVAL;
	}

	/* Check for overflow. */
	if (revision >= 3 && cfg->mode & XT_HASHLIMIT_RATE_MATCH) {
		if (cfg->avg == 0 || cfg->avg > U32_MAX) {
			pr_info_ratelimited("invalid rate\n");
			return -ERANGE;
		}

		if (cfg->interval == 0) {
			pr_info_ratelimited("invalid interval\n");
			return -EINVAL;
		}
	} else if (cfg->mode & XT_HASHLIMIT_BYTES) {
		if (user2credits_byte(cfg->avg) == 0) {
			pr_info_ratelimited("overflow, rate too high: %llu\n",
					    cfg->avg);
			return -EINVAL;
		}
	} else if (cfg->burst == 0 ||
		   user2credits(cfg->avg * cfg->burst, revision) <
		   user2credits(cfg->avg, revision)) {
		pr_info_ratelimited("overflow, try lower: %llu/%llu\n",
				    cfg->avg, cfg->burst);
		return -ERANGE;
	}

	mutex_lock(&hashlimit_mutex);
	*hinfo = htable_find_get(net, name, par->family);
	if (*hinfo == NULL) {
		ret = htable_create(net, cfg, name, par->family,
				    hinfo, revision);
		if (ret < 0) {
			mutex_unlock(&hashlimit_mutex);
			return ret;
		}
	}
	mutex_unlock(&hashlimit_mutex);

	return 0;
}

static int hashlimit_mt_check_v1(const struct xt_mtchk_param *par)
{
	struct xt_hashlimit_mtinfo1 *info = par->matchinfo;
	struct hashlimit_cfg3 cfg = {};
	int ret;

	ret = xt_check_proc_name(info->name, sizeof(info->name));
	if (ret)
		return ret;

	ret = cfg_copy(&cfg, (void *)&info->cfg, 1);
	if (ret)
		return ret;

	return hashlimit_mt_check_common(par, &info->hinfo,
					 &cfg, info->name, 1);
}

static int hashlimit_mt_check_v2(const struct xt_mtchk_param *par)
{
	struct xt_hashlimit_mtinfo2 *info = par->matchinfo;
	struct hashlimit_cfg3 cfg = {};
	int ret;

	ret = xt_check_proc_name(info->name, sizeof(info->name));
	if (ret)
		return ret;

	ret = cfg_copy(&cfg, (void *)&info->cfg, 2);
	if (ret)
		return ret;

	return hashlimit_mt_check_common(par, &info->hinfo,
					 &cfg, info->name, 2);
}

static int hashlimit_mt_check(const struct xt_mtchk_param *par)
{
	struct xt_hashlimit_mtinfo3 *info = par->matchinfo;
	int ret;

	ret = xt_check_proc_name(info->name, sizeof(info->name));
	if (ret)
		return ret;

	return hashlimit_mt_check_common(par, &info->hinfo, &info->cfg,
					 info->name, 3);
}

static void hashlimit_mt_destroy_v2(const struct xt_mtdtor_param *par)
{
	const struct xt_hashlimit_mtinfo2 *info = par->matchinfo;

	htable_put(info->hinfo);
}

static void hashlimit_mt_destroy_v1(const struct xt_mtdtor_param *par)
{
	const struct xt_hashlimit_mtinfo1 *info = par->matchinfo;

	htable_put(info->hinfo);
}

static void hashlimit_mt_destroy(const struct xt_mtdtor_param *par)
{
	const struct xt_hashlimit_mtinfo3 *info = par->matchinfo;

	htable_put(info->hinfo);
}

static struct xt_match hashlimit_mt_reg[] __read_mostly = {
	{
		.name           = "hashlimit",
		.revision       = 1,
		.family         = NFPROTO_IPV4,
		.match          = hashlimit_mt_v1,
		.matchsize      = sizeof(struct xt_hashlimit_mtinfo1),
		.usersize	= offsetof(struct xt_hashlimit_mtinfo1, hinfo),
		.checkentry     = hashlimit_mt_check_v1,
		.destroy        = hashlimit_mt_destroy_v1,
		.me             = THIS_MODULE,
	},
	{
		.name           = "hashlimit",
		.revision       = 2,
		.family         = NFPROTO_IPV4,
		.match          = hashlimit_mt_v2,
		.matchsize      = sizeof(struct xt_hashlimit_mtinfo2),
		.usersize	= offsetof(struct xt_hashlimit_mtinfo2, hinfo),
		.checkentry     = hashlimit_mt_check_v2,
		.destroy        = hashlimit_mt_destroy_v2,
		.me             = THIS_MODULE,
	},
	{
		.name           = "hashlimit",
		.revision       = 3,
		.family         = NFPROTO_IPV4,
		.match          = hashlimit_mt,
		.matchsize      = sizeof(struct xt_hashlimit_mtinfo3),
		.usersize	= offsetof(struct xt_hashlimit_mtinfo3, hinfo),
		.checkentry     = hashlimit_mt_check,
		.destroy        = hashlimit_mt_destroy,
		.me             = THIS_MODULE,
	},
#if IS_ENABLED(CONFIG_IP6_NF_IPTABLES)
	{
		.name           = "hashlimit",
		.revision       = 1,
		.family         = NFPROTO_IPV6,
		.match          = hashlimit_mt_v1,
		.matchsize      = sizeof(struct xt_hashlimit_mtinfo1),
		.usersize	= offsetof(struct xt_hashlimit_mtinfo1, hinfo),
		.checkentry     = hashlimit_mt_check_v1,
		.destroy        = hashlimit_mt_destroy_v1,
		.me             = THIS_MODULE,
	},
	{
		.name           = "hashlimit",
		.revision       = 2,
		.family         = NFPROTO_IPV6,
		.match          = hashlimit_mt_v2,
		.matchsize      = sizeof(struct xt_hashlimit_mtinfo2),
		.usersize	= offsetof(struct xt_hashlimit_mtinfo2, hinfo),
		.checkentry     = hashlimit_mt_check_v2,
		.destroy        = hashlimit_mt_destroy_v2,
		.me             = THIS_MODULE,
	},
	{
		.name           = "hashlimit",
		.revision       = 3,
		.family         = NFPROTO_IPV6,
		.match          = hashlimit_mt,
		.matchsize      = sizeof(struct xt_hashlimit_mtinfo3),
		.usersize	= offsetof(struct xt_hashlimit_mtinfo3, hinfo),
		.checkentry     = hashlimit_mt_check,
		.destroy        = hashlimit_mt_destroy,
		.me             = THIS_MODULE,
	},
#endif
};

/* PROC stuff */
static void *dl_seq_start(struct seq_file *s, loff_t *pos)
	__acquires(htable->lock)
{
	struct xt_hashlimit_htable *htable = PDE_DATA(file_inode(s->file));
	unsigned int *bucket;

	spin_lock_bh(&htable->lock);
	if (*pos >= htable->cfg.size)
		return NULL;

	bucket = kmalloc(sizeof(unsigned int), GFP_ATOMIC);
	if (!bucket)
		return ERR_PTR(-ENOMEM);

	*bucket = *pos;
	return bucket;
}

static void *dl_seq_next(struct seq_file *s, void *v, loff_t *pos)
{
	struct xt_hashlimit_htable *htable = PDE_DATA(file_inode(s->file));
	unsigned int *bucket = v;

	*pos = ++(*bucket);
	if (*pos >= htable->cfg.size) {
		kfree(v);
		return NULL;
	}
	return bucket;
}

static void dl_seq_stop(struct seq_file *s, void *v)
	__releases(htable->lock)
{
	struct xt_hashlimit_htable *htable = PDE_DATA(file_inode(s->file));
	unsigned int *bucket = v;

	if (!IS_ERR(bucket))
		kfree(bucket);
	spin_unlock_bh(&htable->lock);
}

static void dl_seq_print(struct dsthash_ent *ent, u_int8_t family,
			 struct seq_file *s)
{
	switch (family) {
	case NFPROTO_IPV4:
		seq_printf(s, "%ld %pI4:%u->%pI4:%u %llu %llu %llu\n",
			   (long)(ent->expires - jiffies)/HZ,
			   &ent->dst.ip.src,
			   ntohs(ent->dst.src_port),
			   &ent->dst.ip.dst,
			   ntohs(ent->dst.dst_port),
			   ent->rateinfo.credit, ent->rateinfo.credit_cap,
			   ent->rateinfo.cost);
		break;
#if IS_ENABLED(CONFIG_IP6_NF_IPTABLES)
	case NFPROTO_IPV6:
		seq_printf(s, "%ld %pI6:%u->%pI6:%u %llu %llu %llu\n",
			   (long)(ent->expires - jiffies)/HZ,
			   &ent->dst.ip6.src,
			   ntohs(ent->dst.src_port),
			   &ent->dst.ip6.dst,
			   ntohs(ent->dst.dst_port),
			   ent->rateinfo.credit, ent->rateinfo.credit_cap,
			   ent->rateinfo.cost);
		break;
#endif
	default:
		BUG();
	}
}

static int dl_seq_real_show_v2(struct dsthash_ent *ent, u_int8_t family,
			       struct seq_file *s)
{
	struct xt_hashlimit_htable *ht = PDE_DATA(file_inode(s->file));

	spin_lock(&ent->lock);
	/* recalculate to show accurate numbers */
	rateinfo_recalc(ent, jiffies, ht->cfg.mode, 2);

	dl_seq_print(ent, family, s);

	spin_unlock(&ent->lock);
	return seq_has_overflowed(s);
}

static int dl_seq_real_show_v1(struct dsthash_ent *ent, u_int8_t family,
			       struct seq_file *s)
{
	struct xt_hashlimit_htable *ht = PDE_DATA(file_inode(s->file));

	spin_lock(&ent->lock);
	/* recalculate to show accurate numbers */
	rateinfo_recalc(ent, jiffies, ht->cfg.mode, 1);

	dl_seq_print(ent, family, s);

	spin_unlock(&ent->lock);
	return seq_has_overflowed(s);
}

static int dl_seq_real_show(struct dsthash_ent *ent, u_int8_t family,
			    struct seq_file *s)
{
	struct xt_hashlimit_htable *ht = PDE_DATA(file_inode(s->file));

	spin_lock(&ent->lock);
	/* recalculate to show accurate numbers */
	rateinfo_recalc(ent, jiffies, ht->cfg.mode, 3);

	dl_seq_print(ent, family, s);

	spin_unlock(&ent->lock);
	return seq_has_overflowed(s);
}

static int dl_seq_show_v2(struct seq_file *s, void *v)
{
	struct xt_hashlimit_htable *htable = PDE_DATA(file_inode(s->file));
	unsigned int *bucket = (unsigned int *)v;
	struct dsthash_ent *ent;

	if (!hlist_empty(&htable->hash[*bucket])) {
		hlist_for_each_entry(ent, &htable->hash[*bucket], node)
			if (dl_seq_real_show_v2(ent, htable->family, s))
				return -1;
	}
	return 0;
}

static int dl_seq_show_v1(struct seq_file *s, void *v)
{
	struct xt_hashlimit_htable *htable = PDE_DATA(file_inode(s->file));
	unsigned int *bucket = v;
	struct dsthash_ent *ent;

	if (!hlist_empty(&htable->hash[*bucket])) {
		hlist_for_each_entry(ent, &htable->hash[*bucket], node)
			if (dl_seq_real_show_v1(ent, htable->family, s))
				return -1;
	}
	return 0;
}

static int dl_seq_show(struct seq_file *s, void *v)
{
	struct xt_hashlimit_htable *htable = PDE_DATA(file_inode(s->file));
	unsigned int *bucket = v;
	struct dsthash_ent *ent;

	if (!hlist_empty(&htable->hash[*bucket])) {
		hlist_for_each_entry(ent, &htable->hash[*bucket], node)
			if (dl_seq_real_show(ent, htable->family, s))
				return -1;
	}
	return 0;
}

static const struct seq_operations dl_seq_ops_v1 = {
	.start = dl_seq_start,
	.next  = dl_seq_next,
	.stop  = dl_seq_stop,
	.show  = dl_seq_show_v1
};

static const struct seq_operations dl_seq_ops_v2 = {
	.start = dl_seq_start,
	.next  = dl_seq_next,
	.stop  = dl_seq_stop,
	.show  = dl_seq_show_v2
};

static const struct seq_operations dl_seq_ops = {
	.start = dl_seq_start,
	.next  = dl_seq_next,
	.stop  = dl_seq_stop,
	.show  = dl_seq_show
};

static int __net_init hashlimit_proc_net_init(struct net *net)
{
	struct hashlimit_net *hashlimit_net = hashlimit_pernet(net);

	hashlimit_net->ipt_hashlimit = proc_mkdir("ipt_hashlimit", net->proc_net);
	if (!hashlimit_net->ipt_hashlimit)
		return -ENOMEM;
#if IS_ENABLED(CONFIG_IP6_NF_IPTABLES)
	hashlimit_net->ip6t_hashlimit = proc_mkdir("ip6t_hashlimit", net->proc_net);
	if (!hashlimit_net->ip6t_hashlimit) {
		remove_proc_entry("ipt_hashlimit", net->proc_net);
		return -ENOMEM;
	}
#endif
	return 0;
}

static void __net_exit hashlimit_proc_net_exit(struct net *net)
{
	struct xt_hashlimit_htable *hinfo;
	struct hashlimit_net *hashlimit_net = hashlimit_pernet(net);

	/* hashlimit_net_exit() is called before hashlimit_mt_destroy().
	 * Make sure that the parent ipt_hashlimit and ip6t_hashlimit proc
	 * entries is empty before trying to remove it.
	 */
	mutex_lock(&hashlimit_mutex);
	hlist_for_each_entry(hinfo, &hashlimit_net->htables, node)
		htable_remove_proc_entry(hinfo);
	hashlimit_net->ipt_hashlimit = NULL;
	hashlimit_net->ip6t_hashlimit = NULL;
	mutex_unlock(&hashlimit_mutex);

	remove_proc_entry("ipt_hashlimit", net->proc_net);
#if IS_ENABLED(CONFIG_IP6_NF_IPTABLES)
	remove_proc_entry("ip6t_hashlimit", net->proc_net);
#endif
}

static int __net_init hashlimit_net_init(struct net *net)
{
	struct hashlimit_net *hashlimit_net = hashlimit_pernet(net);

	INIT_HLIST_HEAD(&hashlimit_net->htables);
	return hashlimit_proc_net_init(net);
}

static void __net_exit hashlimit_net_exit(struct net *net)
{
	hashlimit_proc_net_exit(net);
}

static struct pernet_operations hashlimit_net_ops = {
	.init	= hashlimit_net_init,
	.exit	= hashlimit_net_exit,
	.id	= &hashlimit_net_id,
	.size	= sizeof(struct hashlimit_net),
};

static int __init hashlimit_mt_init(void)
{
	int err;

	err = register_pernet_subsys(&hashlimit_net_ops);
	if (err < 0)
		return err;
	err = xt_register_matches(hashlimit_mt_reg,
	      ARRAY_SIZE(hashlimit_mt_reg));
	if (err < 0)
		goto err1;

	err = -ENOMEM;
	hashlimit_cachep = kmem_cache_create("xt_hashlimit",
					    sizeof(struct dsthash_ent), 0, 0,
					    NULL);
	if (!hashlimit_cachep) {
		pr_warn("unable to create slab cache\n");
		goto err2;
	}
	return 0;

err2:
	xt_unregister_matches(hashlimit_mt_reg, ARRAY_SIZE(hashlimit_mt_reg));
err1:
	unregister_pernet_subsys(&hashlimit_net_ops);
	return err;

}

static void __exit hashlimit_mt_exit(void)
{
	xt_unregister_matches(hashlimit_mt_reg, ARRAY_SIZE(hashlimit_mt_reg));
	unregister_pernet_subsys(&hashlimit_net_ops);

	rcu_barrier();
	kmem_cache_destroy(hashlimit_cachep);
}

module_init(hashlimit_mt_init);
module_exit(hashlimit_mt_exit);<|MERGE_RESOLUTION|>--- conflicted
+++ resolved
@@ -427,11 +427,7 @@
 		mutex_unlock(&hashlimit_mutex);
 
 		cancel_delayed_work_sync(&hinfo->gc_work);
-<<<<<<< HEAD
-		htable_selective_cleanup(hinfo, select_all);
-=======
 		htable_selective_cleanup(hinfo, true);
->>>>>>> 81b6e04c
 		kfree(hinfo->name);
 		vfree(hinfo);
 	}
