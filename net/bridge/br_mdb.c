// SPDX-License-Identifier: GPL-2.0
#include <linux/err.h>
#include <linux/igmp.h>
#include <linux/kernel.h>
#include <linux/netdevice.h>
#include <linux/rculist.h>
#include <linux/skbuff.h>
#include <linux/if_ether.h>
#include <net/ip.h>
#include <net/netlink.h>
#include <net/switchdev.h>
#if IS_ENABLED(CONFIG_IPV6)
#include <net/ipv6.h>
#include <net/addrconf.h>
#endif

#include "br_private.h"

static bool br_rports_have_mc_router(struct net_bridge *br)
{
#if IS_ENABLED(CONFIG_IPV6)
	return !hlist_empty(&br->ip4_mc_router_list) ||
	       !hlist_empty(&br->ip6_mc_router_list);
#else
	return !hlist_empty(&br->ip4_mc_router_list);
#endif
}

static bool
br_ip4_rports_get_timer(struct net_bridge_port *port, unsigned long *timer)
{
	*timer = br_timer_value(&port->ip4_mc_router_timer);
	return !hlist_unhashed(&port->ip4_rlist);
}

static bool
br_ip6_rports_get_timer(struct net_bridge_port *port, unsigned long *timer)
{
#if IS_ENABLED(CONFIG_IPV6)
	*timer = br_timer_value(&port->ip6_mc_router_timer);
	return !hlist_unhashed(&port->ip6_rlist);
#else
	*timer = 0;
	return false;
#endif
}

static int br_rports_fill_info(struct sk_buff *skb, struct netlink_callback *cb,
			       struct net_device *dev)
{
	struct net_bridge *br = netdev_priv(dev);
	bool have_ip4_mc_rtr, have_ip6_mc_rtr;
	unsigned long ip4_timer, ip6_timer;
	struct nlattr *nest, *port_nest;
	struct net_bridge_port *p;

	if (!br->multicast_router)
		return 0;

	if (!br_rports_have_mc_router(br))
		return 0;

	nest = nla_nest_start_noflag(skb, MDBA_ROUTER);
	if (nest == NULL)
		return -EMSGSIZE;

	list_for_each_entry_rcu(p, &br->port_list, list) {
		have_ip4_mc_rtr = br_ip4_rports_get_timer(p, &ip4_timer);
		have_ip6_mc_rtr = br_ip6_rports_get_timer(p, &ip6_timer);

		if (!have_ip4_mc_rtr && !have_ip6_mc_rtr)
			continue;

		port_nest = nla_nest_start_noflag(skb, MDBA_ROUTER_PORT);
		if (!port_nest)
			goto fail;

		if (nla_put_nohdr(skb, sizeof(u32), &p->dev->ifindex) ||
		    nla_put_u32(skb, MDBA_ROUTER_PATTR_TIMER,
				max(ip4_timer, ip6_timer)) ||
		    nla_put_u8(skb, MDBA_ROUTER_PATTR_TYPE,
			       p->multicast_router) ||
		    (have_ip4_mc_rtr &&
		     nla_put_u32(skb, MDBA_ROUTER_PATTR_INET_TIMER,
				 ip4_timer)) ||
		    (have_ip6_mc_rtr &&
		     nla_put_u32(skb, MDBA_ROUTER_PATTR_INET6_TIMER,
				 ip6_timer))) {
			nla_nest_cancel(skb, port_nest);
			goto fail;
		}
		nla_nest_end(skb, port_nest);
	}

	nla_nest_end(skb, nest);
	return 0;
fail:
	nla_nest_cancel(skb, nest);
	return -EMSGSIZE;
}

static void __mdb_entry_fill_flags(struct br_mdb_entry *e, unsigned char flags)
{
	e->state = flags & MDB_PG_FLAGS_PERMANENT;
	e->flags = 0;
	if (flags & MDB_PG_FLAGS_OFFLOAD)
		e->flags |= MDB_FLAGS_OFFLOAD;
	if (flags & MDB_PG_FLAGS_FAST_LEAVE)
		e->flags |= MDB_FLAGS_FAST_LEAVE;
<<<<<<< HEAD
=======
	if (flags & MDB_PG_FLAGS_STAR_EXCL)
		e->flags |= MDB_FLAGS_STAR_EXCL;
	if (flags & MDB_PG_FLAGS_BLOCKED)
		e->flags |= MDB_FLAGS_BLOCKED;
>>>>>>> 7d2a07b7
}

static void __mdb_entry_to_br_ip(struct br_mdb_entry *entry, struct br_ip *ip,
				 struct nlattr **mdb_attrs)
{
	memset(ip, 0, sizeof(struct br_ip));
	ip->vid = entry->vid;
	ip->proto = entry->addr.proto;
	switch (ip->proto) {
	case htons(ETH_P_IP):
		ip->dst.ip4 = entry->addr.u.ip4;
		if (mdb_attrs && mdb_attrs[MDBE_ATTR_SOURCE])
			ip->src.ip4 = nla_get_in_addr(mdb_attrs[MDBE_ATTR_SOURCE]);
		break;
#if IS_ENABLED(CONFIG_IPV6)
	case htons(ETH_P_IPV6):
		ip->dst.ip6 = entry->addr.u.ip6;
		if (mdb_attrs && mdb_attrs[MDBE_ATTR_SOURCE])
			ip->src.ip6 = nla_get_in6_addr(mdb_attrs[MDBE_ATTR_SOURCE]);
		break;
#endif
	default:
		ether_addr_copy(ip->dst.mac_addr, entry->addr.u.mac_addr);
	}

}

static int __mdb_fill_srcs(struct sk_buff *skb,
			   struct net_bridge_port_group *p)
{
	struct net_bridge_group_src *ent;
	struct nlattr *nest, *nest_ent;

	if (hlist_empty(&p->src_list))
		return 0;

	nest = nla_nest_start(skb, MDBA_MDB_EATTR_SRC_LIST);
	if (!nest)
		return -EMSGSIZE;

	hlist_for_each_entry_rcu(ent, &p->src_list, node,
				 lockdep_is_held(&p->key.port->br->multicast_lock)) {
		nest_ent = nla_nest_start(skb, MDBA_MDB_SRCLIST_ENTRY);
		if (!nest_ent)
			goto out_cancel_err;
		switch (ent->addr.proto) {
		case htons(ETH_P_IP):
			if (nla_put_in_addr(skb, MDBA_MDB_SRCATTR_ADDRESS,
					    ent->addr.src.ip4)) {
				nla_nest_cancel(skb, nest_ent);
				goto out_cancel_err;
			}
			break;
#if IS_ENABLED(CONFIG_IPV6)
		case htons(ETH_P_IPV6):
			if (nla_put_in6_addr(skb, MDBA_MDB_SRCATTR_ADDRESS,
					     &ent->addr.src.ip6)) {
				nla_nest_cancel(skb, nest_ent);
				goto out_cancel_err;
			}
			break;
#endif
		default:
			nla_nest_cancel(skb, nest_ent);
			continue;
		}
		if (nla_put_u32(skb, MDBA_MDB_SRCATTR_TIMER,
				br_timer_value(&ent->timer))) {
			nla_nest_cancel(skb, nest_ent);
			goto out_cancel_err;
		}
		nla_nest_end(skb, nest_ent);
	}

	nla_nest_end(skb, nest);

	return 0;

out_cancel_err:
	nla_nest_cancel(skb, nest);
	return -EMSGSIZE;
}

static int __mdb_fill_info(struct sk_buff *skb,
			   struct net_bridge_mdb_entry *mp,
			   struct net_bridge_port_group *p)
{
	bool dump_srcs_mode = false;
	struct timer_list *mtimer;
	struct nlattr *nest_ent;
	struct br_mdb_entry e;
	u8 flags = 0;
	int ifindex;

	memset(&e, 0, sizeof(e));
	if (p) {
		ifindex = p->key.port->dev->ifindex;
		mtimer = &p->timer;
		flags = p->flags;
	} else {
		ifindex = mp->br->dev->ifindex;
		mtimer = &mp->timer;
	}

	__mdb_entry_fill_flags(&e, flags);
	e.ifindex = ifindex;
	e.vid = mp->addr.vid;
	if (mp->addr.proto == htons(ETH_P_IP))
		e.addr.u.ip4 = mp->addr.dst.ip4;
#if IS_ENABLED(CONFIG_IPV6)
	else if (mp->addr.proto == htons(ETH_P_IPV6))
		e.addr.u.ip6 = mp->addr.dst.ip6;
#endif
	else
		ether_addr_copy(e.addr.u.mac_addr, mp->addr.dst.mac_addr);
	e.addr.proto = mp->addr.proto;
	nest_ent = nla_nest_start_noflag(skb,
					 MDBA_MDB_ENTRY_INFO);
	if (!nest_ent)
		return -EMSGSIZE;

	if (nla_put_nohdr(skb, sizeof(e), &e) ||
	    nla_put_u32(skb,
			MDBA_MDB_EATTR_TIMER,
			br_timer_value(mtimer)))
		goto nest_err;

	switch (mp->addr.proto) {
	case htons(ETH_P_IP):
		dump_srcs_mode = !!(mp->br->multicast_igmp_version == 3);
		if (mp->addr.src.ip4) {
			if (nla_put_in_addr(skb, MDBA_MDB_EATTR_SOURCE,
					    mp->addr.src.ip4))
				goto nest_err;
			break;
		}
		break;
#if IS_ENABLED(CONFIG_IPV6)
	case htons(ETH_P_IPV6):
		dump_srcs_mode = !!(mp->br->multicast_mld_version == 2);
		if (!ipv6_addr_any(&mp->addr.src.ip6)) {
			if (nla_put_in6_addr(skb, MDBA_MDB_EATTR_SOURCE,
					     &mp->addr.src.ip6))
				goto nest_err;
			break;
		}
		break;
#endif
	default:
		ether_addr_copy(e.addr.u.mac_addr, mp->addr.dst.mac_addr);
	}
	if (p) {
		if (nla_put_u8(skb, MDBA_MDB_EATTR_RTPROT, p->rt_protocol))
			goto nest_err;
		if (dump_srcs_mode &&
		    (__mdb_fill_srcs(skb, p) ||
		     nla_put_u8(skb, MDBA_MDB_EATTR_GROUP_MODE,
				p->filter_mode)))
			goto nest_err;
	}
	nla_nest_end(skb, nest_ent);

	return 0;

nest_err:
	nla_nest_cancel(skb, nest_ent);
	return -EMSGSIZE;
}

static int __mdb_fill_info(struct sk_buff *skb,
			   struct net_bridge_mdb_entry *mp,
			   struct net_bridge_port_group *p)
{
	struct timer_list *mtimer;
	struct nlattr *nest_ent;
	struct br_mdb_entry e;
	u8 flags = 0;
	int ifindex;

	memset(&e, 0, sizeof(e));
	if (p) {
		ifindex = p->port->dev->ifindex;
		mtimer = &p->timer;
		flags = p->flags;
	} else {
		ifindex = mp->br->dev->ifindex;
		mtimer = &mp->timer;
	}

	__mdb_entry_fill_flags(&e, flags);
	e.ifindex = ifindex;
	e.vid = mp->addr.vid;
	if (mp->addr.proto == htons(ETH_P_IP))
		e.addr.u.ip4 = mp->addr.u.ip4;
#if IS_ENABLED(CONFIG_IPV6)
	if (mp->addr.proto == htons(ETH_P_IPV6))
		e.addr.u.ip6 = mp->addr.u.ip6;
#endif
	e.addr.proto = mp->addr.proto;
	nest_ent = nla_nest_start_noflag(skb,
					 MDBA_MDB_ENTRY_INFO);
	if (!nest_ent)
		return -EMSGSIZE;

	if (nla_put_nohdr(skb, sizeof(e), &e) ||
	    nla_put_u32(skb,
			MDBA_MDB_EATTR_TIMER,
			br_timer_value(mtimer))) {
		nla_nest_cancel(skb, nest_ent);
		return -EMSGSIZE;
	}
	nla_nest_end(skb, nest_ent);

	return 0;
}

static int br_mdb_fill_info(struct sk_buff *skb, struct netlink_callback *cb,
			    struct net_device *dev)
{
	int idx = 0, s_idx = cb->args[1], err = 0, pidx = 0, s_pidx = cb->args[2];
	struct net_bridge *br = netdev_priv(dev);
	struct net_bridge_mdb_entry *mp;
	struct nlattr *nest, *nest2;

	if (!br_opt_get(br, BROPT_MULTICAST_ENABLED))
		return 0;

	nest = nla_nest_start_noflag(skb, MDBA_MDB);
	if (nest == NULL)
		return -EMSGSIZE;

	hlist_for_each_entry_rcu(mp, &br->mdb_list, mdb_node) {
		struct net_bridge_port_group *p;
		struct net_bridge_port_group __rcu **pp;

		if (idx < s_idx)
			goto skip;

		nest2 = nla_nest_start_noflag(skb, MDBA_MDB_ENTRY);
		if (!nest2) {
			err = -EMSGSIZE;
			break;
		}

<<<<<<< HEAD
		if (mp->host_joined) {
=======
		if (!s_pidx && mp->host_joined) {
>>>>>>> 7d2a07b7
			err = __mdb_fill_info(skb, mp, NULL);
			if (err) {
				nla_nest_cancel(skb, nest2);
				break;
			}
		}

		for (pp = &mp->ports; (p = rcu_dereference(*pp)) != NULL;
		      pp = &p->next) {
<<<<<<< HEAD
			if (!p->port)
=======
			if (!p->key.port)
>>>>>>> 7d2a07b7
				continue;
			if (pidx < s_pidx)
				goto skip_pg;

			err = __mdb_fill_info(skb, mp, p);
			if (err) {
<<<<<<< HEAD
				nla_nest_cancel(skb, nest2);
				goto out;
			}
=======
				nla_nest_end(skb, nest2);
				goto out;
			}
skip_pg:
			pidx++;
>>>>>>> 7d2a07b7
		}
		pidx = 0;
		s_pidx = 0;
		nla_nest_end(skb, nest2);
skip:
		idx++;
	}

out:
	cb->args[1] = idx;
	cb->args[2] = pidx;
	nla_nest_end(skb, nest);
	return err;
}

static int br_mdb_valid_dump_req(const struct nlmsghdr *nlh,
				 struct netlink_ext_ack *extack)
{
	struct br_port_msg *bpm;

	if (nlh->nlmsg_len < nlmsg_msg_size(sizeof(*bpm))) {
		NL_SET_ERR_MSG_MOD(extack, "Invalid header for mdb dump request");
		return -EINVAL;
	}

	bpm = nlmsg_data(nlh);
	if (bpm->ifindex) {
		NL_SET_ERR_MSG_MOD(extack, "Filtering by device index is not supported for mdb dump request");
		return -EINVAL;
	}
	if (nlmsg_attrlen(nlh, sizeof(*bpm))) {
		NL_SET_ERR_MSG(extack, "Invalid data after header in mdb dump request");
		return -EINVAL;
	}

	return 0;
}

static int br_mdb_dump(struct sk_buff *skb, struct netlink_callback *cb)
{
	struct net_device *dev;
	struct net *net = sock_net(skb->sk);
	struct nlmsghdr *nlh = NULL;
	int idx = 0, s_idx;

	if (cb->strict_check) {
		int err = br_mdb_valid_dump_req(cb->nlh, cb->extack);

		if (err < 0)
			return err;
	}

	s_idx = cb->args[0];

	rcu_read_lock();

	cb->seq = net->dev_base_seq;

	for_each_netdev_rcu(net, dev) {
		if (dev->priv_flags & IFF_EBRIDGE) {
			struct br_port_msg *bpm;

			if (idx < s_idx)
				goto skip;

			nlh = nlmsg_put(skb, NETLINK_CB(cb->skb).portid,
					cb->nlh->nlmsg_seq, RTM_GETMDB,
					sizeof(*bpm), NLM_F_MULTI);
			if (nlh == NULL)
				break;

			bpm = nlmsg_data(nlh);
			memset(bpm, 0, sizeof(*bpm));
			bpm->ifindex = dev->ifindex;
			if (br_mdb_fill_info(skb, cb, dev) < 0)
				goto out;
			if (br_rports_fill_info(skb, cb, dev) < 0)
				goto out;

			cb->args[1] = 0;
			nlmsg_end(skb, nlh);
		skip:
			idx++;
		}
	}

out:
	if (nlh)
		nlmsg_end(skb, nlh);
	rcu_read_unlock();
	cb->args[0] = idx;
	return skb->len;
}

static int nlmsg_populate_mdb_fill(struct sk_buff *skb,
				   struct net_device *dev,
				   struct net_bridge_mdb_entry *mp,
				   struct net_bridge_port_group *pg,
				   int type)
{
	struct nlmsghdr *nlh;
	struct br_port_msg *bpm;
	struct nlattr *nest, *nest2;

	nlh = nlmsg_put(skb, 0, 0, type, sizeof(*bpm), 0);
	if (!nlh)
		return -EMSGSIZE;

	bpm = nlmsg_data(nlh);
	memset(bpm, 0, sizeof(*bpm));
	bpm->family  = AF_BRIDGE;
	bpm->ifindex = dev->ifindex;
	nest = nla_nest_start_noflag(skb, MDBA_MDB);
	if (nest == NULL)
		goto cancel;
	nest2 = nla_nest_start_noflag(skb, MDBA_MDB_ENTRY);
	if (nest2 == NULL)
		goto end;

	if (__mdb_fill_info(skb, mp, pg))
		goto end;

	nla_nest_end(skb, nest2);
	nla_nest_end(skb, nest);
	nlmsg_end(skb, nlh);
	return 0;

end:
	nla_nest_end(skb, nest);
cancel:
	nlmsg_cancel(skb, nlh);
	return -EMSGSIZE;
}

static size_t rtnl_mdb_nlmsg_size(struct net_bridge_port_group *pg)
{
	size_t nlmsg_size = NLMSG_ALIGN(sizeof(struct br_port_msg)) +
			    nla_total_size(sizeof(struct br_mdb_entry)) +
			    nla_total_size(sizeof(u32));
	struct net_bridge_group_src *ent;
	size_t addr_size = 0;

	if (!pg)
		goto out;

	/* MDBA_MDB_EATTR_RTPROT */
	nlmsg_size += nla_total_size(sizeof(u8));

	switch (pg->key.addr.proto) {
	case htons(ETH_P_IP):
		/* MDBA_MDB_EATTR_SOURCE */
		if (pg->key.addr.src.ip4)
			nlmsg_size += nla_total_size(sizeof(__be32));
		if (pg->key.port->br->multicast_igmp_version == 2)
			goto out;
		addr_size = sizeof(__be32);
		break;
#if IS_ENABLED(CONFIG_IPV6)
	case htons(ETH_P_IPV6):
		/* MDBA_MDB_EATTR_SOURCE */
		if (!ipv6_addr_any(&pg->key.addr.src.ip6))
			nlmsg_size += nla_total_size(sizeof(struct in6_addr));
		if (pg->key.port->br->multicast_mld_version == 1)
			goto out;
		addr_size = sizeof(struct in6_addr);
		break;
#endif
	}

	/* MDBA_MDB_EATTR_GROUP_MODE */
	nlmsg_size += nla_total_size(sizeof(u8));

	/* MDBA_MDB_EATTR_SRC_LIST nested attr */
	if (!hlist_empty(&pg->src_list))
		nlmsg_size += nla_total_size(0);

	hlist_for_each_entry(ent, &pg->src_list, node) {
		/* MDBA_MDB_SRCLIST_ENTRY nested attr +
		 * MDBA_MDB_SRCATTR_ADDRESS + MDBA_MDB_SRCATTR_TIMER
		 */
		nlmsg_size += nla_total_size(0) +
			      nla_total_size(addr_size) +
			      nla_total_size(sizeof(u32));
	}
out:
	return nlmsg_size;
}

struct br_mdb_complete_info {
	struct net_bridge_port *port;
	struct br_ip ip;
};

static void br_mdb_complete(struct net_device *dev, int err, void *priv)
{
	struct br_mdb_complete_info *data = priv;
	struct net_bridge_port_group __rcu **pp;
	struct net_bridge_port_group *p;
	struct net_bridge_mdb_entry *mp;
	struct net_bridge_port *port = data->port;
	struct net_bridge *br = port->br;

	if (err)
		goto err;

	spin_lock_bh(&br->multicast_lock);
	mp = br_mdb_ip_get(br, &data->ip);
	if (!mp)
		goto out;
	for (pp = &mp->ports; (p = mlock_dereference(*pp, br)) != NULL;
	     pp = &p->next) {
		if (p->key.port != port)
			continue;
		p->flags |= MDB_PG_FLAGS_OFFLOAD;
	}
out:
	spin_unlock_bh(&br->multicast_lock);
err:
	kfree(priv);
}

static void br_switchdev_mdb_populate(struct switchdev_obj_port_mdb *mdb,
				      const struct net_bridge_mdb_entry *mp)
{
	if (mp->addr.proto == htons(ETH_P_IP))
		ip_eth_mc_map(mp->addr.dst.ip4, mdb->addr);
#if IS_ENABLED(CONFIG_IPV6)
	else if (mp->addr.proto == htons(ETH_P_IPV6))
		ipv6_eth_mc_map(&mp->addr.dst.ip6, mdb->addr);
#endif
	else
		ether_addr_copy(mdb->addr, mp->addr.dst.mac_addr);

	mdb->vid = mp->addr.vid;
}

static int br_mdb_replay_one(struct notifier_block *nb, struct net_device *dev,
			     const struct switchdev_obj_port_mdb *mdb,
			     unsigned long action, const void *ctx,
			     struct netlink_ext_ack *extack)
{
	struct switchdev_notifier_port_obj_info obj_info = {
		.info = {
			.dev = dev,
			.extack = extack,
			.ctx = ctx,
		},
		.obj = &mdb->obj,
	};
	int err;

	err = nb->notifier_call(nb, action, &obj_info);
	return notifier_to_errno(err);
}

static int br_mdb_queue_one(struct list_head *mdb_list,
			    enum switchdev_obj_id id,
			    const struct net_bridge_mdb_entry *mp,
			    struct net_device *orig_dev)
{
	struct switchdev_obj_port_mdb *mdb;

	mdb = kzalloc(sizeof(*mdb), GFP_ATOMIC);
	if (!mdb)
		return -ENOMEM;

	mdb->obj.id = id;
	mdb->obj.orig_dev = orig_dev;
	br_switchdev_mdb_populate(mdb, mp);
	list_add_tail(&mdb->obj.list, mdb_list);

	return 0;
}

int br_mdb_replay(struct net_device *br_dev, struct net_device *dev,
		  const void *ctx, bool adding, struct notifier_block *nb,
		  struct netlink_ext_ack *extack)
{
	const struct net_bridge_mdb_entry *mp;
	struct switchdev_obj *obj, *tmp;
	struct net_bridge *br;
	unsigned long action;
	LIST_HEAD(mdb_list);
	int err = 0;

	ASSERT_RTNL();

	if (!netif_is_bridge_master(br_dev) || !netif_is_bridge_port(dev))
		return -EINVAL;

	br = netdev_priv(br_dev);

	if (!br_opt_get(br, BROPT_MULTICAST_ENABLED))
		return 0;

	/* We cannot walk over br->mdb_list protected just by the rtnl_mutex,
	 * because the write-side protection is br->multicast_lock. But we
	 * need to emulate the [ blocking ] calling context of a regular
	 * switchdev event, so since both br->multicast_lock and RCU read side
	 * critical sections are atomic, we have no choice but to pick the RCU
	 * read side lock, queue up all our events, leave the critical section
	 * and notify switchdev from blocking context.
	 */
	rcu_read_lock();

	hlist_for_each_entry_rcu(mp, &br->mdb_list, mdb_node) {
		struct net_bridge_port_group __rcu * const *pp;
		const struct net_bridge_port_group *p;

		if (mp->host_joined) {
			err = br_mdb_queue_one(&mdb_list,
					       SWITCHDEV_OBJ_ID_HOST_MDB,
					       mp, br_dev);
			if (err) {
				rcu_read_unlock();
				goto out_free_mdb;
			}
		}

		for (pp = &mp->ports; (p = rcu_dereference(*pp)) != NULL;
		     pp = &p->next) {
			if (p->key.port->dev != dev)
				continue;

			err = br_mdb_queue_one(&mdb_list,
					       SWITCHDEV_OBJ_ID_PORT_MDB,
					       mp, dev);
			if (err) {
				rcu_read_unlock();
				goto out_free_mdb;
			}
		}
	}

	rcu_read_unlock();

	if (adding)
		action = SWITCHDEV_PORT_OBJ_ADD;
	else
		action = SWITCHDEV_PORT_OBJ_DEL;

	list_for_each_entry(obj, &mdb_list, list) {
		err = br_mdb_replay_one(nb, dev, SWITCHDEV_OBJ_PORT_MDB(obj),
					action, ctx, extack);
		if (err)
			goto out_free_mdb;
	}

out_free_mdb:
	list_for_each_entry_safe(obj, tmp, &mdb_list, list) {
		list_del(&obj->list);
		kfree(SWITCHDEV_OBJ_PORT_MDB(obj));
	}

	return err;
}
EXPORT_SYMBOL_GPL(br_mdb_replay);

static void br_mdb_switchdev_host_port(struct net_device *dev,
				       struct net_device *lower_dev,
				       struct net_bridge_mdb_entry *mp,
				       int type)
{
	struct switchdev_obj_port_mdb mdb = {
		.obj = {
			.id = SWITCHDEV_OBJ_ID_HOST_MDB,
			.flags = SWITCHDEV_F_DEFER,
			.orig_dev = dev,
		},
	};

	br_switchdev_mdb_populate(&mdb, mp);

	switch (type) {
	case RTM_NEWMDB:
		switchdev_port_obj_add(lower_dev, &mdb.obj, NULL);
		break;
	case RTM_DELMDB:
		switchdev_port_obj_del(lower_dev, &mdb.obj);
		break;
	}
}

static void br_mdb_switchdev_host(struct net_device *dev,
				  struct net_bridge_mdb_entry *mp, int type)
{
	struct net_device *lower_dev;
	struct list_head *iter;

	netdev_for_each_lower_dev(dev, lower_dev, iter)
		br_mdb_switchdev_host_port(dev, lower_dev, mp, type);
}

void br_mdb_notify(struct net_device *dev,
		   struct net_bridge_mdb_entry *mp,
		   struct net_bridge_port_group *pg,
		   int type)
{
	struct br_mdb_complete_info *complete_info;
	struct switchdev_obj_port_mdb mdb = {
		.obj = {
			.id = SWITCHDEV_OBJ_ID_PORT_MDB,
			.flags = SWITCHDEV_F_DEFER,
		},
	};
	struct net *net = dev_net(dev);
	struct sk_buff *skb;
	int err = -ENOBUFS;

	if (pg) {
		br_switchdev_mdb_populate(&mdb, mp);

		mdb.obj.orig_dev = pg->key.port->dev;
		switch (type) {
		case RTM_NEWMDB:
			complete_info = kmalloc(sizeof(*complete_info), GFP_ATOMIC);
			if (!complete_info)
				break;
			complete_info->port = pg->key.port;
			complete_info->ip = mp->addr;
			mdb.obj.complete_priv = complete_info;
			mdb.obj.complete = br_mdb_complete;
			if (switchdev_port_obj_add(pg->key.port->dev, &mdb.obj, NULL))
				kfree(complete_info);
			break;
		case RTM_DELMDB:
			switchdev_port_obj_del(pg->key.port->dev, &mdb.obj);
			break;
		}
	} else {
		br_mdb_switchdev_host(dev, mp, type);
	}

	skb = nlmsg_new(rtnl_mdb_nlmsg_size(pg), GFP_ATOMIC);
	if (!skb)
		goto errout;

	err = nlmsg_populate_mdb_fill(skb, dev, mp, pg, type);
	if (err < 0) {
		kfree_skb(skb);
		goto errout;
	}

	rtnl_notify(skb, net, 0, RTNLGRP_MDB, NULL, GFP_ATOMIC);
	return;
errout:
	rtnl_set_sk_err(net, RTNLGRP_MDB, err);
}

static int nlmsg_populate_rtr_fill(struct sk_buff *skb,
				   struct net_device *dev,
				   int ifindex, u32 pid,
				   u32 seq, int type, unsigned int flags)
{
	struct br_port_msg *bpm;
	struct nlmsghdr *nlh;
	struct nlattr *nest;

	nlh = nlmsg_put(skb, pid, seq, type, sizeof(*bpm), 0);
	if (!nlh)
		return -EMSGSIZE;

	bpm = nlmsg_data(nlh);
	memset(bpm, 0, sizeof(*bpm));
	bpm->family = AF_BRIDGE;
	bpm->ifindex = dev->ifindex;
	nest = nla_nest_start_noflag(skb, MDBA_ROUTER);
	if (!nest)
		goto cancel;

	if (nla_put_u32(skb, MDBA_ROUTER_PORT, ifindex))
		goto end;

	nla_nest_end(skb, nest);
	nlmsg_end(skb, nlh);
	return 0;

end:
	nla_nest_end(skb, nest);
cancel:
	nlmsg_cancel(skb, nlh);
	return -EMSGSIZE;
}

static inline size_t rtnl_rtr_nlmsg_size(void)
{
	return NLMSG_ALIGN(sizeof(struct br_port_msg))
		+ nla_total_size(sizeof(__u32));
}

void br_rtr_notify(struct net_device *dev, struct net_bridge_port *port,
		   int type)
{
	struct net *net = dev_net(dev);
	struct sk_buff *skb;
	int err = -ENOBUFS;
	int ifindex;

	ifindex = port ? port->dev->ifindex : 0;
	skb = nlmsg_new(rtnl_rtr_nlmsg_size(), GFP_ATOMIC);
	if (!skb)
		goto errout;

	err = nlmsg_populate_rtr_fill(skb, dev, ifindex, 0, 0, type, NTF_SELF);
	if (err < 0) {
		kfree_skb(skb);
		goto errout;
	}

	rtnl_notify(skb, net, 0, RTNLGRP_MDB, NULL, GFP_ATOMIC);
	return;

errout:
	rtnl_set_sk_err(net, RTNLGRP_MDB, err);
}

static bool is_valid_mdb_entry(struct br_mdb_entry *entry,
			       struct netlink_ext_ack *extack)
{
	if (entry->ifindex == 0) {
		NL_SET_ERR_MSG_MOD(extack, "Zero entry ifindex is not allowed");
		return false;
	}

	if (entry->addr.proto == htons(ETH_P_IP)) {
		if (!ipv4_is_multicast(entry->addr.u.ip4)) {
			NL_SET_ERR_MSG_MOD(extack, "IPv4 entry group address is not multicast");
			return false;
		}
		if (ipv4_is_local_multicast(entry->addr.u.ip4)) {
			NL_SET_ERR_MSG_MOD(extack, "IPv4 entry group address is local multicast");
			return false;
		}
#if IS_ENABLED(CONFIG_IPV6)
	} else if (entry->addr.proto == htons(ETH_P_IPV6)) {
		if (ipv6_addr_is_ll_all_nodes(&entry->addr.u.ip6)) {
			NL_SET_ERR_MSG_MOD(extack, "IPv6 entry group address is link-local all nodes");
			return false;
		}
#endif
	} else if (entry->addr.proto == 0) {
		/* L2 mdb */
		if (!is_multicast_ether_addr(entry->addr.u.mac_addr)) {
			NL_SET_ERR_MSG_MOD(extack, "L2 entry group is not multicast");
			return false;
		}
	} else {
		NL_SET_ERR_MSG_MOD(extack, "Unknown entry protocol");
		return false;
	}

	if (entry->state != MDB_PERMANENT && entry->state != MDB_TEMPORARY) {
		NL_SET_ERR_MSG_MOD(extack, "Unknown entry state");
		return false;
	}
	if (entry->vid >= VLAN_VID_MASK) {
		NL_SET_ERR_MSG_MOD(extack, "Invalid entry VLAN id");
		return false;
	}

	return true;
}

static bool is_valid_mdb_source(struct nlattr *attr, __be16 proto,
				struct netlink_ext_ack *extack)
{
	switch (proto) {
	case htons(ETH_P_IP):
		if (nla_len(attr) != sizeof(struct in_addr)) {
			NL_SET_ERR_MSG_MOD(extack, "IPv4 invalid source address length");
			return false;
		}
		if (ipv4_is_multicast(nla_get_in_addr(attr))) {
			NL_SET_ERR_MSG_MOD(extack, "IPv4 multicast source address is not allowed");
			return false;
		}
		break;
#if IS_ENABLED(CONFIG_IPV6)
	case htons(ETH_P_IPV6): {
		struct in6_addr src;

		if (nla_len(attr) != sizeof(struct in6_addr)) {
			NL_SET_ERR_MSG_MOD(extack, "IPv6 invalid source address length");
			return false;
		}
		src = nla_get_in6_addr(attr);
		if (ipv6_addr_is_multicast(&src)) {
			NL_SET_ERR_MSG_MOD(extack, "IPv6 multicast source address is not allowed");
			return false;
		}
		break;
	}
#endif
	default:
		NL_SET_ERR_MSG_MOD(extack, "Invalid protocol used with source address");
		return false;
	}

	return true;
}

static const struct nla_policy br_mdbe_attrs_pol[MDBE_ATTR_MAX + 1] = {
	[MDBE_ATTR_SOURCE] = NLA_POLICY_RANGE(NLA_BINARY,
					      sizeof(struct in_addr),
					      sizeof(struct in6_addr)),
};

static int br_mdb_parse(struct sk_buff *skb, struct nlmsghdr *nlh,
			struct net_device **pdev, struct br_mdb_entry **pentry,
			struct nlattr **mdb_attrs, struct netlink_ext_ack *extack)
{
	struct net *net = sock_net(skb->sk);
	struct br_mdb_entry *entry;
	struct br_port_msg *bpm;
	struct nlattr *tb[MDBA_SET_ENTRY_MAX+1];
	struct net_device *dev;
	int err;

	err = nlmsg_parse_deprecated(nlh, sizeof(*bpm), tb,
				     MDBA_SET_ENTRY_MAX, NULL, NULL);
	if (err < 0)
		return err;

	bpm = nlmsg_data(nlh);
	if (bpm->ifindex == 0) {
		NL_SET_ERR_MSG_MOD(extack, "Invalid bridge ifindex");
		return -EINVAL;
	}

	dev = __dev_get_by_index(net, bpm->ifindex);
	if (dev == NULL) {
		NL_SET_ERR_MSG_MOD(extack, "Bridge device doesn't exist");
		return -ENODEV;
	}

	if (!(dev->priv_flags & IFF_EBRIDGE)) {
		NL_SET_ERR_MSG_MOD(extack, "Device is not a bridge");
		return -EOPNOTSUPP;
	}

	*pdev = dev;

	if (!tb[MDBA_SET_ENTRY]) {
		NL_SET_ERR_MSG_MOD(extack, "Missing MDBA_SET_ENTRY attribute");
		return -EINVAL;
	}
	if (nla_len(tb[MDBA_SET_ENTRY]) != sizeof(struct br_mdb_entry)) {
		NL_SET_ERR_MSG_MOD(extack, "Invalid MDBA_SET_ENTRY attribute length");
		return -EINVAL;
	}

	entry = nla_data(tb[MDBA_SET_ENTRY]);
	if (!is_valid_mdb_entry(entry, extack))
		return -EINVAL;
	*pentry = entry;

	if (tb[MDBA_SET_ENTRY_ATTRS]) {
		err = nla_parse_nested(mdb_attrs, MDBE_ATTR_MAX,
				       tb[MDBA_SET_ENTRY_ATTRS],
				       br_mdbe_attrs_pol, extack);
		if (err)
			return err;
		if (mdb_attrs[MDBE_ATTR_SOURCE] &&
		    !is_valid_mdb_source(mdb_attrs[MDBE_ATTR_SOURCE],
					 entry->addr.proto, extack))
			return -EINVAL;
	} else {
		memset(mdb_attrs, 0,
		       sizeof(struct nlattr *) * (MDBE_ATTR_MAX + 1));
	}

	return 0;
}

static int br_mdb_add_group(struct net_bridge *br, struct net_bridge_port *port,
			    struct br_mdb_entry *entry,
			    struct nlattr **mdb_attrs,
			    struct netlink_ext_ack *extack)
{
	struct net_bridge_mdb_entry *mp, *star_mp;
	struct net_bridge_port_group *p;
	struct net_bridge_port_group __rcu **pp;
	struct br_ip group, star_group;
	unsigned long now = jiffies;
	unsigned char flags = 0;
	u8 filter_mode;
	int err;

	__mdb_entry_to_br_ip(entry, &group, mdb_attrs);

	/* host join errors which can happen before creating the group */
	if (!port) {
		/* don't allow any flags for host-joined groups */
		if (entry->state) {
			NL_SET_ERR_MSG_MOD(extack, "Flags are not allowed for host groups");
			return -EINVAL;
		}
		if (!br_multicast_is_star_g(&group)) {
			NL_SET_ERR_MSG_MOD(extack, "Groups with sources cannot be manually host joined");
			return -EINVAL;
		}
	}

	if (br_group_is_l2(&group) && entry->state != MDB_PERMANENT) {
		NL_SET_ERR_MSG_MOD(extack, "Only permanent L2 entries allowed");
		return -EINVAL;
	}

	mp = br_mdb_ip_get(br, &group);
	if (!mp) {
		mp = br_multicast_new_group(br, &group);
		err = PTR_ERR_OR_ZERO(mp);
		if (err)
			return err;
	}

	/* host join */
	if (!port) {
<<<<<<< HEAD
		/* don't allow any flags for host-joined groups */
		if (state)
			return -EINVAL;
		if (mp->host_joined)
			return -EEXIST;

		br_multicast_host_join(mp, false);
=======
		if (mp->host_joined) {
			NL_SET_ERR_MSG_MOD(extack, "Group is already joined by host");
			return -EEXIST;
		}

		br_multicast_host_join(mp, false);
		br_mdb_notify(br->dev, mp, NULL, RTM_NEWMDB);
>>>>>>> 7d2a07b7

		return 0;
	}

	for (pp = &mp->ports;
	     (p = mlock_dereference(*pp, br)) != NULL;
	     pp = &p->next) {
		if (p->key.port == port) {
			NL_SET_ERR_MSG_MOD(extack, "Group is already joined by port");
			return -EEXIST;
		}
		if ((unsigned long)p->key.port < (unsigned long)port)
			break;
	}

	filter_mode = br_multicast_is_star_g(&group) ? MCAST_EXCLUDE :
						       MCAST_INCLUDE;

	if (entry->state == MDB_PERMANENT)
		flags |= MDB_PG_FLAGS_PERMANENT;

	p = br_multicast_new_port_group(port, &group, *pp, flags, NULL,
					filter_mode, RTPROT_STATIC);
	if (unlikely(!p)) {
		NL_SET_ERR_MSG_MOD(extack, "Couldn't allocate new port group");
		return -ENOMEM;
	}
	rcu_assign_pointer(*pp, p);
	if (entry->state == MDB_TEMPORARY)
		mod_timer(&p->timer, now + br->multicast_membership_interval);
	br_mdb_notify(br->dev, mp, p, RTM_NEWMDB);
	/* if we are adding a new EXCLUDE port group (*,G) it needs to be also
	 * added to all S,G entries for proper replication, if we are adding
	 * a new INCLUDE port (S,G) then all of *,G EXCLUDE ports need to be
	 * added to it for proper replication
	 */
	if (br_multicast_should_handle_mode(br, group.proto)) {
		switch (filter_mode) {
		case MCAST_EXCLUDE:
			br_multicast_star_g_handle_mode(p, MCAST_EXCLUDE);
			break;
		case MCAST_INCLUDE:
			star_group = p->key.addr;
			memset(&star_group.src, 0, sizeof(star_group.src));
			star_mp = br_mdb_ip_get(br, &star_group);
			if (star_mp)
				br_multicast_sg_add_exclude_ports(star_mp, p);
			break;
		}
	}

	return 0;
}

static int __br_mdb_add(struct net *net, struct net_bridge *br,
			struct net_bridge_port *p,
			struct br_mdb_entry *entry,
			struct nlattr **mdb_attrs,
			struct netlink_ext_ack *extack)
{
<<<<<<< HEAD
	struct br_ip ip;
	struct net_device *dev;
	struct net_bridge_port *p = NULL;
	int ret;

	if (!netif_running(br->dev) || !br_opt_get(br, BROPT_MULTICAST_ENABLED))
		return -EINVAL;

	if (entry->ifindex != br->dev->ifindex) {
		dev = __dev_get_by_index(net, entry->ifindex);
		if (!dev)
			return -ENODEV;

		p = br_port_get_rtnl(dev);
		if (!p || p->br != br || p->state == BR_STATE_DISABLED)
			return -EINVAL;
	}

	__mdb_entry_to_br_ip(entry, &ip);

=======
	int ret;

>>>>>>> 7d2a07b7
	spin_lock_bh(&br->multicast_lock);
	ret = br_mdb_add_group(br, p, entry, mdb_attrs, extack);
	spin_unlock_bh(&br->multicast_lock);

	return ret;
}

static int br_mdb_add(struct sk_buff *skb, struct nlmsghdr *nlh,
		      struct netlink_ext_ack *extack)
{
	struct nlattr *mdb_attrs[MDBE_ATTR_MAX + 1];
	struct net *net = sock_net(skb->sk);
	struct net_bridge_vlan_group *vg;
	struct net_bridge_port *p = NULL;
	struct net_device *dev, *pdev;
	struct br_mdb_entry *entry;
	struct net_bridge_vlan *v;
	struct net_bridge *br;
	int err;

	err = br_mdb_parse(skb, nlh, &dev, &entry, mdb_attrs, extack);
	if (err < 0)
		return err;

	br = netdev_priv(dev);

<<<<<<< HEAD
	if (entry->ifindex != br->dev->ifindex) {
		pdev = __dev_get_by_index(net, entry->ifindex);
		if (!pdev)
			return -ENODEV;

		p = br_port_get_rtnl(pdev);
		if (!p || p->br != br || p->state == BR_STATE_DISABLED)
			return -EINVAL;
=======
	if (!netif_running(br->dev)) {
		NL_SET_ERR_MSG_MOD(extack, "Bridge device is not running");
		return -EINVAL;
	}

	if (!br_opt_get(br, BROPT_MULTICAST_ENABLED)) {
		NL_SET_ERR_MSG_MOD(extack, "Bridge's multicast processing is disabled");
		return -EINVAL;
	}

	if (entry->ifindex != br->dev->ifindex) {
		pdev = __dev_get_by_index(net, entry->ifindex);
		if (!pdev) {
			NL_SET_ERR_MSG_MOD(extack, "Port net device doesn't exist");
			return -ENODEV;
		}

		p = br_port_get_rtnl(pdev);
		if (!p) {
			NL_SET_ERR_MSG_MOD(extack, "Net device is not a bridge port");
			return -EINVAL;
		}

		if (p->br != br) {
			NL_SET_ERR_MSG_MOD(extack, "Port belongs to a different bridge device");
			return -EINVAL;
		}
		if (p->state == BR_STATE_DISABLED) {
			NL_SET_ERR_MSG_MOD(extack, "Port is in disabled state");
			return -EINVAL;
		}
>>>>>>> 7d2a07b7
		vg = nbp_vlan_group(p);
	} else {
		vg = br_vlan_group(br);
	}

	/* If vlan filtering is enabled and VLAN is not specified
	 * install mdb entry on all vlans configured on the port.
	 */
	if (br_vlan_enabled(br->dev) && vg && entry->vid == 0) {
		list_for_each_entry(v, &vg->vlan_list, vlist) {
			entry->vid = v->vid;
			err = __br_mdb_add(net, br, p, entry, mdb_attrs, extack);
			if (err)
				break;
		}
	} else {
		err = __br_mdb_add(net, br, p, entry, mdb_attrs, extack);
	}

	return err;
}

static int __br_mdb_del(struct net_bridge *br, struct br_mdb_entry *entry,
			struct nlattr **mdb_attrs)
{
	struct net_bridge_mdb_entry *mp;
	struct net_bridge_port_group *p;
	struct net_bridge_port_group __rcu **pp;
	struct br_ip ip;
	int err = -EINVAL;

	if (!netif_running(br->dev) || !br_opt_get(br, BROPT_MULTICAST_ENABLED))
		return -EINVAL;

	__mdb_entry_to_br_ip(entry, &ip, mdb_attrs);

	spin_lock_bh(&br->multicast_lock);
	mp = br_mdb_ip_get(br, &ip);
	if (!mp)
		goto unlock;

	/* host leave */
	if (entry->ifindex == mp->br->dev->ifindex && mp->host_joined) {
		br_multicast_host_leave(mp, false);
		err = 0;
<<<<<<< HEAD
=======
		br_mdb_notify(br->dev, mp, NULL, RTM_DELMDB);
>>>>>>> 7d2a07b7
		if (!mp->ports && netif_running(br->dev))
			mod_timer(&mp->timer, jiffies);
		goto unlock;
	}

	for (pp = &mp->ports;
	     (p = mlock_dereference(*pp, br)) != NULL;
	     pp = &p->next) {
		if (!p->key.port || p->key.port->dev->ifindex != entry->ifindex)
			continue;

		if (p->key.port->state == BR_STATE_DISABLED)
			goto unlock;

		br_multicast_del_pg(mp, p, pp);
		err = 0;
		break;
	}

unlock:
	spin_unlock_bh(&br->multicast_lock);
	return err;
}

static int br_mdb_del(struct sk_buff *skb, struct nlmsghdr *nlh,
		      struct netlink_ext_ack *extack)
{
	struct nlattr *mdb_attrs[MDBE_ATTR_MAX + 1];
	struct net *net = sock_net(skb->sk);
	struct net_bridge_vlan_group *vg;
	struct net_bridge_port *p = NULL;
	struct net_device *dev, *pdev;
	struct br_mdb_entry *entry;
	struct net_bridge_vlan *v;
	struct net_bridge *br;
	int err;

	err = br_mdb_parse(skb, nlh, &dev, &entry, mdb_attrs, extack);
	if (err < 0)
		return err;

	br = netdev_priv(dev);

	if (entry->ifindex != br->dev->ifindex) {
		pdev = __dev_get_by_index(net, entry->ifindex);
		if (!pdev)
			return -ENODEV;

		p = br_port_get_rtnl(pdev);
		if (!p || p->br != br || p->state == BR_STATE_DISABLED)
			return -EINVAL;
		vg = nbp_vlan_group(p);
	} else {
		vg = br_vlan_group(br);
	}

	/* If vlan filtering is enabled and VLAN is not specified
	 * delete mdb entry on all vlans configured on the port.
	 */
	if (br_vlan_enabled(br->dev) && vg && entry->vid == 0) {
		list_for_each_entry(v, &vg->vlan_list, vlist) {
			entry->vid = v->vid;
			err = __br_mdb_del(br, entry, mdb_attrs);
		}
	} else {
		err = __br_mdb_del(br, entry, mdb_attrs);
	}

	return err;
}

void br_mdb_init(void)
{
	rtnl_register_module(THIS_MODULE, PF_BRIDGE, RTM_GETMDB, NULL, br_mdb_dump, 0);
	rtnl_register_module(THIS_MODULE, PF_BRIDGE, RTM_NEWMDB, br_mdb_add, NULL, 0);
	rtnl_register_module(THIS_MODULE, PF_BRIDGE, RTM_DELMDB, br_mdb_del, NULL, 0);
}

void br_mdb_uninit(void)
{
	rtnl_unregister(PF_BRIDGE, RTM_GETMDB);
	rtnl_unregister(PF_BRIDGE, RTM_NEWMDB);
	rtnl_unregister(PF_BRIDGE, RTM_DELMDB);
}<|MERGE_RESOLUTION|>--- conflicted
+++ resolved
@@ -107,13 +107,10 @@
 		e->flags |= MDB_FLAGS_OFFLOAD;
 	if (flags & MDB_PG_FLAGS_FAST_LEAVE)
 		e->flags |= MDB_FLAGS_FAST_LEAVE;
-<<<<<<< HEAD
-=======
 	if (flags & MDB_PG_FLAGS_STAR_EXCL)
 		e->flags |= MDB_FLAGS_STAR_EXCL;
 	if (flags & MDB_PG_FLAGS_BLOCKED)
 		e->flags |= MDB_FLAGS_BLOCKED;
->>>>>>> 7d2a07b7
 }
 
 static void __mdb_entry_to_br_ip(struct br_mdb_entry *entry, struct br_ip *ip,
@@ -283,53 +280,6 @@
 	return -EMSGSIZE;
 }
 
-static int __mdb_fill_info(struct sk_buff *skb,
-			   struct net_bridge_mdb_entry *mp,
-			   struct net_bridge_port_group *p)
-{
-	struct timer_list *mtimer;
-	struct nlattr *nest_ent;
-	struct br_mdb_entry e;
-	u8 flags = 0;
-	int ifindex;
-
-	memset(&e, 0, sizeof(e));
-	if (p) {
-		ifindex = p->port->dev->ifindex;
-		mtimer = &p->timer;
-		flags = p->flags;
-	} else {
-		ifindex = mp->br->dev->ifindex;
-		mtimer = &mp->timer;
-	}
-
-	__mdb_entry_fill_flags(&e, flags);
-	e.ifindex = ifindex;
-	e.vid = mp->addr.vid;
-	if (mp->addr.proto == htons(ETH_P_IP))
-		e.addr.u.ip4 = mp->addr.u.ip4;
-#if IS_ENABLED(CONFIG_IPV6)
-	if (mp->addr.proto == htons(ETH_P_IPV6))
-		e.addr.u.ip6 = mp->addr.u.ip6;
-#endif
-	e.addr.proto = mp->addr.proto;
-	nest_ent = nla_nest_start_noflag(skb,
-					 MDBA_MDB_ENTRY_INFO);
-	if (!nest_ent)
-		return -EMSGSIZE;
-
-	if (nla_put_nohdr(skb, sizeof(e), &e) ||
-	    nla_put_u32(skb,
-			MDBA_MDB_EATTR_TIMER,
-			br_timer_value(mtimer))) {
-		nla_nest_cancel(skb, nest_ent);
-		return -EMSGSIZE;
-	}
-	nla_nest_end(skb, nest_ent);
-
-	return 0;
-}
-
 static int br_mdb_fill_info(struct sk_buff *skb, struct netlink_callback *cb,
 			    struct net_device *dev)
 {
@@ -358,11 +308,7 @@
 			break;
 		}
 
-<<<<<<< HEAD
-		if (mp->host_joined) {
-=======
 		if (!s_pidx && mp->host_joined) {
->>>>>>> 7d2a07b7
 			err = __mdb_fill_info(skb, mp, NULL);
 			if (err) {
 				nla_nest_cancel(skb, nest2);
@@ -372,28 +318,18 @@
 
 		for (pp = &mp->ports; (p = rcu_dereference(*pp)) != NULL;
 		      pp = &p->next) {
-<<<<<<< HEAD
-			if (!p->port)
-=======
 			if (!p->key.port)
->>>>>>> 7d2a07b7
 				continue;
 			if (pidx < s_pidx)
 				goto skip_pg;
 
 			err = __mdb_fill_info(skb, mp, p);
 			if (err) {
-<<<<<<< HEAD
-				nla_nest_cancel(skb, nest2);
-				goto out;
-			}
-=======
 				nla_nest_end(skb, nest2);
 				goto out;
 			}
 skip_pg:
 			pidx++;
->>>>>>> 7d2a07b7
 		}
 		pidx = 0;
 		s_pidx = 0;
@@ -1112,15 +1048,6 @@
 
 	/* host join */
 	if (!port) {
-<<<<<<< HEAD
-		/* don't allow any flags for host-joined groups */
-		if (state)
-			return -EINVAL;
-		if (mp->host_joined)
-			return -EEXIST;
-
-		br_multicast_host_join(mp, false);
-=======
 		if (mp->host_joined) {
 			NL_SET_ERR_MSG_MOD(extack, "Group is already joined by host");
 			return -EEXIST;
@@ -1128,7 +1055,6 @@
 
 		br_multicast_host_join(mp, false);
 		br_mdb_notify(br->dev, mp, NULL, RTM_NEWMDB);
->>>>>>> 7d2a07b7
 
 		return 0;
 	}
@@ -1189,31 +1115,8 @@
 			struct nlattr **mdb_attrs,
 			struct netlink_ext_ack *extack)
 {
-<<<<<<< HEAD
-	struct br_ip ip;
-	struct net_device *dev;
-	struct net_bridge_port *p = NULL;
 	int ret;
 
-	if (!netif_running(br->dev) || !br_opt_get(br, BROPT_MULTICAST_ENABLED))
-		return -EINVAL;
-
-	if (entry->ifindex != br->dev->ifindex) {
-		dev = __dev_get_by_index(net, entry->ifindex);
-		if (!dev)
-			return -ENODEV;
-
-		p = br_port_get_rtnl(dev);
-		if (!p || p->br != br || p->state == BR_STATE_DISABLED)
-			return -EINVAL;
-	}
-
-	__mdb_entry_to_br_ip(entry, &ip);
-
-=======
-	int ret;
-
->>>>>>> 7d2a07b7
 	spin_lock_bh(&br->multicast_lock);
 	ret = br_mdb_add_group(br, p, entry, mdb_attrs, extack);
 	spin_unlock_bh(&br->multicast_lock);
@@ -1240,16 +1143,6 @@
 
 	br = netdev_priv(dev);
 
-<<<<<<< HEAD
-	if (entry->ifindex != br->dev->ifindex) {
-		pdev = __dev_get_by_index(net, entry->ifindex);
-		if (!pdev)
-			return -ENODEV;
-
-		p = br_port_get_rtnl(pdev);
-		if (!p || p->br != br || p->state == BR_STATE_DISABLED)
-			return -EINVAL;
-=======
 	if (!netif_running(br->dev)) {
 		NL_SET_ERR_MSG_MOD(extack, "Bridge device is not running");
 		return -EINVAL;
@@ -1281,7 +1174,6 @@
 			NL_SET_ERR_MSG_MOD(extack, "Port is in disabled state");
 			return -EINVAL;
 		}
->>>>>>> 7d2a07b7
 		vg = nbp_vlan_group(p);
 	} else {
 		vg = br_vlan_group(br);
@@ -1327,10 +1219,7 @@
 	if (entry->ifindex == mp->br->dev->ifindex && mp->host_joined) {
 		br_multicast_host_leave(mp, false);
 		err = 0;
-<<<<<<< HEAD
-=======
 		br_mdb_notify(br->dev, mp, NULL, RTM_DELMDB);
->>>>>>> 7d2a07b7
 		if (!mp->ports && netif_running(br->dev))
 			mod_timer(&mp->timer, jiffies);
 		goto unlock;
