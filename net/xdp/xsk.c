--- conflicted
+++ resolved
@@ -153,21 +153,12 @@
 
 	xskq_discard_addr(xs->umem->fq);
 	xskq_produce_flush_desc(xs->rx);
-<<<<<<< HEAD
 
 	spin_unlock_bh(&xs->rx_lock);
 
 	xs->sk.sk_data_ready(&xs->sk);
 	return 0;
 
-=======
-
-	spin_unlock_bh(&xs->rx_lock);
-
-	xs->sk.sk_data_ready(&xs->sk);
-	return 0;
-
->>>>>>> f95f0722
 out_drop:
 	xs->rx_dropped++;
 out_unlock:
