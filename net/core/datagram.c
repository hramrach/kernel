--- conflicted
+++ resolved
@@ -75,11 +75,7 @@
 	/*
 	 * Avoid a wakeup if event not interesting for us
 	 */
-<<<<<<< HEAD
-	if (key && !(key_to_poll(key) & (POLLIN | POLLERR)))
-=======
 	if (key && !(key_to_poll(key) & (EPOLLIN | EPOLLERR)))
->>>>>>> 7928b2cb
 		return 0;
 	return autoremove_wake_function(wait, mode, sync, key);
 }
