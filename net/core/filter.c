--- conflicted
+++ resolved
@@ -2630,7 +2630,6 @@
 	}
 }
 
-<<<<<<< HEAD
 static int bpf_skb_net_grow(struct sk_buff *skb, u32 len_diff)
 {
 	u32 off = skb_mac_header_len(skb) + bpf_skb_net_base_len(skb);
@@ -2654,9 +2653,6 @@
 
 	return 0;
 }
-=======
-#define BPF_SKB_MAX_LEN SKB_MAX_ALLOC
->>>>>>> fe33425c
 
 static int bpf_skb_net_shrink(struct sk_buff *skb, u32 len_diff)
 {
@@ -2690,17 +2686,12 @@
 
 static int bpf_skb_adjust_net(struct sk_buff *skb, s32 len_diff)
 {
-<<<<<<< HEAD
 	bool trans_same = skb->transport_header == skb->network_header;
 	u32 len_cur, len_diff_abs = abs(len_diff);
 	u32 len_min = bpf_skb_net_base_len(skb);
 	u32 len_max = __bpf_skb_max_len(skb);
 	__be16 proto = skb->protocol;
 	bool shrink = len_diff < 0;
-=======
-	u32 max_len = BPF_SKB_MAX_LEN;
-	u32 min_len = __bpf_skb_min_len(skb);
->>>>>>> fe33425c
 	int ret;
 
 	if (unlikely(len_diff_abs > 0xfffU))
@@ -2758,6 +2749,8 @@
 	return min_len;
 }
 
+#define BPF_SKB_MAX_LEN SKB_MAX_ALLOC
+
 static int bpf_skb_grow_rcsum(struct sk_buff *skb, unsigned int new_len)
 {
 	unsigned int old_len = skb->len;
@@ -2777,7 +2770,7 @@
 static inline int __bpf_skb_change_tail(struct sk_buff *skb, u32 new_len,
 					u64 flags)
 {
-	u32 max_len = __bpf_skb_max_len(skb);
+	u32 max_len = BPF_SKB_MAX_LEN;
 	u32 min_len = __bpf_skb_min_len(skb);
 	int ret;
 
@@ -2835,7 +2828,6 @@
 BPF_CALL_3(sk_skb_change_tail, struct sk_buff *, skb, u32, new_len,
 	   u64, flags)
 {
-<<<<<<< HEAD
 	int ret = __bpf_skb_change_tail(skb, new_len, flags);
 
 	bpf_compute_data_end_sk_skb(skb);
@@ -2854,10 +2846,7 @@
 static inline int __bpf_skb_change_head(struct sk_buff *skb, u32 head_room,
 					u64 flags)
 {
-	u32 max_len = __bpf_skb_max_len(skb);
-=======
 	u32 max_len = BPF_SKB_MAX_LEN;
->>>>>>> fe33425c
 	u32 new_len = skb->len + head_room;
 	int ret;
 
