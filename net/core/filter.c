--- conflicted
+++ resolved
@@ -3843,11 +3843,7 @@
 						    TCP_CA_NAME_MAX-1));
 			name[TCP_CA_NAME_MAX-1] = 0;
 			ret = tcp_set_congestion_control(sk, name, false,
-<<<<<<< HEAD
-							 reinit);
-=======
 							 reinit, true);
->>>>>>> 0cbc4fbf
 		} else {
 			struct tcp_sock *tp = tcp_sk(sk);
 
