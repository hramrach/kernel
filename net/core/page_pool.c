/* SPDX-License-Identifier: GPL-2.0
 *
 * page_pool.c
 *	Author:	Jesper Dangaard Brouer <netoptimizer@brouer.com>
 *	Copyright (C) 2016 Red Hat, Inc.
 */

#include <linux/types.h>
#include <linux/kernel.h>
#include <linux/slab.h>
#include <linux/device.h>

#include <net/page_pool.h>
#include <linux/dma-direction.h>
#include <linux/dma-mapping.h>
#include <linux/page-flags.h>
#include <linux/mm.h> /* for __put_page() */

#include <trace/events/page_pool.h>

#define DEFER_TIME (msecs_to_jiffies(1000))
#define DEFER_WARN_INTERVAL (60 * HZ)

static int page_pool_init(struct page_pool *pool,
			  const struct page_pool_params *params)
{
	unsigned int ring_qsize = 1024; /* Default */

	memcpy(&pool->p, params, sizeof(pool->p));

	/* Validate only known flags were used */
	if (pool->p.flags & ~(PP_FLAG_ALL))
		return -EINVAL;

	if (pool->p.pool_size)
		ring_qsize = pool->p.pool_size;

	/* Sanity limit mem that can be pinned down */
	if (ring_qsize > 32768)
		return -E2BIG;

	/* DMA direction is either DMA_FROM_DEVICE or DMA_BIDIRECTIONAL.
	 * DMA_BIDIRECTIONAL is for allowing page used for DMA sending,
	 * which is the XDP_TX use-case.
	 */
	if ((pool->p.dma_dir != DMA_FROM_DEVICE) &&
	    (pool->p.dma_dir != DMA_BIDIRECTIONAL))
		return -EINVAL;

	if (pool->p.flags & PP_FLAG_DMA_SYNC_DEV) {
		/* In order to request DMA-sync-for-device the page
		 * needs to be mapped
		 */
		if (!(pool->p.flags & PP_FLAG_DMA_MAP))
			return -EINVAL;

		if (!pool->p.max_len)
			return -EINVAL;

		/* pool->p.offset has to be set according to the address
		 * offset used by the DMA engine to start copying rx data
		 */
	}

	if (ptr_ring_init(&pool->ring, ring_qsize, GFP_KERNEL) < 0)
		return -ENOMEM;

	atomic_set(&pool->pages_state_release_cnt, 0);

	/* Driver calling page_pool_create() also call page_pool_destroy() */
	refcount_set(&pool->user_cnt, 1);

	if (pool->p.flags & PP_FLAG_DMA_MAP)
		get_device(pool->p.dev);

	return 0;
}

struct page_pool *page_pool_create(const struct page_pool_params *params)
{
	struct page_pool *pool;
	int err;

	pool = kzalloc_node(sizeof(*pool), GFP_KERNEL, params->nid);
	if (!pool)
		return ERR_PTR(-ENOMEM);

	err = page_pool_init(pool, params);
	if (err < 0) {
		pr_warn("%s() gave up with errno %d\n", __func__, err);
		kfree(pool);
		return ERR_PTR(err);
	}

	return pool;
}
EXPORT_SYMBOL(page_pool_create);

/* fast path */
static struct page *__page_pool_get_cached(struct page_pool *pool)
{
	struct ptr_ring *r = &pool->ring;
	bool refill = false;
	struct page *page;

	/* Test for safe-context, caller should provide this guarantee */
	if (likely(in_serving_softirq())) {
		if (likely(pool->alloc.count)) {
			/* Fast-path */
			page = pool->alloc.cache[--pool->alloc.count];
			return page;
		}
		refill = true;
	}

	/* Quicker fallback, avoid locks when ring is empty */
	if (__ptr_ring_empty(r))
		return NULL;

	/* Slow-path: Get page from locked ring queue,
	 * refill alloc array if requested.
	 */
	spin_lock(&r->consumer_lock);
	page = __ptr_ring_consume(r);
	if (refill)
		pool->alloc.count = __ptr_ring_consume_batched(r,
							pool->alloc.cache,
							PP_ALLOC_CACHE_REFILL);
	spin_unlock(&r->consumer_lock);
	return page;
}

static void page_pool_dma_sync_for_device(struct page_pool *pool,
					  struct page *page,
					  unsigned int dma_sync_size)
{
	dma_sync_size = min(dma_sync_size, pool->p.max_len);
	dma_sync_single_range_for_device(pool->p.dev, page->dma_addr,
					 pool->p.offset, dma_sync_size,
					 pool->p.dma_dir);
}

/* slow path */
noinline
static struct page *__page_pool_alloc_pages_slow(struct page_pool *pool,
						 gfp_t _gfp)
{
	struct page *page;
	gfp_t gfp = _gfp;
	dma_addr_t dma;

	/* We could always set __GFP_COMP, and avoid this branch, as
	 * prep_new_page() can handle order-0 with __GFP_COMP.
	 */
	if (pool->p.order)
		gfp |= __GFP_COMP;

	/* FUTURE development:
	 *
	 * Current slow-path essentially falls back to single page
	 * allocations, which doesn't improve performance.  This code
	 * need bulk allocation support from the page allocator code.
	 */

	/* Cache was empty, do real allocation */
	page = alloc_pages_node(pool->p.nid, gfp, pool->p.order);
	if (!page)
		return NULL;

	if (!(pool->p.flags & PP_FLAG_DMA_MAP))
		goto skip_dma_map;

	/* Setup DMA mapping: use 'struct page' area for storing DMA-addr
	 * since dma_addr_t can be either 32 or 64 bits and does not always fit
	 * into page private data (i.e 32bit cpu with 64bit DMA caps)
	 * This mapping is kept for lifetime of page, until leaving pool.
	 */
	dma = dma_map_page_attrs(pool->p.dev, page, 0,
				 (PAGE_SIZE << pool->p.order),
				 pool->p.dma_dir, DMA_ATTR_SKIP_CPU_SYNC);
	if (dma_mapping_error(pool->p.dev, dma)) {
		put_page(page);
		return NULL;
	}
	page->dma_addr = dma;

	if (pool->p.flags & PP_FLAG_DMA_SYNC_DEV)
		page_pool_dma_sync_for_device(pool, page, pool->p.max_len);

skip_dma_map:
	/* Track how many pages are held 'in-flight' */
	pool->pages_state_hold_cnt++;

	trace_page_pool_state_hold(pool, page, pool->pages_state_hold_cnt);

	/* When page just alloc'ed is should/must have refcnt 1. */
	return page;
}

/* For using page_pool replace: alloc_pages() API calls, but provide
 * synchronization guarantee for allocation side.
 */
struct page *page_pool_alloc_pages(struct page_pool *pool, gfp_t gfp)
{
	struct page *page;

	/* Fast-path: Get a page from cache */
	page = __page_pool_get_cached(pool);
	if (page)
		return page;

	/* Slow-path: cache empty, do real allocation */
	page = __page_pool_alloc_pages_slow(pool, gfp);
	return page;
}
EXPORT_SYMBOL(page_pool_alloc_pages);

/* Calculate distance between two u32 values, valid if distance is below 2^(31)
 *  https://en.wikipedia.org/wiki/Serial_number_arithmetic#General_Solution
 */
#define _distance(a, b)	(s32)((a) - (b))

static s32 page_pool_inflight(struct page_pool *pool)
{
	u32 release_cnt = atomic_read(&pool->pages_state_release_cnt);
	u32 hold_cnt = READ_ONCE(pool->pages_state_hold_cnt);
	s32 inflight;

	inflight = _distance(hold_cnt, release_cnt);

<<<<<<< HEAD
	trace_page_pool_inflight(pool, inflight, hold_cnt, release_cnt);
=======
	trace_page_pool_release(pool, inflight, hold_cnt, release_cnt);
>>>>>>> 0d3821eb
	WARN(inflight < 0, "Negative(%d) inflight packet-pages", inflight);

	return inflight;
}

/* Cleanup page_pool state from page */
static void __page_pool_clean_page(struct page_pool *pool,
				   struct page *page)
{
	dma_addr_t dma;
	int count;

	if (!(pool->p.flags & PP_FLAG_DMA_MAP))
		goto skip_dma_unmap;

	dma = page->dma_addr;
	/* DMA unmap */
	dma_unmap_page_attrs(pool->p.dev, dma,
			     PAGE_SIZE << pool->p.order, pool->p.dma_dir,
			     DMA_ATTR_SKIP_CPU_SYNC);
	page->dma_addr = 0;
skip_dma_unmap:
	/* This may be the last page returned, releasing the pool, so
	 * it is not safe to reference pool afterwards.
	 */
	count = atomic_inc_return(&pool->pages_state_release_cnt);
	trace_page_pool_state_release(pool, page, count);
}

/* unmap the page and clean our state */
void page_pool_unmap_page(struct page_pool *pool, struct page *page)
{
	/* When page is unmapped, this implies page will not be
	 * returned to page_pool.
	 */
	__page_pool_clean_page(pool, page);
}
EXPORT_SYMBOL(page_pool_unmap_page);

/* Return a page to the page allocator, cleaning up our state */
static void __page_pool_return_page(struct page_pool *pool, struct page *page)
{
	__page_pool_clean_page(pool, page);

	put_page(page);
	/* An optimization would be to call __free_pages(page, pool->p.order)
	 * knowing page is not part of page-cache (thus avoiding a
	 * __page_cache_release() call).
	 */
}

static bool __page_pool_recycle_into_ring(struct page_pool *pool,
				   struct page *page)
{
	int ret;
	/* BH protection not needed if current is serving softirq */
	if (in_serving_softirq())
		ret = ptr_ring_produce(&pool->ring, page);
	else
		ret = ptr_ring_produce_bh(&pool->ring, page);

	return (ret == 0) ? true : false;
}

/* Only allow direct recycling in special circumstances, into the
 * alloc side cache.  E.g. during RX-NAPI processing for XDP_DROP use-case.
 *
 * Caller must provide appropriate safe context.
 */
static bool __page_pool_recycle_direct(struct page *page,
				       struct page_pool *pool)
{
	if (unlikely(pool->alloc.count == PP_ALLOC_CACHE_SIZE))
		return false;

	/* Caller MUST have verified/know (page_ref_count(page) == 1) */
	pool->alloc.cache[pool->alloc.count++] = page;
	return true;
}

/* page is NOT reusable when:
 * 1) allocated when system is under some pressure. (page_is_pfmemalloc)
 * 2) belongs to a different NUMA node than pool->p.nid.
 *
 * To update pool->p.nid users must call page_pool_update_nid.
 */
static bool pool_page_reusable(struct page_pool *pool, struct page *page)
{
	return !page_is_pfmemalloc(page) && page_to_nid(page) == pool->p.nid;
}

void __page_pool_put_page(struct page_pool *pool, struct page *page,
			  unsigned int dma_sync_size, bool allow_direct)
{
	/* This allocator is optimized for the XDP mode that uses
	 * one-frame-per-page, but have fallbacks that act like the
	 * regular page allocator APIs.
	 *
	 * refcnt == 1 means page_pool owns page, and can recycle it.
	 */
	if (likely(page_ref_count(page) == 1 &&
		   pool_page_reusable(pool, page))) {
		/* Read barrier done in page_ref_count / READ_ONCE */

		if (pool->p.flags & PP_FLAG_DMA_SYNC_DEV)
			page_pool_dma_sync_for_device(pool, page,
						      dma_sync_size);

		if (allow_direct && in_serving_softirq())
			if (__page_pool_recycle_direct(page, pool))
				return;

		if (!__page_pool_recycle_into_ring(pool, page)) {
			/* Cache full, fallback to free pages */
			__page_pool_return_page(pool, page);
		}
		return;
	}
	/* Fallback/non-XDP mode: API user have elevated refcnt.
	 *
	 * Many drivers split up the page into fragments, and some
	 * want to keep doing this to save memory and do refcnt based
	 * recycling. Support this use case too, to ease drivers
	 * switching between XDP/non-XDP.
	 *
	 * In-case page_pool maintains the DMA mapping, API user must
	 * call page_pool_put_page once.  In this elevated refcnt
	 * case, the DMA is unmapped/released, as driver is likely
	 * doing refcnt based recycle tricks, meaning another process
	 * will be invoking put_page.
	 */
	__page_pool_clean_page(pool, page);
	put_page(page);
}
EXPORT_SYMBOL(__page_pool_put_page);

static void __page_pool_empty_ring(struct page_pool *pool)
{
	struct page *page;

	/* Empty recycle ring */
	while ((page = ptr_ring_consume_bh(&pool->ring))) {
		/* Verify the refcnt invariant of cached pages */
		if (!(page_ref_count(page) == 1))
			pr_crit("%s() page_pool refcnt %d violation\n",
				__func__, page_ref_count(page));

		__page_pool_return_page(pool, page);
	}
}

static void page_pool_free(struct page_pool *pool)
{
	if (pool->disconnect)
		pool->disconnect(pool);

	ptr_ring_cleanup(&pool->ring, NULL);

	if (pool->p.flags & PP_FLAG_DMA_MAP)
		put_device(pool->p.dev);

	kfree(pool);
}

<<<<<<< HEAD
static void page_pool_scrub(struct page_pool *pool)
=======
static void page_pool_empty_alloc_cache_once(struct page_pool *pool)
>>>>>>> 0d3821eb
{
	struct page *page;

	if (pool->destroy_cnt)
		return;

	/* Empty alloc cache, assume caller made sure this is
	 * no-longer in use, and page_pool_alloc_pages() cannot be
	 * call concurrently.
	 */
	while (pool->alloc.count) {
		page = pool->alloc.cache[--pool->alloc.count];
		__page_pool_return_page(pool, page);
	}
}

static void page_pool_scrub(struct page_pool *pool)
{
	page_pool_empty_alloc_cache_once(pool);
	pool->destroy_cnt++;

	/* No more consumers should exist, but producers could still
	 * be in-flight.
	 */
	__page_pool_empty_ring(pool);
}

static int page_pool_release(struct page_pool *pool)
{
	int inflight;

	page_pool_scrub(pool);
	inflight = page_pool_inflight(pool);
	if (!inflight)
		page_pool_free(pool);

	return inflight;
}

static void page_pool_release_retry(struct work_struct *wq)
{
	struct delayed_work *dwq = to_delayed_work(wq);
	struct page_pool *pool = container_of(dwq, typeof(*pool), release_dw);
	int inflight;

	inflight = page_pool_release(pool);
	if (!inflight)
		return;

	/* Periodic warning */
	if (time_after_eq(jiffies, pool->defer_warn)) {
		int sec = (s32)((u32)jiffies - (u32)pool->defer_start) / HZ;

		pr_warn("%s() stalled pool shutdown %d inflight %d sec\n",
			__func__, inflight, sec);
		pool->defer_warn = jiffies + DEFER_WARN_INTERVAL;
	}

	/* Still not ready to be disconnected, retry later */
	schedule_delayed_work(&pool->release_dw, DEFER_TIME);
}
<<<<<<< HEAD

void page_pool_use_xdp_mem(struct page_pool *pool, void (*disconnect)(void *))
{
	refcount_inc(&pool->user_cnt);
	pool->disconnect = disconnect;
}

void page_pool_destroy(struct page_pool *pool)
{
	if (!pool)
		return;

	if (!page_pool_put(pool))
		return;

	if (!page_pool_release(pool))
		return;

	pool->defer_start = jiffies;
	pool->defer_warn  = jiffies + DEFER_WARN_INTERVAL;

	INIT_DELAYED_WORK(&pool->release_dw, page_pool_release_retry);
	schedule_delayed_work(&pool->release_dw, DEFER_TIME);
}
EXPORT_SYMBOL(page_pool_destroy);
=======

void page_pool_use_xdp_mem(struct page_pool *pool, void (*disconnect)(void *))
{
	refcount_inc(&pool->user_cnt);
	pool->disconnect = disconnect;
}

void page_pool_destroy(struct page_pool *pool)
{
	if (!pool)
		return;

	if (!page_pool_put(pool))
		return;

	if (!page_pool_release(pool))
		return;

	pool->defer_start = jiffies;
	pool->defer_warn  = jiffies + DEFER_WARN_INTERVAL;

	INIT_DELAYED_WORK(&pool->release_dw, page_pool_release_retry);
	schedule_delayed_work(&pool->release_dw, DEFER_TIME);
}
EXPORT_SYMBOL(page_pool_destroy);

/* Caller must provide appropriate safe context, e.g. NAPI. */
void page_pool_update_nid(struct page_pool *pool, int new_nid)
{
	trace_page_pool_update_nid(pool, new_nid);
	pool->p.nid = new_nid;
}
EXPORT_SYMBOL(page_pool_update_nid);
>>>>>>> 0d3821eb
<|MERGE_RESOLUTION|>--- conflicted
+++ resolved
@@ -228,11 +228,7 @@
 
 	inflight = _distance(hold_cnt, release_cnt);
 
-<<<<<<< HEAD
-	trace_page_pool_inflight(pool, inflight, hold_cnt, release_cnt);
-=======
 	trace_page_pool_release(pool, inflight, hold_cnt, release_cnt);
->>>>>>> 0d3821eb
 	WARN(inflight < 0, "Negative(%d) inflight packet-pages", inflight);
 
 	return inflight;
@@ -397,11 +393,7 @@
 	kfree(pool);
 }
 
-<<<<<<< HEAD
-static void page_pool_scrub(struct page_pool *pool)
-=======
 static void page_pool_empty_alloc_cache_once(struct page_pool *pool)
->>>>>>> 0d3821eb
 {
 	struct page *page;
 
@@ -463,7 +455,6 @@
 	/* Still not ready to be disconnected, retry later */
 	schedule_delayed_work(&pool->release_dw, DEFER_TIME);
 }
-<<<<<<< HEAD
 
 void page_pool_use_xdp_mem(struct page_pool *pool, void (*disconnect)(void *))
 {
@@ -489,32 +480,6 @@
 	schedule_delayed_work(&pool->release_dw, DEFER_TIME);
 }
 EXPORT_SYMBOL(page_pool_destroy);
-=======
-
-void page_pool_use_xdp_mem(struct page_pool *pool, void (*disconnect)(void *))
-{
-	refcount_inc(&pool->user_cnt);
-	pool->disconnect = disconnect;
-}
-
-void page_pool_destroy(struct page_pool *pool)
-{
-	if (!pool)
-		return;
-
-	if (!page_pool_put(pool))
-		return;
-
-	if (!page_pool_release(pool))
-		return;
-
-	pool->defer_start = jiffies;
-	pool->defer_warn  = jiffies + DEFER_WARN_INTERVAL;
-
-	INIT_DELAYED_WORK(&pool->release_dw, page_pool_release_retry);
-	schedule_delayed_work(&pool->release_dw, DEFER_TIME);
-}
-EXPORT_SYMBOL(page_pool_destroy);
 
 /* Caller must provide appropriate safe context, e.g. NAPI. */
 void page_pool_update_nid(struct page_pool *pool, int new_nid)
@@ -522,5 +487,4 @@
 	trace_page_pool_update_nid(pool, new_nid);
 	pool->p.nid = new_nid;
 }
-EXPORT_SYMBOL(page_pool_update_nid);
->>>>>>> 0d3821eb
+EXPORT_SYMBOL(page_pool_update_nid);