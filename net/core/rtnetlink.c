/*
 * INET		An implementation of the TCP/IP protocol suite for the LINUX
 *		operating system.  INET is implemented using the  BSD Socket
 *		interface as the means of communication with the user level.
 *
 *		Routing netlink socket interface: protocol independent part.
 *
 * Authors:	Alexey Kuznetsov, <kuznet@ms2.inr.ac.ru>
 *
 *		This program is free software; you can redistribute it and/or
 *		modify it under the terms of the GNU General Public License
 *		as published by the Free Software Foundation; either version
 *		2 of the License, or (at your option) any later version.
 *
 *	Fixes:
 *	Vitaly E. Lavrov		RTA_OK arithmetics was wrong.
 */

#include <linux/bitops.h>
#include <linux/errno.h>
#include <linux/module.h>
#include <linux/types.h>
#include <linux/socket.h>
#include <linux/kernel.h>
#include <linux/timer.h>
#include <linux/string.h>
#include <linux/sockios.h>
#include <linux/net.h>
#include <linux/fcntl.h>
#include <linux/mm.h>
#include <linux/slab.h>
#include <linux/interrupt.h>
#include <linux/capability.h>
#include <linux/skbuff.h>
#include <linux/init.h>
#include <linux/security.h>
#include <linux/mutex.h>
#include <linux/if_addr.h>
#include <linux/if_bridge.h>
#include <linux/if_vlan.h>
#include <linux/pci.h>
#include <linux/etherdevice.h>
#include <linux/bpf.h>

#include <linux/uaccess.h>

#include <linux/inet.h>
#include <linux/netdevice.h>
#include <net/switchdev.h>
#include <net/ip.h>
#include <net/protocol.h>
#include <net/arp.h>
#include <net/route.h>
#include <net/udp.h>
#include <net/tcp.h>
#include <net/sock.h>
#include <net/pkt_sched.h>
#include <net/fib_rules.h>
#include <net/rtnetlink.h>
#include <net/net_namespace.h>

struct rtnl_link {
	rtnl_doit_func		doit;
	rtnl_dumpit_func	dumpit;
	rtnl_calcit_func 	calcit;
};

static DEFINE_MUTEX(rtnl_mutex);

void rtnl_lock(void)
{
	mutex_lock(&rtnl_mutex);
}
EXPORT_SYMBOL(rtnl_lock);

static struct sk_buff *defer_kfree_skb_list;
void rtnl_kfree_skbs(struct sk_buff *head, struct sk_buff *tail)
{
	if (head && tail) {
		tail->next = defer_kfree_skb_list;
		defer_kfree_skb_list = head;
	}
}
EXPORT_SYMBOL(rtnl_kfree_skbs);

void __rtnl_unlock(void)
{
	struct sk_buff *head = defer_kfree_skb_list;

	defer_kfree_skb_list = NULL;

	mutex_unlock(&rtnl_mutex);

	while (head) {
		struct sk_buff *next = head->next;

		kfree_skb(head);
		cond_resched();
		head = next;
	}
}

void rtnl_unlock(void)
{
	/* This fellow will unlock it for us. */
	netdev_run_todo();
}
EXPORT_SYMBOL(rtnl_unlock);

int rtnl_trylock(void)
{
	return mutex_trylock(&rtnl_mutex);
}
EXPORT_SYMBOL(rtnl_trylock);

int rtnl_is_locked(void)
{
	return mutex_is_locked(&rtnl_mutex);
}
EXPORT_SYMBOL(rtnl_is_locked);

#ifdef CONFIG_PROVE_LOCKING
bool lockdep_rtnl_is_held(void)
{
	return lockdep_is_held(&rtnl_mutex);
}
EXPORT_SYMBOL(lockdep_rtnl_is_held);
#endif /* #ifdef CONFIG_PROVE_LOCKING */

static struct rtnl_link *rtnl_msg_handlers[RTNL_FAMILY_MAX + 1];

static inline int rtm_msgindex(int msgtype)
{
	int msgindex = msgtype - RTM_BASE;

	/*
	 * msgindex < 0 implies someone tried to register a netlink
	 * control code. msgindex >= RTM_NR_MSGTYPES may indicate that
	 * the message type has not been added to linux/rtnetlink.h
	 */
	BUG_ON(msgindex < 0 || msgindex >= RTM_NR_MSGTYPES);

	return msgindex;
}

static rtnl_doit_func rtnl_get_doit(int protocol, int msgindex)
{
	struct rtnl_link *tab;

	if (protocol <= RTNL_FAMILY_MAX)
		tab = rtnl_msg_handlers[protocol];
	else
		tab = NULL;

	if (tab == NULL || tab[msgindex].doit == NULL)
		tab = rtnl_msg_handlers[PF_UNSPEC];

	return tab[msgindex].doit;
}

static rtnl_dumpit_func rtnl_get_dumpit(int protocol, int msgindex)
{
	struct rtnl_link *tab;

	if (protocol <= RTNL_FAMILY_MAX)
		tab = rtnl_msg_handlers[protocol];
	else
		tab = NULL;

	if (tab == NULL || tab[msgindex].dumpit == NULL)
		tab = rtnl_msg_handlers[PF_UNSPEC];

	return tab[msgindex].dumpit;
}

static rtnl_calcit_func rtnl_get_calcit(int protocol, int msgindex)
{
	struct rtnl_link *tab;

	if (protocol <= RTNL_FAMILY_MAX)
		tab = rtnl_msg_handlers[protocol];
	else
		tab = NULL;

	if (tab == NULL || tab[msgindex].calcit == NULL)
		tab = rtnl_msg_handlers[PF_UNSPEC];

	return tab[msgindex].calcit;
}

/**
 * __rtnl_register - Register a rtnetlink message type
 * @protocol: Protocol family or PF_UNSPEC
 * @msgtype: rtnetlink message type
 * @doit: Function pointer called for each request message
 * @dumpit: Function pointer called for each dump request (NLM_F_DUMP) message
 * @calcit: Function pointer to calc size of dump message
 *
 * Registers the specified function pointers (at least one of them has
 * to be non-NULL) to be called whenever a request message for the
 * specified protocol family and message type is received.
 *
 * The special protocol family PF_UNSPEC may be used to define fallback
 * function pointers for the case when no entry for the specific protocol
 * family exists.
 *
 * Returns 0 on success or a negative error code.
 */
int __rtnl_register(int protocol, int msgtype,
		    rtnl_doit_func doit, rtnl_dumpit_func dumpit,
		    rtnl_calcit_func calcit)
{
	struct rtnl_link *tab;
	int msgindex;

	BUG_ON(protocol < 0 || protocol > RTNL_FAMILY_MAX);
	msgindex = rtm_msgindex(msgtype);

	tab = rtnl_msg_handlers[protocol];
	if (tab == NULL) {
		tab = kcalloc(RTM_NR_MSGTYPES, sizeof(*tab), GFP_KERNEL);
		if (tab == NULL)
			return -ENOBUFS;

		rtnl_msg_handlers[protocol] = tab;
	}

	if (doit)
		tab[msgindex].doit = doit;

	if (dumpit)
		tab[msgindex].dumpit = dumpit;

	if (calcit)
		tab[msgindex].calcit = calcit;

	return 0;
}
EXPORT_SYMBOL_GPL(__rtnl_register);

/**
 * rtnl_register - Register a rtnetlink message type
 *
 * Identical to __rtnl_register() but panics on failure. This is useful
 * as failure of this function is very unlikely, it can only happen due
 * to lack of memory when allocating the chain to store all message
 * handlers for a protocol. Meant for use in init functions where lack
 * of memory implies no sense in continuing.
 */
void rtnl_register(int protocol, int msgtype,
		   rtnl_doit_func doit, rtnl_dumpit_func dumpit,
		   rtnl_calcit_func calcit)
{
	if (__rtnl_register(protocol, msgtype, doit, dumpit, calcit) < 0)
		panic("Unable to register rtnetlink message handler, "
		      "protocol = %d, message type = %d\n",
		      protocol, msgtype);
}
EXPORT_SYMBOL_GPL(rtnl_register);

/**
 * rtnl_unregister - Unregister a rtnetlink message type
 * @protocol: Protocol family or PF_UNSPEC
 * @msgtype: rtnetlink message type
 *
 * Returns 0 on success or a negative error code.
 */
int rtnl_unregister(int protocol, int msgtype)
{
	int msgindex;

	BUG_ON(protocol < 0 || protocol > RTNL_FAMILY_MAX);
	msgindex = rtm_msgindex(msgtype);

	if (rtnl_msg_handlers[protocol] == NULL)
		return -ENOENT;

	rtnl_msg_handlers[protocol][msgindex].doit = NULL;
	rtnl_msg_handlers[protocol][msgindex].dumpit = NULL;
	rtnl_msg_handlers[protocol][msgindex].calcit = NULL;

	return 0;
}
EXPORT_SYMBOL_GPL(rtnl_unregister);

/**
 * rtnl_unregister_all - Unregister all rtnetlink message type of a protocol
 * @protocol : Protocol family or PF_UNSPEC
 *
 * Identical to calling rtnl_unregster() for all registered message types
 * of a certain protocol family.
 */
void rtnl_unregister_all(int protocol)
{
	BUG_ON(protocol < 0 || protocol > RTNL_FAMILY_MAX);

	kfree(rtnl_msg_handlers[protocol]);
	rtnl_msg_handlers[protocol] = NULL;
}
EXPORT_SYMBOL_GPL(rtnl_unregister_all);

static LIST_HEAD(link_ops);

static const struct rtnl_link_ops *rtnl_link_ops_get(const char *kind)
{
	const struct rtnl_link_ops *ops;

	list_for_each_entry(ops, &link_ops, list) {
		if (!strcmp(ops->kind, kind))
			return ops;
	}
	return NULL;
}

/**
 * __rtnl_link_register - Register rtnl_link_ops with rtnetlink.
 * @ops: struct rtnl_link_ops * to register
 *
 * The caller must hold the rtnl_mutex. This function should be used
 * by drivers that create devices during module initialization. It
 * must be called before registering the devices.
 *
 * Returns 0 on success or a negative error code.
 */
int __rtnl_link_register(struct rtnl_link_ops *ops)
{
	if (rtnl_link_ops_get(ops->kind))
		return -EEXIST;

	/* The check for setup is here because if ops
	 * does not have that filled up, it is not possible
	 * to use the ops for creating device. So do not
	 * fill up dellink as well. That disables rtnl_dellink.
	 */
	if (ops->setup && !ops->dellink)
		ops->dellink = unregister_netdevice_queue;

	list_add_tail(&ops->list, &link_ops);
	return 0;
}
EXPORT_SYMBOL_GPL(__rtnl_link_register);

/**
 * rtnl_link_register - Register rtnl_link_ops with rtnetlink.
 * @ops: struct rtnl_link_ops * to register
 *
 * Returns 0 on success or a negative error code.
 */
int rtnl_link_register(struct rtnl_link_ops *ops)
{
	int err;

	rtnl_lock();
	err = __rtnl_link_register(ops);
	rtnl_unlock();
	return err;
}
EXPORT_SYMBOL_GPL(rtnl_link_register);

static void __rtnl_kill_links(struct net *net, struct rtnl_link_ops *ops)
{
	struct net_device *dev;
	LIST_HEAD(list_kill);

	for_each_netdev(net, dev) {
		if (dev->rtnl_link_ops == ops)
			ops->dellink(dev, &list_kill);
	}
	unregister_netdevice_many(&list_kill);
}

/**
 * __rtnl_link_unregister - Unregister rtnl_link_ops from rtnetlink.
 * @ops: struct rtnl_link_ops * to unregister
 *
 * The caller must hold the rtnl_mutex.
 */
void __rtnl_link_unregister(struct rtnl_link_ops *ops)
{
	struct net *net;

	for_each_net(net) {
		__rtnl_kill_links(net, ops);
	}
	list_del(&ops->list);
}
EXPORT_SYMBOL_GPL(__rtnl_link_unregister);

/* Return with the rtnl_lock held when there are no network
 * devices unregistering in any network namespace.
 */
static void rtnl_lock_unregistering_all(void)
{
	struct net *net;
	bool unregistering;
	DEFINE_WAIT_FUNC(wait, woken_wake_function);

	add_wait_queue(&netdev_unregistering_wq, &wait);
	for (;;) {
		unregistering = false;
		rtnl_lock();
		for_each_net(net) {
			if (net->dev_unreg_count > 0) {
				unregistering = true;
				break;
			}
		}
		if (!unregistering)
			break;
		__rtnl_unlock();

		wait_woken(&wait, TASK_UNINTERRUPTIBLE, MAX_SCHEDULE_TIMEOUT);
	}
	remove_wait_queue(&netdev_unregistering_wq, &wait);
}

/**
 * rtnl_link_unregister - Unregister rtnl_link_ops from rtnetlink.
 * @ops: struct rtnl_link_ops * to unregister
 */
void rtnl_link_unregister(struct rtnl_link_ops *ops)
{
	/* Close the race with cleanup_net() */
	mutex_lock(&net_mutex);
	rtnl_lock_unregistering_all();
	__rtnl_link_unregister(ops);
	rtnl_unlock();
	mutex_unlock(&net_mutex);
}
EXPORT_SYMBOL_GPL(rtnl_link_unregister);

static size_t rtnl_link_get_slave_info_data_size(const struct net_device *dev)
{
	struct net_device *master_dev;
	const struct rtnl_link_ops *ops;

	master_dev = netdev_master_upper_dev_get((struct net_device *) dev);
	if (!master_dev)
		return 0;
	ops = master_dev->rtnl_link_ops;
	if (!ops || !ops->get_slave_size)
		return 0;
	/* IFLA_INFO_SLAVE_DATA + nested data */
	return nla_total_size(sizeof(struct nlattr)) +
	       ops->get_slave_size(master_dev, dev);
}

static size_t rtnl_link_get_size(const struct net_device *dev)
{
	const struct rtnl_link_ops *ops = dev->rtnl_link_ops;
	size_t size;

	if (!ops)
		return 0;

	size = nla_total_size(sizeof(struct nlattr)) + /* IFLA_LINKINFO */
	       nla_total_size(strlen(ops->kind) + 1);  /* IFLA_INFO_KIND */

	if (ops->get_size)
		/* IFLA_INFO_DATA + nested data */
		size += nla_total_size(sizeof(struct nlattr)) +
			ops->get_size(dev);

	if (ops->get_xstats_size)
		/* IFLA_INFO_XSTATS */
		size += nla_total_size(ops->get_xstats_size(dev));

	size += rtnl_link_get_slave_info_data_size(dev);

	return size;
}

static LIST_HEAD(rtnl_af_ops);

static const struct rtnl_af_ops *rtnl_af_lookup(const int family)
{
	const struct rtnl_af_ops *ops;

	list_for_each_entry(ops, &rtnl_af_ops, list) {
		if (ops->family == family)
			return ops;
	}

	return NULL;
}

/**
 * rtnl_af_register - Register rtnl_af_ops with rtnetlink.
 * @ops: struct rtnl_af_ops * to register
 *
 * Returns 0 on success or a negative error code.
 */
void rtnl_af_register(struct rtnl_af_ops *ops)
{
	rtnl_lock();
	list_add_tail(&ops->list, &rtnl_af_ops);
	rtnl_unlock();
}
EXPORT_SYMBOL_GPL(rtnl_af_register);

/**
 * __rtnl_af_unregister - Unregister rtnl_af_ops from rtnetlink.
 * @ops: struct rtnl_af_ops * to unregister
 *
 * The caller must hold the rtnl_mutex.
 */
void __rtnl_af_unregister(struct rtnl_af_ops *ops)
{
	list_del(&ops->list);
}
EXPORT_SYMBOL_GPL(__rtnl_af_unregister);

/**
 * rtnl_af_unregister - Unregister rtnl_af_ops from rtnetlink.
 * @ops: struct rtnl_af_ops * to unregister
 */
void rtnl_af_unregister(struct rtnl_af_ops *ops)
{
	rtnl_lock();
	__rtnl_af_unregister(ops);
	rtnl_unlock();
}
EXPORT_SYMBOL_GPL(rtnl_af_unregister);

static size_t rtnl_link_get_af_size(const struct net_device *dev,
				    u32 ext_filter_mask)
{
	struct rtnl_af_ops *af_ops;
	size_t size;

	/* IFLA_AF_SPEC */
	size = nla_total_size(sizeof(struct nlattr));

	list_for_each_entry(af_ops, &rtnl_af_ops, list) {
		if (af_ops->get_link_af_size) {
			/* AF_* + nested data */
			size += nla_total_size(sizeof(struct nlattr)) +
				af_ops->get_link_af_size(dev, ext_filter_mask);
		}
	}

	return size;
}

static bool rtnl_have_link_slave_info(const struct net_device *dev)
{
	struct net_device *master_dev;

	master_dev = netdev_master_upper_dev_get((struct net_device *) dev);
	if (master_dev && master_dev->rtnl_link_ops)
		return true;
	return false;
}

static int rtnl_link_slave_info_fill(struct sk_buff *skb,
				     const struct net_device *dev)
{
	struct net_device *master_dev;
	const struct rtnl_link_ops *ops;
	struct nlattr *slave_data;
	int err;

	master_dev = netdev_master_upper_dev_get((struct net_device *) dev);
	if (!master_dev)
		return 0;
	ops = master_dev->rtnl_link_ops;
	if (!ops)
		return 0;
	if (nla_put_string(skb, IFLA_INFO_SLAVE_KIND, ops->kind) < 0)
		return -EMSGSIZE;
	if (ops->fill_slave_info) {
		slave_data = nla_nest_start(skb, IFLA_INFO_SLAVE_DATA);
		if (!slave_data)
			return -EMSGSIZE;
		err = ops->fill_slave_info(skb, master_dev, dev);
		if (err < 0)
			goto err_cancel_slave_data;
		nla_nest_end(skb, slave_data);
	}
	return 0;

err_cancel_slave_data:
	nla_nest_cancel(skb, slave_data);
	return err;
}

static int rtnl_link_info_fill(struct sk_buff *skb,
			       const struct net_device *dev)
{
	const struct rtnl_link_ops *ops = dev->rtnl_link_ops;
	struct nlattr *data;
	int err;

	if (!ops)
		return 0;
	if (nla_put_string(skb, IFLA_INFO_KIND, ops->kind) < 0)
		return -EMSGSIZE;
	if (ops->fill_xstats) {
		err = ops->fill_xstats(skb, dev);
		if (err < 0)
			return err;
	}
	if (ops->fill_info) {
		data = nla_nest_start(skb, IFLA_INFO_DATA);
		if (data == NULL)
			return -EMSGSIZE;
		err = ops->fill_info(skb, dev);
		if (err < 0)
			goto err_cancel_data;
		nla_nest_end(skb, data);
	}
	return 0;

err_cancel_data:
	nla_nest_cancel(skb, data);
	return err;
}

static int rtnl_link_fill(struct sk_buff *skb, const struct net_device *dev)
{
	struct nlattr *linkinfo;
	int err = -EMSGSIZE;

	linkinfo = nla_nest_start(skb, IFLA_LINKINFO);
	if (linkinfo == NULL)
		goto out;

	err = rtnl_link_info_fill(skb, dev);
	if (err < 0)
		goto err_cancel_link;

	err = rtnl_link_slave_info_fill(skb, dev);
	if (err < 0)
		goto err_cancel_link;

	nla_nest_end(skb, linkinfo);
	return 0;

err_cancel_link:
	nla_nest_cancel(skb, linkinfo);
out:
	return err;
}

int rtnetlink_send(struct sk_buff *skb, struct net *net, u32 pid, unsigned int group, int echo)
{
	struct sock *rtnl = net->rtnl;
	int err = 0;

	NETLINK_CB(skb).dst_group = group;
	if (echo)
		atomic_inc(&skb->users);
	netlink_broadcast(rtnl, skb, pid, group, GFP_KERNEL);
	if (echo)
		err = netlink_unicast(rtnl, skb, pid, MSG_DONTWAIT);
	return err;
}

int rtnl_unicast(struct sk_buff *skb, struct net *net, u32 pid)
{
	struct sock *rtnl = net->rtnl;

	return nlmsg_unicast(rtnl, skb, pid);
}
EXPORT_SYMBOL(rtnl_unicast);

void rtnl_notify(struct sk_buff *skb, struct net *net, u32 pid, u32 group,
		 struct nlmsghdr *nlh, gfp_t flags)
{
	struct sock *rtnl = net->rtnl;
	int report = 0;

	if (nlh)
		report = nlmsg_report(nlh);

	nlmsg_notify(rtnl, skb, pid, group, report, flags);
}
EXPORT_SYMBOL(rtnl_notify);

void rtnl_set_sk_err(struct net *net, u32 group, int error)
{
	struct sock *rtnl = net->rtnl;

	netlink_set_err(rtnl, 0, group, error);
}
EXPORT_SYMBOL(rtnl_set_sk_err);

int rtnetlink_put_metrics(struct sk_buff *skb, u32 *metrics)
{
	struct nlattr *mx;
	int i, valid = 0;

	mx = nla_nest_start(skb, RTA_METRICS);
	if (mx == NULL)
		return -ENOBUFS;

	for (i = 0; i < RTAX_MAX; i++) {
		if (metrics[i]) {
			if (i == RTAX_CC_ALGO - 1) {
				char tmp[TCP_CA_NAME_MAX], *name;

				name = tcp_ca_get_name_by_key(metrics[i], tmp);
				if (!name)
					continue;
				if (nla_put_string(skb, i + 1, name))
					goto nla_put_failure;
			} else if (i == RTAX_FEATURES - 1) {
				u32 user_features = metrics[i] & RTAX_FEATURE_MASK;

				if (!user_features)
					continue;
				BUILD_BUG_ON(RTAX_FEATURE_MASK & DST_FEATURE_MASK);
				if (nla_put_u32(skb, i + 1, user_features))
					goto nla_put_failure;
			} else {
				if (nla_put_u32(skb, i + 1, metrics[i]))
					goto nla_put_failure;
			}
			valid++;
		}
	}

	if (!valid) {
		nla_nest_cancel(skb, mx);
		return 0;
	}

	return nla_nest_end(skb, mx);

nla_put_failure:
	nla_nest_cancel(skb, mx);
	return -EMSGSIZE;
}
EXPORT_SYMBOL(rtnetlink_put_metrics);

int rtnl_put_cacheinfo(struct sk_buff *skb, struct dst_entry *dst, u32 id,
		       long expires, u32 error)
{
	struct rta_cacheinfo ci = {
		.rta_lastuse = jiffies_delta_to_clock_t(jiffies - dst->lastuse),
		.rta_used = dst->__use,
		.rta_clntref = atomic_read(&(dst->__refcnt)),
		.rta_error = error,
		.rta_id =  id,
	};

	if (expires) {
		unsigned long clock;

		clock = jiffies_to_clock_t(abs(expires));
		clock = min_t(unsigned long, clock, INT_MAX);
		ci.rta_expires = (expires > 0) ? clock : -clock;
	}
	return nla_put(skb, RTA_CACHEINFO, sizeof(ci), &ci);
}
EXPORT_SYMBOL_GPL(rtnl_put_cacheinfo);

static void set_operstate(struct net_device *dev, unsigned char transition)
{
	unsigned char operstate = dev->operstate;

	switch (transition) {
	case IF_OPER_UP:
		if ((operstate == IF_OPER_DORMANT ||
		     operstate == IF_OPER_UNKNOWN) &&
		    !netif_dormant(dev))
			operstate = IF_OPER_UP;
		break;

	case IF_OPER_DORMANT:
		if (operstate == IF_OPER_UP ||
		    operstate == IF_OPER_UNKNOWN)
			operstate = IF_OPER_DORMANT;
		break;
	}

	if (dev->operstate != operstate) {
		write_lock_bh(&dev_base_lock);
		dev->operstate = operstate;
		write_unlock_bh(&dev_base_lock);
		netdev_state_change(dev);
	}
}

static unsigned int rtnl_dev_get_flags(const struct net_device *dev)
{
	return (dev->flags & ~(IFF_PROMISC | IFF_ALLMULTI)) |
	       (dev->gflags & (IFF_PROMISC | IFF_ALLMULTI));
}

static unsigned int rtnl_dev_combine_flags(const struct net_device *dev,
					   const struct ifinfomsg *ifm)
{
	unsigned int flags = ifm->ifi_flags;

	/* bugwards compatibility: ifi_change == 0 is treated as ~0 */
	if (ifm->ifi_change)
		flags = (flags & ifm->ifi_change) |
			(rtnl_dev_get_flags(dev) & ~ifm->ifi_change);

	return flags;
}

static void copy_rtnl_link_stats(struct rtnl_link_stats *a,
				 const struct rtnl_link_stats64 *b)
{
	a->rx_packets = b->rx_packets;
	a->tx_packets = b->tx_packets;
	a->rx_bytes = b->rx_bytes;
	a->tx_bytes = b->tx_bytes;
	a->rx_errors = b->rx_errors;
	a->tx_errors = b->tx_errors;
	a->rx_dropped = b->rx_dropped;
	a->tx_dropped = b->tx_dropped;

	a->multicast = b->multicast;
	a->collisions = b->collisions;

	a->rx_length_errors = b->rx_length_errors;
	a->rx_over_errors = b->rx_over_errors;
	a->rx_crc_errors = b->rx_crc_errors;
	a->rx_frame_errors = b->rx_frame_errors;
	a->rx_fifo_errors = b->rx_fifo_errors;
	a->rx_missed_errors = b->rx_missed_errors;

	a->tx_aborted_errors = b->tx_aborted_errors;
	a->tx_carrier_errors = b->tx_carrier_errors;
	a->tx_fifo_errors = b->tx_fifo_errors;
	a->tx_heartbeat_errors = b->tx_heartbeat_errors;
	a->tx_window_errors = b->tx_window_errors;

	a->rx_compressed = b->rx_compressed;
	a->tx_compressed = b->tx_compressed;

	a->rx_nohandler = b->rx_nohandler;
}

/* All VF info */
static inline int rtnl_vfinfo_size(const struct net_device *dev,
				   u32 ext_filter_mask)
{
	if (dev->dev.parent && (ext_filter_mask & RTEXT_FILTER_VF)) {
		int num_vfs = dev_num_vf(dev->dev.parent);
		size_t size = nla_total_size(0);
		size += num_vfs *
			(nla_total_size(0) +
			 nla_total_size(sizeof(struct ifla_vf_mac)) +
			 nla_total_size(sizeof(struct ifla_vf_vlan)) +
			 nla_total_size(0) + /* nest IFLA_VF_VLAN_LIST */
			 nla_total_size(MAX_VLAN_LIST_LEN *
					sizeof(struct ifla_vf_vlan_info)) +
			 nla_total_size(sizeof(struct ifla_vf_spoofchk)) +
			 nla_total_size(sizeof(struct ifla_vf_tx_rate)) +
			 nla_total_size(sizeof(struct ifla_vf_rate)) +
			 nla_total_size(sizeof(struct ifla_vf_link_state)) +
			 nla_total_size(sizeof(struct ifla_vf_rss_query_en)) +
			 nla_total_size(0) + /* nest IFLA_VF_STATS */
			 /* IFLA_VF_STATS_RX_PACKETS */
			 nla_total_size_64bit(sizeof(__u64)) +
			 /* IFLA_VF_STATS_TX_PACKETS */
			 nla_total_size_64bit(sizeof(__u64)) +
			 /* IFLA_VF_STATS_RX_BYTES */
			 nla_total_size_64bit(sizeof(__u64)) +
			 /* IFLA_VF_STATS_TX_BYTES */
			 nla_total_size_64bit(sizeof(__u64)) +
			 /* IFLA_VF_STATS_BROADCAST */
			 nla_total_size_64bit(sizeof(__u64)) +
			 /* IFLA_VF_STATS_MULTICAST */
			 nla_total_size_64bit(sizeof(__u64)) +
			 nla_total_size(sizeof(struct ifla_vf_trust)));
		return size;
	} else
		return 0;
}

static size_t rtnl_port_size(const struct net_device *dev,
			     u32 ext_filter_mask)
{
	size_t port_size = nla_total_size(4)		/* PORT_VF */
		+ nla_total_size(PORT_PROFILE_MAX)	/* PORT_PROFILE */
		+ nla_total_size(PORT_UUID_MAX)		/* PORT_INSTANCE_UUID */
		+ nla_total_size(PORT_UUID_MAX)		/* PORT_HOST_UUID */
		+ nla_total_size(1)			/* PROT_VDP_REQUEST */
		+ nla_total_size(2);			/* PORT_VDP_RESPONSE */
	size_t vf_ports_size = nla_total_size(sizeof(struct nlattr));
	size_t vf_port_size = nla_total_size(sizeof(struct nlattr))
		+ port_size;
	size_t port_self_size = nla_total_size(sizeof(struct nlattr))
		+ port_size;

	if (!dev->netdev_ops->ndo_get_vf_port || !dev->dev.parent ||
	    !(ext_filter_mask & RTEXT_FILTER_VF))
		return 0;
	if (dev_num_vf(dev->dev.parent))
		return port_self_size + vf_ports_size +
			vf_port_size * dev_num_vf(dev->dev.parent);
	else
		return port_self_size;
}

static size_t rtnl_xdp_size(void)
{
	size_t xdp_size = nla_total_size(0) +	/* nest IFLA_XDP */
			  nla_total_size(1) +	/* XDP_ATTACHED */
			  nla_total_size(4);	/* XDP_PROG_ID */

	return xdp_size;
}

static noinline size_t if_nlmsg_size(const struct net_device *dev,
				     u32 ext_filter_mask)
{
	return NLMSG_ALIGN(sizeof(struct ifinfomsg))
	       + nla_total_size(IFNAMSIZ) /* IFLA_IFNAME */
	       + nla_total_size(IFALIASZ) /* IFLA_IFALIAS */
	       + nla_total_size(IFNAMSIZ) /* IFLA_QDISC */
	       + nla_total_size_64bit(sizeof(struct rtnl_link_ifmap))
	       + nla_total_size(sizeof(struct rtnl_link_stats))
	       + nla_total_size_64bit(sizeof(struct rtnl_link_stats64))
	       + nla_total_size(MAX_ADDR_LEN) /* IFLA_ADDRESS */
	       + nla_total_size(MAX_ADDR_LEN) /* IFLA_BROADCAST */
	       + nla_total_size(4) /* IFLA_TXQLEN */
	       + nla_total_size(4) /* IFLA_WEIGHT */
	       + nla_total_size(4) /* IFLA_MTU */
	       + nla_total_size(4) /* IFLA_LINK */
	       + nla_total_size(4) /* IFLA_MASTER */
	       + nla_total_size(1) /* IFLA_CARRIER */
	       + nla_total_size(4) /* IFLA_PROMISCUITY */
	       + nla_total_size(4) /* IFLA_NUM_TX_QUEUES */
	       + nla_total_size(4) /* IFLA_NUM_RX_QUEUES */
	       + nla_total_size(4) /* IFLA_GSO_MAX_SEGS */
	       + nla_total_size(4) /* IFLA_GSO_MAX_SIZE */
	       + nla_total_size(1) /* IFLA_OPERSTATE */
	       + nla_total_size(1) /* IFLA_LINKMODE */
	       + nla_total_size(4) /* IFLA_CARRIER_CHANGES */
	       + nla_total_size(4) /* IFLA_LINK_NETNSID */
	       + nla_total_size(4) /* IFLA_GROUP */
	       + nla_total_size(ext_filter_mask
			        & RTEXT_FILTER_VF ? 4 : 0) /* IFLA_NUM_VF */
	       + rtnl_vfinfo_size(dev, ext_filter_mask) /* IFLA_VFINFO_LIST */
	       + rtnl_port_size(dev, ext_filter_mask) /* IFLA_VF_PORTS + IFLA_PORT_SELF */
	       + rtnl_link_get_size(dev) /* IFLA_LINKINFO */
	       + rtnl_link_get_af_size(dev, ext_filter_mask) /* IFLA_AF_SPEC */
	       + nla_total_size(MAX_PHYS_ITEM_ID_LEN) /* IFLA_PHYS_PORT_ID */
	       + nla_total_size(MAX_PHYS_ITEM_ID_LEN) /* IFLA_PHYS_SWITCH_ID */
	       + nla_total_size(IFNAMSIZ) /* IFLA_PHYS_PORT_NAME */
	       + rtnl_xdp_size() /* IFLA_XDP */
	       + nla_total_size(4)  /* IFLA_EVENT */
	       + nla_total_size(1); /* IFLA_PROTO_DOWN */

}

static int rtnl_vf_ports_fill(struct sk_buff *skb, struct net_device *dev)
{
	struct nlattr *vf_ports;
	struct nlattr *vf_port;
	int vf;
	int err;

	vf_ports = nla_nest_start(skb, IFLA_VF_PORTS);
	if (!vf_ports)
		return -EMSGSIZE;

	for (vf = 0; vf < dev_num_vf(dev->dev.parent); vf++) {
		vf_port = nla_nest_start(skb, IFLA_VF_PORT);
		if (!vf_port)
			goto nla_put_failure;
		if (nla_put_u32(skb, IFLA_PORT_VF, vf))
			goto nla_put_failure;
		err = dev->netdev_ops->ndo_get_vf_port(dev, vf, skb);
		if (err == -EMSGSIZE)
			goto nla_put_failure;
		if (err) {
			nla_nest_cancel(skb, vf_port);
			continue;
		}
		nla_nest_end(skb, vf_port);
	}

	nla_nest_end(skb, vf_ports);

	return 0;

nla_put_failure:
	nla_nest_cancel(skb, vf_ports);
	return -EMSGSIZE;
}

static int rtnl_port_self_fill(struct sk_buff *skb, struct net_device *dev)
{
	struct nlattr *port_self;
	int err;

	port_self = nla_nest_start(skb, IFLA_PORT_SELF);
	if (!port_self)
		return -EMSGSIZE;

	err = dev->netdev_ops->ndo_get_vf_port(dev, PORT_SELF_VF, skb);
	if (err) {
		nla_nest_cancel(skb, port_self);
		return (err == -EMSGSIZE) ? err : 0;
	}

	nla_nest_end(skb, port_self);

	return 0;
}

static int rtnl_port_fill(struct sk_buff *skb, struct net_device *dev,
			  u32 ext_filter_mask)
{
	int err;

	if (!dev->netdev_ops->ndo_get_vf_port || !dev->dev.parent ||
	    !(ext_filter_mask & RTEXT_FILTER_VF))
		return 0;

	err = rtnl_port_self_fill(skb, dev);
	if (err)
		return err;

	if (dev_num_vf(dev->dev.parent)) {
		err = rtnl_vf_ports_fill(skb, dev);
		if (err)
			return err;
	}

	return 0;
}

static int rtnl_phys_port_id_fill(struct sk_buff *skb, struct net_device *dev)
{
	int err;
	struct netdev_phys_item_id ppid;

	err = dev_get_phys_port_id(dev, &ppid);
	if (err) {
		if (err == -EOPNOTSUPP)
			return 0;
		return err;
	}

	if (nla_put(skb, IFLA_PHYS_PORT_ID, ppid.id_len, ppid.id))
		return -EMSGSIZE;

	return 0;
}

static int rtnl_phys_port_name_fill(struct sk_buff *skb, struct net_device *dev)
{
	char name[IFNAMSIZ];
	int err;

	err = dev_get_phys_port_name(dev, name, sizeof(name));
	if (err) {
		if (err == -EOPNOTSUPP)
			return 0;
		return err;
	}

	if (nla_put_string(skb, IFLA_PHYS_PORT_NAME, name))
		return -EMSGSIZE;

	return 0;
}

static int rtnl_phys_switch_id_fill(struct sk_buff *skb, struct net_device *dev)
{
	int err;
	struct switchdev_attr attr = {
		.orig_dev = dev,
		.id = SWITCHDEV_ATTR_ID_PORT_PARENT_ID,
		.flags = SWITCHDEV_F_NO_RECURSE,
	};

	err = switchdev_port_attr_get(dev, &attr);
	if (err) {
		if (err == -EOPNOTSUPP)
			return 0;
		return err;
	}

	if (nla_put(skb, IFLA_PHYS_SWITCH_ID, attr.u.ppid.id_len,
		    attr.u.ppid.id))
		return -EMSGSIZE;

	return 0;
}

static noinline_for_stack int rtnl_fill_stats(struct sk_buff *skb,
					      struct net_device *dev)
{
	struct rtnl_link_stats64 *sp;
	struct nlattr *attr;

	attr = nla_reserve_64bit(skb, IFLA_STATS64,
				 sizeof(struct rtnl_link_stats64), IFLA_PAD);
	if (!attr)
		return -EMSGSIZE;

	sp = nla_data(attr);
	dev_get_stats(dev, sp);

	attr = nla_reserve(skb, IFLA_STATS,
			   sizeof(struct rtnl_link_stats));
	if (!attr)
		return -EMSGSIZE;

	copy_rtnl_link_stats(nla_data(attr), sp);

	return 0;
}

static noinline_for_stack int rtnl_fill_vfinfo(struct sk_buff *skb,
					       struct net_device *dev,
					       int vfs_num,
					       struct nlattr *vfinfo)
{
	struct ifla_vf_rss_query_en vf_rss_query_en;
	struct nlattr *vf, *vfstats, *vfvlanlist;
	struct ifla_vf_link_state vf_linkstate;
	struct ifla_vf_vlan_info vf_vlan_info;
	struct ifla_vf_spoofchk vf_spoofchk;
	struct ifla_vf_tx_rate vf_tx_rate;
	struct ifla_vf_stats vf_stats;
	struct ifla_vf_trust vf_trust;
	struct ifla_vf_vlan vf_vlan;
	struct ifla_vf_rate vf_rate;
	struct ifla_vf_mac vf_mac;
	struct ifla_vf_info ivi;

	memset(&ivi, 0, sizeof(ivi));

	/* Not all SR-IOV capable drivers support the
	 * spoofcheck and "RSS query enable" query.  Preset to
	 * -1 so the user space tool can detect that the driver
	 * didn't report anything.
	 */
	ivi.spoofchk = -1;
	ivi.rss_query_en = -1;
	ivi.trusted = -1;
	/* The default value for VF link state is "auto"
	 * IFLA_VF_LINK_STATE_AUTO which equals zero
	 */
	ivi.linkstate = 0;
	/* VLAN Protocol by default is 802.1Q */
	ivi.vlan_proto = htons(ETH_P_8021Q);
	if (dev->netdev_ops->ndo_get_vf_config(dev, vfs_num, &ivi))
		return 0;

	memset(&vf_vlan_info, 0, sizeof(vf_vlan_info));

	vf_mac.vf =
		vf_vlan.vf =
		vf_vlan_info.vf =
		vf_rate.vf =
		vf_tx_rate.vf =
		vf_spoofchk.vf =
		vf_linkstate.vf =
		vf_rss_query_en.vf =
		vf_trust.vf = ivi.vf;

	memcpy(vf_mac.mac, ivi.mac, sizeof(ivi.mac));
	vf_vlan.vlan = ivi.vlan;
	vf_vlan.qos = ivi.qos;
	vf_vlan_info.vlan = ivi.vlan;
	vf_vlan_info.qos = ivi.qos;
	vf_vlan_info.vlan_proto = ivi.vlan_proto;
	vf_tx_rate.rate = ivi.max_tx_rate;
	vf_rate.min_tx_rate = ivi.min_tx_rate;
	vf_rate.max_tx_rate = ivi.max_tx_rate;
	vf_spoofchk.setting = ivi.spoofchk;
	vf_linkstate.link_state = ivi.linkstate;
	vf_rss_query_en.setting = ivi.rss_query_en;
	vf_trust.setting = ivi.trusted;
	vf = nla_nest_start(skb, IFLA_VF_INFO);
	if (!vf)
		goto nla_put_vfinfo_failure;
	if (nla_put(skb, IFLA_VF_MAC, sizeof(vf_mac), &vf_mac) ||
	    nla_put(skb, IFLA_VF_VLAN, sizeof(vf_vlan), &vf_vlan) ||
	    nla_put(skb, IFLA_VF_RATE, sizeof(vf_rate),
		    &vf_rate) ||
	    nla_put(skb, IFLA_VF_TX_RATE, sizeof(vf_tx_rate),
		    &vf_tx_rate) ||
	    nla_put(skb, IFLA_VF_SPOOFCHK, sizeof(vf_spoofchk),
		    &vf_spoofchk) ||
	    nla_put(skb, IFLA_VF_LINK_STATE, sizeof(vf_linkstate),
		    &vf_linkstate) ||
	    nla_put(skb, IFLA_VF_RSS_QUERY_EN,
		    sizeof(vf_rss_query_en),
		    &vf_rss_query_en) ||
	    nla_put(skb, IFLA_VF_TRUST,
		    sizeof(vf_trust), &vf_trust))
		goto nla_put_vf_failure;
	vfvlanlist = nla_nest_start(skb, IFLA_VF_VLAN_LIST);
	if (!vfvlanlist)
		goto nla_put_vf_failure;
	if (nla_put(skb, IFLA_VF_VLAN_INFO, sizeof(vf_vlan_info),
		    &vf_vlan_info)) {
		nla_nest_cancel(skb, vfvlanlist);
		goto nla_put_vf_failure;
	}
	nla_nest_end(skb, vfvlanlist);
	memset(&vf_stats, 0, sizeof(vf_stats));
	if (dev->netdev_ops->ndo_get_vf_stats)
		dev->netdev_ops->ndo_get_vf_stats(dev, vfs_num,
						&vf_stats);
	vfstats = nla_nest_start(skb, IFLA_VF_STATS);
	if (!vfstats)
		goto nla_put_vf_failure;
	if (nla_put_u64_64bit(skb, IFLA_VF_STATS_RX_PACKETS,
			      vf_stats.rx_packets, IFLA_VF_STATS_PAD) ||
	    nla_put_u64_64bit(skb, IFLA_VF_STATS_TX_PACKETS,
			      vf_stats.tx_packets, IFLA_VF_STATS_PAD) ||
	    nla_put_u64_64bit(skb, IFLA_VF_STATS_RX_BYTES,
			      vf_stats.rx_bytes, IFLA_VF_STATS_PAD) ||
	    nla_put_u64_64bit(skb, IFLA_VF_STATS_TX_BYTES,
			      vf_stats.tx_bytes, IFLA_VF_STATS_PAD) ||
	    nla_put_u64_64bit(skb, IFLA_VF_STATS_BROADCAST,
			      vf_stats.broadcast, IFLA_VF_STATS_PAD) ||
	    nla_put_u64_64bit(skb, IFLA_VF_STATS_MULTICAST,
			      vf_stats.multicast, IFLA_VF_STATS_PAD)) {
		nla_nest_cancel(skb, vfstats);
		goto nla_put_vf_failure;
	}
	nla_nest_end(skb, vfstats);
	nla_nest_end(skb, vf);
	return 0;

nla_put_vf_failure:
	nla_nest_cancel(skb, vf);
nla_put_vfinfo_failure:
	nla_nest_cancel(skb, vfinfo);
	return -EMSGSIZE;
}

static int rtnl_fill_link_ifmap(struct sk_buff *skb, struct net_device *dev)
{
	struct rtnl_link_ifmap map;

	memset(&map, 0, sizeof(map));
	map.mem_start   = dev->mem_start;
	map.mem_end     = dev->mem_end;
	map.base_addr   = dev->base_addr;
	map.irq         = dev->irq;
	map.dma         = dev->dma;
	map.port        = dev->if_port;

	if (nla_put_64bit(skb, IFLA_MAP, sizeof(map), &map, IFLA_PAD))
		return -EMSGSIZE;

	return 0;
}

static u8 rtnl_xdp_attached_mode(struct net_device *dev, u32 *prog_id)
{
	const struct net_device_ops *ops = dev->netdev_ops;
	const struct bpf_prog *generic_xdp_prog;

	ASSERT_RTNL();

	*prog_id = 0;
	generic_xdp_prog = rtnl_dereference(dev->xdp_prog);
	if (generic_xdp_prog) {
		*prog_id = generic_xdp_prog->aux->id;
		return XDP_ATTACHED_SKB;
	}
<<<<<<< HEAD
	if (ops->ndo_xdp && __dev_xdp_attached(dev, ops->ndo_xdp, prog_id))
		return XDP_ATTACHED_DRV;
=======
	if (!ops->ndo_xdp)
		return XDP_ATTACHED_NONE;
>>>>>>> 6b0ca60c

	return __dev_xdp_attached(dev, ops->ndo_xdp, prog_id);
}

static int rtnl_xdp_fill(struct sk_buff *skb, struct net_device *dev)
{
	struct nlattr *xdp;
	u32 prog_id;
	int err;

	xdp = nla_nest_start(skb, IFLA_XDP);
	if (!xdp)
		return -EMSGSIZE;

	err = nla_put_u8(skb, IFLA_XDP_ATTACHED,
			 rtnl_xdp_attached_mode(dev, &prog_id));
	if (err)
		goto err_cancel;

	if (prog_id) {
		err = nla_put_u32(skb, IFLA_XDP_PROG_ID, prog_id);
		if (err)
			goto err_cancel;
	}

	nla_nest_end(skb, xdp);
	return 0;

err_cancel:
	nla_nest_cancel(skb, xdp);
	return err;
}

static u32 rtnl_get_event(unsigned long event)
{
	u32 rtnl_event_type = IFLA_EVENT_NONE;

	switch (event) {
	case NETDEV_REBOOT:
		rtnl_event_type = IFLA_EVENT_REBOOT;
		break;
	case NETDEV_FEAT_CHANGE:
		rtnl_event_type = IFLA_EVENT_FEATURES;
		break;
	case NETDEV_BONDING_FAILOVER:
		rtnl_event_type = IFLA_EVENT_BONDING_FAILOVER;
		break;
	case NETDEV_NOTIFY_PEERS:
		rtnl_event_type = IFLA_EVENT_NOTIFY_PEERS;
		break;
	case NETDEV_RESEND_IGMP:
		rtnl_event_type = IFLA_EVENT_IGMP_RESEND;
		break;
	case NETDEV_CHANGEINFODATA:
		rtnl_event_type = IFLA_EVENT_BONDING_OPTIONS;
		break;
	default:
		break;
	}

	return rtnl_event_type;
}

static int rtnl_fill_ifinfo(struct sk_buff *skb, struct net_device *dev,
			    int type, u32 pid, u32 seq, u32 change,
			    unsigned int flags, u32 ext_filter_mask,
			    u32 event)
{
	struct ifinfomsg *ifm;
	struct nlmsghdr *nlh;
	struct nlattr *af_spec;
	struct rtnl_af_ops *af_ops;
	struct net_device *upper_dev = netdev_master_upper_dev_get(dev);

	ASSERT_RTNL();
	nlh = nlmsg_put(skb, pid, seq, type, sizeof(*ifm), flags);
	if (nlh == NULL)
		return -EMSGSIZE;

	ifm = nlmsg_data(nlh);
	ifm->ifi_family = AF_UNSPEC;
	ifm->__ifi_pad = 0;
	ifm->ifi_type = dev->type;
	ifm->ifi_index = dev->ifindex;
	ifm->ifi_flags = dev_get_flags(dev);
	ifm->ifi_change = change;

	if (nla_put_string(skb, IFLA_IFNAME, dev->name) ||
	    nla_put_u32(skb, IFLA_TXQLEN, dev->tx_queue_len) ||
	    nla_put_u8(skb, IFLA_OPERSTATE,
		       netif_running(dev) ? dev->operstate : IF_OPER_DOWN) ||
	    nla_put_u8(skb, IFLA_LINKMODE, dev->link_mode) ||
	    nla_put_u32(skb, IFLA_MTU, dev->mtu) ||
	    nla_put_u32(skb, IFLA_GROUP, dev->group) ||
	    nla_put_u32(skb, IFLA_PROMISCUITY, dev->promiscuity) ||
	    nla_put_u32(skb, IFLA_NUM_TX_QUEUES, dev->num_tx_queues) ||
	    nla_put_u32(skb, IFLA_GSO_MAX_SEGS, dev->gso_max_segs) ||
	    nla_put_u32(skb, IFLA_GSO_MAX_SIZE, dev->gso_max_size) ||
#ifdef CONFIG_RPS
	    nla_put_u32(skb, IFLA_NUM_RX_QUEUES, dev->num_rx_queues) ||
#endif
	    (dev->ifindex != dev_get_iflink(dev) &&
	     nla_put_u32(skb, IFLA_LINK, dev_get_iflink(dev))) ||
	    (upper_dev &&
	     nla_put_u32(skb, IFLA_MASTER, upper_dev->ifindex)) ||
	    nla_put_u8(skb, IFLA_CARRIER, netif_carrier_ok(dev)) ||
	    (dev->qdisc &&
	     nla_put_string(skb, IFLA_QDISC, dev->qdisc->ops->id)) ||
	    (dev->ifalias &&
	     nla_put_string(skb, IFLA_IFALIAS, dev->ifalias)) ||
	    nla_put_u32(skb, IFLA_CARRIER_CHANGES,
			atomic_read(&dev->carrier_changes)) ||
	    nla_put_u8(skb, IFLA_PROTO_DOWN, dev->proto_down))
		goto nla_put_failure;

	if (event != IFLA_EVENT_NONE) {
		if (nla_put_u32(skb, IFLA_EVENT, event))
			goto nla_put_failure;
	}

	if (rtnl_fill_link_ifmap(skb, dev))
		goto nla_put_failure;

	if (dev->addr_len) {
		if (nla_put(skb, IFLA_ADDRESS, dev->addr_len, dev->dev_addr) ||
		    nla_put(skb, IFLA_BROADCAST, dev->addr_len, dev->broadcast))
			goto nla_put_failure;
	}

	if (rtnl_phys_port_id_fill(skb, dev))
		goto nla_put_failure;

	if (rtnl_phys_port_name_fill(skb, dev))
		goto nla_put_failure;

	if (rtnl_phys_switch_id_fill(skb, dev))
		goto nla_put_failure;

	if (rtnl_fill_stats(skb, dev))
		goto nla_put_failure;

	if (dev->dev.parent && (ext_filter_mask & RTEXT_FILTER_VF) &&
	    nla_put_u32(skb, IFLA_NUM_VF, dev_num_vf(dev->dev.parent)))
		goto nla_put_failure;

	if (dev->netdev_ops->ndo_get_vf_config && dev->dev.parent &&
	    ext_filter_mask & RTEXT_FILTER_VF) {
		int i;
		struct nlattr *vfinfo;
		int num_vfs = dev_num_vf(dev->dev.parent);

		vfinfo = nla_nest_start(skb, IFLA_VFINFO_LIST);
		if (!vfinfo)
			goto nla_put_failure;
		for (i = 0; i < num_vfs; i++) {
			if (rtnl_fill_vfinfo(skb, dev, i, vfinfo))
				goto nla_put_failure;
		}

		nla_nest_end(skb, vfinfo);
	}

	if (rtnl_port_fill(skb, dev, ext_filter_mask))
		goto nla_put_failure;

	if (rtnl_xdp_fill(skb, dev))
		goto nla_put_failure;

	if (dev->rtnl_link_ops || rtnl_have_link_slave_info(dev)) {
		if (rtnl_link_fill(skb, dev) < 0)
			goto nla_put_failure;
	}

	if (dev->rtnl_link_ops &&
	    dev->rtnl_link_ops->get_link_net) {
		struct net *link_net = dev->rtnl_link_ops->get_link_net(dev);

		if (!net_eq(dev_net(dev), link_net)) {
			int id = peernet2id_alloc(dev_net(dev), link_net);

			if (nla_put_s32(skb, IFLA_LINK_NETNSID, id))
				goto nla_put_failure;
		}
	}

	if (!(af_spec = nla_nest_start(skb, IFLA_AF_SPEC)))
		goto nla_put_failure;

	list_for_each_entry(af_ops, &rtnl_af_ops, list) {
		if (af_ops->fill_link_af) {
			struct nlattr *af;
			int err;

			if (!(af = nla_nest_start(skb, af_ops->family)))
				goto nla_put_failure;

			err = af_ops->fill_link_af(skb, dev, ext_filter_mask);

			/*
			 * Caller may return ENODATA to indicate that there
			 * was no data to be dumped. This is not an error, it
			 * means we should trim the attribute header and
			 * continue.
			 */
			if (err == -ENODATA)
				nla_nest_cancel(skb, af);
			else if (err < 0)
				goto nla_put_failure;

			nla_nest_end(skb, af);
		}
	}

	nla_nest_end(skb, af_spec);

	nlmsg_end(skb, nlh);
	return 0;

nla_put_failure:
	nlmsg_cancel(skb, nlh);
	return -EMSGSIZE;
}

static const struct nla_policy ifla_policy[IFLA_MAX+1] = {
	[IFLA_IFNAME]		= { .type = NLA_STRING, .len = IFNAMSIZ-1 },
	[IFLA_ADDRESS]		= { .type = NLA_BINARY, .len = MAX_ADDR_LEN },
	[IFLA_BROADCAST]	= { .type = NLA_BINARY, .len = MAX_ADDR_LEN },
	[IFLA_MAP]		= { .len = sizeof(struct rtnl_link_ifmap) },
	[IFLA_MTU]		= { .type = NLA_U32 },
	[IFLA_LINK]		= { .type = NLA_U32 },
	[IFLA_MASTER]		= { .type = NLA_U32 },
	[IFLA_CARRIER]		= { .type = NLA_U8 },
	[IFLA_TXQLEN]		= { .type = NLA_U32 },
	[IFLA_WEIGHT]		= { .type = NLA_U32 },
	[IFLA_OPERSTATE]	= { .type = NLA_U8 },
	[IFLA_LINKMODE]		= { .type = NLA_U8 },
	[IFLA_LINKINFO]		= { .type = NLA_NESTED },
	[IFLA_NET_NS_PID]	= { .type = NLA_U32 },
	[IFLA_NET_NS_FD]	= { .type = NLA_U32 },
	[IFLA_IFALIAS]	        = { .type = NLA_STRING, .len = IFALIASZ-1 },
	[IFLA_VFINFO_LIST]	= {. type = NLA_NESTED },
	[IFLA_VF_PORTS]		= { .type = NLA_NESTED },
	[IFLA_PORT_SELF]	= { .type = NLA_NESTED },
	[IFLA_AF_SPEC]		= { .type = NLA_NESTED },
	[IFLA_EXT_MASK]		= { .type = NLA_U32 },
	[IFLA_PROMISCUITY]	= { .type = NLA_U32 },
	[IFLA_NUM_TX_QUEUES]	= { .type = NLA_U32 },
	[IFLA_NUM_RX_QUEUES]	= { .type = NLA_U32 },
	[IFLA_PHYS_PORT_ID]	= { .type = NLA_BINARY, .len = MAX_PHYS_ITEM_ID_LEN },
	[IFLA_CARRIER_CHANGES]	= { .type = NLA_U32 },  /* ignored */
	[IFLA_PHYS_SWITCH_ID]	= { .type = NLA_BINARY, .len = MAX_PHYS_ITEM_ID_LEN },
	[IFLA_LINK_NETNSID]	= { .type = NLA_S32 },
	[IFLA_PROTO_DOWN]	= { .type = NLA_U8 },
	[IFLA_XDP]		= { .type = NLA_NESTED },
	[IFLA_EVENT]		= { .type = NLA_U32 },
	[IFLA_GROUP]		= { .type = NLA_U32 },
};

static const struct nla_policy ifla_info_policy[IFLA_INFO_MAX+1] = {
	[IFLA_INFO_KIND]	= { .type = NLA_STRING },
	[IFLA_INFO_DATA]	= { .type = NLA_NESTED },
	[IFLA_INFO_SLAVE_KIND]	= { .type = NLA_STRING },
	[IFLA_INFO_SLAVE_DATA]	= { .type = NLA_NESTED },
};

static const struct nla_policy ifla_vf_policy[IFLA_VF_MAX+1] = {
	[IFLA_VF_MAC]		= { .len = sizeof(struct ifla_vf_mac) },
	[IFLA_VF_VLAN]		= { .len = sizeof(struct ifla_vf_vlan) },
	[IFLA_VF_VLAN_LIST]     = { .type = NLA_NESTED },
	[IFLA_VF_TX_RATE]	= { .len = sizeof(struct ifla_vf_tx_rate) },
	[IFLA_VF_SPOOFCHK]	= { .len = sizeof(struct ifla_vf_spoofchk) },
	[IFLA_VF_RATE]		= { .len = sizeof(struct ifla_vf_rate) },
	[IFLA_VF_LINK_STATE]	= { .len = sizeof(struct ifla_vf_link_state) },
	[IFLA_VF_RSS_QUERY_EN]	= { .len = sizeof(struct ifla_vf_rss_query_en) },
	[IFLA_VF_STATS]		= { .type = NLA_NESTED },
	[IFLA_VF_TRUST]		= { .len = sizeof(struct ifla_vf_trust) },
	[IFLA_VF_IB_NODE_GUID]	= { .len = sizeof(struct ifla_vf_guid) },
	[IFLA_VF_IB_PORT_GUID]	= { .len = sizeof(struct ifla_vf_guid) },
};

static const struct nla_policy ifla_port_policy[IFLA_PORT_MAX+1] = {
	[IFLA_PORT_VF]		= { .type = NLA_U32 },
	[IFLA_PORT_PROFILE]	= { .type = NLA_STRING,
				    .len = PORT_PROFILE_MAX },
	[IFLA_PORT_INSTANCE_UUID] = { .type = NLA_BINARY,
				      .len = PORT_UUID_MAX },
	[IFLA_PORT_HOST_UUID]	= { .type = NLA_STRING,
				    .len = PORT_UUID_MAX },
	[IFLA_PORT_REQUEST]	= { .type = NLA_U8, },
	[IFLA_PORT_RESPONSE]	= { .type = NLA_U16, },

	/* Unused, but we need to keep it here since user space could
	 * fill it. It's also broken with regard to NLA_BINARY use in
	 * combination with structs.
	 */
	[IFLA_PORT_VSI_TYPE]	= { .type = NLA_BINARY,
				    .len = sizeof(struct ifla_port_vsi) },
};

static const struct nla_policy ifla_xdp_policy[IFLA_XDP_MAX + 1] = {
	[IFLA_XDP_FD]		= { .type = NLA_S32 },
	[IFLA_XDP_ATTACHED]	= { .type = NLA_U8 },
	[IFLA_XDP_FLAGS]	= { .type = NLA_U32 },
	[IFLA_XDP_PROG_ID]	= { .type = NLA_U32 },
};

static const struct rtnl_link_ops *linkinfo_to_kind_ops(const struct nlattr *nla)
{
	const struct rtnl_link_ops *ops = NULL;
	struct nlattr *linfo[IFLA_INFO_MAX + 1];

	if (nla_parse_nested(linfo, IFLA_INFO_MAX, nla,
			     ifla_info_policy, NULL) < 0)
		return NULL;

	if (linfo[IFLA_INFO_KIND]) {
		char kind[MODULE_NAME_LEN];

		nla_strlcpy(kind, linfo[IFLA_INFO_KIND], sizeof(kind));
		ops = rtnl_link_ops_get(kind);
	}

	return ops;
}

static bool link_master_filtered(struct net_device *dev, int master_idx)
{
	struct net_device *master;

	if (!master_idx)
		return false;

	master = netdev_master_upper_dev_get(dev);
	if (!master || master->ifindex != master_idx)
		return true;

	return false;
}

static bool link_kind_filtered(const struct net_device *dev,
			       const struct rtnl_link_ops *kind_ops)
{
	if (kind_ops && dev->rtnl_link_ops != kind_ops)
		return true;

	return false;
}

static bool link_dump_filtered(struct net_device *dev,
			       int master_idx,
			       const struct rtnl_link_ops *kind_ops)
{
	if (link_master_filtered(dev, master_idx) ||
	    link_kind_filtered(dev, kind_ops))
		return true;

	return false;
}

static int rtnl_dump_ifinfo(struct sk_buff *skb, struct netlink_callback *cb)
{
	struct net *net = sock_net(skb->sk);
	int h, s_h;
	int idx = 0, s_idx;
	struct net_device *dev;
	struct hlist_head *head;
	struct nlattr *tb[IFLA_MAX+1];
	u32 ext_filter_mask = 0;
	const struct rtnl_link_ops *kind_ops = NULL;
	unsigned int flags = NLM_F_MULTI;
	int master_idx = 0;
	int err;
	int hdrlen;

	s_h = cb->args[0];
	s_idx = cb->args[1];

	cb->seq = net->dev_base_seq;

	/* A hack to preserve kernel<->userspace interface.
	 * The correct header is ifinfomsg. It is consistent with rtnl_getlink.
	 * However, before Linux v3.9 the code here assumed rtgenmsg and that's
	 * what iproute2 < v3.9.0 used.
	 * We can detect the old iproute2. Even including the IFLA_EXT_MASK
	 * attribute, its netlink message is shorter than struct ifinfomsg.
	 */
	hdrlen = nlmsg_len(cb->nlh) < sizeof(struct ifinfomsg) ?
		 sizeof(struct rtgenmsg) : sizeof(struct ifinfomsg);

	if (nlmsg_parse(cb->nlh, hdrlen, tb, IFLA_MAX,
			ifla_policy, NULL) >= 0) {
		if (tb[IFLA_EXT_MASK])
			ext_filter_mask = nla_get_u32(tb[IFLA_EXT_MASK]);

		if (tb[IFLA_MASTER])
			master_idx = nla_get_u32(tb[IFLA_MASTER]);

		if (tb[IFLA_LINKINFO])
			kind_ops = linkinfo_to_kind_ops(tb[IFLA_LINKINFO]);

		if (master_idx || kind_ops)
			flags |= NLM_F_DUMP_FILTERED;
	}

	for (h = s_h; h < NETDEV_HASHENTRIES; h++, s_idx = 0) {
		idx = 0;
		head = &net->dev_index_head[h];
		hlist_for_each_entry(dev, head, index_hlist) {
			if (link_dump_filtered(dev, master_idx, kind_ops))
				goto cont;
			if (idx < s_idx)
				goto cont;
			err = rtnl_fill_ifinfo(skb, dev, RTM_NEWLINK,
					       NETLINK_CB(cb->skb).portid,
					       cb->nlh->nlmsg_seq, 0,
					       flags,
					       ext_filter_mask, 0);

			if (err < 0) {
				if (likely(skb->len))
					goto out;

				goto out_err;
			}

			nl_dump_check_consistent(cb, nlmsg_hdr(skb));
cont:
			idx++;
		}
	}
out:
	err = skb->len;
out_err:
	cb->args[1] = idx;
	cb->args[0] = h;

	return err;
}

int rtnl_nla_parse_ifla(struct nlattr **tb, const struct nlattr *head, int len,
			struct netlink_ext_ack *exterr)
{
	return nla_parse(tb, IFLA_MAX, head, len, ifla_policy, exterr);
}
EXPORT_SYMBOL(rtnl_nla_parse_ifla);

struct net *rtnl_link_get_net(struct net *src_net, struct nlattr *tb[])
{
	struct net *net;
	/* Examine the link attributes and figure out which
	 * network namespace we are talking about.
	 */
	if (tb[IFLA_NET_NS_PID])
		net = get_net_ns_by_pid(nla_get_u32(tb[IFLA_NET_NS_PID]));
	else if (tb[IFLA_NET_NS_FD])
		net = get_net_ns_by_fd(nla_get_u32(tb[IFLA_NET_NS_FD]));
	else
		net = get_net(src_net);
	return net;
}
EXPORT_SYMBOL(rtnl_link_get_net);

static int validate_linkmsg(struct net_device *dev, struct nlattr *tb[])
{
	if (dev) {
		if (tb[IFLA_ADDRESS] &&
		    nla_len(tb[IFLA_ADDRESS]) < dev->addr_len)
			return -EINVAL;

		if (tb[IFLA_BROADCAST] &&
		    nla_len(tb[IFLA_BROADCAST]) < dev->addr_len)
			return -EINVAL;
	}

	if (tb[IFLA_AF_SPEC]) {
		struct nlattr *af;
		int rem, err;

		nla_for_each_nested(af, tb[IFLA_AF_SPEC], rem) {
			const struct rtnl_af_ops *af_ops;

			if (!(af_ops = rtnl_af_lookup(nla_type(af))))
				return -EAFNOSUPPORT;

			if (!af_ops->set_link_af)
				return -EOPNOTSUPP;

			if (af_ops->validate_link_af) {
				err = af_ops->validate_link_af(dev, af);
				if (err < 0)
					return err;
			}
		}
	}

	return 0;
}

static int handle_infiniband_guid(struct net_device *dev, struct ifla_vf_guid *ivt,
				  int guid_type)
{
	const struct net_device_ops *ops = dev->netdev_ops;

	return ops->ndo_set_vf_guid(dev, ivt->vf, ivt->guid, guid_type);
}

static int handle_vf_guid(struct net_device *dev, struct ifla_vf_guid *ivt, int guid_type)
{
	if (dev->type != ARPHRD_INFINIBAND)
		return -EOPNOTSUPP;

	return handle_infiniband_guid(dev, ivt, guid_type);
}

static int do_setvfinfo(struct net_device *dev, struct nlattr **tb)
{
	const struct net_device_ops *ops = dev->netdev_ops;
	int err = -EINVAL;

	if (tb[IFLA_VF_MAC]) {
		struct ifla_vf_mac *ivm = nla_data(tb[IFLA_VF_MAC]);

		err = -EOPNOTSUPP;
		if (ops->ndo_set_vf_mac)
			err = ops->ndo_set_vf_mac(dev, ivm->vf,
						  ivm->mac);
		if (err < 0)
			return err;
	}

	if (tb[IFLA_VF_VLAN]) {
		struct ifla_vf_vlan *ivv = nla_data(tb[IFLA_VF_VLAN]);

		err = -EOPNOTSUPP;
		if (ops->ndo_set_vf_vlan)
			err = ops->ndo_set_vf_vlan(dev, ivv->vf, ivv->vlan,
						   ivv->qos,
						   htons(ETH_P_8021Q));
		if (err < 0)
			return err;
	}

	if (tb[IFLA_VF_VLAN_LIST]) {
		struct ifla_vf_vlan_info *ivvl[MAX_VLAN_LIST_LEN];
		struct nlattr *attr;
		int rem, len = 0;

		err = -EOPNOTSUPP;
		if (!ops->ndo_set_vf_vlan)
			return err;

		nla_for_each_nested(attr, tb[IFLA_VF_VLAN_LIST], rem) {
			if (nla_type(attr) != IFLA_VF_VLAN_INFO ||
			    nla_len(attr) < NLA_HDRLEN) {
				return -EINVAL;
			}
			if (len >= MAX_VLAN_LIST_LEN)
				return -EOPNOTSUPP;
			ivvl[len] = nla_data(attr);

			len++;
		}
		if (len == 0)
			return -EINVAL;

		err = ops->ndo_set_vf_vlan(dev, ivvl[0]->vf, ivvl[0]->vlan,
					   ivvl[0]->qos, ivvl[0]->vlan_proto);
		if (err < 0)
			return err;
	}

	if (tb[IFLA_VF_TX_RATE]) {
		struct ifla_vf_tx_rate *ivt = nla_data(tb[IFLA_VF_TX_RATE]);
		struct ifla_vf_info ivf;

		err = -EOPNOTSUPP;
		if (ops->ndo_get_vf_config)
			err = ops->ndo_get_vf_config(dev, ivt->vf, &ivf);
		if (err < 0)
			return err;

		err = -EOPNOTSUPP;
		if (ops->ndo_set_vf_rate)
			err = ops->ndo_set_vf_rate(dev, ivt->vf,
						   ivf.min_tx_rate,
						   ivt->rate);
		if (err < 0)
			return err;
	}

	if (tb[IFLA_VF_RATE]) {
		struct ifla_vf_rate *ivt = nla_data(tb[IFLA_VF_RATE]);

		err = -EOPNOTSUPP;
		if (ops->ndo_set_vf_rate)
			err = ops->ndo_set_vf_rate(dev, ivt->vf,
						   ivt->min_tx_rate,
						   ivt->max_tx_rate);
		if (err < 0)
			return err;
	}

	if (tb[IFLA_VF_SPOOFCHK]) {
		struct ifla_vf_spoofchk *ivs = nla_data(tb[IFLA_VF_SPOOFCHK]);

		err = -EOPNOTSUPP;
		if (ops->ndo_set_vf_spoofchk)
			err = ops->ndo_set_vf_spoofchk(dev, ivs->vf,
						       ivs->setting);
		if (err < 0)
			return err;
	}

	if (tb[IFLA_VF_LINK_STATE]) {
		struct ifla_vf_link_state *ivl = nla_data(tb[IFLA_VF_LINK_STATE]);

		err = -EOPNOTSUPP;
		if (ops->ndo_set_vf_link_state)
			err = ops->ndo_set_vf_link_state(dev, ivl->vf,
							 ivl->link_state);
		if (err < 0)
			return err;
	}

	if (tb[IFLA_VF_RSS_QUERY_EN]) {
		struct ifla_vf_rss_query_en *ivrssq_en;

		err = -EOPNOTSUPP;
		ivrssq_en = nla_data(tb[IFLA_VF_RSS_QUERY_EN]);
		if (ops->ndo_set_vf_rss_query_en)
			err = ops->ndo_set_vf_rss_query_en(dev, ivrssq_en->vf,
							   ivrssq_en->setting);
		if (err < 0)
			return err;
	}

	if (tb[IFLA_VF_TRUST]) {
		struct ifla_vf_trust *ivt = nla_data(tb[IFLA_VF_TRUST]);

		err = -EOPNOTSUPP;
		if (ops->ndo_set_vf_trust)
			err = ops->ndo_set_vf_trust(dev, ivt->vf, ivt->setting);
		if (err < 0)
			return err;
	}

	if (tb[IFLA_VF_IB_NODE_GUID]) {
		struct ifla_vf_guid *ivt = nla_data(tb[IFLA_VF_IB_NODE_GUID]);

		if (!ops->ndo_set_vf_guid)
			return -EOPNOTSUPP;

		return handle_vf_guid(dev, ivt, IFLA_VF_IB_NODE_GUID);
	}

	if (tb[IFLA_VF_IB_PORT_GUID]) {
		struct ifla_vf_guid *ivt = nla_data(tb[IFLA_VF_IB_PORT_GUID]);

		if (!ops->ndo_set_vf_guid)
			return -EOPNOTSUPP;

		return handle_vf_guid(dev, ivt, IFLA_VF_IB_PORT_GUID);
	}

	return err;
}

static int do_set_master(struct net_device *dev, int ifindex)
{
	struct net_device *upper_dev = netdev_master_upper_dev_get(dev);
	const struct net_device_ops *ops;
	int err;

	if (upper_dev) {
		if (upper_dev->ifindex == ifindex)
			return 0;
		ops = upper_dev->netdev_ops;
		if (ops->ndo_del_slave) {
			err = ops->ndo_del_slave(upper_dev, dev);
			if (err)
				return err;
		} else {
			return -EOPNOTSUPP;
		}
	}

	if (ifindex) {
		upper_dev = __dev_get_by_index(dev_net(dev), ifindex);
		if (!upper_dev)
			return -EINVAL;
		ops = upper_dev->netdev_ops;
		if (ops->ndo_add_slave) {
			err = ops->ndo_add_slave(upper_dev, dev);
			if (err)
				return err;
		} else {
			return -EOPNOTSUPP;
		}
	}
	return 0;
}

#define DO_SETLINK_MODIFIED	0x01
/* notify flag means notify + modified. */
#define DO_SETLINK_NOTIFY	0x03
static int do_setlink(const struct sk_buff *skb,
		      struct net_device *dev, struct ifinfomsg *ifm,
		      struct netlink_ext_ack *extack,
		      struct nlattr **tb, char *ifname, int status)
{
	const struct net_device_ops *ops = dev->netdev_ops;
	int err;

	if (tb[IFLA_NET_NS_PID] || tb[IFLA_NET_NS_FD]) {
		struct net *net = rtnl_link_get_net(dev_net(dev), tb);
		if (IS_ERR(net)) {
			err = PTR_ERR(net);
			goto errout;
		}
		if (!netlink_ns_capable(skb, net->user_ns, CAP_NET_ADMIN)) {
			put_net(net);
			err = -EPERM;
			goto errout;
		}
		err = dev_change_net_namespace(dev, net, ifname);
		put_net(net);
		if (err)
			goto errout;
		status |= DO_SETLINK_MODIFIED;
	}

	if (tb[IFLA_MAP]) {
		struct rtnl_link_ifmap *u_map;
		struct ifmap k_map;

		if (!ops->ndo_set_config) {
			err = -EOPNOTSUPP;
			goto errout;
		}

		if (!netif_device_present(dev)) {
			err = -ENODEV;
			goto errout;
		}

		u_map = nla_data(tb[IFLA_MAP]);
		k_map.mem_start = (unsigned long) u_map->mem_start;
		k_map.mem_end = (unsigned long) u_map->mem_end;
		k_map.base_addr = (unsigned short) u_map->base_addr;
		k_map.irq = (unsigned char) u_map->irq;
		k_map.dma = (unsigned char) u_map->dma;
		k_map.port = (unsigned char) u_map->port;

		err = ops->ndo_set_config(dev, &k_map);
		if (err < 0)
			goto errout;

		status |= DO_SETLINK_NOTIFY;
	}

	if (tb[IFLA_ADDRESS]) {
		struct sockaddr *sa;
		int len;

		len = sizeof(sa_family_t) + max_t(size_t, dev->addr_len,
						  sizeof(*sa));
		sa = kmalloc(len, GFP_KERNEL);
		if (!sa) {
			err = -ENOMEM;
			goto errout;
		}
		sa->sa_family = dev->type;
		memcpy(sa->sa_data, nla_data(tb[IFLA_ADDRESS]),
		       dev->addr_len);
		err = dev_set_mac_address(dev, sa);
		kfree(sa);
		if (err)
			goto errout;
		status |= DO_SETLINK_MODIFIED;
	}

	if (tb[IFLA_MTU]) {
		err = dev_set_mtu(dev, nla_get_u32(tb[IFLA_MTU]));
		if (err < 0)
			goto errout;
		status |= DO_SETLINK_MODIFIED;
	}

	if (tb[IFLA_GROUP]) {
		dev_set_group(dev, nla_get_u32(tb[IFLA_GROUP]));
		status |= DO_SETLINK_NOTIFY;
	}

	/*
	 * Interface selected by interface index but interface
	 * name provided implies that a name change has been
	 * requested.
	 */
	if (ifm->ifi_index > 0 && ifname[0]) {
		err = dev_change_name(dev, ifname);
		if (err < 0)
			goto errout;
		status |= DO_SETLINK_MODIFIED;
	}

	if (tb[IFLA_IFALIAS]) {
		err = dev_set_alias(dev, nla_data(tb[IFLA_IFALIAS]),
				    nla_len(tb[IFLA_IFALIAS]));
		if (err < 0)
			goto errout;
		status |= DO_SETLINK_NOTIFY;
	}

	if (tb[IFLA_BROADCAST]) {
		nla_memcpy(dev->broadcast, tb[IFLA_BROADCAST], dev->addr_len);
		call_netdevice_notifiers(NETDEV_CHANGEADDR, dev);
	}

	if (ifm->ifi_flags || ifm->ifi_change) {
		err = dev_change_flags(dev, rtnl_dev_combine_flags(dev, ifm));
		if (err < 0)
			goto errout;
	}

	if (tb[IFLA_MASTER]) {
		err = do_set_master(dev, nla_get_u32(tb[IFLA_MASTER]));
		if (err)
			goto errout;
		status |= DO_SETLINK_MODIFIED;
	}

	if (tb[IFLA_CARRIER]) {
		err = dev_change_carrier(dev, nla_get_u8(tb[IFLA_CARRIER]));
		if (err)
			goto errout;
		status |= DO_SETLINK_MODIFIED;
	}

	if (tb[IFLA_TXQLEN]) {
		unsigned int value = nla_get_u32(tb[IFLA_TXQLEN]);
		unsigned int orig_len = dev->tx_queue_len;

		if (dev->tx_queue_len ^ value) {
			dev->tx_queue_len = value;
			err = call_netdevice_notifiers(
			      NETDEV_CHANGE_TX_QUEUE_LEN, dev);
			err = notifier_to_errno(err);
			if (err) {
				dev->tx_queue_len = orig_len;
				goto errout;
			}
			status |= DO_SETLINK_NOTIFY;
		}
	}

	if (tb[IFLA_OPERSTATE])
		set_operstate(dev, nla_get_u8(tb[IFLA_OPERSTATE]));

	if (tb[IFLA_LINKMODE]) {
		unsigned char value = nla_get_u8(tb[IFLA_LINKMODE]);

		write_lock_bh(&dev_base_lock);
		if (dev->link_mode ^ value)
			status |= DO_SETLINK_NOTIFY;
		dev->link_mode = value;
		write_unlock_bh(&dev_base_lock);
	}

	if (tb[IFLA_VFINFO_LIST]) {
		struct nlattr *vfinfo[IFLA_VF_MAX + 1];
		struct nlattr *attr;
		int rem;

		nla_for_each_nested(attr, tb[IFLA_VFINFO_LIST], rem) {
			if (nla_type(attr) != IFLA_VF_INFO ||
			    nla_len(attr) < NLA_HDRLEN) {
				err = -EINVAL;
				goto errout;
			}
			err = nla_parse_nested(vfinfo, IFLA_VF_MAX, attr,
					       ifla_vf_policy, NULL);
			if (err < 0)
				goto errout;
			err = do_setvfinfo(dev, vfinfo);
			if (err < 0)
				goto errout;
			status |= DO_SETLINK_NOTIFY;
		}
	}
	err = 0;

	if (tb[IFLA_VF_PORTS]) {
		struct nlattr *port[IFLA_PORT_MAX+1];
		struct nlattr *attr;
		int vf;
		int rem;

		err = -EOPNOTSUPP;
		if (!ops->ndo_set_vf_port)
			goto errout;

		nla_for_each_nested(attr, tb[IFLA_VF_PORTS], rem) {
			if (nla_type(attr) != IFLA_VF_PORT ||
			    nla_len(attr) < NLA_HDRLEN) {
				err = -EINVAL;
				goto errout;
			}
			err = nla_parse_nested(port, IFLA_PORT_MAX, attr,
					       ifla_port_policy, NULL);
			if (err < 0)
				goto errout;
			if (!port[IFLA_PORT_VF]) {
				err = -EOPNOTSUPP;
				goto errout;
			}
			vf = nla_get_u32(port[IFLA_PORT_VF]);
			err = ops->ndo_set_vf_port(dev, vf, port);
			if (err < 0)
				goto errout;
			status |= DO_SETLINK_NOTIFY;
		}
	}
	err = 0;

	if (tb[IFLA_PORT_SELF]) {
		struct nlattr *port[IFLA_PORT_MAX+1];

		err = nla_parse_nested(port, IFLA_PORT_MAX,
				       tb[IFLA_PORT_SELF], ifla_port_policy,
				       NULL);
		if (err < 0)
			goto errout;

		err = -EOPNOTSUPP;
		if (ops->ndo_set_vf_port)
			err = ops->ndo_set_vf_port(dev, PORT_SELF_VF, port);
		if (err < 0)
			goto errout;
		status |= DO_SETLINK_NOTIFY;
	}

	if (tb[IFLA_AF_SPEC]) {
		struct nlattr *af;
		int rem;

		nla_for_each_nested(af, tb[IFLA_AF_SPEC], rem) {
			const struct rtnl_af_ops *af_ops;

			if (!(af_ops = rtnl_af_lookup(nla_type(af))))
				BUG();

			err = af_ops->set_link_af(dev, af);
			if (err < 0)
				goto errout;

			status |= DO_SETLINK_NOTIFY;
		}
	}
	err = 0;

	if (tb[IFLA_PROTO_DOWN]) {
		err = dev_change_proto_down(dev,
					    nla_get_u8(tb[IFLA_PROTO_DOWN]));
		if (err)
			goto errout;
		status |= DO_SETLINK_NOTIFY;
	}

	if (tb[IFLA_XDP]) {
		struct nlattr *xdp[IFLA_XDP_MAX + 1];
		u32 xdp_flags = 0;

		err = nla_parse_nested(xdp, IFLA_XDP_MAX, tb[IFLA_XDP],
				       ifla_xdp_policy, NULL);
		if (err < 0)
			goto errout;

		if (xdp[IFLA_XDP_ATTACHED] || xdp[IFLA_XDP_PROG_ID]) {
			err = -EINVAL;
			goto errout;
		}

		if (xdp[IFLA_XDP_FLAGS]) {
			xdp_flags = nla_get_u32(xdp[IFLA_XDP_FLAGS]);
			if (xdp_flags & ~XDP_FLAGS_MASK) {
				err = -EINVAL;
				goto errout;
			}
			if (hweight32(xdp_flags & XDP_FLAGS_MODES) > 1) {
				err = -EINVAL;
				goto errout;
			}
		}

		if (xdp[IFLA_XDP_FD]) {
			err = dev_change_xdp_fd(dev, extack,
						nla_get_s32(xdp[IFLA_XDP_FD]),
						xdp_flags);
			if (err)
				goto errout;
			status |= DO_SETLINK_NOTIFY;
		}
	}

errout:
	if (status & DO_SETLINK_MODIFIED) {
		if (status & DO_SETLINK_NOTIFY)
			netdev_state_change(dev);

		if (err < 0)
			net_warn_ratelimited("A link change request failed with some changes committed already. Interface %s may have been left with an inconsistent configuration, please check.\n",
					     dev->name);
	}

	return err;
}

static int rtnl_setlink(struct sk_buff *skb, struct nlmsghdr *nlh,
			struct netlink_ext_ack *extack)
{
	struct net *net = sock_net(skb->sk);
	struct ifinfomsg *ifm;
	struct net_device *dev;
	int err;
	struct nlattr *tb[IFLA_MAX+1];
	char ifname[IFNAMSIZ];

	err = nlmsg_parse(nlh, sizeof(*ifm), tb, IFLA_MAX, ifla_policy,
			  extack);
	if (err < 0)
		goto errout;

	if (tb[IFLA_IFNAME])
		nla_strlcpy(ifname, tb[IFLA_IFNAME], IFNAMSIZ);
	else
		ifname[0] = '\0';

	err = -EINVAL;
	ifm = nlmsg_data(nlh);
	if (ifm->ifi_index > 0)
		dev = __dev_get_by_index(net, ifm->ifi_index);
	else if (tb[IFLA_IFNAME])
		dev = __dev_get_by_name(net, ifname);
	else
		goto errout;

	if (dev == NULL) {
		err = -ENODEV;
		goto errout;
	}

	err = validate_linkmsg(dev, tb);
	if (err < 0)
		goto errout;

	err = do_setlink(skb, dev, ifm, extack, tb, ifname, 0);
errout:
	return err;
}

static int rtnl_group_dellink(const struct net *net, int group)
{
	struct net_device *dev, *aux;
	LIST_HEAD(list_kill);
	bool found = false;

	if (!group)
		return -EPERM;

	for_each_netdev(net, dev) {
		if (dev->group == group) {
			const struct rtnl_link_ops *ops;

			found = true;
			ops = dev->rtnl_link_ops;
			if (!ops || !ops->dellink)
				return -EOPNOTSUPP;
		}
	}

	if (!found)
		return -ENODEV;

	for_each_netdev_safe(net, dev, aux) {
		if (dev->group == group) {
			const struct rtnl_link_ops *ops;

			ops = dev->rtnl_link_ops;
			ops->dellink(dev, &list_kill);
		}
	}
	unregister_netdevice_many(&list_kill);

	return 0;
}

int rtnl_delete_link(struct net_device *dev)
{
	const struct rtnl_link_ops *ops;
	LIST_HEAD(list_kill);

	ops = dev->rtnl_link_ops;
	if (!ops || !ops->dellink)
		return -EOPNOTSUPP;

	ops->dellink(dev, &list_kill);
	unregister_netdevice_many(&list_kill);

	return 0;
}
EXPORT_SYMBOL_GPL(rtnl_delete_link);

static int rtnl_dellink(struct sk_buff *skb, struct nlmsghdr *nlh,
			struct netlink_ext_ack *extack)
{
	struct net *net = sock_net(skb->sk);
	struct net_device *dev;
	struct ifinfomsg *ifm;
	char ifname[IFNAMSIZ];
	struct nlattr *tb[IFLA_MAX+1];
	int err;

	err = nlmsg_parse(nlh, sizeof(*ifm), tb, IFLA_MAX, ifla_policy, extack);
	if (err < 0)
		return err;

	if (tb[IFLA_IFNAME])
		nla_strlcpy(ifname, tb[IFLA_IFNAME], IFNAMSIZ);

	ifm = nlmsg_data(nlh);
	if (ifm->ifi_index > 0)
		dev = __dev_get_by_index(net, ifm->ifi_index);
	else if (tb[IFLA_IFNAME])
		dev = __dev_get_by_name(net, ifname);
	else if (tb[IFLA_GROUP])
		return rtnl_group_dellink(net, nla_get_u32(tb[IFLA_GROUP]));
	else
		return -EINVAL;

	if (!dev)
		return -ENODEV;

	return rtnl_delete_link(dev);
}

int rtnl_configure_link(struct net_device *dev, const struct ifinfomsg *ifm)
{
	unsigned int old_flags;
	int err;

	old_flags = dev->flags;
	if (ifm && (ifm->ifi_flags || ifm->ifi_change)) {
		err = __dev_change_flags(dev, rtnl_dev_combine_flags(dev, ifm));
		if (err < 0)
			return err;
	}

	dev->rtnl_link_state = RTNL_LINK_INITIALIZED;

	__dev_notify_flags(dev, old_flags, ~0U);
	return 0;
}
EXPORT_SYMBOL(rtnl_configure_link);

struct net_device *rtnl_create_link(struct net *net,
	const char *ifname, unsigned char name_assign_type,
	const struct rtnl_link_ops *ops, struct nlattr *tb[])
{
	struct net_device *dev;
	unsigned int num_tx_queues = 1;
	unsigned int num_rx_queues = 1;

	if (tb[IFLA_NUM_TX_QUEUES])
		num_tx_queues = nla_get_u32(tb[IFLA_NUM_TX_QUEUES]);
	else if (ops->get_num_tx_queues)
		num_tx_queues = ops->get_num_tx_queues();

	if (tb[IFLA_NUM_RX_QUEUES])
		num_rx_queues = nla_get_u32(tb[IFLA_NUM_RX_QUEUES]);
	else if (ops->get_num_rx_queues)
		num_rx_queues = ops->get_num_rx_queues();

	dev = alloc_netdev_mqs(ops->priv_size, ifname, name_assign_type,
			       ops->setup, num_tx_queues, num_rx_queues);
	if (!dev)
		return ERR_PTR(-ENOMEM);

	dev_net_set(dev, net);
	dev->rtnl_link_ops = ops;
	dev->rtnl_link_state = RTNL_LINK_INITIALIZING;

	if (tb[IFLA_MTU])
		dev->mtu = nla_get_u32(tb[IFLA_MTU]);
	if (tb[IFLA_ADDRESS]) {
		memcpy(dev->dev_addr, nla_data(tb[IFLA_ADDRESS]),
				nla_len(tb[IFLA_ADDRESS]));
		dev->addr_assign_type = NET_ADDR_SET;
	}
	if (tb[IFLA_BROADCAST])
		memcpy(dev->broadcast, nla_data(tb[IFLA_BROADCAST]),
				nla_len(tb[IFLA_BROADCAST]));
	if (tb[IFLA_TXQLEN])
		dev->tx_queue_len = nla_get_u32(tb[IFLA_TXQLEN]);
	if (tb[IFLA_OPERSTATE])
		set_operstate(dev, nla_get_u8(tb[IFLA_OPERSTATE]));
	if (tb[IFLA_LINKMODE])
		dev->link_mode = nla_get_u8(tb[IFLA_LINKMODE]);
	if (tb[IFLA_GROUP])
		dev_set_group(dev, nla_get_u32(tb[IFLA_GROUP]));

	return dev;
}
EXPORT_SYMBOL(rtnl_create_link);

static int rtnl_group_changelink(const struct sk_buff *skb,
		struct net *net, int group,
		struct ifinfomsg *ifm,
		struct netlink_ext_ack *extack,
		struct nlattr **tb)
{
	struct net_device *dev, *aux;
	int err;

	for_each_netdev_safe(net, dev, aux) {
		if (dev->group == group) {
			err = do_setlink(skb, dev, ifm, extack, tb, NULL, 0);
			if (err < 0)
				return err;
		}
	}

	return 0;
}

static int rtnl_newlink(struct sk_buff *skb, struct nlmsghdr *nlh,
			struct netlink_ext_ack *extack)
{
	struct net *net = sock_net(skb->sk);
	const struct rtnl_link_ops *ops;
	const struct rtnl_link_ops *m_ops = NULL;
	struct net_device *dev;
	struct net_device *master_dev = NULL;
	struct ifinfomsg *ifm;
	char kind[MODULE_NAME_LEN];
	char ifname[IFNAMSIZ];
	struct nlattr *tb[IFLA_MAX+1];
	struct nlattr *linkinfo[IFLA_INFO_MAX+1];
	unsigned char name_assign_type = NET_NAME_USER;
	int err;

#ifdef CONFIG_MODULES
replay:
#endif
	err = nlmsg_parse(nlh, sizeof(*ifm), tb, IFLA_MAX, ifla_policy, extack);
	if (err < 0)
		return err;

	if (tb[IFLA_IFNAME])
		nla_strlcpy(ifname, tb[IFLA_IFNAME], IFNAMSIZ);
	else
		ifname[0] = '\0';

	ifm = nlmsg_data(nlh);
	if (ifm->ifi_index > 0)
		dev = __dev_get_by_index(net, ifm->ifi_index);
	else {
		if (ifname[0])
			dev = __dev_get_by_name(net, ifname);
		else
			dev = NULL;
	}

	if (dev) {
		master_dev = netdev_master_upper_dev_get(dev);
		if (master_dev)
			m_ops = master_dev->rtnl_link_ops;
	}

	err = validate_linkmsg(dev, tb);
	if (err < 0)
		return err;

	if (tb[IFLA_LINKINFO]) {
		err = nla_parse_nested(linkinfo, IFLA_INFO_MAX,
				       tb[IFLA_LINKINFO], ifla_info_policy,
				       NULL);
		if (err < 0)
			return err;
	} else
		memset(linkinfo, 0, sizeof(linkinfo));

	if (linkinfo[IFLA_INFO_KIND]) {
		nla_strlcpy(kind, linkinfo[IFLA_INFO_KIND], sizeof(kind));
		ops = rtnl_link_ops_get(kind);
	} else {
		kind[0] = '\0';
		ops = NULL;
	}

	if (1) {
		struct nlattr *attr[ops ? ops->maxtype + 1 : 1];
		struct nlattr *slave_attr[m_ops ? m_ops->slave_maxtype + 1 : 1];
		struct nlattr **data = NULL;
		struct nlattr **slave_data = NULL;
		struct net *dest_net, *link_net = NULL;

		if (ops) {
			if (ops->maxtype && linkinfo[IFLA_INFO_DATA]) {
				err = nla_parse_nested(attr, ops->maxtype,
						       linkinfo[IFLA_INFO_DATA],
						       ops->policy, NULL);
				if (err < 0)
					return err;
				data = attr;
			}
			if (ops->validate) {
				err = ops->validate(tb, data);
				if (err < 0)
					return err;
			}
		}

		if (m_ops) {
			if (m_ops->slave_maxtype &&
			    linkinfo[IFLA_INFO_SLAVE_DATA]) {
				err = nla_parse_nested(slave_attr,
						       m_ops->slave_maxtype,
						       linkinfo[IFLA_INFO_SLAVE_DATA],
						       m_ops->slave_policy,
						       NULL);
				if (err < 0)
					return err;
				slave_data = slave_attr;
			}
			if (m_ops->slave_validate) {
				err = m_ops->slave_validate(tb, slave_data);
				if (err < 0)
					return err;
			}
		}

		if (dev) {
			int status = 0;

			if (nlh->nlmsg_flags & NLM_F_EXCL)
				return -EEXIST;
			if (nlh->nlmsg_flags & NLM_F_REPLACE)
				return -EOPNOTSUPP;

			if (linkinfo[IFLA_INFO_DATA]) {
				if (!ops || ops != dev->rtnl_link_ops ||
				    !ops->changelink)
					return -EOPNOTSUPP;

				err = ops->changelink(dev, tb, data);
				if (err < 0)
					return err;
				status |= DO_SETLINK_NOTIFY;
			}

			if (linkinfo[IFLA_INFO_SLAVE_DATA]) {
				if (!m_ops || !m_ops->slave_changelink)
					return -EOPNOTSUPP;

				err = m_ops->slave_changelink(master_dev, dev,
							      tb, slave_data);
				if (err < 0)
					return err;
				status |= DO_SETLINK_NOTIFY;
			}

			return do_setlink(skb, dev, ifm, extack, tb, ifname,
					  status);
		}

		if (!(nlh->nlmsg_flags & NLM_F_CREATE)) {
			if (ifm->ifi_index == 0 && tb[IFLA_GROUP])
				return rtnl_group_changelink(skb, net,
						nla_get_u32(tb[IFLA_GROUP]),
						ifm, extack, tb);
			return -ENODEV;
		}

		if (tb[IFLA_MAP] || tb[IFLA_PROTINFO])
			return -EOPNOTSUPP;

		if (!ops) {
#ifdef CONFIG_MODULES
			if (kind[0]) {
				__rtnl_unlock();
				request_module("rtnl-link-%s", kind);
				rtnl_lock();
				ops = rtnl_link_ops_get(kind);
				if (ops)
					goto replay;
			}
#endif
			return -EOPNOTSUPP;
		}

		if (!ops->setup)
			return -EOPNOTSUPP;

		if (!ifname[0]) {
			snprintf(ifname, IFNAMSIZ, "%s%%d", ops->kind);
			name_assign_type = NET_NAME_ENUM;
		}

		dest_net = rtnl_link_get_net(net, tb);
		if (IS_ERR(dest_net))
			return PTR_ERR(dest_net);

		err = -EPERM;
		if (!netlink_ns_capable(skb, dest_net->user_ns, CAP_NET_ADMIN))
			goto out;

		if (tb[IFLA_LINK_NETNSID]) {
			int id = nla_get_s32(tb[IFLA_LINK_NETNSID]);

			link_net = get_net_ns_by_id(dest_net, id);
			if (!link_net) {
				err =  -EINVAL;
				goto out;
			}
			err = -EPERM;
			if (!netlink_ns_capable(skb, link_net->user_ns, CAP_NET_ADMIN))
				goto out;
		}

		dev = rtnl_create_link(link_net ? : dest_net, ifname,
				       name_assign_type, ops, tb);
		if (IS_ERR(dev)) {
			err = PTR_ERR(dev);
			goto out;
		}

		dev->ifindex = ifm->ifi_index;

		if (ops->newlink) {
			err = ops->newlink(link_net ? : net, dev, tb, data);
			/* Drivers should call free_netdev() in ->destructor
			 * and unregister it on failure after registration
			 * so that device could be finally freed in rtnl_unlock.
			 */
			if (err < 0) {
				/* If device is not registered at all, free it now */
				if (dev->reg_state == NETREG_UNINITIALIZED)
					free_netdev(dev);
				goto out;
			}
		} else {
			err = register_netdevice(dev);
			if (err < 0) {
				free_netdev(dev);
				goto out;
			}
		}
		err = rtnl_configure_link(dev, ifm);
		if (err < 0)
			goto out_unregister;
		if (link_net) {
			err = dev_change_net_namespace(dev, dest_net, ifname);
			if (err < 0)
				goto out_unregister;
		}
		if (tb[IFLA_MASTER]) {
			err = do_set_master(dev, nla_get_u32(tb[IFLA_MASTER]));
			if (err)
				goto out_unregister;
		}
out:
		if (link_net)
			put_net(link_net);
		put_net(dest_net);
		return err;
out_unregister:
		if (ops->newlink) {
			LIST_HEAD(list_kill);

			ops->dellink(dev, &list_kill);
			unregister_netdevice_many(&list_kill);
		} else {
			unregister_netdevice(dev);
		}
		goto out;
	}
}

static int rtnl_getlink(struct sk_buff *skb, struct nlmsghdr *nlh,
			struct netlink_ext_ack *extack)
{
	struct net *net = sock_net(skb->sk);
	struct ifinfomsg *ifm;
	char ifname[IFNAMSIZ];
	struct nlattr *tb[IFLA_MAX+1];
	struct net_device *dev = NULL;
	struct sk_buff *nskb;
	int err;
	u32 ext_filter_mask = 0;

	err = nlmsg_parse(nlh, sizeof(*ifm), tb, IFLA_MAX, ifla_policy, extack);
	if (err < 0)
		return err;

	if (tb[IFLA_IFNAME])
		nla_strlcpy(ifname, tb[IFLA_IFNAME], IFNAMSIZ);

	if (tb[IFLA_EXT_MASK])
		ext_filter_mask = nla_get_u32(tb[IFLA_EXT_MASK]);

	ifm = nlmsg_data(nlh);
	if (ifm->ifi_index > 0)
		dev = __dev_get_by_index(net, ifm->ifi_index);
	else if (tb[IFLA_IFNAME])
		dev = __dev_get_by_name(net, ifname);
	else
		return -EINVAL;

	if (dev == NULL)
		return -ENODEV;

	nskb = nlmsg_new(if_nlmsg_size(dev, ext_filter_mask), GFP_KERNEL);
	if (nskb == NULL)
		return -ENOBUFS;

	err = rtnl_fill_ifinfo(nskb, dev, RTM_NEWLINK, NETLINK_CB(skb).portid,
			       nlh->nlmsg_seq, 0, 0, ext_filter_mask, 0);
	if (err < 0) {
		/* -EMSGSIZE implies BUG in if_nlmsg_size */
		WARN_ON(err == -EMSGSIZE);
		kfree_skb(nskb);
	} else
		err = rtnl_unicast(nskb, net, NETLINK_CB(skb).portid);

	return err;
}

static u16 rtnl_calcit(struct sk_buff *skb, struct nlmsghdr *nlh)
{
	struct net *net = sock_net(skb->sk);
	struct net_device *dev;
	struct nlattr *tb[IFLA_MAX+1];
	u32 ext_filter_mask = 0;
	u16 min_ifinfo_dump_size = 0;
	int hdrlen;

	/* Same kernel<->userspace interface hack as in rtnl_dump_ifinfo. */
	hdrlen = nlmsg_len(nlh) < sizeof(struct ifinfomsg) ?
		 sizeof(struct rtgenmsg) : sizeof(struct ifinfomsg);

	if (nlmsg_parse(nlh, hdrlen, tb, IFLA_MAX, ifla_policy, NULL) >= 0) {
		if (tb[IFLA_EXT_MASK])
			ext_filter_mask = nla_get_u32(tb[IFLA_EXT_MASK]);
	}

	if (!ext_filter_mask)
		return NLMSG_GOODSIZE;
	/*
	 * traverse the list of net devices and compute the minimum
	 * buffer size based upon the filter mask.
	 */
	list_for_each_entry(dev, &net->dev_base_head, dev_list) {
		min_ifinfo_dump_size = max_t(u16, min_ifinfo_dump_size,
					     if_nlmsg_size(dev,
						           ext_filter_mask));
	}

	return nlmsg_total_size(min_ifinfo_dump_size);
}

static int rtnl_dump_all(struct sk_buff *skb, struct netlink_callback *cb)
{
	int idx;
	int s_idx = cb->family;

	if (s_idx == 0)
		s_idx = 1;
	for (idx = 1; idx <= RTNL_FAMILY_MAX; idx++) {
		int type = cb->nlh->nlmsg_type-RTM_BASE;
		if (idx < s_idx || idx == PF_PACKET)
			continue;
		if (rtnl_msg_handlers[idx] == NULL ||
		    rtnl_msg_handlers[idx][type].dumpit == NULL)
			continue;
		if (idx > s_idx) {
			memset(&cb->args[0], 0, sizeof(cb->args));
			cb->prev_seq = 0;
			cb->seq = 0;
		}
		if (rtnl_msg_handlers[idx][type].dumpit(skb, cb))
			break;
	}
	cb->family = idx;

	return skb->len;
}

struct sk_buff *rtmsg_ifinfo_build_skb(int type, struct net_device *dev,
				       unsigned int change,
				       u32 event, gfp_t flags)
{
	struct net *net = dev_net(dev);
	struct sk_buff *skb;
	int err = -ENOBUFS;
	size_t if_info_size;

	skb = nlmsg_new((if_info_size = if_nlmsg_size(dev, 0)), flags);
	if (skb == NULL)
		goto errout;

	err = rtnl_fill_ifinfo(skb, dev, type, 0, 0, change, 0, 0, event);
	if (err < 0) {
		/* -EMSGSIZE implies BUG in if_nlmsg_size() */
		WARN_ON(err == -EMSGSIZE);
		kfree_skb(skb);
		goto errout;
	}
	return skb;
errout:
	if (err < 0)
		rtnl_set_sk_err(net, RTNLGRP_LINK, err);
	return NULL;
}

void rtmsg_ifinfo_send(struct sk_buff *skb, struct net_device *dev, gfp_t flags)
{
	struct net *net = dev_net(dev);

	rtnl_notify(skb, net, 0, RTNLGRP_LINK, NULL, flags);
}

static void rtmsg_ifinfo_event(int type, struct net_device *dev,
			       unsigned int change, u32 event,
			       gfp_t flags)
{
	struct sk_buff *skb;

	if (dev->reg_state != NETREG_REGISTERED)
		return;

	skb = rtmsg_ifinfo_build_skb(type, dev, change, event, flags);
	if (skb)
		rtmsg_ifinfo_send(skb, dev, flags);
}

void rtmsg_ifinfo(int type, struct net_device *dev, unsigned int change,
		  gfp_t flags)
{
	rtmsg_ifinfo_event(type, dev, change, rtnl_get_event(0), flags);
}
EXPORT_SYMBOL(rtmsg_ifinfo);

static int nlmsg_populate_fdb_fill(struct sk_buff *skb,
				   struct net_device *dev,
				   u8 *addr, u16 vid, u32 pid, u32 seq,
				   int type, unsigned int flags,
				   int nlflags, u16 ndm_state)
{
	struct nlmsghdr *nlh;
	struct ndmsg *ndm;

	nlh = nlmsg_put(skb, pid, seq, type, sizeof(*ndm), nlflags);
	if (!nlh)
		return -EMSGSIZE;

	ndm = nlmsg_data(nlh);
	ndm->ndm_family  = AF_BRIDGE;
	ndm->ndm_pad1	 = 0;
	ndm->ndm_pad2    = 0;
	ndm->ndm_flags	 = flags;
	ndm->ndm_type	 = 0;
	ndm->ndm_ifindex = dev->ifindex;
	ndm->ndm_state   = ndm_state;

	if (nla_put(skb, NDA_LLADDR, ETH_ALEN, addr))
		goto nla_put_failure;
	if (vid)
		if (nla_put(skb, NDA_VLAN, sizeof(u16), &vid))
			goto nla_put_failure;

	nlmsg_end(skb, nlh);
	return 0;

nla_put_failure:
	nlmsg_cancel(skb, nlh);
	return -EMSGSIZE;
}

static inline size_t rtnl_fdb_nlmsg_size(void)
{
	return NLMSG_ALIGN(sizeof(struct ndmsg)) +
	       nla_total_size(ETH_ALEN) +	/* NDA_LLADDR */
	       nla_total_size(sizeof(u16)) +	/* NDA_VLAN */
	       0;
}

static void rtnl_fdb_notify(struct net_device *dev, u8 *addr, u16 vid, int type,
			    u16 ndm_state)
{
	struct net *net = dev_net(dev);
	struct sk_buff *skb;
	int err = -ENOBUFS;

	skb = nlmsg_new(rtnl_fdb_nlmsg_size(), GFP_ATOMIC);
	if (!skb)
		goto errout;

	err = nlmsg_populate_fdb_fill(skb, dev, addr, vid,
				      0, 0, type, NTF_SELF, 0, ndm_state);
	if (err < 0) {
		kfree_skb(skb);
		goto errout;
	}

	rtnl_notify(skb, net, 0, RTNLGRP_NEIGH, NULL, GFP_ATOMIC);
	return;
errout:
	rtnl_set_sk_err(net, RTNLGRP_NEIGH, err);
}

/**
 * ndo_dflt_fdb_add - default netdevice operation to add an FDB entry
 */
int ndo_dflt_fdb_add(struct ndmsg *ndm,
		     struct nlattr *tb[],
		     struct net_device *dev,
		     const unsigned char *addr, u16 vid,
		     u16 flags)
{
	int err = -EINVAL;

	/* If aging addresses are supported device will need to
	 * implement its own handler for this.
	 */
	if (ndm->ndm_state && !(ndm->ndm_state & NUD_PERMANENT)) {
		pr_info("%s: FDB only supports static addresses\n", dev->name);
		return err;
	}

	if (vid) {
		pr_info("%s: vlans aren't supported yet for dev_uc|mc_add()\n", dev->name);
		return err;
	}

	if (is_unicast_ether_addr(addr) || is_link_local_ether_addr(addr))
		err = dev_uc_add_excl(dev, addr);
	else if (is_multicast_ether_addr(addr))
		err = dev_mc_add_excl(dev, addr);

	/* Only return duplicate errors if NLM_F_EXCL is set */
	if (err == -EEXIST && !(flags & NLM_F_EXCL))
		err = 0;

	return err;
}
EXPORT_SYMBOL(ndo_dflt_fdb_add);

static int fdb_vid_parse(struct nlattr *vlan_attr, u16 *p_vid)
{
	u16 vid = 0;

	if (vlan_attr) {
		if (nla_len(vlan_attr) != sizeof(u16)) {
			pr_info("PF_BRIDGE: RTM_NEWNEIGH with invalid vlan\n");
			return -EINVAL;
		}

		vid = nla_get_u16(vlan_attr);

		if (!vid || vid >= VLAN_VID_MASK) {
			pr_info("PF_BRIDGE: RTM_NEWNEIGH with invalid vlan id %d\n",
				vid);
			return -EINVAL;
		}
	}
	*p_vid = vid;
	return 0;
}

static int rtnl_fdb_add(struct sk_buff *skb, struct nlmsghdr *nlh,
			struct netlink_ext_ack *extack)
{
	struct net *net = sock_net(skb->sk);
	struct ndmsg *ndm;
	struct nlattr *tb[NDA_MAX+1];
	struct net_device *dev;
	u8 *addr;
	u16 vid;
	int err;

	err = nlmsg_parse(nlh, sizeof(*ndm), tb, NDA_MAX, NULL, extack);
	if (err < 0)
		return err;

	ndm = nlmsg_data(nlh);
	if (ndm->ndm_ifindex == 0) {
		pr_info("PF_BRIDGE: RTM_NEWNEIGH with invalid ifindex\n");
		return -EINVAL;
	}

	dev = __dev_get_by_index(net, ndm->ndm_ifindex);
	if (dev == NULL) {
		pr_info("PF_BRIDGE: RTM_NEWNEIGH with unknown ifindex\n");
		return -ENODEV;
	}

	if (!tb[NDA_LLADDR] || nla_len(tb[NDA_LLADDR]) != ETH_ALEN) {
		pr_info("PF_BRIDGE: RTM_NEWNEIGH with invalid address\n");
		return -EINVAL;
	}

	addr = nla_data(tb[NDA_LLADDR]);

	err = fdb_vid_parse(tb[NDA_VLAN], &vid);
	if (err)
		return err;

	err = -EOPNOTSUPP;

	/* Support fdb on master device the net/bridge default case */
	if ((!ndm->ndm_flags || ndm->ndm_flags & NTF_MASTER) &&
	    (dev->priv_flags & IFF_BRIDGE_PORT)) {
		struct net_device *br_dev = netdev_master_upper_dev_get(dev);
		const struct net_device_ops *ops = br_dev->netdev_ops;

		err = ops->ndo_fdb_add(ndm, tb, dev, addr, vid,
				       nlh->nlmsg_flags);
		if (err)
			goto out;
		else
			ndm->ndm_flags &= ~NTF_MASTER;
	}

	/* Embedded bridge, macvlan, and any other device support */
	if ((ndm->ndm_flags & NTF_SELF)) {
		if (dev->netdev_ops->ndo_fdb_add)
			err = dev->netdev_ops->ndo_fdb_add(ndm, tb, dev, addr,
							   vid,
							   nlh->nlmsg_flags);
		else
			err = ndo_dflt_fdb_add(ndm, tb, dev, addr, vid,
					       nlh->nlmsg_flags);

		if (!err) {
			rtnl_fdb_notify(dev, addr, vid, RTM_NEWNEIGH,
					ndm->ndm_state);
			ndm->ndm_flags &= ~NTF_SELF;
		}
	}
out:
	return err;
}

/**
 * ndo_dflt_fdb_del - default netdevice operation to delete an FDB entry
 */
int ndo_dflt_fdb_del(struct ndmsg *ndm,
		     struct nlattr *tb[],
		     struct net_device *dev,
		     const unsigned char *addr, u16 vid)
{
	int err = -EINVAL;

	/* If aging addresses are supported device will need to
	 * implement its own handler for this.
	 */
	if (!(ndm->ndm_state & NUD_PERMANENT)) {
		pr_info("%s: FDB only supports static addresses\n", dev->name);
		return err;
	}

	if (is_unicast_ether_addr(addr) || is_link_local_ether_addr(addr))
		err = dev_uc_del(dev, addr);
	else if (is_multicast_ether_addr(addr))
		err = dev_mc_del(dev, addr);

	return err;
}
EXPORT_SYMBOL(ndo_dflt_fdb_del);

static int rtnl_fdb_del(struct sk_buff *skb, struct nlmsghdr *nlh,
			struct netlink_ext_ack *extack)
{
	struct net *net = sock_net(skb->sk);
	struct ndmsg *ndm;
	struct nlattr *tb[NDA_MAX+1];
	struct net_device *dev;
	int err = -EINVAL;
	__u8 *addr;
	u16 vid;

	if (!netlink_capable(skb, CAP_NET_ADMIN))
		return -EPERM;

	err = nlmsg_parse(nlh, sizeof(*ndm), tb, NDA_MAX, NULL, extack);
	if (err < 0)
		return err;

	ndm = nlmsg_data(nlh);
	if (ndm->ndm_ifindex == 0) {
		pr_info("PF_BRIDGE: RTM_DELNEIGH with invalid ifindex\n");
		return -EINVAL;
	}

	dev = __dev_get_by_index(net, ndm->ndm_ifindex);
	if (dev == NULL) {
		pr_info("PF_BRIDGE: RTM_DELNEIGH with unknown ifindex\n");
		return -ENODEV;
	}

	if (!tb[NDA_LLADDR] || nla_len(tb[NDA_LLADDR]) != ETH_ALEN) {
		pr_info("PF_BRIDGE: RTM_DELNEIGH with invalid address\n");
		return -EINVAL;
	}

	addr = nla_data(tb[NDA_LLADDR]);

	err = fdb_vid_parse(tb[NDA_VLAN], &vid);
	if (err)
		return err;

	err = -EOPNOTSUPP;

	/* Support fdb on master device the net/bridge default case */
	if ((!ndm->ndm_flags || ndm->ndm_flags & NTF_MASTER) &&
	    (dev->priv_flags & IFF_BRIDGE_PORT)) {
		struct net_device *br_dev = netdev_master_upper_dev_get(dev);
		const struct net_device_ops *ops = br_dev->netdev_ops;

		if (ops->ndo_fdb_del)
			err = ops->ndo_fdb_del(ndm, tb, dev, addr, vid);

		if (err)
			goto out;
		else
			ndm->ndm_flags &= ~NTF_MASTER;
	}

	/* Embedded bridge, macvlan, and any other device support */
	if (ndm->ndm_flags & NTF_SELF) {
		if (dev->netdev_ops->ndo_fdb_del)
			err = dev->netdev_ops->ndo_fdb_del(ndm, tb, dev, addr,
							   vid);
		else
			err = ndo_dflt_fdb_del(ndm, tb, dev, addr, vid);

		if (!err) {
			rtnl_fdb_notify(dev, addr, vid, RTM_DELNEIGH,
					ndm->ndm_state);
			ndm->ndm_flags &= ~NTF_SELF;
		}
	}
out:
	return err;
}

static int nlmsg_populate_fdb(struct sk_buff *skb,
			      struct netlink_callback *cb,
			      struct net_device *dev,
			      int *idx,
			      struct netdev_hw_addr_list *list)
{
	struct netdev_hw_addr *ha;
	int err;
	u32 portid, seq;

	portid = NETLINK_CB(cb->skb).portid;
	seq = cb->nlh->nlmsg_seq;

	list_for_each_entry(ha, &list->list, list) {
		if (*idx < cb->args[2])
			goto skip;

		err = nlmsg_populate_fdb_fill(skb, dev, ha->addr, 0,
					      portid, seq,
					      RTM_NEWNEIGH, NTF_SELF,
					      NLM_F_MULTI, NUD_PERMANENT);
		if (err < 0)
			return err;
skip:
		*idx += 1;
	}
	return 0;
}

/**
 * ndo_dflt_fdb_dump - default netdevice operation to dump an FDB table.
 * @nlh: netlink message header
 * @dev: netdevice
 *
 * Default netdevice operation to dump the existing unicast address list.
 * Returns number of addresses from list put in skb.
 */
int ndo_dflt_fdb_dump(struct sk_buff *skb,
		      struct netlink_callback *cb,
		      struct net_device *dev,
		      struct net_device *filter_dev,
		      int *idx)
{
	int err;

	netif_addr_lock_bh(dev);
	err = nlmsg_populate_fdb(skb, cb, dev, idx, &dev->uc);
	if (err)
		goto out;
	err = nlmsg_populate_fdb(skb, cb, dev, idx, &dev->mc);
out:
	netif_addr_unlock_bh(dev);
	return err;
}
EXPORT_SYMBOL(ndo_dflt_fdb_dump);

static int rtnl_fdb_dump(struct sk_buff *skb, struct netlink_callback *cb)
{
	struct net_device *dev;
	struct nlattr *tb[IFLA_MAX+1];
	struct net_device *br_dev = NULL;
	const struct net_device_ops *ops = NULL;
	const struct net_device_ops *cops = NULL;
	struct ifinfomsg *ifm = nlmsg_data(cb->nlh);
	struct net *net = sock_net(skb->sk);
	struct hlist_head *head;
	int brport_idx = 0;
	int br_idx = 0;
	int h, s_h;
	int idx = 0, s_idx;
	int err = 0;
	int fidx = 0;

	err = nlmsg_parse(cb->nlh, sizeof(struct ifinfomsg), tb,
			  IFLA_MAX, ifla_policy, NULL);
	if (err < 0) {
		return -EINVAL;
	} else if (err == 0) {
		if (tb[IFLA_MASTER])
			br_idx = nla_get_u32(tb[IFLA_MASTER]);
	}

	brport_idx = ifm->ifi_index;

	if (br_idx) {
		br_dev = __dev_get_by_index(net, br_idx);
		if (!br_dev)
			return -ENODEV;

		ops = br_dev->netdev_ops;
	}

	s_h = cb->args[0];
	s_idx = cb->args[1];

	for (h = s_h; h < NETDEV_HASHENTRIES; h++, s_idx = 0) {
		idx = 0;
		head = &net->dev_index_head[h];
		hlist_for_each_entry(dev, head, index_hlist) {

			if (brport_idx && (dev->ifindex != brport_idx))
				continue;

			if (!br_idx) { /* user did not specify a specific bridge */
				if (dev->priv_flags & IFF_BRIDGE_PORT) {
					br_dev = netdev_master_upper_dev_get(dev);
					cops = br_dev->netdev_ops;
				}
			} else {
				if (dev != br_dev &&
				    !(dev->priv_flags & IFF_BRIDGE_PORT))
					continue;

				if (br_dev != netdev_master_upper_dev_get(dev) &&
				    !(dev->priv_flags & IFF_EBRIDGE))
					continue;
				cops = ops;
			}

			if (idx < s_idx)
				goto cont;

			if (dev->priv_flags & IFF_BRIDGE_PORT) {
				if (cops && cops->ndo_fdb_dump) {
					err = cops->ndo_fdb_dump(skb, cb,
								br_dev, dev,
								&fidx);
					if (err == -EMSGSIZE)
						goto out;
				}
			}

			if (dev->netdev_ops->ndo_fdb_dump)
				err = dev->netdev_ops->ndo_fdb_dump(skb, cb,
								    dev, NULL,
								    &fidx);
			else
				err = ndo_dflt_fdb_dump(skb, cb, dev, NULL,
							&fidx);
			if (err == -EMSGSIZE)
				goto out;

			cops = NULL;

			/* reset fdb offset to 0 for rest of the interfaces */
			cb->args[2] = 0;
			fidx = 0;
cont:
			idx++;
		}
	}

out:
	cb->args[0] = h;
	cb->args[1] = idx;
	cb->args[2] = fidx;

	return skb->len;
}

static int brport_nla_put_flag(struct sk_buff *skb, u32 flags, u32 mask,
			       unsigned int attrnum, unsigned int flag)
{
	if (mask & flag)
		return nla_put_u8(skb, attrnum, !!(flags & flag));
	return 0;
}

int ndo_dflt_bridge_getlink(struct sk_buff *skb, u32 pid, u32 seq,
			    struct net_device *dev, u16 mode,
			    u32 flags, u32 mask, int nlflags,
			    u32 filter_mask,
			    int (*vlan_fill)(struct sk_buff *skb,
					     struct net_device *dev,
					     u32 filter_mask))
{
	struct nlmsghdr *nlh;
	struct ifinfomsg *ifm;
	struct nlattr *br_afspec;
	struct nlattr *protinfo;
	u8 operstate = netif_running(dev) ? dev->operstate : IF_OPER_DOWN;
	struct net_device *br_dev = netdev_master_upper_dev_get(dev);
	int err = 0;

	nlh = nlmsg_put(skb, pid, seq, RTM_NEWLINK, sizeof(*ifm), nlflags);
	if (nlh == NULL)
		return -EMSGSIZE;

	ifm = nlmsg_data(nlh);
	ifm->ifi_family = AF_BRIDGE;
	ifm->__ifi_pad = 0;
	ifm->ifi_type = dev->type;
	ifm->ifi_index = dev->ifindex;
	ifm->ifi_flags = dev_get_flags(dev);
	ifm->ifi_change = 0;


	if (nla_put_string(skb, IFLA_IFNAME, dev->name) ||
	    nla_put_u32(skb, IFLA_MTU, dev->mtu) ||
	    nla_put_u8(skb, IFLA_OPERSTATE, operstate) ||
	    (br_dev &&
	     nla_put_u32(skb, IFLA_MASTER, br_dev->ifindex)) ||
	    (dev->addr_len &&
	     nla_put(skb, IFLA_ADDRESS, dev->addr_len, dev->dev_addr)) ||
	    (dev->ifindex != dev_get_iflink(dev) &&
	     nla_put_u32(skb, IFLA_LINK, dev_get_iflink(dev))))
		goto nla_put_failure;

	br_afspec = nla_nest_start(skb, IFLA_AF_SPEC);
	if (!br_afspec)
		goto nla_put_failure;

	if (nla_put_u16(skb, IFLA_BRIDGE_FLAGS, BRIDGE_FLAGS_SELF)) {
		nla_nest_cancel(skb, br_afspec);
		goto nla_put_failure;
	}

	if (mode != BRIDGE_MODE_UNDEF) {
		if (nla_put_u16(skb, IFLA_BRIDGE_MODE, mode)) {
			nla_nest_cancel(skb, br_afspec);
			goto nla_put_failure;
		}
	}
	if (vlan_fill) {
		err = vlan_fill(skb, dev, filter_mask);
		if (err) {
			nla_nest_cancel(skb, br_afspec);
			goto nla_put_failure;
		}
	}
	nla_nest_end(skb, br_afspec);

	protinfo = nla_nest_start(skb, IFLA_PROTINFO | NLA_F_NESTED);
	if (!protinfo)
		goto nla_put_failure;

	if (brport_nla_put_flag(skb, flags, mask,
				IFLA_BRPORT_MODE, BR_HAIRPIN_MODE) ||
	    brport_nla_put_flag(skb, flags, mask,
				IFLA_BRPORT_GUARD, BR_BPDU_GUARD) ||
	    brport_nla_put_flag(skb, flags, mask,
				IFLA_BRPORT_FAST_LEAVE,
				BR_MULTICAST_FAST_LEAVE) ||
	    brport_nla_put_flag(skb, flags, mask,
				IFLA_BRPORT_PROTECT, BR_ROOT_BLOCK) ||
	    brport_nla_put_flag(skb, flags, mask,
				IFLA_BRPORT_LEARNING, BR_LEARNING) ||
	    brport_nla_put_flag(skb, flags, mask,
				IFLA_BRPORT_LEARNING_SYNC, BR_LEARNING_SYNC) ||
	    brport_nla_put_flag(skb, flags, mask,
				IFLA_BRPORT_UNICAST_FLOOD, BR_FLOOD) ||
	    brport_nla_put_flag(skb, flags, mask,
				IFLA_BRPORT_PROXYARP, BR_PROXYARP)) {
		nla_nest_cancel(skb, protinfo);
		goto nla_put_failure;
	}

	nla_nest_end(skb, protinfo);

	nlmsg_end(skb, nlh);
	return 0;
nla_put_failure:
	nlmsg_cancel(skb, nlh);
	return err ? err : -EMSGSIZE;
}
EXPORT_SYMBOL_GPL(ndo_dflt_bridge_getlink);

static int rtnl_bridge_getlink(struct sk_buff *skb, struct netlink_callback *cb)
{
	struct net *net = sock_net(skb->sk);
	struct net_device *dev;
	int idx = 0;
	u32 portid = NETLINK_CB(cb->skb).portid;
	u32 seq = cb->nlh->nlmsg_seq;
	u32 filter_mask = 0;
	int err;

	if (nlmsg_len(cb->nlh) > sizeof(struct ifinfomsg)) {
		struct nlattr *extfilt;

		extfilt = nlmsg_find_attr(cb->nlh, sizeof(struct ifinfomsg),
					  IFLA_EXT_MASK);
		if (extfilt) {
			if (nla_len(extfilt) < sizeof(filter_mask))
				return -EINVAL;

			filter_mask = nla_get_u32(extfilt);
		}
	}

	rcu_read_lock();
	for_each_netdev_rcu(net, dev) {
		const struct net_device_ops *ops = dev->netdev_ops;
		struct net_device *br_dev = netdev_master_upper_dev_get(dev);

		if (br_dev && br_dev->netdev_ops->ndo_bridge_getlink) {
			if (idx >= cb->args[0]) {
				err = br_dev->netdev_ops->ndo_bridge_getlink(
						skb, portid, seq, dev,
						filter_mask, NLM_F_MULTI);
				if (err < 0 && err != -EOPNOTSUPP) {
					if (likely(skb->len))
						break;

					goto out_err;
				}
			}
			idx++;
		}

		if (ops->ndo_bridge_getlink) {
			if (idx >= cb->args[0]) {
				err = ops->ndo_bridge_getlink(skb, portid,
							      seq, dev,
							      filter_mask,
							      NLM_F_MULTI);
				if (err < 0 && err != -EOPNOTSUPP) {
					if (likely(skb->len))
						break;

					goto out_err;
				}
			}
			idx++;
		}
	}
	err = skb->len;
out_err:
	rcu_read_unlock();
	cb->args[0] = idx;

	return err;
}

static inline size_t bridge_nlmsg_size(void)
{
	return NLMSG_ALIGN(sizeof(struct ifinfomsg))
		+ nla_total_size(IFNAMSIZ)	/* IFLA_IFNAME */
		+ nla_total_size(MAX_ADDR_LEN)	/* IFLA_ADDRESS */
		+ nla_total_size(sizeof(u32))	/* IFLA_MASTER */
		+ nla_total_size(sizeof(u32))	/* IFLA_MTU */
		+ nla_total_size(sizeof(u32))	/* IFLA_LINK */
		+ nla_total_size(sizeof(u32))	/* IFLA_OPERSTATE */
		+ nla_total_size(sizeof(u8))	/* IFLA_PROTINFO */
		+ nla_total_size(sizeof(struct nlattr))	/* IFLA_AF_SPEC */
		+ nla_total_size(sizeof(u16))	/* IFLA_BRIDGE_FLAGS */
		+ nla_total_size(sizeof(u16));	/* IFLA_BRIDGE_MODE */
}

static int rtnl_bridge_notify(struct net_device *dev)
{
	struct net *net = dev_net(dev);
	struct sk_buff *skb;
	int err = -EOPNOTSUPP;

	if (!dev->netdev_ops->ndo_bridge_getlink)
		return 0;

	skb = nlmsg_new(bridge_nlmsg_size(), GFP_ATOMIC);
	if (!skb) {
		err = -ENOMEM;
		goto errout;
	}

	err = dev->netdev_ops->ndo_bridge_getlink(skb, 0, 0, dev, 0, 0);
	if (err < 0)
		goto errout;

	if (!skb->len)
		goto errout;

	rtnl_notify(skb, net, 0, RTNLGRP_LINK, NULL, GFP_ATOMIC);
	return 0;
errout:
	WARN_ON(err == -EMSGSIZE);
	kfree_skb(skb);
	if (err)
		rtnl_set_sk_err(net, RTNLGRP_LINK, err);
	return err;
}

static int rtnl_bridge_setlink(struct sk_buff *skb, struct nlmsghdr *nlh,
			       struct netlink_ext_ack *extack)
{
	struct net *net = sock_net(skb->sk);
	struct ifinfomsg *ifm;
	struct net_device *dev;
	struct nlattr *br_spec, *attr = NULL;
	int rem, err = -EOPNOTSUPP;
	u16 flags = 0;
	bool have_flags = false;

	if (nlmsg_len(nlh) < sizeof(*ifm))
		return -EINVAL;

	ifm = nlmsg_data(nlh);
	if (ifm->ifi_family != AF_BRIDGE)
		return -EPFNOSUPPORT;

	dev = __dev_get_by_index(net, ifm->ifi_index);
	if (!dev) {
		pr_info("PF_BRIDGE: RTM_SETLINK with unknown ifindex\n");
		return -ENODEV;
	}

	br_spec = nlmsg_find_attr(nlh, sizeof(struct ifinfomsg), IFLA_AF_SPEC);
	if (br_spec) {
		nla_for_each_nested(attr, br_spec, rem) {
			if (nla_type(attr) == IFLA_BRIDGE_FLAGS) {
				if (nla_len(attr) < sizeof(flags))
					return -EINVAL;

				have_flags = true;
				flags = nla_get_u16(attr);
				break;
			}
		}
	}

	if (!flags || (flags & BRIDGE_FLAGS_MASTER)) {
		struct net_device *br_dev = netdev_master_upper_dev_get(dev);

		if (!br_dev || !br_dev->netdev_ops->ndo_bridge_setlink) {
			err = -EOPNOTSUPP;
			goto out;
		}

		err = br_dev->netdev_ops->ndo_bridge_setlink(dev, nlh, flags);
		if (err)
			goto out;

		flags &= ~BRIDGE_FLAGS_MASTER;
	}

	if ((flags & BRIDGE_FLAGS_SELF)) {
		if (!dev->netdev_ops->ndo_bridge_setlink)
			err = -EOPNOTSUPP;
		else
			err = dev->netdev_ops->ndo_bridge_setlink(dev, nlh,
								  flags);
		if (!err) {
			flags &= ~BRIDGE_FLAGS_SELF;

			/* Generate event to notify upper layer of bridge
			 * change
			 */
			err = rtnl_bridge_notify(dev);
		}
	}

	if (have_flags)
		memcpy(nla_data(attr), &flags, sizeof(flags));
out:
	return err;
}

static int rtnl_bridge_dellink(struct sk_buff *skb, struct nlmsghdr *nlh,
			       struct netlink_ext_ack *extack)
{
	struct net *net = sock_net(skb->sk);
	struct ifinfomsg *ifm;
	struct net_device *dev;
	struct nlattr *br_spec, *attr = NULL;
	int rem, err = -EOPNOTSUPP;
	u16 flags = 0;
	bool have_flags = false;

	if (nlmsg_len(nlh) < sizeof(*ifm))
		return -EINVAL;

	ifm = nlmsg_data(nlh);
	if (ifm->ifi_family != AF_BRIDGE)
		return -EPFNOSUPPORT;

	dev = __dev_get_by_index(net, ifm->ifi_index);
	if (!dev) {
		pr_info("PF_BRIDGE: RTM_SETLINK with unknown ifindex\n");
		return -ENODEV;
	}

	br_spec = nlmsg_find_attr(nlh, sizeof(struct ifinfomsg), IFLA_AF_SPEC);
	if (br_spec) {
		nla_for_each_nested(attr, br_spec, rem) {
			if (nla_type(attr) == IFLA_BRIDGE_FLAGS) {
				if (nla_len(attr) < sizeof(flags))
					return -EINVAL;

				have_flags = true;
				flags = nla_get_u16(attr);
				break;
			}
		}
	}

	if (!flags || (flags & BRIDGE_FLAGS_MASTER)) {
		struct net_device *br_dev = netdev_master_upper_dev_get(dev);

		if (!br_dev || !br_dev->netdev_ops->ndo_bridge_dellink) {
			err = -EOPNOTSUPP;
			goto out;
		}

		err = br_dev->netdev_ops->ndo_bridge_dellink(dev, nlh, flags);
		if (err)
			goto out;

		flags &= ~BRIDGE_FLAGS_MASTER;
	}

	if ((flags & BRIDGE_FLAGS_SELF)) {
		if (!dev->netdev_ops->ndo_bridge_dellink)
			err = -EOPNOTSUPP;
		else
			err = dev->netdev_ops->ndo_bridge_dellink(dev, nlh,
								  flags);

		if (!err) {
			flags &= ~BRIDGE_FLAGS_SELF;

			/* Generate event to notify upper layer of bridge
			 * change
			 */
			err = rtnl_bridge_notify(dev);
		}
	}

	if (have_flags)
		memcpy(nla_data(attr), &flags, sizeof(flags));
out:
	return err;
}

static bool stats_attr_valid(unsigned int mask, int attrid, int idxattr)
{
	return (mask & IFLA_STATS_FILTER_BIT(attrid)) &&
	       (!idxattr || idxattr == attrid);
}

#define IFLA_OFFLOAD_XSTATS_FIRST (IFLA_OFFLOAD_XSTATS_UNSPEC + 1)
static int rtnl_get_offload_stats_attr_size(int attr_id)
{
	switch (attr_id) {
	case IFLA_OFFLOAD_XSTATS_CPU_HIT:
		return sizeof(struct rtnl_link_stats64);
	}

	return 0;
}

static int rtnl_get_offload_stats(struct sk_buff *skb, struct net_device *dev,
				  int *prividx)
{
	struct nlattr *attr = NULL;
	int attr_id, size;
	void *attr_data;
	int err;

	if (!(dev->netdev_ops && dev->netdev_ops->ndo_has_offload_stats &&
	      dev->netdev_ops->ndo_get_offload_stats))
		return -ENODATA;

	for (attr_id = IFLA_OFFLOAD_XSTATS_FIRST;
	     attr_id <= IFLA_OFFLOAD_XSTATS_MAX; attr_id++) {
		if (attr_id < *prividx)
			continue;

		size = rtnl_get_offload_stats_attr_size(attr_id);
		if (!size)
			continue;

		if (!dev->netdev_ops->ndo_has_offload_stats(dev, attr_id))
			continue;

		attr = nla_reserve_64bit(skb, attr_id, size,
					 IFLA_OFFLOAD_XSTATS_UNSPEC);
		if (!attr)
			goto nla_put_failure;

		attr_data = nla_data(attr);
		memset(attr_data, 0, size);
		err = dev->netdev_ops->ndo_get_offload_stats(attr_id, dev,
							     attr_data);
		if (err)
			goto get_offload_stats_failure;
	}

	if (!attr)
		return -ENODATA;

	*prividx = 0;
	return 0;

nla_put_failure:
	err = -EMSGSIZE;
get_offload_stats_failure:
	*prividx = attr_id;
	return err;
}

static int rtnl_get_offload_stats_size(const struct net_device *dev)
{
	int nla_size = 0;
	int attr_id;
	int size;

	if (!(dev->netdev_ops && dev->netdev_ops->ndo_has_offload_stats &&
	      dev->netdev_ops->ndo_get_offload_stats))
		return 0;

	for (attr_id = IFLA_OFFLOAD_XSTATS_FIRST;
	     attr_id <= IFLA_OFFLOAD_XSTATS_MAX; attr_id++) {
		if (!dev->netdev_ops->ndo_has_offload_stats(dev, attr_id))
			continue;
		size = rtnl_get_offload_stats_attr_size(attr_id);
		nla_size += nla_total_size_64bit(size);
	}

	if (nla_size != 0)
		nla_size += nla_total_size(0);

	return nla_size;
}

static int rtnl_fill_statsinfo(struct sk_buff *skb, struct net_device *dev,
			       int type, u32 pid, u32 seq, u32 change,
			       unsigned int flags, unsigned int filter_mask,
			       int *idxattr, int *prividx)
{
	struct if_stats_msg *ifsm;
	struct nlmsghdr *nlh;
	struct nlattr *attr;
	int s_prividx = *prividx;
	int err;

	ASSERT_RTNL();

	nlh = nlmsg_put(skb, pid, seq, type, sizeof(*ifsm), flags);
	if (!nlh)
		return -EMSGSIZE;

	ifsm = nlmsg_data(nlh);
	ifsm->ifindex = dev->ifindex;
	ifsm->filter_mask = filter_mask;

	if (stats_attr_valid(filter_mask, IFLA_STATS_LINK_64, *idxattr)) {
		struct rtnl_link_stats64 *sp;

		attr = nla_reserve_64bit(skb, IFLA_STATS_LINK_64,
					 sizeof(struct rtnl_link_stats64),
					 IFLA_STATS_UNSPEC);
		if (!attr)
			goto nla_put_failure;

		sp = nla_data(attr);
		dev_get_stats(dev, sp);
	}

	if (stats_attr_valid(filter_mask, IFLA_STATS_LINK_XSTATS, *idxattr)) {
		const struct rtnl_link_ops *ops = dev->rtnl_link_ops;

		if (ops && ops->fill_linkxstats) {
			*idxattr = IFLA_STATS_LINK_XSTATS;
			attr = nla_nest_start(skb,
					      IFLA_STATS_LINK_XSTATS);
			if (!attr)
				goto nla_put_failure;

			err = ops->fill_linkxstats(skb, dev, prividx, *idxattr);
			nla_nest_end(skb, attr);
			if (err)
				goto nla_put_failure;
			*idxattr = 0;
		}
	}

	if (stats_attr_valid(filter_mask, IFLA_STATS_LINK_XSTATS_SLAVE,
			     *idxattr)) {
		const struct rtnl_link_ops *ops = NULL;
		const struct net_device *master;

		master = netdev_master_upper_dev_get(dev);
		if (master)
			ops = master->rtnl_link_ops;
		if (ops && ops->fill_linkxstats) {
			*idxattr = IFLA_STATS_LINK_XSTATS_SLAVE;
			attr = nla_nest_start(skb,
					      IFLA_STATS_LINK_XSTATS_SLAVE);
			if (!attr)
				goto nla_put_failure;

			err = ops->fill_linkxstats(skb, dev, prividx, *idxattr);
			nla_nest_end(skb, attr);
			if (err)
				goto nla_put_failure;
			*idxattr = 0;
		}
	}

	if (stats_attr_valid(filter_mask, IFLA_STATS_LINK_OFFLOAD_XSTATS,
			     *idxattr)) {
		*idxattr = IFLA_STATS_LINK_OFFLOAD_XSTATS;
		attr = nla_nest_start(skb, IFLA_STATS_LINK_OFFLOAD_XSTATS);
		if (!attr)
			goto nla_put_failure;

		err = rtnl_get_offload_stats(skb, dev, prividx);
		if (err == -ENODATA)
			nla_nest_cancel(skb, attr);
		else
			nla_nest_end(skb, attr);

		if (err && err != -ENODATA)
			goto nla_put_failure;
		*idxattr = 0;
	}

	if (stats_attr_valid(filter_mask, IFLA_STATS_AF_SPEC, *idxattr)) {
		struct rtnl_af_ops *af_ops;

		*idxattr = IFLA_STATS_AF_SPEC;
		attr = nla_nest_start(skb, IFLA_STATS_AF_SPEC);
		if (!attr)
			goto nla_put_failure;

		list_for_each_entry(af_ops, &rtnl_af_ops, list) {
			if (af_ops->fill_stats_af) {
				struct nlattr *af;
				int err;

				af = nla_nest_start(skb, af_ops->family);
				if (!af)
					goto nla_put_failure;

				err = af_ops->fill_stats_af(skb, dev);

				if (err == -ENODATA)
					nla_nest_cancel(skb, af);
				else if (err < 0)
					goto nla_put_failure;

				nla_nest_end(skb, af);
			}
		}

		nla_nest_end(skb, attr);

		*idxattr = 0;
	}

	nlmsg_end(skb, nlh);

	return 0;

nla_put_failure:
	/* not a multi message or no progress mean a real error */
	if (!(flags & NLM_F_MULTI) || s_prividx == *prividx)
		nlmsg_cancel(skb, nlh);
	else
		nlmsg_end(skb, nlh);

	return -EMSGSIZE;
}

static size_t if_nlmsg_stats_size(const struct net_device *dev,
				  u32 filter_mask)
{
	size_t size = 0;

	if (stats_attr_valid(filter_mask, IFLA_STATS_LINK_64, 0))
		size += nla_total_size_64bit(sizeof(struct rtnl_link_stats64));

	if (stats_attr_valid(filter_mask, IFLA_STATS_LINK_XSTATS, 0)) {
		const struct rtnl_link_ops *ops = dev->rtnl_link_ops;
		int attr = IFLA_STATS_LINK_XSTATS;

		if (ops && ops->get_linkxstats_size) {
			size += nla_total_size(ops->get_linkxstats_size(dev,
									attr));
			/* for IFLA_STATS_LINK_XSTATS */
			size += nla_total_size(0);
		}
	}

	if (stats_attr_valid(filter_mask, IFLA_STATS_LINK_XSTATS_SLAVE, 0)) {
		struct net_device *_dev = (struct net_device *)dev;
		const struct rtnl_link_ops *ops = NULL;
		const struct net_device *master;

		/* netdev_master_upper_dev_get can't take const */
		master = netdev_master_upper_dev_get(_dev);
		if (master)
			ops = master->rtnl_link_ops;
		if (ops && ops->get_linkxstats_size) {
			int attr = IFLA_STATS_LINK_XSTATS_SLAVE;

			size += nla_total_size(ops->get_linkxstats_size(dev,
									attr));
			/* for IFLA_STATS_LINK_XSTATS_SLAVE */
			size += nla_total_size(0);
		}
	}

	if (stats_attr_valid(filter_mask, IFLA_STATS_LINK_OFFLOAD_XSTATS, 0))
		size += rtnl_get_offload_stats_size(dev);

	if (stats_attr_valid(filter_mask, IFLA_STATS_AF_SPEC, 0)) {
		struct rtnl_af_ops *af_ops;

		/* for IFLA_STATS_AF_SPEC */
		size += nla_total_size(0);

		list_for_each_entry(af_ops, &rtnl_af_ops, list) {
			if (af_ops->get_stats_af_size) {
				size += nla_total_size(
					af_ops->get_stats_af_size(dev));

				/* for AF_* */
				size += nla_total_size(0);
			}
		}
	}

	return size;
}

static int rtnl_stats_get(struct sk_buff *skb, struct nlmsghdr *nlh,
			  struct netlink_ext_ack *extack)
{
	struct net *net = sock_net(skb->sk);
	struct net_device *dev = NULL;
	int idxattr = 0, prividx = 0;
	struct if_stats_msg *ifsm;
	struct sk_buff *nskb;
	u32 filter_mask;
	int err;

	if (nlmsg_len(nlh) < sizeof(*ifsm))
		return -EINVAL;

	ifsm = nlmsg_data(nlh);
	if (ifsm->ifindex > 0)
		dev = __dev_get_by_index(net, ifsm->ifindex);
	else
		return -EINVAL;

	if (!dev)
		return -ENODEV;

	filter_mask = ifsm->filter_mask;
	if (!filter_mask)
		return -EINVAL;

	nskb = nlmsg_new(if_nlmsg_stats_size(dev, filter_mask), GFP_KERNEL);
	if (!nskb)
		return -ENOBUFS;

	err = rtnl_fill_statsinfo(nskb, dev, RTM_NEWSTATS,
				  NETLINK_CB(skb).portid, nlh->nlmsg_seq, 0,
				  0, filter_mask, &idxattr, &prividx);
	if (err < 0) {
		/* -EMSGSIZE implies BUG in if_nlmsg_stats_size */
		WARN_ON(err == -EMSGSIZE);
		kfree_skb(nskb);
	} else {
		err = rtnl_unicast(nskb, net, NETLINK_CB(skb).portid);
	}

	return err;
}

static int rtnl_stats_dump(struct sk_buff *skb, struct netlink_callback *cb)
{
	int h, s_h, err, s_idx, s_idxattr, s_prividx;
	struct net *net = sock_net(skb->sk);
	unsigned int flags = NLM_F_MULTI;
	struct if_stats_msg *ifsm;
	struct hlist_head *head;
	struct net_device *dev;
	u32 filter_mask = 0;
	int idx = 0;

	s_h = cb->args[0];
	s_idx = cb->args[1];
	s_idxattr = cb->args[2];
	s_prividx = cb->args[3];

	cb->seq = net->dev_base_seq;

	if (nlmsg_len(cb->nlh) < sizeof(*ifsm))
		return -EINVAL;

	ifsm = nlmsg_data(cb->nlh);
	filter_mask = ifsm->filter_mask;
	if (!filter_mask)
		return -EINVAL;

	for (h = s_h; h < NETDEV_HASHENTRIES; h++, s_idx = 0) {
		idx = 0;
		head = &net->dev_index_head[h];
		hlist_for_each_entry(dev, head, index_hlist) {
			if (idx < s_idx)
				goto cont;
			err = rtnl_fill_statsinfo(skb, dev, RTM_NEWSTATS,
						  NETLINK_CB(cb->skb).portid,
						  cb->nlh->nlmsg_seq, 0,
						  flags, filter_mask,
						  &s_idxattr, &s_prividx);
			/* If we ran out of room on the first message,
			 * we're in trouble
			 */
			WARN_ON((err == -EMSGSIZE) && (skb->len == 0));

			if (err < 0)
				goto out;
			s_prividx = 0;
			s_idxattr = 0;
			nl_dump_check_consistent(cb, nlmsg_hdr(skb));
cont:
			idx++;
		}
	}
out:
	cb->args[3] = s_prividx;
	cb->args[2] = s_idxattr;
	cb->args[1] = idx;
	cb->args[0] = h;

	return skb->len;
}

/* Process one rtnetlink message. */

static int rtnetlink_rcv_msg(struct sk_buff *skb, struct nlmsghdr *nlh,
			     struct netlink_ext_ack *extack)
{
	struct net *net = sock_net(skb->sk);
	rtnl_doit_func doit;
	int kind;
	int family;
	int type;
	int err;

	type = nlh->nlmsg_type;
	if (type > RTM_MAX)
		return -EOPNOTSUPP;

	type -= RTM_BASE;

	/* All the messages must have at least 1 byte length */
	if (nlmsg_len(nlh) < sizeof(struct rtgenmsg))
		return 0;

	family = ((struct rtgenmsg *)nlmsg_data(nlh))->rtgen_family;
	kind = type&3;

	if (kind != 2 && !netlink_net_capable(skb, CAP_NET_ADMIN))
		return -EPERM;

	if (kind == 2 && nlh->nlmsg_flags&NLM_F_DUMP) {
		struct sock *rtnl;
		rtnl_dumpit_func dumpit;
		rtnl_calcit_func calcit;
		u16 min_dump_alloc = 0;

		dumpit = rtnl_get_dumpit(family, type);
		if (dumpit == NULL)
			return -EOPNOTSUPP;
		calcit = rtnl_get_calcit(family, type);
		if (calcit)
			min_dump_alloc = calcit(skb, nlh);

		__rtnl_unlock();
		rtnl = net->rtnl;
		{
			struct netlink_dump_control c = {
				.dump		= dumpit,
				.min_dump_alloc	= min_dump_alloc,
			};
			err = netlink_dump_start(rtnl, skb, nlh, &c);
		}
		rtnl_lock();
		return err;
	}

	doit = rtnl_get_doit(family, type);
	if (doit == NULL)
		return -EOPNOTSUPP;

	return doit(skb, nlh, extack);
}

static void rtnetlink_rcv(struct sk_buff *skb)
{
	rtnl_lock();
	netlink_rcv_skb(skb, &rtnetlink_rcv_msg);
	rtnl_unlock();
}

static int rtnetlink_event(struct notifier_block *this, unsigned long event, void *ptr)
{
	struct net_device *dev = netdev_notifier_info_to_dev(ptr);

	switch (event) {
	case NETDEV_REBOOT:
	case NETDEV_CHANGEADDR:
	case NETDEV_CHANGENAME:
	case NETDEV_FEAT_CHANGE:
	case NETDEV_BONDING_FAILOVER:
	case NETDEV_NOTIFY_PEERS:
	case NETDEV_RESEND_IGMP:
	case NETDEV_CHANGEINFODATA:
		rtmsg_ifinfo_event(RTM_NEWLINK, dev, 0, rtnl_get_event(event),
				   GFP_KERNEL);
		break;
	default:
		break;
	}
	return NOTIFY_DONE;
}

static struct notifier_block rtnetlink_dev_notifier = {
	.notifier_call	= rtnetlink_event,
};


static int __net_init rtnetlink_net_init(struct net *net)
{
	struct sock *sk;
	struct netlink_kernel_cfg cfg = {
		.groups		= RTNLGRP_MAX,
		.input		= rtnetlink_rcv,
		.cb_mutex	= &rtnl_mutex,
		.flags		= NL_CFG_F_NONROOT_RECV,
	};

	sk = netlink_kernel_create(net, NETLINK_ROUTE, &cfg);
	if (!sk)
		return -ENOMEM;
	net->rtnl = sk;
	return 0;
}

static void __net_exit rtnetlink_net_exit(struct net *net)
{
	netlink_kernel_release(net->rtnl);
	net->rtnl = NULL;
}

static struct pernet_operations rtnetlink_net_ops = {
	.init = rtnetlink_net_init,
	.exit = rtnetlink_net_exit,
};

void __init rtnetlink_init(void)
{
	if (register_pernet_subsys(&rtnetlink_net_ops))
		panic("rtnetlink_init: cannot initialize rtnetlink\n");

	register_netdevice_notifier(&rtnetlink_dev_notifier);

	rtnl_register(PF_UNSPEC, RTM_GETLINK, rtnl_getlink,
		      rtnl_dump_ifinfo, rtnl_calcit);
	rtnl_register(PF_UNSPEC, RTM_SETLINK, rtnl_setlink, NULL, NULL);
	rtnl_register(PF_UNSPEC, RTM_NEWLINK, rtnl_newlink, NULL, NULL);
	rtnl_register(PF_UNSPEC, RTM_DELLINK, rtnl_dellink, NULL, NULL);

	rtnl_register(PF_UNSPEC, RTM_GETADDR, NULL, rtnl_dump_all, NULL);
	rtnl_register(PF_UNSPEC, RTM_GETROUTE, NULL, rtnl_dump_all, NULL);
	rtnl_register(PF_UNSPEC, RTM_GETNETCONF, NULL, rtnl_dump_all, NULL);

	rtnl_register(PF_BRIDGE, RTM_NEWNEIGH, rtnl_fdb_add, NULL, NULL);
	rtnl_register(PF_BRIDGE, RTM_DELNEIGH, rtnl_fdb_del, NULL, NULL);
	rtnl_register(PF_BRIDGE, RTM_GETNEIGH, NULL, rtnl_fdb_dump, NULL);

	rtnl_register(PF_BRIDGE, RTM_GETLINK, NULL, rtnl_bridge_getlink, NULL);
	rtnl_register(PF_BRIDGE, RTM_DELLINK, rtnl_bridge_dellink, NULL, NULL);
	rtnl_register(PF_BRIDGE, RTM_SETLINK, rtnl_bridge_setlink, NULL, NULL);

	rtnl_register(PF_UNSPEC, RTM_GETSTATS, rtnl_stats_get, rtnl_stats_dump,
		      NULL);
}<|MERGE_RESOLUTION|>--- conflicted
+++ resolved
@@ -1265,13 +1265,8 @@
 		*prog_id = generic_xdp_prog->aux->id;
 		return XDP_ATTACHED_SKB;
 	}
-<<<<<<< HEAD
-	if (ops->ndo_xdp && __dev_xdp_attached(dev, ops->ndo_xdp, prog_id))
-		return XDP_ATTACHED_DRV;
-=======
 	if (!ops->ndo_xdp)
 		return XDP_ATTACHED_NONE;
->>>>>>> 6b0ca60c
 
 	return __dev_xdp_attached(dev, ops->ndo_xdp, prog_id);
 }
