--- conflicted
+++ resolved
@@ -197,65 +197,6 @@
 }
 
 /**
-<<<<<<< HEAD
- *	alloc_skb_from_cache	-	allocate a network buffer
- *	@cp: kmem_cache from which to allocate the data area
- *           (object size must be big enough for @size bytes + skb overheads)
- *	@size: size to allocate
- *	@gfp_mask: allocation mask
- *
- *	Allocate a new &sk_buff. The returned buffer has no headroom and
- *	tail room of size bytes. The object has a reference count of one.
- *	The return is the buffer. On a failure the return is %NULL.
- *
- *	Buffers may only be allocated from interrupts using a @gfp_mask of
- *	%GFP_ATOMIC.
- */
-struct sk_buff *alloc_skb_from_cache(struct kmem_cache *cp,
-				     unsigned int size,
-				     gfp_t gfp_mask)
-{
-	struct sk_buff *skb;
-	u8 *data;
-
-	/* Get the HEAD */
-	skb = kmem_cache_alloc(skbuff_head_cache,
-			       gfp_mask & ~__GFP_DMA);
-	if (!skb)
-		goto out;
-
-	/* Get the DATA. */
-	size = SKB_DATA_ALIGN(size);
-	data = kmem_cache_alloc(cp, gfp_mask);
-	if (!data)
-		goto nodata;
-
-	memset(skb, 0, offsetof(struct sk_buff, truesize));
-	skb->truesize = size + sizeof(struct sk_buff);
-	atomic_set(&skb->users, 1);
-	skb->head = data;
-	skb->data = data;
-	skb->tail = data;
-	skb->end  = data + size;
-
-	atomic_set(&(skb_shinfo(skb)->dataref), 1);
-	skb_shinfo(skb)->nr_frags  = 0;
-	skb_shinfo(skb)->gso_size = 0;
-	skb_shinfo(skb)->gso_segs = 0;
-	skb_shinfo(skb)->gso_type = 0;
-	skb_shinfo(skb)->ip6_frag_id = 0;
-	skb_shinfo(skb)->frag_list = NULL;
-out:
-	return skb;
-nodata:
-	kmem_cache_free(skbuff_head_cache, skb);
-	skb = NULL;
-	goto out;
-}
-
-/**
-=======
->>>>>>> 80d74d51
  *	__netdev_alloc_skb - allocate an skbuff for rx on a specific device
  *	@dev: network device to receive on
  *	@length: length to allocate
