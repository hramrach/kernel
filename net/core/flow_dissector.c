--- conflicted
+++ resolved
@@ -953,10 +953,6 @@
 	struct flow_dissector_key_control *key_control;
 	struct flow_dissector_key_basic *key_basic;
 	struct flow_dissector_key_addrs *key_addrs;
-<<<<<<< HEAD
-	struct flow_dissector_key_ports *key_ports;
-=======
->>>>>>> e42617b8
 	struct flow_dissector_key_tags *key_tags;
 	struct flow_dissector_key_vlan *key_vlan;
 	struct bpf_prog *attached = NULL;
@@ -1406,25 +1402,16 @@
 	case IPPROTO_ICMPV6:
 		__skb_flow_dissect_icmp(skb, flow_dissector, target_container,
 					data, nhoff, hlen);
-<<<<<<< HEAD
 		break;
 
 	default:
-=======
->>>>>>> e42617b8
-		break;
-
-	default:
-		break;
-	}
-
-<<<<<<< HEAD
-=======
+		break;
+	}
+
 	if (!(key_control->flags & FLOW_DIS_IS_FRAGMENT))
 		__skb_flow_dissect_ports(skb, flow_dissector, target_container,
 					 data, nhoff, ip_proto, hlen);
 
->>>>>>> e42617b8
 	/* Process result of IP proto processing */
 	switch (fdret) {
 	case FLOW_DISSECT_RET_PROTO_AGAIN:
