--- conflicted
+++ resolved
@@ -238,10 +238,6 @@
 	 * in EEXIST update case.
 	 */
 	synchronize_rcu();
-<<<<<<< HEAD
-	raw_spin_lock_bh(&stab->lock);
-=======
->>>>>>> 7117be3f
 	for (i = 0; i < stab->map.max_entries; i++) {
 		struct sock **psk = &stab->sks[i];
 		struct sock *sk;
@@ -255,10 +251,6 @@
 			release_sock(sk);
 		}
 	}
-<<<<<<< HEAD
-	raw_spin_unlock_bh(&stab->lock);
-=======
->>>>>>> 7117be3f
 
 	/* wait for psock readers accessing its map link */
 	synchronize_rcu();
@@ -892,12 +884,6 @@
 
 	/* wait for psock readers accessing its map link */
 	synchronize_rcu();
-<<<<<<< HEAD
-
-	/* wait for psock readers accessing its map link */
-	synchronize_rcu();
-=======
->>>>>>> 7117be3f
 
 	bpf_map_area_free(htab->buckets);
 	kfree(htab);
