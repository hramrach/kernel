/*
   Copyright (c) 2013-2014 Intel Corp.

   This program is free software; you can redistribute it and/or modify
   it under the terms of the GNU General Public License version 2 and
   only version 2 as published by the Free Software Foundation.

   This program is distributed in the hope that it will be useful,
   but WITHOUT ANY WARRANTY; without even the implied warranty of
   MERCHANTABILITY or FITNESS FOR A PARTICULAR PURPOSE.  See the
   GNU General Public License for more details.
*/

#include <linux/if_arp.h>
#include <linux/netdevice.h>
#include <linux/etherdevice.h>
#include <linux/module.h>
#include <linux/debugfs.h>

#include <net/ipv6.h>
#include <net/ip6_route.h>
#include <net/addrconf.h>

#include <net/af_ieee802154.h> /* to get the address type */

#include <net/bluetooth/bluetooth.h>
#include <net/bluetooth/hci_core.h>
#include <net/bluetooth/l2cap.h>

#include <net/6lowpan.h> /* for the compression support */

#define VERSION "0.1"

static struct dentry *lowpan_psm_debugfs;
static struct dentry *lowpan_control_debugfs;

#define IFACE_NAME_TEMPLATE "bt%d"
#define EUI64_ADDR_LEN 8

struct skb_cb {
	struct in6_addr addr;
	struct in6_addr gw;
	struct l2cap_chan *chan;
	int status;
};
#define lowpan_cb(skb) ((struct skb_cb *)((skb)->cb))

/* The devices list contains those devices that we are acting
 * as a proxy. The BT 6LoWPAN device is a virtual device that
 * connects to the Bluetooth LE device. The real connection to
 * BT device is done via l2cap layer. There exists one
 * virtual device / one BT 6LoWPAN network (=hciX device).
 * The list contains struct lowpan_dev elements.
 */
static LIST_HEAD(bt_6lowpan_devices);
static DEFINE_RWLOCK(devices_lock);

/* If psm is set to 0 (default value), then 6lowpan is disabled.
 * Other values are used to indicate a Protocol Service Multiplexer
 * value for 6lowpan.
 */
static u16 psm_6lowpan;

/* We are listening incoming connections via this channel
 */
static struct l2cap_chan *listen_chan;

struct lowpan_peer {
	struct list_head list;
	struct l2cap_chan *chan;

	/* peer addresses in various formats */
	unsigned char eui64_addr[EUI64_ADDR_LEN];
	struct in6_addr peer_addr;
};

struct lowpan_dev {
	struct list_head list;

	struct hci_dev *hdev;
	struct net_device *netdev;
	struct list_head peers;
	atomic_t peer_count; /* number of items in peers list */

	struct work_struct delete_netdev;
	struct delayed_work notify_peers;
};

static inline struct lowpan_dev *lowpan_dev(const struct net_device *netdev)
{
	return netdev_priv(netdev);
}

static inline void peer_add(struct lowpan_dev *dev, struct lowpan_peer *peer)
{
	list_add(&peer->list, &dev->peers);
	atomic_inc(&dev->peer_count);
}

static inline bool peer_del(struct lowpan_dev *dev, struct lowpan_peer *peer)
{
	list_del(&peer->list);

	module_put(THIS_MODULE);

	if (atomic_dec_and_test(&dev->peer_count)) {
		BT_DBG("last peer");
		return true;
	}

	return false;
}

static inline struct lowpan_peer *peer_lookup_ba(struct lowpan_dev *dev,
						 bdaddr_t *ba, __u8 type)
{
	struct lowpan_peer *peer, *tmp;

	BT_DBG("peers %d addr %pMR type %d", atomic_read(&dev->peer_count),
	       ba, type);

	list_for_each_entry_safe(peer, tmp, &dev->peers, list) {
		BT_DBG("dst addr %pMR dst type %d",
		       &peer->chan->dst, peer->chan->dst_type);

		if (bacmp(&peer->chan->dst, ba))
			continue;

		if (type == peer->chan->dst_type)
			return peer;
	}

	return NULL;
}

static inline struct lowpan_peer *peer_lookup_chan(struct lowpan_dev *dev,
						   struct l2cap_chan *chan)
{
	struct lowpan_peer *peer, *tmp;

	list_for_each_entry_safe(peer, tmp, &dev->peers, list) {
		if (peer->chan == chan)
			return peer;
	}

	return NULL;
}

static inline struct lowpan_peer *peer_lookup_conn(struct lowpan_dev *dev,
						   struct l2cap_conn *conn)
{
	struct lowpan_peer *peer, *tmp;

	list_for_each_entry_safe(peer, tmp, &dev->peers, list) {
		if (peer->chan->conn == conn)
			return peer;
	}

	return NULL;
}

static inline struct lowpan_peer *peer_lookup_dst(struct lowpan_dev *dev,
						  struct in6_addr *daddr,
						  struct sk_buff *skb)
{
	struct lowpan_peer *peer, *tmp;
	struct in6_addr *nexthop;
	struct rt6_info *rt = (struct rt6_info *)skb_dst(skb);
	int count = atomic_read(&dev->peer_count);

	BT_DBG("peers %d addr %pI6c rt %p", count, daddr, rt);

	/* If we have multiple 6lowpan peers, then check where we should
	 * send the packet. If only one peer exists, then we can send the
	 * packet right away.
	 */
	if (count == 1)
		return list_first_entry(&dev->peers, struct lowpan_peer,
					list);

	if (!rt) {
		nexthop = &lowpan_cb(skb)->gw;

		if (ipv6_addr_any(nexthop))
			return NULL;
	} else {
		nexthop = rt6_nexthop(rt);

		/* We need to remember the address because it is needed
		 * by bt_xmit() when sending the packet. In bt_xmit(), the
		 * destination routing info is not set.
		 */
		memcpy(&lowpan_cb(skb)->gw, nexthop, sizeof(struct in6_addr));
	}

	BT_DBG("gw %pI6c", nexthop);

	list_for_each_entry_safe(peer, tmp, &dev->peers, list) {
		BT_DBG("dst addr %pMR dst type %d ip %pI6c",
		       &peer->chan->dst, peer->chan->dst_type,
		       &peer->peer_addr);

		if (!ipv6_addr_cmp(&peer->peer_addr, nexthop))
			return peer;
	}

	return NULL;
}

static struct lowpan_peer *lookup_peer(struct l2cap_conn *conn)
{
	struct lowpan_dev *entry, *tmp;
	struct lowpan_peer *peer = NULL;
	unsigned long flags;

	read_lock_irqsave(&devices_lock, flags);

	list_for_each_entry_safe(entry, tmp, &bt_6lowpan_devices, list) {
		peer = peer_lookup_conn(entry, conn);
		if (peer)
			break;
	}

	read_unlock_irqrestore(&devices_lock, flags);

	return peer;
}

static struct lowpan_dev *lookup_dev(struct l2cap_conn *conn)
{
	struct lowpan_dev *entry, *tmp;
	struct lowpan_dev *dev = NULL;
	unsigned long flags;

	read_lock_irqsave(&devices_lock, flags);

	list_for_each_entry_safe(entry, tmp, &bt_6lowpan_devices, list) {
		if (conn->hcon->hdev == entry->hdev) {
			dev = entry;
			break;
		}
	}

	read_unlock_irqrestore(&devices_lock, flags);

	return dev;
}

static int give_skb_to_upper(struct sk_buff *skb, struct net_device *dev)
{
	struct sk_buff *skb_cp;
	int ret;

	skb_cp = skb_copy(skb, GFP_ATOMIC);
	if (!skb_cp)
		return -ENOMEM;

	ret = netif_rx(skb_cp);
	if (ret < 0) {
		BT_DBG("receive skb %d", ret);
		return NET_RX_DROP;
	}

	return ret;
}

static int process_data(struct sk_buff *skb, struct net_device *netdev,
			struct l2cap_chan *chan)
{
	const u8 *saddr, *daddr;
	u8 iphc0, iphc1;
	struct lowpan_dev *dev;
	struct lowpan_peer *peer;
	unsigned long flags;

	dev = lowpan_dev(netdev);

	read_lock_irqsave(&devices_lock, flags);
	peer = peer_lookup_chan(dev, chan);
	read_unlock_irqrestore(&devices_lock, flags);
	if (!peer)
		goto drop;

	saddr = peer->eui64_addr;
	daddr = dev->netdev->dev_addr;

	/* at least two bytes will be used for the encoding */
	if (skb->len < 2)
		goto drop;

	if (lowpan_fetch_skb_u8(skb, &iphc0))
		goto drop;

	if (lowpan_fetch_skb_u8(skb, &iphc1))
		goto drop;

	return lowpan_process_data(skb, netdev,
				   saddr, IEEE802154_ADDR_LONG, EUI64_ADDR_LEN,
				   daddr, IEEE802154_ADDR_LONG, EUI64_ADDR_LEN,
				   iphc0, iphc1, give_skb_to_upper);

drop:
	kfree_skb(skb);
	return -EINVAL;
}

static int recv_pkt(struct sk_buff *skb, struct net_device *dev,
		    struct l2cap_chan *chan)
{
	struct sk_buff *local_skb;
	int ret;

	if (!netif_running(dev))
		goto drop;

	if (dev->type != ARPHRD_6LOWPAN)
		goto drop;

	/* check that it's our buffer */
	if (skb->data[0] == LOWPAN_DISPATCH_IPV6) {
		/* Copy the packet so that the IPv6 header is
		 * properly aligned.
		 */
		local_skb = skb_copy_expand(skb, NET_SKB_PAD - 1,
					    skb_tailroom(skb), GFP_ATOMIC);
		if (!local_skb)
			goto drop;

		local_skb->protocol = htons(ETH_P_IPV6);
		local_skb->pkt_type = PACKET_HOST;

		skb_reset_network_header(local_skb);
		skb_set_transport_header(local_skb, sizeof(struct ipv6hdr));

		if (give_skb_to_upper(local_skb, dev) != NET_RX_SUCCESS) {
			kfree_skb(local_skb);
			goto drop;
		}

		dev->stats.rx_bytes += skb->len;
		dev->stats.rx_packets++;

		kfree_skb(local_skb);
		kfree_skb(skb);
	} else {
		switch (skb->data[0] & 0xe0) {
		case LOWPAN_DISPATCH_IPHC:	/* ipv6 datagram */
			local_skb = skb_clone(skb, GFP_ATOMIC);
			if (!local_skb)
				goto drop;

			ret = process_data(local_skb, dev, chan);
			if (ret != NET_RX_SUCCESS)
				goto drop;

			dev->stats.rx_bytes += skb->len;
			dev->stats.rx_packets++;

			kfree_skb(skb);
			break;
		default:
			break;
		}
	}

	return NET_RX_SUCCESS;

drop:
	dev->stats.rx_dropped++;
	kfree_skb(skb);
	return NET_RX_DROP;
}

/* Packet from BT LE device */
static int chan_recv_cb(struct l2cap_chan *chan, struct sk_buff *skb)
{
	struct lowpan_dev *dev;
	struct lowpan_peer *peer;
	int err;

	peer = lookup_peer(chan->conn);
	if (!peer)
		return -ENOENT;

	dev = lookup_dev(chan->conn);
	if (!dev || !dev->netdev)
		return -ENOENT;

	err = recv_pkt(skb, dev->netdev, chan);
	if (err) {
		BT_DBG("recv pkt %d", err);
		err = -EAGAIN;
	}

	return err;
}

static u8 get_addr_type_from_eui64(u8 byte)
{
	/* Is universal(0) or local(1) bit */
	return ((byte & 0x02) ? BDADDR_LE_RANDOM : BDADDR_LE_PUBLIC);
}

static void copy_to_bdaddr(struct in6_addr *ip6_daddr, bdaddr_t *addr)
{
	u8 *eui64 = ip6_daddr->s6_addr + 8;

	addr->b[0] = eui64[7];
	addr->b[1] = eui64[6];
	addr->b[2] = eui64[5];
	addr->b[3] = eui64[2];
	addr->b[4] = eui64[1];
	addr->b[5] = eui64[0];
}

static void convert_dest_bdaddr(struct in6_addr *ip6_daddr,
				bdaddr_t *addr, u8 *addr_type)
{
	copy_to_bdaddr(ip6_daddr, addr);

	/* We need to toggle the U/L bit that we got from IPv6 address
	 * so that we get the proper address and type of the BD address.
	 */
	addr->b[5] ^= 0x02;

	*addr_type = get_addr_type_from_eui64(addr->b[5]);
}

static int setup_header(struct sk_buff *skb, struct net_device *netdev,
			bdaddr_t *peer_addr, u8 *peer_addr_type)
{
	struct in6_addr ipv6_daddr;
	struct lowpan_dev *dev;
	struct lowpan_peer *peer;
	bdaddr_t addr, *any = BDADDR_ANY;
	u8 *daddr = any->b;
	int err, status = 0;

	dev = lowpan_dev(netdev);

	memcpy(&ipv6_daddr, &lowpan_cb(skb)->addr, sizeof(ipv6_daddr));

	if (ipv6_addr_is_multicast(&ipv6_daddr)) {
		lowpan_cb(skb)->chan = NULL;
	} else {
		unsigned long flags;
		u8 addr_type;

		/* Get destination BT device from skb.
		 * If there is no such peer then discard the packet.
		 */
		convert_dest_bdaddr(&ipv6_daddr, &addr, &addr_type);

		BT_DBG("dest addr %pMR type %d IP %pI6c", &addr,
		       addr_type, &ipv6_daddr);

		read_lock_irqsave(&devices_lock, flags);
		peer = peer_lookup_ba(dev, &addr, addr_type);
		read_unlock_irqrestore(&devices_lock, flags);

		if (!peer) {
			/* The packet might be sent to 6lowpan interface
			 * because of routing (either via default route
			 * or user set route) so get peer according to
			 * the destination address.
			 */
			read_lock_irqsave(&devices_lock, flags);
<<<<<<< HEAD
			peer = peer_lookup_dst(dev, &hdr->daddr, skb);
=======
			peer = peer_lookup_dst(dev, &ipv6_daddr, skb);
>>>>>>> 6f566b79
			read_unlock_irqrestore(&devices_lock, flags);
			if (!peer) {
				BT_DBG("no such peer %pMR found", &addr);
				return -ENOENT;
			}
		}

		daddr = peer->eui64_addr;
		*peer_addr = addr;
		*peer_addr_type = addr_type;
		lowpan_cb(skb)->chan = peer->chan;

		status = 1;
	}

	lowpan_header_compress(skb, netdev, ETH_P_IPV6, daddr,
			       dev->netdev->dev_addr, skb->len);

	err = dev_hard_header(skb, netdev, ETH_P_IPV6, NULL, NULL, 0);
	if (err < 0)
		return err;

	return status;
}

static int header_create(struct sk_buff *skb, struct net_device *netdev,
			 unsigned short type, const void *_daddr,
			 const void *_saddr, unsigned int len)
{
	struct ipv6hdr *hdr;

	if (type != ETH_P_IPV6)
		return -EINVAL;

	hdr = ipv6_hdr(skb);

	memcpy(&lowpan_cb(skb)->addr, &hdr->daddr, sizeof(struct in6_addr));

	return 0;
}

/* Packet to BT LE device */
static int send_pkt(struct l2cap_chan *chan, struct sk_buff *skb,
		    struct net_device *netdev)
{
	struct msghdr msg;
	struct kvec iv;
	int err;

	/* Remember the skb so that we can send EAGAIN to the caller if
	 * we run out of credits.
	 */
	chan->data = skb;

	memset(&msg, 0, sizeof(msg));
	msg.msg_iov = (struct iovec *) &iv;
	msg.msg_iovlen = 1;
	iv.iov_base = skb->data;
	iv.iov_len = skb->len;

	err = l2cap_chan_send(chan, &msg, skb->len);
	if (err > 0) {
		netdev->stats.tx_bytes += err;
		netdev->stats.tx_packets++;
		return 0;
	}

	if (!err)
		err = lowpan_cb(skb)->status;

	if (err < 0) {
		if (err == -EAGAIN)
			netdev->stats.tx_dropped++;
		else
			netdev->stats.tx_errors++;
	}

	return err;
}

static int send_mcast_pkt(struct sk_buff *skb, struct net_device *netdev)
{
	struct sk_buff *local_skb;
	struct lowpan_dev *entry, *tmp;
	unsigned long flags;
	int err = 0;

	read_lock_irqsave(&devices_lock, flags);

	list_for_each_entry_safe(entry, tmp, &bt_6lowpan_devices, list) {
		struct lowpan_peer *pentry, *ptmp;
		struct lowpan_dev *dev;

		if (entry->netdev != netdev)
			continue;

		dev = lowpan_dev(entry->netdev);

		list_for_each_entry_safe(pentry, ptmp, &dev->peers, list) {
			int ret;

			local_skb = skb_clone(skb, GFP_ATOMIC);

			BT_DBG("xmit %s to %pMR type %d IP %pI6c chan %p",
			       netdev->name,
			       &pentry->chan->dst, pentry->chan->dst_type,
			       &pentry->peer_addr, pentry->chan);
			ret = send_pkt(pentry->chan, local_skb, netdev);
			if (ret < 0)
				err = ret;

			kfree_skb(local_skb);
		}
	}

	read_unlock_irqrestore(&devices_lock, flags);

	return err;
}

static netdev_tx_t bt_xmit(struct sk_buff *skb, struct net_device *netdev)
{
	int err = 0;
	bdaddr_t addr;
	u8 addr_type;
	struct sk_buff *tmpskb;

<<<<<<< HEAD
	if (ipv6_addr_is_multicast(&lowpan_cb(skb)->addr)) {
		/* We need to send the packet to every device
		 * behind this interface.
		 */
		send_mcast_pkt(skb, netdev);
	} else {
		unsigned long flags;

		convert_dest_bdaddr(&lowpan_cb(skb)->addr, &addr, &addr_type);
		dev = lowpan_dev(netdev);

		read_lock_irqsave(&devices_lock, flags);
		peer = peer_lookup_ba(dev, &addr, addr_type);
		if (!peer)
			peer = peer_lookup_dst(dev, &lowpan_cb(skb)->addr, skb);
		read_unlock_irqrestore(&devices_lock, flags);
=======
	/* We must take a copy of the skb before we modify/replace the ipv6
	 * header as the header could be used elsewhere
	 */
	tmpskb = skb_unshare(skb, GFP_ATOMIC);
	if (!tmpskb) {
		kfree_skb(skb);
		return NET_XMIT_DROP;
	}
	skb = tmpskb;
>>>>>>> 6f566b79

	/* Return values from setup_header()
	 *  <0 - error, packet is dropped
	 *   0 - this is a multicast packet
	 *   1 - this is unicast packet
	 */
	err = setup_header(skb, netdev, &addr, &addr_type);
	if (err < 0) {
		kfree_skb(skb);
		return NET_XMIT_DROP;
	}

	if (err) {
		if (lowpan_cb(skb)->chan) {
			BT_DBG("xmit %s to %pMR type %d IP %pI6c chan %p",
			       netdev->name, &addr, addr_type,
			       &lowpan_cb(skb)->addr, lowpan_cb(skb)->chan);
			err = send_pkt(lowpan_cb(skb)->chan, skb, netdev);
		} else {
			err = -ENOENT;
		}
	} else {
		/* We need to send the packet to every device behind this
		 * interface.
		 */
		err = send_mcast_pkt(skb, netdev);
	}

	dev_kfree_skb(skb);

	if (err)
		BT_DBG("ERROR: xmit failed (%d)", err);

	return err < 0 ? NET_XMIT_DROP : err;
}

static const struct net_device_ops netdev_ops = {
	.ndo_start_xmit		= bt_xmit,
};

static struct header_ops header_ops = {
	.create	= header_create,
};

static void netdev_setup(struct net_device *dev)
{
	dev->addr_len		= EUI64_ADDR_LEN;
	dev->type		= ARPHRD_6LOWPAN;

	dev->hard_header_len	= 0;
	dev->needed_tailroom	= 0;
	dev->mtu		= IPV6_MIN_MTU;
	dev->tx_queue_len	= 0;
	dev->flags		= IFF_RUNNING | IFF_POINTOPOINT |
				  IFF_MULTICAST;
	dev->watchdog_timeo	= 0;

	dev->netdev_ops		= &netdev_ops;
	dev->header_ops		= &header_ops;
	dev->destructor		= free_netdev;
}

static struct device_type bt_type = {
	.name	= "bluetooth",
};

static void set_addr(u8 *eui, u8 *addr, u8 addr_type)
{
	/* addr is the BT address in little-endian format */
	eui[0] = addr[5];
	eui[1] = addr[4];
	eui[2] = addr[3];
	eui[3] = 0xFF;
	eui[4] = 0xFE;
	eui[5] = addr[2];
	eui[6] = addr[1];
	eui[7] = addr[0];

	/* Universal/local bit set, BT 6lowpan draft ch. 3.2.1 */
	if (addr_type == BDADDR_LE_PUBLIC)
		eui[0] &= ~0x02;
	else
		eui[0] |= 0x02;

	BT_DBG("type %d addr %*phC", addr_type, 8, eui);
}

static void set_dev_addr(struct net_device *netdev, bdaddr_t *addr,
		         u8 addr_type)
{
	netdev->addr_assign_type = NET_ADDR_PERM;
	set_addr(netdev->dev_addr, addr->b, addr_type);
}

static void ifup(struct net_device *netdev)
{
	int err;

	rtnl_lock();
	err = dev_open(netdev);
	if (err < 0)
		BT_INFO("iface %s cannot be opened (%d)", netdev->name, err);
	rtnl_unlock();
}

static void ifdown(struct net_device *netdev)
{
	int err;

	rtnl_lock();
	err = dev_close(netdev);
	if (err < 0)
		BT_INFO("iface %s cannot be closed (%d)", netdev->name, err);
	rtnl_unlock();
}

static void do_notify_peers(struct work_struct *work)
{
	struct lowpan_dev *dev = container_of(work, struct lowpan_dev,
					      notify_peers.work);

	netdev_notify_peers(dev->netdev); /* send neighbour adv at startup */
}

static bool is_bt_6lowpan(struct hci_conn *hcon)
{
	if (hcon->type != LE_LINK)
		return false;

	if (!psm_6lowpan)
		return false;

	return true;
}

static struct l2cap_chan *chan_create(void)
{
	struct l2cap_chan *chan;

	chan = l2cap_chan_create();
	if (!chan)
		return NULL;

	l2cap_chan_set_defaults(chan);

	chan->chan_type = L2CAP_CHAN_CONN_ORIENTED;
	chan->mode = L2CAP_MODE_LE_FLOWCTL;
	chan->omtu = 65535;
	chan->imtu = chan->omtu;

	return chan;
}

static struct l2cap_chan *chan_open(struct l2cap_chan *pchan)
{
	struct l2cap_chan *chan;

	chan = chan_create();
	if (!chan)
		return NULL;

	chan->remote_mps = chan->omtu;
	chan->mps = chan->omtu;

	chan->state = BT_CONNECTED;

	return chan;
}

static void set_ip_addr_bits(u8 addr_type, u8 *addr)
{
	if (addr_type == BDADDR_LE_PUBLIC)
		*addr |= 0x02;
	else
		*addr &= ~0x02;
}

static struct l2cap_chan *add_peer_chan(struct l2cap_chan *chan,
					struct lowpan_dev *dev)
{
	struct lowpan_peer *peer;
	unsigned long flags;

	peer = kzalloc(sizeof(*peer), GFP_ATOMIC);
	if (!peer)
		return NULL;

	peer->chan = chan;
	memset(&peer->peer_addr, 0, sizeof(struct in6_addr));

	/* RFC 2464 ch. 5 */
	peer->peer_addr.s6_addr[0] = 0xFE;
	peer->peer_addr.s6_addr[1] = 0x80;
	set_addr((u8 *)&peer->peer_addr.s6_addr + 8, chan->dst.b,
		 chan->dst_type);

	memcpy(&peer->eui64_addr, (u8 *)&peer->peer_addr.s6_addr + 8,
	       EUI64_ADDR_LEN);

	/* IPv6 address needs to have the U/L bit set properly so toggle
	 * it back here.
	 */
	set_ip_addr_bits(chan->dst_type, (u8 *)&peer->peer_addr.s6_addr + 8);

	write_lock_irqsave(&devices_lock, flags);
	INIT_LIST_HEAD(&peer->list);
	peer_add(dev, peer);
	write_unlock_irqrestore(&devices_lock, flags);

	/* Notifying peers about us needs to be done without locks held */
	INIT_DELAYED_WORK(&dev->notify_peers, do_notify_peers);
	schedule_delayed_work(&dev->notify_peers, msecs_to_jiffies(100));

	return peer->chan;
}

static int setup_netdev(struct l2cap_chan *chan, struct lowpan_dev **dev)
{
	struct net_device *netdev;
	int err = 0;
	unsigned long flags;

	netdev = alloc_netdev(sizeof(struct lowpan_dev), IFACE_NAME_TEMPLATE,
			      NET_NAME_UNKNOWN, netdev_setup);
	if (!netdev)
		return -ENOMEM;

	set_dev_addr(netdev, &chan->src, chan->src_type);

	netdev->netdev_ops = &netdev_ops;
	SET_NETDEV_DEV(netdev, &chan->conn->hcon->dev);
	SET_NETDEV_DEVTYPE(netdev, &bt_type);

	err = register_netdev(netdev);
	if (err < 0) {
		BT_INFO("register_netdev failed %d", err);
		free_netdev(netdev);
		goto out;
	}

	BT_DBG("ifindex %d peer bdaddr %pMR type %d my addr %pMR type %d",
	       netdev->ifindex, &chan->dst, chan->dst_type,
	       &chan->src, chan->src_type);
	set_bit(__LINK_STATE_PRESENT, &netdev->state);

	*dev = netdev_priv(netdev);
	(*dev)->netdev = netdev;
	(*dev)->hdev = chan->conn->hcon->hdev;
	INIT_LIST_HEAD(&(*dev)->peers);

	write_lock_irqsave(&devices_lock, flags);
	INIT_LIST_HEAD(&(*dev)->list);
	list_add(&(*dev)->list, &bt_6lowpan_devices);
	write_unlock_irqrestore(&devices_lock, flags);

	return 0;

out:
	return err;
}

static inline void chan_ready_cb(struct l2cap_chan *chan)
{
	struct lowpan_dev *dev;

	dev = lookup_dev(chan->conn);

	BT_DBG("chan %p conn %p dev %p", chan, chan->conn, dev);

	if (!dev) {
		if (setup_netdev(chan, &dev) < 0) {
			l2cap_chan_del(chan, -ENOENT);
			return;
		}
	}

	if (!try_module_get(THIS_MODULE))
		return;

	add_peer_chan(chan, dev);
	ifup(dev->netdev);
}

static inline struct l2cap_chan *chan_new_conn_cb(struct l2cap_chan *pchan)
{
	struct l2cap_chan *chan;

	chan = chan_open(pchan);
	chan->ops = pchan->ops;

	BT_DBG("chan %p pchan %p", chan, pchan);

	return chan;
}

static void delete_netdev(struct work_struct *work)
{
	struct lowpan_dev *entry = container_of(work, struct lowpan_dev,
						delete_netdev);

	unregister_netdev(entry->netdev);

	/* The entry pointer is deleted in device_event() */
}

static void chan_close_cb(struct l2cap_chan *chan)
{
	struct lowpan_dev *entry, *tmp;
	struct lowpan_dev *dev = NULL;
	struct lowpan_peer *peer;
	int err = -ENOENT;
	unsigned long flags;
	bool last = false, removed = true;

	BT_DBG("chan %p conn %p", chan, chan->conn);

	if (chan->conn && chan->conn->hcon) {
		if (!is_bt_6lowpan(chan->conn->hcon))
			return;

		/* If conn is set, then the netdev is also there and we should
		 * not remove it.
		 */
		removed = false;
	}

	write_lock_irqsave(&devices_lock, flags);

	list_for_each_entry_safe(entry, tmp, &bt_6lowpan_devices, list) {
		dev = lowpan_dev(entry->netdev);
		peer = peer_lookup_chan(dev, chan);
		if (peer) {
			last = peer_del(dev, peer);
			err = 0;

			BT_DBG("dev %p removing %speer %p", dev,
			       last ? "last " : "1 ", peer);
			BT_DBG("chan %p orig refcnt %d", chan,
			       atomic_read(&chan->kref.refcount));

			l2cap_chan_put(chan);
			kfree(peer);
			break;
		}
	}

	if (!err && last && dev && !atomic_read(&dev->peer_count)) {
		write_unlock_irqrestore(&devices_lock, flags);

		cancel_delayed_work_sync(&dev->notify_peers);

		ifdown(dev->netdev);

		if (!removed) {
			INIT_WORK(&entry->delete_netdev, delete_netdev);
			schedule_work(&entry->delete_netdev);
		}
	} else {
		write_unlock_irqrestore(&devices_lock, flags);
	}

	return;
}

static void chan_state_change_cb(struct l2cap_chan *chan, int state, int err)
{
	BT_DBG("chan %p conn %p state %s err %d", chan, chan->conn,
	       state_to_string(state), err);
}

static struct sk_buff *chan_alloc_skb_cb(struct l2cap_chan *chan,
					 unsigned long hdr_len,
					 unsigned long len, int nb)
{
	/* Note that we must allocate using GFP_ATOMIC here as
	 * this function is called originally from netdev hard xmit
	 * function in atomic context.
	 */
	return bt_skb_alloc(hdr_len + len, GFP_ATOMIC);
}

static void chan_suspend_cb(struct l2cap_chan *chan)
{
	struct sk_buff *skb = chan->data;

	BT_DBG("chan %p conn %p skb %p", chan, chan->conn, skb);

	if (!skb)
		return;

	lowpan_cb(skb)->status = -EAGAIN;
}

static void chan_resume_cb(struct l2cap_chan *chan)
{
	struct sk_buff *skb = chan->data;

	BT_DBG("chan %p conn %p skb %p", chan, chan->conn, skb);

	if (!skb)
		return;

	lowpan_cb(skb)->status = 0;
}

static long chan_get_sndtimeo_cb(struct l2cap_chan *chan)
{
	return L2CAP_CONN_TIMEOUT;
}

static const struct l2cap_ops bt_6lowpan_chan_ops = {
	.name			= "L2CAP 6LoWPAN channel",
	.new_connection		= chan_new_conn_cb,
	.recv			= chan_recv_cb,
	.close			= chan_close_cb,
	.state_change		= chan_state_change_cb,
	.ready			= chan_ready_cb,
	.resume			= chan_resume_cb,
	.suspend		= chan_suspend_cb,
	.get_sndtimeo		= chan_get_sndtimeo_cb,
	.alloc_skb		= chan_alloc_skb_cb,
	.memcpy_fromiovec	= l2cap_chan_no_memcpy_fromiovec,

	.teardown		= l2cap_chan_no_teardown,
	.defer			= l2cap_chan_no_defer,
	.set_shutdown		= l2cap_chan_no_set_shutdown,
};

static inline __u8 bdaddr_type(__u8 type)
{
	if (type == ADDR_LE_DEV_PUBLIC)
		return BDADDR_LE_PUBLIC;
	else
		return BDADDR_LE_RANDOM;
}

static struct l2cap_chan *chan_get(void)
{
	struct l2cap_chan *pchan;

	pchan = chan_create();
	if (!pchan)
		return NULL;

	pchan->ops = &bt_6lowpan_chan_ops;

	return pchan;
}

static int bt_6lowpan_connect(bdaddr_t *addr, u8 dst_type)
{
	struct l2cap_chan *pchan;
	int err;

	pchan = chan_get();
	if (!pchan)
		return -EINVAL;

	err = l2cap_chan_connect(pchan, cpu_to_le16(psm_6lowpan), 0,
				 addr, dst_type);

	BT_DBG("chan %p err %d", pchan, err);
	if (err < 0)
		l2cap_chan_put(pchan);

	return err;
}

static int bt_6lowpan_disconnect(struct l2cap_conn *conn, u8 dst_type)
{
	struct lowpan_peer *peer;

	BT_DBG("conn %p dst type %d", conn, dst_type);

	peer = lookup_peer(conn);
	if (!peer)
		return -ENOENT;

	BT_DBG("peer %p chan %p", peer, peer->chan);

	l2cap_chan_close(peer->chan, ENOENT);

	return 0;
}

static struct l2cap_chan *bt_6lowpan_listen(void)
{
	bdaddr_t *addr = BDADDR_ANY;
	struct l2cap_chan *pchan;
	int err;

	if (psm_6lowpan == 0)
		return NULL;

	pchan = chan_get();
	if (!pchan)
		return NULL;

	pchan->state = BT_LISTEN;
	pchan->src_type = BDADDR_LE_PUBLIC;

	BT_DBG("psm 0x%04x chan %p src type %d", psm_6lowpan, pchan,
	       pchan->src_type);

	err = l2cap_add_psm(pchan, addr, cpu_to_le16(psm_6lowpan));
	if (err) {
		l2cap_chan_put(pchan);
		BT_ERR("psm cannot be added err %d", err);
		return NULL;
	}

	return pchan;
}

static int get_l2cap_conn(char *buf, bdaddr_t *addr, u8 *addr_type,
			  struct l2cap_conn **conn)
{
	struct hci_conn *hcon;
	struct hci_dev *hdev;
	bdaddr_t *src = BDADDR_ANY;
	int n;

	n = sscanf(buf, "%hhx:%hhx:%hhx:%hhx:%hhx:%hhx %hhu",
		   &addr->b[5], &addr->b[4], &addr->b[3],
		   &addr->b[2], &addr->b[1], &addr->b[0],
		   addr_type);

	if (n < 7)
		return -EINVAL;

	hdev = hci_get_route(addr, src);
	if (!hdev)
		return -ENOENT;

	hci_dev_lock(hdev);
	hcon = hci_conn_hash_lookup_ba(hdev, LE_LINK, addr);
	hci_dev_unlock(hdev);

	if (!hcon)
		return -ENOENT;

	*conn = (struct l2cap_conn *)hcon->l2cap_data;

	BT_DBG("conn %p dst %pMR type %d", *conn, &hcon->dst, hcon->dst_type);

	return 0;
}

static void disconnect_all_peers(void)
{
	struct lowpan_dev *entry, *tmp_dev;
	struct lowpan_peer *peer, *tmp_peer, *new_peer;
	struct list_head peers;
	unsigned long flags;

	INIT_LIST_HEAD(&peers);

	/* We make a separate list of peers as the close_cb() will
	 * modify the device peers list so it is better not to mess
	 * with the same list at the same time.
	 */

	read_lock_irqsave(&devices_lock, flags);

	list_for_each_entry_safe(entry, tmp_dev, &bt_6lowpan_devices, list) {
		list_for_each_entry_safe(peer, tmp_peer, &entry->peers, list) {
			new_peer = kmalloc(sizeof(*new_peer), GFP_ATOMIC);
			if (!new_peer)
				break;

			new_peer->chan = peer->chan;
			INIT_LIST_HEAD(&new_peer->list);

			list_add(&new_peer->list, &peers);
		}
	}

	read_unlock_irqrestore(&devices_lock, flags);

	list_for_each_entry_safe(peer, tmp_peer, &peers, list) {
		l2cap_chan_close(peer->chan, ENOENT);
		kfree(peer);
	}
}

static int lowpan_psm_set(void *data, u64 val)
{
	u16 psm;

	psm = val;
	if (psm == 0 || psm_6lowpan != psm)
		/* Disconnect existing connections if 6lowpan is
		 * disabled (psm = 0), or if psm changes.
		 */
		disconnect_all_peers();

	psm_6lowpan = psm;

	if (listen_chan) {
		l2cap_chan_close(listen_chan, 0);
		l2cap_chan_put(listen_chan);
	}

	listen_chan = bt_6lowpan_listen();

	return 0;
}

static int lowpan_psm_get(void *data, u64 *val)
{
	*val = psm_6lowpan;
	return 0;
}

DEFINE_SIMPLE_ATTRIBUTE(lowpan_psm_fops, lowpan_psm_get,
			lowpan_psm_set, "%llu\n");

static ssize_t lowpan_control_write(struct file *fp,
				    const char __user *user_buffer,
				    size_t count,
				    loff_t *position)
{
	char buf[32];
	size_t buf_size = min(count, sizeof(buf) - 1);
	int ret;
	bdaddr_t addr;
	u8 addr_type;
	struct l2cap_conn *conn = NULL;

	if (copy_from_user(buf, user_buffer, buf_size))
		return -EFAULT;

	buf[buf_size] = '\0';

	if (memcmp(buf, "connect ", 8) == 0) {
		ret = get_l2cap_conn(&buf[8], &addr, &addr_type, &conn);
		if (ret == -EINVAL)
			return ret;

		if (listen_chan) {
			l2cap_chan_close(listen_chan, 0);
			l2cap_chan_put(listen_chan);
			listen_chan = NULL;
		}

		if (conn) {
			struct lowpan_peer *peer;

			if (!is_bt_6lowpan(conn->hcon))
				return -EINVAL;

			peer = lookup_peer(conn);
			if (peer) {
				BT_DBG("6LoWPAN connection already exists");
				return -EALREADY;
			}

			BT_DBG("conn %p dst %pMR type %d user %d", conn,
			       &conn->hcon->dst, conn->hcon->dst_type,
			       addr_type);
		}

		ret = bt_6lowpan_connect(&addr, addr_type);
		if (ret < 0)
			return ret;

		return count;
	}

	if (memcmp(buf, "disconnect ", 11) == 0) {
		ret = get_l2cap_conn(&buf[11], &addr, &addr_type, &conn);
		if (ret < 0)
			return ret;

		ret = bt_6lowpan_disconnect(conn, addr_type);
		if (ret < 0)
			return ret;

		return count;
	}

	return count;
}

static int lowpan_control_show(struct seq_file *f, void *ptr)
{
	struct lowpan_dev *entry, *tmp_dev;
	struct lowpan_peer *peer, *tmp_peer;
	unsigned long flags;

	read_lock_irqsave(&devices_lock, flags);

	list_for_each_entry_safe(entry, tmp_dev, &bt_6lowpan_devices, list) {
		list_for_each_entry_safe(peer, tmp_peer, &entry->peers, list)
			seq_printf(f, "%pMR (type %u)\n",
				   &peer->chan->dst, peer->chan->dst_type);
	}

	read_unlock_irqrestore(&devices_lock, flags);

	return 0;
}

static int lowpan_control_open(struct inode *inode, struct file *file)
{
	return single_open(file, lowpan_control_show, inode->i_private);
}

static const struct file_operations lowpan_control_fops = {
	.open		= lowpan_control_open,
	.read		= seq_read,
	.write		= lowpan_control_write,
	.llseek		= seq_lseek,
	.release	= single_release,
};

static void disconnect_devices(void)
{
	struct lowpan_dev *entry, *tmp, *new_dev;
	struct list_head devices;
	unsigned long flags;

	INIT_LIST_HEAD(&devices);

	/* We make a separate list of devices because the unregister_netdev()
	 * will call device_event() which will also want to modify the same
	 * devices list.
	 */

	read_lock_irqsave(&devices_lock, flags);

	list_for_each_entry_safe(entry, tmp, &bt_6lowpan_devices, list) {
		new_dev = kmalloc(sizeof(*new_dev), GFP_ATOMIC);
		if (!new_dev)
			break;

		new_dev->netdev = entry->netdev;
		INIT_LIST_HEAD(&new_dev->list);

		list_add(&new_dev->list, &devices);
	}

	read_unlock_irqrestore(&devices_lock, flags);

	list_for_each_entry_safe(entry, tmp, &devices, list) {
		ifdown(entry->netdev);
		BT_DBG("Unregistering netdev %s %p",
		       entry->netdev->name, entry->netdev);
		unregister_netdev(entry->netdev);
		kfree(entry);
	}
}

static int device_event(struct notifier_block *unused,
			unsigned long event, void *ptr)
{
	struct net_device *netdev = netdev_notifier_info_to_dev(ptr);
	struct lowpan_dev *entry, *tmp;
	unsigned long flags;

	if (netdev->type != ARPHRD_6LOWPAN)
		return NOTIFY_DONE;

	switch (event) {
	case NETDEV_UNREGISTER:
		write_lock_irqsave(&devices_lock, flags);
		list_for_each_entry_safe(entry, tmp, &bt_6lowpan_devices,
					 list) {
			if (entry->netdev == netdev) {
				BT_DBG("Unregistered netdev %s %p",
				       netdev->name, netdev);
				list_del(&entry->list);
				kfree(entry);
				break;
			}
		}
		write_unlock_irqrestore(&devices_lock, flags);
		break;
	}

	return NOTIFY_DONE;
}

static struct notifier_block bt_6lowpan_dev_notifier = {
	.notifier_call = device_event,
};

static int __init bt_6lowpan_init(void)
{
	lowpan_psm_debugfs = debugfs_create_file("6lowpan_psm", 0644,
						 bt_debugfs, NULL,
						 &lowpan_psm_fops);
	lowpan_control_debugfs = debugfs_create_file("6lowpan_control", 0644,
						     bt_debugfs, NULL,
						     &lowpan_control_fops);

	return register_netdevice_notifier(&bt_6lowpan_dev_notifier);
}

static void __exit bt_6lowpan_exit(void)
{
	debugfs_remove(lowpan_psm_debugfs);
	debugfs_remove(lowpan_control_debugfs);

	if (listen_chan) {
		l2cap_chan_close(listen_chan, 0);
		l2cap_chan_put(listen_chan);
	}

	disconnect_devices();

	unregister_netdevice_notifier(&bt_6lowpan_dev_notifier);
}

module_init(bt_6lowpan_init);
module_exit(bt_6lowpan_exit);

MODULE_AUTHOR("Jukka Rissanen <jukka.rissanen@linux.intel.com>");
MODULE_DESCRIPTION("Bluetooth 6LoWPAN");
MODULE_VERSION(VERSION);
MODULE_LICENSE("GPL");<|MERGE_RESOLUTION|>--- conflicted
+++ resolved
@@ -465,11 +465,7 @@
 			 * the destination address.
 			 */
 			read_lock_irqsave(&devices_lock, flags);
-<<<<<<< HEAD
-			peer = peer_lookup_dst(dev, &hdr->daddr, skb);
-=======
 			peer = peer_lookup_dst(dev, &ipv6_daddr, skb);
->>>>>>> 6f566b79
 			read_unlock_irqrestore(&devices_lock, flags);
 			if (!peer) {
 				BT_DBG("no such peer %pMR found", &addr);
@@ -597,24 +593,6 @@
 	u8 addr_type;
 	struct sk_buff *tmpskb;
 
-<<<<<<< HEAD
-	if (ipv6_addr_is_multicast(&lowpan_cb(skb)->addr)) {
-		/* We need to send the packet to every device
-		 * behind this interface.
-		 */
-		send_mcast_pkt(skb, netdev);
-	} else {
-		unsigned long flags;
-
-		convert_dest_bdaddr(&lowpan_cb(skb)->addr, &addr, &addr_type);
-		dev = lowpan_dev(netdev);
-
-		read_lock_irqsave(&devices_lock, flags);
-		peer = peer_lookup_ba(dev, &addr, addr_type);
-		if (!peer)
-			peer = peer_lookup_dst(dev, &lowpan_cb(skb)->addr, skb);
-		read_unlock_irqrestore(&devices_lock, flags);
-=======
 	/* We must take a copy of the skb before we modify/replace the ipv6
 	 * header as the header could be used elsewhere
 	 */
@@ -624,7 +602,6 @@
 		return NET_XMIT_DROP;
 	}
 	skb = tmpskb;
->>>>>>> 6f566b79
 
 	/* Return values from setup_header()
 	 *  <0 - error, packet is dropped
