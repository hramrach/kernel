--- conflicted
+++ resolved
@@ -1203,10 +1203,7 @@
 
 	rwlock_init(&local->sockets.lock);
 	rwlock_init(&local->connecting_sockets.lock);
-<<<<<<< HEAD
-=======
 	rwlock_init(&local->raw_sockets.lock);
->>>>>>> 35681f62
 
 	nfc_llcp_build_gb(local);
 
@@ -1214,20 +1211,6 @@
 	local->remote_lto = LLCP_DEFAULT_LTO;
 
 	list_add(&local->list, &llcp_devices);
-<<<<<<< HEAD
-
-	return 0;
-
-err_rx_wq:
-	destroy_workqueue(local->rx_wq);
-
-err_tx_wq:
-	destroy_workqueue(local->tx_wq);
-
-err_local:
-	kfree(local);
-=======
->>>>>>> 35681f62
 
 	return 0;
 }
