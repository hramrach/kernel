/*
 *	IPv6 fragment reassembly
 *	Linux INET6 implementation
 *
 *	Authors:
 *	Pedro Roque		<roque@di.fc.ul.pt>
 *
 *	Based on: net/ipv4/ip_fragment.c
 *
 *	This program is free software; you can redistribute it and/or
 *      modify it under the terms of the GNU General Public License
 *      as published by the Free Software Foundation; either version
 *      2 of the License, or (at your option) any later version.
 */

/*
 *	Fixes:
 *	Andi Kleen	Make it work with multiple hosts.
 *			More RFC compliance.
 *
 *      Horst von Brand Add missing #include <linux/string.h>
 *	Alexey Kuznetsov	SMP races, threading, cleanup.
 *	Patrick McHardy		LRU queue of frag heads for evictor.
 *	Mitsuru KANDA @USAGI	Register inet6_protocol{}.
 *	David Stevens and
 *	YOSHIFUJI,H. @USAGI	Always remove fragment header to
 *				calculate ICV correctly.
 */
#include <linux/errno.h>
#include <linux/types.h>
#include <linux/string.h>
#include <linux/socket.h>
#include <linux/sockios.h>
#include <linux/jiffies.h>
#include <linux/net.h>
#include <linux/list.h>
#include <linux/netdevice.h>
#include <linux/in6.h>
#include <linux/ipv6.h>
#include <linux/icmpv6.h>
#include <linux/random.h>
#include <linux/jhash.h>
#include <linux/skbuff.h>
#include <linux/reserve.h>

#include <net/sock.h>
#include <net/snmp.h>

#include <net/ipv6.h>
#include <net/ip6_route.h>
#include <net/protocol.h>
#include <net/transp_v6.h>
#include <net/rawv6.h>
#include <net/ndisc.h>
#include <net/addrconf.h>
#include <net/inet_frag.h>

struct ip6frag_skb_cb
{
	struct inet6_skb_parm	h;
	int			offset;
};

#define FRAG6_CB(skb)	((struct ip6frag_skb_cb*)((skb)->cb))


/*
 *	Equivalent of ipv4 struct ipq
 */

struct frag_queue
{
	struct inet_frag_queue	q;

	__be32			id;		/* fragment id		*/
	u32			user;
	struct in6_addr		saddr;
	struct in6_addr		daddr;

	int			iif;
	unsigned int		csum;
	__u16			nhoffset;
};

static struct inet_frags ip6_frags;

int ip6_frag_nqueues(struct net *net)
{
	return net->ipv6.frags.nqueues;
}

int ip6_frag_mem(struct net *net)
{
	return atomic_read(&net->ipv6.frags.mem);
}

static int ip6_frag_reasm(struct frag_queue *fq, struct sk_buff *prev,
			  struct net_device *dev);

/*
 * callers should be careful not to use the hash value outside the ipfrag_lock
 * as doing so could race with ipfrag_hash_rnd being recalculated.
 */
unsigned int inet6_hash_frag(__be32 id, const struct in6_addr *saddr,
			     const struct in6_addr *daddr, u32 rnd)
{
	u32 a, b, c;

	a = (__force u32)saddr->s6_addr32[0];
	b = (__force u32)saddr->s6_addr32[1];
	c = (__force u32)saddr->s6_addr32[2];

	a += JHASH_GOLDEN_RATIO;
	b += JHASH_GOLDEN_RATIO;
	c += rnd;
	__jhash_mix(a, b, c);

	a += (__force u32)saddr->s6_addr32[3];
	b += (__force u32)daddr->s6_addr32[0];
	c += (__force u32)daddr->s6_addr32[1];
	__jhash_mix(a, b, c);

	a += (__force u32)daddr->s6_addr32[2];
	b += (__force u32)daddr->s6_addr32[3];
	c += (__force u32)id;
	__jhash_mix(a, b, c);

	return c & (INETFRAGS_HASHSZ - 1);
}
EXPORT_SYMBOL_GPL(inet6_hash_frag);

static unsigned int ip6_hashfn(struct inet_frag_queue *q)
{
	struct frag_queue *fq;

	fq = container_of(q, struct frag_queue, q);
	return inet6_hash_frag(fq->id, &fq->saddr, &fq->daddr, ip6_frags.rnd);
}

int ip6_frag_match(struct inet_frag_queue *q, void *a)
{
	struct frag_queue *fq;
	struct ip6_create_arg *arg = a;

	fq = container_of(q, struct frag_queue, q);
	return (fq->id == arg->id && fq->user == arg->user &&
			ipv6_addr_equal(&fq->saddr, arg->src) &&
			ipv6_addr_equal(&fq->daddr, arg->dst));
}
EXPORT_SYMBOL(ip6_frag_match);

/* Memory Tracking Functions. */
static inline void frag_kfree_skb(struct netns_frags *nf,
		struct sk_buff *skb, int *work)
{
	if (work)
		*work -= skb->truesize;
	atomic_sub(skb->truesize, &nf->mem);
	kfree_skb(skb);
}

void ip6_frag_init(struct inet_frag_queue *q, void *a)
{
	struct frag_queue *fq = container_of(q, struct frag_queue, q);
	struct ip6_create_arg *arg = a;

	fq->id = arg->id;
	fq->user = arg->user;
	ipv6_addr_copy(&fq->saddr, arg->src);
	ipv6_addr_copy(&fq->daddr, arg->dst);
}
EXPORT_SYMBOL(ip6_frag_init);

/* Destruction primitives. */

static __inline__ void fq_put(struct frag_queue *fq)
{
	inet_frag_put(&fq->q, &ip6_frags);
}

/* Kill fq entry. It is not destroyed immediately,
 * because caller (and someone more) holds reference count.
 */
static __inline__ void fq_kill(struct frag_queue *fq)
{
	inet_frag_kill(&fq->q, &ip6_frags);
}

static void ip6_evictor(struct net *net, struct inet6_dev *idev)
{
	int evicted;

	evicted = inet_frag_evictor(&net->ipv6.frags, &ip6_frags);
	if (evicted)
		IP6_ADD_STATS_BH(net, idev, IPSTATS_MIB_REASMFAILS, evicted);
}

static void ip6_frag_expire(unsigned long data)
{
	struct frag_queue *fq;
	struct net_device *dev = NULL;
	struct net *net;

	fq = container_of((struct inet_frag_queue *)data, struct frag_queue, q);

	spin_lock(&fq->q.lock);

	if (fq->q.last_in & INET_FRAG_COMPLETE)
		goto out;

	fq_kill(fq);

	net = container_of(fq->q.net, struct net, ipv6.frags);
	rcu_read_lock();
	dev = dev_get_by_index_rcu(net, fq->iif);
	if (!dev)
		goto out_rcu_unlock;

	IP6_INC_STATS_BH(net, __in6_dev_get(dev), IPSTATS_MIB_REASMTIMEOUT);
	IP6_INC_STATS_BH(net, __in6_dev_get(dev), IPSTATS_MIB_REASMFAILS);

	/* Don't send error if the first segment did not arrive. */
	if (!(fq->q.last_in & INET_FRAG_FIRST_IN) || !fq->q.fragments)
		goto out_rcu_unlock;

	/*
	   But use as source device on which LAST ARRIVED
	   segment was received. And do not use fq->dev
	   pointer directly, device might already disappeared.
	 */
	fq->q.fragments->dev = dev;
	icmpv6_send(fq->q.fragments, ICMPV6_TIME_EXCEED, ICMPV6_EXC_FRAGTIME, 0);
out_rcu_unlock:
	rcu_read_unlock();
out:
	spin_unlock(&fq->q.lock);
	fq_put(fq);
}

static __inline__ struct frag_queue *
fq_find(struct net *net, __be32 id, struct in6_addr *src, struct in6_addr *dst)
{
	struct inet_frag_queue *q;
	struct ip6_create_arg arg;
	unsigned int hash;

	arg.id = id;
	arg.user = IP6_DEFRAG_LOCAL_DELIVER;
	arg.src = src;
	arg.dst = dst;

	read_lock(&ip6_frags.lock);
	hash = inet6_hash_frag(id, src, dst, ip6_frags.rnd);

	q = inet_frag_find(&net->ipv6.frags, &ip6_frags, &arg, hash);
	if (q == NULL)
		return NULL;

	return container_of(q, struct frag_queue, q);
}

static int ip6_frag_queue(struct frag_queue *fq, struct sk_buff *skb,
			   struct frag_hdr *fhdr, int nhoff)
{
	struct sk_buff *prev, *next;
	struct net_device *dev;
	int offset, end;
	struct net *net = dev_net(skb_dst(skb)->dev);

	if (fq->q.last_in & INET_FRAG_COMPLETE)
		goto err;

	offset = ntohs(fhdr->frag_off) & ~0x7;
	end = offset + (ntohs(ipv6_hdr(skb)->payload_len) -
			((u8 *)(fhdr + 1) - (u8 *)(ipv6_hdr(skb) + 1)));

	if ((unsigned int)end > IPV6_MAXPLEN) {
		IP6_INC_STATS_BH(net, ip6_dst_idev(skb_dst(skb)),
				 IPSTATS_MIB_INHDRERRORS);
		icmpv6_param_prob(skb, ICMPV6_HDR_FIELD,
				  ((u8 *)&fhdr->frag_off -
				   skb_network_header(skb)));
		return -1;
	}

	if (skb->ip_summed == CHECKSUM_COMPLETE) {
		const unsigned char *nh = skb_network_header(skb);
		skb->csum = csum_sub(skb->csum,
				     csum_partial(nh, (u8 *)(fhdr + 1) - nh,
						  0));
	}

	/* Is this the final fragment? */
	if (!(fhdr->frag_off & htons(IP6_MF))) {
		/* If we already have some bits beyond end
		 * or have different end, the segment is corrupted.
		 */
		if (end < fq->q.len ||
		    ((fq->q.last_in & INET_FRAG_LAST_IN) && end != fq->q.len))
			goto err;
		fq->q.last_in |= INET_FRAG_LAST_IN;
		fq->q.len = end;
	} else {
		/* Check if the fragment is rounded to 8 bytes.
		 * Required by the RFC.
		 */
		if (end & 0x7) {
			/* RFC2460 says always send parameter problem in
			 * this case. -DaveM
			 */
			IP6_INC_STATS_BH(net, ip6_dst_idev(skb_dst(skb)),
					 IPSTATS_MIB_INHDRERRORS);
			icmpv6_param_prob(skb, ICMPV6_HDR_FIELD,
					  offsetof(struct ipv6hdr, payload_len));
			return -1;
		}
		if (end > fq->q.len) {
			/* Some bits beyond end -> corruption. */
			if (fq->q.last_in & INET_FRAG_LAST_IN)
				goto err;
			fq->q.len = end;
		}
	}

	if (end == offset)
		goto err;

	/* Point into the IP datagram 'data' part. */
	if (!pskb_pull(skb, (u8 *) (fhdr + 1) - skb->data))
		goto err;

	if (pskb_trim_rcsum(skb, end - offset))
		goto err;

	/* Find out which fragments are in front and at the back of us
	 * in the chain of fragments so far.  We must know where to put
	 * this fragment, right?
	 */
	prev = NULL;
	for(next = fq->q.fragments; next != NULL; next = next->next) {
		if (FRAG6_CB(next)->offset >= offset)
			break;	/* bingo! */
		prev = next;
	}

	/* We found where to put this one.  Check for overlap with
	 * preceding fragment, and, if needed, align things so that
	 * any overlaps are eliminated.
	 */
	if (prev) {
		int i = (FRAG6_CB(prev)->offset + prev->len) - offset;

		if (i > 0) {
			offset += i;
			if (end <= offset)
				goto err;
			if (!pskb_pull(skb, i))
				goto err;
			if (skb->ip_summed != CHECKSUM_UNNECESSARY)
				skb->ip_summed = CHECKSUM_NONE;
		}
	}

	/* Look for overlap with succeeding segments.
	 * If we can merge fragments, do it.
	 */
	while (next && FRAG6_CB(next)->offset < end) {
		int i = end - FRAG6_CB(next)->offset; /* overlap is 'i' bytes */

		if (i < next->len) {
			/* Eat head of the next overlapped fragment
			 * and leave the loop. The next ones cannot overlap.
			 */
			if (!pskb_pull(next, i))
				goto err;
			FRAG6_CB(next)->offset += i;	/* next fragment */
			fq->q.meat -= i;
			if (next->ip_summed != CHECKSUM_UNNECESSARY)
				next->ip_summed = CHECKSUM_NONE;
			break;
		} else {
			struct sk_buff *free_it = next;

			/* Old fragment is completely overridden with
			 * new one drop it.
			 */
			next = next->next;

			if (prev)
				prev->next = next;
			else
				fq->q.fragments = next;

			fq->q.meat -= free_it->len;
			frag_kfree_skb(fq->q.net, free_it, NULL);
		}
	}

	FRAG6_CB(skb)->offset = offset;

	/* Insert this fragment in the chain of fragments. */
	skb->next = next;
	if (prev)
		prev->next = skb;
	else
		fq->q.fragments = skb;

	dev = skb->dev;
	if (dev) {
		fq->iif = dev->ifindex;
		skb->dev = NULL;
	}
	fq->q.stamp = skb->tstamp;
	fq->q.meat += skb->len;
	atomic_add(skb->truesize, &fq->q.net->mem);

	/* The first fragment.
	 * nhoffset is obtained from the first fragment, of course.
	 */
	if (offset == 0) {
		fq->nhoffset = nhoff;
		fq->q.last_in |= INET_FRAG_FIRST_IN;
	}

	if (fq->q.last_in == (INET_FRAG_FIRST_IN | INET_FRAG_LAST_IN) &&
	    fq->q.meat == fq->q.len)
		return ip6_frag_reasm(fq, prev, dev);

	write_lock(&ip6_frags.lock);
	list_move_tail(&fq->q.lru_list, &fq->q.net->lru_list);
	write_unlock(&ip6_frags.lock);
	return -1;

err:
	IP6_INC_STATS(net, ip6_dst_idev(skb_dst(skb)),
		      IPSTATS_MIB_REASMFAILS);
	kfree_skb(skb);
	return -1;
}

/*
 *	Check if this packet is complete.
 *	Returns NULL on failure by any reason, and pointer
 *	to current nexthdr field in reassembled frame.
 *
 *	It is called with locked fq, and caller must check that
 *	queue is eligible for reassembly i.e. it is not COMPLETE,
 *	the last and the first frames arrived and all the bits are here.
 */
static int ip6_frag_reasm(struct frag_queue *fq, struct sk_buff *prev,
			  struct net_device *dev)
{
	struct net *net = container_of(fq->q.net, struct net, ipv6.frags);
	struct sk_buff *fp, *head = fq->q.fragments;
	int    payload_len;
	unsigned int nhoff;

	fq_kill(fq);

	/* Make the one we just received the head. */
	if (prev) {
		head = prev->next;
		fp = skb_clone(head, GFP_ATOMIC);

		if (!fp)
			goto out_oom;

		fp->next = head->next;
		prev->next = fp;

		skb_morph(head, fq->q.fragments);
		head->next = fq->q.fragments->next;

		kfree_skb(fq->q.fragments);
		fq->q.fragments = head;
	}

	WARN_ON(head == NULL);
	WARN_ON(FRAG6_CB(head)->offset != 0);

	/* Unfragmented part is taken from the first segment. */
	payload_len = ((head->data - skb_network_header(head)) -
		       sizeof(struct ipv6hdr) + fq->q.len -
		       sizeof(struct frag_hdr));
	if (payload_len > IPV6_MAXPLEN)
		goto out_oversize;

	/* Head of list must not be cloned. */
	if (skb_cloned(head) && pskb_expand_head(head, 0, 0, GFP_ATOMIC))
		goto out_oom;

	/* If the first fragment is fragmented itself, we split
	 * it to two chunks: the first with data and paged part
	 * and the second, holding only fragments. */
	if (skb_has_frags(head)) {
		struct sk_buff *clone;
		int i, plen = 0;

		if ((clone = alloc_skb(0, GFP_ATOMIC)) == NULL)
			goto out_oom;
		clone->next = head->next;
		head->next = clone;
		skb_shinfo(clone)->frag_list = skb_shinfo(head)->frag_list;
		skb_frag_list_init(head);
		for (i=0; i<skb_shinfo(head)->nr_frags; i++)
			plen += skb_shinfo(head)->frags[i].size;
		clone->len = clone->data_len = head->data_len - plen;
		head->data_len -= clone->len;
		head->len -= clone->len;
		clone->csum = 0;
		clone->ip_summed = head->ip_summed;
		atomic_add(clone->truesize, &fq->q.net->mem);
	}

	/* We have to remove fragment header from datagram and to relocate
	 * header in order to calculate ICV correctly. */
	nhoff = fq->nhoffset;
	skb_network_header(head)[nhoff] = skb_transport_header(head)[0];
	memmove(head->head + sizeof(struct frag_hdr), head->head,
		(head->data - head->head) - sizeof(struct frag_hdr));
	head->mac_header += sizeof(struct frag_hdr);
	head->network_header += sizeof(struct frag_hdr);

	skb_shinfo(head)->frag_list = head->next;
	skb_reset_transport_header(head);
	skb_push(head, head->data - skb_network_header(head));
	atomic_sub(head->truesize, &fq->q.net->mem);

	for (fp=head->next; fp; fp = fp->next) {
		head->data_len += fp->len;
		head->len += fp->len;
		if (head->ip_summed != fp->ip_summed)
			head->ip_summed = CHECKSUM_NONE;
		else if (head->ip_summed == CHECKSUM_COMPLETE)
			head->csum = csum_add(head->csum, fp->csum);
		head->truesize += fp->truesize;
		atomic_sub(fp->truesize, &fq->q.net->mem);
	}

	head->next = NULL;
	head->dev = dev;
	head->tstamp = fq->q.stamp;
	ipv6_hdr(head)->payload_len = htons(payload_len);
	IP6CB(head)->nhoff = nhoff;

	/* Yes, and fold redundant checksum back. 8) */
	if (head->ip_summed == CHECKSUM_COMPLETE)
		head->csum = csum_partial(skb_network_header(head),
					  skb_network_header_len(head),
					  head->csum);

	rcu_read_lock();
	IP6_INC_STATS_BH(net, __in6_dev_get(dev), IPSTATS_MIB_REASMOKS);
	rcu_read_unlock();
	fq->q.fragments = NULL;
	return 1;

out_oversize:
	if (net_ratelimit())
		printk(KERN_DEBUG "ip6_frag_reasm: payload len = %d\n", payload_len);
	goto out_fail;
out_oom:
	if (net_ratelimit())
		printk(KERN_DEBUG "ip6_frag_reasm: no memory for reassembly\n");
out_fail:
	rcu_read_lock();
	IP6_INC_STATS_BH(net, __in6_dev_get(dev), IPSTATS_MIB_REASMFAILS);
	rcu_read_unlock();
	return -1;
}

static int ipv6_frag_rcv(struct sk_buff *skb)
{
	struct frag_hdr *fhdr;
	struct frag_queue *fq;
	struct ipv6hdr *hdr = ipv6_hdr(skb);
	struct net *net = dev_net(skb_dst(skb)->dev);

	IP6_INC_STATS_BH(net, ip6_dst_idev(skb_dst(skb)), IPSTATS_MIB_REASMREQDS);

	/* Jumbo payload inhibits frag. header */
	if (hdr->payload_len==0)
		goto fail_hdr;

	if (!pskb_may_pull(skb, (skb_transport_offset(skb) +
				 sizeof(struct frag_hdr))))
		goto fail_hdr;

	hdr = ipv6_hdr(skb);
	fhdr = (struct frag_hdr *)skb_transport_header(skb);

	if (!(fhdr->frag_off & htons(0xFFF9))) {
		/* It is not a fragmented frame */
		skb->transport_header += sizeof(struct frag_hdr);
		IP6_INC_STATS_BH(net,
				 ip6_dst_idev(skb_dst(skb)), IPSTATS_MIB_REASMOKS);

		IP6CB(skb)->nhoff = (u8 *)fhdr - skb_network_header(skb);
		return 1;
	}

	if (atomic_read(&net->ipv6.frags.mem) > net->ipv6.frags.high_thresh)
		ip6_evictor(net, ip6_dst_idev(skb_dst(skb)));

	fq = fq_find(net, fhdr->identification, &hdr->saddr, &hdr->daddr);
	if (fq != NULL) {
		int ret;

		spin_lock(&fq->q.lock);

		ret = ip6_frag_queue(fq, skb, fhdr, IP6CB(skb)->nhoff);

		spin_unlock(&fq->q.lock);
		fq_put(fq);
		return ret;
	}

	IP6_INC_STATS_BH(net, ip6_dst_idev(skb_dst(skb)), IPSTATS_MIB_REASMFAILS);
	kfree_skb(skb);
	return -1;

fail_hdr:
	IP6_INC_STATS(net, ip6_dst_idev(skb_dst(skb)), IPSTATS_MIB_INHDRERRORS);
	icmpv6_param_prob(skb, ICMPV6_HDR_FIELD, skb_network_header_len(skb));
	return -1;
}

static const struct inet6_protocol frag_protocol =
{
	.handler	=	ipv6_frag_rcv,
	.flags		=	INET6_PROTO_NOPOLICY,
};

#ifdef CONFIG_SYSCTL
static int
proc_dointvec_fragment(struct ctl_table *table, int write,
		void __user *buffer, size_t *lenp, loff_t *ppos)
{
	struct net *net = container_of(table->data, struct net,
				       ipv6.frags.high_thresh);
	ctl_table tmp = *table;
	int new_bytes, ret;

	mutex_lock(&net->ipv6.frags.lock);
	if (write) {
		tmp.data = &new_bytes;
		table = &tmp;
	}

	ret = proc_dointvec(table, write, buffer, lenp, ppos);

	if (!ret && write) {
		ret = mem_reserve_kmalloc_set(&net->ipv6.frags.reserve,
					      new_bytes);
		if (!ret)
			net->ipv6.frags.high_thresh = new_bytes;
	}
	mutex_unlock(&net->ipv6.frags.lock);

	return ret;
}

static struct ctl_table ip6_frags_ns_ctl_table[] = {
	{
		.procname	= "ip6frag_high_thresh",
		.data		= &init_net.ipv6.frags.high_thresh,
		.maxlen		= sizeof(int),
		.mode		= 0644,
		.proc_handler	= proc_dointvec_fragment,
	},
	{
		.procname	= "ip6frag_low_thresh",
		.data		= &init_net.ipv6.frags.low_thresh,
		.maxlen		= sizeof(int),
		.mode		= 0644,
		.proc_handler	= proc_dointvec
	},
	{
		.procname	= "ip6frag_time",
		.data		= &init_net.ipv6.frags.timeout,
		.maxlen		= sizeof(int),
		.mode		= 0644,
		.proc_handler	= proc_dointvec_jiffies,
	},
	{ }
};

static struct ctl_table ip6_frags_ctl_table[] = {
	{
		.procname	= "ip6frag_secret_interval",
		.data		= &ip6_frags.secret_interval,
		.maxlen		= sizeof(int),
		.mode		= 0644,
		.proc_handler	= proc_dointvec_jiffies,
	},
	{ }
};

static int __net_init ip6_frags_ns_sysctl_register(struct net *net)
{
	struct ctl_table *table;
	struct ctl_table_header *hdr;

	table = ip6_frags_ns_ctl_table;
	if (!net_eq(net, &init_net)) {
		table = kmemdup(table, sizeof(ip6_frags_ns_ctl_table), GFP_KERNEL);
		if (table == NULL)
			goto err_alloc;

		table[0].data = &net->ipv6.frags.high_thresh;
		table[1].data = &net->ipv6.frags.low_thresh;
		table[2].data = &net->ipv6.frags.timeout;
	}

	hdr = register_net_sysctl_table(net, net_ipv6_ctl_path, table);
	if (hdr == NULL)
		goto err_reg;

	net->ipv6.sysctl.frags_hdr = hdr;
	return 0;

err_reg:
	if (!net_eq(net, &init_net))
		kfree(table);
err_alloc:
	return -ENOMEM;
}

static void __net_exit ip6_frags_ns_sysctl_unregister(struct net *net)
{
	struct ctl_table *table;

	table = net->ipv6.sysctl.frags_hdr->ctl_table_arg;
	unregister_net_sysctl_table(net->ipv6.sysctl.frags_hdr);
	if (!net_eq(net, &init_net))
		kfree(table);
}

static struct ctl_table_header *ip6_ctl_header;

static int ip6_frags_sysctl_register(void)
{
	ip6_ctl_header = register_net_sysctl_rotable(net_ipv6_ctl_path,
			ip6_frags_ctl_table);
	return ip6_ctl_header == NULL ? -ENOMEM : 0;
}

static void ip6_frags_sysctl_unregister(void)
{
	unregister_net_sysctl_table(ip6_ctl_header);
}
#else
static inline int ip6_frags_ns_sysctl_register(struct net *net)
{
	return 0;
}

static inline void ip6_frags_ns_sysctl_unregister(struct net *net)
{
}

static inline int ip6_frags_sysctl_register(void)
{
	return 0;
}

static inline void ip6_frags_sysctl_unregister(void)
{
}
#endif

static int __net_init ipv6_frags_init_net(struct net *net)
{
<<<<<<< HEAD
	int ret;

	net->ipv6.frags.high_thresh = 256 * 1024;
	net->ipv6.frags.low_thresh = 192 * 1024;
=======
	net->ipv6.frags.high_thresh = IPV6_FRAG_HIGH_THRESH;
	net->ipv6.frags.low_thresh = IPV6_FRAG_LOW_THRESH;
>>>>>>> 57d54889
	net->ipv6.frags.timeout = IPV6_FRAG_TIMEOUT;

	inet_frags_init_net(&net->ipv6.frags);

	ret = ip6_frags_ns_sysctl_register(net);
	if (ret)
		goto out_reg;

	mem_reserve_init(&net->ipv6.frags.reserve, "IPv6 fragment cache",
			 &net_skb_reserve);
	ret = mem_reserve_kmalloc_set(&net->ipv6.frags.reserve,
				      net->ipv6.frags.high_thresh);
	if (ret)
		goto out_reserve;

	return 0;

out_reserve:
	mem_reserve_disconnect(&net->ipv6.frags.reserve);
	ip6_frags_ns_sysctl_unregister(net);
out_reg:
	inet_frags_exit_net(&net->ipv6.frags, &ip6_frags);

	return ret;
}

static void __net_exit ipv6_frags_exit_net(struct net *net)
{
	mem_reserve_disconnect(&net->ipv6.frags.reserve);
	ip6_frags_ns_sysctl_unregister(net);
	inet_frags_exit_net(&net->ipv6.frags, &ip6_frags);
}

static struct pernet_operations ip6_frags_ops = {
	.init = ipv6_frags_init_net,
	.exit = ipv6_frags_exit_net,
};

int __init ipv6_frag_init(void)
{
	int ret;

	ret = inet6_add_protocol(&frag_protocol, IPPROTO_FRAGMENT);
	if (ret)
		goto out;

	ret = ip6_frags_sysctl_register();
	if (ret)
		goto err_sysctl;

	ret = register_pernet_subsys(&ip6_frags_ops);
	if (ret)
		goto err_pernet;

	ip6_frags.hashfn = ip6_hashfn;
	ip6_frags.constructor = ip6_frag_init;
	ip6_frags.destructor = NULL;
	ip6_frags.skb_free = NULL;
	ip6_frags.qsize = sizeof(struct frag_queue);
	ip6_frags.match = ip6_frag_match;
	ip6_frags.frag_expire = ip6_frag_expire;
	ip6_frags.secret_interval = 10 * 60 * HZ;
	inet_frags_init(&ip6_frags);
out:
	return ret;

err_pernet:
	ip6_frags_sysctl_unregister();
err_sysctl:
	inet6_del_protocol(&frag_protocol, IPPROTO_FRAGMENT);
	goto out;
}

void ipv6_frag_exit(void)
{
	inet_frags_fini(&ip6_frags);
	ip6_frags_sysctl_unregister();
	unregister_pernet_subsys(&ip6_frags_ops);
	inet6_del_protocol(&frag_protocol, IPPROTO_FRAGMENT);
}<|MERGE_RESOLUTION|>--- conflicted
+++ resolved
@@ -771,15 +771,10 @@
 
 static int __net_init ipv6_frags_init_net(struct net *net)
 {
-<<<<<<< HEAD
 	int ret;
 
-	net->ipv6.frags.high_thresh = 256 * 1024;
-	net->ipv6.frags.low_thresh = 192 * 1024;
-=======
 	net->ipv6.frags.high_thresh = IPV6_FRAG_HIGH_THRESH;
 	net->ipv6.frags.low_thresh = IPV6_FRAG_LOW_THRESH;
->>>>>>> 57d54889
 	net->ipv6.frags.timeout = IPV6_FRAG_TIMEOUT;
 
 	inet_frags_init_net(&net->ipv6.frags);
