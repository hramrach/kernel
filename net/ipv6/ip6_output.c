/*
 *	IPv6 output functions
 *	Linux INET6 implementation
 *
 *	Authors:
 *	Pedro Roque		<roque@di.fc.ul.pt>
 *
 *	Based on linux/net/ipv4/ip_output.c
 *
 *	This program is free software; you can redistribute it and/or
 *      modify it under the terms of the GNU General Public License
 *      as published by the Free Software Foundation; either version
 *      2 of the License, or (at your option) any later version.
 *
 *	Changes:
 *	A.N.Kuznetsov	:	airthmetics in fragmentation.
 *				extension headers are implemented.
 *				route changes now work.
 *				ip6_forward does not confuse sniffers.
 *				etc.
 *
 *      H. von Brand    :       Added missing #include <linux/string.h>
 *	Imran Patel	: 	frag id should be in NBO
 *      Kazunori MIYAZAWA @USAGI
 *			:       add ip6_append_data and related functions
 *				for datagram xmit
 */

#include <linux/errno.h>
#include <linux/kernel.h>
#include <linux/string.h>
#include <linux/socket.h>
#include <linux/net.h>
#include <linux/netdevice.h>
#include <linux/if_arp.h>
#include <linux/in6.h>
#include <linux/tcp.h>
#include <linux/route.h>
#include <linux/module.h>
#include <linux/slab.h>

#include <linux/netfilter.h>
#include <linux/netfilter_ipv6.h>

#include <net/sock.h>
#include <net/snmp.h>

#include <net/ipv6.h>
#include <net/ndisc.h>
#include <net/protocol.h>
#include <net/ip6_route.h>
#include <net/addrconf.h>
#include <net/rawv6.h>
#include <net/icmp.h>
#include <net/xfrm.h>
#include <net/checksum.h>
#include <linux/mroute6.h>

static int ip6_finish_output2(struct sk_buff *skb)
{
	struct dst_entry *dst = skb_dst(skb);
	struct net_device *dev = dst->dev;
	struct neighbour *neigh;
	struct in6_addr *nexthop;
	int ret;

	skb->protocol = htons(ETH_P_IPV6);
	skb->dev = dev;

	if (ipv6_addr_is_multicast(&ipv6_hdr(skb)->daddr)) {
		struct inet6_dev *idev = ip6_dst_idev(skb_dst(skb));

		if (!(dev->flags & IFF_LOOPBACK) && sk_mc_loop(skb->sk) &&
		    ((mroute6_socket(dev_net(dev), skb) &&
		     !(IP6CB(skb)->flags & IP6SKB_FORWARDED)) ||
		     ipv6_chk_mcast_addr(dev, &ipv6_hdr(skb)->daddr,
					 &ipv6_hdr(skb)->saddr))) {
			struct sk_buff *newskb = skb_clone(skb, GFP_ATOMIC);

			/* Do not check for IFF_ALLMULTI; multicast routing
			   is not supported in any case.
			 */
			if (newskb)
				NF_HOOK(NFPROTO_IPV6, NF_INET_POST_ROUTING,
					newskb, NULL, newskb->dev,
					dev_loopback_xmit);

			if (ipv6_hdr(skb)->hop_limit == 0) {
				IP6_INC_STATS(dev_net(dev), idev,
					      IPSTATS_MIB_OUTDISCARDS);
				kfree_skb(skb);
				return 0;
			}
		}

		IP6_UPD_PO_STATS(dev_net(dev), idev, IPSTATS_MIB_OUTMCAST,
				skb->len);

		if (IPV6_ADDR_MC_SCOPE(&ipv6_hdr(skb)->daddr) <=
		    IPV6_ADDR_SCOPE_NODELOCAL &&
		    !(dev->flags & IFF_LOOPBACK)) {
			kfree_skb(skb);
			return 0;
		}
	}

	rcu_read_lock_bh();
	nexthop = rt6_nexthop((struct rt6_info *)dst);
	neigh = __ipv6_neigh_lookup_noref(dst->dev, nexthop);
	if (unlikely(!neigh))
		neigh = __neigh_create(&nd_tbl, nexthop, dst->dev, false);
	if (!IS_ERR(neigh)) {
		ret = dst_neigh_output(dst, neigh, skb);
		rcu_read_unlock_bh();
		return ret;
	}
	rcu_read_unlock_bh();

	IP6_INC_STATS_BH(dev_net(dst->dev),
			 ip6_dst_idev(dst), IPSTATS_MIB_OUTNOROUTES);
	kfree_skb(skb);
	return -EINVAL;
}

static int ip6_finish_output(struct sk_buff *skb)
{
	if ((skb->len > ip6_skb_dst_mtu(skb) && !skb_is_gso(skb)) ||
	    dst_allfrag(skb_dst(skb)))
		return ip6_fragment(skb, ip6_finish_output2);
	else
		return ip6_finish_output2(skb);
}

int ip6_output(struct sk_buff *skb)
{
	struct net_device *dev = skb_dst(skb)->dev;
	struct inet6_dev *idev = ip6_dst_idev(skb_dst(skb));
	if (unlikely(idev->cnf.disable_ipv6)) {
		IP6_INC_STATS(dev_net(dev), idev,
			      IPSTATS_MIB_OUTDISCARDS);
		kfree_skb(skb);
		return 0;
	}

	return NF_HOOK_COND(NFPROTO_IPV6, NF_INET_POST_ROUTING, skb, NULL, dev,
			    ip6_finish_output,
			    !(IP6CB(skb)->flags & IP6SKB_REROUTED));
}

/*
 *	xmit an sk_buff (used by TCP, SCTP and DCCP)
 */

int ip6_xmit(struct sock *sk, struct sk_buff *skb, struct flowi6 *fl6,
	     struct ipv6_txoptions *opt, int tclass)
{
	struct net *net = sock_net(sk);
	struct ipv6_pinfo *np = inet6_sk(sk);
	struct in6_addr *first_hop = &fl6->daddr;
	struct dst_entry *dst = skb_dst(skb);
	struct ipv6hdr *hdr;
	u8  proto = fl6->flowi6_proto;
	int seg_len = skb->len;
	int hlimit = -1;
	u32 mtu;

	if (opt) {
		unsigned int head_room;

		/* First: exthdrs may take lots of space (~8K for now)
		   MAX_HEADER is not enough.
		 */
		head_room = opt->opt_nflen + opt->opt_flen;
		seg_len += head_room;
		head_room += sizeof(struct ipv6hdr) + LL_RESERVED_SPACE(dst->dev);

		if (skb_headroom(skb) < head_room) {
			struct sk_buff *skb2 = skb_realloc_headroom(skb, head_room);
			if (skb2 == NULL) {
				IP6_INC_STATS(net, ip6_dst_idev(skb_dst(skb)),
					      IPSTATS_MIB_OUTDISCARDS);
				kfree_skb(skb);
				return -ENOBUFS;
			}
			consume_skb(skb);
			skb = skb2;
			skb_set_owner_w(skb, sk);
		}
		if (opt->opt_flen)
			ipv6_push_frag_opts(skb, opt, &proto);
		if (opt->opt_nflen)
			ipv6_push_nfrag_opts(skb, opt, &proto, &first_hop);
	}

	skb_push(skb, sizeof(struct ipv6hdr));
	skb_reset_network_header(skb);
	hdr = ipv6_hdr(skb);

	/*
	 *	Fill in the IPv6 header
	 */
	if (np)
		hlimit = np->hop_limit;
	if (hlimit < 0)
		hlimit = ip6_dst_hoplimit(dst);

	ip6_flow_hdr(hdr, tclass, fl6->flowlabel);

	hdr->payload_len = htons(seg_len);
	hdr->nexthdr = proto;
	hdr->hop_limit = hlimit;

	hdr->saddr = fl6->saddr;
	hdr->daddr = *first_hop;

	skb->protocol = htons(ETH_P_IPV6);
	skb->priority = sk->sk_priority;
	skb->mark = sk->sk_mark;

	mtu = dst_mtu(dst);
	if ((skb->len <= mtu) || skb->local_df || skb_is_gso(skb)) {
		IP6_UPD_PO_STATS(net, ip6_dst_idev(skb_dst(skb)),
			      IPSTATS_MIB_OUT, skb->len);
		return NF_HOOK(NFPROTO_IPV6, NF_INET_LOCAL_OUT, skb, NULL,
			       dst->dev, dst_output);
	}

	skb->dev = dst->dev;
	ipv6_local_error(sk, EMSGSIZE, fl6, mtu);
	IP6_INC_STATS(net, ip6_dst_idev(skb_dst(skb)), IPSTATS_MIB_FRAGFAILS);
	kfree_skb(skb);
	return -EMSGSIZE;
}

EXPORT_SYMBOL(ip6_xmit);

static int ip6_call_ra_chain(struct sk_buff *skb, int sel)
{
	struct ip6_ra_chain *ra;
	struct sock *last = NULL;

	read_lock(&ip6_ra_lock);
	for (ra = ip6_ra_chain; ra; ra = ra->next) {
		struct sock *sk = ra->sk;
		if (sk && ra->sel == sel &&
		    (!sk->sk_bound_dev_if ||
		     sk->sk_bound_dev_if == skb->dev->ifindex)) {
			if (last) {
				struct sk_buff *skb2 = skb_clone(skb, GFP_ATOMIC);
				if (skb2)
					rawv6_rcv(last, skb2);
			}
			last = sk;
		}
	}

	if (last) {
		rawv6_rcv(last, skb);
		read_unlock(&ip6_ra_lock);
		return 1;
	}
	read_unlock(&ip6_ra_lock);
	return 0;
}

static int ip6_forward_proxy_check(struct sk_buff *skb)
{
	struct ipv6hdr *hdr = ipv6_hdr(skb);
	u8 nexthdr = hdr->nexthdr;
	__be16 frag_off;
	int offset;

	if (ipv6_ext_hdr(nexthdr)) {
		offset = ipv6_skip_exthdr(skb, sizeof(*hdr), &nexthdr, &frag_off);
		if (offset < 0)
			return 0;
	} else
		offset = sizeof(struct ipv6hdr);

	if (nexthdr == IPPROTO_ICMPV6) {
		struct icmp6hdr *icmp6;

		if (!pskb_may_pull(skb, (skb_network_header(skb) +
					 offset + 1 - skb->data)))
			return 0;

		icmp6 = (struct icmp6hdr *)(skb_network_header(skb) + offset);

		switch (icmp6->icmp6_type) {
		case NDISC_ROUTER_SOLICITATION:
		case NDISC_ROUTER_ADVERTISEMENT:
		case NDISC_NEIGHBOUR_SOLICITATION:
		case NDISC_NEIGHBOUR_ADVERTISEMENT:
		case NDISC_REDIRECT:
			/* For reaction involving unicast neighbor discovery
			 * message destined to the proxied address, pass it to
			 * input function.
			 */
			return 1;
		default:
			break;
		}
	}

	/*
	 * The proxying router can't forward traffic sent to a link-local
	 * address, so signal the sender and discard the packet. This
	 * behavior is clarified by the MIPv6 specification.
	 */
	if (ipv6_addr_type(&hdr->daddr) & IPV6_ADDR_LINKLOCAL) {
		dst_link_failure(skb);
		return -1;
	}

	return 0;
}

static inline int ip6_forward_finish(struct sk_buff *skb)
{
	return dst_output(skb);
}

int ip6_forward(struct sk_buff *skb)
{
	struct dst_entry *dst = skb_dst(skb);
	struct ipv6hdr *hdr = ipv6_hdr(skb);
	struct inet6_skb_parm *opt = IP6CB(skb);
	struct net *net = dev_net(dst->dev);
	u32 mtu;

	if (net->ipv6.devconf_all->forwarding == 0)
		goto error;

	if (skb_warn_if_lro(skb))
		goto drop;

	if (!xfrm6_policy_check(NULL, XFRM_POLICY_FWD, skb)) {
		IP6_INC_STATS(net, ip6_dst_idev(dst), IPSTATS_MIB_INDISCARDS);
		goto drop;
	}

	if (skb->pkt_type != PACKET_HOST)
		goto drop;

	skb_forward_csum(skb);

	/*
	 *	We DO NOT make any processing on
	 *	RA packets, pushing them to user level AS IS
	 *	without ane WARRANTY that application will be able
	 *	to interpret them. The reason is that we
	 *	cannot make anything clever here.
	 *
	 *	We are not end-node, so that if packet contains
	 *	AH/ESP, we cannot make anything.
	 *	Defragmentation also would be mistake, RA packets
	 *	cannot be fragmented, because there is no warranty
	 *	that different fragments will go along one path. --ANK
	 */
	if (unlikely(opt->flags & IP6SKB_ROUTERALERT)) {
		if (ip6_call_ra_chain(skb, ntohs(opt->ra)))
			return 0;
	}

	/*
	 *	check and decrement ttl
	 */
	if (hdr->hop_limit <= 1) {
		/* Force OUTPUT device used as source address */
		skb->dev = dst->dev;
		icmpv6_send(skb, ICMPV6_TIME_EXCEED, ICMPV6_EXC_HOPLIMIT, 0);
		IP6_INC_STATS_BH(net,
				 ip6_dst_idev(dst), IPSTATS_MIB_INHDRERRORS);

		kfree_skb(skb);
		return -ETIMEDOUT;
	}

	/* XXX: idev->cnf.proxy_ndp? */
	if (net->ipv6.devconf_all->proxy_ndp &&
	    pneigh_lookup(&nd_tbl, net, &hdr->daddr, skb->dev, 0)) {
		int proxied = ip6_forward_proxy_check(skb);
		if (proxied > 0)
			return ip6_input(skb);
		else if (proxied < 0) {
			IP6_INC_STATS(net, ip6_dst_idev(dst),
				      IPSTATS_MIB_INDISCARDS);
			goto drop;
		}
	}

	if (!xfrm6_route_forward(skb)) {
		IP6_INC_STATS(net, ip6_dst_idev(dst), IPSTATS_MIB_INDISCARDS);
		goto drop;
	}
	dst = skb_dst(skb);

	/* IPv6 specs say nothing about it, but it is clear that we cannot
	   send redirects to source routed frames.
	   We don't send redirects to frames decapsulated from IPsec.
	 */
	if (skb->dev == dst->dev && opt->srcrt == 0 && !skb_sec_path(skb)) {
		struct in6_addr *target = NULL;
		struct inet_peer *peer;
		struct rt6_info *rt;

		/*
		 *	incoming and outgoing devices are the same
		 *	send a redirect.
		 */

		rt = (struct rt6_info *) dst;
		if (rt->rt6i_flags & RTF_GATEWAY)
			target = &rt->rt6i_gateway;
		else
			target = &hdr->daddr;

		peer = inet_getpeer_v6(net->ipv6.peers, &rt->rt6i_dst.addr, 1);

		/* Limit redirects both by destination (here)
		   and by source (inside ndisc_send_redirect)
		 */
		if (inet_peer_xrlim_allow(peer, 1*HZ))
			ndisc_send_redirect(skb, target);
		if (peer)
			inet_putpeer(peer);
	} else {
		int addrtype = ipv6_addr_type(&hdr->saddr);

		/* This check is security critical. */
		if (addrtype == IPV6_ADDR_ANY ||
		    addrtype & (IPV6_ADDR_MULTICAST | IPV6_ADDR_LOOPBACK))
			goto error;
		if (addrtype & IPV6_ADDR_LINKLOCAL) {
			icmpv6_send(skb, ICMPV6_DEST_UNREACH,
				    ICMPV6_NOT_NEIGHBOUR, 0);
			goto error;
		}
	}

	mtu = dst_mtu(dst);
	if (mtu < IPV6_MIN_MTU)
		mtu = IPV6_MIN_MTU;

	if ((!skb->local_df && skb->len > mtu && !skb_is_gso(skb)) ||
	    (IP6CB(skb)->frag_max_size && IP6CB(skb)->frag_max_size > mtu)) {
		/* Again, force OUTPUT device used as source address */
		skb->dev = dst->dev;
		icmpv6_send(skb, ICMPV6_PKT_TOOBIG, 0, mtu);
		IP6_INC_STATS_BH(net,
				 ip6_dst_idev(dst), IPSTATS_MIB_INTOOBIGERRORS);
		IP6_INC_STATS_BH(net,
				 ip6_dst_idev(dst), IPSTATS_MIB_FRAGFAILS);
		kfree_skb(skb);
		return -EMSGSIZE;
	}

	if (skb_cow(skb, dst->dev->hard_header_len)) {
		IP6_INC_STATS(net, ip6_dst_idev(dst), IPSTATS_MIB_OUTDISCARDS);
		goto drop;
	}

	hdr = ipv6_hdr(skb);

	/* Mangling hops number delayed to point after skb COW */

	hdr->hop_limit--;

	IP6_INC_STATS_BH(net, ip6_dst_idev(dst), IPSTATS_MIB_OUTFORWDATAGRAMS);
	IP6_ADD_STATS_BH(net, ip6_dst_idev(dst), IPSTATS_MIB_OUTOCTETS, skb->len);
	return NF_HOOK(NFPROTO_IPV6, NF_INET_FORWARD, skb, skb->dev, dst->dev,
		       ip6_forward_finish);

error:
	IP6_INC_STATS_BH(net, ip6_dst_idev(dst), IPSTATS_MIB_INADDRERRORS);
drop:
	kfree_skb(skb);
	return -EINVAL;
}

static void ip6_copy_metadata(struct sk_buff *to, struct sk_buff *from)
{
	to->pkt_type = from->pkt_type;
	to->priority = from->priority;
	to->protocol = from->protocol;
	skb_dst_drop(to);
	skb_dst_set(to, dst_clone(skb_dst(from)));
	to->dev = from->dev;
	to->mark = from->mark;

#ifdef CONFIG_NET_SCHED
	to->tc_index = from->tc_index;
#endif
	nf_copy(to, from);
#if IS_ENABLED(CONFIG_NETFILTER_XT_TARGET_TRACE)
	to->nf_trace = from->nf_trace;
#endif
	skb_copy_secmark(to, from);
}

int ip6_fragment(struct sk_buff *skb, int (*output)(struct sk_buff *))
{
	struct sk_buff *frag;
	struct rt6_info *rt = (struct rt6_info*)skb_dst(skb);
	struct ipv6_pinfo *np = skb->sk ? inet6_sk(skb->sk) : NULL;
	struct ipv6hdr *tmp_hdr;
	struct frag_hdr *fh;
	unsigned int mtu, hlen, left, len;
	int hroom, troom;
	__be32 frag_id = 0;
	int ptr, offset = 0, err=0;
	u8 *prevhdr, nexthdr = 0;
	struct net *net = dev_net(skb_dst(skb)->dev);

	hlen = ip6_find_1stfragopt(skb, &prevhdr);
	nexthdr = *prevhdr;

	mtu = ip6_skb_dst_mtu(skb);

	/* We must not fragment if the socket is set to force MTU discovery
	 * or if the skb it not generated by a local socket.
	 */
	if (unlikely(!skb->local_df && skb->len > mtu) ||
		     (IP6CB(skb)->frag_max_size &&
		      IP6CB(skb)->frag_max_size > mtu)) {
		if (skb->sk && dst_allfrag(skb_dst(skb)))
			sk_nocaps_add(skb->sk, NETIF_F_GSO_MASK);

		skb->dev = skb_dst(skb)->dev;
		icmpv6_send(skb, ICMPV6_PKT_TOOBIG, 0, mtu);
		IP6_INC_STATS(net, ip6_dst_idev(skb_dst(skb)),
			      IPSTATS_MIB_FRAGFAILS);
		kfree_skb(skb);
		return -EMSGSIZE;
	}

	if (np && np->frag_size < mtu) {
		if (np->frag_size)
			mtu = np->frag_size;
	}
	mtu -= hlen + sizeof(struct frag_hdr);

	if (skb_has_frag_list(skb)) {
		int first_len = skb_pagelen(skb);
		struct sk_buff *frag2;

		if (first_len - hlen > mtu ||
		    ((first_len - hlen) & 7) ||
		    skb_cloned(skb))
			goto slow_path;

		skb_walk_frags(skb, frag) {
			/* Correct geometry. */
			if (frag->len > mtu ||
			    ((frag->len & 7) && frag->next) ||
			    skb_headroom(frag) < hlen)
				goto slow_path_clean;

			/* Partially cloned skb? */
			if (skb_shared(frag))
				goto slow_path_clean;

			BUG_ON(frag->sk);
			if (skb->sk) {
				frag->sk = skb->sk;
				frag->destructor = sock_wfree;
			}
			skb->truesize -= frag->truesize;
		}

		err = 0;
		offset = 0;
		frag = skb_shinfo(skb)->frag_list;
		skb_frag_list_init(skb);
		/* BUILD HEADER */

		*prevhdr = NEXTHDR_FRAGMENT;
		tmp_hdr = kmemdup(skb_network_header(skb), hlen, GFP_ATOMIC);
		if (!tmp_hdr) {
			IP6_INC_STATS(net, ip6_dst_idev(skb_dst(skb)),
				      IPSTATS_MIB_FRAGFAILS);
			return -ENOMEM;
		}

		__skb_pull(skb, hlen);
		fh = (struct frag_hdr*)__skb_push(skb, sizeof(struct frag_hdr));
		__skb_push(skb, hlen);
		skb_reset_network_header(skb);
		memcpy(skb_network_header(skb), tmp_hdr, hlen);

		ipv6_select_ident(fh, rt);
		fh->nexthdr = nexthdr;
		fh->reserved = 0;
		fh->frag_off = htons(IP6_MF);
		frag_id = fh->identification;

		first_len = skb_pagelen(skb);
		skb->data_len = first_len - skb_headlen(skb);
		skb->len = first_len;
		ipv6_hdr(skb)->payload_len = htons(first_len -
						   sizeof(struct ipv6hdr));

		dst_hold(&rt->dst);

		for (;;) {
			/* Prepare header of the next frame,
			 * before previous one went down. */
			if (frag) {
				frag->ip_summed = CHECKSUM_NONE;
				skb_reset_transport_header(frag);
				fh = (struct frag_hdr*)__skb_push(frag, sizeof(struct frag_hdr));
				__skb_push(frag, hlen);
				skb_reset_network_header(frag);
				memcpy(skb_network_header(frag), tmp_hdr,
				       hlen);
				offset += skb->len - hlen - sizeof(struct frag_hdr);
				fh->nexthdr = nexthdr;
				fh->reserved = 0;
				fh->frag_off = htons(offset);
				if (frag->next != NULL)
					fh->frag_off |= htons(IP6_MF);
				fh->identification = frag_id;
				ipv6_hdr(frag)->payload_len =
						htons(frag->len -
						      sizeof(struct ipv6hdr));
				ip6_copy_metadata(frag, skb);
			}

			err = output(skb);
			if(!err)
				IP6_INC_STATS(net, ip6_dst_idev(&rt->dst),
					      IPSTATS_MIB_FRAGCREATES);

			if (err || !frag)
				break;

			skb = frag;
			frag = skb->next;
			skb->next = NULL;
		}

		kfree(tmp_hdr);

		if (err == 0) {
			IP6_INC_STATS(net, ip6_dst_idev(&rt->dst),
				      IPSTATS_MIB_FRAGOKS);
			ip6_rt_put(rt);
			return 0;
		}

		while (frag) {
			skb = frag->next;
			kfree_skb(frag);
			frag = skb;
		}

		IP6_INC_STATS(net, ip6_dst_idev(&rt->dst),
			      IPSTATS_MIB_FRAGFAILS);
		ip6_rt_put(rt);
		return err;

slow_path_clean:
		skb_walk_frags(skb, frag2) {
			if (frag2 == frag)
				break;
			frag2->sk = NULL;
			frag2->destructor = NULL;
			skb->truesize += frag2->truesize;
		}
	}

slow_path:
	if ((skb->ip_summed == CHECKSUM_PARTIAL) &&
	    skb_checksum_help(skb))
		goto fail;

	left = skb->len - hlen;		/* Space per frame */
	ptr = hlen;			/* Where to start from */

	/*
	 *	Fragment the datagram.
	 */

	*prevhdr = NEXTHDR_FRAGMENT;
	hroom = LL_RESERVED_SPACE(rt->dst.dev);
	troom = rt->dst.dev->needed_tailroom;

	/*
	 *	Keep copying data until we run out.
	 */
	while(left > 0)	{
		len = left;
		/* IF: it doesn't fit, use 'mtu' - the data space left */
		if (len > mtu)
			len = mtu;
		/* IF: we are not sending up to and including the packet end
		   then align the next start on an eight byte boundary */
		if (len < left)	{
			len &= ~7;
		}
		/*
		 *	Allocate buffer.
		 */

		if ((frag = alloc_skb(len + hlen + sizeof(struct frag_hdr) +
				      hroom + troom, GFP_ATOMIC)) == NULL) {
			NETDEBUG(KERN_INFO "IPv6: frag: no memory for new fragment!\n");
			IP6_INC_STATS(net, ip6_dst_idev(skb_dst(skb)),
				      IPSTATS_MIB_FRAGFAILS);
			err = -ENOMEM;
			goto fail;
		}

		/*
		 *	Set up data on packet
		 */

		ip6_copy_metadata(frag, skb);
		skb_reserve(frag, hroom);
		skb_put(frag, len + hlen + sizeof(struct frag_hdr));
		skb_reset_network_header(frag);
		fh = (struct frag_hdr *)(skb_network_header(frag) + hlen);
		frag->transport_header = (frag->network_header + hlen +
					  sizeof(struct frag_hdr));

		/*
		 *	Charge the memory for the fragment to any owner
		 *	it might possess
		 */
		if (skb->sk)
			skb_set_owner_w(frag, skb->sk);

		/*
		 *	Copy the packet header into the new buffer.
		 */
		skb_copy_from_linear_data(skb, skb_network_header(frag), hlen);

		/*
		 *	Build fragment header.
		 */
		fh->nexthdr = nexthdr;
		fh->reserved = 0;
		if (!frag_id) {
			ipv6_select_ident(fh, rt);
			frag_id = fh->identification;
		} else
			fh->identification = frag_id;

		/*
		 *	Copy a block of the IP datagram.
		 */
		if (skb_copy_bits(skb, ptr, skb_transport_header(frag), len))
			BUG();
		left -= len;

		fh->frag_off = htons(offset);
		if (left > 0)
			fh->frag_off |= htons(IP6_MF);
		ipv6_hdr(frag)->payload_len = htons(frag->len -
						    sizeof(struct ipv6hdr));

		ptr += len;
		offset += len;

		/*
		 *	Put this fragment into the sending queue.
		 */
		err = output(frag);
		if (err)
			goto fail;

		IP6_INC_STATS(net, ip6_dst_idev(skb_dst(skb)),
			      IPSTATS_MIB_FRAGCREATES);
	}
	IP6_INC_STATS(net, ip6_dst_idev(skb_dst(skb)),
		      IPSTATS_MIB_FRAGOKS);
	consume_skb(skb);
	return err;

fail:
	IP6_INC_STATS(net, ip6_dst_idev(skb_dst(skb)),
		      IPSTATS_MIB_FRAGFAILS);
	kfree_skb(skb);
	return err;
}

static inline int ip6_rt_check(const struct rt6key *rt_key,
			       const struct in6_addr *fl_addr,
			       const struct in6_addr *addr_cache)
{
	return (rt_key->plen != 128 || !ipv6_addr_equal(fl_addr, &rt_key->addr)) &&
		(addr_cache == NULL || !ipv6_addr_equal(fl_addr, addr_cache));
}

static struct dst_entry *ip6_sk_dst_check(struct sock *sk,
					  struct dst_entry *dst,
					  const struct flowi6 *fl6)
{
	struct ipv6_pinfo *np = inet6_sk(sk);
	struct rt6_info *rt;

	if (!dst)
		goto out;

	if (dst->ops->family != AF_INET6) {
		dst_release(dst);
		return NULL;
	}

	rt = (struct rt6_info *)dst;
	/* Yes, checking route validity in not connected
	 * case is not very simple. Take into account,
	 * that we do not support routing by source, TOS,
	 * and MSG_DONTROUTE 		--ANK (980726)
	 *
	 * 1. ip6_rt_check(): If route was host route,
	 *    check that cached destination is current.
	 *    If it is network route, we still may
	 *    check its validity using saved pointer
	 *    to the last used address: daddr_cache.
	 *    We do not want to save whole address now,
	 *    (because main consumer of this service
	 *    is tcp, which has not this problem),
	 *    so that the last trick works only on connected
	 *    sockets.
	 * 2. oif also should be the same.
	 */
	if (ip6_rt_check(&rt->rt6i_dst, &fl6->daddr, np->daddr_cache) ||
#ifdef CONFIG_IPV6_SUBTREES
	    ip6_rt_check(&rt->rt6i_src, &fl6->saddr, np->saddr_cache) ||
#endif
	    (fl6->flowi6_oif && fl6->flowi6_oif != dst->dev->ifindex)) {
		dst_release(dst);
		dst = NULL;
	}

out:
	return dst;
}

static int ip6_dst_lookup_tail(struct sock *sk,
			       struct dst_entry **dst, struct flowi6 *fl6)
{
	struct net *net = sock_net(sk);
#ifdef CONFIG_IPV6_OPTIMISTIC_DAD
	struct neighbour *n;
	struct rt6_info *rt;
#endif
	int err;

	if (*dst == NULL)
		*dst = ip6_route_output(net, sk, fl6);

	if ((err = (*dst)->error))
		goto out_err_release;

	if (ipv6_addr_any(&fl6->saddr)) {
		struct rt6_info *rt = (struct rt6_info *) *dst;
		err = ip6_route_get_saddr(net, rt, &fl6->daddr,
					  sk ? inet6_sk(sk)->srcprefs : 0,
					  &fl6->saddr);
		if (err)
			goto out_err_release;
	}

#ifdef CONFIG_IPV6_OPTIMISTIC_DAD
	/*
	 * Here if the dst entry we've looked up
	 * has a neighbour entry that is in the INCOMPLETE
	 * state and the src address from the flow is
	 * marked as OPTIMISTIC, we release the found
	 * dst entry and replace it instead with the
	 * dst entry of the nexthop router
	 */
	rt = (struct rt6_info *) *dst;
	rcu_read_lock_bh();
	n = __ipv6_neigh_lookup_noref(rt->dst.dev, rt6_nexthop(rt));
	err = n && !(n->nud_state & NUD_VALID) ? -EINVAL : 0;
	rcu_read_unlock_bh();

	if (err) {
		struct inet6_ifaddr *ifp;
		struct flowi6 fl_gw6;
		int redirect;

		ifp = ipv6_get_ifaddr(net, &fl6->saddr,
				      (*dst)->dev, 1);

		redirect = (ifp && ifp->flags & IFA_F_OPTIMISTIC);
		if (ifp)
			in6_ifa_put(ifp);

		if (redirect) {
			/*
			 * We need to get the dst entry for the
			 * default router instead
			 */
			dst_release(*dst);
			memcpy(&fl_gw6, fl6, sizeof(struct flowi6));
			memset(&fl_gw6.daddr, 0, sizeof(struct in6_addr));
			*dst = ip6_route_output(net, sk, &fl_gw6);
			if ((err = (*dst)->error))
				goto out_err_release;
		}
	}
#endif

	return 0;

out_err_release:
	if (err == -ENETUNREACH)
		IP6_INC_STATS_BH(net, NULL, IPSTATS_MIB_OUTNOROUTES);
	dst_release(*dst);
	*dst = NULL;
	return err;
}

/**
 *	ip6_dst_lookup - perform route lookup on flow
 *	@sk: socket which provides route info
 *	@dst: pointer to dst_entry * for result
 *	@fl6: flow to lookup
 *
 *	This function performs a route lookup on the given flow.
 *
 *	It returns zero on success, or a standard errno code on error.
 */
int ip6_dst_lookup(struct sock *sk, struct dst_entry **dst, struct flowi6 *fl6)
{
	*dst = NULL;
	return ip6_dst_lookup_tail(sk, dst, fl6);
}
EXPORT_SYMBOL_GPL(ip6_dst_lookup);

/**
 *	ip6_dst_lookup_flow - perform route lookup on flow with ipsec
 *	@sk: socket which provides route info
 *	@fl6: flow to lookup
 *	@final_dst: final destination address for ipsec lookup
 *	@can_sleep: we are in a sleepable context
 *
 *	This function performs a route lookup on the given flow.
 *
 *	It returns a valid dst pointer on success, or a pointer encoded
 *	error code.
 */
struct dst_entry *ip6_dst_lookup_flow(struct sock *sk, struct flowi6 *fl6,
				      const struct in6_addr *final_dst,
				      bool can_sleep)
{
	struct dst_entry *dst = NULL;
	int err;

	err = ip6_dst_lookup_tail(sk, &dst, fl6);
	if (err)
		return ERR_PTR(err);
	if (final_dst)
		fl6->daddr = *final_dst;
	if (can_sleep)
		fl6->flowi6_flags |= FLOWI_FLAG_CAN_SLEEP;

	return xfrm_lookup(sock_net(sk), dst, flowi6_to_flowi(fl6), sk, 0);
}
EXPORT_SYMBOL_GPL(ip6_dst_lookup_flow);

/**
 *	ip6_sk_dst_lookup_flow - perform socket cached route lookup on flow
 *	@sk: socket which provides the dst cache and route info
 *	@fl6: flow to lookup
 *	@final_dst: final destination address for ipsec lookup
 *	@can_sleep: we are in a sleepable context
 *
 *	This function performs a route lookup on the given flow with the
 *	possibility of using the cached route in the socket if it is valid.
 *	It will take the socket dst lock when operating on the dst cache.
 *	As a result, this function can only be used in process context.
 *
 *	It returns a valid dst pointer on success, or a pointer encoded
 *	error code.
 */
struct dst_entry *ip6_sk_dst_lookup_flow(struct sock *sk, struct flowi6 *fl6,
					 const struct in6_addr *final_dst,
					 bool can_sleep)
{
	struct dst_entry *dst = sk_dst_check(sk, inet6_sk(sk)->dst_cookie);
	int err;

	dst = ip6_sk_dst_check(sk, dst, fl6);

	err = ip6_dst_lookup_tail(sk, &dst, fl6);
	if (err)
		return ERR_PTR(err);
	if (final_dst)
		fl6->daddr = *final_dst;
	if (can_sleep)
		fl6->flowi6_flags |= FLOWI_FLAG_CAN_SLEEP;

	return xfrm_lookup(sock_net(sk), dst, flowi6_to_flowi(fl6), sk, 0);
}
EXPORT_SYMBOL_GPL(ip6_sk_dst_lookup_flow);

static inline int ip6_ufo_append_data(struct sock *sk,
			int getfrag(void *from, char *to, int offset, int len,
			int odd, struct sk_buff *skb),
			void *from, int length, int hh_len, int fragheaderlen,
			int transhdrlen, int mtu,unsigned int flags,
			struct rt6_info *rt)

{
	struct sk_buff *skb;
	struct frag_hdr fhdr;
	int err;

	/* There is support for UDP large send offload by network
	 * device, so create one single skb packet containing complete
	 * udp datagram
	 */
	if ((skb = skb_peek_tail(&sk->sk_write_queue)) == NULL) {
		struct frag_hdr fhdr;

		skb = sock_alloc_send_skb(sk,
			hh_len + fragheaderlen + transhdrlen + 20,
			(flags & MSG_DONTWAIT), &err);
		if (skb == NULL)
			return err;

		/* reserve space for Hardware header */
		skb_reserve(skb, hh_len);

		/* create space for UDP/IP header */
		skb_put(skb,fragheaderlen + transhdrlen);

		/* initialize network header pointer */
		skb_reset_network_header(skb);

		/* initialize protocol header pointer */
		skb->transport_header = skb->network_header + fragheaderlen;

		skb->protocol = htons(ETH_P_IPV6);
		skb->csum = 0;

<<<<<<< HEAD
		/* Specify the length of each IPv6 datagram fragment.
		 * It has to be a multiple of 8.
		 */
		skb_shinfo(skb)->gso_size = (mtu - fragheaderlen -
					     sizeof(struct frag_hdr)) & ~7;
		skb_shinfo(skb)->gso_type = SKB_GSO_UDP;
		ipv6_select_ident(&fhdr, rt);
		skb_shinfo(skb)->ip6_frag_id = fhdr.identification;
		__skb_queue_tail(&sk->sk_write_queue, skb);
	}

=======
		__skb_queue_tail(&sk->sk_write_queue, skb);
	} else if (skb_is_gso(skb)) {
		goto append;
	}

	skb->ip_summed = CHECKSUM_PARTIAL;
	/* Specify the length of each IPv6 datagram fragment.
	 * It has to be a multiple of 8.
	 */
	skb_shinfo(skb)->gso_size = (mtu - fragheaderlen -
				     sizeof(struct frag_hdr)) & ~7;
	skb_shinfo(skb)->gso_type = SKB_GSO_UDP;
	ipv6_select_ident(&fhdr, rt);
	skb_shinfo(skb)->ip6_frag_id = fhdr.identification;

append:
>>>>>>> 10ab4096
	return skb_append_datato_frags(sk, skb, getfrag, from,
				       (length - transhdrlen));
}

static inline struct ipv6_opt_hdr *ip6_opt_dup(struct ipv6_opt_hdr *src,
					       gfp_t gfp)
{
	return src ? kmemdup(src, (src->hdrlen + 1) * 8, gfp) : NULL;
}

static inline struct ipv6_rt_hdr *ip6_rthdr_dup(struct ipv6_rt_hdr *src,
						gfp_t gfp)
{
	return src ? kmemdup(src, (src->hdrlen + 1) * 8, gfp) : NULL;
}

static void ip6_append_data_mtu(unsigned int *mtu,
				int *maxfraglen,
				unsigned int fragheaderlen,
				struct sk_buff *skb,
				struct rt6_info *rt,
				bool pmtuprobe)
{
	if (!(rt->dst.flags & DST_XFRM_TUNNEL)) {
		if (skb == NULL) {
			/* first fragment, reserve header_len */
			*mtu = *mtu - rt->dst.header_len;

		} else {
			/*
			 * this fragment is not first, the headers
			 * space is regarded as data space.
			 */
			*mtu = min(*mtu, pmtuprobe ?
				   rt->dst.dev->mtu :
				   dst_mtu(rt->dst.path));
		}
		*maxfraglen = ((*mtu - fragheaderlen) & ~7)
			      + fragheaderlen - sizeof(struct frag_hdr);
	}
}

int ip6_append_data(struct sock *sk, int getfrag(void *from, char *to,
	int offset, int len, int odd, struct sk_buff *skb),
	void *from, int length, int transhdrlen,
	int hlimit, int tclass, struct ipv6_txoptions *opt, struct flowi6 *fl6,
	struct rt6_info *rt, unsigned int flags, int dontfrag)
{
	struct inet_sock *inet = inet_sk(sk);
	struct ipv6_pinfo *np = inet6_sk(sk);
	struct inet_cork *cork;
	struct sk_buff *skb, *skb_prev = NULL;
	unsigned int maxfraglen, fragheaderlen, mtu;
	int exthdrlen;
	int dst_exthdrlen;
	int hh_len;
	int copy;
	int err;
	int offset = 0;
	__u8 tx_flags = 0;

	if (flags&MSG_PROBE)
		return 0;
	cork = &inet->cork.base;
	if (skb_queue_empty(&sk->sk_write_queue)) {
		/*
		 * setup for corking
		 */
		if (opt) {
			if (WARN_ON(np->cork.opt))
				return -EINVAL;

			np->cork.opt = kzalloc(opt->tot_len, sk->sk_allocation);
			if (unlikely(np->cork.opt == NULL))
				return -ENOBUFS;

			np->cork.opt->tot_len = opt->tot_len;
			np->cork.opt->opt_flen = opt->opt_flen;
			np->cork.opt->opt_nflen = opt->opt_nflen;

			np->cork.opt->dst0opt = ip6_opt_dup(opt->dst0opt,
							    sk->sk_allocation);
			if (opt->dst0opt && !np->cork.opt->dst0opt)
				return -ENOBUFS;

			np->cork.opt->dst1opt = ip6_opt_dup(opt->dst1opt,
							    sk->sk_allocation);
			if (opt->dst1opt && !np->cork.opt->dst1opt)
				return -ENOBUFS;

			np->cork.opt->hopopt = ip6_opt_dup(opt->hopopt,
							   sk->sk_allocation);
			if (opt->hopopt && !np->cork.opt->hopopt)
				return -ENOBUFS;

			np->cork.opt->srcrt = ip6_rthdr_dup(opt->srcrt,
							    sk->sk_allocation);
			if (opt->srcrt && !np->cork.opt->srcrt)
				return -ENOBUFS;

			/* need source address above miyazawa*/
		}
		dst_hold(&rt->dst);
		cork->dst = &rt->dst;
		inet->cork.fl.u.ip6 = *fl6;
		np->cork.hop_limit = hlimit;
		np->cork.tclass = tclass;
		if (rt->dst.flags & DST_XFRM_TUNNEL)
			mtu = np->pmtudisc == IPV6_PMTUDISC_PROBE ?
			      rt->dst.dev->mtu : dst_mtu(&rt->dst);
		else
			mtu = np->pmtudisc == IPV6_PMTUDISC_PROBE ?
			      rt->dst.dev->mtu : dst_mtu(rt->dst.path);
		if (np->frag_size < mtu) {
			if (np->frag_size)
				mtu = np->frag_size;
		}
		cork->fragsize = mtu;
		if (dst_allfrag(rt->dst.path))
			cork->flags |= IPCORK_ALLFRAG;
		cork->length = 0;
		exthdrlen = (opt ? opt->opt_flen : 0);
		length += exthdrlen;
		transhdrlen += exthdrlen;
		dst_exthdrlen = rt->dst.header_len - rt->rt6i_nfheader_len;
	} else {
		rt = (struct rt6_info *)cork->dst;
		fl6 = &inet->cork.fl.u.ip6;
		opt = np->cork.opt;
		transhdrlen = 0;
		exthdrlen = 0;
		dst_exthdrlen = 0;
		mtu = cork->fragsize;
	}

	hh_len = LL_RESERVED_SPACE(rt->dst.dev);

	fragheaderlen = sizeof(struct ipv6hdr) + rt->rt6i_nfheader_len +
			(opt ? opt->opt_nflen : 0);
	maxfraglen = ((mtu - fragheaderlen) & ~7) + fragheaderlen - sizeof(struct frag_hdr);

	if (mtu <= sizeof(struct ipv6hdr) + IPV6_MAXPLEN) {
		if (cork->length + length > sizeof(struct ipv6hdr) + IPV6_MAXPLEN - fragheaderlen) {
			ipv6_local_error(sk, EMSGSIZE, fl6, mtu-exthdrlen);
			return -EMSGSIZE;
		}
	}

	/* For UDP, check if TX timestamp is enabled */
	if (sk->sk_type == SOCK_DGRAM)
		sock_tx_timestamp(sk, &tx_flags);

	/*
	 * Let's try using as much space as possible.
	 * Use MTU if total length of the message fits into the MTU.
	 * Otherwise, we need to reserve fragment header and
	 * fragment alignment (= 8-15 octects, in total).
	 *
	 * Note that we may need to "move" the data from the tail of
	 * of the buffer to the new fragment when we split
	 * the message.
	 *
	 * FIXME: It may be fragmented into multiple chunks
	 *        at once if non-fragmentable extension headers
	 *        are too large.
	 * --yoshfuji
	 */

	if ((length > mtu) && dontfrag && (sk->sk_protocol == IPPROTO_UDP ||
					   sk->sk_protocol == IPPROTO_RAW)) {
		ipv6_local_rxpmtu(sk, fl6, mtu-exthdrlen);
		return -EMSGSIZE;
	}

	skb = skb_peek_tail(&sk->sk_write_queue);
	cork->length += length;
	if (((length > mtu) ||
	     (skb && skb_is_gso(skb))) &&
	    (sk->sk_protocol == IPPROTO_UDP) &&
	    (rt->dst.dev->features & NETIF_F_UFO)) {
		err = ip6_ufo_append_data(sk, getfrag, from, length,
					  hh_len, fragheaderlen,
					  transhdrlen, mtu, flags, rt);
		if (err)
			goto error;
		return 0;
	}

	if (!skb)
		goto alloc_new_skb;

	while (length > 0) {
		/* Check if the remaining data fits into current packet. */
		copy = (cork->length <= mtu && !(cork->flags & IPCORK_ALLFRAG) ? mtu : maxfraglen) - skb->len;
		if (copy < length)
			copy = maxfraglen - skb->len;

		if (copy <= 0) {
			char *data;
			unsigned int datalen;
			unsigned int fraglen;
			unsigned int fraggap;
			unsigned int alloclen;
alloc_new_skb:
			/* There's no room in the current skb */
			if (skb)
				fraggap = skb->len - maxfraglen;
			else
				fraggap = 0;
			/* update mtu and maxfraglen if necessary */
			if (skb == NULL || skb_prev == NULL)
				ip6_append_data_mtu(&mtu, &maxfraglen,
						    fragheaderlen, skb, rt,
						    np->pmtudisc ==
						    IPV6_PMTUDISC_PROBE);

			skb_prev = skb;

			/*
			 * If remaining data exceeds the mtu,
			 * we know we need more fragment(s).
			 */
			datalen = length + fraggap;

			if (datalen > (cork->length <= mtu && !(cork->flags & IPCORK_ALLFRAG) ? mtu : maxfraglen) - fragheaderlen)
				datalen = maxfraglen - fragheaderlen - rt->dst.trailer_len;
			if ((flags & MSG_MORE) &&
			    !(rt->dst.dev->features&NETIF_F_SG))
				alloclen = mtu;
			else
				alloclen = datalen + fragheaderlen;

			alloclen += dst_exthdrlen;

			if (datalen != length + fraggap) {
				/*
				 * this is not the last fragment, the trailer
				 * space is regarded as data space.
				 */
				datalen += rt->dst.trailer_len;
			}

			alloclen += rt->dst.trailer_len;
			fraglen = datalen + fragheaderlen;

			/*
			 * We just reserve space for fragment header.
			 * Note: this may be overallocation if the message
			 * (without MSG_MORE) fits into the MTU.
			 */
			alloclen += sizeof(struct frag_hdr);

			if (transhdrlen) {
				skb = sock_alloc_send_skb(sk,
						alloclen + hh_len,
						(flags & MSG_DONTWAIT), &err);
			} else {
				skb = NULL;
				if (atomic_read(&sk->sk_wmem_alloc) <=
				    2 * sk->sk_sndbuf)
					skb = sock_wmalloc(sk,
							   alloclen + hh_len, 1,
							   sk->sk_allocation);
				if (unlikely(skb == NULL))
					err = -ENOBUFS;
				else {
					/* Only the initial fragment
					 * is time stamped.
					 */
					tx_flags = 0;
				}
			}
			if (skb == NULL)
				goto error;
			/*
			 *	Fill in the control structures
			 */
			skb->protocol = htons(ETH_P_IPV6);
			skb->ip_summed = CHECKSUM_NONE;
			skb->csum = 0;
			/* reserve for fragmentation and ipsec header */
			skb_reserve(skb, hh_len + sizeof(struct frag_hdr) +
				    dst_exthdrlen);

			if (sk->sk_type == SOCK_DGRAM)
				skb_shinfo(skb)->tx_flags = tx_flags;

			/*
			 *	Find where to start putting bytes
			 */
			data = skb_put(skb, fraglen);
			skb_set_network_header(skb, exthdrlen);
			data += fragheaderlen;
			skb->transport_header = (skb->network_header +
						 fragheaderlen);
			if (fraggap) {
				skb->csum = skb_copy_and_csum_bits(
					skb_prev, maxfraglen,
					data + transhdrlen, fraggap, 0);
				skb_prev->csum = csum_sub(skb_prev->csum,
							  skb->csum);
				data += fraggap;
				pskb_trim_unique(skb_prev, maxfraglen);
			}
			copy = datalen - transhdrlen - fraggap;

			if (copy < 0) {
				err = -EINVAL;
				kfree_skb(skb);
				goto error;
			} else if (copy > 0 && getfrag(from, data + transhdrlen, offset, copy, fraggap, skb) < 0) {
				err = -EFAULT;
				kfree_skb(skb);
				goto error;
			}

			offset += copy;
			length -= datalen - fraggap;
			transhdrlen = 0;
			exthdrlen = 0;
			dst_exthdrlen = 0;

			/*
			 * Put the packet on the pending queue
			 */
			__skb_queue_tail(&sk->sk_write_queue, skb);
			continue;
		}

		if (copy > length)
			copy = length;

		if (!(rt->dst.dev->features&NETIF_F_SG)) {
			unsigned int off;

			off = skb->len;
			if (getfrag(from, skb_put(skb, copy),
						offset, copy, off, skb) < 0) {
				__skb_trim(skb, off);
				err = -EFAULT;
				goto error;
			}
		} else {
			int i = skb_shinfo(skb)->nr_frags;
			struct page_frag *pfrag = sk_page_frag(sk);

			err = -ENOMEM;
			if (!sk_page_frag_refill(sk, pfrag))
				goto error;

			if (!skb_can_coalesce(skb, i, pfrag->page,
					      pfrag->offset)) {
				err = -EMSGSIZE;
				if (i == MAX_SKB_FRAGS)
					goto error;

				__skb_fill_page_desc(skb, i, pfrag->page,
						     pfrag->offset, 0);
				skb_shinfo(skb)->nr_frags = ++i;
				get_page(pfrag->page);
			}
			copy = min_t(int, copy, pfrag->size - pfrag->offset);
			if (getfrag(from,
				    page_address(pfrag->page) + pfrag->offset,
				    offset, copy, skb->len, skb) < 0)
				goto error_efault;

			pfrag->offset += copy;
			skb_frag_size_add(&skb_shinfo(skb)->frags[i - 1], copy);
			skb->len += copy;
			skb->data_len += copy;
			skb->truesize += copy;
			atomic_add(copy, &sk->sk_wmem_alloc);
		}
		offset += copy;
		length -= copy;
	}

	return 0;

error_efault:
	err = -EFAULT;
error:
	cork->length -= length;
	IP6_INC_STATS(sock_net(sk), rt->rt6i_idev, IPSTATS_MIB_OUTDISCARDS);
	return err;
}
EXPORT_SYMBOL_GPL(ip6_append_data);

static void ip6_cork_release(struct inet_sock *inet, struct ipv6_pinfo *np)
{
	if (np->cork.opt) {
		kfree(np->cork.opt->dst0opt);
		kfree(np->cork.opt->dst1opt);
		kfree(np->cork.opt->hopopt);
		kfree(np->cork.opt->srcrt);
		kfree(np->cork.opt);
		np->cork.opt = NULL;
	}

	if (inet->cork.base.dst) {
		dst_release(inet->cork.base.dst);
		inet->cork.base.dst = NULL;
		inet->cork.base.flags &= ~IPCORK_ALLFRAG;
	}
	memset(&inet->cork.fl, 0, sizeof(inet->cork.fl));
}

int ip6_push_pending_frames(struct sock *sk)
{
	struct sk_buff *skb, *tmp_skb;
	struct sk_buff **tail_skb;
	struct in6_addr final_dst_buf, *final_dst = &final_dst_buf;
	struct inet_sock *inet = inet_sk(sk);
	struct ipv6_pinfo *np = inet6_sk(sk);
	struct net *net = sock_net(sk);
	struct ipv6hdr *hdr;
	struct ipv6_txoptions *opt = np->cork.opt;
	struct rt6_info *rt = (struct rt6_info *)inet->cork.base.dst;
	struct flowi6 *fl6 = &inet->cork.fl.u.ip6;
	unsigned char proto = fl6->flowi6_proto;
	int err = 0;

	if ((skb = __skb_dequeue(&sk->sk_write_queue)) == NULL)
		goto out;
	tail_skb = &(skb_shinfo(skb)->frag_list);

	/* move skb->data to ip header from ext header */
	if (skb->data < skb_network_header(skb))
		__skb_pull(skb, skb_network_offset(skb));
	while ((tmp_skb = __skb_dequeue(&sk->sk_write_queue)) != NULL) {
		__skb_pull(tmp_skb, skb_network_header_len(skb));
		*tail_skb = tmp_skb;
		tail_skb = &(tmp_skb->next);
		skb->len += tmp_skb->len;
		skb->data_len += tmp_skb->len;
		skb->truesize += tmp_skb->truesize;
		tmp_skb->destructor = NULL;
		tmp_skb->sk = NULL;
	}

	/* Allow local fragmentation. */
	if (np->pmtudisc < IPV6_PMTUDISC_DO)
		skb->local_df = 1;

	*final_dst = fl6->daddr;
	__skb_pull(skb, skb_network_header_len(skb));
	if (opt && opt->opt_flen)
		ipv6_push_frag_opts(skb, opt, &proto);
	if (opt && opt->opt_nflen)
		ipv6_push_nfrag_opts(skb, opt, &proto, &final_dst);

	skb_push(skb, sizeof(struct ipv6hdr));
	skb_reset_network_header(skb);
	hdr = ipv6_hdr(skb);

	ip6_flow_hdr(hdr, np->cork.tclass, fl6->flowlabel);
	hdr->hop_limit = np->cork.hop_limit;
	hdr->nexthdr = proto;
	hdr->saddr = fl6->saddr;
	hdr->daddr = *final_dst;

	skb->priority = sk->sk_priority;
	skb->mark = sk->sk_mark;

	skb_dst_set(skb, dst_clone(&rt->dst));
	IP6_UPD_PO_STATS(net, rt->rt6i_idev, IPSTATS_MIB_OUT, skb->len);
	if (proto == IPPROTO_ICMPV6) {
		struct inet6_dev *idev = ip6_dst_idev(skb_dst(skb));

		ICMP6MSGOUT_INC_STATS_BH(net, idev, icmp6_hdr(skb)->icmp6_type);
		ICMP6_INC_STATS_BH(net, idev, ICMP6_MIB_OUTMSGS);
	}

	err = ip6_local_out(skb);
	if (err) {
		if (err > 0)
			err = net_xmit_errno(err);
		if (err)
			goto error;
	}

out:
	ip6_cork_release(inet, np);
	return err;
error:
	IP6_INC_STATS(net, rt->rt6i_idev, IPSTATS_MIB_OUTDISCARDS);
	goto out;
}
EXPORT_SYMBOL_GPL(ip6_push_pending_frames);

void ip6_flush_pending_frames(struct sock *sk)
{
	struct sk_buff *skb;

	while ((skb = __skb_dequeue_tail(&sk->sk_write_queue)) != NULL) {
		if (skb_dst(skb))
			IP6_INC_STATS(sock_net(sk), ip6_dst_idev(skb_dst(skb)),
				      IPSTATS_MIB_OUTDISCARDS);
		kfree_skb(skb);
	}

	ip6_cork_release(inet_sk(sk), inet6_sk(sk));
}
EXPORT_SYMBOL_GPL(ip6_flush_pending_frames);<|MERGE_RESOLUTION|>--- conflicted
+++ resolved
@@ -1016,8 +1016,6 @@
 	 * udp datagram
 	 */
 	if ((skb = skb_peek_tail(&sk->sk_write_queue)) == NULL) {
-		struct frag_hdr fhdr;
-
 		skb = sock_alloc_send_skb(sk,
 			hh_len + fragheaderlen + transhdrlen + 20,
 			(flags & MSG_DONTWAIT), &err);
@@ -1039,19 +1037,6 @@
 		skb->protocol = htons(ETH_P_IPV6);
 		skb->csum = 0;
 
-<<<<<<< HEAD
-		/* Specify the length of each IPv6 datagram fragment.
-		 * It has to be a multiple of 8.
-		 */
-		skb_shinfo(skb)->gso_size = (mtu - fragheaderlen -
-					     sizeof(struct frag_hdr)) & ~7;
-		skb_shinfo(skb)->gso_type = SKB_GSO_UDP;
-		ipv6_select_ident(&fhdr, rt);
-		skb_shinfo(skb)->ip6_frag_id = fhdr.identification;
-		__skb_queue_tail(&sk->sk_write_queue, skb);
-	}
-
-=======
 		__skb_queue_tail(&sk->sk_write_queue, skb);
 	} else if (skb_is_gso(skb)) {
 		goto append;
@@ -1068,7 +1053,6 @@
 	skb_shinfo(skb)->ip6_frag_id = fhdr.identification;
 
 append:
->>>>>>> 10ab4096
 	return skb_append_datato_frags(sk, skb, getfrag, from,
 				       (length - transhdrlen));
 }
