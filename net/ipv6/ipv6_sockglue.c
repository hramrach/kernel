--- conflicted
+++ resolved
@@ -185,17 +185,6 @@
 					retv = -EBUSY;
 					break;
 				}
-<<<<<<< HEAD
-			} else if (sk->sk_protocol == IPPROTO_TCP) {
-				if (sk->sk_prot != &tcpv6_prot) {
-					retv = -EBUSY;
-					break;
-				}
-				break;
-			} else {
-				break;
-			}
-=======
 			}
 			if (sk->sk_protocol == IPPROTO_TCP &&
 			    sk->sk_prot != &tcpv6_prot) {
@@ -204,7 +193,6 @@
 			}
 			if (sk->sk_protocol != IPPROTO_TCP)
 				break;
->>>>>>> c9429efc
 			if (sk->sk_state != TCP_ESTABLISHED) {
 				retv = -ENOTCONN;
 				break;
