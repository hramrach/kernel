// SPDX-License-Identifier: GPL-2.0-or-later
/*
 *	Linux INET6 implementation
 *	FIB front-end.
 *
 *	Authors:
 *	Pedro Roque		<roque@di.fc.ul.pt>
 */

/*	Changes:
 *
 *	YOSHIFUJI Hideaki @USAGI
 *		reworked default router selection.
 *		- respect outgoing interface
 *		- select from (probably) reachable routers (i.e.
 *		routers in REACHABLE, STALE, DELAY or PROBE states).
 *		- always select the same router if it is (probably)
 *		reachable.  otherwise, round-robin the list.
 *	Ville Nuorvala
 *		Fixed routing subtrees.
 */

#define pr_fmt(fmt) "IPv6: " fmt

#include <linux/capability.h>
#include <linux/errno.h>
#include <linux/export.h>
#include <linux/types.h>
#include <linux/times.h>
#include <linux/socket.h>
#include <linux/sockios.h>
#include <linux/net.h>
#include <linux/route.h>
#include <linux/netdevice.h>
#include <linux/in6.h>
#include <linux/mroute6.h>
#include <linux/init.h>
#include <linux/if_arp.h>
#include <linux/proc_fs.h>
#include <linux/seq_file.h>
#include <linux/nsproxy.h>
#include <linux/slab.h>
#include <linux/jhash.h>
#include <net/net_namespace.h>
#include <net/snmp.h>
#include <net/ipv6.h>
#include <net/ip6_fib.h>
#include <net/ip6_route.h>
#include <net/ndisc.h>
#include <net/addrconf.h>
#include <net/tcp.h>
#include <linux/rtnetlink.h>
#include <net/dst.h>
#include <net/dst_metadata.h>
#include <net/xfrm.h>
#include <net/netevent.h>
#include <net/netlink.h>
#include <net/rtnh.h>
#include <net/lwtunnel.h>
#include <net/ip_tunnels.h>
#include <net/l3mdev.h>
#include <net/ip.h>
#include <linux/uaccess.h>

#ifdef CONFIG_SYSCTL
#include <linux/sysctl.h>
#endif

static int ip6_rt_type_to_error(u8 fib6_type);

#define CREATE_TRACE_POINTS
#include <trace/events/fib6.h>
EXPORT_TRACEPOINT_SYMBOL_GPL(fib6_table_lookup);
#undef CREATE_TRACE_POINTS

enum rt6_nud_state {
	RT6_NUD_FAIL_HARD = -3,
	RT6_NUD_FAIL_PROBE = -2,
	RT6_NUD_FAIL_DO_RR = -1,
	RT6_NUD_SUCCEED = 1
};

static struct dst_entry	*ip6_dst_check(struct dst_entry *dst, u32 cookie);
static unsigned int	 ip6_default_advmss(const struct dst_entry *dst);
static unsigned int	 ip6_mtu(const struct dst_entry *dst);
static struct dst_entry *ip6_negative_advice(struct dst_entry *);
static void		ip6_dst_destroy(struct dst_entry *);
static void		ip6_dst_ifdown(struct dst_entry *,
				       struct net_device *dev, int how);
static int		 ip6_dst_gc(struct dst_ops *ops);

static int		ip6_pkt_discard(struct sk_buff *skb);
static int		ip6_pkt_discard_out(struct net *net, struct sock *sk, struct sk_buff *skb);
static int		ip6_pkt_prohibit(struct sk_buff *skb);
static int		ip6_pkt_prohibit_out(struct net *net, struct sock *sk, struct sk_buff *skb);
static void		ip6_link_failure(struct sk_buff *skb);
static void		ip6_rt_update_pmtu(struct dst_entry *dst, struct sock *sk,
					   struct sk_buff *skb, u32 mtu);
static void		rt6_do_redirect(struct dst_entry *dst, struct sock *sk,
					struct sk_buff *skb);
static int rt6_score_route(const struct fib6_nh *nh, u32 fib6_flags, int oif,
			   int strict);
static size_t rt6_nlmsg_size(struct fib6_info *rt);
static int rt6_fill_node(struct net *net, struct sk_buff *skb,
			 struct fib6_info *rt, struct dst_entry *dst,
			 struct in6_addr *dest, struct in6_addr *src,
			 int iif, int type, u32 portid, u32 seq,
			 unsigned int flags);
<<<<<<< HEAD
static struct rt6_info *rt6_find_cached_rt(struct fib6_info *rt,
=======
static struct rt6_info *rt6_find_cached_rt(const struct fib6_result *res,
>>>>>>> c59c1e66
					   const struct in6_addr *daddr,
					   const struct in6_addr *saddr);

#ifdef CONFIG_IPV6_ROUTE_INFO
static struct fib6_info *rt6_add_route_info(struct net *net,
					   const struct in6_addr *prefix, int prefixlen,
					   const struct in6_addr *gwaddr,
					   struct net_device *dev,
					   unsigned int pref);
static struct fib6_info *rt6_get_route_info(struct net *net,
					   const struct in6_addr *prefix, int prefixlen,
					   const struct in6_addr *gwaddr,
					   struct net_device *dev);
#endif

struct uncached_list {
	spinlock_t		lock;
	struct list_head	head;
};

static DEFINE_PER_CPU_ALIGNED(struct uncached_list, rt6_uncached_list);

void rt6_uncached_list_add(struct rt6_info *rt)
{
	struct uncached_list *ul = raw_cpu_ptr(&rt6_uncached_list);

	rt->rt6i_uncached_list = ul;

	spin_lock_bh(&ul->lock);
	list_add_tail(&rt->rt6i_uncached, &ul->head);
	spin_unlock_bh(&ul->lock);
}

void rt6_uncached_list_del(struct rt6_info *rt)
{
	if (!list_empty(&rt->rt6i_uncached)) {
		struct uncached_list *ul = rt->rt6i_uncached_list;
		struct net *net = dev_net(rt->dst.dev);

		spin_lock_bh(&ul->lock);
		list_del(&rt->rt6i_uncached);
		atomic_dec(&net->ipv6.rt6_stats->fib_rt_uncache);
		spin_unlock_bh(&ul->lock);
	}
}

static void rt6_uncached_list_flush_dev(struct net *net, struct net_device *dev)
{
	struct net_device *loopback_dev = net->loopback_dev;
	int cpu;

	if (dev == loopback_dev)
		return;

	for_each_possible_cpu(cpu) {
		struct uncached_list *ul = per_cpu_ptr(&rt6_uncached_list, cpu);
		struct rt6_info *rt;

		spin_lock_bh(&ul->lock);
		list_for_each_entry(rt, &ul->head, rt6i_uncached) {
			struct inet6_dev *rt_idev = rt->rt6i_idev;
			struct net_device *rt_dev = rt->dst.dev;

			if (rt_idev->dev == dev) {
				rt->rt6i_idev = in6_dev_get(loopback_dev);
				in6_dev_put(rt_idev);
			}

			if (rt_dev == dev) {
				rt->dst.dev = loopback_dev;
				dev_hold(rt->dst.dev);
				dev_put(rt_dev);
			}
		}
		spin_unlock_bh(&ul->lock);
	}
}

static inline const void *choose_neigh_daddr(const struct in6_addr *p,
					     struct sk_buff *skb,
					     const void *daddr)
{
	if (!ipv6_addr_any(p))
		return (const void *) p;
	else if (skb)
		return &ipv6_hdr(skb)->daddr;
	return daddr;
}

struct neighbour *ip6_neigh_lookup(const struct in6_addr *gw,
				   struct net_device *dev,
				   struct sk_buff *skb,
				   const void *daddr)
{
	struct neighbour *n;

	daddr = choose_neigh_daddr(gw, skb, daddr);
	n = __ipv6_neigh_lookup(dev, daddr);
	if (n)
		return n;

	n = neigh_create(&nd_tbl, daddr, dev);
	return IS_ERR(n) ? NULL : n;
}

static struct neighbour *ip6_dst_neigh_lookup(const struct dst_entry *dst,
					      struct sk_buff *skb,
					      const void *daddr)
{
	const struct rt6_info *rt = container_of(dst, struct rt6_info, dst);

	return ip6_neigh_lookup(rt6_nexthop(rt, &in6addr_any),
				dst->dev, skb, daddr);
}

static void ip6_confirm_neigh(const struct dst_entry *dst, const void *daddr)
{
	struct net_device *dev = dst->dev;
	struct rt6_info *rt = (struct rt6_info *)dst;

	daddr = choose_neigh_daddr(&rt->rt6i_gateway, NULL, daddr);
	if (!daddr)
		return;
	if (dev->flags & (IFF_NOARP | IFF_LOOPBACK))
		return;
	if (ipv6_addr_is_multicast((const struct in6_addr *)daddr))
		return;
	__ipv6_confirm_neigh(dev, daddr);
}

static struct dst_ops ip6_dst_ops_template = {
	.family			=	AF_INET6,
	.gc			=	ip6_dst_gc,
	.gc_thresh		=	1024,
	.check			=	ip6_dst_check,
	.default_advmss		=	ip6_default_advmss,
	.mtu			=	ip6_mtu,
	.cow_metrics		=	dst_cow_metrics_generic,
	.destroy		=	ip6_dst_destroy,
	.ifdown			=	ip6_dst_ifdown,
	.negative_advice	=	ip6_negative_advice,
	.link_failure		=	ip6_link_failure,
	.update_pmtu		=	ip6_rt_update_pmtu,
	.redirect		=	rt6_do_redirect,
	.local_out		=	__ip6_local_out,
	.neigh_lookup		=	ip6_dst_neigh_lookup,
	.confirm_neigh		=	ip6_confirm_neigh,
};

static unsigned int ip6_blackhole_mtu(const struct dst_entry *dst)
{
	unsigned int mtu = dst_metric_raw(dst, RTAX_MTU);

	return mtu ? : dst->dev->mtu;
}

static void ip6_rt_blackhole_update_pmtu(struct dst_entry *dst, struct sock *sk,
					 struct sk_buff *skb, u32 mtu)
{
}

static void ip6_rt_blackhole_redirect(struct dst_entry *dst, struct sock *sk,
				      struct sk_buff *skb)
{
}

static struct dst_ops ip6_dst_blackhole_ops = {
	.family			=	AF_INET6,
	.destroy		=	ip6_dst_destroy,
	.check			=	ip6_dst_check,
	.mtu			=	ip6_blackhole_mtu,
	.default_advmss		=	ip6_default_advmss,
	.update_pmtu		=	ip6_rt_blackhole_update_pmtu,
	.redirect		=	ip6_rt_blackhole_redirect,
	.cow_metrics		=	dst_cow_metrics_generic,
	.neigh_lookup		=	ip6_dst_neigh_lookup,
};

static const u32 ip6_template_metrics[RTAX_MAX] = {
	[RTAX_HOPLIMIT - 1] = 0,
};

static const struct fib6_info fib6_null_entry_template = {
	.fib6_flags	= (RTF_REJECT | RTF_NONEXTHOP),
	.fib6_protocol  = RTPROT_KERNEL,
	.fib6_metric	= ~(u32)0,
	.fib6_ref	= REFCOUNT_INIT(1),
	.fib6_type	= RTN_UNREACHABLE,
	.fib6_metrics	= (struct dst_metrics *)&dst_default_metrics,
};

static const struct rt6_info ip6_null_entry_template = {
	.dst = {
		.__refcnt	= ATOMIC_INIT(1),
		.__use		= 1,
		.obsolete	= DST_OBSOLETE_FORCE_CHK,
		.error		= -ENETUNREACH,
		.input		= ip6_pkt_discard,
		.output		= ip6_pkt_discard_out,
	},
	.rt6i_flags	= (RTF_REJECT | RTF_NONEXTHOP),
};

#ifdef CONFIG_IPV6_MULTIPLE_TABLES

static const struct rt6_info ip6_prohibit_entry_template = {
	.dst = {
		.__refcnt	= ATOMIC_INIT(1),
		.__use		= 1,
		.obsolete	= DST_OBSOLETE_FORCE_CHK,
		.error		= -EACCES,
		.input		= ip6_pkt_prohibit,
		.output		= ip6_pkt_prohibit_out,
	},
	.rt6i_flags	= (RTF_REJECT | RTF_NONEXTHOP),
};

static const struct rt6_info ip6_blk_hole_entry_template = {
	.dst = {
		.__refcnt	= ATOMIC_INIT(1),
		.__use		= 1,
		.obsolete	= DST_OBSOLETE_FORCE_CHK,
		.error		= -EINVAL,
		.input		= dst_discard,
		.output		= dst_discard_out,
	},
	.rt6i_flags	= (RTF_REJECT | RTF_NONEXTHOP),
};

#endif

static void rt6_info_init(struct rt6_info *rt)
{
	struct dst_entry *dst = &rt->dst;

	memset(dst + 1, 0, sizeof(*rt) - sizeof(*dst));
	INIT_LIST_HEAD(&rt->rt6i_uncached);
}

/* allocate dst with ip6_dst_ops */
struct rt6_info *ip6_dst_alloc(struct net *net, struct net_device *dev,
			       int flags)
{
	struct rt6_info *rt = dst_alloc(&net->ipv6.ip6_dst_ops, dev,
					1, DST_OBSOLETE_FORCE_CHK, flags);

	if (rt) {
		rt6_info_init(rt);
		atomic_inc(&net->ipv6.rt6_stats->fib_rt_alloc);
	}

	return rt;
}
EXPORT_SYMBOL(ip6_dst_alloc);

static void ip6_dst_destroy(struct dst_entry *dst)
{
	struct rt6_info *rt = (struct rt6_info *)dst;
	struct fib6_info *from;
	struct inet6_dev *idev;

	ip_dst_metrics_put(dst);
	rt6_uncached_list_del(rt);

	idev = rt->rt6i_idev;
	if (idev) {
		rt->rt6i_idev = NULL;
		in6_dev_put(idev);
	}

	from = xchg((__force struct fib6_info **)&rt->from, NULL);
	fib6_info_release(from);
}

static void ip6_dst_ifdown(struct dst_entry *dst, struct net_device *dev,
			   int how)
{
	struct rt6_info *rt = (struct rt6_info *)dst;
	struct inet6_dev *idev = rt->rt6i_idev;
	struct net_device *loopback_dev =
		dev_net(dev)->loopback_dev;

	if (idev && idev->dev != loopback_dev) {
		struct inet6_dev *loopback_idev = in6_dev_get(loopback_dev);
		if (loopback_idev) {
			rt->rt6i_idev = loopback_idev;
			in6_dev_put(idev);
		}
	}
}

static bool __rt6_check_expired(const struct rt6_info *rt)
{
	if (rt->rt6i_flags & RTF_EXPIRES)
		return time_after(jiffies, rt->dst.expires);
	else
		return false;
}

static bool rt6_check_expired(const struct rt6_info *rt)
{
	struct fib6_info *from;

	from = rcu_dereference(rt->from);

	if (rt->rt6i_flags & RTF_EXPIRES) {
		if (time_after(jiffies, rt->dst.expires))
			return true;
	} else if (from) {
		return rt->dst.obsolete != DST_OBSOLETE_FORCE_CHK ||
			fib6_check_expired(from);
	}
	return false;
}

void fib6_select_path(const struct net *net, struct fib6_result *res,
		      struct flowi6 *fl6, int oif, bool have_oif_match,
		      const struct sk_buff *skb, int strict)
{
	struct fib6_info *sibling, *next_sibling;
	struct fib6_info *match = res->f6i;

	if (!match->fib6_nsiblings || have_oif_match)
		goto out;

	/* We might have already computed the hash for ICMPv6 errors. In such
	 * case it will always be non-zero. Otherwise now is the time to do it.
	 */
	if (!fl6->mp_hash)
		fl6->mp_hash = rt6_multipath_hash(net, fl6, skb, NULL);

	if (fl6->mp_hash <= atomic_read(&match->fib6_nh.fib_nh_upper_bound))
		goto out;

	list_for_each_entry_safe(sibling, next_sibling, &match->fib6_siblings,
				 fib6_siblings) {
		const struct fib6_nh *nh = &sibling->fib6_nh;
		int nh_upper_bound;

		nh_upper_bound = atomic_read(&nh->fib_nh_upper_bound);
		if (fl6->mp_hash > nh_upper_bound)
			continue;
		if (rt6_score_route(nh, sibling->fib6_flags, oif, strict) < 0)
			break;
		match = sibling;
		break;
	}

out:
	res->f6i = match;
	res->nh = &match->fib6_nh;
}

/*
 *	Route lookup. rcu_read_lock() should be held.
 */

static bool __rt6_device_match(struct net *net, const struct fib6_nh *nh,
			       const struct in6_addr *saddr, int oif, int flags)
{
	const struct net_device *dev;

	if (nh->fib_nh_flags & RTNH_F_DEAD)
		return false;

	dev = nh->fib_nh_dev;
	if (oif) {
		if (dev->ifindex == oif)
			return true;
	} else {
		if (ipv6_chk_addr(net, saddr, dev,
				  flags & RT6_LOOKUP_F_IFACE))
			return true;
	}

	return false;
}

static void rt6_device_match(struct net *net, struct fib6_result *res,
			     const struct in6_addr *saddr, int oif, int flags)
{
	struct fib6_info *f6i = res->f6i;
	struct fib6_info *spf6i;
	struct fib6_nh *nh;

	if (!oif && ipv6_addr_any(saddr)) {
		nh = &f6i->fib6_nh;
		if (!(nh->fib_nh_flags & RTNH_F_DEAD))
			goto out;
	}

	for (spf6i = f6i; spf6i; spf6i = rcu_dereference(spf6i->fib6_next)) {
		nh = &spf6i->fib6_nh;
		if (__rt6_device_match(net, nh, saddr, oif, flags)) {
			res->f6i = spf6i;
			goto out;
		}
	}

	if (oif && flags & RT6_LOOKUP_F_IFACE) {
		res->f6i = net->ipv6.fib6_null_entry;
		nh = &res->f6i->fib6_nh;
		goto out;
	}

	nh = &f6i->fib6_nh;
	if (nh->fib_nh_flags & RTNH_F_DEAD) {
		res->f6i = net->ipv6.fib6_null_entry;
		nh = &res->f6i->fib6_nh;
	}
out:
	res->nh = nh;
	res->fib6_type = res->f6i->fib6_type;
	res->fib6_flags = res->f6i->fib6_flags;
}

#ifdef CONFIG_IPV6_ROUTER_PREF
struct __rt6_probe_work {
	struct work_struct work;
	struct in6_addr target;
	struct net_device *dev;
};

static void rt6_probe_deferred(struct work_struct *w)
{
	struct in6_addr mcaddr;
	struct __rt6_probe_work *work =
		container_of(w, struct __rt6_probe_work, work);

	addrconf_addr_solict_mult(&work->target, &mcaddr);
	ndisc_send_ns(work->dev, &work->target, &mcaddr, NULL, 0);
	dev_put(work->dev);
	kfree(work);
}

static void rt6_probe(struct fib6_nh *fib6_nh)
{
	struct __rt6_probe_work *work = NULL;
	const struct in6_addr *nh_gw;
	struct neighbour *neigh;
	struct net_device *dev;
	struct inet6_dev *idev;

	/*
	 * Okay, this does not seem to be appropriate
	 * for now, however, we need to check if it
	 * is really so; aka Router Reachability Probing.
	 *
	 * Router Reachability Probe MUST be rate-limited
	 * to no more than one per minute.
	 */
	if (fib6_nh->fib_nh_gw_family)
		return;

	nh_gw = &fib6_nh->fib_nh_gw6;
	dev = fib6_nh->fib_nh_dev;
	rcu_read_lock_bh();
	idev = __in6_dev_get(dev);
	neigh = __ipv6_neigh_lookup_noref(dev, nh_gw);
	if (neigh) {
		if (neigh->nud_state & NUD_VALID)
			goto out;

		write_lock(&neigh->lock);
		if (!(neigh->nud_state & NUD_VALID) &&
		    time_after(jiffies,
			       neigh->updated + idev->cnf.rtr_probe_interval)) {
			work = kmalloc(sizeof(*work), GFP_ATOMIC);
			if (work)
				__neigh_set_probe_once(neigh);
		}
		write_unlock(&neigh->lock);
	} else if (time_after(jiffies, fib6_nh->last_probe +
				       idev->cnf.rtr_probe_interval)) {
		work = kmalloc(sizeof(*work), GFP_ATOMIC);
	}

	if (work) {
		fib6_nh->last_probe = jiffies;
		INIT_WORK(&work->work, rt6_probe_deferred);
		work->target = *nh_gw;
		dev_hold(dev);
		work->dev = dev;
		schedule_work(&work->work);
	}

out:
	rcu_read_unlock_bh();
}
#else
static inline void rt6_probe(struct fib6_nh *fib6_nh)
{
}
#endif

/*
 * Default Router Selection (RFC 2461 6.3.6)
 */
static enum rt6_nud_state rt6_check_neigh(const struct fib6_nh *fib6_nh)
{
	enum rt6_nud_state ret = RT6_NUD_FAIL_HARD;
	struct neighbour *neigh;

	rcu_read_lock_bh();
	neigh = __ipv6_neigh_lookup_noref(fib6_nh->fib_nh_dev,
					  &fib6_nh->fib_nh_gw6);
	if (neigh) {
		read_lock(&neigh->lock);
		if (neigh->nud_state & NUD_VALID)
			ret = RT6_NUD_SUCCEED;
#ifdef CONFIG_IPV6_ROUTER_PREF
		else if (!(neigh->nud_state & NUD_FAILED))
			ret = RT6_NUD_SUCCEED;
		else
			ret = RT6_NUD_FAIL_PROBE;
#endif
		read_unlock(&neigh->lock);
	} else {
		ret = IS_ENABLED(CONFIG_IPV6_ROUTER_PREF) ?
		      RT6_NUD_SUCCEED : RT6_NUD_FAIL_DO_RR;
	}
	rcu_read_unlock_bh();

	return ret;
}

static int rt6_score_route(const struct fib6_nh *nh, u32 fib6_flags, int oif,
			   int strict)
{
	int m = 0;

	if (!oif || nh->fib_nh_dev->ifindex == oif)
		m = 2;

	if (!m && (strict & RT6_LOOKUP_F_IFACE))
		return RT6_NUD_FAIL_HARD;
#ifdef CONFIG_IPV6_ROUTER_PREF
	m |= IPV6_DECODE_PREF(IPV6_EXTRACT_PREF(fib6_flags)) << 2;
#endif
	if ((strict & RT6_LOOKUP_F_REACHABLE) &&
	    !(fib6_flags & RTF_NONEXTHOP) && nh->fib_nh_gw_family) {
		int n = rt6_check_neigh(nh);
		if (n < 0)
			return n;
	}
	return m;
}

static bool find_match(struct fib6_nh *nh, u32 fib6_flags,
		       int oif, int strict, int *mpri, bool *do_rr)
{
	bool match_do_rr = false;
	bool rc = false;
	int m;

	if (nh->fib_nh_flags & RTNH_F_DEAD)
		goto out;

	if (ip6_ignore_linkdown(nh->fib_nh_dev) &&
	    nh->fib_nh_flags & RTNH_F_LINKDOWN &&
	    !(strict & RT6_LOOKUP_F_IGNORE_LINKSTATE))
		goto out;

	m = rt6_score_route(nh, fib6_flags, oif, strict);
	if (m == RT6_NUD_FAIL_DO_RR) {
		match_do_rr = true;
		m = 0; /* lowest valid score */
	} else if (m == RT6_NUD_FAIL_HARD) {
		goto out;
	}

	if (strict & RT6_LOOKUP_F_REACHABLE)
		rt6_probe(nh);

	/* note that m can be RT6_NUD_FAIL_PROBE at this point */
	if (m > *mpri) {
		*do_rr = match_do_rr;
		*mpri = m;
		rc = true;
	}
out:
	return rc;
}

static void __find_rr_leaf(struct fib6_info *f6i_start,
			   struct fib6_info *nomatch, u32 metric,
			   struct fib6_result *res, struct fib6_info **cont,
			   int oif, int strict, bool *do_rr, int *mpri)
{
	struct fib6_info *f6i;

	for (f6i = f6i_start;
	     f6i && f6i != nomatch;
	     f6i = rcu_dereference(f6i->fib6_next)) {
		struct fib6_nh *nh;

		if (cont && f6i->fib6_metric != metric) {
			*cont = f6i;
			return;
		}

		if (fib6_check_expired(f6i))
			continue;

		nh = &f6i->fib6_nh;
		if (find_match(nh, f6i->fib6_flags, oif, strict, mpri, do_rr)) {
			res->f6i = f6i;
			res->nh = nh;
			res->fib6_flags = f6i->fib6_flags;
			res->fib6_type = f6i->fib6_type;
		}
	}
}

static void find_rr_leaf(struct fib6_node *fn, struct fib6_info *leaf,
			 struct fib6_info *rr_head, int oif, int strict,
			 bool *do_rr, struct fib6_result *res)
{
	u32 metric = rr_head->fib6_metric;
	struct fib6_info *cont = NULL;
	int mpri = -1;

	__find_rr_leaf(rr_head, NULL, metric, res, &cont,
		       oif, strict, do_rr, &mpri);

	__find_rr_leaf(leaf, rr_head, metric, res, &cont,
		       oif, strict, do_rr, &mpri);

	if (res->f6i || !cont)
		return;

	__find_rr_leaf(cont, NULL, metric, res, NULL,
		       oif, strict, do_rr, &mpri);
}

static void rt6_select(struct net *net, struct fib6_node *fn, int oif,
		       struct fib6_result *res, int strict)
{
	struct fib6_info *leaf = rcu_dereference(fn->leaf);
	struct fib6_info *rt0;
	bool do_rr = false;
	int key_plen;

	/* make sure this function or its helpers sets f6i */
	res->f6i = NULL;

	if (!leaf || leaf == net->ipv6.fib6_null_entry)
		goto out;

	rt0 = rcu_dereference(fn->rr_ptr);
	if (!rt0)
		rt0 = leaf;

	/* Double check to make sure fn is not an intermediate node
	 * and fn->leaf does not points to its child's leaf
	 * (This might happen if all routes under fn are deleted from
	 * the tree and fib6_repair_tree() is called on the node.)
	 */
	key_plen = rt0->fib6_dst.plen;
#ifdef CONFIG_IPV6_SUBTREES
	if (rt0->fib6_src.plen)
		key_plen = rt0->fib6_src.plen;
#endif
	if (fn->fn_bit != key_plen)
		goto out;

	find_rr_leaf(fn, leaf, rt0, oif, strict, &do_rr, res);
	if (do_rr) {
		struct fib6_info *next = rcu_dereference(rt0->fib6_next);

		/* no entries matched; do round-robin */
		if (!next || next->fib6_metric != rt0->fib6_metric)
			next = leaf;

		if (next != rt0) {
			spin_lock_bh(&leaf->fib6_table->tb6_lock);
			/* make sure next is not being deleted from the tree */
			if (next->fib6_node)
				rcu_assign_pointer(fn->rr_ptr, next);
			spin_unlock_bh(&leaf->fib6_table->tb6_lock);
		}
	}

out:
	if (!res->f6i) {
		res->f6i = net->ipv6.fib6_null_entry;
		res->nh = &res->f6i->fib6_nh;
		res->fib6_flags = res->f6i->fib6_flags;
		res->fib6_type = res->f6i->fib6_type;
	}
}

static bool rt6_is_gw_or_nonexthop(const struct fib6_result *res)
{
	return (res->f6i->fib6_flags & RTF_NONEXTHOP) ||
	       res->nh->fib_nh_gw_family;
}

#ifdef CONFIG_IPV6_ROUTE_INFO
int rt6_route_rcv(struct net_device *dev, u8 *opt, int len,
		  const struct in6_addr *gwaddr)
{
	struct net *net = dev_net(dev);
	struct route_info *rinfo = (struct route_info *) opt;
	struct in6_addr prefix_buf, *prefix;
	unsigned int pref;
	unsigned long lifetime;
	struct fib6_info *rt;

	if (len < sizeof(struct route_info)) {
		return -EINVAL;
	}

	/* Sanity check for prefix_len and length */
	if (rinfo->length > 3) {
		return -EINVAL;
	} else if (rinfo->prefix_len > 128) {
		return -EINVAL;
	} else if (rinfo->prefix_len > 64) {
		if (rinfo->length < 2) {
			return -EINVAL;
		}
	} else if (rinfo->prefix_len > 0) {
		if (rinfo->length < 1) {
			return -EINVAL;
		}
	}

	pref = rinfo->route_pref;
	if (pref == ICMPV6_ROUTER_PREF_INVALID)
		return -EINVAL;

	lifetime = addrconf_timeout_fixup(ntohl(rinfo->lifetime), HZ);

	if (rinfo->length == 3)
		prefix = (struct in6_addr *)rinfo->prefix;
	else {
		/* this function is safe */
		ipv6_addr_prefix(&prefix_buf,
				 (struct in6_addr *)rinfo->prefix,
				 rinfo->prefix_len);
		prefix = &prefix_buf;
	}

	if (rinfo->prefix_len == 0)
		rt = rt6_get_dflt_router(net, gwaddr, dev);
	else
		rt = rt6_get_route_info(net, prefix, rinfo->prefix_len,
					gwaddr, dev);

	if (rt && !lifetime) {
		ip6_del_rt(net, rt);
		rt = NULL;
	}

	if (!rt && lifetime)
		rt = rt6_add_route_info(net, prefix, rinfo->prefix_len, gwaddr,
					dev, pref);
	else if (rt)
		rt->fib6_flags = RTF_ROUTEINFO |
				 (rt->fib6_flags & ~RTF_PREF_MASK) | RTF_PREF(pref);

	if (rt) {
		if (!addrconf_finite_timeout(lifetime))
			fib6_clean_expires(rt);
		else
			fib6_set_expires(rt, jiffies + HZ * lifetime);

		fib6_info_release(rt);
	}
	return 0;
}
#endif

/*
 *	Misc support functions
 */

/* called with rcu_lock held */
static struct net_device *ip6_rt_get_dev_rcu(const struct fib6_result *res)
{
	struct net_device *dev = res->nh->fib_nh_dev;

	if (res->fib6_flags & (RTF_LOCAL | RTF_ANYCAST)) {
		/* for copies of local routes, dst->dev needs to be the
		 * device if it is a master device, the master device if
		 * device is enslaved, and the loopback as the default
		 */
		if (netif_is_l3_slave(dev) &&
		    !rt6_need_strict(&res->f6i->fib6_dst.addr))
			dev = l3mdev_master_dev_rcu(dev);
		else if (!netif_is_l3_master(dev))
			dev = dev_net(dev)->loopback_dev;
		/* last case is netif_is_l3_master(dev) is true in which
		 * case we want dev returned to be dev
		 */
	}

	return dev;
}

static const int fib6_prop[RTN_MAX + 1] = {
	[RTN_UNSPEC]	= 0,
	[RTN_UNICAST]	= 0,
	[RTN_LOCAL]	= 0,
	[RTN_BROADCAST]	= 0,
	[RTN_ANYCAST]	= 0,
	[RTN_MULTICAST]	= 0,
	[RTN_BLACKHOLE]	= -EINVAL,
	[RTN_UNREACHABLE] = -EHOSTUNREACH,
	[RTN_PROHIBIT]	= -EACCES,
	[RTN_THROW]	= -EAGAIN,
	[RTN_NAT]	= -EINVAL,
	[RTN_XRESOLVE]	= -EINVAL,
};

static int ip6_rt_type_to_error(u8 fib6_type)
{
	return fib6_prop[fib6_type];
}

static unsigned short fib6_info_dst_flags(struct fib6_info *rt)
{
	unsigned short flags = 0;

	if (rt->dst_nocount)
		flags |= DST_NOCOUNT;
	if (rt->dst_nopolicy)
		flags |= DST_NOPOLICY;
	if (rt->dst_host)
		flags |= DST_HOST;

	return flags;
}

static void ip6_rt_init_dst_reject(struct rt6_info *rt, u8 fib6_type)
{
	rt->dst.error = ip6_rt_type_to_error(fib6_type);

	switch (fib6_type) {
	case RTN_BLACKHOLE:
		rt->dst.output = dst_discard_out;
		rt->dst.input = dst_discard;
		break;
	case RTN_PROHIBIT:
		rt->dst.output = ip6_pkt_prohibit_out;
		rt->dst.input = ip6_pkt_prohibit;
		break;
	case RTN_THROW:
	case RTN_UNREACHABLE:
	default:
		rt->dst.output = ip6_pkt_discard_out;
		rt->dst.input = ip6_pkt_discard;
		break;
	}
}

static void ip6_rt_init_dst(struct rt6_info *rt, const struct fib6_result *res)
{
	struct fib6_info *f6i = res->f6i;

	if (res->fib6_flags & RTF_REJECT) {
		ip6_rt_init_dst_reject(rt, res->fib6_type);
		return;
	}

	rt->dst.error = 0;
	rt->dst.output = ip6_output;

	if (res->fib6_type == RTN_LOCAL || res->fib6_type == RTN_ANYCAST) {
		rt->dst.input = ip6_input;
	} else if (ipv6_addr_type(&f6i->fib6_dst.addr) & IPV6_ADDR_MULTICAST) {
		rt->dst.input = ip6_mc_input;
	} else {
		rt->dst.input = ip6_forward;
	}

	if (res->nh->fib_nh_lws) {
		rt->dst.lwtstate = lwtstate_get(res->nh->fib_nh_lws);
		lwtunnel_set_redirect(&rt->dst);
	}

	rt->dst.lastuse = jiffies;
}

/* Caller must already hold reference to @from */
static void rt6_set_from(struct rt6_info *rt, struct fib6_info *from)
{
	rt->rt6i_flags &= ~RTF_EXPIRES;
	rcu_assign_pointer(rt->from, from);
	ip_dst_init_metrics(&rt->dst, from->fib6_metrics);
}

/* Caller must already hold reference to f6i in result */
static void ip6_rt_copy_init(struct rt6_info *rt, const struct fib6_result *res)
{
	const struct fib6_nh *nh = res->nh;
	const struct net_device *dev = nh->fib_nh_dev;
	struct fib6_info *f6i = res->f6i;

	ip6_rt_init_dst(rt, res);

	rt->rt6i_dst = f6i->fib6_dst;
	rt->rt6i_idev = dev ? in6_dev_get(dev) : NULL;
	rt->rt6i_flags = res->fib6_flags;
	if (nh->fib_nh_gw_family) {
		rt->rt6i_gateway = nh->fib_nh_gw6;
		rt->rt6i_flags |= RTF_GATEWAY;
	}
	rt6_set_from(rt, f6i);
#ifdef CONFIG_IPV6_SUBTREES
	rt->rt6i_src = f6i->fib6_src;
#endif
}

static struct fib6_node* fib6_backtrack(struct fib6_node *fn,
					struct in6_addr *saddr)
{
	struct fib6_node *pn, *sn;
	while (1) {
		if (fn->fn_flags & RTN_TL_ROOT)
			return NULL;
		pn = rcu_dereference(fn->parent);
		sn = FIB6_SUBTREE(pn);
		if (sn && sn != fn)
			fn = fib6_node_lookup(sn, NULL, saddr);
		else
			fn = pn;
		if (fn->fn_flags & RTN_RTINFO)
			return fn;
	}
}

static bool ip6_hold_safe(struct net *net, struct rt6_info **prt)
{
	struct rt6_info *rt = *prt;

	if (dst_hold_safe(&rt->dst))
		return true;
	if (net) {
		rt = net->ipv6.ip6_null_entry;
		dst_hold(&rt->dst);
	} else {
		rt = NULL;
	}
	*prt = rt;
	return false;
}

/* called with rcu_lock held */
static struct rt6_info *ip6_create_rt_rcu(const struct fib6_result *res)
{
	struct net_device *dev = res->nh->fib_nh_dev;
	struct fib6_info *f6i = res->f6i;
	unsigned short flags;
	struct rt6_info *nrt;

	if (!fib6_info_hold_safe(f6i))
		goto fallback;

	flags = fib6_info_dst_flags(f6i);
	nrt = ip6_dst_alloc(dev_net(dev), dev, flags);
	if (!nrt) {
		fib6_info_release(f6i);
		goto fallback;
	}

	ip6_rt_copy_init(nrt, res);
	return nrt;

fallback:
	nrt = dev_net(dev)->ipv6.ip6_null_entry;
	dst_hold(&nrt->dst);
	return nrt;
}

static struct rt6_info *ip6_pol_route_lookup(struct net *net,
					     struct fib6_table *table,
					     struct flowi6 *fl6,
					     const struct sk_buff *skb,
					     int flags)
{
	struct fib6_result res = {};
	struct fib6_node *fn;
	struct rt6_info *rt;

	if (fl6->flowi6_flags & FLOWI_FLAG_SKIP_NH_OIF)
		flags &= ~RT6_LOOKUP_F_IFACE;

	rcu_read_lock();
	fn = fib6_node_lookup(&table->tb6_root, &fl6->daddr, &fl6->saddr);
restart:
	res.f6i = rcu_dereference(fn->leaf);
	if (!res.f6i)
		res.f6i = net->ipv6.fib6_null_entry;
	else
		rt6_device_match(net, &res, &fl6->saddr, fl6->flowi6_oif,
				 flags);

	if (res.f6i == net->ipv6.fib6_null_entry) {
		fn = fib6_backtrack(fn, &fl6->saddr);
		if (fn)
			goto restart;

		rt = net->ipv6.ip6_null_entry;
		dst_hold(&rt->dst);
		goto out;
	}

	fib6_select_path(net, &res, fl6, fl6->flowi6_oif,
			 fl6->flowi6_oif != 0, skb, flags);

	/* Search through exception table */
	rt = rt6_find_cached_rt(&res, &fl6->daddr, &fl6->saddr);
	if (rt) {
		if (ip6_hold_safe(net, &rt))
			dst_use_noref(&rt->dst, jiffies);
	} else {
		rt = ip6_create_rt_rcu(&res);
	}

out:
	trace_fib6_table_lookup(net, &res, table, fl6);

	rcu_read_unlock();

	return rt;
}

struct dst_entry *ip6_route_lookup(struct net *net, struct flowi6 *fl6,
				   const struct sk_buff *skb, int flags)
{
	return fib6_rule_lookup(net, fl6, skb, flags, ip6_pol_route_lookup);
}
EXPORT_SYMBOL_GPL(ip6_route_lookup);

struct rt6_info *rt6_lookup(struct net *net, const struct in6_addr *daddr,
			    const struct in6_addr *saddr, int oif,
			    const struct sk_buff *skb, int strict)
{
	struct flowi6 fl6 = {
		.flowi6_oif = oif,
		.daddr = *daddr,
	};
	struct dst_entry *dst;
	int flags = strict ? RT6_LOOKUP_F_IFACE : 0;

	if (saddr) {
		memcpy(&fl6.saddr, saddr, sizeof(*saddr));
		flags |= RT6_LOOKUP_F_HAS_SADDR;
	}

	dst = fib6_rule_lookup(net, &fl6, skb, flags, ip6_pol_route_lookup);
	if (dst->error == 0)
		return (struct rt6_info *) dst;

	dst_release(dst);

	return NULL;
}
EXPORT_SYMBOL(rt6_lookup);

/* ip6_ins_rt is called with FREE table->tb6_lock.
 * It takes new route entry, the addition fails by any reason the
 * route is released.
 * Caller must hold dst before calling it.
 */

static int __ip6_ins_rt(struct fib6_info *rt, struct nl_info *info,
			struct netlink_ext_ack *extack)
{
	int err;
	struct fib6_table *table;

	table = rt->fib6_table;
	spin_lock_bh(&table->tb6_lock);
	err = fib6_add(&table->tb6_root, rt, info, extack);
	spin_unlock_bh(&table->tb6_lock);

	return err;
}

int ip6_ins_rt(struct net *net, struct fib6_info *rt)
{
	struct nl_info info = {	.nl_net = net, };

	return __ip6_ins_rt(rt, &info, NULL);
}

static struct rt6_info *ip6_rt_cache_alloc(const struct fib6_result *res,
					   const struct in6_addr *daddr,
					   const struct in6_addr *saddr)
{
	struct fib6_info *f6i = res->f6i;
	struct net_device *dev;
	struct rt6_info *rt;

	/*
	 *	Clone the route.
	 */

	if (!fib6_info_hold_safe(f6i))
		return NULL;

	dev = ip6_rt_get_dev_rcu(res);
	rt = ip6_dst_alloc(dev_net(dev), dev, 0);
	if (!rt) {
		fib6_info_release(f6i);
		return NULL;
	}

	ip6_rt_copy_init(rt, res);
	rt->rt6i_flags |= RTF_CACHE;
	rt->dst.flags |= DST_HOST;
	rt->rt6i_dst.addr = *daddr;
	rt->rt6i_dst.plen = 128;

	if (!rt6_is_gw_or_nonexthop(res)) {
		if (f6i->fib6_dst.plen != 128 &&
		    ipv6_addr_equal(&f6i->fib6_dst.addr, daddr))
			rt->rt6i_flags |= RTF_ANYCAST;
#ifdef CONFIG_IPV6_SUBTREES
		if (rt->rt6i_src.plen && saddr) {
			rt->rt6i_src.addr = *saddr;
			rt->rt6i_src.plen = 128;
		}
#endif
	}

	return rt;
}

static struct rt6_info *ip6_rt_pcpu_alloc(const struct fib6_result *res)
{
	struct fib6_info *f6i = res->f6i;
	unsigned short flags = fib6_info_dst_flags(f6i);
	struct net_device *dev;
	struct rt6_info *pcpu_rt;

	if (!fib6_info_hold_safe(f6i))
		return NULL;

	rcu_read_lock();
	dev = ip6_rt_get_dev_rcu(res);
	pcpu_rt = ip6_dst_alloc(dev_net(dev), dev, flags);
	rcu_read_unlock();
	if (!pcpu_rt) {
		fib6_info_release(f6i);
		return NULL;
	}
	ip6_rt_copy_init(pcpu_rt, res);
	pcpu_rt->rt6i_flags |= RTF_PCPU;
	return pcpu_rt;
}

/* It should be called with rcu_read_lock() acquired */
static struct rt6_info *rt6_get_pcpu_route(const struct fib6_result *res)
{
	struct rt6_info *pcpu_rt, **p;

	p = this_cpu_ptr(res->f6i->rt6i_pcpu);
	pcpu_rt = *p;

	if (pcpu_rt)
		ip6_hold_safe(NULL, &pcpu_rt);

	return pcpu_rt;
}

static struct rt6_info *rt6_make_pcpu_route(struct net *net,
					    const struct fib6_result *res)
{
	struct rt6_info *pcpu_rt, *prev, **p;

	pcpu_rt = ip6_rt_pcpu_alloc(res);
	if (!pcpu_rt) {
		dst_hold(&net->ipv6.ip6_null_entry->dst);
		return net->ipv6.ip6_null_entry;
	}

	dst_hold(&pcpu_rt->dst);
	p = this_cpu_ptr(res->f6i->rt6i_pcpu);
	prev = cmpxchg(p, NULL, pcpu_rt);
	BUG_ON(prev);

<<<<<<< HEAD
	if (rt->fib6_destroying) {
=======
	if (res->f6i->fib6_destroying) {
>>>>>>> c59c1e66
		struct fib6_info *from;

		from = xchg((__force struct fib6_info **)&pcpu_rt->from, NULL);
		fib6_info_release(from);
	}

	return pcpu_rt;
}

/* exception hash table implementation
 */
static DEFINE_SPINLOCK(rt6_exception_lock);

/* Remove rt6_ex from hash table and free the memory
 * Caller must hold rt6_exception_lock
 */
static void rt6_remove_exception(struct rt6_exception_bucket *bucket,
				 struct rt6_exception *rt6_ex)
{
	struct fib6_info *from;
	struct net *net;

	if (!bucket || !rt6_ex)
		return;

	net = dev_net(rt6_ex->rt6i->dst.dev);
	net->ipv6.rt6_stats->fib_rt_cache--;

	/* purge completely the exception to allow releasing the held resources:
	 * some [sk] cache may keep the dst around for unlimited time
	 */
	from = xchg((__force struct fib6_info **)&rt6_ex->rt6i->from, NULL);
	fib6_info_release(from);
	dst_dev_put(&rt6_ex->rt6i->dst);

	hlist_del_rcu(&rt6_ex->hlist);
	dst_release(&rt6_ex->rt6i->dst);
	kfree_rcu(rt6_ex, rcu);
	WARN_ON_ONCE(!bucket->depth);
	bucket->depth--;
}

/* Remove oldest rt6_ex in bucket and free the memory
 * Caller must hold rt6_exception_lock
 */
static void rt6_exception_remove_oldest(struct rt6_exception_bucket *bucket)
{
	struct rt6_exception *rt6_ex, *oldest = NULL;

	if (!bucket)
		return;

	hlist_for_each_entry(rt6_ex, &bucket->chain, hlist) {
		if (!oldest || time_before(rt6_ex->stamp, oldest->stamp))
			oldest = rt6_ex;
	}
	rt6_remove_exception(bucket, oldest);
}

static u32 rt6_exception_hash(const struct in6_addr *dst,
			      const struct in6_addr *src)
{
	static u32 seed __read_mostly;
	u32 val;

	net_get_random_once(&seed, sizeof(seed));
	val = jhash(dst, sizeof(*dst), seed);

#ifdef CONFIG_IPV6_SUBTREES
	if (src)
		val = jhash(src, sizeof(*src), val);
#endif
	return hash_32(val, FIB6_EXCEPTION_BUCKET_SIZE_SHIFT);
}

/* Helper function to find the cached rt in the hash table
 * and update bucket pointer to point to the bucket for this
 * (daddr, saddr) pair
 * Caller must hold rt6_exception_lock
 */
static struct rt6_exception *
__rt6_find_exception_spinlock(struct rt6_exception_bucket **bucket,
			      const struct in6_addr *daddr,
			      const struct in6_addr *saddr)
{
	struct rt6_exception *rt6_ex;
	u32 hval;

	if (!(*bucket) || !daddr)
		return NULL;

	hval = rt6_exception_hash(daddr, saddr);
	*bucket += hval;

	hlist_for_each_entry(rt6_ex, &(*bucket)->chain, hlist) {
		struct rt6_info *rt6 = rt6_ex->rt6i;
		bool matched = ipv6_addr_equal(daddr, &rt6->rt6i_dst.addr);

#ifdef CONFIG_IPV6_SUBTREES
		if (matched && saddr)
			matched = ipv6_addr_equal(saddr, &rt6->rt6i_src.addr);
#endif
		if (matched)
			return rt6_ex;
	}
	return NULL;
}

/* Helper function to find the cached rt in the hash table
 * and update bucket pointer to point to the bucket for this
 * (daddr, saddr) pair
 * Caller must hold rcu_read_lock()
 */
static struct rt6_exception *
__rt6_find_exception_rcu(struct rt6_exception_bucket **bucket,
			 const struct in6_addr *daddr,
			 const struct in6_addr *saddr)
{
	struct rt6_exception *rt6_ex;
	u32 hval;

	WARN_ON_ONCE(!rcu_read_lock_held());

	if (!(*bucket) || !daddr)
		return NULL;

	hval = rt6_exception_hash(daddr, saddr);
	*bucket += hval;

	hlist_for_each_entry_rcu(rt6_ex, &(*bucket)->chain, hlist) {
		struct rt6_info *rt6 = rt6_ex->rt6i;
		bool matched = ipv6_addr_equal(daddr, &rt6->rt6i_dst.addr);

#ifdef CONFIG_IPV6_SUBTREES
		if (matched && saddr)
			matched = ipv6_addr_equal(saddr, &rt6->rt6i_src.addr);
#endif
		if (matched)
			return rt6_ex;
	}
	return NULL;
}

static unsigned int fib6_mtu(const struct fib6_result *res)
{
	const struct fib6_nh *nh = res->nh;
	unsigned int mtu;

	if (res->f6i->fib6_pmtu) {
		mtu = res->f6i->fib6_pmtu;
	} else {
		struct net_device *dev = nh->fib_nh_dev;
		struct inet6_dev *idev;

		rcu_read_lock();
		idev = __in6_dev_get(dev);
		mtu = idev->cnf.mtu6;
		rcu_read_unlock();
	}

	mtu = min_t(unsigned int, mtu, IP6_MAX_MTU);

	return mtu - lwtunnel_headroom(nh->fib_nh_lws, mtu);
}

static int rt6_insert_exception(struct rt6_info *nrt,
				const struct fib6_result *res)
{
	struct net *net = dev_net(nrt->dst.dev);
	struct rt6_exception_bucket *bucket;
	struct in6_addr *src_key = NULL;
	struct rt6_exception *rt6_ex;
	struct fib6_info *f6i = res->f6i;
	int err = 0;

	spin_lock_bh(&rt6_exception_lock);

	if (f6i->exception_bucket_flushed) {
		err = -EINVAL;
		goto out;
	}

	bucket = rcu_dereference_protected(f6i->rt6i_exception_bucket,
					lockdep_is_held(&rt6_exception_lock));
	if (!bucket) {
		bucket = kcalloc(FIB6_EXCEPTION_BUCKET_SIZE, sizeof(*bucket),
				 GFP_ATOMIC);
		if (!bucket) {
			err = -ENOMEM;
			goto out;
		}
		rcu_assign_pointer(f6i->rt6i_exception_bucket, bucket);
	}

#ifdef CONFIG_IPV6_SUBTREES
	/* fib6_src.plen != 0 indicates f6i is in subtree
	 * and exception table is indexed by a hash of
	 * both fib6_dst and fib6_src.
	 * Otherwise, the exception table is indexed by
	 * a hash of only fib6_dst.
	 */
	if (f6i->fib6_src.plen)
		src_key = &nrt->rt6i_src.addr;
#endif
	/* rt6_mtu_change() might lower mtu on f6i.
	 * Only insert this exception route if its mtu
	 * is less than f6i's mtu value.
	 */
	if (dst_metric_raw(&nrt->dst, RTAX_MTU) >= fib6_mtu(res)) {
		err = -EINVAL;
		goto out;
	}

	rt6_ex = __rt6_find_exception_spinlock(&bucket, &nrt->rt6i_dst.addr,
					       src_key);
	if (rt6_ex)
		rt6_remove_exception(bucket, rt6_ex);

	rt6_ex = kzalloc(sizeof(*rt6_ex), GFP_ATOMIC);
	if (!rt6_ex) {
		err = -ENOMEM;
		goto out;
	}
	rt6_ex->rt6i = nrt;
	rt6_ex->stamp = jiffies;
	hlist_add_head_rcu(&rt6_ex->hlist, &bucket->chain);
	bucket->depth++;
	net->ipv6.rt6_stats->fib_rt_cache++;

	if (bucket->depth > FIB6_MAX_DEPTH)
		rt6_exception_remove_oldest(bucket);

out:
	spin_unlock_bh(&rt6_exception_lock);

	/* Update fn->fn_sernum to invalidate all cached dst */
	if (!err) {
		spin_lock_bh(&f6i->fib6_table->tb6_lock);
		fib6_update_sernum(net, f6i);
		spin_unlock_bh(&f6i->fib6_table->tb6_lock);
		fib6_force_start_gc(net);
	}

	return err;
}

void rt6_flush_exceptions(struct fib6_info *rt)
{
	struct rt6_exception_bucket *bucket;
	struct rt6_exception *rt6_ex;
	struct hlist_node *tmp;
	int i;

	spin_lock_bh(&rt6_exception_lock);
	/* Prevent rt6_insert_exception() to recreate the bucket list */
	rt->exception_bucket_flushed = 1;

	bucket = rcu_dereference_protected(rt->rt6i_exception_bucket,
				    lockdep_is_held(&rt6_exception_lock));
	if (!bucket)
		goto out;

	for (i = 0; i < FIB6_EXCEPTION_BUCKET_SIZE; i++) {
		hlist_for_each_entry_safe(rt6_ex, tmp, &bucket->chain, hlist)
			rt6_remove_exception(bucket, rt6_ex);
		WARN_ON_ONCE(bucket->depth);
		bucket++;
	}

out:
	spin_unlock_bh(&rt6_exception_lock);
}

/* Find cached rt in the hash table inside passed in rt
 * Caller has to hold rcu_read_lock()
 */
<<<<<<< HEAD
static struct rt6_info *rt6_find_cached_rt(struct fib6_info *rt,
=======
static struct rt6_info *rt6_find_cached_rt(const struct fib6_result *res,
>>>>>>> c59c1e66
					   const struct in6_addr *daddr,
					   const struct in6_addr *saddr)
{
	const struct in6_addr *src_key = NULL;
	struct rt6_exception_bucket *bucket;
	struct rt6_exception *rt6_ex;
<<<<<<< HEAD
	struct rt6_info *res = NULL;
=======
	struct rt6_info *ret = NULL;
>>>>>>> c59c1e66

#ifdef CONFIG_IPV6_SUBTREES
	/* fib6i_src.plen != 0 indicates f6i is in subtree
	 * and exception table is indexed by a hash of
<<<<<<< HEAD
	 * both rt6i_dst and rt6i_src.
=======
	 * both fib6_dst and fib6_src.
>>>>>>> c59c1e66
	 * However, the src addr used to create the hash
	 * might not be exactly the passed in saddr which
	 * is a /128 addr from the flow.
	 * So we need to use f6i->fib6_src to redo lookup
	 * if the passed in saddr does not find anything.
	 * (See the logic in ip6_rt_cache_alloc() on how
	 * rt->rt6i_src is updated.)
	 */
	if (res->f6i->fib6_src.plen)
		src_key = saddr;
find_ex:
#endif
<<<<<<< HEAD
	bucket = rcu_dereference(rt->rt6i_exception_bucket);
=======
	bucket = rcu_dereference(res->f6i->rt6i_exception_bucket);
>>>>>>> c59c1e66
	rt6_ex = __rt6_find_exception_rcu(&bucket, daddr, src_key);

	if (rt6_ex && !rt6_check_expired(rt6_ex->rt6i))
		ret = rt6_ex->rt6i;

#ifdef CONFIG_IPV6_SUBTREES
	/* Use fib6_src as src_key and redo lookup */
<<<<<<< HEAD
	if (!res && src_key && src_key != &rt->fib6_src.addr) {
		src_key = &rt->fib6_src.addr;
=======
	if (!ret && src_key && src_key != &res->f6i->fib6_src.addr) {
		src_key = &res->f6i->fib6_src.addr;
>>>>>>> c59c1e66
		goto find_ex;
	}
#endif

<<<<<<< HEAD
	return res;
=======
	return ret;
>>>>>>> c59c1e66
}

/* Remove the passed in cached rt from the hash table that contains it */
static int rt6_remove_exception_rt(struct rt6_info *rt)
{
	struct rt6_exception_bucket *bucket;
	struct in6_addr *src_key = NULL;
	struct rt6_exception *rt6_ex;
	struct fib6_info *from;
	int err;

	from = rcu_dereference(rt->from);
	if (!from ||
	    !(rt->rt6i_flags & RTF_CACHE))
		return -EINVAL;

	if (!rcu_access_pointer(from->rt6i_exception_bucket))
		return -ENOENT;

	spin_lock_bh(&rt6_exception_lock);
	bucket = rcu_dereference_protected(from->rt6i_exception_bucket,
				    lockdep_is_held(&rt6_exception_lock));
#ifdef CONFIG_IPV6_SUBTREES
	/* rt6i_src.plen != 0 indicates 'from' is in subtree
	 * and exception table is indexed by a hash of
	 * both rt6i_dst and rt6i_src.
	 * Otherwise, the exception table is indexed by
	 * a hash of only rt6i_dst.
	 */
	if (from->fib6_src.plen)
		src_key = &rt->rt6i_src.addr;
#endif
	rt6_ex = __rt6_find_exception_spinlock(&bucket,
					       &rt->rt6i_dst.addr,
					       src_key);
	if (rt6_ex) {
		rt6_remove_exception(bucket, rt6_ex);
		err = 0;
	} else {
		err = -ENOENT;
	}

	spin_unlock_bh(&rt6_exception_lock);
	return err;
}

/* Find rt6_ex which contains the passed in rt cache and
 * refresh its stamp
 */
static void rt6_update_exception_stamp_rt(struct rt6_info *rt)
{
	struct rt6_exception_bucket *bucket;
	struct in6_addr *src_key = NULL;
	struct rt6_exception *rt6_ex;
	struct fib6_info *from;

	rcu_read_lock();
	from = rcu_dereference(rt->from);
	if (!from || !(rt->rt6i_flags & RTF_CACHE))
		goto unlock;

	bucket = rcu_dereference(from->rt6i_exception_bucket);

#ifdef CONFIG_IPV6_SUBTREES
	/* rt6i_src.plen != 0 indicates 'from' is in subtree
	 * and exception table is indexed by a hash of
	 * both rt6i_dst and rt6i_src.
	 * Otherwise, the exception table is indexed by
	 * a hash of only rt6i_dst.
	 */
	if (from->fib6_src.plen)
		src_key = &rt->rt6i_src.addr;
#endif
	rt6_ex = __rt6_find_exception_rcu(&bucket,
					  &rt->rt6i_dst.addr,
					  src_key);
	if (rt6_ex)
		rt6_ex->stamp = jiffies;

unlock:
	rcu_read_unlock();
}

static bool rt6_mtu_change_route_allowed(struct inet6_dev *idev,
					 struct rt6_info *rt, int mtu)
{
	/* If the new MTU is lower than the route PMTU, this new MTU will be the
	 * lowest MTU in the path: always allow updating the route PMTU to
	 * reflect PMTU decreases.
	 *
	 * If the new MTU is higher, and the route PMTU is equal to the local
	 * MTU, this means the old MTU is the lowest in the path, so allow
	 * updating it: if other nodes now have lower MTUs, PMTU discovery will
	 * handle this.
	 */

	if (dst_mtu(&rt->dst) >= mtu)
		return true;

	if (dst_mtu(&rt->dst) == idev->cnf.mtu6)
		return true;

	return false;
}

static void rt6_exceptions_update_pmtu(struct inet6_dev *idev,
				       struct fib6_info *rt, int mtu)
{
	struct rt6_exception_bucket *bucket;
	struct rt6_exception *rt6_ex;
	int i;

	bucket = rcu_dereference_protected(rt->rt6i_exception_bucket,
					lockdep_is_held(&rt6_exception_lock));

	if (!bucket)
		return;

	for (i = 0; i < FIB6_EXCEPTION_BUCKET_SIZE; i++) {
		hlist_for_each_entry(rt6_ex, &bucket->chain, hlist) {
			struct rt6_info *entry = rt6_ex->rt6i;

			/* For RTF_CACHE with rt6i_pmtu == 0 (i.e. a redirected
			 * route), the metrics of its rt->from have already
			 * been updated.
			 */
			if (dst_metric_raw(&entry->dst, RTAX_MTU) &&
			    rt6_mtu_change_route_allowed(idev, entry, mtu))
				dst_metric_set(&entry->dst, RTAX_MTU, mtu);
		}
		bucket++;
	}
}

#define RTF_CACHE_GATEWAY	(RTF_GATEWAY | RTF_CACHE)

static void rt6_exceptions_clean_tohost(struct fib6_info *rt,
					struct in6_addr *gateway)
{
	struct rt6_exception_bucket *bucket;
	struct rt6_exception *rt6_ex;
	struct hlist_node *tmp;
	int i;

	if (!rcu_access_pointer(rt->rt6i_exception_bucket))
		return;

	spin_lock_bh(&rt6_exception_lock);
	bucket = rcu_dereference_protected(rt->rt6i_exception_bucket,
				     lockdep_is_held(&rt6_exception_lock));

	if (bucket) {
		for (i = 0; i < FIB6_EXCEPTION_BUCKET_SIZE; i++) {
			hlist_for_each_entry_safe(rt6_ex, tmp,
						  &bucket->chain, hlist) {
				struct rt6_info *entry = rt6_ex->rt6i;

				if ((entry->rt6i_flags & RTF_CACHE_GATEWAY) ==
				    RTF_CACHE_GATEWAY &&
				    ipv6_addr_equal(gateway,
						    &entry->rt6i_gateway)) {
					rt6_remove_exception(bucket, rt6_ex);
				}
			}
			bucket++;
		}
	}

	spin_unlock_bh(&rt6_exception_lock);
}

static void rt6_age_examine_exception(struct rt6_exception_bucket *bucket,
				      struct rt6_exception *rt6_ex,
				      struct fib6_gc_args *gc_args,
				      unsigned long now)
{
	struct rt6_info *rt = rt6_ex->rt6i;

	/* we are pruning and obsoleting aged-out and non gateway exceptions
	 * even if others have still references to them, so that on next
	 * dst_check() such references can be dropped.
	 * EXPIRES exceptions - e.g. pmtu-generated ones are pruned when
	 * expired, independently from their aging, as per RFC 8201 section 4
	 */
	if (!(rt->rt6i_flags & RTF_EXPIRES)) {
		if (time_after_eq(now, rt->dst.lastuse + gc_args->timeout)) {
			RT6_TRACE("aging clone %p\n", rt);
			rt6_remove_exception(bucket, rt6_ex);
			return;
		}
	} else if (time_after(jiffies, rt->dst.expires)) {
		RT6_TRACE("purging expired route %p\n", rt);
		rt6_remove_exception(bucket, rt6_ex);
		return;
	}

	if (rt->rt6i_flags & RTF_GATEWAY) {
		struct neighbour *neigh;
		__u8 neigh_flags = 0;

		neigh = __ipv6_neigh_lookup_noref(rt->dst.dev, &rt->rt6i_gateway);
		if (neigh)
			neigh_flags = neigh->flags;

		if (!(neigh_flags & NTF_ROUTER)) {
			RT6_TRACE("purging route %p via non-router but gateway\n",
				  rt);
			rt6_remove_exception(bucket, rt6_ex);
			return;
		}
	}

	gc_args->more++;
}

void rt6_age_exceptions(struct fib6_info *rt,
			struct fib6_gc_args *gc_args,
			unsigned long now)
{
	struct rt6_exception_bucket *bucket;
	struct rt6_exception *rt6_ex;
	struct hlist_node *tmp;
	int i;

	if (!rcu_access_pointer(rt->rt6i_exception_bucket))
		return;

	rcu_read_lock_bh();
	spin_lock(&rt6_exception_lock);
	bucket = rcu_dereference_protected(rt->rt6i_exception_bucket,
				    lockdep_is_held(&rt6_exception_lock));

	if (bucket) {
		for (i = 0; i < FIB6_EXCEPTION_BUCKET_SIZE; i++) {
			hlist_for_each_entry_safe(rt6_ex, tmp,
						  &bucket->chain, hlist) {
				rt6_age_examine_exception(bucket, rt6_ex,
							  gc_args, now);
			}
			bucket++;
		}
	}
	spin_unlock(&rt6_exception_lock);
	rcu_read_unlock_bh();
}

/* must be called with rcu lock held */
int fib6_table_lookup(struct net *net, struct fib6_table *table, int oif,
		      struct flowi6 *fl6, struct fib6_result *res, int strict)
{
	struct fib6_node *fn, *saved_fn;

	fn = fib6_node_lookup(&table->tb6_root, &fl6->daddr, &fl6->saddr);
	saved_fn = fn;

	if (fl6->flowi6_flags & FLOWI_FLAG_SKIP_NH_OIF)
		oif = 0;

redo_rt6_select:
	rt6_select(net, fn, oif, res, strict);
	if (res->f6i == net->ipv6.fib6_null_entry) {
		fn = fib6_backtrack(fn, &fl6->saddr);
		if (fn)
			goto redo_rt6_select;
		else if (strict & RT6_LOOKUP_F_REACHABLE) {
			/* also consider unreachable route */
			strict &= ~RT6_LOOKUP_F_REACHABLE;
			fn = saved_fn;
			goto redo_rt6_select;
		}
	}

	trace_fib6_table_lookup(net, res, table, fl6);

	return 0;
}

struct rt6_info *ip6_pol_route(struct net *net, struct fib6_table *table,
			       int oif, struct flowi6 *fl6,
			       const struct sk_buff *skb, int flags)
{
	struct fib6_result res = {};
	struct rt6_info *rt;
	int strict = 0;

	strict |= flags & RT6_LOOKUP_F_IFACE;
	strict |= flags & RT6_LOOKUP_F_IGNORE_LINKSTATE;
	if (net->ipv6.devconf_all->forwarding == 0)
		strict |= RT6_LOOKUP_F_REACHABLE;

	rcu_read_lock();

	fib6_table_lookup(net, table, oif, fl6, &res, strict);
	if (res.f6i == net->ipv6.fib6_null_entry) {
		rt = net->ipv6.ip6_null_entry;
		rcu_read_unlock();
		dst_hold(&rt->dst);
		return rt;
	}

	fib6_select_path(net, &res, fl6, oif, false, skb, strict);

	/*Search through exception table */
	rt = rt6_find_cached_rt(&res, &fl6->daddr, &fl6->saddr);
	if (rt) {
		if (ip6_hold_safe(net, &rt))
			dst_use_noref(&rt->dst, jiffies);

		rcu_read_unlock();
		return rt;
	} else if (unlikely((fl6->flowi6_flags & FLOWI_FLAG_KNOWN_NH) &&
			    !res.nh->fib_nh_gw_family)) {
		/* Create a RTF_CACHE clone which will not be
		 * owned by the fib6 tree.  It is for the special case where
		 * the daddr in the skb during the neighbor look-up is different
		 * from the fl6->daddr used to look-up route here.
		 */
		struct rt6_info *uncached_rt;

		uncached_rt = ip6_rt_cache_alloc(&res, &fl6->daddr, NULL);

		rcu_read_unlock();

		if (uncached_rt) {
			/* Uncached_rt's refcnt is taken during ip6_rt_cache_alloc()
			 * No need for another dst_hold()
			 */
			rt6_uncached_list_add(uncached_rt);
			atomic_inc(&net->ipv6.rt6_stats->fib_rt_uncache);
		} else {
			uncached_rt = net->ipv6.ip6_null_entry;
			dst_hold(&uncached_rt->dst);
		}

		return uncached_rt;
	} else {
		/* Get a percpu copy */

		struct rt6_info *pcpu_rt;

		local_bh_disable();
		pcpu_rt = rt6_get_pcpu_route(&res);

		if (!pcpu_rt)
			pcpu_rt = rt6_make_pcpu_route(net, &res);

		local_bh_enable();
		rcu_read_unlock();

		return pcpu_rt;
	}
}
EXPORT_SYMBOL_GPL(ip6_pol_route);

static struct rt6_info *ip6_pol_route_input(struct net *net,
					    struct fib6_table *table,
					    struct flowi6 *fl6,
					    const struct sk_buff *skb,
					    int flags)
{
	return ip6_pol_route(net, table, fl6->flowi6_iif, fl6, skb, flags);
}

struct dst_entry *ip6_route_input_lookup(struct net *net,
					 struct net_device *dev,
					 struct flowi6 *fl6,
					 const struct sk_buff *skb,
					 int flags)
{
	if (rt6_need_strict(&fl6->daddr) && dev->type != ARPHRD_PIMREG)
		flags |= RT6_LOOKUP_F_IFACE;

	return fib6_rule_lookup(net, fl6, skb, flags, ip6_pol_route_input);
}
EXPORT_SYMBOL_GPL(ip6_route_input_lookup);

static void ip6_multipath_l3_keys(const struct sk_buff *skb,
				  struct flow_keys *keys,
				  struct flow_keys *flkeys)
{
	const struct ipv6hdr *outer_iph = ipv6_hdr(skb);
	const struct ipv6hdr *key_iph = outer_iph;
	struct flow_keys *_flkeys = flkeys;
	const struct ipv6hdr *inner_iph;
	const struct icmp6hdr *icmph;
	struct ipv6hdr _inner_iph;
	struct icmp6hdr _icmph;

	if (likely(outer_iph->nexthdr != IPPROTO_ICMPV6))
		goto out;

	icmph = skb_header_pointer(skb, skb_transport_offset(skb),
				   sizeof(_icmph), &_icmph);
	if (!icmph)
		goto out;

	if (icmph->icmp6_type != ICMPV6_DEST_UNREACH &&
	    icmph->icmp6_type != ICMPV6_PKT_TOOBIG &&
	    icmph->icmp6_type != ICMPV6_TIME_EXCEED &&
	    icmph->icmp6_type != ICMPV6_PARAMPROB)
		goto out;

	inner_iph = skb_header_pointer(skb,
				       skb_transport_offset(skb) + sizeof(*icmph),
				       sizeof(_inner_iph), &_inner_iph);
	if (!inner_iph)
		goto out;

	key_iph = inner_iph;
	_flkeys = NULL;
out:
	if (_flkeys) {
		keys->addrs.v6addrs.src = _flkeys->addrs.v6addrs.src;
		keys->addrs.v6addrs.dst = _flkeys->addrs.v6addrs.dst;
		keys->tags.flow_label = _flkeys->tags.flow_label;
		keys->basic.ip_proto = _flkeys->basic.ip_proto;
	} else {
		keys->addrs.v6addrs.src = key_iph->saddr;
		keys->addrs.v6addrs.dst = key_iph->daddr;
		keys->tags.flow_label = ip6_flowlabel(key_iph);
		keys->basic.ip_proto = key_iph->nexthdr;
	}
}

/* if skb is set it will be used and fl6 can be NULL */
u32 rt6_multipath_hash(const struct net *net, const struct flowi6 *fl6,
		       const struct sk_buff *skb, struct flow_keys *flkeys)
{
	struct flow_keys hash_keys;
	u32 mhash;

	switch (ip6_multipath_hash_policy(net)) {
	case 0:
		memset(&hash_keys, 0, sizeof(hash_keys));
		hash_keys.control.addr_type = FLOW_DISSECTOR_KEY_IPV6_ADDRS;
		if (skb) {
			ip6_multipath_l3_keys(skb, &hash_keys, flkeys);
		} else {
			hash_keys.addrs.v6addrs.src = fl6->saddr;
			hash_keys.addrs.v6addrs.dst = fl6->daddr;
			hash_keys.tags.flow_label = (__force u32)flowi6_get_flowlabel(fl6);
			hash_keys.basic.ip_proto = fl6->flowi6_proto;
		}
		break;
	case 1:
		if (skb) {
			unsigned int flag = FLOW_DISSECTOR_F_STOP_AT_ENCAP;
			struct flow_keys keys;

			/* short-circuit if we already have L4 hash present */
			if (skb->l4_hash)
				return skb_get_hash_raw(skb) >> 1;

			memset(&hash_keys, 0, sizeof(hash_keys));

                        if (!flkeys) {
				skb_flow_dissect_flow_keys(skb, &keys, flag);
				flkeys = &keys;
			}
			hash_keys.control.addr_type = FLOW_DISSECTOR_KEY_IPV6_ADDRS;
			hash_keys.addrs.v6addrs.src = flkeys->addrs.v6addrs.src;
			hash_keys.addrs.v6addrs.dst = flkeys->addrs.v6addrs.dst;
			hash_keys.ports.src = flkeys->ports.src;
			hash_keys.ports.dst = flkeys->ports.dst;
			hash_keys.basic.ip_proto = flkeys->basic.ip_proto;
		} else {
			memset(&hash_keys, 0, sizeof(hash_keys));
			hash_keys.control.addr_type = FLOW_DISSECTOR_KEY_IPV6_ADDRS;
			hash_keys.addrs.v6addrs.src = fl6->saddr;
			hash_keys.addrs.v6addrs.dst = fl6->daddr;
			hash_keys.ports.src = fl6->fl6_sport;
			hash_keys.ports.dst = fl6->fl6_dport;
			hash_keys.basic.ip_proto = fl6->flowi6_proto;
		}
		break;
	}
	mhash = flow_hash_from_keys(&hash_keys);

	return mhash >> 1;
}

void ip6_route_input(struct sk_buff *skb)
{
	const struct ipv6hdr *iph = ipv6_hdr(skb);
	struct net *net = dev_net(skb->dev);
	int flags = RT6_LOOKUP_F_HAS_SADDR;
	struct ip_tunnel_info *tun_info;
	struct flowi6 fl6 = {
		.flowi6_iif = skb->dev->ifindex,
		.daddr = iph->daddr,
		.saddr = iph->saddr,
		.flowlabel = ip6_flowinfo(iph),
		.flowi6_mark = skb->mark,
		.flowi6_proto = iph->nexthdr,
	};
	struct flow_keys *flkeys = NULL, _flkeys;

	tun_info = skb_tunnel_info(skb);
	if (tun_info && !(tun_info->mode & IP_TUNNEL_INFO_TX))
		fl6.flowi6_tun_key.tun_id = tun_info->key.tun_id;

	if (fib6_rules_early_flow_dissect(net, skb, &fl6, &_flkeys))
		flkeys = &_flkeys;

	if (unlikely(fl6.flowi6_proto == IPPROTO_ICMPV6))
		fl6.mp_hash = rt6_multipath_hash(net, &fl6, skb, flkeys);
	skb_dst_drop(skb);
	skb_dst_set(skb,
		    ip6_route_input_lookup(net, skb->dev, &fl6, skb, flags));
}

static struct rt6_info *ip6_pol_route_output(struct net *net,
					     struct fib6_table *table,
					     struct flowi6 *fl6,
					     const struct sk_buff *skb,
					     int flags)
{
	return ip6_pol_route(net, table, fl6->flowi6_oif, fl6, skb, flags);
}

struct dst_entry *ip6_route_output_flags(struct net *net, const struct sock *sk,
					 struct flowi6 *fl6, int flags)
{
	bool any_src;

	if (ipv6_addr_type(&fl6->daddr) &
	    (IPV6_ADDR_MULTICAST | IPV6_ADDR_LINKLOCAL)) {
		struct dst_entry *dst;

		dst = l3mdev_link_scope_lookup(net, fl6);
		if (dst)
			return dst;
	}

	fl6->flowi6_iif = LOOPBACK_IFINDEX;

	any_src = ipv6_addr_any(&fl6->saddr);
	if ((sk && sk->sk_bound_dev_if) || rt6_need_strict(&fl6->daddr) ||
	    (fl6->flowi6_oif && any_src))
		flags |= RT6_LOOKUP_F_IFACE;

	if (!any_src)
		flags |= RT6_LOOKUP_F_HAS_SADDR;
	else if (sk)
		flags |= rt6_srcprefs2flags(inet6_sk(sk)->srcprefs);

	return fib6_rule_lookup(net, fl6, NULL, flags, ip6_pol_route_output);
}
EXPORT_SYMBOL_GPL(ip6_route_output_flags);

struct dst_entry *ip6_blackhole_route(struct net *net, struct dst_entry *dst_orig)
{
	struct rt6_info *rt, *ort = (struct rt6_info *) dst_orig;
	struct net_device *loopback_dev = net->loopback_dev;
	struct dst_entry *new = NULL;

	rt = dst_alloc(&ip6_dst_blackhole_ops, loopback_dev, 1,
		       DST_OBSOLETE_DEAD, 0);
	if (rt) {
		rt6_info_init(rt);
		atomic_inc(&net->ipv6.rt6_stats->fib_rt_alloc);

		new = &rt->dst;
		new->__use = 1;
		new->input = dst_discard;
		new->output = dst_discard_out;

		dst_copy_metrics(new, &ort->dst);

		rt->rt6i_idev = in6_dev_get(loopback_dev);
		rt->rt6i_gateway = ort->rt6i_gateway;
		rt->rt6i_flags = ort->rt6i_flags & ~RTF_PCPU;

		memcpy(&rt->rt6i_dst, &ort->rt6i_dst, sizeof(struct rt6key));
#ifdef CONFIG_IPV6_SUBTREES
		memcpy(&rt->rt6i_src, &ort->rt6i_src, sizeof(struct rt6key));
#endif
	}

	dst_release(dst_orig);
	return new ? new : ERR_PTR(-ENOMEM);
}

/*
 *	Destination cache support functions
 */

static bool fib6_check(struct fib6_info *f6i, u32 cookie)
{
	u32 rt_cookie = 0;

	if (!fib6_get_cookie_safe(f6i, &rt_cookie) || rt_cookie != cookie)
		return false;

	if (fib6_check_expired(f6i))
		return false;

	return true;
}

static struct dst_entry *rt6_check(struct rt6_info *rt,
				   struct fib6_info *from,
				   u32 cookie)
{
	u32 rt_cookie = 0;

	if ((from && !fib6_get_cookie_safe(from, &rt_cookie)) ||
	    rt_cookie != cookie)
		return NULL;

	if (rt6_check_expired(rt))
		return NULL;

	return &rt->dst;
}

static struct dst_entry *rt6_dst_from_check(struct rt6_info *rt,
					    struct fib6_info *from,
					    u32 cookie)
{
	if (!__rt6_check_expired(rt) &&
	    rt->dst.obsolete == DST_OBSOLETE_FORCE_CHK &&
	    fib6_check(from, cookie))
		return &rt->dst;
	else
		return NULL;
}

static struct dst_entry *ip6_dst_check(struct dst_entry *dst, u32 cookie)
{
	struct dst_entry *dst_ret;
	struct fib6_info *from;
	struct rt6_info *rt;

	rt = container_of(dst, struct rt6_info, dst);

	rcu_read_lock();

	/* All IPV6 dsts are created with ->obsolete set to the value
	 * DST_OBSOLETE_FORCE_CHK which forces validation calls down
	 * into this function always.
	 */

	from = rcu_dereference(rt->from);

	if (from && (rt->rt6i_flags & RTF_PCPU ||
	    unlikely(!list_empty(&rt->rt6i_uncached))))
		dst_ret = rt6_dst_from_check(rt, from, cookie);
	else
		dst_ret = rt6_check(rt, from, cookie);

	rcu_read_unlock();

	return dst_ret;
}

static struct dst_entry *ip6_negative_advice(struct dst_entry *dst)
{
	struct rt6_info *rt = (struct rt6_info *) dst;

	if (rt) {
		if (rt->rt6i_flags & RTF_CACHE) {
			rcu_read_lock();
			if (rt6_check_expired(rt)) {
				rt6_remove_exception_rt(rt);
				dst = NULL;
			}
			rcu_read_unlock();
		} else {
			dst_release(dst);
			dst = NULL;
		}
	}
	return dst;
}

static void ip6_link_failure(struct sk_buff *skb)
{
	struct rt6_info *rt;

	icmpv6_send(skb, ICMPV6_DEST_UNREACH, ICMPV6_ADDR_UNREACH, 0);

	rt = (struct rt6_info *) skb_dst(skb);
	if (rt) {
		rcu_read_lock();
		if (rt->rt6i_flags & RTF_CACHE) {
			rt6_remove_exception_rt(rt);
		} else {
			struct fib6_info *from;
			struct fib6_node *fn;

			from = rcu_dereference(rt->from);
			if (from) {
				fn = rcu_dereference(from->fib6_node);
				if (fn && (rt->rt6i_flags & RTF_DEFAULT))
					fn->fn_sernum = -1;
			}
		}
		rcu_read_unlock();
	}
}

static void rt6_update_expires(struct rt6_info *rt0, int timeout)
{
	if (!(rt0->rt6i_flags & RTF_EXPIRES)) {
		struct fib6_info *from;

		rcu_read_lock();
		from = rcu_dereference(rt0->from);
		if (from)
			rt0->dst.expires = from->expires;
		rcu_read_unlock();
	}

	dst_set_expires(&rt0->dst, timeout);
	rt0->rt6i_flags |= RTF_EXPIRES;
}

static void rt6_do_update_pmtu(struct rt6_info *rt, u32 mtu)
{
	struct net *net = dev_net(rt->dst.dev);

	dst_metric_set(&rt->dst, RTAX_MTU, mtu);
	rt->rt6i_flags |= RTF_MODIFIED;
	rt6_update_expires(rt, net->ipv6.sysctl.ip6_rt_mtu_expires);
}

static bool rt6_cache_allowed_for_pmtu(const struct rt6_info *rt)
{
	return !(rt->rt6i_flags & RTF_CACHE) &&
		(rt->rt6i_flags & RTF_PCPU || rcu_access_pointer(rt->from));
}

static void __ip6_rt_update_pmtu(struct dst_entry *dst, const struct sock *sk,
				 const struct ipv6hdr *iph, u32 mtu)
{
	const struct in6_addr *daddr, *saddr;
	struct rt6_info *rt6 = (struct rt6_info *)dst;

	if (dst_metric_locked(dst, RTAX_MTU))
		return;

	if (iph) {
		daddr = &iph->daddr;
		saddr = &iph->saddr;
	} else if (sk) {
		daddr = &sk->sk_v6_daddr;
		saddr = &inet6_sk(sk)->saddr;
	} else {
		daddr = NULL;
		saddr = NULL;
	}
	dst_confirm_neigh(dst, daddr);
	mtu = max_t(u32, mtu, IPV6_MIN_MTU);
	if (mtu >= dst_mtu(dst))
		return;

	if (!rt6_cache_allowed_for_pmtu(rt6)) {
		rt6_do_update_pmtu(rt6, mtu);
		/* update rt6_ex->stamp for cache */
		if (rt6->rt6i_flags & RTF_CACHE)
			rt6_update_exception_stamp_rt(rt6);
	} else if (daddr) {
		struct fib6_result res = {};
		struct rt6_info *nrt6;

		rcu_read_lock();
		res.f6i = rcu_dereference(rt6->from);
		if (!res.f6i) {
			rcu_read_unlock();
			return;
		}
		res.nh = &res.f6i->fib6_nh;
		res.fib6_flags = res.f6i->fib6_flags;
		res.fib6_type = res.f6i->fib6_type;

		nrt6 = ip6_rt_cache_alloc(&res, daddr, saddr);
		if (nrt6) {
			rt6_do_update_pmtu(nrt6, mtu);
			if (rt6_insert_exception(nrt6, &res))
				dst_release_immediate(&nrt6->dst);
		}
		rcu_read_unlock();
	}
}

static void ip6_rt_update_pmtu(struct dst_entry *dst, struct sock *sk,
			       struct sk_buff *skb, u32 mtu)
{
	__ip6_rt_update_pmtu(dst, sk, skb ? ipv6_hdr(skb) : NULL, mtu);
}

void ip6_update_pmtu(struct sk_buff *skb, struct net *net, __be32 mtu,
		     int oif, u32 mark, kuid_t uid)
{
	const struct ipv6hdr *iph = (struct ipv6hdr *) skb->data;
	struct dst_entry *dst;
	struct flowi6 fl6 = {
		.flowi6_oif = oif,
		.flowi6_mark = mark ? mark : IP6_REPLY_MARK(net, skb->mark),
		.daddr = iph->daddr,
		.saddr = iph->saddr,
		.flowlabel = ip6_flowinfo(iph),
		.flowi6_uid = uid,
	};

	dst = ip6_route_output(net, NULL, &fl6);
	if (!dst->error)
		__ip6_rt_update_pmtu(dst, NULL, iph, ntohl(mtu));
	dst_release(dst);
}
EXPORT_SYMBOL_GPL(ip6_update_pmtu);

void ip6_sk_update_pmtu(struct sk_buff *skb, struct sock *sk, __be32 mtu)
{
	int oif = sk->sk_bound_dev_if;
	struct dst_entry *dst;

	if (!oif && skb->dev)
		oif = l3mdev_master_ifindex(skb->dev);

	ip6_update_pmtu(skb, sock_net(sk), mtu, oif, sk->sk_mark, sk->sk_uid);

	dst = __sk_dst_get(sk);
	if (!dst || !dst->obsolete ||
	    dst->ops->check(dst, inet6_sk(sk)->dst_cookie))
		return;

	bh_lock_sock(sk);
	if (!sock_owned_by_user(sk) && !ipv6_addr_v4mapped(&sk->sk_v6_daddr))
		ip6_datagram_dst_update(sk, false);
	bh_unlock_sock(sk);
}
EXPORT_SYMBOL_GPL(ip6_sk_update_pmtu);

void ip6_sk_dst_store_flow(struct sock *sk, struct dst_entry *dst,
			   const struct flowi6 *fl6)
{
#ifdef CONFIG_IPV6_SUBTREES
	struct ipv6_pinfo *np = inet6_sk(sk);
#endif

	ip6_dst_store(sk, dst,
		      ipv6_addr_equal(&fl6->daddr, &sk->sk_v6_daddr) ?
		      &sk->sk_v6_daddr : NULL,
#ifdef CONFIG_IPV6_SUBTREES
		      ipv6_addr_equal(&fl6->saddr, &np->saddr) ?
		      &np->saddr :
#endif
		      NULL);
}

static bool ip6_redirect_nh_match(const struct fib6_result *res,
				  struct flowi6 *fl6,
				  const struct in6_addr *gw,
				  struct rt6_info **ret)
{
	const struct fib6_nh *nh = res->nh;

	if (nh->fib_nh_flags & RTNH_F_DEAD || !nh->fib_nh_gw_family ||
	    fl6->flowi6_oif != nh->fib_nh_dev->ifindex)
		return false;

	/* rt_cache's gateway might be different from its 'parent'
	 * in the case of an ip redirect.
	 * So we keep searching in the exception table if the gateway
	 * is different.
	 */
	if (!ipv6_addr_equal(gw, &nh->fib_nh_gw6)) {
		struct rt6_info *rt_cache;

		rt_cache = rt6_find_cached_rt(res, &fl6->daddr, &fl6->saddr);
		if (rt_cache &&
		    ipv6_addr_equal(gw, &rt_cache->rt6i_gateway)) {
			*ret = rt_cache;
			return true;
		}
		return false;
	}
	return true;
}

/* Handle redirects */
struct ip6rd_flowi {
	struct flowi6 fl6;
	struct in6_addr gateway;
};

static struct rt6_info *__ip6_route_redirect(struct net *net,
					     struct fib6_table *table,
					     struct flowi6 *fl6,
					     const struct sk_buff *skb,
					     int flags)
{
	struct ip6rd_flowi *rdfl = (struct ip6rd_flowi *)fl6;
	struct rt6_info *ret = NULL;
	struct fib6_result res = {};
	struct fib6_info *rt;
	struct fib6_node *fn;

	/* l3mdev_update_flow overrides oif if the device is enslaved; in
	 * this case we must match on the real ingress device, so reset it
	 */
	if (fl6->flowi6_flags & FLOWI_FLAG_SKIP_NH_OIF)
		fl6->flowi6_oif = skb->dev->ifindex;

	/* Get the "current" route for this destination and
	 * check if the redirect has come from appropriate router.
	 *
	 * RFC 4861 specifies that redirects should only be
	 * accepted if they come from the nexthop to the target.
	 * Due to the way the routes are chosen, this notion
	 * is a bit fuzzy and one might need to check all possible
	 * routes.
	 */

	rcu_read_lock();
	fn = fib6_node_lookup(&table->tb6_root, &fl6->daddr, &fl6->saddr);
restart:
	for_each_fib6_node_rt_rcu(fn) {
		res.f6i = rt;
		res.nh = &rt->fib6_nh;

		if (fib6_check_expired(rt))
			continue;
		if (rt->fib6_flags & RTF_REJECT)
			break;
		if (ip6_redirect_nh_match(&res, fl6, &rdfl->gateway, &ret))
			goto out;
	}

	if (!rt)
		rt = net->ipv6.fib6_null_entry;
	else if (rt->fib6_flags & RTF_REJECT) {
		ret = net->ipv6.ip6_null_entry;
		goto out;
	}

	if (rt == net->ipv6.fib6_null_entry) {
		fn = fib6_backtrack(fn, &fl6->saddr);
		if (fn)
			goto restart;
	}

	res.f6i = rt;
	res.nh = &rt->fib6_nh;
out:
	if (ret) {
		ip6_hold_safe(net, &ret);
	} else {
		res.fib6_flags = res.f6i->fib6_flags;
		res.fib6_type = res.f6i->fib6_type;
		ret = ip6_create_rt_rcu(&res);
	}

	rcu_read_unlock();

	trace_fib6_table_lookup(net, &res, table, fl6);
	return ret;
};

static struct dst_entry *ip6_route_redirect(struct net *net,
					    const struct flowi6 *fl6,
					    const struct sk_buff *skb,
					    const struct in6_addr *gateway)
{
	int flags = RT6_LOOKUP_F_HAS_SADDR;
	struct ip6rd_flowi rdfl;

	rdfl.fl6 = *fl6;
	rdfl.gateway = *gateway;

	return fib6_rule_lookup(net, &rdfl.fl6, skb,
				flags, __ip6_route_redirect);
}

void ip6_redirect(struct sk_buff *skb, struct net *net, int oif, u32 mark,
		  kuid_t uid)
{
	const struct ipv6hdr *iph = (struct ipv6hdr *) skb->data;
	struct dst_entry *dst;
	struct flowi6 fl6 = {
		.flowi6_iif = LOOPBACK_IFINDEX,
		.flowi6_oif = oif,
		.flowi6_mark = mark,
		.daddr = iph->daddr,
		.saddr = iph->saddr,
		.flowlabel = ip6_flowinfo(iph),
		.flowi6_uid = uid,
	};

	dst = ip6_route_redirect(net, &fl6, skb, &ipv6_hdr(skb)->saddr);
	rt6_do_redirect(dst, NULL, skb);
	dst_release(dst);
}
EXPORT_SYMBOL_GPL(ip6_redirect);

void ip6_redirect_no_header(struct sk_buff *skb, struct net *net, int oif)
{
	const struct ipv6hdr *iph = ipv6_hdr(skb);
	const struct rd_msg *msg = (struct rd_msg *)icmp6_hdr(skb);
	struct dst_entry *dst;
	struct flowi6 fl6 = {
		.flowi6_iif = LOOPBACK_IFINDEX,
		.flowi6_oif = oif,
		.daddr = msg->dest,
		.saddr = iph->daddr,
		.flowi6_uid = sock_net_uid(net, NULL),
	};

	dst = ip6_route_redirect(net, &fl6, skb, &iph->saddr);
	rt6_do_redirect(dst, NULL, skb);
	dst_release(dst);
}

void ip6_sk_redirect(struct sk_buff *skb, struct sock *sk)
{
	ip6_redirect(skb, sock_net(sk), sk->sk_bound_dev_if, sk->sk_mark,
		     sk->sk_uid);
}
EXPORT_SYMBOL_GPL(ip6_sk_redirect);

static unsigned int ip6_default_advmss(const struct dst_entry *dst)
{
	struct net_device *dev = dst->dev;
	unsigned int mtu = dst_mtu(dst);
	struct net *net = dev_net(dev);

	mtu -= sizeof(struct ipv6hdr) + sizeof(struct tcphdr);

	if (mtu < net->ipv6.sysctl.ip6_rt_min_advmss)
		mtu = net->ipv6.sysctl.ip6_rt_min_advmss;

	/*
	 * Maximal non-jumbo IPv6 payload is IPV6_MAXPLEN and
	 * corresponding MSS is IPV6_MAXPLEN - tcp_header_size.
	 * IPV6_MAXPLEN is also valid and means: "any MSS,
	 * rely only on pmtu discovery"
	 */
	if (mtu > IPV6_MAXPLEN - sizeof(struct tcphdr))
		mtu = IPV6_MAXPLEN;
	return mtu;
}

static unsigned int ip6_mtu(const struct dst_entry *dst)
{
	struct inet6_dev *idev;
	unsigned int mtu;

	mtu = dst_metric_raw(dst, RTAX_MTU);
	if (mtu)
		goto out;

	mtu = IPV6_MIN_MTU;

	rcu_read_lock();
	idev = __in6_dev_get(dst->dev);
	if (idev)
		mtu = idev->cnf.mtu6;
	rcu_read_unlock();

out:
	mtu = min_t(unsigned int, mtu, IP6_MAX_MTU);

	return mtu - lwtunnel_headroom(dst->lwtstate, mtu);
}

/* MTU selection:
 * 1. mtu on route is locked - use it
 * 2. mtu from nexthop exception
 * 3. mtu from egress device
 *
 * based on ip6_dst_mtu_forward and exception logic of
 * rt6_find_cached_rt; called with rcu_read_lock
 */
u32 ip6_mtu_from_fib6(const struct fib6_result *res,
		      const struct in6_addr *daddr,
		      const struct in6_addr *saddr)
{
<<<<<<< HEAD
=======
	const struct fib6_nh *nh = res->nh;
	struct fib6_info *f6i = res->f6i;
>>>>>>> c59c1e66
	struct inet6_dev *idev;
	struct rt6_info *rt;
	u32 mtu = 0;

	if (unlikely(fib6_metric_locked(f6i, RTAX_MTU))) {
		mtu = f6i->fib6_pmtu;
		if (mtu)
			goto out;
	}

<<<<<<< HEAD
	rt = rt6_find_cached_rt(f6i, daddr, saddr);
	if (unlikely(rt)) {
		mtu = dst_metric_raw(&rt->dst, RTAX_MTU);
	} else {
		struct net_device *dev = fib6_info_nh_dev(f6i);
=======
	rt = rt6_find_cached_rt(res, daddr, saddr);
	if (unlikely(rt)) {
		mtu = dst_metric_raw(&rt->dst, RTAX_MTU);
	} else {
		struct net_device *dev = nh->fib_nh_dev;
>>>>>>> c59c1e66

		mtu = IPV6_MIN_MTU;
		idev = __in6_dev_get(dev);
		if (idev && idev->cnf.mtu6 > mtu)
			mtu = idev->cnf.mtu6;
	}

	mtu = min_t(unsigned int, mtu, IP6_MAX_MTU);
out:
	return mtu - lwtunnel_headroom(nh->fib_nh_lws, mtu);
}

struct dst_entry *icmp6_dst_alloc(struct net_device *dev,
				  struct flowi6 *fl6)
{
	struct dst_entry *dst;
	struct rt6_info *rt;
	struct inet6_dev *idev = in6_dev_get(dev);
	struct net *net = dev_net(dev);

	if (unlikely(!idev))
		return ERR_PTR(-ENODEV);

	rt = ip6_dst_alloc(net, dev, 0);
	if (unlikely(!rt)) {
		in6_dev_put(idev);
		dst = ERR_PTR(-ENOMEM);
		goto out;
	}

	rt->dst.flags |= DST_HOST;
	rt->dst.input = ip6_input;
	rt->dst.output  = ip6_output;
	rt->rt6i_gateway  = fl6->daddr;
	rt->rt6i_dst.addr = fl6->daddr;
	rt->rt6i_dst.plen = 128;
	rt->rt6i_idev     = idev;
	dst_metric_set(&rt->dst, RTAX_HOPLIMIT, 0);

	/* Add this dst into uncached_list so that rt6_disable_ip() can
	 * do proper release of the net_device
	 */
	rt6_uncached_list_add(rt);
	atomic_inc(&net->ipv6.rt6_stats->fib_rt_uncache);

	dst = xfrm_lookup(net, &rt->dst, flowi6_to_flowi(fl6), NULL, 0);

out:
	return dst;
}

static int ip6_dst_gc(struct dst_ops *ops)
{
	struct net *net = container_of(ops, struct net, ipv6.ip6_dst_ops);
	int rt_min_interval = net->ipv6.sysctl.ip6_rt_gc_min_interval;
	int rt_max_size = net->ipv6.sysctl.ip6_rt_max_size;
	int rt_elasticity = net->ipv6.sysctl.ip6_rt_gc_elasticity;
	int rt_gc_timeout = net->ipv6.sysctl.ip6_rt_gc_timeout;
	unsigned long rt_last_gc = net->ipv6.ip6_rt_last_gc;
	int entries;

	entries = dst_entries_get_fast(ops);
	if (time_after(rt_last_gc + rt_min_interval, jiffies) &&
	    entries <= rt_max_size)
		goto out;

	net->ipv6.ip6_rt_gc_expire++;
	fib6_run_gc(net->ipv6.ip6_rt_gc_expire, net, true);
	entries = dst_entries_get_slow(ops);
	if (entries < ops->gc_thresh)
		net->ipv6.ip6_rt_gc_expire = rt_gc_timeout>>1;
out:
	net->ipv6.ip6_rt_gc_expire -= net->ipv6.ip6_rt_gc_expire>>rt_elasticity;
	return entries > rt_max_size;
}

static struct rt6_info *ip6_nh_lookup_table(struct net *net,
					    struct fib6_config *cfg,
					    const struct in6_addr *gw_addr,
					    u32 tbid, int flags)
{
	struct flowi6 fl6 = {
		.flowi6_oif = cfg->fc_ifindex,
		.daddr = *gw_addr,
		.saddr = cfg->fc_prefsrc,
	};
	struct fib6_table *table;
	struct rt6_info *rt;

	table = fib6_get_table(net, tbid);
	if (!table)
		return NULL;

	if (!ipv6_addr_any(&cfg->fc_prefsrc))
		flags |= RT6_LOOKUP_F_HAS_SADDR;

	flags |= RT6_LOOKUP_F_IGNORE_LINKSTATE;
	rt = ip6_pol_route(net, table, cfg->fc_ifindex, &fl6, NULL, flags);

	/* if table lookup failed, fall back to full lookup */
	if (rt == net->ipv6.ip6_null_entry) {
		ip6_rt_put(rt);
		rt = NULL;
	}

	return rt;
}

static int ip6_route_check_nh_onlink(struct net *net,
				     struct fib6_config *cfg,
				     const struct net_device *dev,
				     struct netlink_ext_ack *extack)
{
	u32 tbid = l3mdev_fib_table(dev) ? : RT_TABLE_MAIN;
	const struct in6_addr *gw_addr = &cfg->fc_gateway;
	u32 flags = RTF_LOCAL | RTF_ANYCAST | RTF_REJECT;
	struct fib6_info *from;
	struct rt6_info *grt;
	int err;

	err = 0;
	grt = ip6_nh_lookup_table(net, cfg, gw_addr, tbid, 0);
	if (grt) {
		rcu_read_lock();
		from = rcu_dereference(grt->from);
		if (!grt->dst.error &&
		    /* ignore match if it is the default route */
		    from && !ipv6_addr_any(&from->fib6_dst.addr) &&
		    (grt->rt6i_flags & flags || dev != grt->dst.dev)) {
			NL_SET_ERR_MSG(extack,
				       "Nexthop has invalid gateway or device mismatch");
			err = -EINVAL;
		}
		rcu_read_unlock();

		ip6_rt_put(grt);
	}

	return err;
}

static int ip6_route_check_nh(struct net *net,
			      struct fib6_config *cfg,
			      struct net_device **_dev,
			      struct inet6_dev **idev)
{
	const struct in6_addr *gw_addr = &cfg->fc_gateway;
	struct net_device *dev = _dev ? *_dev : NULL;
	struct rt6_info *grt = NULL;
	int err = -EHOSTUNREACH;

	if (cfg->fc_table) {
		int flags = RT6_LOOKUP_F_IFACE;

		grt = ip6_nh_lookup_table(net, cfg, gw_addr,
					  cfg->fc_table, flags);
		if (grt) {
			if (grt->rt6i_flags & RTF_GATEWAY ||
			    (dev && dev != grt->dst.dev)) {
				ip6_rt_put(grt);
				grt = NULL;
			}
		}
	}

	if (!grt)
		grt = rt6_lookup(net, gw_addr, NULL, cfg->fc_ifindex, NULL, 1);

	if (!grt)
		goto out;

	if (dev) {
		if (dev != grt->dst.dev) {
			ip6_rt_put(grt);
			goto out;
		}
	} else {
		*_dev = dev = grt->dst.dev;
		*idev = grt->rt6i_idev;
		dev_hold(dev);
		in6_dev_hold(grt->rt6i_idev);
	}

	if (!(grt->rt6i_flags & RTF_GATEWAY))
		err = 0;

	ip6_rt_put(grt);

out:
	return err;
}

static int ip6_validate_gw(struct net *net, struct fib6_config *cfg,
			   struct net_device **_dev, struct inet6_dev **idev,
			   struct netlink_ext_ack *extack)
{
	const struct in6_addr *gw_addr = &cfg->fc_gateway;
	int gwa_type = ipv6_addr_type(gw_addr);
	bool skip_dev = gwa_type & IPV6_ADDR_LINKLOCAL ? false : true;
	const struct net_device *dev = *_dev;
	bool need_addr_check = !dev;
	int err = -EINVAL;

	/* if gw_addr is local we will fail to detect this in case
	 * address is still TENTATIVE (DAD in progress). rt6_lookup()
	 * will return already-added prefix route via interface that
	 * prefix route was assigned to, which might be non-loopback.
	 */
	if (dev &&
	    ipv6_chk_addr_and_flags(net, gw_addr, dev, skip_dev, 0, 0)) {
		NL_SET_ERR_MSG(extack, "Gateway can not be a local address");
		goto out;
	}

	if (gwa_type != (IPV6_ADDR_LINKLOCAL | IPV6_ADDR_UNICAST)) {
		/* IPv6 strictly inhibits using not link-local
		 * addresses as nexthop address.
		 * Otherwise, router will not able to send redirects.
		 * It is very good, but in some (rare!) circumstances
		 * (SIT, PtP, NBMA NOARP links) it is handy to allow
		 * some exceptions. --ANK
		 * We allow IPv4-mapped nexthops to support RFC4798-type
		 * addressing
		 */
		if (!(gwa_type & (IPV6_ADDR_UNICAST | IPV6_ADDR_MAPPED))) {
			NL_SET_ERR_MSG(extack, "Invalid gateway address");
			goto out;
		}

		if (cfg->fc_flags & RTNH_F_ONLINK)
			err = ip6_route_check_nh_onlink(net, cfg, dev, extack);
		else
			err = ip6_route_check_nh(net, cfg, _dev, idev);

		if (err)
			goto out;
	}

	/* reload in case device was changed */
	dev = *_dev;

	err = -EINVAL;
	if (!dev) {
		NL_SET_ERR_MSG(extack, "Egress device not specified");
		goto out;
	} else if (dev->flags & IFF_LOOPBACK) {
		NL_SET_ERR_MSG(extack,
			       "Egress device can not be loopback device for this route");
		goto out;
	}

	/* if we did not check gw_addr above, do so now that the
	 * egress device has been resolved.
	 */
	if (need_addr_check &&
	    ipv6_chk_addr_and_flags(net, gw_addr, dev, skip_dev, 0, 0)) {
		NL_SET_ERR_MSG(extack, "Gateway can not be a local address");
		goto out;
	}

	err = 0;
out:
	return err;
}

static bool fib6_is_reject(u32 flags, struct net_device *dev, int addr_type)
{
	if ((flags & RTF_REJECT) ||
	    (dev && (dev->flags & IFF_LOOPBACK) &&
	     !(addr_type & IPV6_ADDR_LOOPBACK) &&
	     !(flags & RTF_LOCAL)))
		return true;

	return false;
}

int fib6_nh_init(struct net *net, struct fib6_nh *fib6_nh,
		 struct fib6_config *cfg, gfp_t gfp_flags,
		 struct netlink_ext_ack *extack)
{
	struct net_device *dev = NULL;
	struct inet6_dev *idev = NULL;
	int addr_type;
	int err;

	fib6_nh->fib_nh_family = AF_INET6;

	err = -ENODEV;
	if (cfg->fc_ifindex) {
		dev = dev_get_by_index(net, cfg->fc_ifindex);
		if (!dev)
			goto out;
		idev = in6_dev_get(dev);
		if (!idev)
			goto out;
	}

	if (cfg->fc_flags & RTNH_F_ONLINK) {
		if (!dev) {
			NL_SET_ERR_MSG(extack,
				       "Nexthop device required for onlink");
			goto out;
		}

		if (!(dev->flags & IFF_UP)) {
			NL_SET_ERR_MSG(extack, "Nexthop device is not up");
			err = -ENETDOWN;
			goto out;
		}

		fib6_nh->fib_nh_flags |= RTNH_F_ONLINK;
	}

	fib6_nh->fib_nh_weight = 1;

	/* We cannot add true routes via loopback here,
	 * they would result in kernel looping; promote them to reject routes
	 */
	addr_type = ipv6_addr_type(&cfg->fc_dst);
	if (fib6_is_reject(cfg->fc_flags, dev, addr_type)) {
		/* hold loopback dev/idev if we haven't done so. */
		if (dev != net->loopback_dev) {
			if (dev) {
				dev_put(dev);
				in6_dev_put(idev);
			}
			dev = net->loopback_dev;
			dev_hold(dev);
			idev = in6_dev_get(dev);
			if (!idev) {
				err = -ENODEV;
				goto out;
			}
		}
		goto set_dev;
	}

	if (cfg->fc_flags & RTF_GATEWAY) {
		err = ip6_validate_gw(net, cfg, &dev, &idev, extack);
		if (err)
			goto out;

		fib6_nh->fib_nh_gw6 = cfg->fc_gateway;
		fib6_nh->fib_nh_gw_family = AF_INET6;
	}

	err = -ENODEV;
	if (!dev)
		goto out;

	if (idev->cnf.disable_ipv6) {
		NL_SET_ERR_MSG(extack, "IPv6 is disabled on nexthop device");
		err = -EACCES;
		goto out;
	}

	if (!(dev->flags & IFF_UP) && !cfg->fc_ignore_dev_down) {
		NL_SET_ERR_MSG(extack, "Nexthop device is not up");
		err = -ENETDOWN;
		goto out;
	}

	if (!(cfg->fc_flags & (RTF_LOCAL | RTF_ANYCAST)) &&
	    !netif_carrier_ok(dev))
		fib6_nh->fib_nh_flags |= RTNH_F_LINKDOWN;

	err = fib_nh_common_init(&fib6_nh->nh_common, cfg->fc_encap,
				 cfg->fc_encap_type, cfg, gfp_flags, extack);
	if (err)
		goto out;
set_dev:
	fib6_nh->fib_nh_dev = dev;
	fib6_nh->fib_nh_oif = dev->ifindex;
	err = 0;
out:
	if (idev)
		in6_dev_put(idev);

	if (err) {
		lwtstate_put(fib6_nh->fib_nh_lws);
		fib6_nh->fib_nh_lws = NULL;
		if (dev)
			dev_put(dev);
	}

	return err;
}

void fib6_nh_release(struct fib6_nh *fib6_nh)
{
	fib_nh_common_release(&fib6_nh->nh_common);
}

static struct fib6_info *ip6_route_info_create(struct fib6_config *cfg,
					      gfp_t gfp_flags,
					      struct netlink_ext_ack *extack)
{
	struct net *net = cfg->fc_nlinfo.nl_net;
	struct fib6_info *rt = NULL;
	struct fib6_table *table;
	int err = -EINVAL;
	int addr_type;

	/* RTF_PCPU is an internal flag; can not be set by userspace */
	if (cfg->fc_flags & RTF_PCPU) {
		NL_SET_ERR_MSG(extack, "Userspace can not set RTF_PCPU");
		goto out;
	}

	/* RTF_CACHE is an internal flag; can not be set by userspace */
	if (cfg->fc_flags & RTF_CACHE) {
		NL_SET_ERR_MSG(extack, "Userspace can not set RTF_CACHE");
		goto out;
	}

	if (cfg->fc_type > RTN_MAX) {
		NL_SET_ERR_MSG(extack, "Invalid route type");
		goto out;
	}

	if (cfg->fc_dst_len > 128) {
		NL_SET_ERR_MSG(extack, "Invalid prefix length");
		goto out;
	}
	if (cfg->fc_src_len > 128) {
		NL_SET_ERR_MSG(extack, "Invalid source address length");
		goto out;
	}
#ifndef CONFIG_IPV6_SUBTREES
	if (cfg->fc_src_len) {
		NL_SET_ERR_MSG(extack,
			       "Specifying source address requires IPV6_SUBTREES to be enabled");
		goto out;
	}
#endif

	err = -ENOBUFS;
	if (cfg->fc_nlinfo.nlh &&
	    !(cfg->fc_nlinfo.nlh->nlmsg_flags & NLM_F_CREATE)) {
		table = fib6_get_table(net, cfg->fc_table);
		if (!table) {
			pr_warn("NLM_F_CREATE should be specified when creating new route\n");
			table = fib6_new_table(net, cfg->fc_table);
		}
	} else {
		table = fib6_new_table(net, cfg->fc_table);
	}

	if (!table)
		goto out;

	err = -ENOMEM;
	rt = fib6_info_alloc(gfp_flags);
	if (!rt)
		goto out;

	rt->fib6_metrics = ip_fib_metrics_init(net, cfg->fc_mx, cfg->fc_mx_len,
					       extack);
	if (IS_ERR(rt->fib6_metrics)) {
		err = PTR_ERR(rt->fib6_metrics);
		/* Do not leave garbage there. */
		rt->fib6_metrics = (struct dst_metrics *)&dst_default_metrics;
		goto out;
	}

	if (cfg->fc_flags & RTF_ADDRCONF)
		rt->dst_nocount = true;

	if (cfg->fc_flags & RTF_EXPIRES)
		fib6_set_expires(rt, jiffies +
				clock_t_to_jiffies(cfg->fc_expires));
	else
		fib6_clean_expires(rt);

	if (cfg->fc_protocol == RTPROT_UNSPEC)
		cfg->fc_protocol = RTPROT_BOOT;
	rt->fib6_protocol = cfg->fc_protocol;

	rt->fib6_table = table;
	rt->fib6_metric = cfg->fc_metric;
	rt->fib6_type = cfg->fc_type ? : RTN_UNICAST;
	rt->fib6_flags = cfg->fc_flags & ~RTF_GATEWAY;

	ipv6_addr_prefix(&rt->fib6_dst.addr, &cfg->fc_dst, cfg->fc_dst_len);
	rt->fib6_dst.plen = cfg->fc_dst_len;
	if (rt->fib6_dst.plen == 128)
		rt->dst_host = true;

#ifdef CONFIG_IPV6_SUBTREES
	ipv6_addr_prefix(&rt->fib6_src.addr, &cfg->fc_src, cfg->fc_src_len);
	rt->fib6_src.plen = cfg->fc_src_len;
#endif
	err = fib6_nh_init(net, &rt->fib6_nh, cfg, gfp_flags, extack);
	if (err)
		goto out;

	/* We cannot add true routes via loopback here,
	 * they would result in kernel looping; promote them to reject routes
	 */
	addr_type = ipv6_addr_type(&cfg->fc_dst);
	if (fib6_is_reject(cfg->fc_flags, rt->fib6_nh.fib_nh_dev, addr_type))
		rt->fib6_flags = RTF_REJECT | RTF_NONEXTHOP;

	if (!ipv6_addr_any(&cfg->fc_prefsrc)) {
		struct net_device *dev = fib6_info_nh_dev(rt);

		if (!ipv6_chk_addr(net, &cfg->fc_prefsrc, dev, 0)) {
			NL_SET_ERR_MSG(extack, "Invalid source address");
			err = -EINVAL;
			goto out;
		}
		rt->fib6_prefsrc.addr = cfg->fc_prefsrc;
		rt->fib6_prefsrc.plen = 128;
	} else
		rt->fib6_prefsrc.plen = 0;

	return rt;
out:
	fib6_info_release(rt);
	return ERR_PTR(err);
}

int ip6_route_add(struct fib6_config *cfg, gfp_t gfp_flags,
		  struct netlink_ext_ack *extack)
{
	struct fib6_info *rt;
	int err;

	rt = ip6_route_info_create(cfg, gfp_flags, extack);
	if (IS_ERR(rt))
		return PTR_ERR(rt);

	err = __ip6_ins_rt(rt, &cfg->fc_nlinfo, extack);
	fib6_info_release(rt);

	return err;
}

static int __ip6_del_rt(struct fib6_info *rt, struct nl_info *info)
{
	struct net *net = info->nl_net;
	struct fib6_table *table;
	int err;

	if (rt == net->ipv6.fib6_null_entry) {
		err = -ENOENT;
		goto out;
	}

	table = rt->fib6_table;
	spin_lock_bh(&table->tb6_lock);
	err = fib6_del(rt, info);
	spin_unlock_bh(&table->tb6_lock);

out:
	fib6_info_release(rt);
	return err;
}

int ip6_del_rt(struct net *net, struct fib6_info *rt)
{
	struct nl_info info = { .nl_net = net };

	return __ip6_del_rt(rt, &info);
}

static int __ip6_del_rt_siblings(struct fib6_info *rt, struct fib6_config *cfg)
{
	struct nl_info *info = &cfg->fc_nlinfo;
	struct net *net = info->nl_net;
	struct sk_buff *skb = NULL;
	struct fib6_table *table;
	int err = -ENOENT;

	if (rt == net->ipv6.fib6_null_entry)
		goto out_put;
	table = rt->fib6_table;
	spin_lock_bh(&table->tb6_lock);

	if (rt->fib6_nsiblings && cfg->fc_delete_all_nh) {
		struct fib6_info *sibling, *next_sibling;

		/* prefer to send a single notification with all hops */
		skb = nlmsg_new(rt6_nlmsg_size(rt), gfp_any());
		if (skb) {
			u32 seq = info->nlh ? info->nlh->nlmsg_seq : 0;

			if (rt6_fill_node(net, skb, rt, NULL,
					  NULL, NULL, 0, RTM_DELROUTE,
					  info->portid, seq, 0) < 0) {
				kfree_skb(skb);
				skb = NULL;
			} else
				info->skip_notify = 1;
		}

		list_for_each_entry_safe(sibling, next_sibling,
					 &rt->fib6_siblings,
					 fib6_siblings) {
			err = fib6_del(sibling, info);
			if (err)
				goto out_unlock;
		}
	}

	err = fib6_del(rt, info);
out_unlock:
	spin_unlock_bh(&table->tb6_lock);
out_put:
	fib6_info_release(rt);

	if (skb) {
		rtnl_notify(skb, net, info->portid, RTNLGRP_IPV6_ROUTE,
			    info->nlh, gfp_any());
	}
	return err;
}

static int ip6_del_cached_rt(struct rt6_info *rt, struct fib6_config *cfg)
{
	int rc = -ESRCH;

	if (cfg->fc_ifindex && rt->dst.dev->ifindex != cfg->fc_ifindex)
		goto out;

	if (cfg->fc_flags & RTF_GATEWAY &&
	    !ipv6_addr_equal(&cfg->fc_gateway, &rt->rt6i_gateway))
		goto out;

	rc = rt6_remove_exception_rt(rt);
out:
	return rc;
}

static int ip6_route_del(struct fib6_config *cfg,
			 struct netlink_ext_ack *extack)
{
	struct rt6_info *rt_cache;
	struct fib6_table *table;
	struct fib6_info *rt;
	struct fib6_node *fn;
	int err = -ESRCH;

	table = fib6_get_table(cfg->fc_nlinfo.nl_net, cfg->fc_table);
	if (!table) {
		NL_SET_ERR_MSG(extack, "FIB table does not exist");
		return err;
	}

	rcu_read_lock();

	fn = fib6_locate(&table->tb6_root,
			 &cfg->fc_dst, cfg->fc_dst_len,
			 &cfg->fc_src, cfg->fc_src_len,
			 !(cfg->fc_flags & RTF_CACHE));

	if (fn) {
		for_each_fib6_node_rt_rcu(fn) {
			struct fib6_nh *nh;

			if (cfg->fc_flags & RTF_CACHE) {
				struct fib6_result res = {
					.f6i = rt,
				};
				int rc;

				rt_cache = rt6_find_cached_rt(&res,
							      &cfg->fc_dst,
							      &cfg->fc_src);
				if (rt_cache) {
					rc = ip6_del_cached_rt(rt_cache, cfg);
					if (rc != -ESRCH) {
						rcu_read_unlock();
						return rc;
					}
				}
				continue;
			}

			nh = &rt->fib6_nh;
			if (cfg->fc_ifindex &&
			    (!nh->fib_nh_dev ||
			     nh->fib_nh_dev->ifindex != cfg->fc_ifindex))
				continue;
			if (cfg->fc_flags & RTF_GATEWAY &&
			    !ipv6_addr_equal(&cfg->fc_gateway, &nh->fib_nh_gw6))
				continue;
			if (cfg->fc_metric && cfg->fc_metric != rt->fib6_metric)
				continue;
			if (cfg->fc_protocol && cfg->fc_protocol != rt->fib6_protocol)
				continue;
			if (!fib6_info_hold_safe(rt))
				continue;
			rcu_read_unlock();

			/* if gateway was specified only delete the one hop */
			if (cfg->fc_flags & RTF_GATEWAY)
				return __ip6_del_rt(rt, &cfg->fc_nlinfo);

			return __ip6_del_rt_siblings(rt, cfg);
		}
	}
	rcu_read_unlock();

	return err;
}

static void rt6_do_redirect(struct dst_entry *dst, struct sock *sk, struct sk_buff *skb)
{
	struct netevent_redirect netevent;
	struct rt6_info *rt, *nrt = NULL;
	struct fib6_result res = {};
	struct ndisc_options ndopts;
	struct inet6_dev *in6_dev;
	struct neighbour *neigh;
	struct rd_msg *msg;
	int optlen, on_link;
	u8 *lladdr;

	optlen = skb_tail_pointer(skb) - skb_transport_header(skb);
	optlen -= sizeof(*msg);

	if (optlen < 0) {
		net_dbg_ratelimited("rt6_do_redirect: packet too short\n");
		return;
	}

	msg = (struct rd_msg *)icmp6_hdr(skb);

	if (ipv6_addr_is_multicast(&msg->dest)) {
		net_dbg_ratelimited("rt6_do_redirect: destination address is multicast\n");
		return;
	}

	on_link = 0;
	if (ipv6_addr_equal(&msg->dest, &msg->target)) {
		on_link = 1;
	} else if (ipv6_addr_type(&msg->target) !=
		   (IPV6_ADDR_UNICAST|IPV6_ADDR_LINKLOCAL)) {
		net_dbg_ratelimited("rt6_do_redirect: target address is not link-local unicast\n");
		return;
	}

	in6_dev = __in6_dev_get(skb->dev);
	if (!in6_dev)
		return;
	if (in6_dev->cnf.forwarding || !in6_dev->cnf.accept_redirects)
		return;

	/* RFC2461 8.1:
	 *	The IP source address of the Redirect MUST be the same as the current
	 *	first-hop router for the specified ICMP Destination Address.
	 */

	if (!ndisc_parse_options(skb->dev, msg->opt, optlen, &ndopts)) {
		net_dbg_ratelimited("rt6_redirect: invalid ND options\n");
		return;
	}

	lladdr = NULL;
	if (ndopts.nd_opts_tgt_lladdr) {
		lladdr = ndisc_opt_addr_data(ndopts.nd_opts_tgt_lladdr,
					     skb->dev);
		if (!lladdr) {
			net_dbg_ratelimited("rt6_redirect: invalid link-layer address length\n");
			return;
		}
	}

	rt = (struct rt6_info *) dst;
	if (rt->rt6i_flags & RTF_REJECT) {
		net_dbg_ratelimited("rt6_redirect: source isn't a valid nexthop for redirect target\n");
		return;
	}

	/* Redirect received -> path was valid.
	 * Look, redirects are sent only in response to data packets,
	 * so that this nexthop apparently is reachable. --ANK
	 */
	dst_confirm_neigh(&rt->dst, &ipv6_hdr(skb)->saddr);

	neigh = __neigh_lookup(&nd_tbl, &msg->target, skb->dev, 1);
	if (!neigh)
		return;

	/*
	 *	We have finally decided to accept it.
	 */

	ndisc_update(skb->dev, neigh, lladdr, NUD_STALE,
		     NEIGH_UPDATE_F_WEAK_OVERRIDE|
		     NEIGH_UPDATE_F_OVERRIDE|
		     (on_link ? 0 : (NEIGH_UPDATE_F_OVERRIDE_ISROUTER|
				     NEIGH_UPDATE_F_ISROUTER)),
		     NDISC_REDIRECT, &ndopts);

	rcu_read_lock();
	res.f6i = rcu_dereference(rt->from);
	if (!res.f6i)
		goto out;

	res.nh = &res.f6i->fib6_nh;
	res.fib6_flags = res.f6i->fib6_flags;
	res.fib6_type = res.f6i->fib6_type;
	nrt = ip6_rt_cache_alloc(&res, &msg->dest, NULL);
	if (!nrt)
		goto out;

	nrt->rt6i_flags = RTF_GATEWAY|RTF_UP|RTF_DYNAMIC|RTF_CACHE;
	if (on_link)
		nrt->rt6i_flags &= ~RTF_GATEWAY;

	nrt->rt6i_gateway = *(struct in6_addr *)neigh->primary_key;

	/* rt6_insert_exception() will take care of duplicated exceptions */
	if (rt6_insert_exception(nrt, &res)) {
		dst_release_immediate(&nrt->dst);
		goto out;
	}

	netevent.old = &rt->dst;
	netevent.new = &nrt->dst;
	netevent.daddr = &msg->dest;
	netevent.neigh = neigh;
	call_netevent_notifiers(NETEVENT_REDIRECT, &netevent);

out:
	rcu_read_unlock();
	neigh_release(neigh);
}

#ifdef CONFIG_IPV6_ROUTE_INFO
static struct fib6_info *rt6_get_route_info(struct net *net,
					   const struct in6_addr *prefix, int prefixlen,
					   const struct in6_addr *gwaddr,
					   struct net_device *dev)
{
	u32 tb_id = l3mdev_fib_table(dev) ? : RT6_TABLE_INFO;
	int ifindex = dev->ifindex;
	struct fib6_node *fn;
	struct fib6_info *rt = NULL;
	struct fib6_table *table;

	table = fib6_get_table(net, tb_id);
	if (!table)
		return NULL;

	rcu_read_lock();
	fn = fib6_locate(&table->tb6_root, prefix, prefixlen, NULL, 0, true);
	if (!fn)
		goto out;

	for_each_fib6_node_rt_rcu(fn) {
		if (rt->fib6_nh.fib_nh_dev->ifindex != ifindex)
			continue;
		if (!(rt->fib6_flags & RTF_ROUTEINFO) ||
		    !rt->fib6_nh.fib_nh_gw_family)
			continue;
		if (!ipv6_addr_equal(&rt->fib6_nh.fib_nh_gw6, gwaddr))
			continue;
		if (!fib6_info_hold_safe(rt))
			continue;
		break;
	}
out:
	rcu_read_unlock();
	return rt;
}

static struct fib6_info *rt6_add_route_info(struct net *net,
					   const struct in6_addr *prefix, int prefixlen,
					   const struct in6_addr *gwaddr,
					   struct net_device *dev,
					   unsigned int pref)
{
	struct fib6_config cfg = {
		.fc_metric	= IP6_RT_PRIO_USER,
		.fc_ifindex	= dev->ifindex,
		.fc_dst_len	= prefixlen,
		.fc_flags	= RTF_GATEWAY | RTF_ADDRCONF | RTF_ROUTEINFO |
				  RTF_UP | RTF_PREF(pref),
		.fc_protocol = RTPROT_RA,
		.fc_type = RTN_UNICAST,
		.fc_nlinfo.portid = 0,
		.fc_nlinfo.nlh = NULL,
		.fc_nlinfo.nl_net = net,
	};

	cfg.fc_table = l3mdev_fib_table(dev) ? : RT6_TABLE_INFO,
	cfg.fc_dst = *prefix;
	cfg.fc_gateway = *gwaddr;

	/* We should treat it as a default route if prefix length is 0. */
	if (!prefixlen)
		cfg.fc_flags |= RTF_DEFAULT;

	ip6_route_add(&cfg, GFP_ATOMIC, NULL);

	return rt6_get_route_info(net, prefix, prefixlen, gwaddr, dev);
}
#endif

struct fib6_info *rt6_get_dflt_router(struct net *net,
				     const struct in6_addr *addr,
				     struct net_device *dev)
{
	u32 tb_id = l3mdev_fib_table(dev) ? : RT6_TABLE_DFLT;
	struct fib6_info *rt;
	struct fib6_table *table;

	table = fib6_get_table(net, tb_id);
	if (!table)
		return NULL;

	rcu_read_lock();
	for_each_fib6_node_rt_rcu(&table->tb6_root) {
		struct fib6_nh *nh = &rt->fib6_nh;

		if (dev == nh->fib_nh_dev &&
		    ((rt->fib6_flags & (RTF_ADDRCONF | RTF_DEFAULT)) == (RTF_ADDRCONF | RTF_DEFAULT)) &&
		    ipv6_addr_equal(&nh->fib_nh_gw6, addr))
			break;
	}
	if (rt && !fib6_info_hold_safe(rt))
		rt = NULL;
	rcu_read_unlock();
	return rt;
}

struct fib6_info *rt6_add_dflt_router(struct net *net,
				     const struct in6_addr *gwaddr,
				     struct net_device *dev,
				     unsigned int pref)
{
	struct fib6_config cfg = {
		.fc_table	= l3mdev_fib_table(dev) ? : RT6_TABLE_DFLT,
		.fc_metric	= IP6_RT_PRIO_USER,
		.fc_ifindex	= dev->ifindex,
		.fc_flags	= RTF_GATEWAY | RTF_ADDRCONF | RTF_DEFAULT |
				  RTF_UP | RTF_EXPIRES | RTF_PREF(pref),
		.fc_protocol = RTPROT_RA,
		.fc_type = RTN_UNICAST,
		.fc_nlinfo.portid = 0,
		.fc_nlinfo.nlh = NULL,
		.fc_nlinfo.nl_net = net,
	};

	cfg.fc_gateway = *gwaddr;

	if (!ip6_route_add(&cfg, GFP_ATOMIC, NULL)) {
		struct fib6_table *table;

		table = fib6_get_table(dev_net(dev), cfg.fc_table);
		if (table)
			table->flags |= RT6_TABLE_HAS_DFLT_ROUTER;
	}

	return rt6_get_dflt_router(net, gwaddr, dev);
}

static void __rt6_purge_dflt_routers(struct net *net,
				     struct fib6_table *table)
{
	struct fib6_info *rt;

restart:
	rcu_read_lock();
	for_each_fib6_node_rt_rcu(&table->tb6_root) {
		struct net_device *dev = fib6_info_nh_dev(rt);
		struct inet6_dev *idev = dev ? __in6_dev_get(dev) : NULL;

		if (rt->fib6_flags & (RTF_DEFAULT | RTF_ADDRCONF) &&
		    (!idev || idev->cnf.accept_ra != 2) &&
		    fib6_info_hold_safe(rt)) {
			rcu_read_unlock();
			ip6_del_rt(net, rt);
			goto restart;
		}
	}
	rcu_read_unlock();

	table->flags &= ~RT6_TABLE_HAS_DFLT_ROUTER;
}

void rt6_purge_dflt_routers(struct net *net)
{
	struct fib6_table *table;
	struct hlist_head *head;
	unsigned int h;

	rcu_read_lock();

	for (h = 0; h < FIB6_TABLE_HASHSZ; h++) {
		head = &net->ipv6.fib_table_hash[h];
		hlist_for_each_entry_rcu(table, head, tb6_hlist) {
			if (table->flags & RT6_TABLE_HAS_DFLT_ROUTER)
				__rt6_purge_dflt_routers(net, table);
		}
	}

	rcu_read_unlock();
}

static void rtmsg_to_fib6_config(struct net *net,
				 struct in6_rtmsg *rtmsg,
				 struct fib6_config *cfg)
{
	*cfg = (struct fib6_config){
		.fc_table = l3mdev_fib_table_by_index(net, rtmsg->rtmsg_ifindex) ?
			 : RT6_TABLE_MAIN,
		.fc_ifindex = rtmsg->rtmsg_ifindex,
		.fc_metric = rtmsg->rtmsg_metric ? : IP6_RT_PRIO_USER,
		.fc_expires = rtmsg->rtmsg_info,
		.fc_dst_len = rtmsg->rtmsg_dst_len,
		.fc_src_len = rtmsg->rtmsg_src_len,
		.fc_flags = rtmsg->rtmsg_flags,
		.fc_type = rtmsg->rtmsg_type,

		.fc_nlinfo.nl_net = net,

		.fc_dst = rtmsg->rtmsg_dst,
		.fc_src = rtmsg->rtmsg_src,
		.fc_gateway = rtmsg->rtmsg_gateway,
	};
}

int ipv6_route_ioctl(struct net *net, unsigned int cmd, void __user *arg)
{
	struct fib6_config cfg;
	struct in6_rtmsg rtmsg;
	int err;

	switch (cmd) {
	case SIOCADDRT:		/* Add a route */
	case SIOCDELRT:		/* Delete a route */
		if (!ns_capable(net->user_ns, CAP_NET_ADMIN))
			return -EPERM;
		err = copy_from_user(&rtmsg, arg,
				     sizeof(struct in6_rtmsg));
		if (err)
			return -EFAULT;

		rtmsg_to_fib6_config(net, &rtmsg, &cfg);

		rtnl_lock();
		switch (cmd) {
		case SIOCADDRT:
			err = ip6_route_add(&cfg, GFP_KERNEL, NULL);
			break;
		case SIOCDELRT:
			err = ip6_route_del(&cfg, NULL);
			break;
		default:
			err = -EINVAL;
		}
		rtnl_unlock();

		return err;
	}

	return -EINVAL;
}

/*
 *	Drop the packet on the floor
 */

static int ip6_pkt_drop(struct sk_buff *skb, u8 code, int ipstats_mib_noroutes)
{
	struct dst_entry *dst = skb_dst(skb);
	struct net *net = dev_net(dst->dev);
	struct inet6_dev *idev;
	int type;

	if (netif_is_l3_master(skb->dev) &&
	    dst->dev == net->loopback_dev)
		idev = __in6_dev_get_safely(dev_get_by_index_rcu(net, IP6CB(skb)->iif));
	else
		idev = ip6_dst_idev(dst);

	switch (ipstats_mib_noroutes) {
	case IPSTATS_MIB_INNOROUTES:
		type = ipv6_addr_type(&ipv6_hdr(skb)->daddr);
		if (type == IPV6_ADDR_ANY) {
			IP6_INC_STATS(net, idev, IPSTATS_MIB_INADDRERRORS);
			break;
		}
		/* FALLTHROUGH */
	case IPSTATS_MIB_OUTNOROUTES:
		IP6_INC_STATS(net, idev, ipstats_mib_noroutes);
		break;
	}

	/* Start over by dropping the dst for l3mdev case */
	if (netif_is_l3_master(skb->dev))
		skb_dst_drop(skb);

	icmpv6_send(skb, ICMPV6_DEST_UNREACH, code, 0);
	kfree_skb(skb);
	return 0;
}

static int ip6_pkt_discard(struct sk_buff *skb)
{
	return ip6_pkt_drop(skb, ICMPV6_NOROUTE, IPSTATS_MIB_INNOROUTES);
}

static int ip6_pkt_discard_out(struct net *net, struct sock *sk, struct sk_buff *skb)
{
	skb->dev = skb_dst(skb)->dev;
	return ip6_pkt_drop(skb, ICMPV6_NOROUTE, IPSTATS_MIB_OUTNOROUTES);
}

static int ip6_pkt_prohibit(struct sk_buff *skb)
{
	return ip6_pkt_drop(skb, ICMPV6_ADM_PROHIBITED, IPSTATS_MIB_INNOROUTES);
}

static int ip6_pkt_prohibit_out(struct net *net, struct sock *sk, struct sk_buff *skb)
{
	skb->dev = skb_dst(skb)->dev;
	return ip6_pkt_drop(skb, ICMPV6_ADM_PROHIBITED, IPSTATS_MIB_OUTNOROUTES);
}

/*
 *	Allocate a dst for local (unicast / anycast) address.
 */

struct fib6_info *addrconf_f6i_alloc(struct net *net,
				     struct inet6_dev *idev,
				     const struct in6_addr *addr,
				     bool anycast, gfp_t gfp_flags)
{
	struct fib6_config cfg = {
		.fc_table = l3mdev_fib_table(idev->dev) ? : RT6_TABLE_LOCAL,
		.fc_ifindex = idev->dev->ifindex,
		.fc_flags = RTF_UP | RTF_ADDRCONF | RTF_NONEXTHOP,
		.fc_dst = *addr,
		.fc_dst_len = 128,
		.fc_protocol = RTPROT_KERNEL,
		.fc_nlinfo.nl_net = net,
		.fc_ignore_dev_down = true,
	};

	if (anycast) {
		cfg.fc_type = RTN_ANYCAST;
		cfg.fc_flags |= RTF_ANYCAST;
	} else {
		cfg.fc_type = RTN_LOCAL;
		cfg.fc_flags |= RTF_LOCAL;
	}

	return ip6_route_info_create(&cfg, gfp_flags, NULL);
}

/* remove deleted ip from prefsrc entries */
struct arg_dev_net_ip {
	struct net_device *dev;
	struct net *net;
	struct in6_addr *addr;
};

static int fib6_remove_prefsrc(struct fib6_info *rt, void *arg)
{
	struct net_device *dev = ((struct arg_dev_net_ip *)arg)->dev;
	struct net *net = ((struct arg_dev_net_ip *)arg)->net;
	struct in6_addr *addr = ((struct arg_dev_net_ip *)arg)->addr;

	if (((void *)rt->fib6_nh.fib_nh_dev == dev || !dev) &&
	    rt != net->ipv6.fib6_null_entry &&
	    ipv6_addr_equal(addr, &rt->fib6_prefsrc.addr)) {
		spin_lock_bh(&rt6_exception_lock);
		/* remove prefsrc entry */
		rt->fib6_prefsrc.plen = 0;
		spin_unlock_bh(&rt6_exception_lock);
	}
	return 0;
}

void rt6_remove_prefsrc(struct inet6_ifaddr *ifp)
{
	struct net *net = dev_net(ifp->idev->dev);
	struct arg_dev_net_ip adni = {
		.dev = ifp->idev->dev,
		.net = net,
		.addr = &ifp->addr,
	};
	fib6_clean_all(net, fib6_remove_prefsrc, &adni);
}

#define RTF_RA_ROUTER		(RTF_ADDRCONF | RTF_DEFAULT)

/* Remove routers and update dst entries when gateway turn into host. */
static int fib6_clean_tohost(struct fib6_info *rt, void *arg)
{
	struct in6_addr *gateway = (struct in6_addr *)arg;

	if (((rt->fib6_flags & RTF_RA_ROUTER) == RTF_RA_ROUTER) &&
	    rt->fib6_nh.fib_nh_gw_family &&
	    ipv6_addr_equal(gateway, &rt->fib6_nh.fib_nh_gw6)) {
		return -1;
	}

	/* Further clean up cached routes in exception table.
	 * This is needed because cached route may have a different
	 * gateway than its 'parent' in the case of an ip redirect.
	 */
	rt6_exceptions_clean_tohost(rt, gateway);

	return 0;
}

void rt6_clean_tohost(struct net *net, struct in6_addr *gateway)
{
	fib6_clean_all(net, fib6_clean_tohost, gateway);
}

struct arg_netdev_event {
	const struct net_device *dev;
	union {
		unsigned char nh_flags;
		unsigned long event;
	};
};

static struct fib6_info *rt6_multipath_first_sibling(const struct fib6_info *rt)
{
	struct fib6_info *iter;
	struct fib6_node *fn;

	fn = rcu_dereference_protected(rt->fib6_node,
			lockdep_is_held(&rt->fib6_table->tb6_lock));
	iter = rcu_dereference_protected(fn->leaf,
			lockdep_is_held(&rt->fib6_table->tb6_lock));
	while (iter) {
		if (iter->fib6_metric == rt->fib6_metric &&
		    rt6_qualify_for_ecmp(iter))
			return iter;
		iter = rcu_dereference_protected(iter->fib6_next,
				lockdep_is_held(&rt->fib6_table->tb6_lock));
	}

	return NULL;
}

static bool rt6_is_dead(const struct fib6_info *rt)
{
	if (rt->fib6_nh.fib_nh_flags & RTNH_F_DEAD ||
	    (rt->fib6_nh.fib_nh_flags & RTNH_F_LINKDOWN &&
	     ip6_ignore_linkdown(rt->fib6_nh.fib_nh_dev)))
		return true;

	return false;
}

static int rt6_multipath_total_weight(const struct fib6_info *rt)
{
	struct fib6_info *iter;
	int total = 0;

	if (!rt6_is_dead(rt))
		total += rt->fib6_nh.fib_nh_weight;

	list_for_each_entry(iter, &rt->fib6_siblings, fib6_siblings) {
		if (!rt6_is_dead(iter))
			total += iter->fib6_nh.fib_nh_weight;
	}

	return total;
}

static void rt6_upper_bound_set(struct fib6_info *rt, int *weight, int total)
{
	int upper_bound = -1;

	if (!rt6_is_dead(rt)) {
		*weight += rt->fib6_nh.fib_nh_weight;
		upper_bound = DIV_ROUND_CLOSEST_ULL((u64) (*weight) << 31,
						    total) - 1;
	}
	atomic_set(&rt->fib6_nh.fib_nh_upper_bound, upper_bound);
}

static void rt6_multipath_upper_bound_set(struct fib6_info *rt, int total)
{
	struct fib6_info *iter;
	int weight = 0;

	rt6_upper_bound_set(rt, &weight, total);

	list_for_each_entry(iter, &rt->fib6_siblings, fib6_siblings)
		rt6_upper_bound_set(iter, &weight, total);
}

void rt6_multipath_rebalance(struct fib6_info *rt)
{
	struct fib6_info *first;
	int total;

	/* In case the entire multipath route was marked for flushing,
	 * then there is no need to rebalance upon the removal of every
	 * sibling route.
	 */
	if (!rt->fib6_nsiblings || rt->should_flush)
		return;

	/* During lookup routes are evaluated in order, so we need to
	 * make sure upper bounds are assigned from the first sibling
	 * onwards.
	 */
	first = rt6_multipath_first_sibling(rt);
	if (WARN_ON_ONCE(!first))
		return;

	total = rt6_multipath_total_weight(first);
	rt6_multipath_upper_bound_set(first, total);
}

static int fib6_ifup(struct fib6_info *rt, void *p_arg)
{
	const struct arg_netdev_event *arg = p_arg;
	struct net *net = dev_net(arg->dev);

	if (rt != net->ipv6.fib6_null_entry &&
	    rt->fib6_nh.fib_nh_dev == arg->dev) {
		rt->fib6_nh.fib_nh_flags &= ~arg->nh_flags;
		fib6_update_sernum_upto_root(net, rt);
		rt6_multipath_rebalance(rt);
	}

	return 0;
}

void rt6_sync_up(struct net_device *dev, unsigned char nh_flags)
{
	struct arg_netdev_event arg = {
		.dev = dev,
		{
			.nh_flags = nh_flags,
		},
	};

	if (nh_flags & RTNH_F_DEAD && netif_carrier_ok(dev))
		arg.nh_flags |= RTNH_F_LINKDOWN;

	fib6_clean_all(dev_net(dev), fib6_ifup, &arg);
}

static bool rt6_multipath_uses_dev(const struct fib6_info *rt,
				   const struct net_device *dev)
{
	struct fib6_info *iter;

	if (rt->fib6_nh.fib_nh_dev == dev)
		return true;
	list_for_each_entry(iter, &rt->fib6_siblings, fib6_siblings)
		if (iter->fib6_nh.fib_nh_dev == dev)
			return true;

	return false;
}

static void rt6_multipath_flush(struct fib6_info *rt)
{
	struct fib6_info *iter;

	rt->should_flush = 1;
	list_for_each_entry(iter, &rt->fib6_siblings, fib6_siblings)
		iter->should_flush = 1;
}

static unsigned int rt6_multipath_dead_count(const struct fib6_info *rt,
					     const struct net_device *down_dev)
{
	struct fib6_info *iter;
	unsigned int dead = 0;

	if (rt->fib6_nh.fib_nh_dev == down_dev ||
	    rt->fib6_nh.fib_nh_flags & RTNH_F_DEAD)
		dead++;
	list_for_each_entry(iter, &rt->fib6_siblings, fib6_siblings)
		if (iter->fib6_nh.fib_nh_dev == down_dev ||
		    iter->fib6_nh.fib_nh_flags & RTNH_F_DEAD)
			dead++;

	return dead;
}

static void rt6_multipath_nh_flags_set(struct fib6_info *rt,
				       const struct net_device *dev,
				       unsigned char nh_flags)
{
	struct fib6_info *iter;

	if (rt->fib6_nh.fib_nh_dev == dev)
		rt->fib6_nh.fib_nh_flags |= nh_flags;
	list_for_each_entry(iter, &rt->fib6_siblings, fib6_siblings)
		if (iter->fib6_nh.fib_nh_dev == dev)
			iter->fib6_nh.fib_nh_flags |= nh_flags;
}

/* called with write lock held for table with rt */
static int fib6_ifdown(struct fib6_info *rt, void *p_arg)
{
	const struct arg_netdev_event *arg = p_arg;
	const struct net_device *dev = arg->dev;
	struct net *net = dev_net(dev);

	if (rt == net->ipv6.fib6_null_entry)
		return 0;

	switch (arg->event) {
	case NETDEV_UNREGISTER:
		return rt->fib6_nh.fib_nh_dev == dev ? -1 : 0;
	case NETDEV_DOWN:
		if (rt->should_flush)
			return -1;
		if (!rt->fib6_nsiblings)
			return rt->fib6_nh.fib_nh_dev == dev ? -1 : 0;
		if (rt6_multipath_uses_dev(rt, dev)) {
			unsigned int count;

			count = rt6_multipath_dead_count(rt, dev);
			if (rt->fib6_nsiblings + 1 == count) {
				rt6_multipath_flush(rt);
				return -1;
			}
			rt6_multipath_nh_flags_set(rt, dev, RTNH_F_DEAD |
						   RTNH_F_LINKDOWN);
			fib6_update_sernum(net, rt);
			rt6_multipath_rebalance(rt);
		}
		return -2;
	case NETDEV_CHANGE:
		if (rt->fib6_nh.fib_nh_dev != dev ||
		    rt->fib6_flags & (RTF_LOCAL | RTF_ANYCAST))
			break;
		rt->fib6_nh.fib_nh_flags |= RTNH_F_LINKDOWN;
		rt6_multipath_rebalance(rt);
		break;
	}

	return 0;
}

void rt6_sync_down_dev(struct net_device *dev, unsigned long event)
{
	struct arg_netdev_event arg = {
		.dev = dev,
		{
			.event = event,
		},
	};
	struct net *net = dev_net(dev);

	if (net->ipv6.sysctl.skip_notify_on_dev_down)
		fib6_clean_all_skip_notify(net, fib6_ifdown, &arg);
	else
		fib6_clean_all(net, fib6_ifdown, &arg);
}

void rt6_disable_ip(struct net_device *dev, unsigned long event)
{
	rt6_sync_down_dev(dev, event);
	rt6_uncached_list_flush_dev(dev_net(dev), dev);
	neigh_ifdown(&nd_tbl, dev);
}

struct rt6_mtu_change_arg {
	struct net_device *dev;
	unsigned int mtu;
};

static int rt6_mtu_change_route(struct fib6_info *rt, void *p_arg)
{
	struct rt6_mtu_change_arg *arg = (struct rt6_mtu_change_arg *) p_arg;
	struct inet6_dev *idev;

	/* In IPv6 pmtu discovery is not optional,
	   so that RTAX_MTU lock cannot disable it.
	   We still use this lock to block changes
	   caused by addrconf/ndisc.
	*/

	idev = __in6_dev_get(arg->dev);
	if (!idev)
		return 0;

	/* For administrative MTU increase, there is no way to discover
	   IPv6 PMTU increase, so PMTU increase should be updated here.
	   Since RFC 1981 doesn't include administrative MTU increase
	   update PMTU increase is a MUST. (i.e. jumbo frame)
	 */
	if (rt->fib6_nh.fib_nh_dev == arg->dev &&
	    !fib6_metric_locked(rt, RTAX_MTU)) {
		u32 mtu = rt->fib6_pmtu;

		if (mtu >= arg->mtu ||
		    (mtu < arg->mtu && mtu == idev->cnf.mtu6))
			fib6_metric_set(rt, RTAX_MTU, arg->mtu);

		spin_lock_bh(&rt6_exception_lock);
		rt6_exceptions_update_pmtu(idev, rt, arg->mtu);
		spin_unlock_bh(&rt6_exception_lock);
	}
	return 0;
}

void rt6_mtu_change(struct net_device *dev, unsigned int mtu)
{
	struct rt6_mtu_change_arg arg = {
		.dev = dev,
		.mtu = mtu,
	};

	fib6_clean_all(dev_net(dev), rt6_mtu_change_route, &arg);
}

static const struct nla_policy rtm_ipv6_policy[RTA_MAX+1] = {
	[RTA_GATEWAY]           = { .len = sizeof(struct in6_addr) },
	[RTA_PREFSRC]		= { .len = sizeof(struct in6_addr) },
	[RTA_OIF]               = { .type = NLA_U32 },
	[RTA_IIF]		= { .type = NLA_U32 },
	[RTA_PRIORITY]          = { .type = NLA_U32 },
	[RTA_METRICS]           = { .type = NLA_NESTED },
	[RTA_MULTIPATH]		= { .len = sizeof(struct rtnexthop) },
	[RTA_PREF]              = { .type = NLA_U8 },
	[RTA_ENCAP_TYPE]	= { .type = NLA_U16 },
	[RTA_ENCAP]		= { .type = NLA_NESTED },
	[RTA_EXPIRES]		= { .type = NLA_U32 },
	[RTA_UID]		= { .type = NLA_U32 },
	[RTA_MARK]		= { .type = NLA_U32 },
	[RTA_TABLE]		= { .type = NLA_U32 },
	[RTA_IP_PROTO]		= { .type = NLA_U8 },
	[RTA_SPORT]		= { .type = NLA_U16 },
	[RTA_DPORT]		= { .type = NLA_U16 },
};

static int rtm_to_fib6_config(struct sk_buff *skb, struct nlmsghdr *nlh,
			      struct fib6_config *cfg,
			      struct netlink_ext_ack *extack)
{
	struct rtmsg *rtm;
	struct nlattr *tb[RTA_MAX+1];
	unsigned int pref;
	int err;

	err = nlmsg_parse_deprecated(nlh, sizeof(*rtm), tb, RTA_MAX,
				     rtm_ipv6_policy, extack);
	if (err < 0)
		goto errout;

	err = -EINVAL;
	rtm = nlmsg_data(nlh);

	*cfg = (struct fib6_config){
		.fc_table = rtm->rtm_table,
		.fc_dst_len = rtm->rtm_dst_len,
		.fc_src_len = rtm->rtm_src_len,
		.fc_flags = RTF_UP,
		.fc_protocol = rtm->rtm_protocol,
		.fc_type = rtm->rtm_type,

		.fc_nlinfo.portid = NETLINK_CB(skb).portid,
		.fc_nlinfo.nlh = nlh,
		.fc_nlinfo.nl_net = sock_net(skb->sk),
	};

	if (rtm->rtm_type == RTN_UNREACHABLE ||
	    rtm->rtm_type == RTN_BLACKHOLE ||
	    rtm->rtm_type == RTN_PROHIBIT ||
	    rtm->rtm_type == RTN_THROW)
		cfg->fc_flags |= RTF_REJECT;

	if (rtm->rtm_type == RTN_LOCAL)
		cfg->fc_flags |= RTF_LOCAL;

	if (rtm->rtm_flags & RTM_F_CLONED)
		cfg->fc_flags |= RTF_CACHE;

	cfg->fc_flags |= (rtm->rtm_flags & RTNH_F_ONLINK);

	if (tb[RTA_GATEWAY]) {
		cfg->fc_gateway = nla_get_in6_addr(tb[RTA_GATEWAY]);
		cfg->fc_flags |= RTF_GATEWAY;
	}
	if (tb[RTA_VIA]) {
		NL_SET_ERR_MSG(extack, "IPv6 does not support RTA_VIA attribute");
		goto errout;
	}

	if (tb[RTA_DST]) {
		int plen = (rtm->rtm_dst_len + 7) >> 3;

		if (nla_len(tb[RTA_DST]) < plen)
			goto errout;

		nla_memcpy(&cfg->fc_dst, tb[RTA_DST], plen);
	}

	if (tb[RTA_SRC]) {
		int plen = (rtm->rtm_src_len + 7) >> 3;

		if (nla_len(tb[RTA_SRC]) < plen)
			goto errout;

		nla_memcpy(&cfg->fc_src, tb[RTA_SRC], plen);
	}

	if (tb[RTA_PREFSRC])
		cfg->fc_prefsrc = nla_get_in6_addr(tb[RTA_PREFSRC]);

	if (tb[RTA_OIF])
		cfg->fc_ifindex = nla_get_u32(tb[RTA_OIF]);

	if (tb[RTA_PRIORITY])
		cfg->fc_metric = nla_get_u32(tb[RTA_PRIORITY]);

	if (tb[RTA_METRICS]) {
		cfg->fc_mx = nla_data(tb[RTA_METRICS]);
		cfg->fc_mx_len = nla_len(tb[RTA_METRICS]);
	}

	if (tb[RTA_TABLE])
		cfg->fc_table = nla_get_u32(tb[RTA_TABLE]);

	if (tb[RTA_MULTIPATH]) {
		cfg->fc_mp = nla_data(tb[RTA_MULTIPATH]);
		cfg->fc_mp_len = nla_len(tb[RTA_MULTIPATH]);

		err = lwtunnel_valid_encap_type_attr(cfg->fc_mp,
						     cfg->fc_mp_len, extack);
		if (err < 0)
			goto errout;
	}

	if (tb[RTA_PREF]) {
		pref = nla_get_u8(tb[RTA_PREF]);
		if (pref != ICMPV6_ROUTER_PREF_LOW &&
		    pref != ICMPV6_ROUTER_PREF_HIGH)
			pref = ICMPV6_ROUTER_PREF_MEDIUM;
		cfg->fc_flags |= RTF_PREF(pref);
	}

	if (tb[RTA_ENCAP])
		cfg->fc_encap = tb[RTA_ENCAP];

	if (tb[RTA_ENCAP_TYPE]) {
		cfg->fc_encap_type = nla_get_u16(tb[RTA_ENCAP_TYPE]);

		err = lwtunnel_valid_encap_type(cfg->fc_encap_type, extack);
		if (err < 0)
			goto errout;
	}

	if (tb[RTA_EXPIRES]) {
		unsigned long timeout = addrconf_timeout_fixup(nla_get_u32(tb[RTA_EXPIRES]), HZ);

		if (addrconf_finite_timeout(timeout)) {
			cfg->fc_expires = jiffies_to_clock_t(timeout * HZ);
			cfg->fc_flags |= RTF_EXPIRES;
		}
	}

	err = 0;
errout:
	return err;
}

struct rt6_nh {
	struct fib6_info *fib6_info;
	struct fib6_config r_cfg;
	struct list_head next;
};

static int ip6_route_info_append(struct net *net,
				 struct list_head *rt6_nh_list,
				 struct fib6_info *rt,
				 struct fib6_config *r_cfg)
{
	struct rt6_nh *nh;
	int err = -EEXIST;

	list_for_each_entry(nh, rt6_nh_list, next) {
		/* check if fib6_info already exists */
		if (rt6_duplicate_nexthop(nh->fib6_info, rt))
			return err;
	}

	nh = kzalloc(sizeof(*nh), GFP_KERNEL);
	if (!nh)
		return -ENOMEM;
	nh->fib6_info = rt;
	memcpy(&nh->r_cfg, r_cfg, sizeof(*r_cfg));
	list_add_tail(&nh->next, rt6_nh_list);

	return 0;
}

static void ip6_route_mpath_notify(struct fib6_info *rt,
				   struct fib6_info *rt_last,
				   struct nl_info *info,
				   __u16 nlflags)
{
	/* if this is an APPEND route, then rt points to the first route
	 * inserted and rt_last points to last route inserted. Userspace
	 * wants a consistent dump of the route which starts at the first
	 * nexthop. Since sibling routes are always added at the end of
	 * the list, find the first sibling of the last route appended
	 */
	if ((nlflags & NLM_F_APPEND) && rt_last && rt_last->fib6_nsiblings) {
		rt = list_first_entry(&rt_last->fib6_siblings,
				      struct fib6_info,
				      fib6_siblings);
	}

	if (rt)
		inet6_rt_notify(RTM_NEWROUTE, rt, info, nlflags);
}

static int ip6_route_multipath_add(struct fib6_config *cfg,
				   struct netlink_ext_ack *extack)
{
	struct fib6_info *rt_notif = NULL, *rt_last = NULL;
	struct nl_info *info = &cfg->fc_nlinfo;
	struct fib6_config r_cfg;
	struct rtnexthop *rtnh;
	struct fib6_info *rt;
	struct rt6_nh *err_nh;
	struct rt6_nh *nh, *nh_safe;
	__u16 nlflags;
	int remaining;
	int attrlen;
	int err = 1;
	int nhn = 0;
	int replace = (cfg->fc_nlinfo.nlh &&
		       (cfg->fc_nlinfo.nlh->nlmsg_flags & NLM_F_REPLACE));
	LIST_HEAD(rt6_nh_list);

	nlflags = replace ? NLM_F_REPLACE : NLM_F_CREATE;
	if (info->nlh && info->nlh->nlmsg_flags & NLM_F_APPEND)
		nlflags |= NLM_F_APPEND;

	remaining = cfg->fc_mp_len;
	rtnh = (struct rtnexthop *)cfg->fc_mp;

	/* Parse a Multipath Entry and build a list (rt6_nh_list) of
	 * fib6_info structs per nexthop
	 */
	while (rtnh_ok(rtnh, remaining)) {
		memcpy(&r_cfg, cfg, sizeof(*cfg));
		if (rtnh->rtnh_ifindex)
			r_cfg.fc_ifindex = rtnh->rtnh_ifindex;

		attrlen = rtnh_attrlen(rtnh);
		if (attrlen > 0) {
			struct nlattr *nla, *attrs = rtnh_attrs(rtnh);

			nla = nla_find(attrs, attrlen, RTA_GATEWAY);
			if (nla) {
				r_cfg.fc_gateway = nla_get_in6_addr(nla);
				r_cfg.fc_flags |= RTF_GATEWAY;
			}
			r_cfg.fc_encap = nla_find(attrs, attrlen, RTA_ENCAP);
			nla = nla_find(attrs, attrlen, RTA_ENCAP_TYPE);
			if (nla)
				r_cfg.fc_encap_type = nla_get_u16(nla);
		}

		r_cfg.fc_flags |= (rtnh->rtnh_flags & RTNH_F_ONLINK);
		rt = ip6_route_info_create(&r_cfg, GFP_KERNEL, extack);
		if (IS_ERR(rt)) {
			err = PTR_ERR(rt);
			rt = NULL;
			goto cleanup;
		}
		if (!rt6_qualify_for_ecmp(rt)) {
			err = -EINVAL;
			NL_SET_ERR_MSG(extack,
				       "Device only routes can not be added for IPv6 using the multipath API.");
			fib6_info_release(rt);
			goto cleanup;
		}

		rt->fib6_nh.fib_nh_weight = rtnh->rtnh_hops + 1;

		err = ip6_route_info_append(info->nl_net, &rt6_nh_list,
					    rt, &r_cfg);
		if (err) {
			fib6_info_release(rt);
			goto cleanup;
		}

		rtnh = rtnh_next(rtnh, &remaining);
	}

	/* for add and replace send one notification with all nexthops.
	 * Skip the notification in fib6_add_rt2node and send one with
	 * the full route when done
	 */
	info->skip_notify = 1;

	err_nh = NULL;
	list_for_each_entry(nh, &rt6_nh_list, next) {
		err = __ip6_ins_rt(nh->fib6_info, info, extack);
		fib6_info_release(nh->fib6_info);

		if (!err) {
			/* save reference to last route successfully inserted */
			rt_last = nh->fib6_info;

			/* save reference to first route for notification */
			if (!rt_notif)
				rt_notif = nh->fib6_info;
		}

		/* nh->fib6_info is used or freed at this point, reset to NULL*/
		nh->fib6_info = NULL;
		if (err) {
			if (replace && nhn)
				NL_SET_ERR_MSG_MOD(extack,
						   "multipath route replace failed (check consistency of installed routes)");
			err_nh = nh;
			goto add_errout;
		}

		/* Because each route is added like a single route we remove
		 * these flags after the first nexthop: if there is a collision,
		 * we have already failed to add the first nexthop:
		 * fib6_add_rt2node() has rejected it; when replacing, old
		 * nexthops have been replaced by first new, the rest should
		 * be added to it.
		 */
		cfg->fc_nlinfo.nlh->nlmsg_flags &= ~(NLM_F_EXCL |
						     NLM_F_REPLACE);
		nhn++;
	}

	/* success ... tell user about new route */
	ip6_route_mpath_notify(rt_notif, rt_last, info, nlflags);
	goto cleanup;

add_errout:
	/* send notification for routes that were added so that
	 * the delete notifications sent by ip6_route_del are
	 * coherent
	 */
	if (rt_notif)
		ip6_route_mpath_notify(rt_notif, rt_last, info, nlflags);

	/* Delete routes that were already added */
	list_for_each_entry(nh, &rt6_nh_list, next) {
		if (err_nh == nh)
			break;
		ip6_route_del(&nh->r_cfg, extack);
	}

cleanup:
	list_for_each_entry_safe(nh, nh_safe, &rt6_nh_list, next) {
		if (nh->fib6_info)
			fib6_info_release(nh->fib6_info);
		list_del(&nh->next);
		kfree(nh);
	}

	return err;
}

static int ip6_route_multipath_del(struct fib6_config *cfg,
				   struct netlink_ext_ack *extack)
{
	struct fib6_config r_cfg;
	struct rtnexthop *rtnh;
	int remaining;
	int attrlen;
	int err = 1, last_err = 0;

	remaining = cfg->fc_mp_len;
	rtnh = (struct rtnexthop *)cfg->fc_mp;

	/* Parse a Multipath Entry */
	while (rtnh_ok(rtnh, remaining)) {
		memcpy(&r_cfg, cfg, sizeof(*cfg));
		if (rtnh->rtnh_ifindex)
			r_cfg.fc_ifindex = rtnh->rtnh_ifindex;

		attrlen = rtnh_attrlen(rtnh);
		if (attrlen > 0) {
			struct nlattr *nla, *attrs = rtnh_attrs(rtnh);

			nla = nla_find(attrs, attrlen, RTA_GATEWAY);
			if (nla) {
				nla_memcpy(&r_cfg.fc_gateway, nla, 16);
				r_cfg.fc_flags |= RTF_GATEWAY;
			}
		}
		err = ip6_route_del(&r_cfg, extack);
		if (err)
			last_err = err;

		rtnh = rtnh_next(rtnh, &remaining);
	}

	return last_err;
}

static int inet6_rtm_delroute(struct sk_buff *skb, struct nlmsghdr *nlh,
			      struct netlink_ext_ack *extack)
{
	struct fib6_config cfg;
	int err;

	err = rtm_to_fib6_config(skb, nlh, &cfg, extack);
	if (err < 0)
		return err;

	if (cfg.fc_mp)
		return ip6_route_multipath_del(&cfg, extack);
	else {
		cfg.fc_delete_all_nh = 1;
		return ip6_route_del(&cfg, extack);
	}
}

static int inet6_rtm_newroute(struct sk_buff *skb, struct nlmsghdr *nlh,
			      struct netlink_ext_ack *extack)
{
	struct fib6_config cfg;
	int err;

	err = rtm_to_fib6_config(skb, nlh, &cfg, extack);
	if (err < 0)
		return err;

	if (cfg.fc_metric == 0)
		cfg.fc_metric = IP6_RT_PRIO_USER;

	if (cfg.fc_mp)
		return ip6_route_multipath_add(&cfg, extack);
	else
		return ip6_route_add(&cfg, GFP_KERNEL, extack);
}

static size_t rt6_nlmsg_size(struct fib6_info *rt)
{
	int nexthop_len = 0;

	if (rt->fib6_nsiblings) {
		nexthop_len = nla_total_size(0)	 /* RTA_MULTIPATH */
			    + NLA_ALIGN(sizeof(struct rtnexthop))
			    + nla_total_size(16) /* RTA_GATEWAY */
			    + lwtunnel_get_encap_size(rt->fib6_nh.fib_nh_lws);

		nexthop_len *= rt->fib6_nsiblings;
	}

	return NLMSG_ALIGN(sizeof(struct rtmsg))
	       + nla_total_size(16) /* RTA_SRC */
	       + nla_total_size(16) /* RTA_DST */
	       + nla_total_size(16) /* RTA_GATEWAY */
	       + nla_total_size(16) /* RTA_PREFSRC */
	       + nla_total_size(4) /* RTA_TABLE */
	       + nla_total_size(4) /* RTA_IIF */
	       + nla_total_size(4) /* RTA_OIF */
	       + nla_total_size(4) /* RTA_PRIORITY */
	       + RTAX_MAX * nla_total_size(4) /* RTA_METRICS */
	       + nla_total_size(sizeof(struct rta_cacheinfo))
	       + nla_total_size(TCP_CA_NAME_MAX) /* RTAX_CC_ALGO */
	       + nla_total_size(1) /* RTA_PREF */
	       + lwtunnel_get_encap_size(rt->fib6_nh.fib_nh_lws)
	       + nexthop_len;
}

static int rt6_fill_node(struct net *net, struct sk_buff *skb,
			 struct fib6_info *rt, struct dst_entry *dst,
			 struct in6_addr *dest, struct in6_addr *src,
			 int iif, int type, u32 portid, u32 seq,
			 unsigned int flags)
{
	struct rt6_info *rt6 = (struct rt6_info *)dst;
	struct rt6key *rt6_dst, *rt6_src;
	u32 *pmetrics, table, rt6_flags;
	struct nlmsghdr *nlh;
	struct rtmsg *rtm;
	long expires = 0;

	nlh = nlmsg_put(skb, portid, seq, type, sizeof(*rtm), flags);
	if (!nlh)
		return -EMSGSIZE;

	if (rt6) {
		rt6_dst = &rt6->rt6i_dst;
		rt6_src = &rt6->rt6i_src;
		rt6_flags = rt6->rt6i_flags;
	} else {
		rt6_dst = &rt->fib6_dst;
		rt6_src = &rt->fib6_src;
		rt6_flags = rt->fib6_flags;
	}

	rtm = nlmsg_data(nlh);
	rtm->rtm_family = AF_INET6;
	rtm->rtm_dst_len = rt6_dst->plen;
	rtm->rtm_src_len = rt6_src->plen;
	rtm->rtm_tos = 0;
	if (rt->fib6_table)
		table = rt->fib6_table->tb6_id;
	else
		table = RT6_TABLE_UNSPEC;
	rtm->rtm_table = table < 256 ? table : RT_TABLE_COMPAT;
	if (nla_put_u32(skb, RTA_TABLE, table))
		goto nla_put_failure;

	rtm->rtm_type = rt->fib6_type;
	rtm->rtm_flags = 0;
	rtm->rtm_scope = RT_SCOPE_UNIVERSE;
	rtm->rtm_protocol = rt->fib6_protocol;

	if (rt6_flags & RTF_CACHE)
		rtm->rtm_flags |= RTM_F_CLONED;

	if (dest) {
		if (nla_put_in6_addr(skb, RTA_DST, dest))
			goto nla_put_failure;
		rtm->rtm_dst_len = 128;
	} else if (rtm->rtm_dst_len)
		if (nla_put_in6_addr(skb, RTA_DST, &rt6_dst->addr))
			goto nla_put_failure;
#ifdef CONFIG_IPV6_SUBTREES
	if (src) {
		if (nla_put_in6_addr(skb, RTA_SRC, src))
			goto nla_put_failure;
		rtm->rtm_src_len = 128;
	} else if (rtm->rtm_src_len &&
		   nla_put_in6_addr(skb, RTA_SRC, &rt6_src->addr))
		goto nla_put_failure;
#endif
	if (iif) {
#ifdef CONFIG_IPV6_MROUTE
		if (ipv6_addr_is_multicast(&rt6_dst->addr)) {
			int err = ip6mr_get_route(net, skb, rtm, portid);

			if (err == 0)
				return 0;
			if (err < 0)
				goto nla_put_failure;
		} else
#endif
			if (nla_put_u32(skb, RTA_IIF, iif))
				goto nla_put_failure;
	} else if (dest) {
		struct in6_addr saddr_buf;
		if (ip6_route_get_saddr(net, rt, dest, 0, &saddr_buf) == 0 &&
		    nla_put_in6_addr(skb, RTA_PREFSRC, &saddr_buf))
			goto nla_put_failure;
	}

	if (rt->fib6_prefsrc.plen) {
		struct in6_addr saddr_buf;
		saddr_buf = rt->fib6_prefsrc.addr;
		if (nla_put_in6_addr(skb, RTA_PREFSRC, &saddr_buf))
			goto nla_put_failure;
	}

	pmetrics = dst ? dst_metrics_ptr(dst) : rt->fib6_metrics->metrics;
	if (rtnetlink_put_metrics(skb, pmetrics) < 0)
		goto nla_put_failure;

	if (nla_put_u32(skb, RTA_PRIORITY, rt->fib6_metric))
		goto nla_put_failure;

	/* For multipath routes, walk the siblings list and add
	 * each as a nexthop within RTA_MULTIPATH.
	 */
	if (rt6) {
		if (rt6_flags & RTF_GATEWAY &&
		    nla_put_in6_addr(skb, RTA_GATEWAY, &rt6->rt6i_gateway))
			goto nla_put_failure;

		if (dst->dev && nla_put_u32(skb, RTA_OIF, dst->dev->ifindex))
			goto nla_put_failure;
	} else if (rt->fib6_nsiblings) {
		struct fib6_info *sibling, *next_sibling;
		struct nlattr *mp;

		mp = nla_nest_start_noflag(skb, RTA_MULTIPATH);
		if (!mp)
			goto nla_put_failure;

		if (fib_add_nexthop(skb, &rt->fib6_nh.nh_common,
				    rt->fib6_nh.fib_nh_weight) < 0)
			goto nla_put_failure;

		list_for_each_entry_safe(sibling, next_sibling,
					 &rt->fib6_siblings, fib6_siblings) {
			if (fib_add_nexthop(skb, &sibling->fib6_nh.nh_common,
					    sibling->fib6_nh.fib_nh_weight) < 0)
				goto nla_put_failure;
		}

		nla_nest_end(skb, mp);
	} else {
		unsigned char nh_flags = 0;

		if (fib_nexthop_info(skb, &rt->fib6_nh.nh_common,
				     &nh_flags, false) < 0)
			goto nla_put_failure;

		rtm->rtm_flags |= nh_flags;
	}

	if (rt6_flags & RTF_EXPIRES) {
		expires = dst ? dst->expires : rt->expires;
		expires -= jiffies;
	}

	if (rtnl_put_cacheinfo(skb, dst, 0, expires, dst ? dst->error : 0) < 0)
		goto nla_put_failure;

	if (nla_put_u8(skb, RTA_PREF, IPV6_EXTRACT_PREF(rt6_flags)))
		goto nla_put_failure;


	nlmsg_end(skb, nlh);
	return 0;

nla_put_failure:
	nlmsg_cancel(skb, nlh);
	return -EMSGSIZE;
}

static bool fib6_info_uses_dev(const struct fib6_info *f6i,
			       const struct net_device *dev)
{
	if (f6i->fib6_nh.fib_nh_dev == dev)
		return true;

	if (f6i->fib6_nsiblings) {
		struct fib6_info *sibling, *next_sibling;

		list_for_each_entry_safe(sibling, next_sibling,
					 &f6i->fib6_siblings, fib6_siblings) {
			if (sibling->fib6_nh.fib_nh_dev == dev)
				return true;
		}
	}

	return false;
}

int rt6_dump_route(struct fib6_info *rt, void *p_arg)
{
	struct rt6_rtnl_dump_arg *arg = (struct rt6_rtnl_dump_arg *) p_arg;
	struct fib_dump_filter *filter = &arg->filter;
	unsigned int flags = NLM_F_MULTI;
	struct net *net = arg->net;

	if (rt == net->ipv6.fib6_null_entry)
		return 0;

	if ((filter->flags & RTM_F_PREFIX) &&
	    !(rt->fib6_flags & RTF_PREFIX_RT)) {
		/* success since this is not a prefix route */
		return 1;
	}
	if (filter->filter_set) {
		if ((filter->rt_type && rt->fib6_type != filter->rt_type) ||
		    (filter->dev && !fib6_info_uses_dev(rt, filter->dev)) ||
		    (filter->protocol && rt->fib6_protocol != filter->protocol)) {
			return 1;
		}
		flags |= NLM_F_DUMP_FILTERED;
	}

	return rt6_fill_node(net, arg->skb, rt, NULL, NULL, NULL, 0,
			     RTM_NEWROUTE, NETLINK_CB(arg->cb->skb).portid,
			     arg->cb->nlh->nlmsg_seq, flags);
}

static int inet6_rtm_valid_getroute_req(struct sk_buff *skb,
					const struct nlmsghdr *nlh,
					struct nlattr **tb,
					struct netlink_ext_ack *extack)
{
	struct rtmsg *rtm;
	int i, err;

	if (nlh->nlmsg_len < nlmsg_msg_size(sizeof(*rtm))) {
		NL_SET_ERR_MSG_MOD(extack,
				   "Invalid header for get route request");
		return -EINVAL;
	}

	if (!netlink_strict_get_check(skb))
		return nlmsg_parse_deprecated(nlh, sizeof(*rtm), tb, RTA_MAX,
					      rtm_ipv6_policy, extack);

	rtm = nlmsg_data(nlh);
	if ((rtm->rtm_src_len && rtm->rtm_src_len != 128) ||
	    (rtm->rtm_dst_len && rtm->rtm_dst_len != 128) ||
	    rtm->rtm_table || rtm->rtm_protocol || rtm->rtm_scope ||
	    rtm->rtm_type) {
		NL_SET_ERR_MSG_MOD(extack, "Invalid values in header for get route request");
		return -EINVAL;
	}
	if (rtm->rtm_flags & ~RTM_F_FIB_MATCH) {
		NL_SET_ERR_MSG_MOD(extack,
				   "Invalid flags for get route request");
		return -EINVAL;
	}

	err = nlmsg_parse_deprecated_strict(nlh, sizeof(*rtm), tb, RTA_MAX,
					    rtm_ipv6_policy, extack);
	if (err)
		return err;

	if ((tb[RTA_SRC] && !rtm->rtm_src_len) ||
	    (tb[RTA_DST] && !rtm->rtm_dst_len)) {
		NL_SET_ERR_MSG_MOD(extack, "rtm_src_len and rtm_dst_len must be 128 for IPv6");
		return -EINVAL;
	}

	for (i = 0; i <= RTA_MAX; i++) {
		if (!tb[i])
			continue;

		switch (i) {
		case RTA_SRC:
		case RTA_DST:
		case RTA_IIF:
		case RTA_OIF:
		case RTA_MARK:
		case RTA_UID:
		case RTA_SPORT:
		case RTA_DPORT:
		case RTA_IP_PROTO:
			break;
		default:
			NL_SET_ERR_MSG_MOD(extack, "Unsupported attribute in get route request");
			return -EINVAL;
		}
	}

	return 0;
}

static int inet6_rtm_getroute(struct sk_buff *in_skb, struct nlmsghdr *nlh,
			      struct netlink_ext_ack *extack)
{
	struct net *net = sock_net(in_skb->sk);
	struct nlattr *tb[RTA_MAX+1];
	int err, iif = 0, oif = 0;
	struct fib6_info *from;
	struct dst_entry *dst;
	struct rt6_info *rt;
	struct sk_buff *skb;
	struct rtmsg *rtm;
	struct flowi6 fl6 = {};
	bool fibmatch;

	err = inet6_rtm_valid_getroute_req(in_skb, nlh, tb, extack);
	if (err < 0)
		goto errout;

	err = -EINVAL;
	rtm = nlmsg_data(nlh);
	fl6.flowlabel = ip6_make_flowinfo(rtm->rtm_tos, 0);
	fibmatch = !!(rtm->rtm_flags & RTM_F_FIB_MATCH);

	if (tb[RTA_SRC]) {
		if (nla_len(tb[RTA_SRC]) < sizeof(struct in6_addr))
			goto errout;

		fl6.saddr = *(struct in6_addr *)nla_data(tb[RTA_SRC]);
	}

	if (tb[RTA_DST]) {
		if (nla_len(tb[RTA_DST]) < sizeof(struct in6_addr))
			goto errout;

		fl6.daddr = *(struct in6_addr *)nla_data(tb[RTA_DST]);
	}

	if (tb[RTA_IIF])
		iif = nla_get_u32(tb[RTA_IIF]);

	if (tb[RTA_OIF])
		oif = nla_get_u32(tb[RTA_OIF]);

	if (tb[RTA_MARK])
		fl6.flowi6_mark = nla_get_u32(tb[RTA_MARK]);

	if (tb[RTA_UID])
		fl6.flowi6_uid = make_kuid(current_user_ns(),
					   nla_get_u32(tb[RTA_UID]));
	else
		fl6.flowi6_uid = iif ? INVALID_UID : current_uid();

	if (tb[RTA_SPORT])
		fl6.fl6_sport = nla_get_be16(tb[RTA_SPORT]);

	if (tb[RTA_DPORT])
		fl6.fl6_dport = nla_get_be16(tb[RTA_DPORT]);

	if (tb[RTA_IP_PROTO]) {
		err = rtm_getroute_parse_ip_proto(tb[RTA_IP_PROTO],
						  &fl6.flowi6_proto, AF_INET6,
						  extack);
		if (err)
			goto errout;
	}

	if (iif) {
		struct net_device *dev;
		int flags = 0;

		rcu_read_lock();

		dev = dev_get_by_index_rcu(net, iif);
		if (!dev) {
			rcu_read_unlock();
			err = -ENODEV;
			goto errout;
		}

		fl6.flowi6_iif = iif;

		if (!ipv6_addr_any(&fl6.saddr))
			flags |= RT6_LOOKUP_F_HAS_SADDR;

		dst = ip6_route_input_lookup(net, dev, &fl6, NULL, flags);

		rcu_read_unlock();
	} else {
		fl6.flowi6_oif = oif;

		dst = ip6_route_output(net, NULL, &fl6);
	}


	rt = container_of(dst, struct rt6_info, dst);
	if (rt->dst.error) {
		err = rt->dst.error;
		ip6_rt_put(rt);
		goto errout;
	}

	if (rt == net->ipv6.ip6_null_entry) {
		err = rt->dst.error;
		ip6_rt_put(rt);
		goto errout;
	}

	skb = alloc_skb(NLMSG_GOODSIZE, GFP_KERNEL);
	if (!skb) {
		ip6_rt_put(rt);
		err = -ENOBUFS;
		goto errout;
	}

	skb_dst_set(skb, &rt->dst);

	rcu_read_lock();
	from = rcu_dereference(rt->from);
	if (from) {
		if (fibmatch)
			err = rt6_fill_node(net, skb, from, NULL, NULL, NULL,
					    iif, RTM_NEWROUTE,
					    NETLINK_CB(in_skb).portid,
					    nlh->nlmsg_seq, 0);
		else
			err = rt6_fill_node(net, skb, from, dst, &fl6.daddr,
					    &fl6.saddr, iif, RTM_NEWROUTE,
					    NETLINK_CB(in_skb).portid,
					    nlh->nlmsg_seq, 0);
	} else {
		err = -ENETUNREACH;
	}
	rcu_read_unlock();

	if (err < 0) {
		kfree_skb(skb);
		goto errout;
	}

	err = rtnl_unicast(skb, net, NETLINK_CB(in_skb).portid);
errout:
	return err;
}

void inet6_rt_notify(int event, struct fib6_info *rt, struct nl_info *info,
		     unsigned int nlm_flags)
{
	struct sk_buff *skb;
	struct net *net = info->nl_net;
	u32 seq;
	int err;

	err = -ENOBUFS;
	seq = info->nlh ? info->nlh->nlmsg_seq : 0;

	skb = nlmsg_new(rt6_nlmsg_size(rt), gfp_any());
	if (!skb)
		goto errout;

	err = rt6_fill_node(net, skb, rt, NULL, NULL, NULL, 0,
			    event, info->portid, seq, nlm_flags);
	if (err < 0) {
		/* -EMSGSIZE implies BUG in rt6_nlmsg_size() */
		WARN_ON(err == -EMSGSIZE);
		kfree_skb(skb);
		goto errout;
	}
	rtnl_notify(skb, net, info->portid, RTNLGRP_IPV6_ROUTE,
		    info->nlh, gfp_any());
	return;
errout:
	if (err < 0)
		rtnl_set_sk_err(net, RTNLGRP_IPV6_ROUTE, err);
}

static int ip6_route_dev_notify(struct notifier_block *this,
				unsigned long event, void *ptr)
{
	struct net_device *dev = netdev_notifier_info_to_dev(ptr);
	struct net *net = dev_net(dev);

	if (!(dev->flags & IFF_LOOPBACK))
		return NOTIFY_OK;

	if (event == NETDEV_REGISTER) {
		net->ipv6.fib6_null_entry->fib6_nh.fib_nh_dev = dev;
		net->ipv6.ip6_null_entry->dst.dev = dev;
		net->ipv6.ip6_null_entry->rt6i_idev = in6_dev_get(dev);
#ifdef CONFIG_IPV6_MULTIPLE_TABLES
		net->ipv6.ip6_prohibit_entry->dst.dev = dev;
		net->ipv6.ip6_prohibit_entry->rt6i_idev = in6_dev_get(dev);
		net->ipv6.ip6_blk_hole_entry->dst.dev = dev;
		net->ipv6.ip6_blk_hole_entry->rt6i_idev = in6_dev_get(dev);
#endif
	 } else if (event == NETDEV_UNREGISTER &&
		    dev->reg_state != NETREG_UNREGISTERED) {
		/* NETDEV_UNREGISTER could be fired for multiple times by
		 * netdev_wait_allrefs(). Make sure we only call this once.
		 */
		in6_dev_put_clear(&net->ipv6.ip6_null_entry->rt6i_idev);
#ifdef CONFIG_IPV6_MULTIPLE_TABLES
		in6_dev_put_clear(&net->ipv6.ip6_prohibit_entry->rt6i_idev);
		in6_dev_put_clear(&net->ipv6.ip6_blk_hole_entry->rt6i_idev);
#endif
	}

	return NOTIFY_OK;
}

/*
 *	/proc
 */

#ifdef CONFIG_PROC_FS
static int rt6_stats_seq_show(struct seq_file *seq, void *v)
{
	struct net *net = (struct net *)seq->private;
	seq_printf(seq, "%04x %04x %04x %04x %04x %04x %04x\n",
		   net->ipv6.rt6_stats->fib_nodes,
		   net->ipv6.rt6_stats->fib_route_nodes,
		   atomic_read(&net->ipv6.rt6_stats->fib_rt_alloc),
		   net->ipv6.rt6_stats->fib_rt_entries,
		   net->ipv6.rt6_stats->fib_rt_cache,
		   dst_entries_get_slow(&net->ipv6.ip6_dst_ops),
		   net->ipv6.rt6_stats->fib_discarded_routes);

	return 0;
}
#endif	/* CONFIG_PROC_FS */

#ifdef CONFIG_SYSCTL

static
int ipv6_sysctl_rtcache_flush(struct ctl_table *ctl, int write,
			      void __user *buffer, size_t *lenp, loff_t *ppos)
{
	struct net *net;
	int delay;
	int ret;
	if (!write)
		return -EINVAL;

	net = (struct net *)ctl->extra1;
	delay = net->ipv6.sysctl.flush_delay;
	ret = proc_dointvec(ctl, write, buffer, lenp, ppos);
	if (ret)
		return ret;

	fib6_run_gc(delay <= 0 ? 0 : (unsigned long)delay, net, delay > 0);
	return 0;
}

static int zero;
static int one = 1;

static struct ctl_table ipv6_route_table_template[] = {
	{
		.procname	=	"flush",
		.data		=	&init_net.ipv6.sysctl.flush_delay,
		.maxlen		=	sizeof(int),
		.mode		=	0200,
		.proc_handler	=	ipv6_sysctl_rtcache_flush
	},
	{
		.procname	=	"gc_thresh",
		.data		=	&ip6_dst_ops_template.gc_thresh,
		.maxlen		=	sizeof(int),
		.mode		=	0644,
		.proc_handler	=	proc_dointvec,
	},
	{
		.procname	=	"max_size",
		.data		=	&init_net.ipv6.sysctl.ip6_rt_max_size,
		.maxlen		=	sizeof(int),
		.mode		=	0644,
		.proc_handler	=	proc_dointvec,
	},
	{
		.procname	=	"gc_min_interval",
		.data		=	&init_net.ipv6.sysctl.ip6_rt_gc_min_interval,
		.maxlen		=	sizeof(int),
		.mode		=	0644,
		.proc_handler	=	proc_dointvec_jiffies,
	},
	{
		.procname	=	"gc_timeout",
		.data		=	&init_net.ipv6.sysctl.ip6_rt_gc_timeout,
		.maxlen		=	sizeof(int),
		.mode		=	0644,
		.proc_handler	=	proc_dointvec_jiffies,
	},
	{
		.procname	=	"gc_interval",
		.data		=	&init_net.ipv6.sysctl.ip6_rt_gc_interval,
		.maxlen		=	sizeof(int),
		.mode		=	0644,
		.proc_handler	=	proc_dointvec_jiffies,
	},
	{
		.procname	=	"gc_elasticity",
		.data		=	&init_net.ipv6.sysctl.ip6_rt_gc_elasticity,
		.maxlen		=	sizeof(int),
		.mode		=	0644,
		.proc_handler	=	proc_dointvec,
	},
	{
		.procname	=	"mtu_expires",
		.data		=	&init_net.ipv6.sysctl.ip6_rt_mtu_expires,
		.maxlen		=	sizeof(int),
		.mode		=	0644,
		.proc_handler	=	proc_dointvec_jiffies,
	},
	{
		.procname	=	"min_adv_mss",
		.data		=	&init_net.ipv6.sysctl.ip6_rt_min_advmss,
		.maxlen		=	sizeof(int),
		.mode		=	0644,
		.proc_handler	=	proc_dointvec,
	},
	{
		.procname	=	"gc_min_interval_ms",
		.data		=	&init_net.ipv6.sysctl.ip6_rt_gc_min_interval,
		.maxlen		=	sizeof(int),
		.mode		=	0644,
		.proc_handler	=	proc_dointvec_ms_jiffies,
	},
	{
		.procname	=	"skip_notify_on_dev_down",
		.data		=	&init_net.ipv6.sysctl.skip_notify_on_dev_down,
		.maxlen		=	sizeof(int),
		.mode		=	0644,
		.proc_handler	=	proc_dointvec_minmax,
		.extra1		=	&zero,
		.extra2		=	&one,
	},
	{ }
};

struct ctl_table * __net_init ipv6_route_sysctl_init(struct net *net)
{
	struct ctl_table *table;

	table = kmemdup(ipv6_route_table_template,
			sizeof(ipv6_route_table_template),
			GFP_KERNEL);

	if (table) {
		table[0].data = &net->ipv6.sysctl.flush_delay;
		table[0].extra1 = net;
		table[1].data = &net->ipv6.ip6_dst_ops.gc_thresh;
		table[2].data = &net->ipv6.sysctl.ip6_rt_max_size;
		table[3].data = &net->ipv6.sysctl.ip6_rt_gc_min_interval;
		table[4].data = &net->ipv6.sysctl.ip6_rt_gc_timeout;
		table[5].data = &net->ipv6.sysctl.ip6_rt_gc_interval;
		table[6].data = &net->ipv6.sysctl.ip6_rt_gc_elasticity;
		table[7].data = &net->ipv6.sysctl.ip6_rt_mtu_expires;
		table[8].data = &net->ipv6.sysctl.ip6_rt_min_advmss;
		table[9].data = &net->ipv6.sysctl.ip6_rt_gc_min_interval;
		table[10].data = &net->ipv6.sysctl.skip_notify_on_dev_down;

		/* Don't export sysctls to unprivileged users */
		if (net->user_ns != &init_user_ns)
			table[0].procname = NULL;
	}

	return table;
}
#endif

static int __net_init ip6_route_net_init(struct net *net)
{
	int ret = -ENOMEM;

	memcpy(&net->ipv6.ip6_dst_ops, &ip6_dst_ops_template,
	       sizeof(net->ipv6.ip6_dst_ops));

	if (dst_entries_init(&net->ipv6.ip6_dst_ops) < 0)
		goto out_ip6_dst_ops;

	net->ipv6.fib6_null_entry = kmemdup(&fib6_null_entry_template,
					    sizeof(*net->ipv6.fib6_null_entry),
					    GFP_KERNEL);
	if (!net->ipv6.fib6_null_entry)
		goto out_ip6_dst_entries;

	net->ipv6.ip6_null_entry = kmemdup(&ip6_null_entry_template,
					   sizeof(*net->ipv6.ip6_null_entry),
					   GFP_KERNEL);
	if (!net->ipv6.ip6_null_entry)
		goto out_fib6_null_entry;
	net->ipv6.ip6_null_entry->dst.ops = &net->ipv6.ip6_dst_ops;
	dst_init_metrics(&net->ipv6.ip6_null_entry->dst,
			 ip6_template_metrics, true);

#ifdef CONFIG_IPV6_MULTIPLE_TABLES
	net->ipv6.fib6_has_custom_rules = false;
	net->ipv6.ip6_prohibit_entry = kmemdup(&ip6_prohibit_entry_template,
					       sizeof(*net->ipv6.ip6_prohibit_entry),
					       GFP_KERNEL);
	if (!net->ipv6.ip6_prohibit_entry)
		goto out_ip6_null_entry;
	net->ipv6.ip6_prohibit_entry->dst.ops = &net->ipv6.ip6_dst_ops;
	dst_init_metrics(&net->ipv6.ip6_prohibit_entry->dst,
			 ip6_template_metrics, true);

	net->ipv6.ip6_blk_hole_entry = kmemdup(&ip6_blk_hole_entry_template,
					       sizeof(*net->ipv6.ip6_blk_hole_entry),
					       GFP_KERNEL);
	if (!net->ipv6.ip6_blk_hole_entry)
		goto out_ip6_prohibit_entry;
	net->ipv6.ip6_blk_hole_entry->dst.ops = &net->ipv6.ip6_dst_ops;
	dst_init_metrics(&net->ipv6.ip6_blk_hole_entry->dst,
			 ip6_template_metrics, true);
#endif

	net->ipv6.sysctl.flush_delay = 0;
	net->ipv6.sysctl.ip6_rt_max_size = 4096;
	net->ipv6.sysctl.ip6_rt_gc_min_interval = HZ / 2;
	net->ipv6.sysctl.ip6_rt_gc_timeout = 60*HZ;
	net->ipv6.sysctl.ip6_rt_gc_interval = 30*HZ;
	net->ipv6.sysctl.ip6_rt_gc_elasticity = 9;
	net->ipv6.sysctl.ip6_rt_mtu_expires = 10*60*HZ;
	net->ipv6.sysctl.ip6_rt_min_advmss = IPV6_MIN_MTU - 20 - 40;
	net->ipv6.sysctl.skip_notify_on_dev_down = 0;

	net->ipv6.ip6_rt_gc_expire = 30*HZ;

	ret = 0;
out:
	return ret;

#ifdef CONFIG_IPV6_MULTIPLE_TABLES
out_ip6_prohibit_entry:
	kfree(net->ipv6.ip6_prohibit_entry);
out_ip6_null_entry:
	kfree(net->ipv6.ip6_null_entry);
#endif
out_fib6_null_entry:
	kfree(net->ipv6.fib6_null_entry);
out_ip6_dst_entries:
	dst_entries_destroy(&net->ipv6.ip6_dst_ops);
out_ip6_dst_ops:
	goto out;
}

static void __net_exit ip6_route_net_exit(struct net *net)
{
	kfree(net->ipv6.fib6_null_entry);
	kfree(net->ipv6.ip6_null_entry);
#ifdef CONFIG_IPV6_MULTIPLE_TABLES
	kfree(net->ipv6.ip6_prohibit_entry);
	kfree(net->ipv6.ip6_blk_hole_entry);
#endif
	dst_entries_destroy(&net->ipv6.ip6_dst_ops);
}

static int __net_init ip6_route_net_init_late(struct net *net)
{
#ifdef CONFIG_PROC_FS
	proc_create_net("ipv6_route", 0, net->proc_net, &ipv6_route_seq_ops,
			sizeof(struct ipv6_route_iter));
	proc_create_net_single("rt6_stats", 0444, net->proc_net,
			rt6_stats_seq_show, NULL);
#endif
	return 0;
}

static void __net_exit ip6_route_net_exit_late(struct net *net)
{
#ifdef CONFIG_PROC_FS
	remove_proc_entry("ipv6_route", net->proc_net);
	remove_proc_entry("rt6_stats", net->proc_net);
#endif
}

static struct pernet_operations ip6_route_net_ops = {
	.init = ip6_route_net_init,
	.exit = ip6_route_net_exit,
};

static int __net_init ipv6_inetpeer_init(struct net *net)
{
	struct inet_peer_base *bp = kmalloc(sizeof(*bp), GFP_KERNEL);

	if (!bp)
		return -ENOMEM;
	inet_peer_base_init(bp);
	net->ipv6.peers = bp;
	return 0;
}

static void __net_exit ipv6_inetpeer_exit(struct net *net)
{
	struct inet_peer_base *bp = net->ipv6.peers;

	net->ipv6.peers = NULL;
	inetpeer_invalidate_tree(bp);
	kfree(bp);
}

static struct pernet_operations ipv6_inetpeer_ops = {
	.init	=	ipv6_inetpeer_init,
	.exit	=	ipv6_inetpeer_exit,
};

static struct pernet_operations ip6_route_net_late_ops = {
	.init = ip6_route_net_init_late,
	.exit = ip6_route_net_exit_late,
};

static struct notifier_block ip6_route_dev_notifier = {
	.notifier_call = ip6_route_dev_notify,
	.priority = ADDRCONF_NOTIFY_PRIORITY - 10,
};

void __init ip6_route_init_special_entries(void)
{
	/* Registering of the loopback is done before this portion of code,
	 * the loopback reference in rt6_info will not be taken, do it
	 * manually for init_net */
	init_net.ipv6.fib6_null_entry->fib6_nh.fib_nh_dev = init_net.loopback_dev;
	init_net.ipv6.ip6_null_entry->dst.dev = init_net.loopback_dev;
	init_net.ipv6.ip6_null_entry->rt6i_idev = in6_dev_get(init_net.loopback_dev);
  #ifdef CONFIG_IPV6_MULTIPLE_TABLES
	init_net.ipv6.ip6_prohibit_entry->dst.dev = init_net.loopback_dev;
	init_net.ipv6.ip6_prohibit_entry->rt6i_idev = in6_dev_get(init_net.loopback_dev);
	init_net.ipv6.ip6_blk_hole_entry->dst.dev = init_net.loopback_dev;
	init_net.ipv6.ip6_blk_hole_entry->rt6i_idev = in6_dev_get(init_net.loopback_dev);
  #endif
}

int __init ip6_route_init(void)
{
	int ret;
	int cpu;

	ret = -ENOMEM;
	ip6_dst_ops_template.kmem_cachep =
		kmem_cache_create("ip6_dst_cache", sizeof(struct rt6_info), 0,
				  SLAB_HWCACHE_ALIGN, NULL);
	if (!ip6_dst_ops_template.kmem_cachep)
		goto out;

	ret = dst_entries_init(&ip6_dst_blackhole_ops);
	if (ret)
		goto out_kmem_cache;

	ret = register_pernet_subsys(&ipv6_inetpeer_ops);
	if (ret)
		goto out_dst_entries;

	ret = register_pernet_subsys(&ip6_route_net_ops);
	if (ret)
		goto out_register_inetpeer;

	ip6_dst_blackhole_ops.kmem_cachep = ip6_dst_ops_template.kmem_cachep;

	ret = fib6_init();
	if (ret)
		goto out_register_subsys;

	ret = xfrm6_init();
	if (ret)
		goto out_fib6_init;

	ret = fib6_rules_init();
	if (ret)
		goto xfrm6_init;

	ret = register_pernet_subsys(&ip6_route_net_late_ops);
	if (ret)
		goto fib6_rules_init;

	ret = rtnl_register_module(THIS_MODULE, PF_INET6, RTM_NEWROUTE,
				   inet6_rtm_newroute, NULL, 0);
	if (ret < 0)
		goto out_register_late_subsys;

	ret = rtnl_register_module(THIS_MODULE, PF_INET6, RTM_DELROUTE,
				   inet6_rtm_delroute, NULL, 0);
	if (ret < 0)
		goto out_register_late_subsys;

	ret = rtnl_register_module(THIS_MODULE, PF_INET6, RTM_GETROUTE,
				   inet6_rtm_getroute, NULL,
				   RTNL_FLAG_DOIT_UNLOCKED);
	if (ret < 0)
		goto out_register_late_subsys;

	ret = register_netdevice_notifier(&ip6_route_dev_notifier);
	if (ret)
		goto out_register_late_subsys;

	for_each_possible_cpu(cpu) {
		struct uncached_list *ul = per_cpu_ptr(&rt6_uncached_list, cpu);

		INIT_LIST_HEAD(&ul->head);
		spin_lock_init(&ul->lock);
	}

out:
	return ret;

out_register_late_subsys:
	rtnl_unregister_all(PF_INET6);
	unregister_pernet_subsys(&ip6_route_net_late_ops);
fib6_rules_init:
	fib6_rules_cleanup();
xfrm6_init:
	xfrm6_fini();
out_fib6_init:
	fib6_gc_cleanup();
out_register_subsys:
	unregister_pernet_subsys(&ip6_route_net_ops);
out_register_inetpeer:
	unregister_pernet_subsys(&ipv6_inetpeer_ops);
out_dst_entries:
	dst_entries_destroy(&ip6_dst_blackhole_ops);
out_kmem_cache:
	kmem_cache_destroy(ip6_dst_ops_template.kmem_cachep);
	goto out;
}

void ip6_route_cleanup(void)
{
	unregister_netdevice_notifier(&ip6_route_dev_notifier);
	unregister_pernet_subsys(&ip6_route_net_late_ops);
	fib6_rules_cleanup();
	xfrm6_fini();
	fib6_gc_cleanup();
	unregister_pernet_subsys(&ipv6_inetpeer_ops);
	unregister_pernet_subsys(&ip6_route_net_ops);
	dst_entries_destroy(&ip6_dst_blackhole_ops);
	kmem_cache_destroy(ip6_dst_ops_template.kmem_cachep);
}<|MERGE_RESOLUTION|>--- conflicted
+++ resolved
@@ -106,11 +106,7 @@
 			 struct in6_addr *dest, struct in6_addr *src,
 			 int iif, int type, u32 portid, u32 seq,
 			 unsigned int flags);
-<<<<<<< HEAD
-static struct rt6_info *rt6_find_cached_rt(struct fib6_info *rt,
-=======
 static struct rt6_info *rt6_find_cached_rt(const struct fib6_result *res,
->>>>>>> c59c1e66
 					   const struct in6_addr *daddr,
 					   const struct in6_addr *saddr);
 
@@ -1296,11 +1292,7 @@
 	prev = cmpxchg(p, NULL, pcpu_rt);
 	BUG_ON(prev);
 
-<<<<<<< HEAD
-	if (rt->fib6_destroying) {
-=======
 	if (res->f6i->fib6_destroying) {
->>>>>>> c59c1e66
 		struct fib6_info *from;
 
 		from = xchg((__force struct fib6_info **)&pcpu_rt->from, NULL);
@@ -1577,31 +1569,19 @@
 /* Find cached rt in the hash table inside passed in rt
  * Caller has to hold rcu_read_lock()
  */
-<<<<<<< HEAD
-static struct rt6_info *rt6_find_cached_rt(struct fib6_info *rt,
-=======
 static struct rt6_info *rt6_find_cached_rt(const struct fib6_result *res,
->>>>>>> c59c1e66
 					   const struct in6_addr *daddr,
 					   const struct in6_addr *saddr)
 {
 	const struct in6_addr *src_key = NULL;
 	struct rt6_exception_bucket *bucket;
 	struct rt6_exception *rt6_ex;
-<<<<<<< HEAD
-	struct rt6_info *res = NULL;
-=======
 	struct rt6_info *ret = NULL;
->>>>>>> c59c1e66
 
 #ifdef CONFIG_IPV6_SUBTREES
 	/* fib6i_src.plen != 0 indicates f6i is in subtree
 	 * and exception table is indexed by a hash of
-<<<<<<< HEAD
-	 * both rt6i_dst and rt6i_src.
-=======
 	 * both fib6_dst and fib6_src.
->>>>>>> c59c1e66
 	 * However, the src addr used to create the hash
 	 * might not be exactly the passed in saddr which
 	 * is a /128 addr from the flow.
@@ -1614,11 +1594,7 @@
 		src_key = saddr;
 find_ex:
 #endif
-<<<<<<< HEAD
-	bucket = rcu_dereference(rt->rt6i_exception_bucket);
-=======
 	bucket = rcu_dereference(res->f6i->rt6i_exception_bucket);
->>>>>>> c59c1e66
 	rt6_ex = __rt6_find_exception_rcu(&bucket, daddr, src_key);
 
 	if (rt6_ex && !rt6_check_expired(rt6_ex->rt6i))
@@ -1626,22 +1602,13 @@
 
 #ifdef CONFIG_IPV6_SUBTREES
 	/* Use fib6_src as src_key and redo lookup */
-<<<<<<< HEAD
-	if (!res && src_key && src_key != &rt->fib6_src.addr) {
-		src_key = &rt->fib6_src.addr;
-=======
 	if (!ret && src_key && src_key != &res->f6i->fib6_src.addr) {
 		src_key = &res->f6i->fib6_src.addr;
->>>>>>> c59c1e66
 		goto find_ex;
 	}
 #endif
 
-<<<<<<< HEAD
-	return res;
-=======
 	return ret;
->>>>>>> c59c1e66
 }
 
 /* Remove the passed in cached rt from the hash table that contains it */
@@ -2721,11 +2688,8 @@
 		      const struct in6_addr *daddr,
 		      const struct in6_addr *saddr)
 {
-<<<<<<< HEAD
-=======
 	const struct fib6_nh *nh = res->nh;
 	struct fib6_info *f6i = res->f6i;
->>>>>>> c59c1e66
 	struct inet6_dev *idev;
 	struct rt6_info *rt;
 	u32 mtu = 0;
@@ -2736,19 +2700,11 @@
 			goto out;
 	}
 
-<<<<<<< HEAD
-	rt = rt6_find_cached_rt(f6i, daddr, saddr);
-	if (unlikely(rt)) {
-		mtu = dst_metric_raw(&rt->dst, RTAX_MTU);
-	} else {
-		struct net_device *dev = fib6_info_nh_dev(f6i);
-=======
 	rt = rt6_find_cached_rt(res, daddr, saddr);
 	if (unlikely(rt)) {
 		mtu = dst_metric_raw(&rt->dst, RTAX_MTU);
 	} else {
 		struct net_device *dev = nh->fib_nh_dev;
->>>>>>> c59c1e66
 
 		mtu = IPV6_MIN_MTU;
 		idev = __in6_dev_get(dev);
